import collections
from datetime import timedelta
import functools
import gc
import json
import operator
import pickle
import re
from textwrap import dedent
from typing import (
    TYPE_CHECKING,
    Any,
    Callable,
    Dict,
    FrozenSet,
    Hashable,
    List,
    Mapping,
    Optional,
    Sequence,
    Set,
    Tuple,
    Type,
    Union,
)
import warnings
import weakref

import numpy as np

from pandas._config import config

from pandas._libs import Timestamp, lib
from pandas._typing import (
    Axis,
    FilePathOrBuffer,
    FrameOrSeries,
    JSONSerializable,
    Label,
    Level,
    Renamer,
)
from pandas.compat import set_function_name
from pandas.compat._optional import import_optional_dependency
from pandas.compat.numpy import function as nv
from pandas.errors import AbstractMethodError
from pandas.util._decorators import (
    Appender,
    Substitution,
    doc,
    rewrite_axis_style_signature,
)
from pandas.util._validators import (
    validate_bool_kwarg,
    validate_fillna_kwargs,
    validate_percentile,
)

from pandas.core.dtypes.common import (
    ensure_int64,
    ensure_object,
    ensure_str,
    is_bool,
    is_bool_dtype,
    is_datetime64_any_dtype,
    is_datetime64tz_dtype,
    is_dict_like,
    is_extension_array_dtype,
    is_float,
    is_integer,
    is_list_like,
    is_number,
    is_numeric_dtype,
    is_object_dtype,
    is_re_compilable,
    is_scalar,
    is_timedelta64_dtype,
    pandas_dtype,
)
from pandas.core.dtypes.generic import ABCDataFrame, ABCSeries
from pandas.core.dtypes.inference import is_hashable
from pandas.core.dtypes.missing import isna, notna

import pandas as pd
from pandas.core import missing, nanops
import pandas.core.algorithms as algos
from pandas.core.base import PandasObject, SelectionMixin
import pandas.core.common as com
from pandas.core.construction import create_series_with_explicit_dtype
from pandas.core.indexes.api import (
    Index,
    InvalidIndexError,
    MultiIndex,
    RangeIndex,
    ensure_index,
)
from pandas.core.indexes.datetimes import DatetimeIndex
from pandas.core.indexes.period import Period, PeriodIndex
import pandas.core.indexing as indexing
from pandas.core.internals import BlockManager
from pandas.core.missing import find_valid_index
from pandas.core.ops import _align_method_FRAME

from pandas.io.formats import format as fmt
from pandas.io.formats.format import DataFrameFormatter, format_percentiles
from pandas.io.formats.printing import pprint_thing
from pandas.tseries.frequencies import to_offset

if TYPE_CHECKING:
    from pandas.core.resample import Resampler

# goal is to be able to define the docs close to function, while still being
# able to share
_shared_docs: Dict[str, str] = dict()
_shared_doc_kwargs = dict(
    axes="keywords for axes",
    klass="Series/DataFrame",
    axes_single_arg="int or labels for object",
    args_transpose="axes to permute (int or label for object)",
    optional_by="""
        by : str or list of str
            Name or list of names to sort by""",
)


def _single_replace(self, to_replace, method, inplace, limit):
    """
    Replaces values in a Series using the fill method specified when no
    replacement value is given in the replace method
    """
    if self.ndim != 1:
        raise TypeError(
            f"cannot replace {to_replace} with method {method} on a "
            f"{type(self).__name__}"
        )

    orig_dtype = self.dtype
    result = self if inplace else self.copy()
    fill_f = missing.get_fill_func(method)

    mask = missing.mask_missing(result.values, to_replace)
    values = fill_f(result.values, limit=limit, mask=mask)

    if values.dtype == orig_dtype and inplace:
        return

    result = pd.Series(values, index=self.index, dtype=self.dtype).__finalize__(
        self, method="_single_replace"
    )

    if inplace:
        self._update_inplace(result)
        return

    return result


bool_t = bool  # Need alias because NDFrame has def bool:


class NDFrame(PandasObject, SelectionMixin, indexing.IndexingMixin):
    """
    N-dimensional analogue of DataFrame. Store multi-dimensional in a
    size-mutable, labeled data structure

    Parameters
    ----------
    data : BlockManager
    axes : list
    copy : bool, default False
    """

    _internal_names: List[str] = [
        "_data",
        "_cacher",
        "_item_cache",
        "_cache",
        "_is_copy",
        "_subtyp",
        "_name",
        "_index",
        "_default_kind",
        "_default_fill_value",
        "_metadata",
        "__array_struct__",
        "__array_interface__",
    ]
    _internal_names_set: Set[str] = set(_internal_names)
    _accessors: Set[str] = set()
    _deprecations: FrozenSet[str] = frozenset(["get_values"])
    _metadata: List[str] = []
    _is_copy = None
    _data: BlockManager
    _attrs: Dict[Optional[Hashable], Any]
    _typ: str

    # ----------------------------------------------------------------------
    # Constructors

    def __init__(
        self,
        data: BlockManager,
        copy: bool = False,
        attrs: Optional[Mapping[Optional[Hashable], Any]] = None,
    ):
        # copy kwarg is retained for mypy compat, is not used

        object.__setattr__(self, "_is_copy", None)
        object.__setattr__(self, "_data", data)
        object.__setattr__(self, "_item_cache", {})
        if attrs is None:
            attrs = {}
        else:
            attrs = dict(attrs)
        object.__setattr__(self, "_attrs", attrs)

    @classmethod
    def _init_mgr(cls, mgr, axes=None, dtype=None, copy=False):
        """ passed a manager and a axes dict """
        for a, axe in axes.items():
            if axe is not None:
                mgr = mgr.reindex_axis(
                    axe, axis=cls._get_block_manager_axis(a), copy=False
                )

        # make a copy if explicitly requested
        if copy:
            mgr = mgr.copy()
        if dtype is not None:
            # avoid further copies if we can
            if len(mgr.blocks) > 1 or mgr.blocks[0].values.dtype != dtype:
                mgr = mgr.astype(dtype=dtype)
        return mgr

    # ----------------------------------------------------------------------

    @property
    def attrs(self) -> Dict[Optional[Hashable], Any]:
        """
        Dictionary of global attributes on this object.

        .. warning::

           attrs is experimental and may change without warning.
        """
        if self._attrs is None:
            self._attrs = {}
        return self._attrs

    @attrs.setter
    def attrs(self, value: Mapping[Optional[Hashable], Any]) -> None:
        self._attrs = dict(value)

    @classmethod
    def _validate_dtype(cls, dtype):
        """ validate the passed dtype """
        if dtype is not None:
            dtype = pandas_dtype(dtype)

            # a compound dtype
            if dtype.kind == "V":
                raise NotImplementedError(
                    "compound dtypes are not implemented "
                    f"in the {cls.__name__} constructor"
                )

        return dtype

    # ----------------------------------------------------------------------
    # Construction

    @property
    def _constructor(self: FrameOrSeries) -> Type[FrameOrSeries]:
        """
        Used when a manipulation result has the same dimensions as the
        original.
        """
        raise AbstractMethodError(self)

    @property
    def _constructor_sliced(self):
        """
        Used when a manipulation result has one lower dimension(s) as the
        original, such as DataFrame single columns slicing.
        """
        raise AbstractMethodError(self)

    @property
    def _constructor_expanddim(self):
        """
        Used when a manipulation result has one higher dimension as the
        original, such as Series.to_frame()
        """
        raise NotImplementedError

    # ----------------------------------------------------------------------
    # Axis
    _AXIS_ALIASES = {"rows": 0}
    _AXIS_IALIASES = {0: "rows"}
    _stat_axis_number = 0
    _stat_axis_name = "index"
    _ix = None
    _AXIS_ORDERS: List[str]
    _AXIS_NUMBERS: Dict[str, int]
    _AXIS_NAMES: Dict[int, str]
    _AXIS_REVERSED: bool
    _info_axis_number: int
    _info_axis_name: str
    _AXIS_LEN: int

    def _construct_axes_dict(self, axes=None, **kwargs):
        """Return an axes dictionary for myself."""
        d = {a: self._get_axis(a) for a in (axes or self._AXIS_ORDERS)}
        d.update(kwargs)
        return d

    @classmethod
    def _construct_axes_from_arguments(
        cls, args, kwargs, require_all: bool = False, sentinel=None
    ):
        """
        Construct and returns axes if supplied in args/kwargs.

        If require_all, raise if all axis arguments are not supplied
        return a tuple of (axes, kwargs).

        sentinel specifies the default parameter when an axis is not
        supplied; useful to distinguish when a user explicitly passes None
        in scenarios where None has special meaning.
        """
        # construct the args
        args = list(args)
        for a in cls._AXIS_ORDERS:

            # look for a argument by position
            if a not in kwargs:
                try:
                    kwargs[a] = args.pop(0)
                except IndexError as err:
                    if require_all:
                        raise TypeError(
                            "not enough/duplicate arguments specified!"
                        ) from err

        axes = {a: kwargs.pop(a, sentinel) for a in cls._AXIS_ORDERS}
        return axes, kwargs

    @classmethod
    def _get_axis_number(cls, axis):
        axis = cls._AXIS_ALIASES.get(axis, axis)
        if is_integer(axis):
            if axis in cls._AXIS_NAMES:
                return axis
        else:
            try:
                return cls._AXIS_NUMBERS[axis]
            except KeyError:
                pass
        raise ValueError(f"No axis named {axis} for object type {cls.__name__}")

    @classmethod
    def _get_axis_name(cls, axis):
        axis = cls._AXIS_ALIASES.get(axis, axis)
        if isinstance(axis, str):
            if axis in cls._AXIS_NUMBERS:
                return axis
        else:
            try:
                return cls._AXIS_NAMES[axis]
            except KeyError:
                pass
        raise ValueError(f"No axis named {axis} for object type {cls.__name__}")

    def _get_axis(self, axis):
        name = self._get_axis_name(axis)
        return getattr(self, name)

    @classmethod
    def _get_block_manager_axis(cls, axis):
        """Map the axis to the block_manager axis."""
        axis = cls._get_axis_number(axis)
        if cls._AXIS_REVERSED:
            m = cls._AXIS_LEN - 1
            return m - axis
        return axis

    def _get_axis_resolvers(self, axis: str) -> Dict[str, ABCSeries]:
        # index or columns
        axis_index = getattr(self, axis)
        d = dict()
        prefix = axis[0]

        for i, name in enumerate(axis_index.names):
            if name is not None:
                key = level = name
            else:
                # prefix with 'i' or 'c' depending on the input axis
                # e.g., you must do ilevel_0 for the 0th level of an unnamed
                # multiiindex
                key = f"{prefix}level_{i}"
                level = i

            level_values = axis_index.get_level_values(level)
            s = level_values.to_series()
            s.index = axis_index
            d[key] = s

        # put the index/columns itself in the dict
        if isinstance(axis_index, MultiIndex):
            dindex = axis_index
        else:
            dindex = axis_index.to_series()

        d[axis] = dindex
        return d

    def _get_index_resolvers(self) -> Dict[str, ABCSeries]:
        from pandas.core.computation.parsing import clean_column_name

        d: Dict[str, ABCSeries] = {}
        for axis_name in self._AXIS_ORDERS:
            d.update(self._get_axis_resolvers(axis_name))

        return {clean_column_name(k): v for k, v in d.items() if not isinstance(k, int)}

    def _get_cleaned_column_resolvers(self) -> Dict[str, ABCSeries]:
        """
        Return the special character free column resolvers of a dataframe.

        Column names with special characters are 'cleaned up' so that they can
        be referred to by backtick quoting.
        Used in :meth:`DataFrame.eval`.
        """
        from pandas.core.computation.parsing import clean_column_name

        if isinstance(self, ABCSeries):
            return {clean_column_name(self.name): self}

        return {
            clean_column_name(k): v for k, v in self.items() if not isinstance(k, int)
        }

    @property
    def _info_axis(self):
        return getattr(self, self._info_axis_name)

    @property
    def _stat_axis(self):
        return getattr(self, self._stat_axis_name)

    @property
    def shape(self) -> Tuple[int, ...]:
        """
        Return a tuple of axis dimensions
        """
        return tuple(len(self._get_axis(a)) for a in self._AXIS_ORDERS)

    @property
    def axes(self) -> List[Index]:
        """
        Return index label(s) of the internal NDFrame
        """
        # we do it this way because if we have reversed axes, then
        # the block manager shows then reversed
        return [self._get_axis(a) for a in self._AXIS_ORDERS]

    @property
    def ndim(self) -> int:
        """
        Return an int representing the number of axes / array dimensions.

        Return 1 if Series. Otherwise return 2 if DataFrame.

        See Also
        --------
        ndarray.ndim : Number of array dimensions.

        Examples
        --------
        >>> s = pd.Series({'a': 1, 'b': 2, 'c': 3})
        >>> s.ndim
        1

        >>> df = pd.DataFrame({'col1': [1, 2], 'col2': [3, 4]})
        >>> df.ndim
        2
        """
        return self._data.ndim

    @property
    def size(self) -> int:
        """
        Return an int representing the number of elements in this object.

        Return the number of rows if Series. Otherwise return the number of
        rows times number of columns if DataFrame.

        See Also
        --------
        ndarray.size : Number of elements in the array.

        Examples
        --------
        >>> s = pd.Series({'a': 1, 'b': 2, 'c': 3})
        >>> s.size
        3

        >>> df = pd.DataFrame({'col1': [1, 2], 'col2': [3, 4]})
        >>> df.size
        4
        """
        return np.prod(self.shape)

    @property
    def _selected_obj(self: FrameOrSeries) -> FrameOrSeries:
        """ internal compat with SelectionMixin """
        return self

    @property
    def _obj_with_exclusions(self: FrameOrSeries) -> FrameOrSeries:
        """ internal compat with SelectionMixin """
        return self

    def set_axis(self, labels, axis: Axis = 0, inplace: bool = False):
        """
        Assign desired index to given axis.

        Indexes for%(extended_summary_sub)s row labels can be changed by assigning
        a list-like or Index.

        Parameters
        ----------
        labels : list-like, Index
            The values for the new index.

        axis : %(axes_single_arg)s, default 0
            The axis to update. The value 0 identifies the rows%(axis_description_sub)s.

        inplace : bool, default False
            Whether to return a new %(klass)s instance.

        Returns
        -------
        renamed : %(klass)s or None
            An object of type %(klass)s if inplace=False, None otherwise.

        See Also
        --------
        %(klass)s.rename_axis : Alter the name of the index%(see_also_sub)s.
        """
        if inplace:
            setattr(self, self._get_axis_name(axis), labels)
        else:
            obj = self.copy()
            obj.set_axis(labels, axis=axis, inplace=True)
            return obj

    def _set_axis(self, axis: int, labels: Index) -> None:
        labels = ensure_index(labels)
        self._data.set_axis(axis, labels)
        self._clear_item_cache()

    def swapaxes(self: FrameOrSeries, axis1, axis2, copy=True) -> FrameOrSeries:
        """
        Interchange axes and swap values axes appropriately.

        Returns
        -------
        y : same as input
        """
        i = self._get_axis_number(axis1)
        j = self._get_axis_number(axis2)

        if i == j:
            if copy:
                return self.copy()
            return self

        mapping = {i: j, j: i}

        new_axes = (self._get_axis(mapping.get(k, k)) for k in range(self._AXIS_LEN))
        new_values = self.values.swapaxes(i, j)
        if copy:
            new_values = new_values.copy()

        return self._constructor(new_values, *new_axes).__finalize__(
            self, method="swapaxes"
        )

    def droplevel(self: FrameOrSeries, level, axis=0) -> FrameOrSeries:
        """
        Return DataFrame with requested index / column level(s) removed.

        .. versionadded:: 0.24.0

        Parameters
        ----------
        level : int, str, or list-like
            If a string is given, must be the name of a level
            If list-like, elements must be names or positional indexes
            of levels.

        axis : {0 or 'index', 1 or 'columns'}, default 0
            Axis along which the level(s) is removed:

            * 0 or 'index': remove level(s) in column.
            * 1 or 'columns': remove level(s) in row.

        Returns
        -------
        DataFrame
            DataFrame with requested index / column level(s) removed.

        Examples
        --------
        >>> df = pd.DataFrame([
        ...     [1, 2, 3, 4],
        ...     [5, 6, 7, 8],
        ...     [9, 10, 11, 12]
        ... ]).set_index([0, 1]).rename_axis(['a', 'b'])

        >>> df.columns = pd.MultiIndex.from_tuples([
        ...     ('c', 'e'), ('d', 'f')
        ... ], names=['level_1', 'level_2'])

        >>> df
        level_1   c   d
        level_2   e   f
        a b
        1 2      3   4
        5 6      7   8
        9 10    11  12

        >>> df.droplevel('a')
        level_1   c   d
        level_2   e   f
        b
        2        3   4
        6        7   8
        10      11  12

        >>> df.droplevel('level_2', axis=1)
        level_1   c   d
        a b
        1 2      3   4
        5 6      7   8
        9 10    11  12
        """
        labels = self._get_axis(axis)
        new_labels = labels.droplevel(level)
        result = self.set_axis(new_labels, axis=axis, inplace=False)
        return result

    def pop(self: FrameOrSeries, item) -> FrameOrSeries:
        """
        Return item and drop from frame. Raise KeyError if not found.

        Parameters
        ----------
        item : str
            Label of column to be popped.

        Returns
        -------
        Series

        Examples
        --------
        >>> df = pd.DataFrame([('falcon', 'bird', 389.0),
        ...                    ('parrot', 'bird', 24.0),
        ...                    ('lion', 'mammal', 80.5),
        ...                    ('monkey', 'mammal', np.nan)],
        ...                   columns=('name', 'class', 'max_speed'))
        >>> df
             name   class  max_speed
        0  falcon    bird      389.0
        1  parrot    bird       24.0
        2    lion  mammal       80.5
        3  monkey  mammal        NaN

        >>> df.pop('class')
        0      bird
        1      bird
        2    mammal
        3    mammal
        Name: class, dtype: object

        >>> df
             name  max_speed
        0  falcon      389.0
        1  parrot       24.0
        2    lion       80.5
        3  monkey        NaN
        """
        result = self[item]
        del self[item]
        try:
            result._reset_cacher()
        except AttributeError:
            pass

        return result

    def squeeze(self, axis=None):
        """
        Squeeze 1 dimensional axis objects into scalars.

        Series or DataFrames with a single element are squeezed to a scalar.
        DataFrames with a single column or a single row are squeezed to a
        Series. Otherwise the object is unchanged.

        This method is most useful when you don't know if your
        object is a Series or DataFrame, but you do know it has just a single
        column. In that case you can safely call `squeeze` to ensure you have a
        Series.

        Parameters
        ----------
        axis : {0 or 'index', 1 or 'columns', None}, default None
            A specific axis to squeeze. By default, all length-1 axes are
            squeezed.

        Returns
        -------
        DataFrame, Series, or scalar
            The projection after squeezing `axis` or all the axes.

        See Also
        --------
        Series.iloc : Integer-location based indexing for selecting scalars.
        DataFrame.iloc : Integer-location based indexing for selecting Series.
        Series.to_frame : Inverse of DataFrame.squeeze for a
            single-column DataFrame.

        Examples
        --------
        >>> primes = pd.Series([2, 3, 5, 7])

        Slicing might produce a Series with a single value:

        >>> even_primes = primes[primes % 2 == 0]
        >>> even_primes
        0    2
        dtype: int64

        >>> even_primes.squeeze()
        2

        Squeezing objects with more than one value in every axis does nothing:

        >>> odd_primes = primes[primes % 2 == 1]
        >>> odd_primes
        1    3
        2    5
        3    7
        dtype: int64

        >>> odd_primes.squeeze()
        1    3
        2    5
        3    7
        dtype: int64

        Squeezing is even more effective when used with DataFrames.

        >>> df = pd.DataFrame([[1, 2], [3, 4]], columns=['a', 'b'])
        >>> df
           a  b
        0  1  2
        1  3  4

        Slicing a single column will produce a DataFrame with the columns
        having only one value:

        >>> df_a = df[['a']]
        >>> df_a
           a
        0  1
        1  3

        So the columns can be squeezed down, resulting in a Series:

        >>> df_a.squeeze('columns')
        0    1
        1    3
        Name: a, dtype: int64

        Slicing a single row from a single column will produce a single
        scalar DataFrame:

        >>> df_0a = df.loc[df.index < 1, ['a']]
        >>> df_0a
           a
        0  1

        Squeezing the rows produces a single scalar Series:

        >>> df_0a.squeeze('rows')
        a    1
        Name: 0, dtype: int64

        Squeezing all axes will project directly into a scalar:

        >>> df_0a.squeeze()
        1
        """
        axis = self._AXIS_NAMES if axis is None else (self._get_axis_number(axis),)
        return self.iloc[
            tuple(
                0 if i in axis and len(a) == 1 else slice(None)
                for i, a in enumerate(self.axes)
            )
        ]

    # ----------------------------------------------------------------------
    # Rename

    def rename(
        self: FrameOrSeries,
        mapper: Optional[Renamer] = None,
        *,
        index: Optional[Renamer] = None,
        columns: Optional[Renamer] = None,
        axis: Optional[Axis] = None,
        copy: bool = True,
        inplace: bool = False,
        level: Optional[Level] = None,
        errors: str = "ignore",
    ) -> Optional[FrameOrSeries]:
        """
        Alter axes input function or functions. Function / dict values must be
        unique (1-to-1). Labels not contained in a dict / Series will be left
        as-is. Extra labels listed don't throw an error. Alternatively, change
        ``Series.name`` with a scalar value (Series only).

        Parameters
        ----------
        %(axes)s : scalar, list-like, dict-like or function, optional
            Scalar or list-like will alter the ``Series.name`` attribute,
            and raise on DataFrame.
            dict-like or functions are transformations to apply to
            that axis' values
        copy : bool, default True
            Also copy underlying data.
        inplace : bool, default False
            Whether to return a new %(klass)s. If True then value of copy is
            ignored.
        level : int or level name, default None
            In case of a MultiIndex, only rename labels in the specified
            level.
        errors : {'ignore', 'raise'}, default 'ignore'
            If 'raise', raise a `KeyError` when a dict-like `mapper`, `index`,
            or `columns` contains labels that are not present in the Index
            being transformed.
            If 'ignore', existing keys will be renamed and extra keys will be
            ignored.

        Returns
        -------
        renamed : %(klass)s (new object)

        Raises
        ------
        KeyError
            If any of the labels is not found in the selected axis and
            "errors='raise'".

        See Also
        --------
        NDFrame.rename_axis

        Examples
        --------
        >>> s = pd.Series([1, 2, 3])
        >>> s
        0    1
        1    2
        2    3
        dtype: int64
        >>> s.rename("my_name") # scalar, changes Series.name
        0    1
        1    2
        2    3
        Name: my_name, dtype: int64
        >>> s.rename(lambda x: x ** 2)  # function, changes labels
        0    1
        1    2
        4    3
        dtype: int64
        >>> s.rename({1: 3, 2: 5})  # mapping, changes labels
        0    1
        3    2
        5    3
        dtype: int64

        Since ``DataFrame`` doesn't have a ``.name`` attribute,
        only mapping-type arguments are allowed.

        >>> df = pd.DataFrame({"A": [1, 2, 3], "B": [4, 5, 6]})
        >>> df.rename(2)
        Traceback (most recent call last):
        ...
        TypeError: 'int' object is not callable

        ``DataFrame.rename`` supports two calling conventions

        * ``(index=index_mapper, columns=columns_mapper, ...)``
        * ``(mapper, axis={'index', 'columns'}, ...)``

        We *highly* recommend using keyword arguments to clarify your
        intent.

        >>> df.rename(index=str, columns={"A": "a", "B": "c"})
           a  c
        0  1  4
        1  2  5
        2  3  6

        >>> df.rename(index=str, columns={"A": "a", "C": "c"})
           a  B
        0  1  4
        1  2  5
        2  3  6

        Using axis-style parameters

        >>> df.rename(str.lower, axis='columns')
           a  b
        0  1  4
        1  2  5
        2  3  6

        >>> df.rename({1: 2, 2: 4}, axis='index')
           A  B
        0  1  4
        2  2  5
        4  3  6

        See the :ref:`user guide <basics.rename>` for more.
        """
        if mapper is None and index is None and columns is None:
            raise TypeError("must pass an index to rename")

        if index is not None or columns is not None:
            if axis is not None:
                raise TypeError(
                    "Cannot specify both 'axis' and any of 'index' or 'columns'"
                )
            elif mapper is not None:
                raise TypeError(
                    "Cannot specify both 'mapper' and any of 'index' or 'columns'"
                )
        else:
            # use the mapper argument
            if axis and self._get_axis_number(axis) == 1:
                columns = mapper
            else:
                index = mapper

        result = self if inplace else self.copy(deep=copy)

        for axis_no, replacements in enumerate((index, columns)):
            if replacements is None:
                continue

            ax = self._get_axis(axis_no)
            f = com.get_rename_function(replacements)

            if level is not None:
                level = ax._get_level_number(level)

            # GH 13473
            if not callable(replacements):
                indexer = ax.get_indexer_for(replacements)
                if errors == "raise" and len(indexer[indexer == -1]):
                    missing_labels = [
                        label
                        for index, label in enumerate(replacements)
                        if indexer[index] == -1
                    ]
                    raise KeyError(f"{missing_labels} not found in axis")

            new_index = ax._transform_index(f, level)
            result.set_axis(new_index, axis=axis_no, inplace=True)
            result._clear_item_cache()

        if inplace:
            self._update_inplace(result)
            return None
        else:
            return result.__finalize__(self, method="rename")

    @rewrite_axis_style_signature("mapper", [("copy", True), ("inplace", False)])
    def rename_axis(self, mapper=lib.no_default, **kwargs):
        """
        Set the name of the axis for the index or columns.

        Parameters
        ----------
        mapper : scalar, list-like, optional
            Value to set the axis name attribute.
        index, columns : scalar, list-like, dict-like or function, optional
            A scalar, list-like, dict-like or functions transformations to
            apply to that axis' values.

            Use either ``mapper`` and ``axis`` to
            specify the axis to target with ``mapper``, or ``index``
            and/or ``columns``.

            .. versionchanged:: 0.24.0

        axis : {0 or 'index', 1 or 'columns'}, default 0
            The axis to rename.
        copy : bool, default True
            Also copy underlying data.
        inplace : bool, default False
            Modifies the object directly, instead of creating a new Series
            or DataFrame.

        Returns
        -------
        Series, DataFrame, or None
            The same type as the caller or None if `inplace` is True.

        See Also
        --------
        Series.rename : Alter Series index labels or name.
        DataFrame.rename : Alter DataFrame index labels or name.
        Index.rename : Set new names on index.

        Notes
        -----
        ``DataFrame.rename_axis`` supports two calling conventions

        * ``(index=index_mapper, columns=columns_mapper, ...)``
        * ``(mapper, axis={'index', 'columns'}, ...)``

        The first calling convention will only modify the names of
        the index and/or the names of the Index object that is the columns.
        In this case, the parameter ``copy`` is ignored.

        The second calling convention will modify the names of the
        the corresponding index if mapper is a list or a scalar.
        However, if mapper is dict-like or a function, it will use the
        deprecated behavior of modifying the axis *labels*.

        We *highly* recommend using keyword arguments to clarify your
        intent.

        Examples
        --------
        **Series**

        >>> s = pd.Series(["dog", "cat", "monkey"])
        >>> s
        0       dog
        1       cat
        2    monkey
        dtype: object
        >>> s.rename_axis("animal")
        animal
        0    dog
        1    cat
        2    monkey
        dtype: object

        **DataFrame**

        >>> df = pd.DataFrame({"num_legs": [4, 4, 2],
        ...                    "num_arms": [0, 0, 2]},
        ...                   ["dog", "cat", "monkey"])
        >>> df
                num_legs  num_arms
        dog            4         0
        cat            4         0
        monkey         2         2
        >>> df = df.rename_axis("animal")
        >>> df
                num_legs  num_arms
        animal
        dog            4         0
        cat            4         0
        monkey         2         2
        >>> df = df.rename_axis("limbs", axis="columns")
        >>> df
        limbs   num_legs  num_arms
        animal
        dog            4         0
        cat            4         0
        monkey         2         2

        **MultiIndex**

        >>> df.index = pd.MultiIndex.from_product([['mammal'],
        ...                                        ['dog', 'cat', 'monkey']],
        ...                                       names=['type', 'name'])
        >>> df
        limbs          num_legs  num_arms
        type   name
        mammal dog            4         0
               cat            4         0
               monkey         2         2

        >>> df.rename_axis(index={'type': 'class'})
        limbs          num_legs  num_arms
        class  name
        mammal dog            4         0
               cat            4         0
               monkey         2         2

        >>> df.rename_axis(columns=str.upper)
        LIMBS          num_legs  num_arms
        type   name
        mammal dog            4         0
               cat            4         0
               monkey         2         2
        """
        axes, kwargs = self._construct_axes_from_arguments(
            (), kwargs, sentinel=lib.no_default
        )
        copy = kwargs.pop("copy", True)
        inplace = kwargs.pop("inplace", False)
        axis = kwargs.pop("axis", 0)
        if axis is not None:
            axis = self._get_axis_number(axis)

        if kwargs:
            raise TypeError(
                "rename_axis() got an unexpected keyword "
                f'argument "{list(kwargs.keys())[0]}"'
            )

        inplace = validate_bool_kwarg(inplace, "inplace")

        if mapper is not lib.no_default:
            # Use v0.23 behavior if a scalar or list
            non_mapper = is_scalar(mapper) or (
                is_list_like(mapper) and not is_dict_like(mapper)
            )
            if non_mapper:
                return self._set_axis_name(mapper, axis=axis, inplace=inplace)
            else:
                raise ValueError("Use `.rename` to alter labels with a mapper.")
        else:
            # Use new behavior.  Means that index and/or columns
            # is specified
            result = self if inplace else self.copy(deep=copy)

            for axis in range(self._AXIS_LEN):
                v = axes.get(self._AXIS_NAMES[axis])
                if v is lib.no_default:
                    continue
                non_mapper = is_scalar(v) or (is_list_like(v) and not is_dict_like(v))
                if non_mapper:
                    newnames = v
                else:
                    f = com.get_rename_function(v)
                    curnames = self._get_axis(axis).names
                    newnames = [f(name) for name in curnames]
                result._set_axis_name(newnames, axis=axis, inplace=True)
            if not inplace:
                return result

    def _set_axis_name(self, name, axis=0, inplace=False):
        """
        Set the name(s) of the axis.

        Parameters
        ----------
        name : str or list of str
            Name(s) to set.
        axis : {0 or 'index', 1 or 'columns'}, default 0
            The axis to set the label. The value 0 or 'index' specifies index,
            and the value 1 or 'columns' specifies columns.
        inplace : bool, default False
            If `True`, do operation inplace and return None.

        Returns
        -------
        Series, DataFrame, or None
            The same type as the caller or `None` if `inplace` is `True`.

        See Also
        --------
        DataFrame.rename : Alter the axis labels of :class:`DataFrame`.
        Series.rename : Alter the index labels or set the index name
            of :class:`Series`.
        Index.rename : Set the name of :class:`Index` or :class:`MultiIndex`.

        Examples
        --------
        >>> df = pd.DataFrame({"num_legs": [4, 4, 2]},
        ...                   ["dog", "cat", "monkey"])
        >>> df
                num_legs
        dog            4
        cat            4
        monkey         2
        >>> df._set_axis_name("animal")
                num_legs
        animal
        dog            4
        cat            4
        monkey         2
        >>> df.index = pd.MultiIndex.from_product(
        ...                [["mammal"], ['dog', 'cat', 'monkey']])
        >>> df._set_axis_name(["type", "name"])
                       num_legs
        type   name
        mammal dog        4
               cat        4
               monkey     2
        """
        axis = self._get_axis_number(axis)
        idx = self._get_axis(axis).set_names(name)

        inplace = validate_bool_kwarg(inplace, "inplace")
        renamed = self if inplace else self.copy()
        renamed.set_axis(idx, axis=axis, inplace=True)
        if not inplace:
            return renamed

    # ----------------------------------------------------------------------
    # Comparison Methods

    def _indexed_same(self, other) -> bool:
        return all(
            self._get_axis(a).equals(other._get_axis(a)) for a in self._AXIS_ORDERS
        )

    def equals(self, other):
        """
        Test whether two objects contain the same elements.

        This function allows two Series or DataFrames to be compared against
        each other to see if they have the same shape and elements. NaNs in
        the same location are considered equal. The column headers do not
        need to have the same type, but the elements within the columns must
        be the same dtype.

        Parameters
        ----------
        other : Series or DataFrame
            The other Series or DataFrame to be compared with the first.

        Returns
        -------
        bool
            True if all elements are the same in both objects, False
            otherwise.

        See Also
        --------
        Series.eq : Compare two Series objects of the same length
            and return a Series where each element is True if the element
            in each Series is equal, False otherwise.
        DataFrame.eq : Compare two DataFrame objects of the same shape and
            return a DataFrame where each element is True if the respective
            element in each DataFrame is equal, False otherwise.
        testing.assert_series_equal : Raises an AssertionError if left and
            right are not equal. Provides an easy interface to ignore
            inequality in dtypes, indexes and precision among others.
        testing.assert_frame_equal : Like assert_series_equal, but targets
            DataFrames.
        numpy.array_equal : Return True if two arrays have the same shape
            and elements, False otherwise.

        Notes
        -----
        This function requires that the elements have the same dtype as their
        respective elements in the other Series or DataFrame. However, the
        column labels do not need to have the same type, as long as they are
        still considered equal.

        Examples
        --------
        >>> df = pd.DataFrame({1: [10], 2: [20]})
        >>> df
            1   2
        0  10  20

        DataFrames df and exactly_equal have the same types and values for
        their elements and column labels, which will return True.

        >>> exactly_equal = pd.DataFrame({1: [10], 2: [20]})
        >>> exactly_equal
            1   2
        0  10  20
        >>> df.equals(exactly_equal)
        True

        DataFrames df and different_column_type have the same element
        types and values, but have different types for the column labels,
        which will still return True.

        >>> different_column_type = pd.DataFrame({1.0: [10], 2.0: [20]})
        >>> different_column_type
           1.0  2.0
        0   10   20
        >>> df.equals(different_column_type)
        True

        DataFrames df and different_data_type have different types for the
        same values for their elements, and will return False even though
        their column labels are the same values and types.

        >>> different_data_type = pd.DataFrame({1: [10.0], 2: [20.0]})
        >>> different_data_type
              1     2
        0  10.0  20.0
        >>> df.equals(different_data_type)
        False
        """
        if not isinstance(other, self._constructor):
            return False
        return self._data.equals(other._data)

    # -------------------------------------------------------------------------
    # Unary Methods

    def __neg__(self):
        values = self._values
        if is_bool_dtype(values):
            arr = operator.inv(values)
        elif (
            is_numeric_dtype(values)
            or is_timedelta64_dtype(values)
            or is_object_dtype(values)
        ):
            arr = operator.neg(values)
        else:
            raise TypeError(f"Unary negative expects numeric dtype, not {values.dtype}")
        return self.__array_wrap__(arr)

    def __pos__(self):
        values = self._values
        if is_bool_dtype(values):
            arr = values
        elif (
            is_numeric_dtype(values)
            or is_timedelta64_dtype(values)
            or is_object_dtype(values)
        ):
            arr = operator.pos(values)
        else:
            raise TypeError(f"Unary plus expects numeric dtype, not {values.dtype}")
        return self.__array_wrap__(arr)

    def __invert__(self):
        if not self.size:
            # inv fails with 0 len
            return self

        new_data = self._data.apply(operator.invert)
        result = self._constructor(new_data).__finalize__(self, method="__invert__")
        return result

    def __nonzero__(self):
        raise ValueError(
            f"The truth value of a {type(self).__name__} is ambiguous. "
            "Use a.empty, a.bool(), a.item(), a.any() or a.all()."
        )

    __bool__ = __nonzero__

    def bool(self):
        """
        Return the bool of a single element PandasObject.

        This must be a boolean scalar value, either True or False.  Raise a
        ValueError if the PandasObject does not have exactly 1 element, or that
        element is not boolean

        Returns
        -------
        bool
            Same single boolean value converted to bool type.
        """
        v = self.squeeze()
        if isinstance(v, (bool, np.bool_)):
            return bool(v)
        elif is_scalar(v):
            raise ValueError(
                "bool cannot act on a non-boolean single element "
                f"{type(self).__name__}"
            )

        self.__nonzero__()

    def __abs__(self: FrameOrSeries) -> FrameOrSeries:
        return self.abs()

    def __round__(self: FrameOrSeries, decimals: int = 0) -> FrameOrSeries:
        return self.round(decimals)

    # -------------------------------------------------------------------------
    # Label or Level Combination Helpers
    #
    # A collection of helper methods for DataFrame/Series operations that
    # accept a combination of column/index labels and levels.  All such
    # operations should utilize/extend these methods when possible so that we
    # have consistent precedence and validation logic throughout the library.

    def _is_level_reference(self, key, axis=0):
        """
        Test whether a key is a level reference for a given axis.

        To be considered a level reference, `key` must be a string that:
          - (axis=0): Matches the name of an index level and does NOT match
            a column label.
          - (axis=1): Matches the name of a column level and does NOT match
            an index label.

        Parameters
        ----------
        key : str
            Potential level name for the given axis
        axis : int, default 0
            Axis that levels are associated with (0 for index, 1 for columns)

        Returns
        -------
        is_level : bool
        """
        axis = self._get_axis_number(axis)

        return (
            key is not None
            and is_hashable(key)
            and key in self.axes[axis].names
            and not self._is_label_reference(key, axis=axis)
        )

    def _is_label_reference(self, key, axis=0) -> bool_t:
        """
        Test whether a key is a label reference for a given axis.

        To be considered a label reference, `key` must be a string that:
          - (axis=0): Matches a column label
          - (axis=1): Matches an index label

        Parameters
        ----------
        key: str
            Potential label name
        axis: int, default 0
            Axis perpendicular to the axis that labels are associated with
            (0 means search for column labels, 1 means search for index labels)

        Returns
        -------
        is_label: bool
        """
        axis = self._get_axis_number(axis)
        other_axes = (ax for ax in range(self._AXIS_LEN) if ax != axis)

        return (
            key is not None
            and is_hashable(key)
            and any(key in self.axes[ax] for ax in other_axes)
        )

    def _is_label_or_level_reference(self, key: str, axis: int = 0) -> bool_t:
        """
        Test whether a key is a label or level reference for a given axis.

        To be considered either a label or a level reference, `key` must be a
        string that:
          - (axis=0): Matches a column label or an index level
          - (axis=1): Matches an index label or a column level

        Parameters
        ----------
        key: str
            Potential label or level name
        axis: int, default 0
            Axis that levels are associated with (0 for index, 1 for columns)

        Returns
        -------
        is_label_or_level: bool
        """
        return self._is_level_reference(key, axis=axis) or self._is_label_reference(
            key, axis=axis
        )

    def _check_label_or_level_ambiguity(self, key, axis: int = 0) -> None:
        """
        Check whether `key` is ambiguous.

        By ambiguous, we mean that it matches both a level of the input
        `axis` and a label of the other axis.

        Parameters
        ----------
        key: str or object
            Label or level name.
        axis: int, default 0
            Axis that levels are associated with (0 for index, 1 for columns).

        Raises
        ------
        ValueError: `key` is ambiguous
        """
        axis = self._get_axis_number(axis)
        other_axes = (ax for ax in range(self._AXIS_LEN) if ax != axis)

        if (
            key is not None
            and is_hashable(key)
            and key in self.axes[axis].names
            and any(key in self.axes[ax] for ax in other_axes)
        ):

            # Build an informative and grammatical warning
            level_article, level_type = (
                ("an", "index") if axis == 0 else ("a", "column")
            )

            label_article, label_type = (
                ("a", "column") if axis == 0 else ("an", "index")
            )

            msg = (
                f"'{key}' is both {level_article} {level_type} level and "
                f"{label_article} {label_type} label, which is ambiguous."
            )
            raise ValueError(msg)

    def _get_label_or_level_values(self, key: str, axis: int = 0) -> np.ndarray:
        """
        Return a 1-D array of values associated with `key`, a label or level
        from the given `axis`.

        Retrieval logic:
          - (axis=0): Return column values if `key` matches a column label.
            Otherwise return index level values if `key` matches an index
            level.
          - (axis=1): Return row values if `key` matches an index label.
            Otherwise return column level values if 'key' matches a column
            level

        Parameters
        ----------
        key: str
            Label or level name.
        axis: int, default 0
            Axis that levels are associated with (0 for index, 1 for columns)

        Returns
        -------
        values: np.ndarray

        Raises
        ------
        KeyError
            if `key` matches neither a label nor a level
        ValueError
            if `key` matches multiple labels
        FutureWarning
            if `key` is ambiguous. This will become an ambiguity error in a
            future version
        """
        axis = self._get_axis_number(axis)
        other_axes = [ax for ax in range(self._AXIS_LEN) if ax != axis]

        if self._is_label_reference(key, axis=axis):
            self._check_label_or_level_ambiguity(key, axis=axis)
            values = self.xs(key, axis=other_axes[0])._values
        elif self._is_level_reference(key, axis=axis):
            values = self.axes[axis].get_level_values(key)._values
        else:
            raise KeyError(key)

        # Check for duplicates
        if values.ndim > 1:

            if other_axes and isinstance(self._get_axis(other_axes[0]), MultiIndex):
                multi_message = (
                    "\n"
                    "For a multi-index, the label must be a "
                    "tuple with elements corresponding to each level."
                )
            else:
                multi_message = ""

            label_axis_name = "column" if axis == 0 else "index"
            raise ValueError(
                (
                    f"The {label_axis_name} label '{key}' "
                    f"is not unique.{multi_message}"
                )
            )

        return values

    def _drop_labels_or_levels(self, keys, axis: int = 0):
        """
        Drop labels and/or levels for the given `axis`.

        For each key in `keys`:
          - (axis=0): If key matches a column label then drop the column.
            Otherwise if key matches an index level then drop the level.
          - (axis=1): If key matches an index label then drop the row.
            Otherwise if key matches a column level then drop the level.

        Parameters
        ----------
        keys: str or list of str
            labels or levels to drop
        axis: int, default 0
            Axis that levels are associated with (0 for index, 1 for columns)

        Returns
        -------
        dropped: DataFrame

        Raises
        ------
        ValueError
            if any `keys` match neither a label nor a level
        """
        axis = self._get_axis_number(axis)

        # Validate keys
        keys = com.maybe_make_list(keys)
        invalid_keys = [
            k for k in keys if not self._is_label_or_level_reference(k, axis=axis)
        ]

        if invalid_keys:
            raise ValueError(
                (
                    "The following keys are not valid labels or "
                    f"levels for axis {axis}: {invalid_keys}"
                )
            )

        # Compute levels and labels to drop
        levels_to_drop = [k for k in keys if self._is_level_reference(k, axis=axis)]

        labels_to_drop = [k for k in keys if not self._is_level_reference(k, axis=axis)]

        # Perform copy upfront and then use inplace operations below.
        # This ensures that we always perform exactly one copy.
        # ``copy`` and/or ``inplace`` options could be added in the future.
        dropped = self.copy()

        if axis == 0:
            # Handle dropping index levels
            if levels_to_drop:
                dropped.reset_index(levels_to_drop, drop=True, inplace=True)

            # Handle dropping columns labels
            if labels_to_drop:
                dropped.drop(labels_to_drop, axis=1, inplace=True)
        else:
            # Handle dropping column levels
            if levels_to_drop:
                if isinstance(dropped.columns, MultiIndex):
                    # Drop the specified levels from the MultiIndex
                    dropped.columns = dropped.columns.droplevel(levels_to_drop)
                else:
                    # Drop the last level of Index by replacing with
                    # a RangeIndex
                    dropped.columns = RangeIndex(dropped.columns.size)

            # Handle dropping index labels
            if labels_to_drop:
                dropped.drop(labels_to_drop, axis=0, inplace=True)

        return dropped

    # ----------------------------------------------------------------------
    # Iteration

    def __hash__(self):
        raise TypeError(
            f"{repr(type(self).__name__)} objects are mutable, "
            f"thus they cannot be hashed"
        )

    def __iter__(self):
        """
        Iterate over info axis.

        Returns
        -------
        iterator
            Info axis as iterator.
        """
        return iter(self._info_axis)

    # can we get a better explanation of this?
    def keys(self):
        """
        Get the 'info axis' (see Indexing for more).

        This is index for Series, columns for DataFrame.

        Returns
        -------
        Index
            Info axis.
        """
        return self._info_axis

    def items(self):
        """
        Iterate over (label, values) on info axis

        This is index for Series and columns for DataFrame.

        Returns
        -------
        Generator
        """
        for h in self._info_axis:
            yield h, self[h]

    @doc(items)
    def iteritems(self):
        return self.items()

    def __len__(self) -> int:
        """Returns length of info axis"""
        return len(self._info_axis)

    def __contains__(self, key) -> bool_t:
        """True if the key is in the info axis"""
        return key in self._info_axis

    @property
    def empty(self) -> bool_t:
        """
        Indicator whether DataFrame is empty.

        True if DataFrame is entirely empty (no items), meaning any of the
        axes are of length 0.

        Returns
        -------
        bool
            If DataFrame is empty, return True, if not return False.

        See Also
        --------
        Series.dropna : Return series without null values.
        DataFrame.dropna : Return DataFrame with labels on given axis omitted
            where (all or any) data are missing.

        Notes
        -----
        If DataFrame contains only NaNs, it is still not considered empty. See
        the example below.

        Examples
        --------
        An example of an actual empty DataFrame. Notice the index is empty:

        >>> df_empty = pd.DataFrame({'A' : []})
        >>> df_empty
        Empty DataFrame
        Columns: [A]
        Index: []
        >>> df_empty.empty
        True

        If we only have NaNs in our DataFrame, it is not considered empty! We
        will need to drop the NaNs to make the DataFrame empty:

        >>> df = pd.DataFrame({'A' : [np.nan]})
        >>> df
            A
        0 NaN
        >>> df.empty
        False
        >>> df.dropna().empty
        True
        """
        return any(len(self._get_axis(a)) == 0 for a in self._AXIS_ORDERS)

    # ----------------------------------------------------------------------
    # Array Interface

    # This is also set in IndexOpsMixin
    # GH#23114 Ensure ndarray.__op__(DataFrame) returns NotImplemented
    __array_priority__ = 1000

    def __array__(self, dtype=None) -> np.ndarray:
        return np.asarray(self._values, dtype=dtype)

    def __array_wrap__(self, result, context=None):
        result = lib.item_from_zerodim(result)
        if is_scalar(result):
            # e.g. we get here with np.ptp(series)
            # ptp also requires the item_from_zerodim
            return result
        d = self._construct_axes_dict(self._AXIS_ORDERS, copy=False)
        return self._constructor(result, **d).__finalize__(
            self, method="__array_wrap__"
        )

    # ideally we would define this to avoid the getattr checks, but
    # is slower
    # @property
    # def __array_interface__(self):
    #    """ provide numpy array interface method """
    #    values = self.values
    #    return dict(typestr=values.dtype.str,shape=values.shape,data=values)

    # ----------------------------------------------------------------------
    # Picklability

    def __getstate__(self) -> Dict[str, Any]:
        meta = {k: getattr(self, k, None) for k in self._metadata}
        return dict(
            _data=self._data,
            _typ=self._typ,
            _metadata=self._metadata,
            attrs=self.attrs,
            **meta,
        )

    def __setstate__(self, state):

        if isinstance(state, BlockManager):
            self._data = state
        elif isinstance(state, dict):
            typ = state.get("_typ")
            if typ is not None:
                attrs = state.get("_attrs", {})
                object.__setattr__(self, "_attrs", attrs)

                # set in the order of internal names
                # to avoid definitional recursion
                # e.g. say fill_value needing _data to be
                # defined
                meta = set(self._internal_names + self._metadata)
                for k in list(meta):
                    if k in state:
                        v = state[k]
                        object.__setattr__(self, k, v)

                for k, v in state.items():
                    if k not in meta:
                        object.__setattr__(self, k, v)

            else:
                raise NotImplementedError("Pre-0.12 pickles are no longer supported")
        elif len(state) == 2:
            raise NotImplementedError("Pre-0.12 pickles are no longer supported")

        self._item_cache = {}

    # ----------------------------------------------------------------------
    # Rendering Methods

    def __repr__(self) -> str:
        # string representation based upon iterating over self
        # (since, by definition, `PandasContainers` are iterable)
        prepr = f"[{','.join(map(pprint_thing, self))}]"
        return f"{type(self).__name__}({prepr})"

    def _repr_latex_(self):
        """
        Returns a LaTeX representation for a particular object.
        Mainly for use with nbconvert (jupyter notebook conversion to pdf).
        """
        if config.get_option("display.latex.repr"):
            return self.to_latex()
        else:
            return None

    def _repr_data_resource_(self):
        """
        Not a real Jupyter special repr method, but we use the same
        naming convention.
        """
        if config.get_option("display.html.table_schema"):
            data = self.head(config.get_option("display.max_rows"))
            payload = json.loads(
                data.to_json(orient="table"), object_pairs_hook=collections.OrderedDict
            )
            return payload

    # ----------------------------------------------------------------------
    # I/O Methods

    _shared_docs[
        "to_markdown"
    ] = """
    Print %(klass)s in Markdown-friendly format.

    .. versionadded:: 1.0.0

    Parameters
    ----------
    buf : str, Path or StringIO-like, optional, default None
        Buffer to write to. If None, the output is returned as a string.
    mode : str, optional
        Mode in which file is opened.
    **kwargs
        These parameters will be passed to `tabulate`.

    Returns
    -------
    str
        %(klass)s in Markdown-friendly format.
    """

    @doc(klass="object")
    def to_excel(
        self,
        excel_writer,
        sheet_name="Sheet1",
        na_rep="",
        float_format=None,
        columns=None,
        header=True,
        index=True,
        index_label=None,
        startrow=0,
        startcol=0,
        engine=None,
        merge_cells=True,
        encoding=None,
        inf_rep="inf",
        verbose=True,
        freeze_panes=None,
    ) -> None:
        """
        Write {klass} to an Excel sheet.

        To write a single {klass} to an Excel .xlsx file it is only necessary to
        specify a target file name. To write to multiple sheets it is necessary to
        create an `ExcelWriter` object with a target file name, and specify a sheet
        in the file to write to.

        Multiple sheets may be written to by specifying unique `sheet_name`.
        With all data written to the file it is necessary to save the changes.
        Note that creating an `ExcelWriter` object with a file name that already
        exists will result in the contents of the existing file being erased.

        Parameters
        ----------
        excel_writer : str or ExcelWriter object
            File path or existing ExcelWriter.
        sheet_name : str, default 'Sheet1'
            Name of sheet which will contain DataFrame.
        na_rep : str, default ''
            Missing data representation.
        float_format : str, optional
            Format string for floating point numbers. For example
            ``float_format="%.2f"`` will format 0.1234 to 0.12.
        columns : sequence or list of str, optional
            Columns to write.
        header : bool or list of str, default True
            Write out the column names. If a list of string is given it is
            assumed to be aliases for the column names.
        index : bool, default True
            Write row names (index).
        index_label : str or sequence, optional
            Column label for index column(s) if desired. If not specified, and
            `header` and `index` are True, then the index names are used. A
            sequence should be given if the DataFrame uses MultiIndex.
        startrow : int, default 0
            Upper left cell row to dump data frame.
        startcol : int, default 0
            Upper left cell column to dump data frame.
        engine : str, optional
            Write engine to use, 'openpyxl' or 'xlsxwriter'. You can also set this
            via the options ``io.excel.xlsx.writer``, ``io.excel.xls.writer``, and
            ``io.excel.xlsm.writer``.
        merge_cells : bool, default True
            Write MultiIndex and Hierarchical Rows as merged cells.
        encoding : str, optional
            Encoding of the resulting excel file. Only necessary for xlwt,
            other writers support unicode natively.
        inf_rep : str, default 'inf'
            Representation for infinity (there is no native representation for
            infinity in Excel).
        verbose : bool, default True
            Display more information in the error logs.
        freeze_panes : tuple of int (length 2), optional
            Specifies the one-based bottommost row and rightmost column that
            is to be frozen.

        See Also
        --------
        to_csv : Write DataFrame to a comma-separated values (csv) file.
        ExcelWriter : Class for writing DataFrame objects into excel sheets.
        read_excel : Read an Excel file into a pandas DataFrame.
        read_csv : Read a comma-separated values (csv) file into DataFrame.

        Notes
        -----
        For compatibility with :meth:`~DataFrame.to_csv`,
        to_excel serializes lists and dicts to strings before writing.

        Once a workbook has been saved it is not possible write further data
        without rewriting the whole workbook.

        Examples
        --------

        Create, write to and save a workbook:

        >>> df1 = pd.DataFrame([['a', 'b'], ['c', 'd']],
        ...                    index=['row 1', 'row 2'],
        ...                    columns=['col 1', 'col 2'])
        >>> df1.to_excel("output.xlsx")  # doctest: +SKIP

        To specify the sheet name:

        >>> df1.to_excel("output.xlsx",
        ...              sheet_name='Sheet_name_1')  # doctest: +SKIP

        If you wish to write to more than one sheet in the workbook, it is
        necessary to specify an ExcelWriter object:

        >>> df2 = df1.copy()
        >>> with pd.ExcelWriter('output.xlsx') as writer:  # doctest: +SKIP
        ...     df1.to_excel(writer, sheet_name='Sheet_name_1')
        ...     df2.to_excel(writer, sheet_name='Sheet_name_2')

        ExcelWriter can also be used to append to an existing Excel file:

        >>> with pd.ExcelWriter('output.xlsx',
        ...                     mode='a') as writer:  # doctest: +SKIP
        ...     df.to_excel(writer, sheet_name='Sheet_name_3')

        To set the library that is used to write the Excel file,
        you can pass the `engine` keyword (the default engine is
        automatically chosen depending on the file extension):

        >>> df1.to_excel('output1.xlsx', engine='xlsxwriter')  # doctest: +SKIP
        """

        df = self if isinstance(self, ABCDataFrame) else self.to_frame()

        from pandas.io.formats.excel import ExcelFormatter

        formatter = ExcelFormatter(
            df,
            na_rep=na_rep,
            cols=columns,
            header=header,
            float_format=float_format,
            index=index,
            index_label=index_label,
            merge_cells=merge_cells,
            inf_rep=inf_rep,
        )
        formatter.write(
            excel_writer,
            sheet_name=sheet_name,
            startrow=startrow,
            startcol=startcol,
            freeze_panes=freeze_panes,
            engine=engine,
        )

    def to_json(
        self,
        path_or_buf: Optional[FilePathOrBuffer] = None,
        orient: Optional[str] = None,
        date_format: Optional[str] = None,
        double_precision: int = 10,
        force_ascii: bool_t = True,
        date_unit: str = "ms",
        default_handler: Optional[Callable[[Any], JSONSerializable]] = None,
        lines: bool_t = False,
        compression: Optional[str] = "infer",
        index: bool_t = True,
        indent: Optional[int] = None,
    ) -> Optional[str]:
        """
        Convert the object to a JSON string.

        Note NaN's and None will be converted to null and datetime objects
        will be converted to UNIX timestamps.

        Parameters
        ----------
        path_or_buf : str or file handle, optional
            File path or object. If not specified, the result is returned as
            a string.
        orient : str
            Indication of expected JSON string format.

            * Series:

                - default is 'index'
                - allowed values are: {'split','records','index','table'}.

            * DataFrame:

                - default is 'columns'
                - allowed values are: {'split', 'records', 'index', 'columns',
                  'values', 'table'}.

            * The format of the JSON string:

                - 'split' : dict like {'index' -> [index], 'columns' -> [columns],
                  'data' -> [values]}
                - 'records' : list like [{column -> value}, ... , {column -> value}]
                - 'index' : dict like {index -> {column -> value}}
                - 'columns' : dict like {column -> {index -> value}}
                - 'values' : just the values array
                - 'table' : dict like {'schema': {schema}, 'data': {data}}

                Describing the data, where data component is like ``orient='records'``.

            .. versionchanged:: 0.20.0

        date_format : {None, 'epoch', 'iso'}
            Type of date conversion. 'epoch' = epoch milliseconds,
            'iso' = ISO8601. The default depends on the `orient`. For
            ``orient='table'``, the default is 'iso'. For all other orients,
            the default is 'epoch'.
        double_precision : int, default 10
            The number of decimal places to use when encoding
            floating point values.
        force_ascii : bool, default True
            Force encoded string to be ASCII.
        date_unit : str, default 'ms' (milliseconds)
            The time unit to encode to, governs timestamp and ISO8601
            precision.  One of 's', 'ms', 'us', 'ns' for second, millisecond,
            microsecond, and nanosecond respectively.
        default_handler : callable, default None
            Handler to call if object cannot otherwise be converted to a
            suitable format for JSON. Should receive a single argument which is
            the object to convert and return a serialisable object.
        lines : bool, default False
            If 'orient' is 'records' write out line delimited json format. Will
            throw ValueError if incorrect 'orient' since others are not list
            like.

        compression : {'infer', 'gzip', 'bz2', 'zip', 'xz', None}

            A string representing the compression to use in the output file,
            only used when the first argument is a filename. By default, the
            compression is inferred from the filename.

            .. versionchanged:: 0.24.0
               'infer' option added and set to default
        index : bool, default True
            Whether to include the index values in the JSON string. Not
            including the index (``index=False``) is only supported when
            orient is 'split' or 'table'.

            .. versionadded:: 0.23.0

        indent : int, optional
           Length of whitespace used to indent each record.

           .. versionadded:: 1.0.0

        Returns
        -------
        None or str
            If path_or_buf is None, returns the resulting json format as a
            string. Otherwise returns None.

        See Also
        --------
        read_json : Convert a JSON string to pandas object.

        Notes
        -----
        The behavior of ``indent=0`` varies from the stdlib, which does not
        indent the output but does insert newlines. Currently, ``indent=0``
        and the default ``indent=None`` are equivalent in pandas, though this
        may change in a future release.

        Examples
        --------
        >>> import json
        >>> df = pd.DataFrame(
        ...     [["a", "b"], ["c", "d"]],
        ...     index=["row 1", "row 2"],
        ...     columns=["col 1", "col 2"],
        ... )

        >>> result = df.to_json(orient="split")
        >>> parsed = json.loads(result)
        >>> json.dumps(parsed, indent=4)  # doctest: +SKIP
        {
            "columns": [
                "col 1",
                "col 2"
            ],
            "index": [
                "row 1",
                "row 2"
            ],
            "data": [
                [
                    "a",
                    "b"
                ],
                [
                    "c",
                    "d"
                ]
            ]
        }

        Encoding/decoding a Dataframe using ``'records'`` formatted JSON.
        Note that index labels are not preserved with this encoding.

        >>> result = df.to_json(orient="records")
        >>> parsed = json.loads(result)
        >>> json.dumps(parsed, indent=4)  # doctest: +SKIP
        [
            {
                "col 1": "a",
                "col 2": "b"
            },
            {
                "col 1": "c",
                "col 2": "d"
            }
        ]

        Encoding/decoding a Dataframe using ``'index'`` formatted JSON:

        >>> result = df.to_json(orient="index")
        >>> parsed = json.loads(result)
        >>> json.dumps(parsed, indent=4)  # doctest: +SKIP
        {
            "row 1": {
                "col 1": "a",
                "col 2": "b"
            },
            "row 2": {
                "col 1": "c",
                "col 2": "d"
            }
        }

        Encoding/decoding a Dataframe using ``'columns'`` formatted JSON:

        >>> result = df.to_json(orient="columns")
        >>> parsed = json.loads(result)
        >>> json.dumps(parsed, indent=4)  # doctest: +SKIP
        {
            "col 1": {
                "row 1": "a",
                "row 2": "c"
            },
            "col 2": {
                "row 1": "b",
                "row 2": "d"
            }
        }

        Encoding/decoding a Dataframe using ``'values'`` formatted JSON:

        >>> result = df.to_json(orient="values")
        >>> parsed = json.loads(result)
        >>> json.dumps(parsed, indent=4)  # doctest: +SKIP
        [
            [
                "a",
                "b"
            ],
            [
                "c",
                "d"
            ]
        ]

        Encoding with Table Schema:

        >>> result = df.to_json(orient="table")
        >>> parsed = json.loads(result)
        >>> json.dumps(parsed, indent=4)  # doctest: +SKIP
        {
            "schema": {
                "fields": [
                    {
                        "name": "index",
                        "type": "string"
                    },
                    {
                        "name": "col 1",
                        "type": "string"
                    },
                    {
                        "name": "col 2",
                        "type": "string"
                    }
                ],
                "primaryKey": [
                    "index"
                ],
                "pandas_version": "0.20.0"
            },
            "data": [
                {
                    "index": "row 1",
                    "col 1": "a",
                    "col 2": "b"
                },
                {
                    "index": "row 2",
                    "col 1": "c",
                    "col 2": "d"
                }
            ]
        }
        """
        from pandas.io import json

        if date_format is None and orient == "table":
            date_format = "iso"
        elif date_format is None:
            date_format = "epoch"

        config.is_nonnegative_int(indent)
        indent = indent or 0

        return json.to_json(
            path_or_buf=path_or_buf,
            obj=self,
            orient=orient,
            date_format=date_format,
            double_precision=double_precision,
            force_ascii=force_ascii,
            date_unit=date_unit,
            default_handler=default_handler,
            lines=lines,
            compression=compression,
            index=index,
            indent=indent,
        )

    def to_hdf(
        self,
        path_or_buf,
        key: str,
        mode: str = "a",
        complevel: Optional[int] = None,
        complib: Optional[str] = None,
        append: bool_t = False,
        format: Optional[str] = None,
        index: bool_t = True,
        min_itemsize: Optional[Union[int, Dict[str, int]]] = None,
        nan_rep=None,
        dropna: Optional[bool_t] = None,
        data_columns: Optional[List[str]] = None,
        errors: str = "strict",
        encoding: str = "UTF-8",
    ) -> None:
        """
        Write the contained data to an HDF5 file using HDFStore.

        Hierarchical Data Format (HDF) is self-describing, allowing an
        application to interpret the structure and contents of a file with
        no outside information. One HDF file can hold a mix of related objects
        which can be accessed as a group or as individual objects.

        In order to add another DataFrame or Series to an existing HDF file
        please use append mode and a different a key.

        For more information see the :ref:`user guide <io.hdf5>`.

        Parameters
        ----------
        path_or_buf : str or pandas.HDFStore
            File path or HDFStore object.
        key : str
            Identifier for the group in the store.
        mode : {'a', 'w', 'r+'}, default 'a'
            Mode to open file:

            - 'w': write, a new file is created (an existing file with
              the same name would be deleted).
            - 'a': append, an existing file is opened for reading and
              writing, and if the file does not exist it is created.
            - 'r+': similar to 'a', but the file must already exist.
        complevel : {0-9}, optional
            Specifies a compression level for data.
            A value of 0 disables compression.
        complib : {'zlib', 'lzo', 'bzip2', 'blosc'}, default 'zlib'
            Specifies the compression library to be used.
            As of v0.20.2 these additional compressors for Blosc are supported
            (default if no compressor specified: 'blosc:blosclz'):
            {'blosc:blosclz', 'blosc:lz4', 'blosc:lz4hc', 'blosc:snappy',
            'blosc:zlib', 'blosc:zstd'}.
            Specifying a compression library which is not available issues
            a ValueError.
        append : bool, default False
            For Table formats, append the input data to the existing.
        format : {'fixed', 'table', None}, default 'fixed'
            Possible values:

            - 'fixed': Fixed format. Fast writing/reading. Not-appendable,
              nor searchable.
            - 'table': Table format. Write as a PyTables Table structure
              which may perform worse but allow more flexible operations
              like searching / selecting subsets of the data.
            - If None, pd.get_option('io.hdf.default_format') is checked,
              followed by fallback to "fixed"
        errors : str, default 'strict'
            Specifies how encoding and decoding errors are to be handled.
            See the errors argument for :func:`open` for a full list
            of options.
        encoding : str, default "UTF-8"
        min_itemsize : dict or int, optional
            Map column names to minimum string sizes for columns.
        nan_rep : Any, optional
            How to represent null values as str.
            Not allowed with append=True.
        data_columns : list of columns or True, optional
            List of columns to create as indexed data columns for on-disk
            queries, or True to use all columns. By default only the axes
            of the object are indexed. See :ref:`io.hdf5-query-data-columns`.
            Applicable only to format='table'.

        See Also
        --------
        DataFrame.read_hdf : Read from HDF file.
        DataFrame.to_parquet : Write a DataFrame to the binary parquet format.
        DataFrame.to_sql : Write to a sql table.
        DataFrame.to_feather : Write out feather-format for DataFrames.
        DataFrame.to_csv : Write out to a csv file.

        Examples
        --------
        >>> df = pd.DataFrame({'A': [1, 2, 3], 'B': [4, 5, 6]},
        ...                   index=['a', 'b', 'c'])
        >>> df.to_hdf('data.h5', key='df', mode='w')

        We can add another object to the same file:

        >>> s = pd.Series([1, 2, 3, 4])
        >>> s.to_hdf('data.h5', key='s')

        Reading from HDF file:

        >>> pd.read_hdf('data.h5', 'df')
        A  B
        a  1  4
        b  2  5
        c  3  6
        >>> pd.read_hdf('data.h5', 's')
        0    1
        1    2
        2    3
        3    4
        dtype: int64

        Deleting file with data:

        >>> import os
        >>> os.remove('data.h5')
        """
        from pandas.io import pytables

        pytables.to_hdf(
            path_or_buf,
            key,
            self,
            mode=mode,
            complevel=complevel,
            complib=complib,
            append=append,
            format=format,
            index=index,
            min_itemsize=min_itemsize,
            nan_rep=nan_rep,
            dropna=dropna,
            data_columns=data_columns,
            errors=errors,
            encoding=encoding,
        )

    def to_sql(
        self,
        name: str,
        con,
        schema=None,
        if_exists: str = "fail",
        index: bool_t = True,
        index_label=None,
        chunksize=None,
        dtype=None,
        method=None,
    ) -> None:
        """
        Write records stored in a DataFrame to a SQL database.

        Databases supported by SQLAlchemy [1]_ are supported. Tables can be
        newly created, appended to, or overwritten.

        Parameters
        ----------
        name : str
            Name of SQL table.
        con : sqlalchemy.engine.Engine or sqlite3.Connection
            Using SQLAlchemy makes it possible to use any DB supported by that
            library. Legacy support is provided for sqlite3.Connection objects. The user
            is responsible for engine disposal and connection closure for the SQLAlchemy
            connectable See `here \
                <https://docs.sqlalchemy.org/en/13/core/connections.html>`_.

        schema : str, optional
            Specify the schema (if database flavor supports this). If None, use
            default schema.
        if_exists : {'fail', 'replace', 'append'}, default 'fail'
            How to behave if the table already exists.

            * fail: Raise a ValueError.
            * replace: Drop the table before inserting new values.
            * append: Insert new values to the existing table.

        index : bool, default True
            Write DataFrame index as a column. Uses `index_label` as the column
            name in the table.
        index_label : str or sequence, default None
            Column label for index column(s). If None is given (default) and
            `index` is True, then the index names are used.
            A sequence should be given if the DataFrame uses MultiIndex.
        chunksize : int, optional
            Specify the number of rows in each batch to be written at a time.
            By default, all rows will be written at once.
        dtype : dict or scalar, optional
            Specifying the datatype for columns. If a dictionary is used, the
            keys should be the column names and the values should be the
            SQLAlchemy types or strings for the sqlite3 legacy mode. If a
            scalar is provided, it will be applied to all columns.
        method : {None, 'multi', callable}, optional
            Controls the SQL insertion clause used:

            * None : Uses standard SQL ``INSERT`` clause (one per row).
            * 'multi': Pass multiple values in a single ``INSERT`` clause.
            * callable with signature ``(pd_table, conn, keys, data_iter)``.

            Details and a sample callable implementation can be found in the
            section :ref:`insert method <io.sql.method>`.

            .. versionadded:: 0.24.0

        Raises
        ------
        ValueError
            When the table already exists and `if_exists` is 'fail' (the
            default).

        See Also
        --------
        read_sql : Read a DataFrame from a table.

        Notes
        -----
        Timezone aware datetime columns will be written as
        ``Timestamp with timezone`` type with SQLAlchemy if supported by the
        database. Otherwise, the datetimes will be stored as timezone unaware
        timestamps local to the original timezone.

        .. versionadded:: 0.24.0

        References
        ----------
        .. [1] https://docs.sqlalchemy.org
        .. [2] https://www.python.org/dev/peps/pep-0249/

        Examples
        --------
        Create an in-memory SQLite database.

        >>> from sqlalchemy import create_engine
        >>> engine = create_engine('sqlite://', echo=False)

        Create a table from scratch with 3 rows.

        >>> df = pd.DataFrame({'name' : ['User 1', 'User 2', 'User 3']})
        >>> df
             name
        0  User 1
        1  User 2
        2  User 3

        >>> df.to_sql('users', con=engine)
        >>> engine.execute("SELECT * FROM users").fetchall()
        [(0, 'User 1'), (1, 'User 2'), (2, 'User 3')]

        >>> df1 = pd.DataFrame({'name' : ['User 4', 'User 5']})
        >>> df1.to_sql('users', con=engine, if_exists='append')
        >>> engine.execute("SELECT * FROM users").fetchall()
        [(0, 'User 1'), (1, 'User 2'), (2, 'User 3'),
         (0, 'User 4'), (1, 'User 5')]

        Overwrite the table with just ``df1``.

        >>> df1.to_sql('users', con=engine, if_exists='replace',
        ...            index_label='id')
        >>> engine.execute("SELECT * FROM users").fetchall()
        [(0, 'User 4'), (1, 'User 5')]

        Specify the dtype (especially useful for integers with missing values).
        Notice that while pandas is forced to store the data as floating point,
        the database supports nullable integers. When fetching the data with
        Python, we get back integer scalars.

        >>> df = pd.DataFrame({"A": [1, None, 2]})
        >>> df
             A
        0  1.0
        1  NaN
        2  2.0

        >>> from sqlalchemy.types import Integer
        >>> df.to_sql('integers', con=engine, index=False,
        ...           dtype={"A": Integer()})

        >>> engine.execute("SELECT * FROM integers").fetchall()
        [(1,), (None,), (2,)]
        """
        from pandas.io import sql

        sql.to_sql(
            self,
            name,
            con,
            schema=schema,
            if_exists=if_exists,
            index=index,
            index_label=index_label,
            chunksize=chunksize,
            dtype=dtype,
            method=method,
        )

    def to_pickle(
        self,
        path,
        compression: Optional[str] = "infer",
        protocol: int = pickle.HIGHEST_PROTOCOL,
    ) -> None:
        """
        Pickle (serialize) object to file.

        Parameters
        ----------
        path : str
            File path where the pickled object will be stored.
        compression : {'infer', 'gzip', 'bz2', 'zip', 'xz', None}, \
        default 'infer'
            A string representing the compression to use in the output file. By
            default, infers from the file extension in specified path.
        protocol : int
            Int which indicates which protocol should be used by the pickler,
            default HIGHEST_PROTOCOL (see [1]_ paragraph 12.1.2). The possible
            values are 0, 1, 2, 3, 4. A negative value for the protocol
            parameter is equivalent to setting its value to HIGHEST_PROTOCOL.

            .. [1] https://docs.python.org/3/library/pickle.html.

        See Also
        --------
        read_pickle : Load pickled pandas object (or any object) from file.
        DataFrame.to_hdf : Write DataFrame to an HDF5 file.
        DataFrame.to_sql : Write DataFrame to a SQL database.
        DataFrame.to_parquet : Write a DataFrame to the binary parquet format.

        Examples
        --------
        >>> original_df = pd.DataFrame({"foo": range(5), "bar": range(5, 10)})
        >>> original_df
           foo  bar
        0    0    5
        1    1    6
        2    2    7
        3    3    8
        4    4    9
        >>> original_df.to_pickle("./dummy.pkl")

        >>> unpickled_df = pd.read_pickle("./dummy.pkl")
        >>> unpickled_df
           foo  bar
        0    0    5
        1    1    6
        2    2    7
        3    3    8
        4    4    9

        >>> import os
        >>> os.remove("./dummy.pkl")
        """
        from pandas.io.pickle import to_pickle

        to_pickle(self, path, compression=compression, protocol=protocol)

    def to_clipboard(
        self, excel: bool_t = True, sep: Optional[str] = None, **kwargs
    ) -> None:
        r"""
        Copy object to the system clipboard.

        Write a text representation of object to the system clipboard.
        This can be pasted into Excel, for example.

        Parameters
        ----------
        excel : bool, default True
            Produce output in a csv format for easy pasting into excel.

            - True, use the provided separator for csv pasting.
            - False, write a string representation of the object to the clipboard.

        sep : str, default ``'\t'``
            Field delimiter.
        **kwargs
            These parameters will be passed to DataFrame.to_csv.

        See Also
        --------
        DataFrame.to_csv : Write a DataFrame to a comma-separated values
            (csv) file.
        read_clipboard : Read text from clipboard and pass to read_table.

        Notes
        -----
        Requirements for your platform.

          - Linux : `xclip`, or `xsel` (with `PyQt4` modules)
          - Windows : none
          - OS X : none

        Examples
        --------
        Copy the contents of a DataFrame to the clipboard.

        >>> df = pd.DataFrame([[1, 2, 3], [4, 5, 6]], columns=['A', 'B', 'C'])

        >>> df.to_clipboard(sep=',')  # doctest: +SKIP
        ... # Wrote the following to the system clipboard:
        ... # ,A,B,C
        ... # 0,1,2,3
        ... # 1,4,5,6

        We can omit the index by passing the keyword `index` and setting
        it to false.

        >>> df.to_clipboard(sep=',', index=False)  # doctest: +SKIP
        ... # Wrote the following to the system clipboard:
        ... # A,B,C
        ... # 1,2,3
        ... # 4,5,6
        """
        from pandas.io import clipboards

        clipboards.to_clipboard(self, excel=excel, sep=sep, **kwargs)

    def to_xarray(self):
        """
        Return an xarray object from the pandas object.

        Returns
        -------
        xarray.DataArray or xarray.Dataset
            Data in the pandas structure converted to Dataset if the object is
            a DataFrame, or a DataArray if the object is a Series.

        See Also
        --------
        DataFrame.to_hdf : Write DataFrame to an HDF5 file.
        DataFrame.to_parquet : Write a DataFrame to the binary parquet format.

        Notes
        -----
        See the `xarray docs <https://xarray.pydata.org/en/stable/>`__

        Examples
        --------
        >>> df = pd.DataFrame([('falcon', 'bird', 389.0, 2),
        ...                    ('parrot', 'bird', 24.0, 2),
        ...                    ('lion', 'mammal', 80.5, 4),
        ...                    ('monkey', 'mammal', np.nan, 4)],
        ...                   columns=['name', 'class', 'max_speed',
        ...                            'num_legs'])
        >>> df
             name   class  max_speed  num_legs
        0  falcon    bird      389.0         2
        1  parrot    bird       24.0         2
        2    lion  mammal       80.5         4
        3  monkey  mammal        NaN         4

        >>> df.to_xarray()
        <xarray.Dataset>
        Dimensions:    (index: 4)
        Coordinates:
          * index      (index) int64 0 1 2 3
        Data variables:
            name       (index) object 'falcon' 'parrot' 'lion' 'monkey'
            class      (index) object 'bird' 'bird' 'mammal' 'mammal'
            max_speed  (index) float64 389.0 24.0 80.5 nan
            num_legs   (index) int64 2 2 4 4

        >>> df['max_speed'].to_xarray()
        <xarray.DataArray 'max_speed' (index: 4)>
        array([389. ,  24. ,  80.5,   nan])
        Coordinates:
          * index    (index) int64 0 1 2 3

        >>> dates = pd.to_datetime(['2018-01-01', '2018-01-01',
        ...                         '2018-01-02', '2018-01-02'])
        >>> df_multiindex = pd.DataFrame({'date': dates,
        ...                               'animal': ['falcon', 'parrot',
        ...                                          'falcon', 'parrot'],
        ...                               'speed': [350, 18, 361, 15]})
        >>> df_multiindex = df_multiindex.set_index(['date', 'animal'])

        >>> df_multiindex
                           speed
        date       animal
        2018-01-01 falcon    350
                   parrot     18
        2018-01-02 falcon    361
                   parrot     15

        >>> df_multiindex.to_xarray()
        <xarray.Dataset>
        Dimensions:  (animal: 2, date: 2)
        Coordinates:
          * date     (date) datetime64[ns] 2018-01-01 2018-01-02
          * animal   (animal) object 'falcon' 'parrot'
        Data variables:
            speed    (date, animal) int64 350 18 361 15
        """
        xarray = import_optional_dependency("xarray")

        if self.ndim == 1:
            return xarray.DataArray.from_series(self)
        else:
            return xarray.Dataset.from_dataframe(self)

    @Substitution(returns=fmt.return_docstring)
    def to_latex(
        self,
        buf=None,
        columns=None,
        col_space=None,
        header=True,
        index=True,
        na_rep="NaN",
        formatters=None,
        float_format=None,
        sparsify=None,
        index_names=True,
        bold_rows=False,
        column_format=None,
        longtable=None,
        escape=None,
        encoding=None,
        decimal=".",
        multicolumn=None,
        multicolumn_format=None,
        multirow=None,
        caption=None,
        label=None,
    ):
        r"""
        Render object to a LaTeX tabular, longtable, or nested table/tabular.

        Requires ``\usepackage{booktabs}``.  The output can be copy/pasted
        into a main LaTeX document or read from an external file
        with ``\input{table.tex}``.

        .. versionchanged:: 0.20.2
           Added to Series.

        .. versionchanged:: 1.0.0
           Added caption and label arguments.

        Parameters
        ----------
        buf : str, Path or StringIO-like, optional, default None
            Buffer to write to. If None, the output is returned as a string.
        columns : list of label, optional
            The subset of columns to write. Writes all columns by default.
        col_space : int, optional
            The minimum width of each column.
        header : bool or list of str, default True
            Write out the column names. If a list of strings is given,
            it is assumed to be aliases for the column names.
        index : bool, default True
            Write row names (index).
        na_rep : str, default 'NaN'
            Missing data representation.
        formatters : list of functions or dict of {str: function}, optional
            Formatter functions to apply to columns' elements by position or
            name. The result of each function must be a unicode string.
            List must be of length equal to the number of columns.
        float_format : one-parameter function or str, optional, default None
            Formatter for floating point numbers. For example
            ``float_format="%%.2f"`` and ``float_format="{:0.2f}".format`` will
            both result in 0.1234 being formatted as 0.12.
        sparsify : bool, optional
            Set to False for a DataFrame with a hierarchical index to print
            every multiindex key at each row. By default, the value will be
            read from the config module.
        index_names : bool, default True
            Prints the names of the indexes.
        bold_rows : bool, default False
            Make the row labels bold in the output.
        column_format : str, optional
            The columns format as specified in `LaTeX table format
            <https://en.wikibooks.org/wiki/LaTeX/Tables>`__ e.g. 'rcl' for 3
            columns. By default, 'l' will be used for all columns except
            columns of numbers, which default to 'r'.
        longtable : bool, optional
            By default, the value will be read from the pandas config
            module. Use a longtable environment instead of tabular. Requires
            adding a \usepackage{longtable} to your LaTeX preamble.
        escape : bool, optional
            By default, the value will be read from the pandas config
            module. When set to False prevents from escaping latex special
            characters in column names.
        encoding : str, optional
            A string representing the encoding to use in the output file,
            defaults to 'utf-8'.
        decimal : str, default '.'
            Character recognized as decimal separator, e.g. ',' in Europe.
        multicolumn : bool, default True
            Use \multicolumn to enhance MultiIndex columns.
            The default will be read from the config module.
        multicolumn_format : str, default 'l'
            The alignment for multicolumns, similar to `column_format`
            The default will be read from the config module.
        multirow : bool, default False
            Use \multirow to enhance MultiIndex rows. Requires adding a
            \usepackage{multirow} to your LaTeX preamble. Will print
            centered labels (instead of top-aligned) across the contained
            rows, separating groups via clines. The default will be read
            from the pandas config module.
        caption : str, optional
            The LaTeX caption to be placed inside ``\caption{}`` in the output.

            .. versionadded:: 1.0.0

        label : str, optional
            The LaTeX label to be placed inside ``\label{}`` in the output.
            This is used with ``\ref{}`` in the main ``.tex`` file.

            .. versionadded:: 1.0.0
        %(returns)s
        See Also
        --------
        DataFrame.to_string : Render a DataFrame to a console-friendly
            tabular output.
        DataFrame.to_html : Render a DataFrame as an HTML table.

        Examples
        --------
        >>> df = pd.DataFrame({'name': ['Raphael', 'Donatello'],
        ...                    'mask': ['red', 'purple'],
        ...                    'weapon': ['sai', 'bo staff']})
        >>> print(df.to_latex(index=False))  # doctest: +NORMALIZE_WHITESPACE
        \begin{tabular}{lll}
         \toprule
               name &    mask &    weapon \\
         \midrule
            Raphael &     red &       sai \\
          Donatello &  purple &  bo staff \\
        \bottomrule
        \end{tabular}
        """
        # Get defaults from the pandas config
        if self.ndim == 1:
            self = self.to_frame()
        if longtable is None:
            longtable = config.get_option("display.latex.longtable")
        if escape is None:
            escape = config.get_option("display.latex.escape")
        if multicolumn is None:
            multicolumn = config.get_option("display.latex.multicolumn")
        if multicolumn_format is None:
            multicolumn_format = config.get_option("display.latex.multicolumn_format")
        if multirow is None:
            multirow = config.get_option("display.latex.multirow")

        formatter = DataFrameFormatter(
            self,
            columns=columns,
            col_space=col_space,
            na_rep=na_rep,
            header=header,
            index=index,
            formatters=formatters,
            float_format=float_format,
            bold_rows=bold_rows,
            sparsify=sparsify,
            index_names=index_names,
            escape=escape,
            decimal=decimal,
        )
        return formatter.to_latex(
            buf=buf,
            column_format=column_format,
            longtable=longtable,
            encoding=encoding,
            multicolumn=multicolumn,
            multicolumn_format=multicolumn_format,
            multirow=multirow,
            caption=caption,
            label=label,
        )

    def to_csv(
        self,
        path_or_buf: Optional[FilePathOrBuffer] = None,
        sep: str = ",",
        na_rep: str = "",
        float_format: Optional[str] = None,
        columns: Optional[Sequence[Label]] = None,
        header: Union[bool_t, List[str]] = True,
        index: bool_t = True,
        index_label: Optional[Union[bool_t, str, Sequence[Label]]] = None,
        mode: str = "w",
        encoding: Optional[str] = None,
        compression: Optional[Union[str, Mapping[str, str]]] = "infer",
        quoting: Optional[int] = None,
        quotechar: str = '"',
        line_terminator: Optional[str] = None,
        chunksize: Optional[int] = None,
        date_format: Optional[str] = None,
        doublequote: bool_t = True,
        escapechar: Optional[str] = None,
        decimal: Optional[str] = ".",
    ) -> Optional[str]:
        r"""
        Write object to a comma-separated values (csv) file.

        .. versionchanged:: 0.24.0
            The order of arguments for Series was changed.

        Parameters
        ----------
        path_or_buf : str or file handle, default None
            File path or object, if None is provided the result is returned as
            a string.  If a file object is passed it should be opened with
            `newline=''`, disabling universal newlines.

            .. versionchanged:: 0.24.0

               Was previously named "path" for Series.

        sep : str, default ','
            String of length 1. Field delimiter for the output file.
        na_rep : str, default ''
            Missing data representation.
        float_format : str, default None
            Format string for floating point numbers.
        columns : sequence, optional
            Columns to write.
        header : bool or list of str, default True
            Write out the column names. If a list of strings is given it is
            assumed to be aliases for the column names.

            .. versionchanged:: 0.24.0

               Previously defaulted to False for Series.

        index : bool, default True
            Write row names (index).
        index_label : str or sequence, or False, default None
            Column label for index column(s) if desired. If None is given, and
            `header` and `index` are True, then the index names are used. A
            sequence should be given if the object uses MultiIndex. If
            False do not print fields for index names. Use index_label=False
            for easier importing in R.
        mode : str
            Python write mode, default 'w'.
        encoding : str, optional
            A string representing the encoding to use in the output file,
            defaults to 'utf-8'.
        compression : str or dict, default 'infer'
            If str, represents compression mode. If dict, value at 'method' is
            the compression mode. Compression mode may be any of the following
            possible values: {'infer', 'gzip', 'bz2', 'zip', 'xz', None}. If
            compression mode is 'infer' and `path_or_buf` is path-like, then
            detect compression mode from the following extensions: '.gz',
            '.bz2', '.zip' or '.xz'. (otherwise no compression). If dict given
            and mode is 'zip' or inferred as 'zip', other entries passed as
            additional compression options.

            .. versionchanged:: 1.0.0

               May now be a dict with key 'method' as compression mode
               and other entries as additional compression options if
               compression mode is 'zip'.

        quoting : optional constant from csv module
            Defaults to csv.QUOTE_MINIMAL. If you have set a `float_format`
            then floats are converted to strings and thus csv.QUOTE_NONNUMERIC
            will treat them as non-numeric.
        quotechar : str, default '\"'
            String of length 1. Character used to quote fields.
        line_terminator : str, optional
            The newline character or character sequence to use in the output
            file. Defaults to `os.linesep`, which depends on the OS in which
            this method is called ('\n' for linux, '\r\n' for Windows, i.e.).

            .. versionchanged:: 0.24.0
        chunksize : int or None
            Rows to write at a time.
        date_format : str, default None
            Format string for datetime objects.
        doublequote : bool, default True
            Control quoting of `quotechar` inside a field.
        escapechar : str, default None
            String of length 1. Character used to escape `sep` and `quotechar`
            when appropriate.
        decimal : str, default '.'
            Character recognized as decimal separator. E.g. use ',' for
            European data.

        Returns
        -------
        None or str
            If path_or_buf is None, returns the resulting csv format as a
            string. Otherwise returns None.

        See Also
        --------
        read_csv : Load a CSV file into a DataFrame.
        to_excel : Write DataFrame to an Excel file.

        Examples
        --------
        >>> df = pd.DataFrame({'name': ['Raphael', 'Donatello'],
        ...                    'mask': ['red', 'purple'],
        ...                    'weapon': ['sai', 'bo staff']})
        >>> df.to_csv(index=False)
        'name,mask,weapon\nRaphael,red,sai\nDonatello,purple,bo staff\n'

        Create 'out.zip' containing 'out.csv'

        >>> compression_opts = dict(method='zip',
        ...                         archive_name='out.csv')  # doctest: +SKIP
        >>> df.to_csv('out.zip', index=False,
        ...           compression=compression_opts)  # doctest: +SKIP
        """
        df = self if isinstance(self, ABCDataFrame) else self.to_frame()

        from pandas.io.formats.csvs import CSVFormatter

        formatter = CSVFormatter(
            df,
            path_or_buf,
            line_terminator=line_terminator,
            sep=sep,
            encoding=encoding,
            compression=compression,
            quoting=quoting,
            na_rep=na_rep,
            float_format=float_format,
            cols=columns,
            header=header,
            index=index,
            index_label=index_label,
            mode=mode,
            chunksize=chunksize,
            quotechar=quotechar,
            date_format=date_format,
            doublequote=doublequote,
            escapechar=escapechar,
            decimal=decimal,
        )
        formatter.save()

        if path_or_buf is None:
            return formatter.path_or_buf.getvalue()

        return None

    # ----------------------------------------------------------------------
    # Lookup Caching

    def _set_as_cached(self, item, cacher) -> None:
        """
        Set the _cacher attribute on the calling object with a weakref to
        cacher.
        """
        self._cacher = (item, weakref.ref(cacher))

    def _reset_cacher(self) -> None:
        """
        Reset the cacher.
        """
        if hasattr(self, "_cacher"):
            del self._cacher

    def _maybe_cache_changed(self, item, value) -> None:
        """
        The object has called back to us saying maybe it has changed.
        """
        self._data.set(item, value)

    @property
    def _is_cached(self) -> bool_t:
        """Return boolean indicating if self is cached or not."""
        return getattr(self, "_cacher", None) is not None

    def _get_cacher(self):
        """return my cacher or None"""
        cacher = getattr(self, "_cacher", None)
        if cacher is not None:
            cacher = cacher[1]()
        return cacher

    def _maybe_update_cacher(
        self, clear: bool_t = False, verify_is_copy: bool_t = True
    ) -> None:
        """
        See if we need to update our parent cacher if clear, then clear our
        cache.

        Parameters
        ----------
        clear : bool, default False
            Clear the item cache.
        verify_is_copy : bool, default True
            Provide is_copy checks.
        """
        cacher = getattr(self, "_cacher", None)
        if cacher is not None:
            ref = cacher[1]()

            # we are trying to reference a dead referant, hence
            # a copy
            if ref is None:
                del self._cacher
            else:
                # Note: we need to call ref._maybe_cache_changed even in the
                #  case where it will raise.  (Uh, not clear why)
                try:
                    ref._maybe_cache_changed(cacher[0], self)
                except AssertionError:
                    # ref._data.setitem can raise
                    #  AssertionError because of shape mismatch
                    pass

        if verify_is_copy:
            self._check_setitem_copy(stacklevel=5, t="referant")

        if clear:
            self._clear_item_cache()

    def _clear_item_cache(self) -> None:
        self._item_cache.clear()

    # ----------------------------------------------------------------------
    # Indexing Methods

    def take(
        self: FrameOrSeries, indices, axis=0, is_copy: Optional[bool_t] = None, **kwargs
    ) -> FrameOrSeries:
        """
        Return the elements in the given *positional* indices along an axis.

        This means that we are not indexing according to actual values in
        the index attribute of the object. We are indexing according to the
        actual position of the element in the object.

        Parameters
        ----------
        indices : array-like
            An array of ints indicating which positions to take.
        axis : {0 or 'index', 1 or 'columns', None}, default 0
            The axis on which to select elements. ``0`` means that we are
            selecting rows, ``1`` means that we are selecting columns.
        is_copy : bool
            Before pandas 1.0, ``is_copy=False`` can be specified to ensure
            that the return value is an actual copy. Starting with pandas 1.0,
            ``take`` always returns a copy, and the keyword is therefore
            deprecated.

            .. deprecated:: 1.0.0
        **kwargs
            For compatibility with :meth:`numpy.take`. Has no effect on the
            output.

        Returns
        -------
        taken : same type as caller
            An array-like containing the elements taken from the object.

        See Also
        --------
        DataFrame.loc : Select a subset of a DataFrame by labels.
        DataFrame.iloc : Select a subset of a DataFrame by positions.
        numpy.take : Take elements from an array along an axis.

        Examples
        --------
        >>> df = pd.DataFrame([('falcon', 'bird', 389.0),
        ...                    ('parrot', 'bird', 24.0),
        ...                    ('lion', 'mammal', 80.5),
        ...                    ('monkey', 'mammal', np.nan)],
        ...                   columns=['name', 'class', 'max_speed'],
        ...                   index=[0, 2, 3, 1])
        >>> df
             name   class  max_speed
        0  falcon    bird      389.0
        2  parrot    bird       24.0
        3    lion  mammal       80.5
        1  monkey  mammal        NaN

        Take elements at positions 0 and 3 along the axis 0 (default).

        Note how the actual indices selected (0 and 1) do not correspond to
        our selected indices 0 and 3. That's because we are selecting the 0th
        and 3rd rows, not rows whose indices equal 0 and 3.

        >>> df.take([0, 3])
             name   class  max_speed
        0  falcon    bird      389.0
        1  monkey  mammal        NaN

        Take elements at indices 1 and 2 along the axis 1 (column selection).

        >>> df.take([1, 2], axis=1)
            class  max_speed
        0    bird      389.0
        2    bird       24.0
        3  mammal       80.5
        1  mammal        NaN

        We may take elements using negative integers for positive indices,
        starting from the end of the object, just like with Python lists.

        >>> df.take([-1, -2])
             name   class  max_speed
        1  monkey  mammal        NaN
        3    lion  mammal       80.5
        """
        if is_copy is not None:
            warnings.warn(
                "is_copy is deprecated and will be removed in a future version. "
                "'take' always returns a copy, so there is no need to specify this.",
                FutureWarning,
                stacklevel=2,
            )

        nv.validate_take(tuple(), kwargs)

        self._consolidate_inplace()

        new_data = self._data.take(
            indices, axis=self._get_block_manager_axis(axis), verify=True
        )
        return self._constructor(new_data).__finalize__(self, method="take")

    def _take_with_is_copy(self: FrameOrSeries, indices, axis=0) -> FrameOrSeries:
        """
        Internal version of the `take` method that sets the `_is_copy`
        attribute to keep track of the parent dataframe (using in indexing
        for the SettingWithCopyWarning).

        See the docstring of `take` for full explanation of the parameters.
        """
        result = self.take(indices=indices, axis=axis)
        # Maybe set copy if we didn't actually change the index.
        if not result._get_axis(axis).equals(self._get_axis(axis)):
            result._set_is_copy(self)
        return result

    def xs(self, key, axis=0, level=None, drop_level: bool_t = True):
        """
        Return cross-section from the Series/DataFrame.

        This method takes a `key` argument to select data at a particular
        level of a MultiIndex.

        Parameters
        ----------
        key : label or tuple of label
            Label contained in the index, or partially in a MultiIndex.
        axis : {0 or 'index', 1 or 'columns'}, default 0
            Axis to retrieve cross-section on.
        level : object, defaults to first n levels (n=1 or len(key))
            In case of a key partially contained in a MultiIndex, indicate
            which levels are used. Levels can be referred by label or position.
        drop_level : bool, default True
            If False, returns object with same levels as self.

        Returns
        -------
        Series or DataFrame
            Cross-section from the original Series or DataFrame
            corresponding to the selected index levels.

        See Also
        --------
        DataFrame.loc : Access a group of rows and columns
            by label(s) or a boolean array.
        DataFrame.iloc : Purely integer-location based indexing
            for selection by position.

        Notes
        -----
        `xs` can not be used to set values.

        MultiIndex Slicers is a generic way to get/set values on
        any level or levels.
        It is a superset of `xs` functionality, see
        :ref:`MultiIndex Slicers <advanced.mi_slicers>`.

        Examples
        --------
        >>> d = {'num_legs': [4, 4, 2, 2],
        ...      'num_wings': [0, 0, 2, 2],
        ...      'class': ['mammal', 'mammal', 'mammal', 'bird'],
        ...      'animal': ['cat', 'dog', 'bat', 'penguin'],
        ...      'locomotion': ['walks', 'walks', 'flies', 'walks']}
        >>> df = pd.DataFrame(data=d)
        >>> df = df.set_index(['class', 'animal', 'locomotion'])
        >>> df
                                   num_legs  num_wings
        class  animal  locomotion
        mammal cat     walks              4          0
               dog     walks              4          0
               bat     flies              2          2
        bird   penguin walks              2          2

        Get values at specified index

        >>> df.xs('mammal')
                           num_legs  num_wings
        animal locomotion
        cat    walks              4          0
        dog    walks              4          0
        bat    flies              2          2

        Get values at several indexes

        >>> df.xs(('mammal', 'dog'))
                    num_legs  num_wings
        locomotion
        walks              4          0

        Get values at specified index and level

        >>> df.xs('cat', level=1)
                           num_legs  num_wings
        class  locomotion
        mammal walks              4          0

        Get values at several indexes and levels

        >>> df.xs(('bird', 'walks'),
        ...       level=[0, 'locomotion'])
                 num_legs  num_wings
        animal
        penguin         2          2

        Get values at specified column and axis

        >>> df.xs('num_wings', axis=1)
        class   animal   locomotion
        mammal  cat      walks         0
                dog      walks         0
                bat      flies         2
        bird    penguin  walks         2
        Name: num_wings, dtype: int64
        """
        axis = self._get_axis_number(axis)
        labels = self._get_axis(axis)
        if level is not None:
            loc, new_ax = labels.get_loc_level(key, level=level, drop_level=drop_level)

            # create the tuple of the indexer
            _indexer = [slice(None)] * self.ndim
            _indexer[axis] = loc
            indexer = tuple(_indexer)

            result = self.iloc[indexer]
            setattr(result, result._get_axis_name(axis), new_ax)
            return result

        if axis == 1:
            return self[key]

        self._consolidate_inplace()

        index = self.index
        if isinstance(index, MultiIndex):
            loc, new_index = self.index.get_loc_level(key, drop_level=drop_level)
        else:
            loc = self.index.get_loc(key)

            if isinstance(loc, np.ndarray):
                if loc.dtype == np.bool_:
                    (inds,) = loc.nonzero()
                    return self._take_with_is_copy(inds, axis=axis)
                else:
                    return self._take_with_is_copy(loc, axis=axis)

            if not is_scalar(loc):
                new_index = self.index[loc]

        if is_scalar(loc):
            # In this case loc should be an integer
            if self.ndim == 1:
                # if we encounter an array-like and we only have 1 dim
                # that means that their are list/ndarrays inside the Series!
                # so just return them (GH 6394)
                return self._values[loc]

            new_values = self._data.fast_xs(loc)

            result = self._constructor_sliced(
                new_values,
                index=self.columns,
                name=self.index[loc],
                dtype=new_values.dtype,
            )

        else:
            result = self.iloc[loc]
            result.index = new_index

        # this could be a view
        # but only in a single-dtyped view sliceable case
        result._set_is_copy(self, copy=not result._is_view)
        return result

    _xs: Callable = xs

    def __getitem__(self, item):
        raise AbstractMethodError(self)

    def _get_item_cache(self, item):
        """Return the cached item, item represents a label indexer."""
        cache = self._item_cache
        res = cache.get(item)
        if res is None:
            values = self._data.get(item)
            res = self._box_item_values(item, values)
            cache[item] = res
            res._set_as_cached(item, self)

            # for a chain
            res._is_copy = self._is_copy
        return res

    def _box_item_values(self, key, values):
        raise AbstractMethodError(self)

    def _slice(self: FrameOrSeries, slobj: slice, axis=0) -> FrameOrSeries:
        """
        Construct a slice of this container.

        Slicing with this method is *always* positional.
        """
        assert isinstance(slobj, slice), type(slobj)
        axis = self._get_block_manager_axis(axis)
        result = self._constructor(self._data.get_slice(slobj, axis=axis))
        result = result.__finalize__(self, method="_slice")

        # this could be a view
        # but only in a single-dtyped view sliceable case
        is_copy = axis != 0 or result._is_view
        result._set_is_copy(self, copy=is_copy)
        return result

    def _iset_item(self, loc: int, value) -> None:
        self._data.iset(loc, value)
        self._clear_item_cache()

    def _set_item(self, key, value) -> None:
        self._data.set(key, value)
        self._clear_item_cache()

    def _set_is_copy(self, ref, copy: bool_t = True) -> None:
        if not copy:
            self._is_copy = None
        else:
            assert ref is not None
            self._is_copy = weakref.ref(ref)

    def _check_is_chained_assignment_possible(self) -> bool_t:
        """
        Check if we are a view, have a cacher, and are of mixed type.
        If so, then force a setitem_copy check.

        Should be called just near setting a value

        Will return a boolean if it we are a view and are cached, but a
        single-dtype meaning that the cacher should be updated following
        setting.
        """
        if self._is_view and self._is_cached:
            ref = self._get_cacher()
            if ref is not None and ref._is_mixed_type:
                self._check_setitem_copy(stacklevel=4, t="referant", force=True)
            return True
        elif self._is_copy:
            self._check_setitem_copy(stacklevel=4, t="referant")
        return False

    def _check_setitem_copy(self, stacklevel=4, t="setting", force=False):
        """

        Parameters
        ----------
        stacklevel : int, default 4
           the level to show of the stack when the error is output
        t : str, the type of setting error
        force : bool, default False
           If True, then force showing an error.

        validate if we are doing a setitem on a chained copy.

        If you call this function, be sure to set the stacklevel such that the
        user will see the error *at the level of setting*

        It is technically possible to figure out that we are setting on
        a copy even WITH a multi-dtyped pandas object. In other words, some
        blocks may be views while other are not. Currently _is_view will ALWAYS
        return False for multi-blocks to avoid having to handle this case.

        df = DataFrame(np.arange(0,9), columns=['count'])
        df['group'] = 'b'

        # This technically need not raise SettingWithCopy if both are view
        # (which is not # generally guaranteed but is usually True.  However,
        # this is in general not a good practice and we recommend using .loc.
        df.iloc[0:5]['group'] = 'a'

        """
        # return early if the check is not needed
        if not (force or self._is_copy):
            return

        value = config.get_option("mode.chained_assignment")
        if value is None:
            return

        # see if the copy is not actually referred; if so, then dissolve
        # the copy weakref
        if self._is_copy is not None and not isinstance(self._is_copy, str):
            r = self._is_copy()
            if not gc.get_referents(r) or r.shape == self.shape:
                self._is_copy = None
                return

        # a custom message
        if isinstance(self._is_copy, str):
            t = self._is_copy

        elif t == "referant":
            t = (
                "\n"
                "A value is trying to be set on a copy of a slice from a "
                "DataFrame\n\n"
                "See the caveats in the documentation: "
                "https://pandas.pydata.org/pandas-docs/stable/user_guide/"
                "indexing.html#returning-a-view-versus-a-copy"
            )

        else:
            t = (
                "\n"
                "A value is trying to be set on a copy of a slice from a "
                "DataFrame.\n"
                "Try using .loc[row_indexer,col_indexer] = value "
                "instead\n\nSee the caveats in the documentation: "
                "https://pandas.pydata.org/pandas-docs/stable/user_guide/"
                "indexing.html#returning-a-view-versus-a-copy"
            )

        if value == "raise":
            raise com.SettingWithCopyError(t)
        elif value == "warn":
            warnings.warn(t, com.SettingWithCopyWarning, stacklevel=stacklevel)

    def __delitem__(self, key) -> None:
        """
        Delete item
        """
        deleted = False

        maybe_shortcut = False
        if self.ndim == 2 and isinstance(self.columns, MultiIndex):
            try:
                maybe_shortcut = key not in self.columns._engine
            except TypeError:
                pass

        if maybe_shortcut:
            # Allow shorthand to delete all columns whose first len(key)
            # elements match key:
            if not isinstance(key, tuple):
                key = (key,)
            for col in self.columns:
                if isinstance(col, tuple) and col[: len(key)] == key:
                    del self[col]
                    deleted = True
        if not deleted:
            # If the above loop ran and didn't delete anything because
            # there was no match, this call should raise the appropriate
            # exception:
            self._data.delete(key)

        # delete from the caches
        try:
            del self._item_cache[key]
        except KeyError:
            pass

    # ----------------------------------------------------------------------
    # Unsorted

    def get(self, key, default=None):
        """
        Get item from object for given key (ex: DataFrame column).

        Returns default value if not found.

        Parameters
        ----------
        key : object

        Returns
        -------
        value : same type as items contained in object
        """
        try:
            return self[key]
        except (KeyError, ValueError, IndexError):
            return default

    @property
    def _is_view(self) -> bool_t:
        """Return boolean indicating if self is view of another array """
        return self._data.is_view

    def reindex_like(
        self: FrameOrSeries,
        other,
        method: Optional[str] = None,
        copy: bool_t = True,
        limit=None,
        tolerance=None,
    ) -> FrameOrSeries:
        """
        Return an object with matching indices as other object.

        Conform the object to the same index on all axes. Optional
        filling logic, placing NaN in locations having no value
        in the previous index. A new object is produced unless the
        new index is equivalent to the current one and copy=False.

        Parameters
        ----------
        other : Object of the same data type
            Its row and column indices are used to define the new indices
            of this object.
        method : {None, 'backfill'/'bfill', 'pad'/'ffill', 'nearest'}
            Method to use for filling holes in reindexed DataFrame.
            Please note: this is only applicable to DataFrames/Series with a
            monotonically increasing/decreasing index.

            * None (default): don't fill gaps
            * pad / ffill: propagate last valid observation forward to next
              valid
            * backfill / bfill: use next valid observation to fill gap
            * nearest: use nearest valid observations to fill gap.

        copy : bool, default True
            Return a new object, even if the passed indexes are the same.
        limit : int, default None
            Maximum number of consecutive labels to fill for inexact matches.
        tolerance : optional
            Maximum distance between original and new labels for inexact
            matches. The values of the index at the matching locations most
            satisfy the equation ``abs(index[indexer] - target) <= tolerance``.

            Tolerance may be a scalar value, which applies the same tolerance
            to all values, or list-like, which applies variable tolerance per
            element. List-like includes list, tuple, array, Series, and must be
            the same size as the index and its dtype must exactly match the
            index's type.

        Returns
        -------
        Series or DataFrame
            Same type as caller, but with changed indices on each axis.

        See Also
        --------
        DataFrame.set_index : Set row labels.
        DataFrame.reset_index : Remove row labels or move them to new columns.
        DataFrame.reindex : Change to new indices or expand indices.

        Notes
        -----
        Same as calling
        ``.reindex(index=other.index, columns=other.columns,...)``.

        Examples
        --------
        >>> df1 = pd.DataFrame([[24.3, 75.7, 'high'],
        ...                     [31, 87.8, 'high'],
        ...                     [22, 71.6, 'medium'],
        ...                     [35, 95, 'medium']],
        ...                    columns=['temp_celsius', 'temp_fahrenheit',
        ...                             'windspeed'],
        ...                    index=pd.date_range(start='2014-02-12',
        ...                                        end='2014-02-15', freq='D'))

        >>> df1
                    temp_celsius  temp_fahrenheit windspeed
        2014-02-12          24.3             75.7      high
        2014-02-13          31.0             87.8      high
        2014-02-14          22.0             71.6    medium
        2014-02-15          35.0             95.0    medium

        >>> df2 = pd.DataFrame([[28, 'low'],
        ...                     [30, 'low'],
        ...                     [35.1, 'medium']],
        ...                    columns=['temp_celsius', 'windspeed'],
        ...                    index=pd.DatetimeIndex(['2014-02-12', '2014-02-13',
        ...                                            '2014-02-15']))

        >>> df2
                    temp_celsius windspeed
        2014-02-12          28.0       low
        2014-02-13          30.0       low
        2014-02-15          35.1    medium

        >>> df2.reindex_like(df1)
                    temp_celsius  temp_fahrenheit windspeed
        2014-02-12          28.0              NaN       low
        2014-02-13          30.0              NaN       low
        2014-02-14           NaN              NaN       NaN
        2014-02-15          35.1              NaN    medium
        """
        d = other._construct_axes_dict(
            axes=self._AXIS_ORDERS,
            method=method,
            copy=copy,
            limit=limit,
            tolerance=tolerance,
        )

        return self.reindex(**d)

    def drop(
        self,
        labels=None,
        axis=0,
        index=None,
        columns=None,
        level=None,
        inplace: bool_t = False,
        errors: str = "raise",
    ):

        inplace = validate_bool_kwarg(inplace, "inplace")

        if labels is not None:
            if index is not None or columns is not None:
                raise ValueError("Cannot specify both 'labels' and 'index'/'columns'")
            axis_name = self._get_axis_name(axis)
            axes = {axis_name: labels}
        elif index is not None or columns is not None:
            axes, _ = self._construct_axes_from_arguments((index, columns), {})
        else:
            raise ValueError(
                "Need to specify at least one of 'labels', 'index' or 'columns'"
            )

        obj = self

        for axis, labels in axes.items():
            if labels is not None:
                obj = obj._drop_axis(labels, axis, level=level, errors=errors)

        if inplace:
            self._update_inplace(obj)
        else:
            return obj

    def _drop_axis(
        self: FrameOrSeries, labels, axis, level=None, errors: str = "raise"
    ) -> FrameOrSeries:
        """
        Drop labels from specified axis. Used in the ``drop`` method
        internally.

        Parameters
        ----------
        labels : single label or list-like
        axis : int or axis name
        level : int or level name, default None
            For MultiIndex
        errors : {'ignore', 'raise'}, default 'raise'
            If 'ignore', suppress error and existing labels are dropped.

        """
        axis = self._get_axis_number(axis)
        axis_name = self._get_axis_name(axis)
        axis = self._get_axis(axis)

        if axis.is_unique:
            if level is not None:
                if not isinstance(axis, MultiIndex):
                    raise AssertionError("axis must be a MultiIndex")
                new_axis = axis.drop(labels, level=level, errors=errors)
            else:
                new_axis = axis.drop(labels, errors=errors)
            result = self.reindex(**{axis_name: new_axis})

        # Case for non-unique axis
        else:
            labels = ensure_object(com.index_labels_to_array(labels))
            if level is not None:
                if not isinstance(axis, MultiIndex):
                    raise AssertionError("axis must be a MultiIndex")
                indexer = ~axis.get_level_values(level).isin(labels)

                # GH 18561 MultiIndex.drop should raise if label is absent
                if errors == "raise" and indexer.all():
                    raise KeyError(f"{labels} not found in axis")
            else:
                indexer = ~axis.isin(labels)
                # Check if label doesn't exist along axis
                labels_missing = (axis.get_indexer_for(labels) == -1).any()
                if errors == "raise" and labels_missing:
                    raise KeyError(f"{labels} not found in axis")

            slicer = [slice(None)] * self.ndim
            slicer[self._get_axis_number(axis_name)] = indexer

            result = self.loc[tuple(slicer)]

        return result

    def _update_inplace(self, result, verify_is_copy: bool_t = True) -> None:
        """
        Replace self internals with result.

        Parameters
        ----------
        result : same type as self
        verify_is_copy : bool, default True
            Provide is_copy checks.
        """
        # NOTE: This does *not* call __finalize__ and that's an explicit
        # decision that we may revisit in the future.
        self._reset_cache()
        self._clear_item_cache()
        self._data = result._data
        self._maybe_update_cacher(verify_is_copy=verify_is_copy)

    def add_prefix(self: FrameOrSeries, prefix: str) -> FrameOrSeries:
        """
        Prefix labels with string `prefix`.

        For Series, the row labels are prefixed.
        For DataFrame, the column labels are prefixed.

        Parameters
        ----------
        prefix : str
            The string to add before each label.

        Returns
        -------
        Series or DataFrame
            New Series or DataFrame with updated labels.

        See Also
        --------
        Series.add_suffix: Suffix row labels with string `suffix`.
        DataFrame.add_suffix: Suffix column labels with string `suffix`.

        Examples
        --------
        >>> s = pd.Series([1, 2, 3, 4])
        >>> s
        0    1
        1    2
        2    3
        3    4
        dtype: int64

        >>> s.add_prefix('item_')
        item_0    1
        item_1    2
        item_2    3
        item_3    4
        dtype: int64

        >>> df = pd.DataFrame({'A': [1, 2, 3, 4], 'B': [3, 4, 5, 6]})
        >>> df
           A  B
        0  1  3
        1  2  4
        2  3  5
        3  4  6

        >>> df.add_prefix('col_')
             col_A  col_B
        0       1       3
        1       2       4
        2       3       5
        3       4       6
        """
        f = functools.partial("{prefix}{}".format, prefix=prefix)

        mapper = {self._info_axis_name: f}
        return self.rename(**mapper)  # type: ignore

    def add_suffix(self: FrameOrSeries, suffix: str) -> FrameOrSeries:
        """
        Suffix labels with string `suffix`.

        For Series, the row labels are suffixed.
        For DataFrame, the column labels are suffixed.

        Parameters
        ----------
        suffix : str
            The string to add after each label.

        Returns
        -------
        Series or DataFrame
            New Series or DataFrame with updated labels.

        See Also
        --------
        Series.add_prefix: Prefix row labels with string `prefix`.
        DataFrame.add_prefix: Prefix column labels with string `prefix`.

        Examples
        --------
        >>> s = pd.Series([1, 2, 3, 4])
        >>> s
        0    1
        1    2
        2    3
        3    4
        dtype: int64

        >>> s.add_suffix('_item')
        0_item    1
        1_item    2
        2_item    3
        3_item    4
        dtype: int64

        >>> df = pd.DataFrame({'A': [1, 2, 3, 4], 'B': [3, 4, 5, 6]})
        >>> df
           A  B
        0  1  3
        1  2  4
        2  3  5
        3  4  6

        >>> df.add_suffix('_col')
             A_col  B_col
        0       1       3
        1       2       4
        2       3       5
        3       4       6
        """
        f = functools.partial("{}{suffix}".format, suffix=suffix)

        mapper = {self._info_axis_name: f}
        return self.rename(**mapper)  # type: ignore

    def sort_values(
        self,
        axis=0,
        ascending=True,
        inplace: bool_t = False,
        kind: str = "quicksort",
        na_position: str = "last",
        ignore_index: bool_t = False,
    ):
        """
        Sort by the values along either axis.

        Parameters
        ----------%(optional_by)s
        axis : %(axes_single_arg)s, default 0
             Axis to be sorted.
        ascending : bool or list of bool, default True
             Sort ascending vs. descending. Specify list for multiple sort
             orders.  If this is a list of bools, must match the length of
             the by.
        inplace : bool, default False
             If True, perform operation in-place.
        kind : {'quicksort', 'mergesort', 'heapsort'}, default 'quicksort'
             Choice of sorting algorithm. See also ndarray.np.sort for more
             information.  `mergesort` is the only stable algorithm. For
             DataFrames, this option is only applied when sorting on a single
             column or label.
        na_position : {'first', 'last'}, default 'last'
             Puts NaNs at the beginning if `first`; `last` puts NaNs at the
             end.
        ignore_index : bool, default False
             If True, the resulting axis will be labeled 0, 1, …, n - 1.

             .. versionadded:: 1.0.0

        Returns
        -------
        sorted_obj : DataFrame or None
            DataFrame with sorted values if inplace=False, None otherwise.

        Examples
        --------
        >>> df = pd.DataFrame({
        ...     'col1': ['A', 'A', 'B', np.nan, 'D', 'C'],
        ...     'col2': [2, 1, 9, 8, 7, 4],
        ...     'col3': [0, 1, 9, 4, 2, 3],
        ... })
        >>> df
            col1 col2 col3
        0   A    2    0
        1   A    1    1
        2   B    9    9
        3   NaN  8    4
        4   D    7    2
        5   C    4    3

        Sort by col1

        >>> df.sort_values(by=['col1'])
            col1 col2 col3
        0   A    2    0
        1   A    1    1
        2   B    9    9
        5   C    4    3
        4   D    7    2
        3   NaN  8    4

        Sort by multiple columns

        >>> df.sort_values(by=['col1', 'col2'])
            col1 col2 col3
        1   A    1    1
        0   A    2    0
        2   B    9    9
        5   C    4    3
        4   D    7    2
        3   NaN  8    4

        Sort Descending

        >>> df.sort_values(by='col1', ascending=False)
            col1 col2 col3
        4   D    7    2
        5   C    4    3
        2   B    9    9
        0   A    2    0
        1   A    1    1
        3   NaN  8    4

        Putting NAs first

        >>> df.sort_values(by='col1', ascending=False, na_position='first')
            col1 col2 col3
        3   NaN  8    4
        4   D    7    2
        5   C    4    3
        2   B    9    9
        0   A    2    0
        1   A    1    1
        """
        raise AbstractMethodError(self)

    def reindex(self: FrameOrSeries, *args, **kwargs) -> FrameOrSeries:
        """
        Conform %(klass)s to new index with optional filling logic.

        Places NA/NaN in locations having no value in the previous index. A new object
        is produced unless the new index is equivalent to the current one and
        ``copy=False``.

        Parameters
        ----------
        %(optional_labels)s
        %(axes)s : array-like, optional
            New labels / index to conform to, should be specified using
            keywords. Preferably an Index object to avoid duplicating data.
        %(optional_axis)s
        method : {None, 'backfill'/'bfill', 'pad'/'ffill', 'nearest'}
            Method to use for filling holes in reindexed DataFrame.
            Please note: this is only applicable to DataFrames/Series with a
            monotonically increasing/decreasing index.

            * None (default): don't fill gaps
            * pad / ffill: Propagate last valid observation forward to next
              valid.
            * backfill / bfill: Use next valid observation to fill gap.
            * nearest: Use nearest valid observations to fill gap.

        copy : bool, default True
            Return a new object, even if the passed indexes are the same.
        level : int or name
            Broadcast across a level, matching Index values on the
            passed MultiIndex level.
        fill_value : scalar, default np.NaN
            Value to use for missing values. Defaults to NaN, but can be any
            "compatible" value.
        limit : int, default None
            Maximum number of consecutive elements to forward or backward fill.
        tolerance : optional
            Maximum distance between original and new labels for inexact
            matches. The values of the index at the matching locations most
            satisfy the equation ``abs(index[indexer] - target) <= tolerance``.

            Tolerance may be a scalar value, which applies the same tolerance
            to all values, or list-like, which applies variable tolerance per
            element. List-like includes list, tuple, array, Series, and must be
            the same size as the index and its dtype must exactly match the
            index's type.

        Returns
        -------
        %(klass)s with changed index.

        See Also
        --------
        DataFrame.set_index : Set row labels.
        DataFrame.reset_index : Remove row labels or move them to new columns.
        DataFrame.reindex_like : Change to same indices as other DataFrame.

        Examples
        --------
        ``DataFrame.reindex`` supports two calling conventions

        * ``(index=index_labels, columns=column_labels, ...)``
        * ``(labels, axis={'index', 'columns'}, ...)``

        We *highly* recommend using keyword arguments to clarify your
        intent.

        Create a dataframe with some fictional data.

        >>> index = ['Firefox', 'Chrome', 'Safari', 'IE10', 'Konqueror']
        >>> df = pd.DataFrame({'http_status': [200, 200, 404, 404, 301],
        ...                   'response_time': [0.04, 0.02, 0.07, 0.08, 1.0]},
        ...                   index=index)
        >>> df
                   http_status  response_time
        Firefox            200           0.04
        Chrome             200           0.02
        Safari             404           0.07
        IE10               404           0.08
        Konqueror          301           1.00

        Create a new index and reindex the dataframe. By default
        values in the new index that do not have corresponding
        records in the dataframe are assigned ``NaN``.

        >>> new_index = ['Safari', 'Iceweasel', 'Comodo Dragon', 'IE10',
        ...              'Chrome']
        >>> df.reindex(new_index)
                       http_status  response_time
        Safari               404.0           0.07
        Iceweasel              NaN            NaN
        Comodo Dragon          NaN            NaN
        IE10                 404.0           0.08
        Chrome               200.0           0.02

        We can fill in the missing values by passing a value to
        the keyword ``fill_value``. Because the index is not monotonically
        increasing or decreasing, we cannot use arguments to the keyword
        ``method`` to fill the ``NaN`` values.

        >>> df.reindex(new_index, fill_value=0)
                       http_status  response_time
        Safari                 404           0.07
        Iceweasel                0           0.00
        Comodo Dragon            0           0.00
        IE10                   404           0.08
        Chrome                 200           0.02

        >>> df.reindex(new_index, fill_value='missing')
                      http_status response_time
        Safari                404          0.07
        Iceweasel         missing       missing
        Comodo Dragon     missing       missing
        IE10                  404          0.08
        Chrome                200          0.02

        We can also reindex the columns.

        >>> df.reindex(columns=['http_status', 'user_agent'])
                   http_status  user_agent
        Firefox            200         NaN
        Chrome             200         NaN
        Safari             404         NaN
        IE10               404         NaN
        Konqueror          301         NaN

        Or we can use "axis-style" keyword arguments

        >>> df.reindex(['http_status', 'user_agent'], axis="columns")
                   http_status  user_agent
        Firefox            200         NaN
        Chrome             200         NaN
        Safari             404         NaN
        IE10               404         NaN
        Konqueror          301         NaN

        To further illustrate the filling functionality in
        ``reindex``, we will create a dataframe with a
        monotonically increasing index (for example, a sequence
        of dates).

        >>> date_index = pd.date_range('1/1/2010', periods=6, freq='D')
        >>> df2 = pd.DataFrame({"prices": [100, 101, np.nan, 100, 89, 88]},
        ...                    index=date_index)
        >>> df2
                    prices
        2010-01-01   100.0
        2010-01-02   101.0
        2010-01-03     NaN
        2010-01-04   100.0
        2010-01-05    89.0
        2010-01-06    88.0

        Suppose we decide to expand the dataframe to cover a wider
        date range.

        >>> date_index2 = pd.date_range('12/29/2009', periods=10, freq='D')
        >>> df2.reindex(date_index2)
                    prices
        2009-12-29     NaN
        2009-12-30     NaN
        2009-12-31     NaN
        2010-01-01   100.0
        2010-01-02   101.0
        2010-01-03     NaN
        2010-01-04   100.0
        2010-01-05    89.0
        2010-01-06    88.0
        2010-01-07     NaN

        The index entries that did not have a value in the original data frame
        (for example, '2009-12-29') are by default filled with ``NaN``.
        If desired, we can fill in the missing values using one of several
        options.

        For example, to back-propagate the last valid value to fill the ``NaN``
        values, pass ``bfill`` as an argument to the ``method`` keyword.

        >>> df2.reindex(date_index2, method='bfill')
                    prices
        2009-12-29   100.0
        2009-12-30   100.0
        2009-12-31   100.0
        2010-01-01   100.0
        2010-01-02   101.0
        2010-01-03     NaN
        2010-01-04   100.0
        2010-01-05    89.0
        2010-01-06    88.0
        2010-01-07     NaN

        Please note that the ``NaN`` value present in the original dataframe
        (at index value 2010-01-03) will not be filled by any of the
        value propagation schemes. This is because filling while reindexing
        does not look at dataframe values, but only compares the original and
        desired indexes. If you do want to fill in the ``NaN`` values present
        in the original dataframe, use the ``fillna()`` method.

        See the :ref:`user guide <basics.reindexing>` for more.
        """
        # TODO: Decide if we care about having different examples for different
        # kinds

        # construct the args
        axes, kwargs = self._construct_axes_from_arguments(args, kwargs)
        method = missing.clean_reindex_fill_method(kwargs.pop("method", None))
        level = kwargs.pop("level", None)
        copy = kwargs.pop("copy", True)
        limit = kwargs.pop("limit", None)
        tolerance = kwargs.pop("tolerance", None)
        fill_value = kwargs.pop("fill_value", None)

        # Series.reindex doesn't use / need the axis kwarg
        # We pop and ignore it here, to make writing Series/Frame generic code
        # easier
        kwargs.pop("axis", None)

        if kwargs:
            raise TypeError(
                "reindex() got an unexpected keyword "
                f'argument "{list(kwargs.keys())[0]}"'
            )

        self._consolidate_inplace()

        # if all axes that are requested to reindex are equal, then only copy
        # if indicated must have index names equal here as well as values
        if all(
            self._get_axis(axis).identical(ax)
            for axis, ax in axes.items()
            if ax is not None
        ):
            if copy:
                return self.copy()
            return self

        # check if we are a multi reindex
        if self._needs_reindex_multi(axes, method, level):
            return self._reindex_multi(axes, copy, fill_value)

        # perform the reindex on the axes
        return self._reindex_axes(
            axes, level, limit, tolerance, method, fill_value, copy
        ).__finalize__(self, method="reindex")

    def _reindex_axes(
        self: FrameOrSeries, axes, level, limit, tolerance, method, fill_value, copy
    ) -> FrameOrSeries:
        """Perform the reindex for all the axes."""
        obj = self
        for a in self._AXIS_ORDERS:
            labels = axes[a]
            if labels is None:
                continue

            ax = self._get_axis(a)
            new_index, indexer = ax.reindex(
                labels, level=level, limit=limit, tolerance=tolerance, method=method
            )

            axis = self._get_axis_number(a)
            obj = obj._reindex_with_indexers(
                {axis: [new_index, indexer]},
                fill_value=fill_value,
                copy=copy,
                allow_dups=False,
            )

        return obj

    def _needs_reindex_multi(self, axes, method, level) -> bool_t:
        """Check if we do need a multi reindex."""
        return (
            (com.count_not_none(*axes.values()) == self._AXIS_LEN)
            and method is None
            and level is None
            and not self._is_mixed_type
        )

    def _reindex_multi(self, axes, copy, fill_value):
        raise AbstractMethodError(self)

    def _reindex_with_indexers(
        self: FrameOrSeries,
        reindexers,
        fill_value=None,
        copy: bool_t = False,
        allow_dups: bool_t = False,
    ) -> FrameOrSeries:
        """allow_dups indicates an internal call here """
        # reindex doing multiple operations on different axes if indicated
        new_data = self._data
        for axis in sorted(reindexers.keys()):
            index, indexer = reindexers[axis]
            baxis = self._get_block_manager_axis(axis)

            if index is None:
                continue

            index = ensure_index(index)
            if indexer is not None:
                indexer = ensure_int64(indexer)

            # TODO: speed up on homogeneous DataFrame objects
            new_data = new_data.reindex_indexer(
                index,
                indexer,
                axis=baxis,
                fill_value=fill_value,
                allow_dups=allow_dups,
                copy=copy,
            )

        if copy and new_data is self._data:
            new_data = new_data.copy()

        return self._constructor(new_data).__finalize__(
            self, method="_reindex_with_indexers"
        )

    def filter(
        self: FrameOrSeries,
        items=None,
        like: Optional[str] = None,
        regex: Optional[str] = None,
        axis=None,
    ) -> FrameOrSeries:
        """
        Subset the dataframe rows or columns according to the specified index labels.

        Note that this routine does not filter a dataframe on its
        contents. The filter is applied to the labels of the index.

        Parameters
        ----------
        items : list-like
            Keep labels from axis which are in items.
        like : str
            Keep labels from axis for which "like in label == True".
        regex : str (regular expression)
            Keep labels from axis for which re.search(regex, label) == True.
        axis : {0 or ‘index’, 1 or ‘columns’, None}, default None
            The axis to filter on, expressed either as an index (int)
            or axis name (str). By default this is the info axis,
            'index' for Series, 'columns' for DataFrame.

        Returns
        -------
        same type as input object

        See Also
        --------
        DataFrame.loc : Access a group of rows and columns
            by label(s) or a boolean array.

        Notes
        -----
        The ``items``, ``like``, and ``regex`` parameters are
        enforced to be mutually exclusive.

        ``axis`` defaults to the info axis that is used when indexing
        with ``[]``.

        Examples
        --------
        >>> df = pd.DataFrame(np.array(([1, 2, 3], [4, 5, 6])),
        ...                   index=['mouse', 'rabbit'],
        ...                   columns=['one', 'two', 'three'])
        >>> df
                one  two  three
        mouse     1    2      3
        rabbit    4    5      6

        >>> # select columns by name
        >>> df.filter(items=['one', 'three'])
                 one  three
        mouse     1      3
        rabbit    4      6

        >>> # select columns by regular expression
        >>> df.filter(regex='e$', axis=1)
                 one  three
        mouse     1      3
        rabbit    4      6

        >>> # select rows containing 'bbi'
        >>> df.filter(like='bbi', axis=0)
                 one  two  three
        rabbit    4    5      6
        """
        nkw = com.count_not_none(items, like, regex)
        if nkw > 1:
            raise TypeError(
                "Keyword arguments `items`, `like`, or `regex` "
                "are mutually exclusive"
            )

        if axis is None:
            axis = self._info_axis_name
        labels = self._get_axis(axis)

        if items is not None:
            name = self._get_axis_name(axis)
            return self.reindex(**{name: [r for r in items if r in labels]})
        elif like:

            def f(x):
                return like in ensure_str(x)

            values = labels.map(f)
            return self.loc(axis=axis)[values]
        elif regex:

            def f(x):
                return matcher.search(ensure_str(x)) is not None

            matcher = re.compile(regex)
            values = labels.map(f)
            return self.loc(axis=axis)[values]
        else:
            raise TypeError("Must pass either `items`, `like`, or `regex`")

    def head(self: FrameOrSeries, n: int = 5) -> FrameOrSeries:
        """
        Return the first `n` rows.

        This function returns the first `n` rows for the object based
        on position. It is useful for quickly testing if your object
        has the right type of data in it.

        For negative values of `n`, this function returns all rows except
        the last `n` rows, equivalent to ``df[:-n]``.

        Parameters
        ----------
        n : int, default 5
            Number of rows to select.

        Returns
        -------
        same type as caller
            The first `n` rows of the caller object.

        See Also
        --------
        DataFrame.tail: Returns the last `n` rows.

        Examples
        --------
        >>> df = pd.DataFrame({'animal': ['alligator', 'bee', 'falcon', 'lion',
        ...                    'monkey', 'parrot', 'shark', 'whale', 'zebra']})
        >>> df
              animal
        0  alligator
        1        bee
        2     falcon
        3       lion
        4     monkey
        5     parrot
        6      shark
        7      whale
        8      zebra

        Viewing the first 5 lines

        >>> df.head()
              animal
        0  alligator
        1        bee
        2     falcon
        3       lion
        4     monkey

        Viewing the first `n` lines (three in this case)

        >>> df.head(3)
              animal
        0  alligator
        1        bee
        2     falcon

        For negative values of `n`

        >>> df.head(-3)
              animal
        0  alligator
        1        bee
        2     falcon
        3       lion
        4     monkey
        5     parrot
        """
        return self.iloc[:n]

    def tail(self: FrameOrSeries, n: int = 5) -> FrameOrSeries:
        """
        Return the last `n` rows.

        This function returns last `n` rows from the object based on
        position. It is useful for quickly verifying data, for example,
        after sorting or appending rows.

        For negative values of `n`, this function returns all rows except
        the first `n` rows, equivalent to ``df[n:]``.

        Parameters
        ----------
        n : int, default 5
            Number of rows to select.

        Returns
        -------
        type of caller
            The last `n` rows of the caller object.

        See Also
        --------
        DataFrame.head : The first `n` rows of the caller object.

        Examples
        --------
        >>> df = pd.DataFrame({'animal': ['alligator', 'bee', 'falcon', 'lion',
        ...                    'monkey', 'parrot', 'shark', 'whale', 'zebra']})
        >>> df
              animal
        0  alligator
        1        bee
        2     falcon
        3       lion
        4     monkey
        5     parrot
        6      shark
        7      whale
        8      zebra

        Viewing the last 5 lines

        >>> df.tail()
           animal
        4  monkey
        5  parrot
        6   shark
        7   whale
        8   zebra

        Viewing the last `n` lines (three in this case)

        >>> df.tail(3)
          animal
        6  shark
        7  whale
        8  zebra

        For negative values of `n`

        >>> df.tail(-3)
           animal
        3    lion
        4  monkey
        5  parrot
        6   shark
        7   whale
        8   zebra
        """
        if n == 0:
            return self.iloc[0:0]
        return self.iloc[-n:]

    def sample(
        self: FrameOrSeries,
        n=None,
        frac=None,
        replace=False,
        weights=None,
        random_state=None,
        axis=None,
    ) -> FrameOrSeries:
        """
        Return a random sample of items from an axis of object.

        You can use `random_state` for reproducibility.

        Parameters
        ----------
        n : int, optional
            Number of items from axis to return. Cannot be used with `frac`.
            Default = 1 if `frac` = None.
        frac : float, optional
            Fraction of axis items to return. Cannot be used with `n`.
        replace : bool, default False
            Allow or disallow sampling of the same row more than once.
        weights : str or ndarray-like, optional
            Default 'None' results in equal probability weighting.
            If passed a Series, will align with target object on index. Index
            values in weights not found in sampled object will be ignored and
            index values in sampled object not in weights will be assigned
            weights of zero.
            If called on a DataFrame, will accept the name of a column
            when axis = 0.
            Unless weights are a Series, weights must be same length as axis
            being sampled.
            If weights do not sum to 1, they will be normalized to sum to 1.
            Missing values in the weights column will be treated as zero.
            Infinite values not allowed.
        random_state : int, array-like, BitGenerator, np.random.RandomState, optional
            If int, array-like, or BitGenerator (NumPy>=1.17), seed for
            random number generator
            If np.random.RandomState, use as numpy RandomState object.

            ..versionchanged:: 1.1.0

                array-like and BitGenerator (for NumPy>=1.17) object now passed to
                np.random.RandomState() as seed

        axis : {0 or ‘index’, 1 or ‘columns’, None}, default None
            Axis to sample. Accepts axis number or name. Default is stat axis
            for given data type (0 for Series and DataFrames).

        Returns
        -------
        Series or DataFrame
            A new object of same type as caller containing `n` items randomly
            sampled from the caller object.

        See Also
        --------
        numpy.random.choice: Generates a random sample from a given 1-D numpy
            array.

        Notes
        -----
        If `frac` > 1, `replacement` should be set to `True`.

        Examples
        --------
        >>> df = pd.DataFrame({'num_legs': [2, 4, 8, 0],
        ...                    'num_wings': [2, 0, 0, 0],
        ...                    'num_specimen_seen': [10, 2, 1, 8]},
        ...                   index=['falcon', 'dog', 'spider', 'fish'])
        >>> df
                num_legs  num_wings  num_specimen_seen
        falcon         2          2                 10
        dog            4          0                  2
        spider         8          0                  1
        fish           0          0                  8

        Extract 3 random elements from the ``Series`` ``df['num_legs']``:
        Note that we use `random_state` to ensure the reproducibility of
        the examples.

        >>> df['num_legs'].sample(n=3, random_state=1)
        fish      0
        spider    8
        falcon    2
        Name: num_legs, dtype: int64

        A random 50% sample of the ``DataFrame`` with replacement:

        >>> df.sample(frac=0.5, replace=True, random_state=1)
              num_legs  num_wings  num_specimen_seen
        dog          4          0                  2
        fish         0          0                  8

        An upsample sample of the ``DataFrame`` with replacement:
        Note that `replace` parameter has to be `True` for `frac` parameter > 1.

        >>> df.sample(frac=2, replace=True, random_state=1)
                num_legs  num_wings  num_specimen_seen
        dog            4          0                  2
        fish           0          0                  8
        falcon         2          2                 10
        falcon         2          2                 10
        fish           0          0                  8
        dog            4          0                  2
        fish           0          0                  8
        dog            4          0                  2

        Using a DataFrame column as weights. Rows with larger value in the
        `num_specimen_seen` column are more likely to be sampled.

        >>> df.sample(n=2, weights='num_specimen_seen', random_state=1)
                num_legs  num_wings  num_specimen_seen
        falcon         2          2                 10
        fish           0          0                  8
        """
        if axis is None:
            axis = self._stat_axis_number

        axis = self._get_axis_number(axis)
        axis_length = self.shape[axis]

        # Process random_state argument
        rs = com.random_state(random_state)

        # Check weights for compliance
        if weights is not None:

            # If a series, align with frame
            if isinstance(weights, ABCSeries):
                weights = weights.reindex(self.axes[axis])

            # Strings acceptable if a dataframe and axis = 0
            if isinstance(weights, str):
                if isinstance(self, ABCDataFrame):
                    if axis == 0:
                        try:
                            weights = self[weights]
                        except KeyError as err:
                            raise KeyError(
                                "String passed to weights not a valid column"
                            ) from err
                    else:
                        raise ValueError(
                            "Strings can only be passed to "
                            "weights when sampling from rows on "
                            "a DataFrame"
                        )
                else:
                    raise ValueError(
                        "Strings cannot be passed as weights "
                        "when sampling from a Series."
                    )

            weights = pd.Series(weights, dtype="float64")

            if len(weights) != axis_length:
                raise ValueError(
                    "Weights and axis to be sampled must be of same length"
                )

            if (weights == np.inf).any() or (weights == -np.inf).any():
                raise ValueError("weight vector may not include `inf` values")

            if (weights < 0).any():
                raise ValueError("weight vector many not include negative values")

            # If has nan, set to zero.
            weights = weights.fillna(0)

            # Renormalize if don't sum to 1
            if weights.sum() != 1:
                if weights.sum() != 0:
                    weights = weights / weights.sum()
                else:
                    raise ValueError("Invalid weights: weights sum to zero")

            weights = weights.values

        # If no frac or n, default to n=1.
        if n is None and frac is None:
            n = 1
        elif frac is not None and frac > 1 and not replace:
            raise ValueError(
                "Replace has to be set to `True` when "
                "upsampling the population `frac` > 1."
            )
        elif n is not None and frac is None and n % 1 != 0:
            raise ValueError("Only integers accepted as `n` values")
        elif n is None and frac is not None:
            n = int(round(frac * axis_length))
        elif n is not None and frac is not None:
            raise ValueError("Please enter a value for `frac` OR `n`, not both")

        # Check for negative sizes
        if n < 0:
            raise ValueError(
                "A negative number of rows requested. Please provide positive value."
            )

        locs = rs.choice(axis_length, size=n, replace=replace, p=weights)
        return self.take(locs, axis=axis)

    _shared_docs[
        "pipe"
    ] = r"""
        Apply func(self, \*args, \*\*kwargs).

        Parameters
        ----------
        func : function
            Function to apply to the %(klass)s.
            ``args``, and ``kwargs`` are passed into ``func``.
            Alternatively a ``(callable, data_keyword)`` tuple where
            ``data_keyword`` is a string indicating the keyword of
            ``callable`` that expects the %(klass)s.
        args : iterable, optional
            Positional arguments passed into ``func``.
        kwargs : mapping, optional
            A dictionary of keyword arguments passed into ``func``.

        Returns
        -------
        object : the return type of ``func``.

        See Also
        --------
        DataFrame.apply : Apply a function along input axis of DataFrame.
        DataFrame.applymap : Apply a function elementwise on a whole DataFrame.
        Series.map : Apply a mapping correspondence on a
            :class:`~pandas.Series`.

        Notes
        -----
        Use ``.pipe`` when chaining together functions that expect
        Series, DataFrames or GroupBy objects. Instead of writing

        >>> func(g(h(df), arg1=a), arg2=b, arg3=c)  # doctest: +SKIP

        You can write

        >>> (df.pipe(h)
        ...    .pipe(g, arg1=a)
        ...    .pipe(func, arg2=b, arg3=c)
        ... )  # doctest: +SKIP

        If you have a function that takes the data as (say) the second
        argument, pass a tuple indicating which keyword expects the
        data. For example, suppose ``f`` takes its data as ``arg2``:

        >>> (df.pipe(h)
        ...    .pipe(g, arg1=a)
        ...    .pipe((func, 'arg2'), arg1=a, arg3=c)
        ...  )  # doctest: +SKIP
    """

    @Appender(_shared_docs["pipe"] % _shared_doc_kwargs)
    def pipe(self, func, *args, **kwargs):
        return com.pipe(self, func, *args, **kwargs)

    _shared_docs["aggregate"] = dedent(
        """
    Aggregate using one or more operations over the specified axis.
    %(versionadded)s
    Parameters
    ----------
    func : function, str, list or dict
        Function to use for aggregating the data. If a function, must either
        work when passed a %(klass)s or when passed to %(klass)s.apply.

        Accepted combinations are:

        - function
        - string function name
        - list of functions and/or function names, e.g. ``[np.sum, 'mean']``
        - dict of axis labels -> functions, function names or list of such.
    %(axis)s
    *args
        Positional arguments to pass to `func`.
    **kwargs
        Keyword arguments to pass to `func`.

    Returns
    -------
    scalar, Series or DataFrame

        The return can be:

        * scalar : when Series.agg is called with single function
        * Series : when DataFrame.agg is called with a single function
        * DataFrame : when DataFrame.agg is called with several functions

        Return scalar, Series or DataFrame.
    %(see_also)s
    Notes
    -----
    `agg` is an alias for `aggregate`. Use the alias.

    A passed user-defined-function will be passed a Series for evaluation.
    %(examples)s"""
    )

    _shared_docs[
        "transform"
    ] = """
    Call ``func`` on self producing a %(klass)s with transformed values.

    Produced %(klass)s will have same axis length as self.

    Parameters
    ----------
    func : function, str, list or dict
        Function to use for transforming the data. If a function, must either
        work when passed a %(klass)s or when passed to %(klass)s.apply.

        Accepted combinations are:

        - function
        - string function name
        - list of functions and/or function names, e.g. ``[np.exp. 'sqrt']``
        - dict of axis labels -> functions, function names or list of such.
    %(axis)s
    *args
        Positional arguments to pass to `func`.
    **kwargs
        Keyword arguments to pass to `func`.

    Returns
    -------
    %(klass)s
        A %(klass)s that must have the same length as self.

    Raises
    ------
    ValueError : If the returned %(klass)s has a different length than self.

    See Also
    --------
    %(klass)s.agg : Only perform aggregating type operations.
    %(klass)s.apply : Invoke function on a %(klass)s.

    Examples
    --------
    >>> df = pd.DataFrame({'A': range(3), 'B': range(1, 4)})
    >>> df
       A  B
    0  0  1
    1  1  2
    2  2  3
    >>> df.transform(lambda x: x + 1)
       A  B
    0  1  2
    1  2  3
    2  3  4

    Even though the resulting %(klass)s must have the same length as the
    input %(klass)s, it is possible to provide several input functions:

    >>> s = pd.Series(range(3))
    >>> s
    0    0
    1    1
    2    2
    dtype: int64
    >>> s.transform([np.sqrt, np.exp])
           sqrt        exp
    0  0.000000   1.000000
    1  1.000000   2.718282
    2  1.414214   7.389056
    """

    # ----------------------------------------------------------------------
    # Attribute access

    def __finalize__(
        self: FrameOrSeries, other, method: Optional[str] = None, **kwargs
    ) -> FrameOrSeries:
        """
        Propagate metadata from other to self.

        Parameters
        ----------
        other : the object from which to get the attributes that we are going
            to propagate
        method : str, optional
            A passed method name providing context on where ``__finalize__``
            was called.

            .. warning:

               The value passed as `method` are not currently considered
               stable across pandas releases.
        """
        if isinstance(other, NDFrame):
            for name in other.attrs:
                self.attrs[name] = other.attrs[name]
            # For subclasses using _metadata.
            for name in self._metadata:
                assert isinstance(name, str)
                object.__setattr__(self, name, getattr(other, name, None))
        return self

    def __getattr__(self, name: str):
        """
        After regular attribute access, try looking up the name
        This allows simpler access to columns for interactive use.
        """
        # Note: obj.x will always call obj.__getattribute__('x') prior to
        # calling obj.__getattr__('x').

        if (
            name in self._internal_names_set
            or name in self._metadata
            or name in self._accessors
        ):
            return object.__getattribute__(self, name)
        else:
            if self._info_axis._can_hold_identifiers_and_holds_name(name):
                return self[name]
            return object.__getattribute__(self, name)

    def __setattr__(self, name: str, value) -> None:
        """
        After regular attribute access, try setting the name
        This allows simpler access to columns for interactive use.
        """
        # first try regular attribute access via __getattribute__, so that
        # e.g. ``obj.x`` and ``obj.x = 4`` will always reference/modify
        # the same attribute.

        try:
            object.__getattribute__(self, name)
            return object.__setattr__(self, name, value)
        except AttributeError:
            pass

        # if this fails, go on to more involved attribute setting
        # (note that this matches __getattr__, above).
        if name in self._internal_names_set:
            object.__setattr__(self, name, value)
        elif name in self._metadata:
            object.__setattr__(self, name, value)
        else:
            try:
                existing = getattr(self, name)
                if isinstance(existing, Index):
                    object.__setattr__(self, name, value)
                elif name in self._info_axis:
                    self[name] = value
                else:
                    object.__setattr__(self, name, value)
            except (AttributeError, TypeError):
                if isinstance(self, ABCDataFrame) and (is_list_like(value)):
                    warnings.warn(
                        "Pandas doesn't allow columns to be "
                        "created via a new attribute name - see "
                        "https://pandas.pydata.org/pandas-docs/"
                        "stable/indexing.html#attribute-access",
                        stacklevel=2,
                    )
                object.__setattr__(self, name, value)

    def _dir_additions(self):
        """
        add the string-like attributes from the info_axis.
        If info_axis is a MultiIndex, it's first level values are used.
        """
        additions = {
            c
            for c in self._info_axis.unique(level=0)[:100]
            if isinstance(c, str) and c.isidentifier()
        }
        return super()._dir_additions().union(additions)

    # ----------------------------------------------------------------------
    # Consolidation of internals

    def _protect_consolidate(self, f):
        """
        Consolidate _data -- if the blocks have changed, then clear the
        cache
        """
        blocks_before = len(self._data.blocks)
        result = f()
        if len(self._data.blocks) != blocks_before:
            self._clear_item_cache()
        return result

    def _consolidate_inplace(self) -> None:
        """Consolidate data in place and return None"""

        def f():
            self._data = self._data.consolidate()

        self._protect_consolidate(f)

    def _consolidate(self, inplace: bool_t = False):
        """
        Compute NDFrame with "consolidated" internals (data of each dtype
        grouped together in a single ndarray).

        Parameters
        ----------
        inplace : bool, default False
            If False return new object, otherwise modify existing object.

        Returns
        -------
        consolidated : same type as caller
        """
        inplace = validate_bool_kwarg(inplace, "inplace")
        if inplace:
            self._consolidate_inplace()
        else:
            f = lambda: self._data.consolidate()
            cons_data = self._protect_consolidate(f)
            return self._constructor(cons_data).__finalize__(
                self, method="_consolidate"
            )

    @property
    def _is_mixed_type(self) -> bool_t:
        f = lambda: self._data.is_mixed_type
        return self._protect_consolidate(f)

    @property
    def _is_numeric_mixed_type(self) -> bool_t:
        f = lambda: self._data.is_numeric_mixed_type
        return self._protect_consolidate(f)

    def _check_inplace_setting(self, value) -> bool_t:
        """ check whether we allow in-place setting with this type of value """
        if self._is_mixed_type:
            if not self._is_numeric_mixed_type:

                # allow an actual np.nan thru
                if is_float(value) and np.isnan(value):
                    return True

                raise TypeError(
                    "Cannot do inplace boolean setting on "
                    "mixed-types with a non np.nan value"
                )

        return True

    def _get_numeric_data(self):
        return self._constructor(self._data.get_numeric_data()).__finalize__(
            self, method="_get_numeric_data"
        )

    def _get_bool_data(self):
        return self._constructor(self._data.get_bool_data()).__finalize__(
            self, method="_get_bool_data"
        )

    # ----------------------------------------------------------------------
    # Internal Interface Methods

    @property
    def values(self) -> np.ndarray:
        """
        Return a Numpy representation of the DataFrame.

        .. warning::

           We recommend using :meth:`DataFrame.to_numpy` instead.

        Only the values in the DataFrame will be returned, the axes labels
        will be removed.

        Returns
        -------
        numpy.ndarray
            The values of the DataFrame.

        See Also
        --------
        DataFrame.to_numpy : Recommended alternative to this method.
        DataFrame.index : Retrieve the index labels.
        DataFrame.columns : Retrieving the column names.

        Notes
        -----
        The dtype will be a lower-common-denominator dtype (implicit
        upcasting); that is to say if the dtypes (even of numeric types)
        are mixed, the one that accommodates all will be chosen. Use this
        with care if you are not dealing with the blocks.

        e.g. If the dtypes are float16 and float32, dtype will be upcast to
        float32.  If dtypes are int32 and uint8, dtype will be upcast to
        int32. By :func:`numpy.find_common_type` convention, mixing int64
        and uint64 will result in a float64 dtype.

        Examples
        --------
        A DataFrame where all columns are the same type (e.g., int64) results
        in an array of the same type.

        >>> df = pd.DataFrame({'age':    [ 3,  29],
        ...                    'height': [94, 170],
        ...                    'weight': [31, 115]})
        >>> df
           age  height  weight
        0    3      94      31
        1   29     170     115
        >>> df.dtypes
        age       int64
        height    int64
        weight    int64
        dtype: object
        >>> df.values
        array([[  3,  94,  31],
               [ 29, 170, 115]])

        A DataFrame with mixed type columns(e.g., str/object, int64, float32)
        results in an ndarray of the broadest type that accommodates these
        mixed types (e.g., object).

        >>> df2 = pd.DataFrame([('parrot',   24.0, 'second'),
        ...                     ('lion',     80.5, 1),
        ...                     ('monkey', np.nan, None)],
        ...                   columns=('name', 'max_speed', 'rank'))
        >>> df2.dtypes
        name          object
        max_speed    float64
        rank          object
        dtype: object
        >>> df2.values
        array([['parrot', 24.0, 'second'],
               ['lion', 80.5, 1],
               ['monkey', nan, None]], dtype=object)
        """
        self._consolidate_inplace()
        return self._data.as_array(transpose=self._AXIS_REVERSED)

    @property
    def _values(self) -> np.ndarray:
        """internal implementation"""
        return self.values

    @property
    def dtypes(self):
        """
        Return the dtypes in the DataFrame.

        This returns a Series with the data type of each column.
        The result's index is the original DataFrame's columns. Columns
        with mixed types are stored with the ``object`` dtype. See
        :ref:`the User Guide <basics.dtypes>` for more.

        Returns
        -------
        pandas.Series
            The data type of each column.

        Examples
        --------
        >>> df = pd.DataFrame({'float': [1.0],
        ...                    'int': [1],
        ...                    'datetime': [pd.Timestamp('20180310')],
        ...                    'string': ['foo']})
        >>> df.dtypes
        float              float64
        int                  int64
        datetime    datetime64[ns]
        string              object
        dtype: object
        """
        from pandas import Series

        return Series(self._data.get_dtypes(), index=self._info_axis, dtype=np.object_)

    def _to_dict_of_blocks(self, copy: bool_t = True):
        """
        Return a dict of dtype -> Constructor Types that
        each is a homogeneous dtype.

        Internal ONLY
        """
        return {
            k: self._constructor(v).__finalize__(self, mehtod="_to_dict_of_blocks")
            for k, v, in self._data.to_dict(copy=copy).items()
        }

    def astype(
        self: FrameOrSeries, dtype, copy: bool_t = True, errors: str = "raise"
    ) -> FrameOrSeries:
        """
        Cast a pandas object to a specified dtype ``dtype``.

        Parameters
        ----------
        dtype : data type, or dict of column name -> data type
            Use a numpy.dtype or Python type to cast entire pandas object to
            the same type. Alternatively, use {col: dtype, ...}, where col is a
            column label and dtype is a numpy.dtype or Python type to cast one
            or more of the DataFrame's columns to column-specific types.
        copy : bool, default True
            Return a copy when ``copy=True`` (be very careful setting
            ``copy=False`` as changes to values then may propagate to other
            pandas objects).
        errors : {'raise', 'ignore'}, default 'raise'
            Control raising of exceptions on invalid data for provided dtype.

            - ``raise`` : allow exceptions to be raised
            - ``ignore`` : suppress exceptions. On error return original object.

        Returns
        -------
        casted : same type as caller

        See Also
        --------
        to_datetime : Convert argument to datetime.
        to_timedelta : Convert argument to timedelta.
        to_numeric : Convert argument to a numeric type.
        numpy.ndarray.astype : Cast a numpy array to a specified type.

        Examples
        --------
        Create a DataFrame:

        >>> d = {'col1': [1, 2], 'col2': [3, 4]}
        >>> df = pd.DataFrame(data=d)
        >>> df.dtypes
        col1    int64
        col2    int64
        dtype: object

        Cast all columns to int32:

        >>> df.astype('int32').dtypes
        col1    int32
        col2    int32
        dtype: object

        Cast col1 to int32 using a dictionary:

        >>> df.astype({'col1': 'int32'}).dtypes
        col1    int32
        col2    int64
        dtype: object

        Create a series:

        >>> ser = pd.Series([1, 2], dtype='int32')
        >>> ser
        0    1
        1    2
        dtype: int32
        >>> ser.astype('int64')
        0    1
        1    2
        dtype: int64

        Convert to categorical type:

        >>> ser.astype('category')
        0    1
        1    2
        dtype: category
        Categories (2, int64): [1, 2]

        Convert to ordered categorical type with custom ordering:

        >>> cat_dtype = pd.api.types.CategoricalDtype(
        ...     categories=[2, 1], ordered=True)
        >>> ser.astype(cat_dtype)
        0    1
        1    2
        dtype: category
        Categories (2, int64): [2 < 1]

        Note that using ``copy=False`` and changing data on a new
        pandas object may propagate changes:

        >>> s1 = pd.Series([1, 2])
        >>> s2 = s1.astype('int64', copy=False)
        >>> s2[0] = 10
        >>> s1  # note that s1[0] has changed too
        0    10
        1     2
        dtype: int64
        """
        if is_dict_like(dtype):
            if self.ndim == 1:  # i.e. Series
                if len(dtype) > 1 or self.name not in dtype:
                    raise KeyError(
                        "Only the Series name can be used for "
                        "the key in Series dtype mappings."
                    )
                new_type = dtype[self.name]
                return self.astype(new_type, copy, errors)

            for col_name in dtype.keys():
                if col_name not in self:
                    raise KeyError(
                        "Only a column name can be used for the "
                        "key in a dtype mappings argument."
                    )
            results = []
            for col_name, col in self.items():
                if col_name in dtype:
                    results.append(
                        col.astype(dtype=dtype[col_name], copy=copy, errors=errors)
                    )
                else:
                    results.append(col.copy() if copy else col)

        elif is_extension_array_dtype(dtype) and self.ndim > 1:
            # GH 18099/22869: columnwise conversion to extension dtype
            # GH 24704: use iloc to handle duplicate column names
            results = [
                self.iloc[:, i].astype(dtype, copy=copy)
                for i in range(len(self.columns))
            ]

        else:
            # else, only a single dtype is given
            new_data = self._data.astype(dtype=dtype, copy=copy, errors=errors)
            return self._constructor(new_data).__finalize__(self, method="_astype")

        # GH 19920: retain column metadata after concat
        result = pd.concat(results, axis=1, copy=False)
        result.columns = self.columns
        return result

    def copy(self: FrameOrSeries, deep: bool_t = True) -> FrameOrSeries:
        """
        Make a copy of this object's indices and data.

        When ``deep=True`` (default), a new object will be created with a
        copy of the calling object's data and indices. Modifications to
        the data or indices of the copy will not be reflected in the
        original object (see notes below).

        When ``deep=False``, a new object will be created without copying
        the calling object's data or index (only references to the data
        and index are copied). Any changes to the data of the original
        will be reflected in the shallow copy (and vice versa).

        Parameters
        ----------
        deep : bool, default True
            Make a deep copy, including a copy of the data and the indices.
            With ``deep=False`` neither the indices nor the data are copied.

        Returns
        -------
        copy : Series or DataFrame
            Object type matches caller.

        Notes
        -----
        When ``deep=True``, data is copied but actual Python objects
        will not be copied recursively, only the reference to the object.
        This is in contrast to `copy.deepcopy` in the Standard Library,
        which recursively copies object data (see examples below).

        While ``Index`` objects are copied when ``deep=True``, the underlying
        numpy array is not copied for performance reasons. Since ``Index`` is
        immutable, the underlying data can be safely shared and a copy
        is not needed.

        Examples
        --------
        >>> s = pd.Series([1, 2], index=["a", "b"])
        >>> s
        a    1
        b    2
        dtype: int64

        >>> s_copy = s.copy()
        >>> s_copy
        a    1
        b    2
        dtype: int64

        **Shallow copy versus default (deep) copy:**

        >>> s = pd.Series([1, 2], index=["a", "b"])
        >>> deep = s.copy()
        >>> shallow = s.copy(deep=False)

        Shallow copy shares data and index with original.

        >>> s is shallow
        False
        >>> s.values is shallow.values and s.index is shallow.index
        True

        Deep copy has own copy of data and index.

        >>> s is deep
        False
        >>> s.values is deep.values or s.index is deep.index
        False

        Updates to the data shared by shallow copy and original is reflected
        in both; deep copy remains unchanged.

        >>> s[0] = 3
        >>> shallow[1] = 4
        >>> s
        a    3
        b    4
        dtype: int64
        >>> shallow
        a    3
        b    4
        dtype: int64
        >>> deep
        a    1
        b    2
        dtype: int64

        Note that when copying an object containing Python objects, a deep copy
        will copy the data, but will not do so recursively. Updating a nested
        data object will be reflected in the deep copy.

        >>> s = pd.Series([[1, 2], [3, 4]])
        >>> deep = s.copy()
        >>> s[0][0] = 10
        >>> s
        0    [10, 2]
        1     [3, 4]
        dtype: object
        >>> deep
        0    [10, 2]
        1     [3, 4]
        dtype: object
        """
        data = self._data.copy(deep=deep)
<<<<<<< HEAD
        return self._constructor(data).__finalize__(self, method="copy")
=======
        self._clear_item_cache()
        return self._constructor(data).__finalize__(self)
>>>>>>> f4281ca3

    def __copy__(self: FrameOrSeries, deep: bool_t = True) -> FrameOrSeries:
        return self.copy(deep=deep)

    def __deepcopy__(self: FrameOrSeries, memo=None) -> FrameOrSeries:
        """
        Parameters
        ----------
        memo, default None
            Standard signature. Unused
        """
        return self.copy(deep=True)

    def _convert(
        self: FrameOrSeries,
        datetime: bool_t = False,
        numeric: bool_t = False,
        timedelta: bool_t = False,
        coerce: bool_t = False,
        copy: bool_t = True,
    ) -> FrameOrSeries:
        """
        Attempt to infer better dtype for object columns

        Parameters
        ----------
        datetime : bool, default False
            If True, convert to date where possible.
        numeric : bool, default False
            If True, attempt to convert to numbers (including strings), with
            unconvertible values becoming NaN.
        timedelta : bool, default False
            If True, convert to timedelta where possible.
        coerce : bool, default False
            If True, force conversion with unconvertible values converted to
            nulls (NaN or NaT).
        copy : bool, default True
            If True, return a copy even if no copy is necessary (e.g. no
            conversion was done). Note: This is meant for internal use, and
            should not be confused with inplace.

        Returns
        -------
        converted : same as input object
        """
        validate_bool_kwarg(datetime, "datetime")
        validate_bool_kwarg(numeric, "numeric")
        validate_bool_kwarg(timedelta, "timedelta")
        validate_bool_kwarg(coerce, "coerce")
        validate_bool_kwarg(copy, "copy")
        return self._constructor(
            self._data.convert(
                datetime=datetime,
                numeric=numeric,
                timedelta=timedelta,
                coerce=coerce,
                copy=copy,
            )
        ).__finalize__(self, method="_convert")

    def infer_objects(self: FrameOrSeries) -> FrameOrSeries:
        """
        Attempt to infer better dtypes for object columns.

        Attempts soft conversion of object-dtyped
        columns, leaving non-object and unconvertible
        columns unchanged. The inference rules are the
        same as during normal Series/DataFrame construction.

        Returns
        -------
        converted : same type as input object

        See Also
        --------
        to_datetime : Convert argument to datetime.
        to_timedelta : Convert argument to timedelta.
        to_numeric : Convert argument to numeric type.
        convert_dtypes : Convert argument to best possible dtype.

        Examples
        --------
        >>> df = pd.DataFrame({"A": ["a", 1, 2, 3]})
        >>> df = df.iloc[1:]
        >>> df
           A
        1  1
        2  2
        3  3

        >>> df.dtypes
        A    object
        dtype: object

        >>> df.infer_objects().dtypes
        A    int64
        dtype: object
        """
        # numeric=False necessary to only soft convert;
        # python objects will still be converted to
        # native numpy numeric types
        return self._constructor(
            self._data.convert(
                datetime=True, numeric=False, timedelta=True, coerce=False, copy=True
            )
        ).__finalize__(self, method="infer_objects")

    def convert_dtypes(
        self: FrameOrSeries,
        infer_objects: bool_t = True,
        convert_string: bool_t = True,
        convert_integer: bool_t = True,
        convert_boolean: bool_t = True,
    ) -> FrameOrSeries:
        """
        Convert columns to best possible dtypes using dtypes supporting ``pd.NA``.

        .. versionadded:: 1.0.0

        Parameters
        ----------
        infer_objects : bool, default True
            Whether object dtypes should be converted to the best possible types.
        convert_string : bool, default True
            Whether object dtypes should be converted to ``StringDtype()``.
        convert_integer : bool, default True
            Whether, if possible, conversion can be done to integer extension types.
        convert_boolean : bool, defaults True
            Whether object dtypes should be converted to ``BooleanDtypes()``.

        Returns
        -------
        Series or DataFrame
            Copy of input object with new dtype.

        See Also
        --------
        infer_objects : Infer dtypes of objects.
        to_datetime : Convert argument to datetime.
        to_timedelta : Convert argument to timedelta.
        to_numeric : Convert argument to a numeric type.

        Notes
        -----
        By default, ``convert_dtypes`` will attempt to convert a Series (or each
        Series in a DataFrame) to dtypes that support ``pd.NA``. By using the options
        ``convert_string``, ``convert_integer``, and ``convert_boolean``, it is
        possible to turn off individual conversions to ``StringDtype``, the integer
        extension types or ``BooleanDtype``, respectively.

        For object-dtyped columns, if ``infer_objects`` is ``True``, use the inference
        rules as during normal Series/DataFrame construction.  Then, if possible,
        convert to ``StringDtype``, ``BooleanDtype`` or an appropriate integer extension
        type, otherwise leave as ``object``.

        If the dtype is integer, convert to an appropriate integer extension type.

        If the dtype is numeric, and consists of all integers, convert to an
        appropriate integer extension type.

        In the future, as new dtypes are added that support ``pd.NA``, the results
        of this method will change to support those new dtypes.

        Examples
        --------
        >>> df = pd.DataFrame(
        ...     {
        ...         "a": pd.Series([1, 2, 3], dtype=np.dtype("int32")),
        ...         "b": pd.Series(["x", "y", "z"], dtype=np.dtype("O")),
        ...         "c": pd.Series([True, False, np.nan], dtype=np.dtype("O")),
        ...         "d": pd.Series(["h", "i", np.nan], dtype=np.dtype("O")),
        ...         "e": pd.Series([10, np.nan, 20], dtype=np.dtype("float")),
        ...         "f": pd.Series([np.nan, 100.5, 200], dtype=np.dtype("float")),
        ...     }
        ... )

        Start with a DataFrame with default dtypes.

        >>> df
           a  b      c    d     e      f
        0  1  x   True    h  10.0    NaN
        1  2  y  False    i   NaN  100.5
        2  3  z    NaN  NaN  20.0  200.0

        >>> df.dtypes
        a      int32
        b     object
        c     object
        d     object
        e    float64
        f    float64
        dtype: object

        Convert the DataFrame to use best possible dtypes.

        >>> dfn = df.convert_dtypes()
        >>> dfn
           a  b      c     d     e      f
        0  1  x   True     h    10    NaN
        1  2  y  False     i  <NA>  100.5
        2  3  z   <NA>  <NA>    20  200.0

        >>> dfn.dtypes
        a      Int32
        b     string
        c    boolean
        d     string
        e      Int64
        f    float64
        dtype: object

        Start with a Series of strings and missing data represented by ``np.nan``.

        >>> s = pd.Series(["a", "b", np.nan])
        >>> s
        0      a
        1      b
        2    NaN
        dtype: object

        Obtain a Series with dtype ``StringDtype``.

        >>> s.convert_dtypes()
        0       a
        1       b
        2    <NA>
        dtype: string
        """
        if self.ndim == 1:
            return self._convert_dtypes(
                infer_objects, convert_string, convert_integer, convert_boolean
            )
        else:
            results = [
                col._convert_dtypes(
                    infer_objects, convert_string, convert_integer, convert_boolean
                )
                for col_name, col in self.items()
            ]
            result = pd.concat(results, axis=1, copy=False)
            return result

    # ----------------------------------------------------------------------
    # Filling NA's

    @doc(**_shared_doc_kwargs)
    def fillna(
        self: FrameOrSeries,
        value=None,
        method=None,
        axis=None,
        inplace: bool_t = False,
        limit=None,
        downcast=None,
    ) -> Optional[FrameOrSeries]:
        """
        Fill NA/NaN values using the specified method.

        Parameters
        ----------
        value : scalar, dict, Series, or DataFrame
            Value to use to fill holes (e.g. 0), alternately a
            dict/Series/DataFrame of values specifying which value to use for
            each index (for a Series) or column (for a DataFrame).  Values not
            in the dict/Series/DataFrame will not be filled. This value cannot
            be a list.
        method : {{'backfill', 'bfill', 'pad', 'ffill', None}}, default None
            Method to use for filling holes in reindexed Series
            pad / ffill: propagate last valid observation forward to next valid
            backfill / bfill: use next valid observation to fill gap.
        axis : {axes_single_arg}
            Axis along which to fill missing values.
        inplace : bool, default False
            If True, fill in-place. Note: this will modify any
            other views on this object (e.g., a no-copy slice for a column in a
            DataFrame).
        limit : int, default None
            If method is specified, this is the maximum number of consecutive
            NaN values to forward/backward fill. In other words, if there is
            a gap with more than this number of consecutive NaNs, it will only
            be partially filled. If method is not specified, this is the
            maximum number of entries along the entire axis where NaNs will be
            filled. Must be greater than 0 if not None.
        downcast : dict, default is None
            A dict of item->dtype of what to downcast if possible,
            or the string 'infer' which will try to downcast to an appropriate
            equal type (e.g. float64 to int64 if possible).

        Returns
        -------
        {klass} or None
            Object with missing values filled or None if ``inplace=True``.

        See Also
        --------
        interpolate : Fill NaN values using interpolation.
        reindex : Conform object to new index.
        asfreq : Convert TimeSeries to specified frequency.

        Examples
        --------
        >>> df = pd.DataFrame([[np.nan, 2, np.nan, 0],
        ...                    [3, 4, np.nan, 1],
        ...                    [np.nan, np.nan, np.nan, 5],
        ...                    [np.nan, 3, np.nan, 4]],
        ...                   columns=list('ABCD'))
        >>> df
             A    B   C  D
        0  NaN  2.0 NaN  0
        1  3.0  4.0 NaN  1
        2  NaN  NaN NaN  5
        3  NaN  3.0 NaN  4

        Replace all NaN elements with 0s.

        >>> df.fillna(0)
            A   B   C   D
        0   0.0 2.0 0.0 0
        1   3.0 4.0 0.0 1
        2   0.0 0.0 0.0 5
        3   0.0 3.0 0.0 4

        We can also propagate non-null values forward or backward.

        >>> df.fillna(method='ffill')
            A   B   C   D
        0   NaN 2.0 NaN 0
        1   3.0 4.0 NaN 1
        2   3.0 4.0 NaN 5
        3   3.0 3.0 NaN 4

        Replace all NaN elements in column 'A', 'B', 'C', and 'D', with 0, 1,
        2, and 3 respectively.

        >>> values = {{'A': 0, 'B': 1, 'C': 2, 'D': 3}}
        >>> df.fillna(value=values)
            A   B   C   D
        0   0.0 2.0 2.0 0
        1   3.0 4.0 2.0 1
        2   0.0 1.0 2.0 5
        3   0.0 3.0 2.0 4

        Only replace the first NaN element.

        >>> df.fillna(value=values, limit=1)
            A   B   C   D
        0   0.0 2.0 2.0 0
        1   3.0 4.0 NaN 1
        2   NaN 1.0 NaN 5
        3   NaN 3.0 NaN 4
        """
        inplace = validate_bool_kwarg(inplace, "inplace")
        value, method = validate_fillna_kwargs(value, method)

        self._consolidate_inplace()

        # set the default here, so functions examining the signaure
        # can detect if something was set (e.g. in groupby) (GH9221)
        if axis is None:
            axis = 0
        axis = self._get_axis_number(axis)

        if value is None:

            if self._is_mixed_type and axis == 1:
                if inplace:
                    raise NotImplementedError()
                result = self.T.fillna(method=method, limit=limit).T

                # need to downcast here because of all of the transposes
                result._data = result._data.downcast()

                return result

            new_data = self._data.interpolate(
                method=method,
                axis=axis,
                limit=limit,
                inplace=inplace,
                coerce=True,
                downcast=downcast,
            )
        else:
            if self.ndim == 1:
                if isinstance(value, (dict, ABCSeries)):
                    value = create_series_with_explicit_dtype(
                        value, dtype_if_empty=object
                    )
                    value = value.reindex(self.index, copy=False)
                    value = value._values
                elif not is_list_like(value):
                    pass
                else:
                    raise TypeError(
                        '"value" parameter must be a scalar, dict '
                        "or Series, but you passed a "
                        f'"{type(value).__name__}"'
                    )

                new_data = self._data.fillna(
                    value=value, limit=limit, inplace=inplace, downcast=downcast
                )

            elif isinstance(value, (dict, ABCSeries)):
                if axis == 1:
                    raise NotImplementedError(
                        "Currently only can fill "
                        "with dict/Series column "
                        "by column"
                    )

                result = self if inplace else self.copy()
                for k, v in value.items():
                    if k not in result:
                        continue
                    obj = result[k]
                    obj.fillna(v, limit=limit, inplace=True, downcast=downcast)
                return result if not inplace else None

            elif not is_list_like(value):
                new_data = self._data.fillna(
                    value=value, limit=limit, inplace=inplace, downcast=downcast
                )
            elif isinstance(value, ABCDataFrame) and self.ndim == 2:
                new_data = self.where(self.notna(), value)._data
            else:
                raise ValueError(f"invalid fill value with a {type(value)}")

        result = self._constructor(new_data)
        if inplace:
            return self._update_inplace(result)
        else:
            return result.__finalize__(self, method="fillna")

    def ffill(
        self: FrameOrSeries,
        axis=None,
        inplace: bool_t = False,
        limit=None,
        downcast=None,
    ) -> Optional[FrameOrSeries]:
        """
        Synonym for :meth:`DataFrame.fillna` with ``method='ffill'``.

        Returns
        -------
        %(klass)s or None
            Object with missing values filled or None if ``inplace=True``.
        """
        return self.fillna(
            method="ffill", axis=axis, inplace=inplace, limit=limit, downcast=downcast
        )

    def bfill(
        self: FrameOrSeries,
        axis=None,
        inplace: bool_t = False,
        limit=None,
        downcast=None,
    ) -> Optional[FrameOrSeries]:
        """
        Synonym for :meth:`DataFrame.fillna` with ``method='bfill'``.

        Returns
        -------
        %(klass)s or None
            Object with missing values filled or None if ``inplace=True``.
        """
        return self.fillna(
            method="bfill", axis=axis, inplace=inplace, limit=limit, downcast=downcast
        )

    _shared_docs[
        "replace"
    ] = """
        Replace values given in `to_replace` with `value`.

        Values of the %(klass)s are replaced with other values dynamically.
        This differs from updating with ``.loc`` or ``.iloc``, which require
        you to specify a location to update with some value.

        Parameters
        ----------
        to_replace : str, regex, list, dict, Series, int, float, or None
            How to find the values that will be replaced.

            * numeric, str or regex:

                - numeric: numeric values equal to `to_replace` will be
                  replaced with `value`
                - str: string exactly matching `to_replace` will be replaced
                  with `value`
                - regex: regexs matching `to_replace` will be replaced with
                  `value`

            * list of str, regex, or numeric:

                - First, if `to_replace` and `value` are both lists, they
                  **must** be the same length.
                - Second, if ``regex=True`` then all of the strings in **both**
                  lists will be interpreted as regexs otherwise they will match
                  directly. This doesn't matter much for `value` since there
                  are only a few possible substitution regexes you can use.
                - str, regex and numeric rules apply as above.

            * dict:

                - Dicts can be used to specify different replacement values
                  for different existing values. For example,
                  ``{'a': 'b', 'y': 'z'}`` replaces the value 'a' with 'b' and
                  'y' with 'z'. To use a dict in this way the `value`
                  parameter should be `None`.
                - For a DataFrame a dict can specify that different values
                  should be replaced in different columns. For example,
                  ``{'a': 1, 'b': 'z'}`` looks for the value 1 in column 'a'
                  and the value 'z' in column 'b' and replaces these values
                  with whatever is specified in `value`. The `value` parameter
                  should not be ``None`` in this case. You can treat this as a
                  special case of passing two lists except that you are
                  specifying the column to search in.
                - For a DataFrame nested dictionaries, e.g.,
                  ``{'a': {'b': np.nan}}``, are read as follows: look in column
                  'a' for the value 'b' and replace it with NaN. The `value`
                  parameter should be ``None`` to use a nested dict in this
                  way. You can nest regular expressions as well. Note that
                  column names (the top-level dictionary keys in a nested
                  dictionary) **cannot** be regular expressions.

            * None:

                - This means that the `regex` argument must be a string,
                  compiled regular expression, or list, dict, ndarray or
                  Series of such elements. If `value` is also ``None`` then
                  this **must** be a nested dictionary or Series.

            See the examples section for examples of each of these.
        value : scalar, dict, list, str, regex, default None
            Value to replace any values matching `to_replace` with.
            For a DataFrame a dict of values can be used to specify which
            value to use for each column (columns not in the dict will not be
            filled). Regular expressions, strings and lists or dicts of such
            objects are also allowed.
        inplace : bool, default False
            If True, in place. Note: this will modify any
            other views on this object (e.g. a column from a DataFrame).
            Returns the caller if this is True.
        limit : int, default None
            Maximum size gap to forward or backward fill.
        regex : bool or same types as `to_replace`, default False
            Whether to interpret `to_replace` and/or `value` as regular
            expressions. If this is ``True`` then `to_replace` *must* be a
            string. Alternatively, this could be a regular expression or a
            list, dict, or array of regular expressions in which case
            `to_replace` must be ``None``.
        method : {'pad', 'ffill', 'bfill', `None`}
            The method to use when for replacement, when `to_replace` is a
            scalar, list or tuple and `value` is ``None``.

            .. versionchanged:: 0.23.0
                Added to DataFrame.

        Returns
        -------
        %(klass)s
            Object after replacement.

        Raises
        ------
        AssertionError
            * If `regex` is not a ``bool`` and `to_replace` is not
              ``None``.

        TypeError
            * If `to_replace` is not a scalar, array-like, ``dict``, or ``None``
            * If `to_replace` is a ``dict`` and `value` is not a ``list``,
              ``dict``, ``ndarray``, or ``Series``
            * If `to_replace` is ``None`` and `regex` is not compilable
              into a regular expression or is a list, dict, ndarray, or
              Series.
            * When replacing multiple ``bool`` or ``datetime64`` objects and
              the arguments to `to_replace` does not match the type of the
              value being replaced

        ValueError
            * If a ``list`` or an ``ndarray`` is passed to `to_replace` and
              `value` but they are not the same length.

        See Also
        --------
        %(klass)s.fillna : Fill NA values.
        %(klass)s.where : Replace values based on boolean condition.
        Series.str.replace : Simple string replacement.

        Notes
        -----
        * Regex substitution is performed under the hood with ``re.sub``. The
          rules for substitution for ``re.sub`` are the same.
        * Regular expressions will only substitute on strings, meaning you
          cannot provide, for example, a regular expression matching floating
          point numbers and expect the columns in your frame that have a
          numeric dtype to be matched. However, if those floating point
          numbers *are* strings, then you can do this.
        * This method has *a lot* of options. You are encouraged to experiment
          and play with this method to gain intuition about how it works.
        * When dict is used as the `to_replace` value, it is like
          key(s) in the dict are the to_replace part and
          value(s) in the dict are the value parameter.

        Examples
        --------

        **Scalar `to_replace` and `value`**

        >>> s = pd.Series([0, 1, 2, 3, 4])
        >>> s.replace(0, 5)
        0    5
        1    1
        2    2
        3    3
        4    4
        dtype: int64

        >>> df = pd.DataFrame({'A': [0, 1, 2, 3, 4],
        ...                    'B': [5, 6, 7, 8, 9],
        ...                    'C': ['a', 'b', 'c', 'd', 'e']})
        >>> df.replace(0, 5)
           A  B  C
        0  5  5  a
        1  1  6  b
        2  2  7  c
        3  3  8  d
        4  4  9  e

        **List-like `to_replace`**

        >>> df.replace([0, 1, 2, 3], 4)
           A  B  C
        0  4  5  a
        1  4  6  b
        2  4  7  c
        3  4  8  d
        4  4  9  e

        >>> df.replace([0, 1, 2, 3], [4, 3, 2, 1])
           A  B  C
        0  4  5  a
        1  3  6  b
        2  2  7  c
        3  1  8  d
        4  4  9  e

        >>> s.replace([1, 2], method='bfill')
        0    0
        1    3
        2    3
        3    3
        4    4
        dtype: int64

        **dict-like `to_replace`**

        >>> df.replace({0: 10, 1: 100})
             A  B  C
        0   10  5  a
        1  100  6  b
        2    2  7  c
        3    3  8  d
        4    4  9  e

        >>> df.replace({'A': 0, 'B': 5}, 100)
             A    B  C
        0  100  100  a
        1    1    6  b
        2    2    7  c
        3    3    8  d
        4    4    9  e

        >>> df.replace({'A': {0: 100, 4: 400}})
             A  B  C
        0  100  5  a
        1    1  6  b
        2    2  7  c
        3    3  8  d
        4  400  9  e

        **Regular expression `to_replace`**

        >>> df = pd.DataFrame({'A': ['bat', 'foo', 'bait'],
        ...                    'B': ['abc', 'bar', 'xyz']})
        >>> df.replace(to_replace=r'^ba.$', value='new', regex=True)
              A    B
        0   new  abc
        1   foo  new
        2  bait  xyz

        >>> df.replace({'A': r'^ba.$'}, {'A': 'new'}, regex=True)
              A    B
        0   new  abc
        1   foo  bar
        2  bait  xyz

        >>> df.replace(regex=r'^ba.$', value='new')
              A    B
        0   new  abc
        1   foo  new
        2  bait  xyz

        >>> df.replace(regex={r'^ba.$': 'new', 'foo': 'xyz'})
              A    B
        0   new  abc
        1   xyz  new
        2  bait  xyz

        >>> df.replace(regex=[r'^ba.$', 'foo'], value='new')
              A    B
        0   new  abc
        1   new  new
        2  bait  xyz

        Note that when replacing multiple ``bool`` or ``datetime64`` objects,
        the data types in the `to_replace` parameter must match the data
        type of the value being replaced:

        >>> df = pd.DataFrame({'A': [True, False, True],
        ...                    'B': [False, True, False]})
        >>> df.replace({'a string': 'new value', True: False})  # raises
        Traceback (most recent call last):
            ...
        TypeError: Cannot compare types 'ndarray(dtype=bool)' and 'str'

        This raises a ``TypeError`` because one of the ``dict`` keys is not of
        the correct type for replacement.

        Compare the behavior of ``s.replace({'a': None})`` and
        ``s.replace('a', None)`` to understand the peculiarities
        of the `to_replace` parameter:

        >>> s = pd.Series([10, 'a', 'a', 'b', 'a'])

        When one uses a dict as the `to_replace` value, it is like the
        value(s) in the dict are equal to the `value` parameter.
        ``s.replace({'a': None})`` is equivalent to
        ``s.replace(to_replace={'a': None}, value=None, method=None)``:

        >>> s.replace({'a': None})
        0      10
        1    None
        2    None
        3       b
        4    None
        dtype: object

        When ``value=None`` and `to_replace` is a scalar, list or
        tuple, `replace` uses the method parameter (default 'pad') to do the
        replacement. So this is why the 'a' values are being replaced by 10
        in rows 1 and 2 and 'b' in row 4 in this case.
        The command ``s.replace('a', None)`` is actually equivalent to
        ``s.replace(to_replace='a', value=None, method='pad')``:

        >>> s.replace('a', None)
        0    10
        1    10
        2    10
        3     b
        4     b
        dtype: object
    """

    @Appender(_shared_docs["replace"] % _shared_doc_kwargs)
    def replace(
        self,
        to_replace=None,
        value=None,
        inplace=False,
        limit=None,
        regex=False,
        method="pad",
    ):
        if not (
            is_scalar(to_replace)
            or isinstance(to_replace, pd.Series)
            or is_re_compilable(to_replace)
            or is_list_like(to_replace)
        ):
            raise TypeError(
                "Expecting 'to_replace' to be either a scalar, array-like, "
                "dict or None, got invalid type "
                f"{repr(type(to_replace).__name__)}"
            )

        inplace = validate_bool_kwarg(inplace, "inplace")
        if not is_bool(regex) and to_replace is not None:
            raise AssertionError("'to_replace' must be 'None' if 'regex' is not a bool")

        self._consolidate_inplace()

        if value is None:
            # passing a single value that is scalar like
            # when value is None (GH5319), for compat
            if not is_dict_like(to_replace) and not is_dict_like(regex):
                to_replace = [to_replace]

            if isinstance(to_replace, (tuple, list)):
                if isinstance(self, ABCDataFrame):
                    return self.apply(
                        _single_replace, args=(to_replace, method, inplace, limit)
                    )
                return _single_replace(self, to_replace, method, inplace, limit)

            if not is_dict_like(to_replace):
                if not is_dict_like(regex):
                    raise TypeError(
                        'If "to_replace" and "value" are both None '
                        'and "to_replace" is not a list, then '
                        "regex must be a mapping"
                    )
                to_replace = regex
                regex = True

            items = list(to_replace.items())
            keys, values = zip(*items) if items else ([], [])

            are_mappings = [is_dict_like(v) for v in values]

            if any(are_mappings):
                if not all(are_mappings):
                    raise TypeError(
                        "If a nested mapping is passed, all values "
                        "of the top level mapping must be mappings"
                    )
                # passed a nested dict/Series
                to_rep_dict = {}
                value_dict = {}

                for k, v in items:
                    keys, values = list(zip(*v.items())) or ([], [])

                    to_rep_dict[k] = list(keys)
                    value_dict[k] = list(values)

                to_replace, value = to_rep_dict, value_dict
            else:
                to_replace, value = keys, values

            return self.replace(
                to_replace, value, inplace=inplace, limit=limit, regex=regex
            )
        else:

            # need a non-zero len on all axes
            if not self.size:
                return self

            new_data = self._data
            if is_dict_like(to_replace):
                if is_dict_like(value):  # {'A' : NA} -> {'A' : 0}
                    res = self if inplace else self.copy()
                    for c, src in to_replace.items():
                        if c in value and c in self:
                            # object conversion is handled in
                            # series.replace which is called recursively
                            res[c] = res[c].replace(
                                to_replace=src,
                                value=value[c],
                                inplace=False,
                                regex=regex,
                            )
                    return None if inplace else res

                # {'A': NA} -> 0
                elif not is_list_like(value):
                    keys = [(k, src) for k, src in to_replace.items() if k in self]
                    keys_len = len(keys) - 1
                    for i, (k, src) in enumerate(keys):
                        convert = i == keys_len
                        new_data = new_data.replace(
                            to_replace=src,
                            value=value,
                            filter=[k],
                            inplace=inplace,
                            regex=regex,
                            convert=convert,
                        )
                else:
                    raise TypeError("value argument must be scalar, dict, or Series")

            elif is_list_like(to_replace):  # [NA, ''] -> [0, 'missing']
                if is_list_like(value):
                    if len(to_replace) != len(value):
                        raise ValueError(
                            f"Replacement lists must match in length. "
                            f"Expecting {len(to_replace)} got {len(value)} "
                        )

                    new_data = self._data.replace_list(
                        src_list=to_replace,
                        dest_list=value,
                        inplace=inplace,
                        regex=regex,
                    )

                else:  # [NA, ''] -> 0
                    new_data = self._data.replace(
                        to_replace=to_replace, value=value, inplace=inplace, regex=regex
                    )
            elif to_replace is None:
                if not (
                    is_re_compilable(regex)
                    or is_list_like(regex)
                    or is_dict_like(regex)
                ):
                    raise TypeError(
                        f"'regex' must be a string or a compiled regular expression "
                        f"or a list or dict of strings or regular expressions, "
                        f"you passed a {repr(type(regex).__name__)}"
                    )
                return self.replace(
                    regex, value, inplace=inplace, limit=limit, regex=True
                )
            else:

                # dest iterable dict-like
                if is_dict_like(value):  # NA -> {'A' : 0, 'B' : -1}
                    new_data = self._data

                    for k, v in value.items():
                        if k in self:
                            new_data = new_data.replace(
                                to_replace=to_replace,
                                value=v,
                                filter=[k],
                                inplace=inplace,
                                regex=regex,
                            )

                elif not is_list_like(value):  # NA -> 0
                    new_data = self._data.replace(
                        to_replace=to_replace, value=value, inplace=inplace, regex=regex
                    )
                else:
                    raise TypeError(
                        f'Invalid "to_replace" type: {repr(type(to_replace).__name__)}'
                    )

        result = self._constructor(new_data)
        if inplace:
            return self._update_inplace(result)
        else:
            return result.__finalize__(self, method="replace")

    _shared_docs[
        "interpolate"
    ] = """
        Please note that only ``method='linear'`` is supported for
        DataFrame/Series with a MultiIndex.

        Parameters
        ----------
        method : str, default 'linear'
            Interpolation technique to use. One of:

            * 'linear': Ignore the index and treat the values as equally
              spaced. This is the only method supported on MultiIndexes.
            * 'time': Works on daily and higher resolution data to interpolate
              given length of interval.
            * 'index', 'values': use the actual numerical values of the index.
            * 'pad': Fill in NaNs using existing values.
            * 'nearest', 'zero', 'slinear', 'quadratic', 'cubic', 'spline',
              'barycentric', 'polynomial': Passed to
              `scipy.interpolate.interp1d`. These methods use the numerical
              values of the index.  Both 'polynomial' and 'spline' require that
              you also specify an `order` (int), e.g.
              ``df.interpolate(method='polynomial', order=5)``.
            * 'krogh', 'piecewise_polynomial', 'spline', 'pchip', 'akima':
              Wrappers around the SciPy interpolation methods of similar
              names. See `Notes`.
            * 'from_derivatives': Refers to
              `scipy.interpolate.BPoly.from_derivatives` which
              replaces 'piecewise_polynomial' interpolation method in
              scipy 0.18.
        axis : {0 or 'index', 1 or 'columns', None}, default None
            Axis to interpolate along.
        limit : int, optional
            Maximum number of consecutive NaNs to fill. Must be greater than
            0.
        inplace : bool, default False
            Update the data in place if possible.
        limit_direction : {'forward', 'backward', 'both'}, default 'forward'
            If limit is specified, consecutive NaNs will be filled in this
            direction.
        limit_area : {`None`, 'inside', 'outside'}, default None
            If limit is specified, consecutive NaNs will be filled with this
            restriction.

            * ``None``: No fill restriction.
            * 'inside': Only fill NaNs surrounded by valid values
              (interpolate).
            * 'outside': Only fill NaNs outside valid values (extrapolate).

            .. versionadded:: 0.23.0

        downcast : optional, 'infer' or None, defaults to None
            Downcast dtypes if possible.
        **kwargs
            Keyword arguments to pass on to the interpolating function.

        Returns
        -------
        Series or DataFrame
            Returns the same object type as the caller, interpolated at
            some or all ``NaN`` values.

        See Also
        --------
        fillna : Fill missing values using different methods.
        scipy.interpolate.Akima1DInterpolator : Piecewise cubic polynomials
            (Akima interpolator).
        scipy.interpolate.BPoly.from_derivatives : Piecewise polynomial in the
            Bernstein basis.
        scipy.interpolate.interp1d : Interpolate a 1-D function.
        scipy.interpolate.KroghInterpolator : Interpolate polynomial (Krogh
            interpolator).
        scipy.interpolate.PchipInterpolator : PCHIP 1-d monotonic cubic
            interpolation.
        scipy.interpolate.CubicSpline : Cubic spline data interpolator.

        Notes
        -----
        The 'krogh', 'piecewise_polynomial', 'spline', 'pchip' and 'akima'
        methods are wrappers around the respective SciPy implementations of
        similar names. These use the actual numerical values of the index.
        For more information on their behavior, see the
        `SciPy documentation
        <https://docs.scipy.org/doc/scipy/reference/interpolate.html#univariate-interpolation>`__
        and `SciPy tutorial
        <https://docs.scipy.org/doc/scipy/reference/tutorial/interpolate.html>`__.

        Examples
        --------
        Filling in ``NaN`` in a :class:`~pandas.Series` via linear
        interpolation.

        >>> s = pd.Series([0, 1, np.nan, 3])
        >>> s
        0    0.0
        1    1.0
        2    NaN
        3    3.0
        dtype: float64
        >>> s.interpolate()
        0    0.0
        1    1.0
        2    2.0
        3    3.0
        dtype: float64

        Filling in ``NaN`` in a Series by padding, but filling at most two
        consecutive ``NaN`` at a time.

        >>> s = pd.Series([np.nan, "single_one", np.nan,
        ...                "fill_two_more", np.nan, np.nan, np.nan,
        ...                4.71, np.nan])
        >>> s
        0              NaN
        1       single_one
        2              NaN
        3    fill_two_more
        4              NaN
        5              NaN
        6              NaN
        7             4.71
        8              NaN
        dtype: object
        >>> s.interpolate(method='pad', limit=2)
        0              NaN
        1       single_one
        2       single_one
        3    fill_two_more
        4    fill_two_more
        5    fill_two_more
        6              NaN
        7             4.71
        8             4.71
        dtype: object

        Filling in ``NaN`` in a Series via polynomial interpolation or splines:
        Both 'polynomial' and 'spline' methods require that you also specify
        an ``order`` (int).

        >>> s = pd.Series([0, 2, np.nan, 8])
        >>> s.interpolate(method='polynomial', order=2)
        0    0.000000
        1    2.000000
        2    4.666667
        3    8.000000
        dtype: float64

        Fill the DataFrame forward (that is, going down) along each column
        using linear interpolation.

        Note how the last entry in column 'a' is interpolated differently,
        because there is no entry after it to use for interpolation.
        Note how the first entry in column 'b' remains ``NaN``, because there
        is no entry before it to use for interpolation.

        >>> df = pd.DataFrame([(0.0, np.nan, -1.0, 1.0),
        ...                    (np.nan, 2.0, np.nan, np.nan),
        ...                    (2.0, 3.0, np.nan, 9.0),
        ...                    (np.nan, 4.0, -4.0, 16.0)],
        ...                   columns=list('abcd'))
        >>> df
             a    b    c     d
        0  0.0  NaN -1.0   1.0
        1  NaN  2.0  NaN   NaN
        2  2.0  3.0  NaN   9.0
        3  NaN  4.0 -4.0  16.0
        >>> df.interpolate(method='linear', limit_direction='forward', axis=0)
             a    b    c     d
        0  0.0  NaN -1.0   1.0
        1  1.0  2.0 -2.0   5.0
        2  2.0  3.0 -3.0   9.0
        3  2.0  4.0 -4.0  16.0

        Using polynomial interpolation.

        >>> df['d'].interpolate(method='polynomial', order=2)
        0     1.0
        1     4.0
        2     9.0
        3    16.0
        Name: d, dtype: float64
        """

    @Appender(_shared_docs["interpolate"] % _shared_doc_kwargs)
    def interpolate(
        self,
        method="linear",
        axis=0,
        limit=None,
        inplace=False,
        limit_direction="forward",
        limit_area=None,
        downcast=None,
        **kwargs,
    ):
        """
        Interpolate values according to different methods.
        """
        inplace = validate_bool_kwarg(inplace, "inplace")

        axis = self._get_axis_number(axis)

        if axis == 0:
            df = self
        else:
            df = self.T

        if isinstance(df.index, MultiIndex) and method != "linear":
            raise ValueError(
                "Only `method=linear` interpolation is supported on MultiIndexes."
            )

        if df.ndim == 2 and np.all(df.dtypes == np.dtype(object)):
            raise TypeError(
                "Cannot interpolate with all object-dtype columns "
                "in the DataFrame. Try setting at least one "
                "column to a numeric dtype."
            )

        # create/use the index
        if method == "linear":
            # prior default
            index = np.arange(len(df.index))
        else:
            index = df.index
            methods = {"index", "values", "nearest", "time"}
            is_numeric_or_datetime = (
                is_numeric_dtype(index)
                or is_datetime64_any_dtype(index)
                or is_timedelta64_dtype(index)
            )
            if method not in methods and not is_numeric_or_datetime:
                raise ValueError(
                    "Index column must be numeric or datetime type when "
                    f"using {method} method other than linear. "
                    "Try setting a numeric or datetime index column before "
                    "interpolating."
                )

        if isna(index).any():
            raise NotImplementedError(
                "Interpolation with NaNs in the index "
                "has not been implemented. Try filling "
                "those NaNs before interpolating."
            )
        data = df._data
        new_data = data.interpolate(
            method=method,
            axis=self._info_axis_number,
            index=index,
            limit=limit,
            limit_direction=limit_direction,
            limit_area=limit_area,
            inplace=inplace,
            downcast=downcast,
            **kwargs,
        )

        result = self._constructor(new_data)
        if axis == 1:
            result = result.T
        if inplace:
            return self._update_inplace(result)
        else:
            return result.__finalize__(self, method="interpolate")

    # ----------------------------------------------------------------------
    # Timeseries methods Methods

    def asof(self, where, subset=None):
        """
        Return the last row(s) without any NaNs before `where`.

        The last row (for each element in `where`, if list) without any
        NaN is taken.
        In case of a :class:`~pandas.DataFrame`, the last row without NaN
        considering only the subset of columns (if not `None`)

        If there is no good value, NaN is returned for a Series or
        a Series of NaN values for a DataFrame

        Parameters
        ----------
        where : date or array-like of dates
            Date(s) before which the last row(s) are returned.
        subset : str or array-like of str, default `None`
            For DataFrame, if not `None`, only use these columns to
            check for NaNs.

        Returns
        -------
        scalar, Series, or DataFrame

            The return can be:

            * scalar : when `self` is a Series and `where` is a scalar
            * Series: when `self` is a Series and `where` is an array-like,
              or when `self` is a DataFrame and `where` is a scalar
            * DataFrame : when `self` is a DataFrame and `where` is an
              array-like

            Return scalar, Series, or DataFrame.

        See Also
        --------
        merge_asof : Perform an asof merge. Similar to left join.

        Notes
        -----
        Dates are assumed to be sorted. Raises if this is not the case.

        Examples
        --------
        A Series and a scalar `where`.

        >>> s = pd.Series([1, 2, np.nan, 4], index=[10, 20, 30, 40])
        >>> s
        10    1.0
        20    2.0
        30    NaN
        40    4.0
        dtype: float64

        >>> s.asof(20)
        2.0

        For a sequence `where`, a Series is returned. The first value is
        NaN, because the first element of `where` is before the first
        index value.

        >>> s.asof([5, 20])
        5     NaN
        20    2.0
        dtype: float64

        Missing values are not considered. The following is ``2.0``, not
        NaN, even though NaN is at the index location for ``30``.

        >>> s.asof(30)
        2.0

        Take all columns into consideration

        >>> df = pd.DataFrame({'a': [10, 20, 30, 40, 50],
        ...                    'b': [None, None, None, None, 500]},
        ...                   index=pd.DatetimeIndex(['2018-02-27 09:01:00',
        ...                                           '2018-02-27 09:02:00',
        ...                                           '2018-02-27 09:03:00',
        ...                                           '2018-02-27 09:04:00',
        ...                                           '2018-02-27 09:05:00']))
        >>> df.asof(pd.DatetimeIndex(['2018-02-27 09:03:30',
        ...                           '2018-02-27 09:04:30']))
                              a   b
        2018-02-27 09:03:30 NaN NaN
        2018-02-27 09:04:30 NaN NaN

        Take a single column into consideration

        >>> df.asof(pd.DatetimeIndex(['2018-02-27 09:03:30',
        ...                           '2018-02-27 09:04:30']),
        ...         subset=['a'])
                                 a   b
        2018-02-27 09:03:30   30.0 NaN
        2018-02-27 09:04:30   40.0 NaN
        """
        if isinstance(where, str):
            where = Timestamp(where)

        if not self.index.is_monotonic:
            raise ValueError("asof requires a sorted index")

        is_series = isinstance(self, ABCSeries)
        if is_series:
            if subset is not None:
                raise ValueError("subset is not valid for Series")
        else:
            if subset is None:
                subset = self.columns
            if not is_list_like(subset):
                subset = [subset]

        is_list = is_list_like(where)
        if not is_list:
            start = self.index[0]
            if isinstance(self.index, PeriodIndex):
                where = Period(where, freq=self.index.freq)

            if where < start:
                if not is_series:
                    from pandas import Series

                    return Series(index=self.columns, name=where, dtype=np.float64)
                return np.nan

            # It's always much faster to use a *while* loop here for
            # Series than pre-computing all the NAs. However a
            # *while* loop is extremely expensive for DataFrame
            # so we later pre-compute all the NAs and use the same
            # code path whether *where* is a scalar or list.
            # See PR: https://github.com/pandas-dev/pandas/pull/14476
            if is_series:
                loc = self.index.searchsorted(where, side="right")
                if loc > 0:
                    loc -= 1

                values = self._values
                while loc > 0 and isna(values[loc]):
                    loc -= 1
                return values[loc]

        if not isinstance(where, Index):
            where = Index(where) if is_list else Index([where])

        nulls = self.isna() if is_series else self[subset].isna().any(1)
        if nulls.all():
            if is_series:
                return self._constructor(np.nan, index=where, name=self.name)
            elif is_list:
                from pandas import DataFrame

                return DataFrame(np.nan, index=where, columns=self.columns)
            else:
                from pandas import Series

                return Series(np.nan, index=self.columns, name=where[0])

        locs = self.index.asof_locs(where, ~(nulls._values))

        # mask the missing
        missing = locs == -1
        data = self.take(locs)
        data.index = where
        data.loc[missing] = np.nan
        return data if is_list else data.iloc[-1]

    # ----------------------------------------------------------------------
    # Action Methods

    _shared_docs[
        "isna"
    ] = """
        Detect missing values.

        Return a boolean same-sized object indicating if the values are NA.
        NA values, such as None or :attr:`numpy.NaN`, gets mapped to True
        values.
        Everything else gets mapped to False values. Characters such as empty
        strings ``''`` or :attr:`numpy.inf` are not considered NA values
        (unless you set ``pandas.options.mode.use_inf_as_na = True``).

        Returns
        -------
        %(klass)s
            Mask of bool values for each element in %(klass)s that
            indicates whether an element is not an NA value.

        See Also
        --------
        %(klass)s.isnull : Alias of isna.
        %(klass)s.notna : Boolean inverse of isna.
        %(klass)s.dropna : Omit axes labels with missing values.
        isna : Top-level isna.

        Examples
        --------
        Show which entries in a DataFrame are NA.

        >>> df = pd.DataFrame({'age': [5, 6, np.NaN],
        ...                    'born': [pd.NaT, pd.Timestamp('1939-05-27'),
        ...                             pd.Timestamp('1940-04-25')],
        ...                    'name': ['Alfred', 'Batman', ''],
        ...                    'toy': [None, 'Batmobile', 'Joker']})
        >>> df
           age       born    name        toy
        0  5.0        NaT  Alfred       None
        1  6.0 1939-05-27  Batman  Batmobile
        2  NaN 1940-04-25              Joker

        >>> df.isna()
             age   born   name    toy
        0  False   True  False   True
        1  False  False  False  False
        2   True  False  False  False

        Show which entries in a Series are NA.

        >>> ser = pd.Series([5, 6, np.NaN])
        >>> ser
        0    5.0
        1    6.0
        2    NaN
        dtype: float64

        >>> ser.isna()
        0    False
        1    False
        2     True
        dtype: bool
        """

    @Appender(_shared_docs["isna"] % _shared_doc_kwargs)
    def isna(self: FrameOrSeries) -> FrameOrSeries:
        return isna(self).__finalize__(self, method="isna")

    @Appender(_shared_docs["isna"] % _shared_doc_kwargs)
    def isnull(self: FrameOrSeries) -> FrameOrSeries:
        return isna(self).__finalize__(self, method="isnull")

    _shared_docs[
        "notna"
    ] = """
        Detect existing (non-missing) values.

        Return a boolean same-sized object indicating if the values are not NA.
        Non-missing values get mapped to True. Characters such as empty
        strings ``''`` or :attr:`numpy.inf` are not considered NA values
        (unless you set ``pandas.options.mode.use_inf_as_na = True``).
        NA values, such as None or :attr:`numpy.NaN`, get mapped to False
        values.

        Returns
        -------
        %(klass)s
            Mask of bool values for each element in %(klass)s that
            indicates whether an element is not an NA value.

        See Also
        --------
        %(klass)s.notnull : Alias of notna.
        %(klass)s.isna : Boolean inverse of notna.
        %(klass)s.dropna : Omit axes labels with missing values.
        notna : Top-level notna.

        Examples
        --------
        Show which entries in a DataFrame are not NA.

        >>> df = pd.DataFrame({'age': [5, 6, np.NaN],
        ...                    'born': [pd.NaT, pd.Timestamp('1939-05-27'),
        ...                             pd.Timestamp('1940-04-25')],
        ...                    'name': ['Alfred', 'Batman', ''],
        ...                    'toy': [None, 'Batmobile', 'Joker']})
        >>> df
           age       born    name        toy
        0  5.0        NaT  Alfred       None
        1  6.0 1939-05-27  Batman  Batmobile
        2  NaN 1940-04-25              Joker

        >>> df.notna()
             age   born  name    toy
        0   True  False  True  False
        1   True   True  True   True
        2  False   True  True   True

        Show which entries in a Series are not NA.

        >>> ser = pd.Series([5, 6, np.NaN])
        >>> ser
        0    5.0
        1    6.0
        2    NaN
        dtype: float64

        >>> ser.notna()
        0     True
        1     True
        2    False
        dtype: bool
        """

    @Appender(_shared_docs["notna"] % _shared_doc_kwargs)
    def notna(self: FrameOrSeries) -> FrameOrSeries:
        return notna(self).__finalize__(self, method="notna")

    @Appender(_shared_docs["notna"] % _shared_doc_kwargs)
    def notnull(self: FrameOrSeries) -> FrameOrSeries:
        return notna(self).__finalize__(self, method="notnull")

    def _clip_with_scalar(self, lower, upper, inplace: bool_t = False):
        if (lower is not None and np.any(isna(lower))) or (
            upper is not None and np.any(isna(upper))
        ):
            raise ValueError("Cannot use an NA value as a clip threshold")

        result = self
        mask = isna(self._values)

        with np.errstate(all="ignore"):
            if upper is not None:
                subset = self.to_numpy() <= upper
                result = result.where(subset, upper, axis=None, inplace=False)
            if lower is not None:
                subset = self.to_numpy() >= lower
                result = result.where(subset, lower, axis=None, inplace=False)

        if np.any(mask):
            result[mask] = np.nan

        if inplace:
            return self._update_inplace(result)
        else:
            return result

    def _clip_with_one_bound(self, threshold, method, axis, inplace):

        if axis is not None:
            axis = self._get_axis_number(axis)

        # method is self.le for upper bound and self.ge for lower bound
        if is_scalar(threshold) and is_number(threshold):
            if method.__name__ == "le":
                return self._clip_with_scalar(None, threshold, inplace=inplace)
            return self._clip_with_scalar(threshold, None, inplace=inplace)

        subset = method(threshold, axis=axis) | isna(self)

        # GH #15390
        # In order for where method to work, the threshold must
        # be transformed to NDFrame from other array like structure.
        if (not isinstance(threshold, ABCSeries)) and is_list_like(threshold):
            if isinstance(self, ABCSeries):
                threshold = self._constructor(threshold, index=self.index)
            else:
                threshold = _align_method_FRAME(self, threshold, axis, flex=None)[1]
        return self.where(subset, threshold, axis=axis, inplace=inplace)

    def clip(
        self: FrameOrSeries,
        lower=None,
        upper=None,
        axis=None,
        inplace: bool_t = False,
        *args,
        **kwargs,
    ) -> FrameOrSeries:
        """
        Trim values at input threshold(s).

        Assigns values outside boundary to boundary values. Thresholds
        can be singular values or array like, and in the latter case
        the clipping is performed element-wise in the specified axis.

        Parameters
        ----------
        lower : float or array_like, default None
            Minimum threshold value. All values below this
            threshold will be set to it.
        upper : float or array_like, default None
            Maximum threshold value. All values above this
            threshold will be set to it.
        axis : int or str axis name, optional
            Align object with lower and upper along the given axis.
        inplace : bool, default False
            Whether to perform the operation in place on the data.
        *args, **kwargs
            Additional keywords have no effect but might be accepted
            for compatibility with numpy.

        Returns
        -------
        Series or DataFrame
            Same type as calling object with the values outside the
            clip boundaries replaced.

        See Also
        --------
        Series.clip : Trim values at input threshold in series.
        DataFrame.clip : Trim values at input threshold in dataframe.
        numpy.clip : Clip (limit) the values in an array.

        Examples
        --------
        >>> data = {'col_0': [9, -3, 0, -1, 5], 'col_1': [-2, -7, 6, 8, -5]}
        >>> df = pd.DataFrame(data)
        >>> df
           col_0  col_1
        0      9     -2
        1     -3     -7
        2      0      6
        3     -1      8
        4      5     -5

        Clips per column using lower and upper thresholds:

        >>> df.clip(-4, 6)
           col_0  col_1
        0      6     -2
        1     -3     -4
        2      0      6
        3     -1      6
        4      5     -4

        Clips using specific lower and upper thresholds per column element:

        >>> t = pd.Series([2, -4, -1, 6, 3])
        >>> t
        0    2
        1   -4
        2   -1
        3    6
        4    3
        dtype: int64

        >>> df.clip(t, t + 4, axis=0)
           col_0  col_1
        0      6      2
        1     -3     -4
        2      0      3
        3      6      8
        4      5      3
        """
        inplace = validate_bool_kwarg(inplace, "inplace")

        axis = nv.validate_clip_with_axis(axis, args, kwargs)
        if axis is not None:
            axis = self._get_axis_number(axis)

        # GH 17276
        # numpy doesn't like NaN as a clip value
        # so ignore
        # GH 19992
        # numpy doesn't drop a list-like bound containing NaN
        if not is_list_like(lower) and np.any(isna(lower)):
            lower = None
        if not is_list_like(upper) and np.any(isna(upper)):
            upper = None

        # GH 2747 (arguments were reversed)
        if lower is not None and upper is not None:
            if is_scalar(lower) and is_scalar(upper):
                lower, upper = min(lower, upper), max(lower, upper)

        # fast-path for scalars
        if (lower is None or (is_scalar(lower) and is_number(lower))) and (
            upper is None or (is_scalar(upper) and is_number(upper))
        ):
            return self._clip_with_scalar(lower, upper, inplace=inplace)

        result = self
        if lower is not None:
            result = result._clip_with_one_bound(
                lower, method=self.ge, axis=axis, inplace=inplace
            )
        if upper is not None:
            if inplace:
                result = self
            result = result._clip_with_one_bound(
                upper, method=self.le, axis=axis, inplace=inplace
            )

        return result

    _shared_docs[
        "groupby"
    ] = """
        Group %(klass)s using a mapper or by a Series of columns.

        A groupby operation involves some combination of splitting the
        object, applying a function, and combining the results. This can be
        used to group large amounts of data and compute operations on these
        groups.

        Parameters
        ----------
        by : mapping, function, label, or list of labels
            Used to determine the groups for the groupby.
            If ``by`` is a function, it's called on each value of the object's
            index. If a dict or Series is passed, the Series or dict VALUES
            will be used to determine the groups (the Series' values are first
            aligned; see ``.align()`` method). If an ndarray is passed, the
            values are used as-is determine the groups. A label or list of
            labels may be passed to group by the columns in ``self``. Notice
            that a tuple is interpreted as a (single) key.
        axis : {0 or 'index', 1 or 'columns'}, default 0
            Split along rows (0) or columns (1).
        level : int, level name, or sequence of such, default None
            If the axis is a MultiIndex (hierarchical), group by a particular
            level or levels.
        as_index : bool, default True
            For aggregated output, return object with group labels as the
            index. Only relevant for DataFrame input. as_index=False is
            effectively "SQL-style" grouped output.
        sort : bool, default True
            Sort group keys. Get better performance by turning this off.
            Note this does not influence the order of observations within each
            group. Groupby preserves the order of rows within each group.
        group_keys : bool, default True
            When calling apply, add group keys to index to identify pieces.
        squeeze : bool, default False
            Reduce the dimensionality of the return type if possible,
            otherwise return a consistent type.
        observed : bool, default False
            This only applies if any of the groupers are Categoricals.
            If True: only show observed values for categorical groupers.
            If False: show all values for categorical groupers.

            .. versionadded:: 0.23.0

        Returns
        -------
        %(klass)sGroupBy
            Returns a groupby object that contains information about the groups.

        See Also
        --------
        resample : Convenience method for frequency conversion and resampling
            of time series.

        Notes
        -----
        See the `user guide
        <https://pandas.pydata.org/pandas-docs/stable/groupby.html>`_ for more.
        """

    def asfreq(
        self: FrameOrSeries,
        freq,
        method=None,
        how: Optional[str] = None,
        normalize: bool_t = False,
        fill_value=None,
    ) -> FrameOrSeries:
        """
        Convert TimeSeries to specified frequency.

        Optionally provide filling method to pad/backfill missing values.

        Returns the original data conformed to a new index with the specified
        frequency. ``resample`` is more appropriate if an operation, such as
        summarization, is necessary to represent the data at the new frequency.

        Parameters
        ----------
        freq : DateOffset or str
            Frequency DateOffset or string.
        method : {'backfill'/'bfill', 'pad'/'ffill'}, default None
            Method to use for filling holes in reindexed Series (note this
            does not fill NaNs that already were present):

            * 'pad' / 'ffill': propagate last valid observation forward to next
              valid
            * 'backfill' / 'bfill': use NEXT valid observation to fill.
        how : {'start', 'end'}, default end
            For PeriodIndex only (see PeriodIndex.asfreq).
        normalize : bool, default False
            Whether to reset output index to midnight.
        fill_value : scalar, optional
            Value to use for missing values, applied during upsampling (note
            this does not fill NaNs that already were present).

        Returns
        -------
        Same type as caller
            Object converted to the specified frequency.

        See Also
        --------
        reindex : Conform DataFrame to new index with optional filling logic.

        Notes
        -----
        To learn more about the frequency strings, please see `this link
        <https://pandas.pydata.org/pandas-docs/stable/user_guide/timeseries.html#offset-aliases>`__.

        Examples
        --------
        Start by creating a series with 4 one minute timestamps.

        >>> index = pd.date_range('1/1/2000', periods=4, freq='T')
        >>> series = pd.Series([0.0, None, 2.0, 3.0], index=index)
        >>> df = pd.DataFrame({'s':series})
        >>> df
                               s
        2000-01-01 00:00:00    0.0
        2000-01-01 00:01:00    NaN
        2000-01-01 00:02:00    2.0
        2000-01-01 00:03:00    3.0

        Upsample the series into 30 second bins.

        >>> df.asfreq(freq='30S')
                               s
        2000-01-01 00:00:00    0.0
        2000-01-01 00:00:30    NaN
        2000-01-01 00:01:00    NaN
        2000-01-01 00:01:30    NaN
        2000-01-01 00:02:00    2.0
        2000-01-01 00:02:30    NaN
        2000-01-01 00:03:00    3.0

        Upsample again, providing a ``fill value``.

        >>> df.asfreq(freq='30S', fill_value=9.0)
                               s
        2000-01-01 00:00:00    0.0
        2000-01-01 00:00:30    9.0
        2000-01-01 00:01:00    NaN
        2000-01-01 00:01:30    9.0
        2000-01-01 00:02:00    2.0
        2000-01-01 00:02:30    9.0
        2000-01-01 00:03:00    3.0

        Upsample again, providing a ``method``.

        >>> df.asfreq(freq='30S', method='bfill')
                               s
        2000-01-01 00:00:00    0.0
        2000-01-01 00:00:30    NaN
        2000-01-01 00:01:00    NaN
        2000-01-01 00:01:30    2.0
        2000-01-01 00:02:00    2.0
        2000-01-01 00:02:30    3.0
        2000-01-01 00:03:00    3.0
        """
        from pandas.core.resample import asfreq

        return asfreq(
            self,
            freq,
            method=method,
            how=how,
            normalize=normalize,
            fill_value=fill_value,
        )

    def at_time(
        self: FrameOrSeries, time, asof: bool_t = False, axis=None
    ) -> FrameOrSeries:
        """
        Select values at particular time of day (e.g., 9:30AM).

        Parameters
        ----------
        time : datetime.time or str
        axis : {0 or 'index', 1 or 'columns'}, default 0

            .. versionadded:: 0.24.0

        Returns
        -------
        Series or DataFrame

        Raises
        ------
        TypeError
            If the index is not  a :class:`DatetimeIndex`

        See Also
        --------
        between_time : Select values between particular times of the day.
        first : Select initial periods of time series based on a date offset.
        last : Select final periods of time series based on a date offset.
        DatetimeIndex.indexer_at_time : Get just the index locations for
            values at particular time of the day.

        Examples
        --------
        >>> i = pd.date_range('2018-04-09', periods=4, freq='12H')
        >>> ts = pd.DataFrame({'A': [1, 2, 3, 4]}, index=i)
        >>> ts
                             A
        2018-04-09 00:00:00  1
        2018-04-09 12:00:00  2
        2018-04-10 00:00:00  3
        2018-04-10 12:00:00  4

        >>> ts.at_time('12:00')
                             A
        2018-04-09 12:00:00  2
        2018-04-10 12:00:00  4
        """
        if axis is None:
            axis = self._stat_axis_number
        axis = self._get_axis_number(axis)

        index = self._get_axis(axis)
        try:
            indexer = index.indexer_at_time(time, asof=asof)
        except AttributeError as err:
            raise TypeError("Index must be DatetimeIndex") from err

        return self._take_with_is_copy(indexer, axis=axis)

    def between_time(
        self: FrameOrSeries,
        start_time,
        end_time,
        include_start: bool_t = True,
        include_end: bool_t = True,
        axis=None,
    ) -> FrameOrSeries:
        """
        Select values between particular times of the day (e.g., 9:00-9:30 AM).

        By setting ``start_time`` to be later than ``end_time``,
        you can get the times that are *not* between the two times.

        Parameters
        ----------
        start_time : datetime.time or str
            Initial time as a time filter limit.
        end_time : datetime.time or str
            End time as a time filter limit.
        include_start : bool, default True
            Whether the start time needs to be included in the result.
        include_end : bool, default True
            Whether the end time needs to be included in the result.
        axis : {0 or 'index', 1 or 'columns'}, default 0
            Determine range time on index or columns value.

            .. versionadded:: 0.24.0

        Returns
        -------
        Series or DataFrame
            Data from the original object filtered to the specified dates range.

        Raises
        ------
        TypeError
            If the index is not  a :class:`DatetimeIndex`

        See Also
        --------
        at_time : Select values at a particular time of the day.
        first : Select initial periods of time series based on a date offset.
        last : Select final periods of time series based on a date offset.
        DatetimeIndex.indexer_between_time : Get just the index locations for
            values between particular times of the day.

        Examples
        --------
        >>> i = pd.date_range('2018-04-09', periods=4, freq='1D20min')
        >>> ts = pd.DataFrame({'A': [1, 2, 3, 4]}, index=i)
        >>> ts
                             A
        2018-04-09 00:00:00  1
        2018-04-10 00:20:00  2
        2018-04-11 00:40:00  3
        2018-04-12 01:00:00  4

        >>> ts.between_time('0:15', '0:45')
                             A
        2018-04-10 00:20:00  2
        2018-04-11 00:40:00  3

        You get the times that are *not* between two times by setting
        ``start_time`` later than ``end_time``:

        >>> ts.between_time('0:45', '0:15')
                             A
        2018-04-09 00:00:00  1
        2018-04-12 01:00:00  4
        """
        if axis is None:
            axis = self._stat_axis_number
        axis = self._get_axis_number(axis)

        index = self._get_axis(axis)
        try:
            indexer = index.indexer_between_time(
                start_time,
                end_time,
                include_start=include_start,
                include_end=include_end,
            )
        except AttributeError as err:
            raise TypeError("Index must be DatetimeIndex") from err

        return self._take_with_is_copy(indexer, axis=axis)

    def resample(
        self,
        rule,
        axis=0,
        closed: Optional[str] = None,
        label: Optional[str] = None,
        convention: str = "start",
        kind: Optional[str] = None,
        loffset=None,
        base: int = 0,
        on=None,
        level=None,
    ) -> "Resampler":
        """
        Resample time-series data.

        Convenience method for frequency conversion and resampling of time
        series. Object must have a datetime-like index (`DatetimeIndex`,
        `PeriodIndex`, or `TimedeltaIndex`), or pass datetime-like values
        to the `on` or `level` keyword.

        Parameters
        ----------
        rule : DateOffset, Timedelta or str
            The offset string or object representing target conversion.
        axis : {0 or 'index', 1 or 'columns'}, default 0
            Which axis to use for up- or down-sampling. For `Series` this
            will default to 0, i.e. along the rows. Must be
            `DatetimeIndex`, `TimedeltaIndex` or `PeriodIndex`.
        closed : {'right', 'left'}, default None
            Which side of bin interval is closed. The default is 'left'
            for all frequency offsets except for 'M', 'A', 'Q', 'BM',
            'BA', 'BQ', and 'W' which all have a default of 'right'.
        label : {'right', 'left'}, default None
            Which bin edge label to label bucket with. The default is 'left'
            for all frequency offsets except for 'M', 'A', 'Q', 'BM',
            'BA', 'BQ', and 'W' which all have a default of 'right'.
        convention : {'start', 'end', 's', 'e'}, default 'start'
            For `PeriodIndex` only, controls whether to use the start or
            end of `rule`.
        kind : {'timestamp', 'period'}, optional, default None
            Pass 'timestamp' to convert the resulting index to a
            `DateTimeIndex` or 'period' to convert it to a `PeriodIndex`.
            By default the input representation is retained.
        loffset : timedelta, default None
            Adjust the resampled time labels.
        base : int, default 0
            For frequencies that evenly subdivide 1 day, the "origin" of the
            aggregated intervals. For example, for '5min' frequency, base could
            range from 0 through 4. Defaults to 0.
        on : str, optional
            For a DataFrame, column to use instead of index for resampling.
            Column must be datetime-like.

        level : str or int, optional
            For a MultiIndex, level (name or number) to use for
            resampling. `level` must be datetime-like.

        Returns
        -------
        Resampler object

        See Also
        --------
        groupby : Group by mapping, function, label, or list of labels.
        Series.resample : Resample a Series.
        DataFrame.resample: Resample a DataFrame.

        Notes
        -----
        See the `user guide
        <https://pandas.pydata.org/pandas-docs/stable/user_guide/timeseries.html#resampling>`_
        for more.

        To learn more about the offset strings, please see `this link
        <https://pandas.pydata.org/pandas-docs/stable/user_guide/timeseries.html#dateoffset-objects>`__.

        Examples
        --------
        Start by creating a series with 9 one minute timestamps.

        >>> index = pd.date_range('1/1/2000', periods=9, freq='T')
        >>> series = pd.Series(range(9), index=index)
        >>> series
        2000-01-01 00:00:00    0
        2000-01-01 00:01:00    1
        2000-01-01 00:02:00    2
        2000-01-01 00:03:00    3
        2000-01-01 00:04:00    4
        2000-01-01 00:05:00    5
        2000-01-01 00:06:00    6
        2000-01-01 00:07:00    7
        2000-01-01 00:08:00    8
        Freq: T, dtype: int64

        Downsample the series into 3 minute bins and sum the values
        of the timestamps falling into a bin.

        >>> series.resample('3T').sum()
        2000-01-01 00:00:00     3
        2000-01-01 00:03:00    12
        2000-01-01 00:06:00    21
        Freq: 3T, dtype: int64

        Downsample the series into 3 minute bins as above, but label each
        bin using the right edge instead of the left. Please note that the
        value in the bucket used as the label is not included in the bucket,
        which it labels. For example, in the original series the
        bucket ``2000-01-01 00:03:00`` contains the value 3, but the summed
        value in the resampled bucket with the label ``2000-01-01 00:03:00``
        does not include 3 (if it did, the summed value would be 6, not 3).
        To include this value close the right side of the bin interval as
        illustrated in the example below this one.

        >>> series.resample('3T', label='right').sum()
        2000-01-01 00:03:00     3
        2000-01-01 00:06:00    12
        2000-01-01 00:09:00    21
        Freq: 3T, dtype: int64

        Downsample the series into 3 minute bins as above, but close the right
        side of the bin interval.

        >>> series.resample('3T', label='right', closed='right').sum()
        2000-01-01 00:00:00     0
        2000-01-01 00:03:00     6
        2000-01-01 00:06:00    15
        2000-01-01 00:09:00    15
        Freq: 3T, dtype: int64

        Upsample the series into 30 second bins.

        >>> series.resample('30S').asfreq()[0:5]   # Select first 5 rows
        2000-01-01 00:00:00   0.0
        2000-01-01 00:00:30   NaN
        2000-01-01 00:01:00   1.0
        2000-01-01 00:01:30   NaN
        2000-01-01 00:02:00   2.0
        Freq: 30S, dtype: float64

        Upsample the series into 30 second bins and fill the ``NaN``
        values using the ``pad`` method.

        >>> series.resample('30S').pad()[0:5]
        2000-01-01 00:00:00    0
        2000-01-01 00:00:30    0
        2000-01-01 00:01:00    1
        2000-01-01 00:01:30    1
        2000-01-01 00:02:00    2
        Freq: 30S, dtype: int64

        Upsample the series into 30 second bins and fill the
        ``NaN`` values using the ``bfill`` method.

        >>> series.resample('30S').bfill()[0:5]
        2000-01-01 00:00:00    0
        2000-01-01 00:00:30    1
        2000-01-01 00:01:00    1
        2000-01-01 00:01:30    2
        2000-01-01 00:02:00    2
        Freq: 30S, dtype: int64

        Pass a custom function via ``apply``

        >>> def custom_resampler(array_like):
        ...     return np.sum(array_like) + 5
        ...
        >>> series.resample('3T').apply(custom_resampler)
        2000-01-01 00:00:00     8
        2000-01-01 00:03:00    17
        2000-01-01 00:06:00    26
        Freq: 3T, dtype: int64

        For a Series with a PeriodIndex, the keyword `convention` can be
        used to control whether to use the start or end of `rule`.

        Resample a year by quarter using 'start' `convention`. Values are
        assigned to the first quarter of the period.

        >>> s = pd.Series([1, 2], index=pd.period_range('2012-01-01',
        ...                                             freq='A',
        ...                                             periods=2))
        >>> s
        2012    1
        2013    2
        Freq: A-DEC, dtype: int64
        >>> s.resample('Q', convention='start').asfreq()
        2012Q1    1.0
        2012Q2    NaN
        2012Q3    NaN
        2012Q4    NaN
        2013Q1    2.0
        2013Q2    NaN
        2013Q3    NaN
        2013Q4    NaN
        Freq: Q-DEC, dtype: float64

        Resample quarters by month using 'end' `convention`. Values are
        assigned to the last month of the period.

        >>> q = pd.Series([1, 2, 3, 4], index=pd.period_range('2018-01-01',
        ...                                                   freq='Q',
        ...                                                   periods=4))
        >>> q
        2018Q1    1
        2018Q2    2
        2018Q3    3
        2018Q4    4
        Freq: Q-DEC, dtype: int64
        >>> q.resample('M', convention='end').asfreq()
        2018-03    1.0
        2018-04    NaN
        2018-05    NaN
        2018-06    2.0
        2018-07    NaN
        2018-08    NaN
        2018-09    3.0
        2018-10    NaN
        2018-11    NaN
        2018-12    4.0
        Freq: M, dtype: float64

        For DataFrame objects, the keyword `on` can be used to specify the
        column instead of the index for resampling.

        >>> d = dict({'price': [10, 11, 9, 13, 14, 18, 17, 19],
        ...           'volume': [50, 60, 40, 100, 50, 100, 40, 50]})
        >>> df = pd.DataFrame(d)
        >>> df['week_starting'] = pd.date_range('01/01/2018',
        ...                                     periods=8,
        ...                                     freq='W')
        >>> df
           price  volume week_starting
        0     10      50    2018-01-07
        1     11      60    2018-01-14
        2      9      40    2018-01-21
        3     13     100    2018-01-28
        4     14      50    2018-02-04
        5     18     100    2018-02-11
        6     17      40    2018-02-18
        7     19      50    2018-02-25
        >>> df.resample('M', on='week_starting').mean()
                       price  volume
        week_starting
        2018-01-31     10.75    62.5
        2018-02-28     17.00    60.0

        For a DataFrame with MultiIndex, the keyword `level` can be used to
        specify on which level the resampling needs to take place.

        >>> days = pd.date_range('1/1/2000', periods=4, freq='D')
        >>> d2 = dict({'price': [10, 11, 9, 13, 14, 18, 17, 19],
        ...            'volume': [50, 60, 40, 100, 50, 100, 40, 50]})
        >>> df2 = pd.DataFrame(d2,
        ...                    index=pd.MultiIndex.from_product([days,
        ...                                                     ['morning',
        ...                                                      'afternoon']]
        ...                                                     ))
        >>> df2
                              price  volume
        2000-01-01 morning       10      50
                   afternoon     11      60
        2000-01-02 morning        9      40
                   afternoon     13     100
        2000-01-03 morning       14      50
                   afternoon     18     100
        2000-01-04 morning       17      40
                   afternoon     19      50
        >>> df2.resample('D', level=0).sum()
                    price  volume
        2000-01-01     21     110
        2000-01-02     22     140
        2000-01-03     32     150
        2000-01-04     36      90
        """
        from pandas.core.resample import get_resampler

        axis = self._get_axis_number(axis)
        return get_resampler(
            self,
            freq=rule,
            label=label,
            closed=closed,
            axis=axis,
            kind=kind,
            loffset=loffset,
            convention=convention,
            base=base,
            key=on,
            level=level,
        )

    def first(self: FrameOrSeries, offset) -> FrameOrSeries:
        """
        Select initial periods of time series data based on a date offset.

        When having a DataFrame with dates as index, this function can
        select the first few rows based on a date offset.

        Parameters
        ----------
        offset : str, DateOffset or dateutil.relativedelta
            The offset length of the data that will be selected. For instance,
            '1M' will display all the rows having their index within the first month.

        Returns
        -------
        Series or DataFrame
            A subset of the caller.

        Raises
        ------
        TypeError
            If the index is not  a :class:`DatetimeIndex`

        See Also
        --------
        last : Select final periods of time series based on a date offset.
        at_time : Select values at a particular time of the day.
        between_time : Select values between particular times of the day.

        Examples
        --------
        >>> i = pd.date_range('2018-04-09', periods=4, freq='2D')
        >>> ts = pd.DataFrame({'A': [1, 2, 3, 4]}, index=i)
        >>> ts
                    A
        2018-04-09  1
        2018-04-11  2
        2018-04-13  3
        2018-04-15  4

        Get the rows for the first 3 days:

        >>> ts.first('3D')
                    A
        2018-04-09  1
        2018-04-11  2

        Notice the data for 3 first calendar days were returned, not the first
        3 days observed in the dataset, and therefore data for 2018-04-13 was
        not returned.
        """
        if not isinstance(self.index, DatetimeIndex):
            raise TypeError("'first' only supports a DatetimeIndex index")

        if len(self.index) == 0:
            return self

        offset = to_offset(offset)
        end_date = end = self.index[0] + offset

        # Tick-like, e.g. 3 weeks
        if not offset.is_anchored() and hasattr(offset, "_inc"):
            if end_date in self.index:
                end = self.index.searchsorted(end_date, side="left")
                return self.iloc[:end]

        return self.loc[:end]

    def last(self: FrameOrSeries, offset) -> FrameOrSeries:
        """
        Select final periods of time series data based on a date offset.

        When having a DataFrame with dates as index, this function can
        select the last few rows based on a date offset.

        Parameters
        ----------
        offset : str, DateOffset, dateutil.relativedelta
            The offset length of the data that will be selected. For instance,
            '3D' will display all the rows having their index within the last 3 days.

        Returns
        -------
        Series or DataFrame
            A subset of the caller.

        Raises
        ------
        TypeError
            If the index is not  a :class:`DatetimeIndex`

        See Also
        --------
        first : Select initial periods of time series based on a date offset.
        at_time : Select values at a particular time of the day.
        between_time : Select values between particular times of the day.

        Examples
        --------
        >>> i = pd.date_range('2018-04-09', periods=4, freq='2D')
        >>> ts = pd.DataFrame({'A': [1, 2, 3, 4]}, index=i)
        >>> ts
                    A
        2018-04-09  1
        2018-04-11  2
        2018-04-13  3
        2018-04-15  4

        Get the rows for the last 3 days:

        >>> ts.last('3D')
                    A
        2018-04-13  3
        2018-04-15  4

        Notice the data for 3 last calendar days were returned, not the last
        3 observed days in the dataset, and therefore data for 2018-04-11 was
        not returned.
        """
        if not isinstance(self.index, DatetimeIndex):
            raise TypeError("'last' only supports a DatetimeIndex index")

        if len(self.index) == 0:
            return self

        offset = to_offset(offset)

        start_date = self.index[-1] - offset
        start = self.index.searchsorted(start_date, side="right")
        return self.iloc[start:]

    def rank(
        self: FrameOrSeries,
        axis=0,
        method: str = "average",
        numeric_only: Optional[bool_t] = None,
        na_option: str = "keep",
        ascending: bool_t = True,
        pct: bool_t = False,
    ) -> FrameOrSeries:
        """
        Compute numerical data ranks (1 through n) along axis.

        By default, equal values are assigned a rank that is the average of the
        ranks of those values.

        Parameters
        ----------
        axis : {0 or 'index', 1 or 'columns'}, default 0
            Index to direct ranking.
        method : {'average', 'min', 'max', 'first', 'dense'}, default 'average'
            How to rank the group of records that have the same value (i.e. ties):

            * average: average rank of the group
            * min: lowest rank in the group
            * max: highest rank in the group
            * first: ranks assigned in order they appear in the array
            * dense: like 'min', but rank always increases by 1 between groups.

        numeric_only : bool, optional
            For DataFrame objects, rank only numeric columns if set to True.
        na_option : {'keep', 'top', 'bottom'}, default 'keep'
            How to rank NaN values:

            * keep: assign NaN rank to NaN values
            * top: assign smallest rank to NaN values if ascending
            * bottom: assign highest rank to NaN values if ascending.

        ascending : bool, default True
            Whether or not the elements should be ranked in ascending order.
        pct : bool, default False
            Whether or not to display the returned rankings in percentile
            form.

        Returns
        -------
        same type as caller
            Return a Series or DataFrame with data ranks as values.

        See Also
        --------
        core.groupby.GroupBy.rank : Rank of values within each group.

        Examples
        --------
        >>> df = pd.DataFrame(data={'Animal': ['cat', 'penguin', 'dog',
        ...                                    'spider', 'snake'],
        ...                         'Number_legs': [4, 2, 4, 8, np.nan]})
        >>> df
            Animal  Number_legs
        0      cat          4.0
        1  penguin          2.0
        2      dog          4.0
        3   spider          8.0
        4    snake          NaN

        The following example shows how the method behaves with the above
        parameters:

        * default_rank: this is the default behaviour obtained without using
          any parameter.
        * max_rank: setting ``method = 'max'`` the records that have the
          same values are ranked using the highest rank (e.g.: since 'cat'
          and 'dog' are both in the 2nd and 3rd position, rank 3 is assigned.)
        * NA_bottom: choosing ``na_option = 'bottom'``, if there are records
          with NaN values they are placed at the bottom of the ranking.
        * pct_rank: when setting ``pct = True``, the ranking is expressed as
          percentile rank.

        >>> df['default_rank'] = df['Number_legs'].rank()
        >>> df['max_rank'] = df['Number_legs'].rank(method='max')
        >>> df['NA_bottom'] = df['Number_legs'].rank(na_option='bottom')
        >>> df['pct_rank'] = df['Number_legs'].rank(pct=True)
        >>> df
            Animal  Number_legs  default_rank  max_rank  NA_bottom  pct_rank
        0      cat          4.0           2.5       3.0        2.5     0.625
        1  penguin          2.0           1.0       1.0        1.0     0.250
        2      dog          4.0           2.5       3.0        2.5     0.625
        3   spider          8.0           4.0       4.0        4.0     1.000
        4    snake          NaN           NaN       NaN        5.0       NaN
        """
        axis = self._get_axis_number(axis)

        if na_option not in {"keep", "top", "bottom"}:
            msg = "na_option must be one of 'keep', 'top', or 'bottom'"
            raise ValueError(msg)

        def ranker(data):
            ranks = algos.rank(
                data.values,
                axis=axis,
                method=method,
                ascending=ascending,
                na_option=na_option,
                pct=pct,
            )
            ranks = self._constructor(ranks, **data._construct_axes_dict())
            return ranks.__finalize__(self, method="rank")

        # if numeric_only is None, and we can't get anything, we try with
        # numeric_only=True
        if numeric_only is None:
            try:
                return ranker(self)
            except TypeError:
                numeric_only = True

        if numeric_only:
            data = self._get_numeric_data()
        else:
            data = self

        return ranker(data)

    _shared_docs[
        "align"
    ] = """
        Align two objects on their axes with the specified join method.

        Join method is specified for each axis Index.

        Parameters
        ----------
        other : DataFrame or Series
        join : {'outer', 'inner', 'left', 'right'}, default 'outer'
        axis : allowed axis of the other object, default None
            Align on index (0), columns (1), or both (None).
        level : int or level name, default None
            Broadcast across a level, matching Index values on the
            passed MultiIndex level.
        copy : bool, default True
            Always returns new objects. If copy=False and no reindexing is
            required then original objects are returned.
        fill_value : scalar, default np.NaN
            Value to use for missing values. Defaults to NaN, but can be any
            "compatible" value.
        method : {'backfill', 'bfill', 'pad', 'ffill', None}, default None
            Method to use for filling holes in reindexed Series:

            - pad / ffill: propagate last valid observation forward to next valid.
            - backfill / bfill: use NEXT valid observation to fill gap.

        limit : int, default None
            If method is specified, this is the maximum number of consecutive
            NaN values to forward/backward fill. In other words, if there is
            a gap with more than this number of consecutive NaNs, it will only
            be partially filled. If method is not specified, this is the
            maximum number of entries along the entire axis where NaNs will be
            filled. Must be greater than 0 if not None.
        fill_axis : %(axes_single_arg)s, default 0
            Filling axis, method and limit.
        broadcast_axis : %(axes_single_arg)s, default None
            Broadcast values along this axis, if aligning two objects of
            different dimensions.

        Returns
        -------
        (left, right) : (%(klass)s, type of other)
            Aligned objects.
        """

    @Appender(_shared_docs["align"] % _shared_doc_kwargs)
    def align(
        self,
        other,
        join="outer",
        axis=None,
        level=None,
        copy=True,
        fill_value=None,
        method=None,
        limit=None,
        fill_axis=0,
        broadcast_axis=None,
    ):
        method = missing.clean_fill_method(method)

        if broadcast_axis == 1 and self.ndim != other.ndim:
            if isinstance(self, ABCSeries):
                # this means other is a DataFrame, and we need to broadcast
                # self
                cons = self._constructor_expanddim
                df = cons(
                    {c: self for c in other.columns}, **other._construct_axes_dict()
                )
                return df._align_frame(
                    other,
                    join=join,
                    axis=axis,
                    level=level,
                    copy=copy,
                    fill_value=fill_value,
                    method=method,
                    limit=limit,
                    fill_axis=fill_axis,
                )
            elif isinstance(other, ABCSeries):
                # this means self is a DataFrame, and we need to broadcast
                # other
                cons = other._constructor_expanddim
                df = cons(
                    {c: other for c in self.columns}, **self._construct_axes_dict()
                )
                return self._align_frame(
                    df,
                    join=join,
                    axis=axis,
                    level=level,
                    copy=copy,
                    fill_value=fill_value,
                    method=method,
                    limit=limit,
                    fill_axis=fill_axis,
                )

        if axis is not None:
            axis = self._get_axis_number(axis)
        if isinstance(other, ABCDataFrame):
            return self._align_frame(
                other,
                join=join,
                axis=axis,
                level=level,
                copy=copy,
                fill_value=fill_value,
                method=method,
                limit=limit,
                fill_axis=fill_axis,
            )
        elif isinstance(other, ABCSeries):
            return self._align_series(
                other,
                join=join,
                axis=axis,
                level=level,
                copy=copy,
                fill_value=fill_value,
                method=method,
                limit=limit,
                fill_axis=fill_axis,
            )
        else:  # pragma: no cover
            raise TypeError(f"unsupported type: {type(other)}")

    def _align_frame(
        self,
        other,
        join="outer",
        axis=None,
        level=None,
        copy: bool_t = True,
        fill_value=None,
        method=None,
        limit=None,
        fill_axis=0,
    ):
        # defaults
        join_index, join_columns = None, None
        ilidx, iridx = None, None
        clidx, cridx = None, None

        is_series = isinstance(self, ABCSeries)

        if axis is None or axis == 0:
            if not self.index.equals(other.index):
                join_index, ilidx, iridx = self.index.join(
                    other.index, how=join, level=level, return_indexers=True
                )

        if axis is None or axis == 1:
            if not is_series and not self.columns.equals(other.columns):
                join_columns, clidx, cridx = self.columns.join(
                    other.columns, how=join, level=level, return_indexers=True
                )

        if is_series:
            reindexers = {0: [join_index, ilidx]}
        else:
            reindexers = {0: [join_index, ilidx], 1: [join_columns, clidx]}

        left = self._reindex_with_indexers(
            reindexers, copy=copy, fill_value=fill_value, allow_dups=True
        )
        # other must be always DataFrame
        right = other._reindex_with_indexers(
            {0: [join_index, iridx], 1: [join_columns, cridx]},
            copy=copy,
            fill_value=fill_value,
            allow_dups=True,
        )

        if method is not None:
            _left = left.fillna(method=method, axis=fill_axis, limit=limit)
            assert _left is not None  # needed for mypy
            left = _left
            right = right.fillna(method=method, axis=fill_axis, limit=limit)

        # if DatetimeIndex have different tz, convert to UTC
        if is_datetime64tz_dtype(left.index):
            if left.index.tz != right.index.tz:
                if join_index is not None:
                    left.index = join_index
                    right.index = join_index

        return (
            left.__finalize__(self, method="_align_frame"),
            right.__finalize__(other, method="_align_frame"),
        )

    def _align_series(
        self,
        other,
        join="outer",
        axis=None,
        level=None,
        copy: bool_t = True,
        fill_value=None,
        method=None,
        limit=None,
        fill_axis=0,
    ):

        is_series = isinstance(self, ABCSeries)

        # series/series compat, other must always be a Series
        if is_series:
            if axis:
                raise ValueError("cannot align series to a series other than axis 0")

            # equal
            if self.index.equals(other.index):
                join_index, lidx, ridx = None, None, None
            else:
                join_index, lidx, ridx = self.index.join(
                    other.index, how=join, level=level, return_indexers=True
                )

            left = self._reindex_indexer(join_index, lidx, copy)
            right = other._reindex_indexer(join_index, ridx, copy)

        else:
            # one has > 1 ndim
            fdata = self._data
            if axis == 0:
                join_index = self.index
                lidx, ridx = None, None
                if not self.index.equals(other.index):
                    join_index, lidx, ridx = self.index.join(
                        other.index, how=join, level=level, return_indexers=True
                    )

                if lidx is not None:
                    fdata = fdata.reindex_indexer(join_index, lidx, axis=1)

            elif axis == 1:
                join_index = self.columns
                lidx, ridx = None, None
                if not self.columns.equals(other.index):
                    join_index, lidx, ridx = self.columns.join(
                        other.index, how=join, level=level, return_indexers=True
                    )

                if lidx is not None:
                    fdata = fdata.reindex_indexer(join_index, lidx, axis=0)
            else:
                raise ValueError("Must specify axis=0 or 1")

            if copy and fdata is self._data:
                fdata = fdata.copy()

            left = self._constructor(fdata)

            if ridx is None:
                right = other
            else:
                right = other.reindex(join_index, level=level)

        # fill
        fill_na = notna(fill_value) or (method is not None)
        if fill_na:
            left = left.fillna(fill_value, method=method, limit=limit, axis=fill_axis)
            right = right.fillna(fill_value, method=method, limit=limit)

        # if DatetimeIndex have different tz, convert to UTC
        if is_series or (not is_series and axis == 0):
            if is_datetime64tz_dtype(left.index):
                if left.index.tz != right.index.tz:
                    if join_index is not None:
                        left.index = join_index
                        right.index = join_index

        return (
            left.__finalize__(self, method="_align_series"),
            right.__finalize__(other, method="_align_series"),
        )

    def _where(
        self,
        cond,
        other=np.nan,
        inplace=False,
        axis=None,
        level=None,
        errors="raise",
        try_cast=False,
    ):
        """
        Equivalent to public method `where`, except that `other` is not
        applied as a function even if callable. Used in __setitem__.
        """
        inplace = validate_bool_kwarg(inplace, "inplace")

        # align the cond to same shape as myself
        cond = com.apply_if_callable(cond, self)
        if isinstance(cond, NDFrame):
            cond, _ = cond.align(self, join="right", broadcast_axis=1)
        else:
            if not hasattr(cond, "shape"):
                cond = np.asanyarray(cond)
            if cond.shape != self.shape:
                raise ValueError("Array conditional must be same shape as self")
            cond = self._constructor(cond, **self._construct_axes_dict())

        # make sure we are boolean
        fill_value = bool(inplace)
        cond = cond.fillna(fill_value)

        msg = "Boolean array expected for the condition, not {dtype}"

        if not isinstance(cond, ABCDataFrame):
            # This is a single-dimensional object.
            if not is_bool_dtype(cond):
                raise ValueError(msg.format(dtype=cond.dtype))
        elif not cond.empty:
            for dt in cond.dtypes:
                if not is_bool_dtype(dt):
                    raise ValueError(msg.format(dtype=dt))
        else:
            # GH#21947 we have an empty DataFrame, could be object-dtype
            cond = cond.astype(bool)

        cond = -cond if inplace else cond

        # try to align with other
        try_quick = True
        if isinstance(other, NDFrame):

            # align with me
            if other.ndim <= self.ndim:

                _, other = self.align(
                    other, join="left", axis=axis, level=level, fill_value=np.nan
                )

                # if we are NOT aligned, raise as we cannot where index
                if axis is None and not all(
                    other._get_axis(i).equals(ax) for i, ax in enumerate(self.axes)
                ):
                    raise InvalidIndexError

            # slice me out of the other
            else:
                raise NotImplementedError(
                    "cannot align with a higher dimensional NDFrame"
                )

        if isinstance(other, np.ndarray):

            if other.shape != self.shape:

                if self.ndim == 1:

                    icond = cond._values

                    # GH 2745 / GH 4192
                    # treat like a scalar
                    if len(other) == 1:
                        other = other[0]

                    # GH 3235
                    # match True cond to other
                    elif len(cond[icond]) == len(other):

                        # try to not change dtype at first (if try_quick)
                        if try_quick:
                            new_other = np.asarray(self)
                            new_other = new_other.copy()
                            new_other[icond] = other
                            other = new_other

                    else:
                        raise ValueError(
                            "Length of replacements must equal series length"
                        )

                else:
                    raise ValueError(
                        "other must be the same shape as self when an ndarray"
                    )

            # we are the same shape, so create an actual object for alignment
            else:
                other = self._constructor(other, **self._construct_axes_dict())

        if axis is None:
            axis = 0

        if self.ndim == getattr(other, "ndim", 0):
            align = True
        else:
            align = self._get_axis_number(axis) == 1

        block_axis = self._get_block_manager_axis(axis)

        if inplace:
            # we may have different type blocks come out of putmask, so
            # reconstruct the block manager

            self._check_inplace_setting(other)
            new_data = self._data.putmask(
                mask=cond, new=other, align=align, axis=block_axis,
            )
            result = self._constructor(new_data)
            return self._update_inplace(result)

        else:
            new_data = self._data.where(
                other=other,
                cond=cond,
                align=align,
                errors=errors,
                try_cast=try_cast,
                axis=block_axis,
            )
            result = self._constructor(new_data)
            return result.__finalize__(self, method="_where")

    _shared_docs[
        "where"
    ] = """
        Replace values where the condition is %(cond_rev)s.

        Parameters
        ----------
        cond : bool %(klass)s, array-like, or callable
            Where `cond` is %(cond)s, keep the original value. Where
            %(cond_rev)s, replace with corresponding value from `other`.
            If `cond` is callable, it is computed on the %(klass)s and
            should return boolean %(klass)s or array. The callable must
            not change input %(klass)s (though pandas doesn't check it).
        other : scalar, %(klass)s, or callable
            Entries where `cond` is %(cond_rev)s are replaced with
            corresponding value from `other`.
            If other is callable, it is computed on the %(klass)s and
            should return scalar or %(klass)s. The callable must not
            change input %(klass)s (though pandas doesn't check it).
        inplace : bool, default False
            Whether to perform the operation in place on the data.
        axis : int, default None
            Alignment axis if needed.
        level : int, default None
            Alignment level if needed.
        errors : str, {'raise', 'ignore'}, default 'raise'
            Note that currently this parameter won't affect
            the results and will always coerce to a suitable dtype.

            - 'raise' : allow exceptions to be raised.
            - 'ignore' : suppress exceptions. On error return original object.

        try_cast : bool, default False
            Try to cast the result back to the input type (if possible).

        Returns
        -------
        Same type as caller

        See Also
        --------
        :func:`DataFrame.%(name_other)s` : Return an object of same shape as
            self.

        Notes
        -----
        The %(name)s method is an application of the if-then idiom. For each
        element in the calling DataFrame, if ``cond`` is ``%(cond)s`` the
        element is used; otherwise the corresponding element from the DataFrame
        ``other`` is used.

        The signature for :func:`DataFrame.where` differs from
        :func:`numpy.where`. Roughly ``df1.where(m, df2)`` is equivalent to
        ``np.where(m, df1, df2)``.

        For further details and examples see the ``%(name)s`` documentation in
        :ref:`indexing <indexing.where_mask>`.

        Examples
        --------
        >>> s = pd.Series(range(5))
        >>> s.where(s > 0)
        0    NaN
        1    1.0
        2    2.0
        3    3.0
        4    4.0
        dtype: float64

        >>> s.mask(s > 0)
        0    0.0
        1    NaN
        2    NaN
        3    NaN
        4    NaN
        dtype: float64

        >>> s.where(s > 1, 10)
        0    10
        1    10
        2    2
        3    3
        4    4
        dtype: int64

        >>> df = pd.DataFrame(np.arange(10).reshape(-1, 2), columns=['A', 'B'])
        >>> df
           A  B
        0  0  1
        1  2  3
        2  4  5
        3  6  7
        4  8  9
        >>> m = df %% 3 == 0
        >>> df.where(m, -df)
           A  B
        0  0 -1
        1 -2  3
        2 -4 -5
        3  6 -7
        4 -8  9
        >>> df.where(m, -df) == np.where(m, df, -df)
              A     B
        0  True  True
        1  True  True
        2  True  True
        3  True  True
        4  True  True
        >>> df.where(m, -df) == df.mask(~m, -df)
              A     B
        0  True  True
        1  True  True
        2  True  True
        3  True  True
        4  True  True
        """

    @Appender(
        _shared_docs["where"]
        % dict(
            _shared_doc_kwargs,
            cond="True",
            cond_rev="False",
            name="where",
            name_other="mask",
        )
    )
    def where(
        self,
        cond,
        other=np.nan,
        inplace=False,
        axis=None,
        level=None,
        errors="raise",
        try_cast=False,
    ):

        other = com.apply_if_callable(other, self)
        return self._where(
            cond, other, inplace, axis, level, errors=errors, try_cast=try_cast
        )

    @Appender(
        _shared_docs["where"]
        % dict(
            _shared_doc_kwargs,
            cond="False",
            cond_rev="True",
            name="mask",
            name_other="where",
        )
    )
    def mask(
        self,
        cond,
        other=np.nan,
        inplace=False,
        axis=None,
        level=None,
        errors="raise",
        try_cast=False,
    ):

        inplace = validate_bool_kwarg(inplace, "inplace")
        cond = com.apply_if_callable(cond, self)

        # see gh-21891
        if not hasattr(cond, "__invert__"):
            cond = np.array(cond)

        return self.where(
            ~cond,
            other=other,
            inplace=inplace,
            axis=axis,
            level=level,
            try_cast=try_cast,
            errors=errors,
        )

    _shared_docs[
        "shift"
    ] = """
        Shift index by desired number of periods with an optional time `freq`.

        When `freq` is not passed, shift the index without realigning the data.
        If `freq` is passed (in this case, the index must be date or datetime,
        or it will raise a `NotImplementedError`), the index will be
        increased using the periods and the `freq`.

        Parameters
        ----------
        periods : int
            Number of periods to shift. Can be positive or negative.
        freq : DateOffset, tseries.offsets, timedelta, or str, optional
            Offset to use from the tseries module or time rule (e.g. 'EOM').
            If `freq` is specified then the index values are shifted but the
            data is not realigned. That is, use `freq` if you would like to
            extend the index when shifting and preserve the original data.
        axis : {0 or 'index', 1 or 'columns', None}, default None
            Shift direction.
        fill_value : object, optional
            The scalar value to use for newly introduced missing values.
            the default depends on the dtype of `self`.
            For numeric data, ``np.nan`` is used.
            For datetime, timedelta, or period data, etc. :attr:`NaT` is used.
            For extension dtypes, ``self.dtype.na_value`` is used.

            .. versionchanged:: 0.24.0

        Returns
        -------
        %(klass)s
            Copy of input object, shifted.

        See Also
        --------
        Index.shift : Shift values of Index.
        DatetimeIndex.shift : Shift values of DatetimeIndex.
        PeriodIndex.shift : Shift values of PeriodIndex.
        tshift : Shift the time index, using the index's frequency if
            available.

        Examples
        --------
        >>> df = pd.DataFrame({'Col1': [10, 20, 15, 30, 45],
        ...                    'Col2': [13, 23, 18, 33, 48],
        ...                    'Col3': [17, 27, 22, 37, 52]})

        >>> df.shift(periods=3)
           Col1  Col2  Col3
        0   NaN   NaN   NaN
        1   NaN   NaN   NaN
        2   NaN   NaN   NaN
        3  10.0  13.0  17.0
        4  20.0  23.0  27.0

        >>> df.shift(periods=1, axis='columns')
           Col1  Col2  Col3
        0   NaN  10.0  13.0
        1   NaN  20.0  23.0
        2   NaN  15.0  18.0
        3   NaN  30.0  33.0
        4   NaN  45.0  48.0

        >>> df.shift(periods=3, fill_value=0)
           Col1  Col2  Col3
        0     0     0     0
        1     0     0     0
        2     0     0     0
        3    10    13    17
        4    20    23    27
    """

    @Appender(_shared_docs["shift"] % _shared_doc_kwargs)
    def shift(
        self: FrameOrSeries, periods=1, freq=None, axis=0, fill_value=None
    ) -> FrameOrSeries:
        if periods == 0:
            return self.copy()

        block_axis = self._get_block_manager_axis(axis)
        if freq is None:
            new_data = self._data.shift(
                periods=periods, axis=block_axis, fill_value=fill_value
            )
        else:
            return self.tshift(periods, freq)

        return self._constructor(new_data).__finalize__(self, method="shift")

    def slice_shift(self: FrameOrSeries, periods: int = 1, axis=0) -> FrameOrSeries:
        """
        Equivalent to `shift` without copying data.

        The shifted data will not include the dropped periods and the
        shifted axis will be smaller than the original.

        Parameters
        ----------
        periods : int
            Number of periods to move, can be positive or negative.

        Returns
        -------
        shifted : same type as caller

        Notes
        -----
        While the `slice_shift` is faster than `shift`, you may pay for it
        later during alignment.
        """
        if periods == 0:
            return self

        if periods > 0:
            vslicer = slice(None, -periods)
            islicer = slice(periods, None)
        else:
            vslicer = slice(-periods, None)
            islicer = slice(None, periods)

        new_obj = self._slice(vslicer, axis=axis)
        shifted_axis = self._get_axis(axis)[islicer]
        new_obj.set_axis(shifted_axis, axis=axis, inplace=True)

        return new_obj.__finalize__(self, method="slice_shift")

    def tshift(
        self: FrameOrSeries, periods: int = 1, freq=None, axis: Axis = 0
    ) -> FrameOrSeries:
        """
        Shift the time index, using the index's frequency if available.

        Parameters
        ----------
        periods : int
            Number of periods to move, can be positive or negative.
        freq : DateOffset, timedelta, or str, default None
            Increment to use from the tseries module
            or time rule expressed as a string (e.g. 'EOM').
        axis : {0 or ‘index’, 1 or ‘columns’, None}, default 0
            Corresponds to the axis that contains the Index.

        Returns
        -------
        shifted : Series/DataFrame

        Notes
        -----
        If freq is not specified then tries to use the freq or inferred_freq
        attributes of the index. If neither of those attributes exist, a
        ValueError is thrown
        """
        index = self._get_axis(axis)
        if freq is None:
            freq = getattr(index, "freq", None)

        if freq is None:
            freq = getattr(index, "inferred_freq", None)

        if freq is None:
            msg = "Freq was not given and was not set in the index"
            raise ValueError(msg)

        if periods == 0:
            return self

        if isinstance(freq, str):
            freq = to_offset(freq)

        axis = self._get_axis_number(axis)
        if isinstance(index, PeriodIndex):
            orig_freq = to_offset(index.freq)
            if freq != orig_freq:
                assert orig_freq is not None  # for mypy
                raise ValueError(
                    f"Given freq {freq.rule_code} does not match "
                    f"PeriodIndex freq {orig_freq.rule_code}"
                )
            new_ax = index.shift(periods)
        else:
            new_ax = index.shift(periods, freq)

        result = self.copy()
        result.set_axis(new_ax, axis, inplace=True)
        return result.__finalize__(self, method="tshift")

    def truncate(
        self: FrameOrSeries, before=None, after=None, axis=None, copy: bool_t = True
    ) -> FrameOrSeries:
        """
        Truncate a Series or DataFrame before and after some index value.

        This is a useful shorthand for boolean indexing based on index
        values above or below certain thresholds.

        Parameters
        ----------
        before : date, str, int
            Truncate all rows before this index value.
        after : date, str, int
            Truncate all rows after this index value.
        axis : {0 or 'index', 1 or 'columns'}, optional
            Axis to truncate. Truncates the index (rows) by default.
        copy : bool, default is True,
            Return a copy of the truncated section.

        Returns
        -------
        type of caller
            The truncated Series or DataFrame.

        See Also
        --------
        DataFrame.loc : Select a subset of a DataFrame by label.
        DataFrame.iloc : Select a subset of a DataFrame by position.

        Notes
        -----
        If the index being truncated contains only datetime values,
        `before` and `after` may be specified as strings instead of
        Timestamps.

        Examples
        --------
        >>> df = pd.DataFrame({'A': ['a', 'b', 'c', 'd', 'e'],
        ...                    'B': ['f', 'g', 'h', 'i', 'j'],
        ...                    'C': ['k', 'l', 'm', 'n', 'o']},
        ...                   index=[1, 2, 3, 4, 5])
        >>> df
           A  B  C
        1  a  f  k
        2  b  g  l
        3  c  h  m
        4  d  i  n
        5  e  j  o

        >>> df.truncate(before=2, after=4)
           A  B  C
        2  b  g  l
        3  c  h  m
        4  d  i  n

        The columns of a DataFrame can be truncated.

        >>> df.truncate(before="A", after="B", axis="columns")
           A  B
        1  a  f
        2  b  g
        3  c  h
        4  d  i
        5  e  j

        For Series, only rows can be truncated.

        >>> df['A'].truncate(before=2, after=4)
        2    b
        3    c
        4    d
        Name: A, dtype: object

        The index values in ``truncate`` can be datetimes or string
        dates.

        >>> dates = pd.date_range('2016-01-01', '2016-02-01', freq='s')
        >>> df = pd.DataFrame(index=dates, data={'A': 1})
        >>> df.tail()
                             A
        2016-01-31 23:59:56  1
        2016-01-31 23:59:57  1
        2016-01-31 23:59:58  1
        2016-01-31 23:59:59  1
        2016-02-01 00:00:00  1

        >>> df.truncate(before=pd.Timestamp('2016-01-05'),
        ...             after=pd.Timestamp('2016-01-10')).tail()
                             A
        2016-01-09 23:59:56  1
        2016-01-09 23:59:57  1
        2016-01-09 23:59:58  1
        2016-01-09 23:59:59  1
        2016-01-10 00:00:00  1

        Because the index is a DatetimeIndex containing only dates, we can
        specify `before` and `after` as strings. They will be coerced to
        Timestamps before truncation.

        >>> df.truncate('2016-01-05', '2016-01-10').tail()
                             A
        2016-01-09 23:59:56  1
        2016-01-09 23:59:57  1
        2016-01-09 23:59:58  1
        2016-01-09 23:59:59  1
        2016-01-10 00:00:00  1

        Note that ``truncate`` assumes a 0 value for any unspecified time
        component (midnight). This differs from partial string slicing, which
        returns any partially matching dates.

        >>> df.loc['2016-01-05':'2016-01-10', :].tail()
                             A
        2016-01-10 23:59:55  1
        2016-01-10 23:59:56  1
        2016-01-10 23:59:57  1
        2016-01-10 23:59:58  1
        2016-01-10 23:59:59  1
        """
        if axis is None:
            axis = self._stat_axis_number
        axis = self._get_axis_number(axis)
        ax = self._get_axis(axis)

        # GH 17935
        # Check that index is sorted
        if not ax.is_monotonic_increasing and not ax.is_monotonic_decreasing:
            raise ValueError("truncate requires a sorted index")

        # if we have a date index, convert to dates, otherwise
        # treat like a slice
        if ax.is_all_dates:
            from pandas.core.tools.datetimes import to_datetime

            before = to_datetime(before)
            after = to_datetime(after)

        if before is not None and after is not None:
            if before > after:
                raise ValueError(f"Truncate: {after} must be after {before}")

        slicer = [slice(None, None)] * self._AXIS_LEN
        slicer[axis] = slice(before, after)
        result = self.loc[tuple(slicer)]

        if isinstance(ax, MultiIndex):
            setattr(result, self._get_axis_name(axis), ax.truncate(before, after))

        if copy:
            result = result.copy()

        return result

    def tz_convert(
        self: FrameOrSeries, tz, axis=0, level=None, copy: bool_t = True
    ) -> FrameOrSeries:
        """
        Convert tz-aware axis to target time zone.

        Parameters
        ----------
        tz : str or tzinfo object
        axis : the axis to convert
        level : int, str, default None
            If axis is a MultiIndex, convert a specific level. Otherwise
            must be None.
        copy : bool, default True
            Also make a copy of the underlying data.

        Returns
        -------
        %(klass)s
            Object with time zone converted axis.

        Raises
        ------
        TypeError
            If the axis is tz-naive.
        """
        axis = self._get_axis_number(axis)
        ax = self._get_axis(axis)

        def _tz_convert(ax, tz):
            if not hasattr(ax, "tz_convert"):
                if len(ax) > 0:
                    ax_name = self._get_axis_name(axis)
                    raise TypeError(
                        f"{ax_name} is not a valid DatetimeIndex or PeriodIndex"
                    )
                else:
                    ax = DatetimeIndex([], tz=tz)
            else:
                ax = ax.tz_convert(tz)
            return ax

        # if a level is given it must be a MultiIndex level or
        # equivalent to the axis name
        if isinstance(ax, MultiIndex):
            level = ax._get_level_number(level)
            new_level = _tz_convert(ax.levels[level], tz)
            ax = ax.set_levels(new_level, level=level)
        else:
            if level not in (None, 0, ax.name):
                raise ValueError(f"The level {level} is not valid")
            ax = _tz_convert(ax, tz)

        result = self.copy(deep=copy)
        result = result.set_axis(ax, axis=axis, inplace=False)
        return result.__finalize__(self, method="tz_convert")

    def tz_localize(
        self: FrameOrSeries,
        tz,
        axis=0,
        level=None,
        copy: bool_t = True,
        ambiguous="raise",
        nonexistent: str = "raise",
    ) -> FrameOrSeries:
        """
        Localize tz-naive index of a Series or DataFrame to target time zone.

        This operation localizes the Index. To localize the values in a
        timezone-naive Series, use :meth:`Series.dt.tz_localize`.

        Parameters
        ----------
        tz : str or tzinfo
        axis : the axis to localize
        level : int, str, default None
            If axis ia a MultiIndex, localize a specific level. Otherwise
            must be None.
        copy : bool, default True
            Also make a copy of the underlying data.
        ambiguous : 'infer', bool-ndarray, 'NaT', default 'raise'
            When clocks moved backward due to DST, ambiguous times may arise.
            For example in Central European Time (UTC+01), when going from
            03:00 DST to 02:00 non-DST, 02:30:00 local time occurs both at
            00:30:00 UTC and at 01:30:00 UTC. In such a situation, the
            `ambiguous` parameter dictates how ambiguous times should be
            handled.

            - 'infer' will attempt to infer fall dst-transition hours based on
              order
            - bool-ndarray where True signifies a DST time, False designates
              a non-DST time (note that this flag is only applicable for
              ambiguous times)
            - 'NaT' will return NaT where there are ambiguous times
            - 'raise' will raise an AmbiguousTimeError if there are ambiguous
              times.
        nonexistent : str, default 'raise'
            A nonexistent time does not exist in a particular timezone
            where clocks moved forward due to DST. Valid values are:

            - 'shift_forward' will shift the nonexistent time forward to the
              closest existing time
            - 'shift_backward' will shift the nonexistent time backward to the
              closest existing time
            - 'NaT' will return NaT where there are nonexistent times
            - timedelta objects will shift nonexistent times by the timedelta
            - 'raise' will raise an NonExistentTimeError if there are
              nonexistent times.

            .. versionadded:: 0.24.0

        Returns
        -------
        Series or DataFrame
            Same type as the input.

        Raises
        ------
        TypeError
            If the TimeSeries is tz-aware and tz is not None.

        Examples
        --------
        Localize local times:

        >>> s = pd.Series([1],
        ...               index=pd.DatetimeIndex(['2018-09-15 01:30:00']))
        >>> s.tz_localize('CET')
        2018-09-15 01:30:00+02:00    1
        dtype: int64

        Be careful with DST changes. When there is sequential data, pandas
        can infer the DST time:

        >>> s = pd.Series(range(7),
        ...               index=pd.DatetimeIndex(['2018-10-28 01:30:00',
        ...                                       '2018-10-28 02:00:00',
        ...                                       '2018-10-28 02:30:00',
        ...                                       '2018-10-28 02:00:00',
        ...                                       '2018-10-28 02:30:00',
        ...                                       '2018-10-28 03:00:00',
        ...                                       '2018-10-28 03:30:00']))
        >>> s.tz_localize('CET', ambiguous='infer')
        2018-10-28 01:30:00+02:00    0
        2018-10-28 02:00:00+02:00    1
        2018-10-28 02:30:00+02:00    2
        2018-10-28 02:00:00+01:00    3
        2018-10-28 02:30:00+01:00    4
        2018-10-28 03:00:00+01:00    5
        2018-10-28 03:30:00+01:00    6
        dtype: int64

        In some cases, inferring the DST is impossible. In such cases, you can
        pass an ndarray to the ambiguous parameter to set the DST explicitly

        >>> s = pd.Series(range(3),
        ...               index=pd.DatetimeIndex(['2018-10-28 01:20:00',
        ...                                       '2018-10-28 02:36:00',
        ...                                       '2018-10-28 03:46:00']))
        >>> s.tz_localize('CET', ambiguous=np.array([True, True, False]))
        2018-10-28 01:20:00+02:00    0
        2018-10-28 02:36:00+02:00    1
        2018-10-28 03:46:00+01:00    2
        dtype: int64

        If the DST transition causes nonexistent times, you can shift these
        dates forward or backwards with a timedelta object or `'shift_forward'`
        or `'shift_backwards'`.
        >>> s = pd.Series(range(2),
        ...               index=pd.DatetimeIndex(['2015-03-29 02:30:00',
        ...                                       '2015-03-29 03:30:00']))
        >>> s.tz_localize('Europe/Warsaw', nonexistent='shift_forward')
        2015-03-29 03:00:00+02:00    0
        2015-03-29 03:30:00+02:00    1
        dtype: int64
        >>> s.tz_localize('Europe/Warsaw', nonexistent='shift_backward')
        2015-03-29 01:59:59.999999999+01:00    0
        2015-03-29 03:30:00+02:00              1
        dtype: int64
        >>> s.tz_localize('Europe/Warsaw', nonexistent=pd.Timedelta('1H'))
        2015-03-29 03:30:00+02:00    0
        2015-03-29 03:30:00+02:00    1
        dtype: int64
        """
        nonexistent_options = ("raise", "NaT", "shift_forward", "shift_backward")
        if nonexistent not in nonexistent_options and not isinstance(
            nonexistent, timedelta
        ):
            raise ValueError(
                "The nonexistent argument must be one of 'raise', "
                "'NaT', 'shift_forward', 'shift_backward' or "
                "a timedelta object"
            )

        axis = self._get_axis_number(axis)
        ax = self._get_axis(axis)

        def _tz_localize(ax, tz, ambiguous, nonexistent):
            if not hasattr(ax, "tz_localize"):
                if len(ax) > 0:
                    ax_name = self._get_axis_name(axis)
                    raise TypeError(
                        f"{ax_name} is not a valid DatetimeIndex or PeriodIndex"
                    )
                else:
                    ax = DatetimeIndex([], tz=tz)
            else:
                ax = ax.tz_localize(tz, ambiguous=ambiguous, nonexistent=nonexistent)
            return ax

        # if a level is given it must be a MultiIndex level or
        # equivalent to the axis name
        if isinstance(ax, MultiIndex):
            level = ax._get_level_number(level)
            new_level = _tz_localize(ax.levels[level], tz, ambiguous, nonexistent)
            ax = ax.set_levels(new_level, level=level)
        else:
            if level not in (None, 0, ax.name):
                raise ValueError(f"The level {level} is not valid")
            ax = _tz_localize(ax, tz, ambiguous, nonexistent)

        result = self.copy(deep=copy)
        result = result.set_axis(ax, axis=axis, inplace=False)
        return result.__finalize__(self, method="tz_localize")

    # ----------------------------------------------------------------------
    # Numeric Methods
    def abs(self: FrameOrSeries) -> FrameOrSeries:
        """
        Return a Series/DataFrame with absolute numeric value of each element.

        This function only applies to elements that are all numeric.

        Returns
        -------
        abs
            Series/DataFrame containing the absolute value of each element.

        See Also
        --------
        numpy.absolute : Calculate the absolute value element-wise.

        Notes
        -----
        For ``complex`` inputs, ``1.2 + 1j``, the absolute value is
        :math:`\\sqrt{ a^2 + b^2 }`.

        Examples
        --------
        Absolute numeric values in a Series.

        >>> s = pd.Series([-1.10, 2, -3.33, 4])
        >>> s.abs()
        0    1.10
        1    2.00
        2    3.33
        3    4.00
        dtype: float64

        Absolute numeric values in a Series with complex numbers.

        >>> s = pd.Series([1.2 + 1j])
        >>> s.abs()
        0    1.56205
        dtype: float64

        Absolute numeric values in a Series with a Timedelta element.

        >>> s = pd.Series([pd.Timedelta('1 days')])
        >>> s.abs()
        0   1 days
        dtype: timedelta64[ns]

        Select rows with data closest to certain value using argsort (from
        `StackOverflow <https://stackoverflow.com/a/17758115>`__).

        >>> df = pd.DataFrame({
        ...     'a': [4, 5, 6, 7],
        ...     'b': [10, 20, 30, 40],
        ...     'c': [100, 50, -30, -50]
        ... })
        >>> df
             a    b    c
        0    4   10  100
        1    5   20   50
        2    6   30  -30
        3    7   40  -50
        >>> df.loc[(df.c - 43).abs().argsort()]
             a    b    c
        1    5   20   50
        0    4   10  100
        2    6   30  -30
        3    7   40  -50
        """
        return np.abs(self)

    def describe(
        self: FrameOrSeries, percentiles=None, include=None, exclude=None
    ) -> FrameOrSeries:
        """
        Generate descriptive statistics.

        Descriptive statistics include those that summarize the central
        tendency, dispersion and shape of a
        dataset's distribution, excluding ``NaN`` values.

        Analyzes both numeric and object series, as well
        as ``DataFrame`` column sets of mixed data types. The output
        will vary depending on what is provided. Refer to the notes
        below for more detail.

        Parameters
        ----------
        percentiles : list-like of numbers, optional
            The percentiles to include in the output. All should
            fall between 0 and 1. The default is
            ``[.25, .5, .75]``, which returns the 25th, 50th, and
            75th percentiles.
        include : 'all', list-like of dtypes or None (default), optional
            A white list of data types to include in the result. Ignored
            for ``Series``. Here are the options:

            - 'all' : All columns of the input will be included in the output.
            - A list-like of dtypes : Limits the results to the
              provided data types.
              To limit the result to numeric types submit
              ``numpy.number``. To limit it instead to object columns submit
              the ``numpy.object`` data type. Strings
              can also be used in the style of
              ``select_dtypes`` (e.g. ``df.describe(include=['O'])``). To
              select pandas categorical columns, use ``'category'``
            - None (default) : The result will include all numeric columns.
        exclude : list-like of dtypes or None (default), optional,
            A black list of data types to omit from the result. Ignored
            for ``Series``. Here are the options:

            - A list-like of dtypes : Excludes the provided data types
              from the result. To exclude numeric types submit
              ``numpy.number``. To exclude object columns submit the data
              type ``numpy.object``. Strings can also be used in the style of
              ``select_dtypes`` (e.g. ``df.describe(include=['O'])``). To
              exclude pandas categorical columns, use ``'category'``
            - None (default) : The result will exclude nothing.

        Returns
        -------
        Series or DataFrame
            Summary statistics of the Series or Dataframe provided.

        See Also
        --------
        DataFrame.count: Count number of non-NA/null observations.
        DataFrame.max: Maximum of the values in the object.
        DataFrame.min: Minimum of the values in the object.
        DataFrame.mean: Mean of the values.
        DataFrame.std: Standard deviation of the observations.
        DataFrame.select_dtypes: Subset of a DataFrame including/excluding
            columns based on their dtype.

        Notes
        -----
        For numeric data, the result's index will include ``count``,
        ``mean``, ``std``, ``min``, ``max`` as well as lower, ``50`` and
        upper percentiles. By default the lower percentile is ``25`` and the
        upper percentile is ``75``. The ``50`` percentile is the
        same as the median.

        For object data (e.g. strings or timestamps), the result's index
        will include ``count``, ``unique``, ``top``, and ``freq``. The ``top``
        is the most common value. The ``freq`` is the most common value's
        frequency. Timestamps also include the ``first`` and ``last`` items.

        If multiple object values have the highest count, then the
        ``count`` and ``top`` results will be arbitrarily chosen from
        among those with the highest count.

        For mixed data types provided via a ``DataFrame``, the default is to
        return only an analysis of numeric columns. If the dataframe consists
        only of object and categorical data without any numeric columns, the
        default is to return an analysis of both the object and categorical
        columns. If ``include='all'`` is provided as an option, the result
        will include a union of attributes of each type.

        The `include` and `exclude` parameters can be used to limit
        which columns in a ``DataFrame`` are analyzed for the output.
        The parameters are ignored when analyzing a ``Series``.

        Examples
        --------
        Describing a numeric ``Series``.

        >>> s = pd.Series([1, 2, 3])
        >>> s.describe()
        count    3.0
        mean     2.0
        std      1.0
        min      1.0
        25%      1.5
        50%      2.0
        75%      2.5
        max      3.0
        dtype: float64

        Describing a categorical ``Series``.

        >>> s = pd.Series(['a', 'a', 'b', 'c'])
        >>> s.describe()
        count     4
        unique    3
        top       a
        freq      2
        dtype: object

        Describing a timestamp ``Series``.

        >>> s = pd.Series([
        ...   np.datetime64("2000-01-01"),
        ...   np.datetime64("2010-01-01"),
        ...   np.datetime64("2010-01-01")
        ... ])
        >>> s.describe()
        count                      3
        mean     2006-09-01 08:00:00
        min      2000-01-01 00:00:00
        25%      2004-12-31 12:00:00
        50%      2010-01-01 00:00:00
        75%      2010-01-01 00:00:00
        max      2010-01-01 00:00:00
        dtype: object

        Describing a ``DataFrame``. By default only numeric fields
        are returned.

        >>> df = pd.DataFrame({'categorical': pd.Categorical(['d','e','f']),
        ...                    'numeric': [1, 2, 3],
        ...                    'object': ['a', 'b', 'c']
        ...                   })
        >>> df.describe()
               numeric
        count      3.0
        mean       2.0
        std        1.0
        min        1.0
        25%        1.5
        50%        2.0
        75%        2.5
        max        3.0

        Describing all columns of a ``DataFrame`` regardless of data type.

        >>> df.describe(include='all')  # doctest: +SKIP
               categorical  numeric object
        count            3      3.0      3
        unique           3      NaN      3
        top              f      NaN      a
        freq             1      NaN      1
        mean           NaN      2.0    NaN
        std            NaN      1.0    NaN
        min            NaN      1.0    NaN
        25%            NaN      1.5    NaN
        50%            NaN      2.0    NaN
        75%            NaN      2.5    NaN
        max            NaN      3.0    NaN

        Describing a column from a ``DataFrame`` by accessing it as
        an attribute.

        >>> df.numeric.describe()
        count    3.0
        mean     2.0
        std      1.0
        min      1.0
        25%      1.5
        50%      2.0
        75%      2.5
        max      3.0
        Name: numeric, dtype: float64

        Including only numeric columns in a ``DataFrame`` description.

        >>> df.describe(include=[np.number])
               numeric
        count      3.0
        mean       2.0
        std        1.0
        min        1.0
        25%        1.5
        50%        2.0
        75%        2.5
        max        3.0

        Including only string columns in a ``DataFrame`` description.

        >>> df.describe(include=[np.object])  # doctest: +SKIP
               object
        count       3
        unique      3
        top         a
        freq        1

        Including only categorical columns from a ``DataFrame`` description.

        >>> df.describe(include=['category'])
               categorical
        count            3
        unique           3
        top              f
        freq             1

        Excluding numeric columns from a ``DataFrame`` description.

        >>> df.describe(exclude=[np.number])  # doctest: +SKIP
               categorical object
        count            3      3
        unique           3      3
        top              f      a
        freq             1      1

        Excluding object columns from a ``DataFrame`` description.

        >>> df.describe(exclude=[np.object])  # doctest: +SKIP
               categorical  numeric
        count            3      3.0
        unique           3      NaN
        top              f      NaN
        freq             1      NaN
        mean           NaN      2.0
        std            NaN      1.0
        min            NaN      1.0
        25%            NaN      1.5
        50%            NaN      2.0
        75%            NaN      2.5
        max            NaN      3.0
        """
        if self.ndim == 2 and self.columns.size == 0:
            raise ValueError("Cannot describe a DataFrame without columns")

        if percentiles is not None:
            # explicit conversion of `percentiles` to list
            percentiles = list(percentiles)

            # get them all to be in [0, 1]
            validate_percentile(percentiles)

            # median should always be included
            if 0.5 not in percentiles:
                percentiles.append(0.5)
            percentiles = np.asarray(percentiles)
        else:
            percentiles = np.array([0.25, 0.5, 0.75])

        # sort and check for duplicates
        unique_pcts = np.unique(percentiles)
        if len(unique_pcts) < len(percentiles):
            raise ValueError("percentiles cannot contain duplicates")
        percentiles = unique_pcts

        formatted_percentiles = format_percentiles(percentiles)

        def describe_numeric_1d(series):
            stat_index = (
                ["count", "mean", "std", "min"] + formatted_percentiles + ["max"]
            )
            d = (
                [series.count(), series.mean(), series.std(), series.min()]
                + series.quantile(percentiles).tolist()
                + [series.max()]
            )
            return pd.Series(d, index=stat_index, name=series.name)

        def describe_categorical_1d(data):
            names = ["count", "unique"]
            objcounts = data.value_counts()
            count_unique = len(objcounts[objcounts != 0])
            result = [data.count(), count_unique]
            dtype = None
            if result[1] > 0:
                top, freq = objcounts.index[0], objcounts.iloc[0]
                names += ["top", "freq"]
                result += [top, freq]

            # If the DataFrame is empty, set 'top' and 'freq' to None
            # to maintain output shape consistency
            else:
                names += ["top", "freq"]
                result += [np.nan, np.nan]
                dtype = "object"

            return pd.Series(result, index=names, name=data.name, dtype=dtype)

        def describe_timestamp_1d(data):
            # GH-30164
            stat_index = ["count", "mean", "min"] + formatted_percentiles + ["max"]
            d = (
                [data.count(), data.mean(), data.min()]
                + data.quantile(percentiles).tolist()
                + [data.max()]
            )
            return pd.Series(d, index=stat_index, name=data.name)

        def describe_1d(data):
            if is_bool_dtype(data):
                return describe_categorical_1d(data)
            elif is_numeric_dtype(data):
                return describe_numeric_1d(data)
            elif is_datetime64_any_dtype(data):
                return describe_timestamp_1d(data)
            elif is_timedelta64_dtype(data):
                return describe_numeric_1d(data)
            else:
                return describe_categorical_1d(data)

        if self.ndim == 1:
            return describe_1d(self)
        elif (include is None) and (exclude is None):
            # when some numerics are found, keep only numerics
            data = self.select_dtypes(include=[np.number])
            if len(data.columns) == 0:
                data = self
        elif include == "all":
            if exclude is not None:
                msg = "exclude must be None when include is 'all'"
                raise ValueError(msg)
            data = self
        else:
            data = self.select_dtypes(include=include, exclude=exclude)

        ldesc = [describe_1d(s) for _, s in data.items()]
        # set a convenient order for rows
        names: List[Label] = []
        ldesc_indexes = sorted((x.index for x in ldesc), key=len)
        for idxnames in ldesc_indexes:
            for name in idxnames:
                if name not in names:
                    names.append(name)

        d = pd.concat([x.reindex(names, copy=False) for x in ldesc], axis=1, sort=False)
        d.columns = data.columns.copy()
        return d

    _shared_docs[
        "pct_change"
    ] = """
        Percentage change between the current and a prior element.

        Computes the percentage change from the immediately previous row by
        default. This is useful in comparing the percentage of change in a time
        series of elements.

        Parameters
        ----------
        periods : int, default 1
            Periods to shift for forming percent change.
        fill_method : str, default 'pad'
            How to handle NAs before computing percent changes.
        limit : int, default None
            The number of consecutive NAs to fill before stopping.
        freq : DateOffset, timedelta, or str, optional
            Increment to use from time series API (e.g. 'M' or BDay()).
        **kwargs
            Additional keyword arguments are passed into
            `DataFrame.shift` or `Series.shift`.

        Returns
        -------
        chg : Series or DataFrame
            The same type as the calling object.

        See Also
        --------
        Series.diff : Compute the difference of two elements in a Series.
        DataFrame.diff : Compute the difference of two elements in a DataFrame.
        Series.shift : Shift the index by some number of periods.
        DataFrame.shift : Shift the index by some number of periods.

        Examples
        --------
        **Series**

        >>> s = pd.Series([90, 91, 85])
        >>> s
        0    90
        1    91
        2    85
        dtype: int64

        >>> s.pct_change()
        0         NaN
        1    0.011111
        2   -0.065934
        dtype: float64

        >>> s.pct_change(periods=2)
        0         NaN
        1         NaN
        2   -0.055556
        dtype: float64

        See the percentage change in a Series where filling NAs with last
        valid observation forward to next valid.

        >>> s = pd.Series([90, 91, None, 85])
        >>> s
        0    90.0
        1    91.0
        2     NaN
        3    85.0
        dtype: float64

        >>> s.pct_change(fill_method='ffill')
        0         NaN
        1    0.011111
        2    0.000000
        3   -0.065934
        dtype: float64

        **DataFrame**

        Percentage change in French franc, Deutsche Mark, and Italian lira from
        1980-01-01 to 1980-03-01.

        >>> df = pd.DataFrame({
        ...     'FR': [4.0405, 4.0963, 4.3149],
        ...     'GR': [1.7246, 1.7482, 1.8519],
        ...     'IT': [804.74, 810.01, 860.13]},
        ...     index=['1980-01-01', '1980-02-01', '1980-03-01'])
        >>> df
                        FR      GR      IT
        1980-01-01  4.0405  1.7246  804.74
        1980-02-01  4.0963  1.7482  810.01
        1980-03-01  4.3149  1.8519  860.13

        >>> df.pct_change()
                          FR        GR        IT
        1980-01-01       NaN       NaN       NaN
        1980-02-01  0.013810  0.013684  0.006549
        1980-03-01  0.053365  0.059318  0.061876

        Percentage of change in GOOG and APPL stock volume. Shows computing
        the percentage change between columns.

        >>> df = pd.DataFrame({
        ...     '2016': [1769950, 30586265],
        ...     '2015': [1500923, 40912316],
        ...     '2014': [1371819, 41403351]},
        ...     index=['GOOG', 'APPL'])
        >>> df
                  2016      2015      2014
        GOOG   1769950   1500923   1371819
        APPL  30586265  40912316  41403351

        >>> df.pct_change(axis='columns')
              2016      2015      2014
        GOOG   NaN -0.151997 -0.086016
        APPL   NaN  0.337604  0.012002
        """

    @Appender(_shared_docs["pct_change"] % _shared_doc_kwargs)
    def pct_change(
        self: FrameOrSeries,
        periods=1,
        fill_method="pad",
        limit=None,
        freq=None,
        **kwargs,
    ) -> FrameOrSeries:
        # TODO: Not sure if above is correct - need someone to confirm.
        axis = self._get_axis_number(kwargs.pop("axis", self._stat_axis_name))
        if fill_method is None:
            data = self
        else:
            _data = self.fillna(method=fill_method, axis=axis, limit=limit)
            assert _data is not None  # needed for mypy
            data = _data

        rs = data.div(data.shift(periods=periods, freq=freq, axis=axis, **kwargs)) - 1
        if freq is not None:
            # Shift method is implemented differently when freq is not None
            # We want to restore the original index
            rs = rs.loc[~rs.index.duplicated()]
            rs = rs.reindex_like(data)
        return rs

    def _agg_by_level(self, name, axis=0, level=0, skipna=True, **kwargs):
        if axis is None:
            raise ValueError("Must specify 'axis' when aggregating by level.")
        grouped = self.groupby(level=level, axis=axis, sort=False)
        if hasattr(grouped, name) and skipna:
            return getattr(grouped, name)(**kwargs)
        axis = self._get_axis_number(axis)
        method = getattr(type(self), name)
        applyf = lambda x: method(x, axis=axis, skipna=skipna, **kwargs)
        return grouped.aggregate(applyf)

    @classmethod
    def _add_numeric_operations(cls):
        """
        Add the operations to the cls; evaluate the doc strings again
        """
        axis_descr, name1, name2 = _doc_parms(cls)

        cls.any = _make_logical_function(
            cls,
            "any",
            name1=name1,
            name2=name2,
            axis_descr=axis_descr,
            desc=_any_desc,
            func=nanops.nanany,
            see_also=_any_see_also,
            examples=_any_examples,
            empty_value=False,
        )
        cls.all = _make_logical_function(
            cls,
            "all",
            name1=name1,
            name2=name2,
            axis_descr=axis_descr,
            desc=_all_desc,
            func=nanops.nanall,
            see_also=_all_see_also,
            examples=_all_examples,
            empty_value=True,
        )

        @Substitution(
            desc="Return the mean absolute deviation of the values "
            "for the requested axis.",
            name1=name1,
            name2=name2,
            axis_descr=axis_descr,
            min_count="",
            see_also="",
            examples="",
        )
        @Appender(_num_doc_mad)
        def mad(self, axis=None, skipna=None, level=None):
            if skipna is None:
                skipna = True
            if axis is None:
                axis = self._stat_axis_number
            if level is not None:
                return self._agg_by_level("mad", axis=axis, level=level, skipna=skipna)

            data = self._get_numeric_data()
            if axis == 0:
                demeaned = data - data.mean(axis=0)
            else:
                demeaned = data.sub(data.mean(axis=1), axis=0)
            return np.abs(demeaned).mean(axis=axis, skipna=skipna)

        cls.mad = mad

        cls.sem = _make_stat_function_ddof(
            cls,
            "sem",
            name1=name1,
            name2=name2,
            axis_descr=axis_descr,
            desc="Return unbiased standard error of the mean over requested "
            "axis.\n\nNormalized by N-1 by default. This can be changed "
            "using the ddof argument",
            func=nanops.nansem,
        )
        cls.var = _make_stat_function_ddof(
            cls,
            "var",
            name1=name1,
            name2=name2,
            axis_descr=axis_descr,
            desc="Return unbiased variance over requested axis.\n\nNormalized by "
            "N-1 by default. This can be changed using the ddof argument",
            func=nanops.nanvar,
        )
        cls.std = _make_stat_function_ddof(
            cls,
            "std",
            name1=name1,
            name2=name2,
            axis_descr=axis_descr,
            desc="Return sample standard deviation over requested axis."
            "\n\nNormalized by N-1 by default. This can be changed using the "
            "ddof argument",
            func=nanops.nanstd,
        )

        cls.cummin = _make_cum_function(
            cls,
            "cummin",
            name1=name1,
            name2=name2,
            axis_descr=axis_descr,
            desc="minimum",
            accum_func=np.minimum.accumulate,
            accum_func_name="min",
            examples=_cummin_examples,
        )
        cls.cumsum = _make_cum_function(
            cls,
            "cumsum",
            name1=name1,
            name2=name2,
            axis_descr=axis_descr,
            desc="sum",
            accum_func=np.cumsum,
            accum_func_name="sum",
            examples=_cumsum_examples,
        )
        cls.cumprod = _make_cum_function(
            cls,
            "cumprod",
            name1=name1,
            name2=name2,
            axis_descr=axis_descr,
            desc="product",
            accum_func=np.cumprod,
            accum_func_name="prod",
            examples=_cumprod_examples,
        )
        cls.cummax = _make_cum_function(
            cls,
            "cummax",
            name1=name1,
            name2=name2,
            axis_descr=axis_descr,
            desc="maximum",
            accum_func=np.maximum.accumulate,
            accum_func_name="max",
            examples=_cummax_examples,
        )

        cls.sum = _make_min_count_stat_function(
            cls,
            "sum",
            name1=name1,
            name2=name2,
            axis_descr=axis_descr,
            desc="Return the sum of the values for the requested axis.\n\n"
            "This is equivalent to the method ``numpy.sum``.",
            func=nanops.nansum,
            see_also=_stat_func_see_also,
            examples=_sum_examples,
        )
        cls.mean = _make_stat_function(
            cls,
            "mean",
            name1=name1,
            name2=name2,
            axis_descr=axis_descr,
            desc="Return the mean of the values for the requested axis.",
            func=nanops.nanmean,
        )
        cls.skew = _make_stat_function(
            cls,
            "skew",
            name1=name1,
            name2=name2,
            axis_descr=axis_descr,
            desc="Return unbiased skew over requested axis.\n\nNormalized by N-1.",
            func=nanops.nanskew,
        )
        cls.kurt = _make_stat_function(
            cls,
            "kurt",
            name1=name1,
            name2=name2,
            axis_descr=axis_descr,
            desc="Return unbiased kurtosis over requested axis.\n\n"
            "Kurtosis obtained using Fisher's definition of\n"
            "kurtosis (kurtosis of normal == 0.0). Normalized "
            "by N-1.",
            func=nanops.nankurt,
        )
        cls.kurtosis = cls.kurt
        cls.prod = _make_min_count_stat_function(
            cls,
            "prod",
            name1=name1,
            name2=name2,
            axis_descr=axis_descr,
            desc="Return the product of the values for the requested axis.",
            func=nanops.nanprod,
            examples=_prod_examples,
        )
        cls.product = cls.prod
        cls.median = _make_stat_function(
            cls,
            "median",
            name1=name1,
            name2=name2,
            axis_descr=axis_descr,
            desc="Return the median of the values for the requested axis.",
            func=nanops.nanmedian,
        )
        cls.max = _make_stat_function(
            cls,
            "max",
            name1=name1,
            name2=name2,
            axis_descr=axis_descr,
            desc="Return the maximum of the values for the requested axis.\n\n"
            "If you want the *index* of the maximum, use ``idxmax``. This is"
            "the equivalent of the ``numpy.ndarray`` method ``argmax``.",
            func=nanops.nanmax,
            see_also=_stat_func_see_also,
            examples=_max_examples,
        )
        cls.min = _make_stat_function(
            cls,
            "min",
            name1=name1,
            name2=name2,
            axis_descr=axis_descr,
            desc="Return the minimum of the values for the requested axis.\n\n"
            "If you want the *index* of the minimum, use ``idxmin``. This is"
            "the equivalent of the ``numpy.ndarray`` method ``argmin``.",
            func=nanops.nanmin,
            see_also=_stat_func_see_also,
            examples=_min_examples,
        )

    @classmethod
    def _add_series_or_dataframe_operations(cls):
        """
        Add the series or dataframe only operations to the cls; evaluate
        the doc strings again.
        """
        from pandas.core.window import EWM, Expanding, Rolling, Window

        @doc(Rolling)
        def rolling(
            self,
            window,
            min_periods=None,
            center=False,
            win_type=None,
            on=None,
            axis=0,
            closed=None,
        ):
            axis = self._get_axis_number(axis)

            if win_type is not None:
                return Window(
                    self,
                    window=window,
                    min_periods=min_periods,
                    center=center,
                    win_type=win_type,
                    on=on,
                    axis=axis,
                    closed=closed,
                )

            return Rolling(
                self,
                window=window,
                min_periods=min_periods,
                center=center,
                win_type=win_type,
                on=on,
                axis=axis,
                closed=closed,
            )

        cls.rolling = rolling

        @doc(Expanding)
        def expanding(self, min_periods=1, center=False, axis=0):
            axis = self._get_axis_number(axis)
            return Expanding(self, min_periods=min_periods, center=center, axis=axis)

        cls.expanding = expanding

        @doc(EWM)
        def ewm(
            self,
            com=None,
            span=None,
            halflife=None,
            alpha=None,
            min_periods=0,
            adjust=True,
            ignore_na=False,
            axis=0,
        ):
            axis = self._get_axis_number(axis)
            return EWM(
                self,
                com=com,
                span=span,
                halflife=halflife,
                alpha=alpha,
                min_periods=min_periods,
                adjust=adjust,
                ignore_na=ignore_na,
                axis=axis,
            )

        cls.ewm = ewm

    @Appender(_shared_docs["transform"] % dict(axis="", **_shared_doc_kwargs))
    def transform(self, func, *args, **kwargs):
        result = self.agg(func, *args, **kwargs)
        if is_scalar(result) or len(result) != len(self):
            raise ValueError("transforms cannot produce aggregated results")

        return result

    # ----------------------------------------------------------------------
    # Misc methods

    _shared_docs[
        "valid_index"
    ] = """
        Return index for %(position)s non-NA/null value.

        Returns
        -------
        scalar : type of index

        Notes
        -----
        If all elements are non-NA/null, returns None.
        Also returns None for empty %(klass)s.
        """

    def _find_valid_index(self, how: str):
        """
        Retrieves the index of the first valid value.

        Parameters
        ----------
        how : {'first', 'last'}
            Use this parameter to change between the first or last valid index.

        Returns
        -------
        idx_first_valid : type of index
        """
        idxpos = find_valid_index(self._values, how)
        if idxpos is None:
            return None
        return self.index[idxpos]

    @Appender(
        _shared_docs["valid_index"] % {"position": "first", "klass": "Series/DataFrame"}
    )
    def first_valid_index(self):
        return self._find_valid_index("first")

    @Appender(
        _shared_docs["valid_index"] % {"position": "last", "klass": "Series/DataFrame"}
    )
    def last_valid_index(self):
        return self._find_valid_index("last")


def _doc_parms(cls):
    """Return a tuple of the doc parms."""
    axis_descr = (
        f"{{{', '.join(f'{a} ({i})' for i, a in enumerate(cls._AXIS_ORDERS))}}}"
    )
    name = cls._constructor_sliced.__name__ if cls._AXIS_LEN > 1 else "scalar"
    name2 = cls.__name__
    return axis_descr, name, name2


_num_doc = """
%(desc)s

Parameters
----------
axis : %(axis_descr)s
    Axis for the function to be applied on.
skipna : bool, default True
    Exclude NA/null values when computing the result.
level : int or level name, default None
    If the axis is a MultiIndex (hierarchical), count along a
    particular level, collapsing into a %(name1)s.
numeric_only : bool, default None
    Include only float, int, boolean columns. If None, will attempt to use
    everything, then use only numeric data. Not implemented for Series.
%(min_count)s\
**kwargs
    Additional keyword arguments to be passed to the function.

Returns
-------
%(name1)s or %(name2)s (if level specified)\
%(see_also)s\
%(examples)s
"""

_num_doc_mad = """
%(desc)s

Parameters
----------
axis : %(axis_descr)s
    Axis for the function to be applied on.
skipna : bool, default None
    Exclude NA/null values when computing the result.
level : int or level name, default None
    If the axis is a MultiIndex (hierarchical), count along a
    particular level, collapsing into a %(name1)s.

Returns
-------
%(name1)s or %(name2)s (if level specified)\
%(see_also)s\
%(examples)s
"""

_num_ddof_doc = """
%(desc)s

Parameters
----------
axis : %(axis_descr)s
skipna : bool, default True
    Exclude NA/null values. If an entire row/column is NA, the result
    will be NA.
level : int or level name, default None
    If the axis is a MultiIndex (hierarchical), count along a
    particular level, collapsing into a %(name1)s.
ddof : int, default 1
    Delta Degrees of Freedom. The divisor used in calculations is N - ddof,
    where N represents the number of elements.
numeric_only : bool, default None
    Include only float, int, boolean columns. If None, will attempt to use
    everything, then use only numeric data. Not implemented for Series.

Returns
-------
%(name1)s or %(name2)s (if level specified)\n"""

_bool_doc = """
%(desc)s

Parameters
----------
axis : {0 or 'index', 1 or 'columns', None}, default 0
    Indicate which axis or axes should be reduced.

    * 0 / 'index' : reduce the index, return a Series whose index is the
      original column labels.
    * 1 / 'columns' : reduce the columns, return a Series whose index is the
      original index.
    * None : reduce all axes, return a scalar.

bool_only : bool, default None
    Include only boolean columns. If None, will attempt to use everything,
    then use only boolean data. Not implemented for Series.
skipna : bool, default True
    Exclude NA/null values. If the entire row/column is NA and skipna is
    True, then the result will be %(empty_value)s, as for an empty row/column.
    If skipna is False, then NA are treated as True, because these are not
    equal to zero.
level : int or level name, default None
    If the axis is a MultiIndex (hierarchical), count along a
    particular level, collapsing into a %(name1)s.
**kwargs : any, default None
    Additional keywords have no effect but might be accepted for
    compatibility with NumPy.

Returns
-------
%(name1)s or %(name2)s
    If level is specified, then, %(name2)s is returned; otherwise, %(name1)s
    is returned.

%(see_also)s
%(examples)s"""

_all_desc = """\
Return whether all elements are True, potentially over an axis.

Returns True unless there at least one element within a series or
along a Dataframe axis that is False or equivalent (e.g. zero or
empty)."""

_all_examples = """\
Examples
--------
**Series**

>>> pd.Series([True, True]).all()
True
>>> pd.Series([True, False]).all()
False
>>> pd.Series([]).all()
True
>>> pd.Series([np.nan]).all()
True
>>> pd.Series([np.nan]).all(skipna=False)
True

**DataFrames**

Create a dataframe from a dictionary.

>>> df = pd.DataFrame({'col1': [True, True], 'col2': [True, False]})
>>> df
   col1   col2
0  True   True
1  True  False

Default behaviour checks if column-wise values all return True.

>>> df.all()
col1     True
col2    False
dtype: bool

Specify ``axis='columns'`` to check if row-wise values all return True.

>>> df.all(axis='columns')
0     True
1    False
dtype: bool

Or ``axis=None`` for whether every value is True.

>>> df.all(axis=None)
False
"""

_all_see_also = """\
See Also
--------
Series.all : Return True if all elements are True.
DataFrame.any : Return True if one (or more) elements are True.
"""

_cnum_doc = """
Return cumulative %(desc)s over a DataFrame or Series axis.

Returns a DataFrame or Series of the same size containing the cumulative
%(desc)s.

Parameters
----------
axis : {0 or 'index', 1 or 'columns'}, default 0
    The index or the name of the axis. 0 is equivalent to None or 'index'.
skipna : bool, default True
    Exclude NA/null values. If an entire row/column is NA, the result
    will be NA.
*args, **kwargs
    Additional keywords have no effect but might be accepted for
    compatibility with NumPy.

Returns
-------
%(name1)s or %(name2)s
    Return cumulative %(desc)s of %(name1)s or %(name2)s.

See Also
--------
core.window.Expanding.%(accum_func_name)s : Similar functionality
    but ignores ``NaN`` values.
%(name2)s.%(accum_func_name)s : Return the %(desc)s over
    %(name2)s axis.
%(name2)s.cummax : Return cumulative maximum over %(name2)s axis.
%(name2)s.cummin : Return cumulative minimum over %(name2)s axis.
%(name2)s.cumsum : Return cumulative sum over %(name2)s axis.
%(name2)s.cumprod : Return cumulative product over %(name2)s axis.

%(examples)s"""

_cummin_examples = """\
Examples
--------
**Series**

>>> s = pd.Series([2, np.nan, 5, -1, 0])
>>> s
0    2.0
1    NaN
2    5.0
3   -1.0
4    0.0
dtype: float64

By default, NA values are ignored.

>>> s.cummin()
0    2.0
1    NaN
2    2.0
3   -1.0
4   -1.0
dtype: float64

To include NA values in the operation, use ``skipna=False``

>>> s.cummin(skipna=False)
0    2.0
1    NaN
2    NaN
3    NaN
4    NaN
dtype: float64

**DataFrame**

>>> df = pd.DataFrame([[2.0, 1.0],
...                    [3.0, np.nan],
...                    [1.0, 0.0]],
...                    columns=list('AB'))
>>> df
     A    B
0  2.0  1.0
1  3.0  NaN
2  1.0  0.0

By default, iterates over rows and finds the minimum
in each column. This is equivalent to ``axis=None`` or ``axis='index'``.

>>> df.cummin()
     A    B
0  2.0  1.0
1  2.0  NaN
2  1.0  0.0

To iterate over columns and find the minimum in each row,
use ``axis=1``

>>> df.cummin(axis=1)
     A    B
0  2.0  1.0
1  3.0  NaN
2  1.0  0.0
"""

_cumsum_examples = """\
Examples
--------
**Series**

>>> s = pd.Series([2, np.nan, 5, -1, 0])
>>> s
0    2.0
1    NaN
2    5.0
3   -1.0
4    0.0
dtype: float64

By default, NA values are ignored.

>>> s.cumsum()
0    2.0
1    NaN
2    7.0
3    6.0
4    6.0
dtype: float64

To include NA values in the operation, use ``skipna=False``

>>> s.cumsum(skipna=False)
0    2.0
1    NaN
2    NaN
3    NaN
4    NaN
dtype: float64

**DataFrame**

>>> df = pd.DataFrame([[2.0, 1.0],
...                    [3.0, np.nan],
...                    [1.0, 0.0]],
...                    columns=list('AB'))
>>> df
     A    B
0  2.0  1.0
1  3.0  NaN
2  1.0  0.0

By default, iterates over rows and finds the sum
in each column. This is equivalent to ``axis=None`` or ``axis='index'``.

>>> df.cumsum()
     A    B
0  2.0  1.0
1  5.0  NaN
2  6.0  1.0

To iterate over columns and find the sum in each row,
use ``axis=1``

>>> df.cumsum(axis=1)
     A    B
0  2.0  3.0
1  3.0  NaN
2  1.0  1.0
"""

_cumprod_examples = """\
Examples
--------
**Series**

>>> s = pd.Series([2, np.nan, 5, -1, 0])
>>> s
0    2.0
1    NaN
2    5.0
3   -1.0
4    0.0
dtype: float64

By default, NA values are ignored.

>>> s.cumprod()
0     2.0
1     NaN
2    10.0
3   -10.0
4    -0.0
dtype: float64

To include NA values in the operation, use ``skipna=False``

>>> s.cumprod(skipna=False)
0    2.0
1    NaN
2    NaN
3    NaN
4    NaN
dtype: float64

**DataFrame**

>>> df = pd.DataFrame([[2.0, 1.0],
...                    [3.0, np.nan],
...                    [1.0, 0.0]],
...                    columns=list('AB'))
>>> df
     A    B
0  2.0  1.0
1  3.0  NaN
2  1.0  0.0

By default, iterates over rows and finds the product
in each column. This is equivalent to ``axis=None`` or ``axis='index'``.

>>> df.cumprod()
     A    B
0  2.0  1.0
1  6.0  NaN
2  6.0  0.0

To iterate over columns and find the product in each row,
use ``axis=1``

>>> df.cumprod(axis=1)
     A    B
0  2.0  2.0
1  3.0  NaN
2  1.0  0.0
"""

_cummax_examples = """\
Examples
--------
**Series**

>>> s = pd.Series([2, np.nan, 5, -1, 0])
>>> s
0    2.0
1    NaN
2    5.0
3   -1.0
4    0.0
dtype: float64

By default, NA values are ignored.

>>> s.cummax()
0    2.0
1    NaN
2    5.0
3    5.0
4    5.0
dtype: float64

To include NA values in the operation, use ``skipna=False``

>>> s.cummax(skipna=False)
0    2.0
1    NaN
2    NaN
3    NaN
4    NaN
dtype: float64

**DataFrame**

>>> df = pd.DataFrame([[2.0, 1.0],
...                    [3.0, np.nan],
...                    [1.0, 0.0]],
...                    columns=list('AB'))
>>> df
     A    B
0  2.0  1.0
1  3.0  NaN
2  1.0  0.0

By default, iterates over rows and finds the maximum
in each column. This is equivalent to ``axis=None`` or ``axis='index'``.

>>> df.cummax()
     A    B
0  2.0  1.0
1  3.0  NaN
2  3.0  1.0

To iterate over columns and find the maximum in each row,
use ``axis=1``

>>> df.cummax(axis=1)
     A    B
0  2.0  2.0
1  3.0  NaN
2  1.0  1.0
"""

_any_see_also = """\
See Also
--------
numpy.any : Numpy version of this method.
Series.any : Return whether any element is True.
Series.all : Return whether all elements are True.
DataFrame.any : Return whether any element is True over requested axis.
DataFrame.all : Return whether all elements are True over requested axis.
"""

_any_desc = """\
Return whether any element is True, potentially over an axis.

Returns False unless there at least one element within a series or
along a Dataframe axis that is True or equivalent (e.g. non-zero or
non-empty)."""

_any_examples = """\
Examples
--------
**Series**

For Series input, the output is a scalar indicating whether any element
is True.

>>> pd.Series([False, False]).any()
False
>>> pd.Series([True, False]).any()
True
>>> pd.Series([]).any()
False
>>> pd.Series([np.nan]).any()
False
>>> pd.Series([np.nan]).any(skipna=False)
True

**DataFrame**

Whether each column contains at least one True element (the default).

>>> df = pd.DataFrame({"A": [1, 2], "B": [0, 2], "C": [0, 0]})
>>> df
   A  B  C
0  1  0  0
1  2  2  0

>>> df.any()
A     True
B     True
C    False
dtype: bool

Aggregating over the columns.

>>> df = pd.DataFrame({"A": [True, False], "B": [1, 2]})
>>> df
       A  B
0   True  1
1  False  2

>>> df.any(axis='columns')
0    True
1    True
dtype: bool

>>> df = pd.DataFrame({"A": [True, False], "B": [1, 0]})
>>> df
       A  B
0   True  1
1  False  0

>>> df.any(axis='columns')
0    True
1    False
dtype: bool

Aggregating over the entire DataFrame with ``axis=None``.

>>> df.any(axis=None)
True

`any` for an empty DataFrame is an empty Series.

>>> pd.DataFrame([]).any()
Series([], dtype: bool)
"""

_shared_docs[
    "stat_func_example"
] = """

Examples
--------
>>> idx = pd.MultiIndex.from_arrays([
...     ['warm', 'warm', 'cold', 'cold'],
...     ['dog', 'falcon', 'fish', 'spider']],
...     names=['blooded', 'animal'])
>>> s = pd.Series([4, 2, 0, 8], name='legs', index=idx)
>>> s
blooded  animal
warm     dog       4
         falcon    2
cold     fish      0
         spider    8
Name: legs, dtype: int64

>>> s.{stat_func}()
{default_output}

{verb} using level names, as well as indices.

>>> s.{stat_func}(level='blooded')
blooded
warm    {level_output_0}
cold    {level_output_1}
Name: legs, dtype: int64

>>> s.{stat_func}(level=0)
blooded
warm    {level_output_0}
cold    {level_output_1}
Name: legs, dtype: int64"""

_sum_examples = _shared_docs["stat_func_example"].format(
    stat_func="sum", verb="Sum", default_output=14, level_output_0=6, level_output_1=8
)

_sum_examples += """

By default, the sum of an empty or all-NA Series is ``0``.

>>> pd.Series([]).sum()  # min_count=0 is the default
0.0

This can be controlled with the ``min_count`` parameter. For example, if
you'd like the sum of an empty series to be NaN, pass ``min_count=1``.

>>> pd.Series([]).sum(min_count=1)
nan

Thanks to the ``skipna`` parameter, ``min_count`` handles all-NA and
empty series identically.

>>> pd.Series([np.nan]).sum()
0.0

>>> pd.Series([np.nan]).sum(min_count=1)
nan"""

_max_examples = _shared_docs["stat_func_example"].format(
    stat_func="max", verb="Max", default_output=8, level_output_0=4, level_output_1=8
)

_min_examples = _shared_docs["stat_func_example"].format(
    stat_func="min", verb="Min", default_output=0, level_output_0=2, level_output_1=0
)

_stat_func_see_also = """

See Also
--------
Series.sum : Return the sum.
Series.min : Return the minimum.
Series.max : Return the maximum.
Series.idxmin : Return the index of the minimum.
Series.idxmax : Return the index of the maximum.
DataFrame.sum : Return the sum over the requested axis.
DataFrame.min : Return the minimum over the requested axis.
DataFrame.max : Return the maximum over the requested axis.
DataFrame.idxmin : Return the index of the minimum over the requested axis.
DataFrame.idxmax : Return the index of the maximum over the requested axis."""

_prod_examples = """

Examples
--------
By default, the product of an empty or all-NA Series is ``1``

>>> pd.Series([]).prod()
1.0

This can be controlled with the ``min_count`` parameter

>>> pd.Series([]).prod(min_count=1)
nan

Thanks to the ``skipna`` parameter, ``min_count`` handles all-NA and
empty series identically.

>>> pd.Series([np.nan]).prod()
1.0

>>> pd.Series([np.nan]).prod(min_count=1)
nan"""

_min_count_stub = """\
min_count : int, default 0
    The required number of valid values to perform the operation. If fewer than
    ``min_count`` non-NA values are present the result will be NA.

    .. versionadded:: 0.22.0

       Added with the default being 0. This means the sum of an all-NA
       or empty Series is 0, and the product of an all-NA or empty
       Series is 1.
"""


def _make_min_count_stat_function(
    cls,
    name: str,
    name1: str,
    name2: str,
    axis_descr: str,
    desc: str,
    func: Callable,
    see_also: str = "",
    examples: str = "",
) -> Callable:
    @Substitution(
        desc=desc,
        name1=name1,
        name2=name2,
        axis_descr=axis_descr,
        min_count=_min_count_stub,
        see_also=see_also,
        examples=examples,
    )
    @Appender(_num_doc)
    def stat_func(
        self,
        axis=None,
        skipna=None,
        level=None,
        numeric_only=None,
        min_count=0,
        **kwargs,
    ):
        if name == "sum":
            nv.validate_sum(tuple(), kwargs)
        elif name == "prod":
            nv.validate_prod(tuple(), kwargs)
        else:
            nv.validate_stat_func(tuple(), kwargs, fname=name)
        if skipna is None:
            skipna = True
        if axis is None:
            axis = self._stat_axis_number
        if level is not None:
            return self._agg_by_level(
                name, axis=axis, level=level, skipna=skipna, min_count=min_count
            )
        return self._reduce(
            func,
            name=name,
            axis=axis,
            skipna=skipna,
            numeric_only=numeric_only,
            min_count=min_count,
        )

    return set_function_name(stat_func, name, cls)


def _make_stat_function(
    cls,
    name: str,
    name1: str,
    name2: str,
    axis_descr: str,
    desc: str,
    func: Callable,
    see_also: str = "",
    examples: str = "",
) -> Callable:
    @Substitution(
        desc=desc,
        name1=name1,
        name2=name2,
        axis_descr=axis_descr,
        min_count="",
        see_also=see_also,
        examples=examples,
    )
    @Appender(_num_doc)
    def stat_func(
        self, axis=None, skipna=None, level=None, numeric_only=None, **kwargs
    ):
        if name == "median":
            nv.validate_median(tuple(), kwargs)
        else:
            nv.validate_stat_func(tuple(), kwargs, fname=name)
        if skipna is None:
            skipna = True
        if axis is None:
            axis = self._stat_axis_number
        if level is not None:
            return self._agg_by_level(name, axis=axis, level=level, skipna=skipna)
        return self._reduce(
            func, name=name, axis=axis, skipna=skipna, numeric_only=numeric_only
        )

    return set_function_name(stat_func, name, cls)


def _make_stat_function_ddof(
    cls, name: str, name1: str, name2: str, axis_descr: str, desc: str, func: Callable
) -> Callable:
    @Substitution(desc=desc, name1=name1, name2=name2, axis_descr=axis_descr)
    @Appender(_num_ddof_doc)
    def stat_func(
        self, axis=None, skipna=None, level=None, ddof=1, numeric_only=None, **kwargs
    ):
        nv.validate_stat_ddof_func(tuple(), kwargs, fname=name)
        if skipna is None:
            skipna = True
        if axis is None:
            axis = self._stat_axis_number
        if level is not None:
            return self._agg_by_level(
                name, axis=axis, level=level, skipna=skipna, ddof=ddof
            )
        return self._reduce(
            func, name, axis=axis, numeric_only=numeric_only, skipna=skipna, ddof=ddof
        )

    return set_function_name(stat_func, name, cls)


def _make_cum_function(
    cls,
    name: str,
    name1: str,
    name2: str,
    axis_descr: str,
    desc: str,
    accum_func: Callable,
    accum_func_name: str,
    examples: str,
) -> Callable:
    @Substitution(
        desc=desc,
        name1=name1,
        name2=name2,
        axis_descr=axis_descr,
        accum_func_name=accum_func_name,
        examples=examples,
    )
    @Appender(_cnum_doc)
    def cum_func(self, axis=None, skipna=True, *args, **kwargs):
        skipna = nv.validate_cum_func_with_skipna(skipna, args, kwargs, name)
        if axis is None:
            axis = self._stat_axis_number
        else:
            axis = self._get_axis_number(axis)

        if axis == 1:
            return cum_func(self.T, axis=0, skipna=skipna, *args, **kwargs).T

        def block_accum_func(blk_values):
            values = blk_values.T if hasattr(blk_values, "T") else blk_values

            result = nanops.na_accum_func(values, accum_func, skipna=skipna)

            result = result.T if hasattr(result, "T") else result
            return result

        result = self._data.apply(block_accum_func)

        d = self._construct_axes_dict()
        d["copy"] = False
        return self._constructor(result, **d).__finalize__(self, method=name)

    return set_function_name(cum_func, name, cls)


def _make_logical_function(
    cls,
    name: str,
    name1: str,
    name2: str,
    axis_descr: str,
    desc: str,
    func: Callable,
    see_also: str,
    examples: str,
    empty_value: bool,
) -> Callable:
    @Substitution(
        desc=desc,
        name1=name1,
        name2=name2,
        axis_descr=axis_descr,
        see_also=see_also,
        examples=examples,
        empty_value=empty_value,
    )
    @Appender(_bool_doc)
    def logical_func(self, axis=0, bool_only=None, skipna=True, level=None, **kwargs):
        nv.validate_logical_func(tuple(), kwargs, fname=name)
        if level is not None:
            if bool_only is not None:
                raise NotImplementedError(
                    "Option bool_only is not implemented with option level."
                )
            return self._agg_by_level(name, axis=axis, level=level, skipna=skipna)
        return self._reduce(
            func,
            name=name,
            axis=axis,
            skipna=skipna,
            numeric_only=bool_only,
            filter_type="bool",
        )

    return set_function_name(logical_func, name, cls)<|MERGE_RESOLUTION|>--- conflicted
+++ resolved
@@ -5684,12 +5684,8 @@
         dtype: object
         """
         data = self._data.copy(deep=deep)
-<<<<<<< HEAD
+        self._clear_item_cache()
         return self._constructor(data).__finalize__(self, method="copy")
-=======
-        self._clear_item_cache()
-        return self._constructor(data).__finalize__(self)
->>>>>>> f4281ca3
 
     def __copy__(self: FrameOrSeries, deep: bool_t = True) -> FrameOrSeries:
         return self.copy(deep=deep)
