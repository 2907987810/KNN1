import collections
from datetime import timedelta
import functools
import gc
import json
import operator
import pickle
import re
from textwrap import dedent
from typing import (
    Any,
    Callable,
    Dict,
    FrozenSet,
    Hashable,
    List,
    Mapping,
    Optional,
    Sequence,
    Set,
    Union,
)
import warnings
import weakref

import numpy as np

from pandas._config import config

from pandas._libs import Timestamp, iNaT, properties
from pandas.compat import set_function_name
from pandas.compat._optional import import_optional_dependency
from pandas.compat.numpy import function as nv
from pandas.errors import AbstractMethodError
from pandas.util._decorators import Appender, Substitution, rewrite_axis_style_signature
from pandas.util._validators import (
    validate_bool_kwarg,
    validate_fillna_kwargs,
    validate_percentile,
)

from pandas.core.dtypes.common import (
    ensure_int64,
    ensure_object,
    ensure_str,
    is_bool,
    is_bool_dtype,
    is_datetime64_any_dtype,
    is_datetime64tz_dtype,
    is_dict_like,
    is_extension_array_dtype,
    is_float,
    is_integer,
    is_list_like,
    is_number,
    is_numeric_dtype,
    is_object_dtype,
    is_period_arraylike,
    is_re_compilable,
    is_scalar,
    is_timedelta64_dtype,
    pandas_dtype,
)
from pandas.core.dtypes.generic import ABCDataFrame, ABCSeries
from pandas.core.dtypes.inference import is_hashable
from pandas.core.dtypes.missing import isna, notna

import pandas as pd
from pandas._typing import Dtype, FilePathOrBuffer, JSONSerializable
from pandas.core import missing, nanops
import pandas.core.algorithms as algos
from pandas.core.base import PandasObject, SelectionMixin
import pandas.core.common as com
from pandas.core.index import (
    Index,
    InvalidIndexError,
    MultiIndex,
    RangeIndex,
    ensure_index,
)
from pandas.core.indexes.datetimes import DatetimeIndex
from pandas.core.indexes.period import Period, PeriodIndex
import pandas.core.indexing as indexing
from pandas.core.internals import BlockManager
from pandas.core.missing import find_valid_index
from pandas.core.ops import _align_method_FRAME

from pandas.io.formats import format as fmt
from pandas.io.formats.format import DataFrameFormatter, format_percentiles
from pandas.io.formats.printing import pprint_thing
from pandas.tseries.frequencies import to_offset

# goal is to be able to define the docs close to function, while still being
# able to share
_shared_docs = dict()  # type: Dict[str, str]
_shared_doc_kwargs = dict(
    axes="keywords for axes",
    klass="Series/DataFrame",
    axes_single_arg="int or labels for object",
    args_transpose="axes to permute (int or label for object)",
    optional_by="""
        by : str or list of str
            Name or list of names to sort by""",
)

# sentinel value to use as kwarg in place of None when None has special meaning
# and needs to be distinguished from a user explicitly passing None.
sentinel = object()


def _single_replace(self, to_replace, method, inplace, limit):
    """
    Replaces values in a Series using the fill method specified when no
    replacement value is given in the replace method
    """
    if self.ndim != 1:
        raise TypeError(
            "cannot replace {0} with method {1} on a {2}".format(
                to_replace, method, type(self).__name__
            )
        )

    orig_dtype = self.dtype
    result = self if inplace else self.copy()
    fill_f = missing.get_fill_func(method)

    mask = missing.mask_missing(result.values, to_replace)
    values = fill_f(result.values, limit=limit, mask=mask)

    if values.dtype == orig_dtype and inplace:
        return

    result = pd.Series(values, index=self.index, dtype=self.dtype).__finalize__(self)

    if inplace:
        self._update_inplace(result._data)
        return

    return result


bool_t = bool  # Need alias because NDFrame has def bool:


class NDFrame(PandasObject, SelectionMixin):
    """
    N-dimensional analogue of DataFrame. Store multi-dimensional in a
    size-mutable, labeled data structure

    Parameters
    ----------
    data : BlockManager
    axes : list
    copy : bool, default False
    """

    _internal_names = [
        "_data",
        "_cacher",
        "_item_cache",
        "_cache",
        "_is_copy",
        "_subtyp",
        "_name",
        "_index",
        "_default_kind",
        "_default_fill_value",
        "_metadata",
        "__array_struct__",
        "__array_interface__",
    ]  # type: List[str]
    _internal_names_set = set(_internal_names)  # type: Set[str]
    _accessors = set()  # type: Set[str]
    _deprecations = frozenset(
        [
<<<<<<< HEAD
            "as_blocks",
            "as_matrix",
            "blocks",
=======
            "clip_lower",
            "clip_upper",
>>>>>>> 6d11aa89
            "get_dtype_counts",
            "get_values",
            "ftypes",
            "ix",
        ]
    )  # type: FrozenSet[str]
    _metadata = []  # type: List[str]
    _is_copy = None
    _data = None  # type: BlockManager
    _attrs: Dict[Optional[Hashable], Any]

    # ----------------------------------------------------------------------
    # Constructors

    def __init__(
        self,
        data: BlockManager,
        axes: Optional[List[Index]] = None,
        copy: bool = False,
        dtype: Optional[Dtype] = None,
        attrs: Optional[Mapping[Optional[Hashable], Any]] = None,
        fastpath: bool = False,
    ):

        if not fastpath:
            if dtype is not None:
                data = data.astype(dtype)
            elif copy:
                data = data.copy()

            if axes is not None:
                for i, ax in enumerate(axes):
                    data = data.reindex_axis(ax, axis=i)

        object.__setattr__(self, "_is_copy", None)
        object.__setattr__(self, "_data", data)
        object.__setattr__(self, "_item_cache", {})
        if attrs is None:
            attrs = {}
        else:
            attrs = dict(attrs)
        object.__setattr__(self, "_attrs", attrs)

    def _init_mgr(self, mgr, axes=None, dtype=None, copy=False):
        """ passed a manager and a axes dict """
        for a, axe in axes.items():
            if axe is not None:
                mgr = mgr.reindex_axis(
                    axe, axis=self._get_block_manager_axis(a), copy=False
                )

        # make a copy if explicitly requested
        if copy:
            mgr = mgr.copy()
        if dtype is not None:
            # avoid further copies if we can
            if len(mgr.blocks) > 1 or mgr.blocks[0].values.dtype != dtype:
                mgr = mgr.astype(dtype=dtype)
        return mgr

    # ----------------------------------------------------------------------

    @property
    def attrs(self) -> Dict[Optional[Hashable], Any]:
        """
        Dictionary of global attributes on this object.
        """
        if self._attrs is None:
            self._attrs = {}
        return self._attrs

    @attrs.setter
    def attrs(self, value: Mapping[Optional[Hashable], Any]) -> None:
        self._attrs = dict(value)

    def _validate_dtype(self, dtype):
        """ validate the passed dtype """

        if dtype is not None:
            dtype = pandas_dtype(dtype)

            # a compound dtype
            if dtype.kind == "V":
                raise NotImplementedError(
                    "compound dtypes are not implemented"
                    " in the {0} constructor".format(self.__class__.__name__)
                )

        return dtype

    # ----------------------------------------------------------------------
    # Construction

    @property
    def _constructor(self):
        """Used when a manipulation result has the same dimensions as the
        original.
        """
        raise AbstractMethodError(self)

    @property
    def _constructor_sliced(self):
        """Used when a manipulation result has one lower dimension(s) as the
        original, such as DataFrame single columns slicing.
        """
        raise AbstractMethodError(self)

    @property
    def _constructor_expanddim(self):
        """Used when a manipulation result has one higher dimension as the
        original, such as Series.to_frame()
        """
        raise NotImplementedError

    # ----------------------------------------------------------------------
    # Axis

    @classmethod
    def _setup_axes(
        cls,
        axes,
        info_axis=None,
        stat_axis=None,
        aliases=None,
        axes_are_reversed=False,
        build_axes=True,
        ns=None,
        docs=None,
    ):
        """
        Provide axes setup for the major PandasObjects.

        Parameters
        ----------
        axes : the names of the axes in order (lowest to highest)
        info_axis_num : the axis of the selector dimension (int)
        stat_axis_num : the number of axis for the default stats (int)
        aliases : other names for a single axis (dict)
        axes_are_reversed : bool
            Whether to treat passed axes as reversed (DataFrame).
        build_axes : setup the axis properties (default True)
        """

        cls._AXIS_ORDERS = axes
        cls._AXIS_NUMBERS = {a: i for i, a in enumerate(axes)}
        cls._AXIS_LEN = len(axes)
        cls._AXIS_ALIASES = aliases or dict()
        cls._AXIS_IALIASES = {v: k for k, v in cls._AXIS_ALIASES.items()}
        cls._AXIS_NAMES = dict(enumerate(axes))
        cls._AXIS_REVERSED = axes_are_reversed

        # typ
        setattr(cls, "_typ", cls.__name__.lower())

        # indexing support
        cls._ix = None

        if info_axis is not None:
            cls._info_axis_number = info_axis
            cls._info_axis_name = axes[info_axis]

        if stat_axis is not None:
            cls._stat_axis_number = stat_axis
            cls._stat_axis_name = axes[stat_axis]

        # setup the actual axis
        if build_axes:

            def set_axis(a, i):
                setattr(cls, a, properties.AxisProperty(i, docs.get(a, a)))
                cls._internal_names_set.add(a)

            if axes_are_reversed:
                m = cls._AXIS_LEN - 1
                for i, a in cls._AXIS_NAMES.items():
                    set_axis(a, m - i)
            else:
                for i, a in cls._AXIS_NAMES.items():
                    set_axis(a, i)

        assert not isinstance(ns, dict)

    def _construct_axes_dict(self, axes=None, **kwargs):
        """Return an axes dictionary for myself."""
        d = {a: self._get_axis(a) for a in (axes or self._AXIS_ORDERS)}
        d.update(kwargs)
        return d

    @staticmethod
    def _construct_axes_dict_from(self, axes, **kwargs):
        """Return an axes dictionary for the passed axes."""
        d = {a: ax for a, ax in zip(self._AXIS_ORDERS, axes)}
        d.update(kwargs)
        return d

    def _construct_axes_from_arguments(
        self, args, kwargs, require_all=False, sentinel=None
    ):
        """Construct and returns axes if supplied in args/kwargs.

        If require_all, raise if all axis arguments are not supplied
        return a tuple of (axes, kwargs).

        sentinel specifies the default parameter when an axis is not
        supplied; useful to distinguish when a user explicitly passes None
        in scenarios where None has special meaning.
        """

        # construct the args
        args = list(args)
        for a in self._AXIS_ORDERS:

            # if we have an alias for this axis
            alias = self._AXIS_IALIASES.get(a)
            if alias is not None:
                if a in kwargs:
                    if alias in kwargs:
                        raise TypeError(
                            f"arguments are mutually exclusive for [{a},{alias}]"
                        )
                    continue
                if alias in kwargs:
                    kwargs[a] = kwargs.pop(alias)
                    continue

            # look for a argument by position
            if a not in kwargs:
                try:
                    kwargs[a] = args.pop(0)
                except IndexError:
                    if require_all:
                        raise TypeError("not enough/duplicate arguments specified!")

        axes = {a: kwargs.pop(a, sentinel) for a in self._AXIS_ORDERS}
        return axes, kwargs

    @classmethod
    def _from_axes(cls, data, axes, **kwargs):
        # for construction from BlockManager
        if isinstance(data, BlockManager):
            return cls(data, **kwargs)
        else:
            if cls._AXIS_REVERSED:
                axes = axes[::-1]
            d = cls._construct_axes_dict_from(cls, axes, copy=False)
            d.update(kwargs)
            return cls(data, **d)

    @classmethod
    def _get_axis_number(cls, axis):
        axis = cls._AXIS_ALIASES.get(axis, axis)
        if is_integer(axis):
            if axis in cls._AXIS_NAMES:
                return axis
        else:
            try:
                return cls._AXIS_NUMBERS[axis]
            except KeyError:
                pass
        raise ValueError("No axis named {0} for object type {1}".format(axis, cls))

    @classmethod
    def _get_axis_name(cls, axis):
        axis = cls._AXIS_ALIASES.get(axis, axis)
        if isinstance(axis, str):
            if axis in cls._AXIS_NUMBERS:
                return axis
        else:
            try:
                return cls._AXIS_NAMES[axis]
            except KeyError:
                pass
        raise ValueError("No axis named {0} for object type {1}".format(axis, cls))

    def _get_axis(self, axis):
        name = self._get_axis_name(axis)
        return getattr(self, name)

    @classmethod
    def _get_block_manager_axis(cls, axis):
        """Map the axis to the block_manager axis."""
        axis = cls._get_axis_number(axis)
        if cls._AXIS_REVERSED:
            m = cls._AXIS_LEN - 1
            return m - axis
        return axis

    def _get_axis_resolvers(self, axis):
        # index or columns
        axis_index = getattr(self, axis)
        d = dict()
        prefix = axis[0]

        for i, name in enumerate(axis_index.names):
            if name is not None:
                key = level = name
            else:
                # prefix with 'i' or 'c' depending on the input axis
                # e.g., you must do ilevel_0 for the 0th level of an unnamed
                # multiiindex
                key = "{prefix}level_{i}".format(prefix=prefix, i=i)
                level = i

            level_values = axis_index.get_level_values(level)
            s = level_values.to_series()
            s.index = axis_index
            d[key] = s

        # put the index/columns itself in the dict
        if isinstance(axis_index, MultiIndex):
            dindex = axis_index
        else:
            dindex = axis_index.to_series()

        d[axis] = dindex
        return d

    def _get_index_resolvers(self):
        d = {}
        for axis_name in self._AXIS_ORDERS:
            d.update(self._get_axis_resolvers(axis_name))
        return d

    def _get_space_character_free_column_resolvers(self):
        """Return the space character free column resolvers of a dataframe.

        Column names with spaces are 'cleaned up' so that they can be referred
        to by backtick quoting.
        Used in :meth:`DataFrame.eval`.
        """
        from pandas.core.computation.common import _remove_spaces_column_name

        return {_remove_spaces_column_name(k): v for k, v in self.items()}

    @property
    def _info_axis(self):
        return getattr(self, self._info_axis_name)

    @property
    def _stat_axis(self):
        return getattr(self, self._stat_axis_name)

    @property
    def shape(self):
        """
        Return a tuple of axis dimensions
        """
        return tuple(len(self._get_axis(a)) for a in self._AXIS_ORDERS)

    @property
    def axes(self):
        """
        Return index label(s) of the internal NDFrame
        """
        # we do it this way because if we have reversed axes, then
        # the block manager shows then reversed
        return [self._get_axis(a) for a in self._AXIS_ORDERS]

    @property
    def ndim(self) -> int:
        """
        Return an int representing the number of axes / array dimensions.

        Return 1 if Series. Otherwise return 2 if DataFrame.

        See Also
        --------
        ndarray.ndim : Number of array dimensions.

        Examples
        --------
        >>> s = pd.Series({'a': 1, 'b': 2, 'c': 3})
        >>> s.ndim
        1

        >>> df = pd.DataFrame({'col1': [1, 2], 'col2': [3, 4]})
        >>> df.ndim
        2
        """
        return self._data.ndim

    @property
    def size(self):
        """
        Return an int representing the number of elements in this object.

        Return the number of rows if Series. Otherwise return the number of
        rows times number of columns if DataFrame.

        See Also
        --------
        ndarray.size : Number of elements in the array.

        Examples
        --------
        >>> s = pd.Series({'a': 1, 'b': 2, 'c': 3})
        >>> s.size
        3

        >>> df = pd.DataFrame({'col1': [1, 2], 'col2': [3, 4]})
        >>> df.size
        4
        """
        return np.prod(self.shape)

    @property
    def _selected_obj(self):
        """ internal compat with SelectionMixin """
        return self

    @property
    def _obj_with_exclusions(self):
        """ internal compat with SelectionMixin """
        return self

    def set_axis(self, labels, axis=0, inplace=False):
        """
        Assign desired index to given axis.

        Indexes for column or row labels can be changed by assigning
        a list-like or Index.

        .. versionchanged:: 0.21.0

           The signature is now `labels` and `axis`, consistent with
           the rest of pandas API. Previously, the `axis` and `labels`
           arguments were respectively the first and second positional
           arguments.

        Parameters
        ----------
        labels : list-like, Index
            The values for the new index.

        axis : {0 or 'index', 1 or 'columns'}, default 0
            The axis to update. The value 0 identifies the rows, and 1
            identifies the columns.

        inplace : bool, default False
            Whether to return a new %(klass)s instance.

        Returns
        -------
        renamed : %(klass)s or None
            An object of same type as caller if inplace=False, None otherwise.

        See Also
        --------
        DataFrame.rename_axis : Alter the name of the index or columns.

        Examples
        --------
        **Series**

        >>> s = pd.Series([1, 2, 3])
        >>> s
        0    1
        1    2
        2    3
        dtype: int64

        >>> s.set_axis(['a', 'b', 'c'], axis=0)
        a    1
        b    2
        c    3
        dtype: int64

        **DataFrame**

        >>> df = pd.DataFrame({"A": [1, 2, 3], "B": [4, 5, 6]})

        Change the row labels.

        >>> df.set_axis(['a', 'b', 'c'], axis='index')
           A  B
        a  1  4
        b  2  5
        c  3  6

        Change the column labels.

        >>> df.set_axis(['I', 'II'], axis='columns')
           I  II
        0  1   4
        1  2   5
        2  3   6

        Now, update the labels inplace.

        >>> df.set_axis(['i', 'ii'], axis='columns', inplace=True)
        >>> df
           i  ii
        0  1   4
        1  2   5
        2  3   6
        """
        if is_scalar(labels):
            warnings.warn(
                'set_axis now takes "labels" as first argument, and '
                '"axis" as named parameter. The old form, with "axis" as '
                'first parameter and "labels" as second, is still supported '
                "but will be deprecated in a future version of pandas.",
                FutureWarning,
                stacklevel=2,
            )
            labels, axis = axis, labels

        if inplace:
            setattr(self, self._get_axis_name(axis), labels)
        else:
            obj = self.copy()
            obj.set_axis(labels, axis=axis, inplace=True)
            return obj

    def _set_axis(self, axis, labels):
        self._data.set_axis(axis, labels)
        self._clear_item_cache()

    def transpose(self, *args, **kwargs):
        """
        Permute the dimensions of the %(klass)s

        Parameters
        ----------
        args : %(args_transpose)s
        copy : bool, default False
            Make a copy of the underlying data. Mixed-dtype data will
            always result in a copy
        **kwargs
            Additional keyword arguments will be passed to the function.

        Returns
        -------
        y : same as input

        Examples
        --------
        >>> p.transpose(2, 0, 1)
        >>> p.transpose(2, 0, 1, copy=True)
        """

        # construct the args
        axes, kwargs = self._construct_axes_from_arguments(
            args, kwargs, require_all=True
        )
        axes_names = tuple(self._get_axis_name(axes[a]) for a in self._AXIS_ORDERS)
        axes_numbers = tuple(self._get_axis_number(axes[a]) for a in self._AXIS_ORDERS)

        # we must have unique axes
        if len(axes) != len(set(axes)):
            raise ValueError(f"Must specify {self._AXIS_LEN} unique axes")

        new_axes = self._construct_axes_dict_from(
            self, [self._get_axis(x) for x in axes_names]
        )
        new_values = self.values.transpose(axes_numbers)
        if kwargs.pop("copy", None) or (len(args) and args[-1]):
            new_values = new_values.copy()

        nv.validate_transpose(tuple(), kwargs)
        return self._constructor(new_values, **new_axes).__finalize__(self)

    def swapaxes(self, axis1, axis2, copy=True):
        """
        Interchange axes and swap values axes appropriately.

        Returns
        -------
        y : same as input
        """
        i = self._get_axis_number(axis1)
        j = self._get_axis_number(axis2)

        if i == j:
            if copy:
                return self.copy()
            return self

        mapping = {i: j, j: i}

        new_axes = (self._get_axis(mapping.get(k, k)) for k in range(self._AXIS_LEN))
        new_values = self.values.swapaxes(i, j)
        if copy:
            new_values = new_values.copy()

        return self._constructor(new_values, *new_axes).__finalize__(self)

    def droplevel(self, level, axis=0):
        """
        Return DataFrame with requested index / column level(s) removed.

        .. versionadded:: 0.24.0

        Parameters
        ----------
        level : int, str, or list-like
            If a string is given, must be the name of a level
            If list-like, elements must be names or positional indexes
            of levels.

        axis : {0 or 'index', 1 or 'columns'}, default 0

        Returns
        -------
        DataFrame
            DataFrame with requested index / column level(s) removed.

        Examples
        --------
        >>> df = pd.DataFrame([
        ...     [1, 2, 3, 4],
        ...     [5, 6, 7, 8],
        ...     [9, 10, 11, 12]
        ... ]).set_index([0, 1]).rename_axis(['a', 'b'])

        >>> df.columns = pd.MultiIndex.from_tuples([
        ...    ('c', 'e'), ('d', 'f')
        ... ], names=['level_1', 'level_2'])

        >>> df
        level_1   c   d
        level_2   e   f
        a b
        1 2      3   4
        5 6      7   8
        9 10    11  12

        >>> df.droplevel('a')
        level_1   c   d
        level_2   e   f
        b
        2        3   4
        6        7   8
        10      11  12

        >>> df.droplevel('level2', axis=1)
        level_1   c   d
        a b
        1 2      3   4
        5 6      7   8
        9 10    11  12
        """
        labels = self._get_axis(axis)
        new_labels = labels.droplevel(level)
        result = self.set_axis(new_labels, axis=axis, inplace=False)
        return result

    def pop(self, item):
        """
        Return item and drop from frame. Raise KeyError if not found.

        Parameters
        ----------
        item : str
            Label of column to be popped.

        Returns
        -------
        Series

        Examples
        --------
        >>> df = pd.DataFrame([('falcon', 'bird', 389.0),
        ...                    ('parrot', 'bird', 24.0),
        ...                    ('lion', 'mammal', 80.5),
        ...                    ('monkey','mammal', np.nan)],
        ...                   columns=('name', 'class', 'max_speed'))
        >>> df
             name   class  max_speed
        0  falcon    bird      389.0
        1  parrot    bird       24.0
        2    lion  mammal       80.5
        3  monkey  mammal        NaN

        >>> df.pop('class')
        0      bird
        1      bird
        2    mammal
        3    mammal
        Name: class, dtype: object

        >>> df
             name  max_speed
        0  falcon      389.0
        1  parrot       24.0
        2    lion       80.5
        3  monkey        NaN
        """
        result = self[item]
        del self[item]
        try:
            result._reset_cacher()
        except AttributeError:
            pass

        return result

    def squeeze(self, axis=None):
        """
        Squeeze 1 dimensional axis objects into scalars.

        Series or DataFrames with a single element are squeezed to a scalar.
        DataFrames with a single column or a single row are squeezed to a
        Series. Otherwise the object is unchanged.

        This method is most useful when you don't know if your
        object is a Series or DataFrame, but you do know it has just a single
        column. In that case you can safely call `squeeze` to ensure you have a
        Series.

        Parameters
        ----------
        axis : {0 or 'index', 1 or 'columns', None}, default None
            A specific axis to squeeze. By default, all length-1 axes are
            squeezed.

        Returns
        -------
        DataFrame, Series, or scalar
            The projection after squeezing `axis` or all the axes.

        See Also
        --------
        Series.iloc : Integer-location based indexing for selecting scalars.
        DataFrame.iloc : Integer-location based indexing for selecting Series.
        Series.to_frame : Inverse of DataFrame.squeeze for a
            single-column DataFrame.

        Examples
        --------
        >>> primes = pd.Series([2, 3, 5, 7])

        Slicing might produce a Series with a single value:

        >>> even_primes = primes[primes % 2 == 0]
        >>> even_primes
        0    2
        dtype: int64

        >>> even_primes.squeeze()
        2

        Squeezing objects with more than one value in every axis does nothing:

        >>> odd_primes = primes[primes % 2 == 1]
        >>> odd_primes
        1    3
        2    5
        3    7
        dtype: int64

        >>> odd_primes.squeeze()
        1    3
        2    5
        3    7
        dtype: int64

        Squeezing is even more effective when used with DataFrames.

        >>> df = pd.DataFrame([[1, 2], [3, 4]], columns=['a', 'b'])
        >>> df
           a  b
        0  1  2
        1  3  4

        Slicing a single column will produce a DataFrame with the columns
        having only one value:

        >>> df_a = df[['a']]
        >>> df_a
           a
        0  1
        1  3

        So the columns can be squeezed down, resulting in a Series:

        >>> df_a.squeeze('columns')
        0    1
        1    3
        Name: a, dtype: int64

        Slicing a single row from a single column will produce a single
        scalar DataFrame:

        >>> df_0a = df.loc[df.index < 1, ['a']]
        >>> df_0a
           a
        0  1

        Squeezing the rows produces a single scalar Series:

        >>> df_0a.squeeze('rows')
        a    1
        Name: 0, dtype: int64

        Squeezing all axes will project directly into a scalar:

        >>> df_0a.squeeze()
        1
        """
        axis = self._AXIS_NAMES if axis is None else (self._get_axis_number(axis),)
        return self.iloc[
            tuple(
                0 if i in axis and len(a) == 1 else slice(None)
                for i, a in enumerate(self.axes)
            )
        ]

    def swaplevel(self, i=-2, j=-1, axis=0):
        """
        Swap levels i and j in a MultiIndex on a particular axis

        Parameters
        ----------
        i, j : int, str (can be mixed)
            Level of index to be swapped. Can pass level name as string.

        Returns
        -------
        swapped : same type as caller (new object)
        """
        axis = self._get_axis_number(axis)
        result = self.copy()
        labels = result._data.axes[axis]
        result._data.set_axis(axis, labels.swaplevel(i, j))
        return result

    # ----------------------------------------------------------------------
    # Rename

    def rename(self, *args, **kwargs):
        """
        Alter axes input function or functions. Function / dict values must be
        unique (1-to-1). Labels not contained in a dict / Series will be left
        as-is. Extra labels listed don't throw an error. Alternatively, change
        ``Series.name`` with a scalar value (Series only).

        Parameters
        ----------
        %(axes)s : scalar, list-like, dict-like or function, optional
            Scalar or list-like will alter the ``Series.name`` attribute,
            and raise on DataFrame.
            dict-like or functions are transformations to apply to
            that axis' values
        copy : bool, default True
            Also copy underlying data.
        inplace : bool, default False
            Whether to return a new %(klass)s. If True then value of copy is
            ignored.
        level : int or level name, default None
            In case of a MultiIndex, only rename labels in the specified
            level.
        errors : {'ignore', 'raise'}, default 'ignore'
            If 'raise', raise a `KeyError` when a dict-like `mapper`, `index`,
            or `columns` contains labels that are not present in the Index
            being transformed.
            If 'ignore', existing keys will be renamed and extra keys will be
            ignored.

        Returns
        -------
        renamed : %(klass)s (new object)

        Raises
        ------
        KeyError
            If any of the labels is not found in the selected axis and
            "errors='raise'".

        See Also
        --------
        NDFrame.rename_axis

        Examples
        --------

        >>> s = pd.Series([1, 2, 3])
        >>> s
        0    1
        1    2
        2    3
        dtype: int64
        >>> s.rename("my_name") # scalar, changes Series.name
        0    1
        1    2
        2    3
        Name: my_name, dtype: int64
        >>> s.rename(lambda x: x ** 2)  # function, changes labels
        0    1
        1    2
        4    3
        dtype: int64
        >>> s.rename({1: 3, 2: 5})  # mapping, changes labels
        0    1
        3    2
        5    3
        dtype: int64

        Since ``DataFrame`` doesn't have a ``.name`` attribute,
        only mapping-type arguments are allowed.

        >>> df = pd.DataFrame({"A": [1, 2, 3], "B": [4, 5, 6]})
        >>> df.rename(2)
        Traceback (most recent call last):
        ...
        TypeError: 'int' object is not callable

        ``DataFrame.rename`` supports two calling conventions

        * ``(index=index_mapper, columns=columns_mapper, ...)``
        * ``(mapper, axis={'index', 'columns'}, ...)``

        We *highly* recommend using keyword arguments to clarify your
        intent.

        >>> df.rename(index=str, columns={"A": "a", "B": "c"})
           a  c
        0  1  4
        1  2  5
        2  3  6

        >>> df.rename(index=str, columns={"A": "a", "C": "c"})
           a  B
        0  1  4
        1  2  5
        2  3  6

        Using axis-style parameters

        >>> df.rename(str.lower, axis='columns')
           a  b
        0  1  4
        1  2  5
        2  3  6

        >>> df.rename({1: 2, 2: 4}, axis='index')
           A  B
        0  1  4
        2  2  5
        4  3  6

        See the :ref:`user guide <basics.rename>` for more.
        """
        axes, kwargs = self._construct_axes_from_arguments(args, kwargs)
        copy = kwargs.pop("copy", True)
        inplace = kwargs.pop("inplace", False)
        level = kwargs.pop("level", None)
        axis = kwargs.pop("axis", None)
        errors = kwargs.pop("errors", "ignore")
        if axis is not None:
            # Validate the axis
            self._get_axis_number(axis)

        if kwargs:
            raise TypeError(
                "rename() got an unexpected keyword "
                'argument "{0}"'.format(list(kwargs.keys())[0])
            )

        if com.count_not_none(*axes.values()) == 0:
            raise TypeError("must pass an index to rename")

        self._consolidate_inplace()
        result = self if inplace else self.copy(deep=copy)

        # start in the axis order to eliminate too many copies
        for axis in range(self._AXIS_LEN):
            v = axes.get(self._AXIS_NAMES[axis])
            if v is None:
                continue
            f = com.get_rename_function(v)
            baxis = self._get_block_manager_axis(axis)
            if level is not None:
                level = self.axes[axis]._get_level_number(level)

            # GH 13473
            if not callable(v):
                indexer = self.axes[axis].get_indexer_for(v)
                if errors == "raise" and len(indexer[indexer == -1]):
                    missing_labels = [
                        label for index, label in enumerate(v) if indexer[index] == -1
                    ]
                    raise KeyError("{} not found in axis".format(missing_labels))

            result._data = result._data.rename_axis(
                f, axis=baxis, copy=copy, level=level
            )
            result._clear_item_cache()

        if inplace:
            self._update_inplace(result._data)
        else:
            return result.__finalize__(self)

    @rewrite_axis_style_signature("mapper", [("copy", True), ("inplace", False)])
    def rename_axis(self, mapper=sentinel, **kwargs):
        """
        Set the name of the axis for the index or columns.

        Parameters
        ----------
        mapper : scalar, list-like, optional
            Value to set the axis name attribute.
        index, columns : scalar, list-like, dict-like or function, optional
            A scalar, list-like, dict-like or functions transformations to
            apply to that axis' values.

            Use either ``mapper`` and ``axis`` to
            specify the axis to target with ``mapper``, or ``index``
            and/or ``columns``.

            .. versionchanged:: 0.24.0

        axis : {0 or 'index', 1 or 'columns'}, default 0
            The axis to rename.
        copy : bool, default True
            Also copy underlying data.
        inplace : bool, default False
            Modifies the object directly, instead of creating a new Series
            or DataFrame.

        Returns
        -------
        Series, DataFrame, or None
            The same type as the caller or None if `inplace` is True.

        See Also
        --------
        Series.rename : Alter Series index labels or name.
        DataFrame.rename : Alter DataFrame index labels or name.
        Index.rename : Set new names on index.

        Notes
        -----
        ``DataFrame.rename_axis`` supports two calling conventions

        * ``(index=index_mapper, columns=columns_mapper, ...)``
        * ``(mapper, axis={'index', 'columns'}, ...)``

        The first calling convention will only modify the names of
        the index and/or the names of the Index object that is the columns.
        In this case, the parameter ``copy`` is ignored.

        The second calling convention will modify the names of the
        the corresponding index if mapper is a list or a scalar.
        However, if mapper is dict-like or a function, it will use the
        deprecated behavior of modifying the axis *labels*.

        We *highly* recommend using keyword arguments to clarify your
        intent.

        Examples
        --------
        **Series**

        >>> s = pd.Series(["dog", "cat", "monkey"])
        >>> s
        0       dog
        1       cat
        2    monkey
        dtype: object
        >>> s.rename_axis("animal")
        animal
        0    dog
        1    cat
        2    monkey
        dtype: object

        **DataFrame**

        >>> df = pd.DataFrame({"num_legs": [4, 4, 2],
        ...                    "num_arms": [0, 0, 2]},
        ...                   ["dog", "cat", "monkey"])
        >>> df
                num_legs  num_arms
        dog            4         0
        cat            4         0
        monkey         2         2
        >>> df = df.rename_axis("animal")
        >>> df
                num_legs  num_arms
        animal
        dog            4         0
        cat            4         0
        monkey         2         2
        >>> df = df.rename_axis("limbs", axis="columns")
        >>> df
        limbs   num_legs  num_arms
        animal
        dog            4         0
        cat            4         0
        monkey         2         2

        **MultiIndex**

        >>> df.index = pd.MultiIndex.from_product([['mammal'],
        ...                                        ['dog', 'cat', 'monkey']],
        ...                                       names=['type', 'name'])
        >>> df
        limbs          num_legs  num_arms
        type   name
        mammal dog            4         0
               cat            4         0
               monkey         2         2

        >>> df.rename_axis(index={'type': 'class'})
        limbs          num_legs  num_arms
        class  name
        mammal dog            4         0
               cat            4         0
               monkey         2         2

        >>> df.rename_axis(columns=str.upper)
        LIMBS          num_legs  num_arms
        type   name
        mammal dog            4         0
               cat            4         0
               monkey         2         2
        """
        axes, kwargs = self._construct_axes_from_arguments(
            (), kwargs, sentinel=sentinel
        )
        copy = kwargs.pop("copy", True)
        inplace = kwargs.pop("inplace", False)
        axis = kwargs.pop("axis", 0)
        if axis is not None:
            axis = self._get_axis_number(axis)

        if kwargs:
            raise TypeError(
                "rename_axis() got an unexpected keyword "
                'argument "{0}"'.format(list(kwargs.keys())[0])
            )

        inplace = validate_bool_kwarg(inplace, "inplace")

        if mapper is not sentinel:
            # Use v0.23 behavior if a scalar or list
            non_mapper = is_scalar(mapper) or (
                is_list_like(mapper) and not is_dict_like(mapper)
            )
            if non_mapper:
                return self._set_axis_name(mapper, axis=axis, inplace=inplace)
            else:
                raise ValueError("Use `.rename` to alter labels with a mapper.")
        else:
            # Use new behavior.  Means that index and/or columns
            # is specified
            result = self if inplace else self.copy(deep=copy)

            for axis in range(self._AXIS_LEN):
                v = axes.get(self._AXIS_NAMES[axis])
                if v is sentinel:
                    continue
                non_mapper = is_scalar(v) or (is_list_like(v) and not is_dict_like(v))
                if non_mapper:
                    newnames = v
                else:
                    f = com.get_rename_function(v)
                    curnames = self._get_axis(axis).names
                    newnames = [f(name) for name in curnames]
                result._set_axis_name(newnames, axis=axis, inplace=True)
            if not inplace:
                return result

    def _set_axis_name(self, name, axis=0, inplace=False):
        """
        Set the name(s) of the axis.

        Parameters
        ----------
        name : str or list of str
            Name(s) to set.
        axis : {0 or 'index', 1 or 'columns'}, default 0
            The axis to set the label. The value 0 or 'index' specifies index,
            and the value 1 or 'columns' specifies columns.
        inplace : bool, default False
            If `True`, do operation inplace and return None.

            .. versionadded:: 0.21.0

        Returns
        -------
        Series, DataFrame, or None
            The same type as the caller or `None` if `inplace` is `True`.

        See Also
        --------
        DataFrame.rename : Alter the axis labels of :class:`DataFrame`.
        Series.rename : Alter the index labels or set the index name
            of :class:`Series`.
        Index.rename : Set the name of :class:`Index` or :class:`MultiIndex`.

        Examples
        --------
        >>> df = pd.DataFrame({"num_legs": [4, 4, 2]},
        ...                   ["dog", "cat", "monkey"])
        >>> df
                num_legs
        dog            4
        cat            4
        monkey         2
        >>> df._set_axis_name("animal")
                num_legs
        animal
        dog            4
        cat            4
        monkey         2
        >>> df.index = pd.MultiIndex.from_product(
        ...                [["mammal"], ['dog', 'cat', 'monkey']])
        >>> df._set_axis_name(["type", "name"])
                       legs
        type   name
        mammal dog        4
               cat        4
               monkey     2
        """
        axis = self._get_axis_number(axis)
        idx = self._get_axis(axis).set_names(name)

        inplace = validate_bool_kwarg(inplace, "inplace")
        renamed = self if inplace else self.copy()
        renamed.set_axis(idx, axis=axis, inplace=True)
        if not inplace:
            return renamed

    # ----------------------------------------------------------------------
    # Comparison Methods

    def _indexed_same(self, other):
        return all(
            self._get_axis(a).equals(other._get_axis(a)) for a in self._AXIS_ORDERS
        )

    def equals(self, other):
        """
        Test whether two objects contain the same elements.

        This function allows two Series or DataFrames to be compared against
        each other to see if they have the same shape and elements. NaNs in
        the same location are considered equal. The column headers do not
        need to have the same type, but the elements within the columns must
        be the same dtype.

        Parameters
        ----------
        other : Series or DataFrame
            The other Series or DataFrame to be compared with the first.

        Returns
        -------
        bool
            True if all elements are the same in both objects, False
            otherwise.

        See Also
        --------
        Series.eq : Compare two Series objects of the same length
            and return a Series where each element is True if the element
            in each Series is equal, False otherwise.
        DataFrame.eq : Compare two DataFrame objects of the same shape and
            return a DataFrame where each element is True if the respective
            element in each DataFrame is equal, False otherwise.
        testing.assert_series_equal : Raises an AssertionError if left and
            right are not equal. Provides an easy interface to ignore
            inequality in dtypes, indexes and precision among others.
        testing.assert_frame_equal : Like assert_series_equal, but targets
            DataFrames.
        numpy.array_equal : Return True if two arrays have the same shape
            and elements, False otherwise.

        Notes
        -----
        This function requires that the elements have the same dtype as their
        respective elements in the other Series or DataFrame. However, the
        column labels do not need to have the same type, as long as they are
        still considered equal.

        Examples
        --------
        >>> df = pd.DataFrame({1: [10], 2: [20]})
        >>> df
            1   2
        0  10  20

        DataFrames df and exactly_equal have the same types and values for
        their elements and column labels, which will return True.

        >>> exactly_equal = pd.DataFrame({1: [10], 2: [20]})
        >>> exactly_equal
            1   2
        0  10  20
        >>> df.equals(exactly_equal)
        True

        DataFrames df and different_column_type have the same element
        types and values, but have different types for the column labels,
        which will still return True.

        >>> different_column_type = pd.DataFrame({1.0: [10], 2.0: [20]})
        >>> different_column_type
           1.0  2.0
        0   10   20
        >>> df.equals(different_column_type)
        True

        DataFrames df and different_data_type have different types for the
        same values for their elements, and will return False even though
        their column labels are the same values and types.

        >>> different_data_type = pd.DataFrame({1: [10.0], 2: [20.0]})
        >>> different_data_type
              1     2
        0  10.0  20.0
        >>> df.equals(different_data_type)
        False
        """
        if not isinstance(other, self._constructor):
            return False
        return self._data.equals(other._data)

    # -------------------------------------------------------------------------
    # Unary Methods

    def __neg__(self):
        values = com.values_from_object(self)
        if is_bool_dtype(values):
            arr = operator.inv(values)
        elif (
            is_numeric_dtype(values)
            or is_timedelta64_dtype(values)
            or is_object_dtype(values)
        ):
            arr = operator.neg(values)
        else:
            raise TypeError(
                "Unary negative expects numeric dtype, not {}".format(values.dtype)
            )
        return self.__array_wrap__(arr)

    def __pos__(self):
        values = com.values_from_object(self)
        if is_bool_dtype(values) or is_period_arraylike(values):
            arr = values
        elif (
            is_numeric_dtype(values)
            or is_timedelta64_dtype(values)
            or is_object_dtype(values)
        ):
            arr = operator.pos(values)
        else:
            raise TypeError(
                "Unary plus expects numeric dtype, not {}".format(values.dtype)
            )
        return self.__array_wrap__(arr)

    def __invert__(self):
        if not self.size:
            # inv fails with 0 len
            return self

        arr = operator.inv(com.values_from_object(self))
        return self.__array_wrap__(arr)

    def __nonzero__(self):
        raise ValueError(
            "The truth value of a {0} is ambiguous. "
            "Use a.empty, a.bool(), a.item(), a.any() or a.all().".format(
                self.__class__.__name__
            )
        )

    __bool__ = __nonzero__

    def bool(self):
        """
        Return the bool of a single element PandasObject.

        This must be a boolean scalar value, either True or False.  Raise a
        ValueError if the PandasObject does not have exactly 1 element, or that
        element is not boolean

        Returns
        -------
        bool
            Same single boolean value converted to bool type.
        """
        v = self.squeeze()
        if isinstance(v, (bool, np.bool_)):
            return bool(v)
        elif is_scalar(v):
            raise ValueError(
                "bool cannot act on a non-boolean single element "
                "{0}".format(self.__class__.__name__)
            )

        self.__nonzero__()

    def __abs__(self):
        return self.abs()

    def __round__(self, decimals=0):
        return self.round(decimals)

    # -------------------------------------------------------------------------
    # Label or Level Combination Helpers
    #
    # A collection of helper methods for DataFrame/Series operations that
    # accept a combination of column/index labels and levels.  All such
    # operations should utilize/extend these methods when possible so that we
    # have consistent precedence and validation logic throughout the library.

    def _is_level_reference(self, key, axis=0):
        """
        Test whether a key is a level reference for a given axis.

        To be considered a level reference, `key` must be a string that:
          - (axis=0): Matches the name of an index level and does NOT match
            a column label.
          - (axis=1): Matches the name of a column level and does NOT match
            an index label.

        Parameters
        ----------
        key : str
            Potential level name for the given axis
        axis : int, default 0
            Axis that levels are associated with (0 for index, 1 for columns)

        Returns
        -------
        is_level : bool
        """
        axis = self._get_axis_number(axis)

        return (
            key is not None
            and is_hashable(key)
            and key in self.axes[axis].names
            and not self._is_label_reference(key, axis=axis)
        )

    def _is_label_reference(self, key, axis=0):
        """
        Test whether a key is a label reference for a given axis.

        To be considered a label reference, `key` must be a string that:
          - (axis=0): Matches a column label
          - (axis=1): Matches an index label

        Parameters
        ----------
        key: str
            Potential label name
        axis: int, default 0
            Axis perpendicular to the axis that labels are associated with
            (0 means search for column labels, 1 means search for index labels)

        Returns
        -------
        is_label: bool
        """
        axis = self._get_axis_number(axis)
        other_axes = (ax for ax in range(self._AXIS_LEN) if ax != axis)

        return (
            key is not None
            and is_hashable(key)
            and any(key in self.axes[ax] for ax in other_axes)
        )

    def _is_label_or_level_reference(self, key, axis=0):
        """
        Test whether a key is a label or level reference for a given axis.

        To be considered either a label or a level reference, `key` must be a
        string that:
          - (axis=0): Matches a column label or an index level
          - (axis=1): Matches an index label or a column level

        Parameters
        ----------
        key: str
            Potential label or level name
        axis: int, default 0
            Axis that levels are associated with (0 for index, 1 for columns)

        Returns
        -------
        is_label_or_level: bool
        """
        return self._is_level_reference(key, axis=axis) or self._is_label_reference(
            key, axis=axis
        )

    def _check_label_or_level_ambiguity(self, key, axis=0):
        """
        Check whether `key` is ambiguous.

        By ambiguous, we mean that it matches both a level of the input
        `axis` and a label of the other axis.

        Parameters
        ----------
        key: str or object
            Label or level name.
        axis: int, default 0
            Axis that levels are associated with (0 for index, 1 for columns).

        Raises
        ------
        ValueError: `key` is ambiguous
        """
        axis = self._get_axis_number(axis)
        other_axes = (ax for ax in range(self._AXIS_LEN) if ax != axis)

        if (
            key is not None
            and is_hashable(key)
            and key in self.axes[axis].names
            and any(key in self.axes[ax] for ax in other_axes)
        ):

            # Build an informative and grammatical warning
            level_article, level_type = (
                ("an", "index") if axis == 0 else ("a", "column")
            )

            label_article, label_type = (
                ("a", "column") if axis == 0 else ("an", "index")
            )

            msg = (
                "'{key}' is both {level_article} {level_type} level and "
                "{label_article} {label_type} label, which is ambiguous."
            ).format(
                key=key,
                level_article=level_article,
                level_type=level_type,
                label_article=label_article,
                label_type=label_type,
            )
            raise ValueError(msg)

    def _get_label_or_level_values(self, key, axis=0):
        """
        Return a 1-D array of values associated with `key`, a label or level
        from the given `axis`.

        Retrieval logic:
          - (axis=0): Return column values if `key` matches a column label.
            Otherwise return index level values if `key` matches an index
            level.
          - (axis=1): Return row values if `key` matches an index label.
            Otherwise return column level values if 'key' matches a column
            level

        Parameters
        ----------
        key: str
            Label or level name.
        axis: int, default 0
            Axis that levels are associated with (0 for index, 1 for columns)

        Returns
        -------
        values: np.ndarray

        Raises
        ------
        KeyError
            if `key` matches neither a label nor a level
        ValueError
            if `key` matches multiple labels
        FutureWarning
            if `key` is ambiguous. This will become an ambiguity error in a
            future version
        """
        axis = self._get_axis_number(axis)
        other_axes = [ax for ax in range(self._AXIS_LEN) if ax != axis]

        if self._is_label_reference(key, axis=axis):
            self._check_label_or_level_ambiguity(key, axis=axis)
            values = self.xs(key, axis=other_axes[0])._values
        elif self._is_level_reference(key, axis=axis):
            values = self.axes[axis].get_level_values(key)._values
        else:
            raise KeyError(key)

        # Check for duplicates
        if values.ndim > 1:

            if other_axes and isinstance(self._get_axis(other_axes[0]), MultiIndex):
                multi_message = (
                    "\n"
                    "For a multi-index, the label must be a "
                    "tuple with elements corresponding to "
                    "each level."
                )
            else:
                multi_message = ""

            label_axis_name = "column" if axis == 0 else "index"
            raise ValueError(
                (
                    "The {label_axis_name} label '{key}' "
                    "is not unique.{multi_message}"
                ).format(
                    key=key,
                    label_axis_name=label_axis_name,
                    multi_message=multi_message,
                )
            )

        return values

    def _drop_labels_or_levels(self, keys, axis=0):
        """
        Drop labels and/or levels for the given `axis`.

        For each key in `keys`:
          - (axis=0): If key matches a column label then drop the column.
            Otherwise if key matches an index level then drop the level.
          - (axis=1): If key matches an index label then drop the row.
            Otherwise if key matches a column level then drop the level.

        Parameters
        ----------
        keys: str or list of str
            labels or levels to drop
        axis: int, default 0
            Axis that levels are associated with (0 for index, 1 for columns)

        Returns
        -------
        dropped: DataFrame

        Raises
        ------
        ValueError
            if any `keys` match neither a label nor a level
        """
        axis = self._get_axis_number(axis)

        # Validate keys
        keys = com.maybe_make_list(keys)
        invalid_keys = [
            k for k in keys if not self._is_label_or_level_reference(k, axis=axis)
        ]

        if invalid_keys:
            raise ValueError(
                (
                    "The following keys are not valid labels or "
                    "levels for axis {axis}: {invalid_keys}"
                ).format(axis=axis, invalid_keys=invalid_keys)
            )

        # Compute levels and labels to drop
        levels_to_drop = [k for k in keys if self._is_level_reference(k, axis=axis)]

        labels_to_drop = [k for k in keys if not self._is_level_reference(k, axis=axis)]

        # Perform copy upfront and then use inplace operations below.
        # This ensures that we always perform exactly one copy.
        # ``copy`` and/or ``inplace`` options could be added in the future.
        dropped = self.copy()

        if axis == 0:
            # Handle dropping index levels
            if levels_to_drop:
                dropped.reset_index(levels_to_drop, drop=True, inplace=True)

            # Handle dropping columns labels
            if labels_to_drop:
                dropped.drop(labels_to_drop, axis=1, inplace=True)
        else:
            # Handle dropping column levels
            if levels_to_drop:
                if isinstance(dropped.columns, MultiIndex):
                    # Drop the specified levels from the MultiIndex
                    dropped.columns = dropped.columns.droplevel(levels_to_drop)
                else:
                    # Drop the last level of Index by replacing with
                    # a RangeIndex
                    dropped.columns = RangeIndex(dropped.columns.size)

            # Handle dropping index labels
            if labels_to_drop:
                dropped.drop(labels_to_drop, axis=0, inplace=True)

        return dropped

    # ----------------------------------------------------------------------
    # Iteration

    def __hash__(self):
        raise TypeError(
            "{0!r} objects are mutable, thus they cannot be"
            " hashed".format(self.__class__.__name__)
        )

    def __iter__(self):
        """
        Iterate over info axis.

        Returns
        -------
        iterator
            Info axis as iterator.
        """
        return iter(self._info_axis)

    # can we get a better explanation of this?
    def keys(self):
        """
        Get the 'info axis' (see Indexing for more).

        This is index for Series, columns for DataFrame.

        Returns
        -------
        Index
            Info axis.
        """
        return self._info_axis

    def items(self):
        """Iterate over (label, values) on info axis

        This is index for Series and columns for DataFrame.

        Returns
        -------
        Generator
        """
        for h in self._info_axis:
            yield h, self[h]

    @Appender(items.__doc__)
    def iteritems(self):
        return self.items()

    def __len__(self) -> int:
        """Returns length of info axis"""
        return len(self._info_axis)

    def __contains__(self, key):
        """True if the key is in the info axis"""
        return key in self._info_axis

    @property
    def empty(self):
        """
        Indicator whether DataFrame is empty.

        True if DataFrame is entirely empty (no items), meaning any of the
        axes are of length 0.

        Returns
        -------
        bool
            If DataFrame is empty, return True, if not return False.

        See Also
        --------
        Series.dropna
        DataFrame.dropna

        Notes
        -----
        If DataFrame contains only NaNs, it is still not considered empty. See
        the example below.

        Examples
        --------
        An example of an actual empty DataFrame. Notice the index is empty:

        >>> df_empty = pd.DataFrame({'A' : []})
        >>> df_empty
        Empty DataFrame
        Columns: [A]
        Index: []
        >>> df_empty.empty
        True

        If we only have NaNs in our DataFrame, it is not considered empty! We
        will need to drop the NaNs to make the DataFrame empty:

        >>> df = pd.DataFrame({'A' : [np.nan]})
        >>> df
            A
        0 NaN
        >>> df.empty
        False
        >>> df.dropna().empty
        True
        """
        return any(len(self._get_axis(a)) == 0 for a in self._AXIS_ORDERS)

    # ----------------------------------------------------------------------
    # Array Interface

    # This is also set in IndexOpsMixin
    # GH#23114 Ensure ndarray.__op__(DataFrame) returns NotImplemented
    __array_priority__ = 1000

    def __array__(self, dtype=None):
        return com.values_from_object(self)

    def __array_wrap__(self, result, context=None):
        d = self._construct_axes_dict(self._AXIS_ORDERS, copy=False)
        return self._constructor(result, **d).__finalize__(self)

    # ideally we would define this to avoid the getattr checks, but
    # is slower
    # @property
    # def __array_interface__(self):
    #    """ provide numpy array interface method """
    #    values = self.values
    #    return dict(typestr=values.dtype.str,shape=values.shape,data=values)

    def to_dense(self):
        """
        Return dense representation of Series/DataFrame (as opposed to sparse).

        .. deprecated:: 0.25.0

        Returns
        -------
        %(klass)s
            Dense %(klass)s.
        """
        warnings.warn(
            "DataFrame/Series.to_dense is deprecated "
            "and will be removed in a future version",
            FutureWarning,
            stacklevel=2,
        )
        # compat
        return self

    # ----------------------------------------------------------------------
    # Picklability

    def __getstate__(self):
        meta = {k: getattr(self, k, None) for k in self._metadata}
        return dict(
            _data=self._data,
            _typ=self._typ,
            _metadata=self._metadata,
            attrs=self.attrs,
            **meta,
        )

    def __setstate__(self, state):

        if isinstance(state, BlockManager):
            self._data = state
        elif isinstance(state, dict):
            typ = state.get("_typ")
            if typ is not None:
                attrs = state.get("_attrs", {})
                object.__setattr__(self, "_attrs", attrs)

                # set in the order of internal names
                # to avoid definitional recursion
                # e.g. say fill_value needing _data to be
                # defined
                meta = set(self._internal_names + self._metadata)
                for k in list(meta):
                    if k in state:
                        v = state[k]
                        object.__setattr__(self, k, v)

                for k, v in state.items():
                    if k not in meta:
                        object.__setattr__(self, k, v)

            else:
                self._unpickle_series_compat(state)
        elif len(state) == 2:
            self._unpickle_series_compat(state)

        self._item_cache = {}

    # ----------------------------------------------------------------------
    # Rendering Methods

    def __repr__(self) -> str:
        # string representation based upon iterating over self
        # (since, by definition, `PandasContainers` are iterable)
        prepr = "[%s]" % ",".join(map(pprint_thing, self))
        return f"{self.__class__.__name__}({prepr})"

    def _repr_latex_(self):
        """
        Returns a LaTeX representation for a particular object.
        Mainly for use with nbconvert (jupyter notebook conversion to pdf).
        """
        if config.get_option("display.latex.repr"):
            return self.to_latex()
        else:
            return None

    def _repr_data_resource_(self):
        """
        Not a real Jupyter special repr method, but we use the same
        naming convention.
        """
        if config.get_option("display.html.table_schema"):
            data = self.head(config.get_option("display.max_rows"))
            payload = json.loads(
                data.to_json(orient="table"), object_pairs_hook=collections.OrderedDict
            )
            return payload

    # ----------------------------------------------------------------------
    # I/O Methods

    _shared_docs[
        "to_excel"
    ] = """
    Write %(klass)s to an Excel sheet.

    To write a single %(klass)s to an Excel .xlsx file it is only necessary to
    specify a target file name. To write to multiple sheets it is necessary to
    create an `ExcelWriter` object with a target file name, and specify a sheet
    in the file to write to.

    Multiple sheets may be written to by specifying unique `sheet_name`.
    With all data written to the file it is necessary to save the changes.
    Note that creating an `ExcelWriter` object with a file name that already
    exists will result in the contents of the existing file being erased.

    Parameters
    ----------
    excel_writer : str or ExcelWriter object
        File path or existing ExcelWriter.
    sheet_name : str, default 'Sheet1'
        Name of sheet which will contain DataFrame.
    na_rep : str, default ''
        Missing data representation.
    float_format : str, optional
        Format string for floating point numbers. For example
        ``float_format="%%.2f"`` will format 0.1234 to 0.12.
    columns : sequence or list of str, optional
        Columns to write.
    header : bool or list of str, default True
        Write out the column names. If a list of string is given it is
        assumed to be aliases for the column names.
    index : bool, default True
        Write row names (index).
    index_label : str or sequence, optional
        Column label for index column(s) if desired. If not specified, and
        `header` and `index` are True, then the index names are used. A
        sequence should be given if the DataFrame uses MultiIndex.
    startrow : int, default 0
        Upper left cell row to dump data frame.
    startcol : int, default 0
        Upper left cell column to dump data frame.
    engine : str, optional
        Write engine to use, 'openpyxl' or 'xlsxwriter'. You can also set this
        via the options ``io.excel.xlsx.writer``, ``io.excel.xls.writer``, and
        ``io.excel.xlsm.writer``.
    merge_cells : bool, default True
        Write MultiIndex and Hierarchical Rows as merged cells.
    encoding : str, optional
        Encoding of the resulting excel file. Only necessary for xlwt,
        other writers support unicode natively.
    inf_rep : str, default 'inf'
        Representation for infinity (there is no native representation for
        infinity in Excel).
    verbose : bool, default True
        Display more information in the error logs.
    freeze_panes : tuple of int (length 2), optional
        Specifies the one-based bottommost row and rightmost column that
        is to be frozen.

    See Also
    --------
    to_csv : Write DataFrame to a comma-separated values (csv) file.
    ExcelWriter : Class for writing DataFrame objects into excel sheets.
    read_excel : Read an Excel file into a pandas DataFrame.
    read_csv : Read a comma-separated values (csv) file into DataFrame.

    Notes
    -----
    For compatibility with :meth:`~DataFrame.to_csv`,
    to_excel serializes lists and dicts to strings before writing.

    Once a workbook has been saved it is not possible write further data
    without rewriting the whole workbook.

    Examples
    --------

    Create, write to and save a workbook:

    >>> df1 = pd.DataFrame([['a', 'b'], ['c', 'd']],
    ...                    index=['row 1', 'row 2'],
    ...                    columns=['col 1', 'col 2'])
    >>> df1.to_excel("output.xlsx")  # doctest: +SKIP

    To specify the sheet name:

    >>> df1.to_excel("output.xlsx",
    ...              sheet_name='Sheet_name_1')  # doctest: +SKIP

    If you wish to write to more than one sheet in the workbook, it is
    necessary to specify an ExcelWriter object:

    >>> df2 = df1.copy()
    >>> with pd.ExcelWriter('output.xlsx') as writer:  # doctest: +SKIP
    ...     df1.to_excel(writer, sheet_name='Sheet_name_1')
    ...     df2.to_excel(writer, sheet_name='Sheet_name_2')

    ExcelWriter can also be used to append to an existing Excel file:

    >>> with pd.ExcelWriter('output.xlsx',
    ...                     mode='a') as writer:  # doctest: +SKIP
    ...     df.to_excel(writer, sheet_name='Sheet_name_3')

    To set the library that is used to write the Excel file,
    you can pass the `engine` keyword (the default engine is
    automatically chosen depending on the file extension):

    >>> df1.to_excel('output1.xlsx', engine='xlsxwriter')  # doctest: +SKIP
    """

    @Appender(_shared_docs["to_excel"] % dict(klass="object"))
    def to_excel(
        self,
        excel_writer,
        sheet_name="Sheet1",
        na_rep="",
        float_format=None,
        columns=None,
        header=True,
        index=True,
        index_label=None,
        startrow=0,
        startcol=0,
        engine=None,
        merge_cells=True,
        encoding=None,
        inf_rep="inf",
        verbose=True,
        freeze_panes=None,
    ):
        df = self if isinstance(self, ABCDataFrame) else self.to_frame()

        from pandas.io.formats.excel import ExcelFormatter

        formatter = ExcelFormatter(
            df,
            na_rep=na_rep,
            cols=columns,
            header=header,
            float_format=float_format,
            index=index,
            index_label=index_label,
            merge_cells=merge_cells,
            inf_rep=inf_rep,
        )
        formatter.write(
            excel_writer,
            sheet_name=sheet_name,
            startrow=startrow,
            startcol=startcol,
            freeze_panes=freeze_panes,
            engine=engine,
        )

    def to_json(
        self,
        path_or_buf: Optional[FilePathOrBuffer] = None,
        orient: Optional[str] = None,
        date_format: Optional[str] = None,
        double_precision: int = 10,
        force_ascii: bool_t = True,
        date_unit: str = "ms",
        default_handler: Optional[Callable[[Any], JSONSerializable]] = None,
        lines: bool_t = False,
        compression: Optional[str] = "infer",
        index: bool_t = True,
        indent: Optional[int] = None,
    ) -> Optional[str]:
        """
        Convert the object to a JSON string.

        Note NaN's and None will be converted to null and datetime objects
        will be converted to UNIX timestamps.

        Parameters
        ----------
        path_or_buf : str or file handle, optional
            File path or object. If not specified, the result is returned as
            a string.
        orient : str
            Indication of expected JSON string format.

            * Series:

                - default is 'index'
                - allowed values are: {'split','records','index','table'}.

            * DataFrame:

                - default is 'columns'
                - allowed values are: {'split', 'records', 'index', 'columns',
                  'values', 'table'}.

            * The format of the JSON string:

                - 'split' : dict like {'index' -> [index], 'columns' -> [columns],
                  'data' -> [values]}
                - 'records' : list like [{column -> value}, ... , {column -> value}]
                - 'index' : dict like {index -> {column -> value}}
                - 'columns' : dict like {column -> {index -> value}}
                - 'values' : just the values array
                - 'table' : dict like {'schema': {schema}, 'data': {data}}

                Describing the data, where data component is like ``orient='records'``.

            .. versionchanged:: 0.20.0

        date_format : {None, 'epoch', 'iso'}
            Type of date conversion. 'epoch' = epoch milliseconds,
            'iso' = ISO8601. The default depends on the `orient`. For
            ``orient='table'``, the default is 'iso'. For all other orients,
            the default is 'epoch'.
        double_precision : int, default 10
            The number of decimal places to use when encoding
            floating point values.
        force_ascii : bool, default True
            Force encoded string to be ASCII.
        date_unit : str, default 'ms' (milliseconds)
            The time unit to encode to, governs timestamp and ISO8601
            precision.  One of 's', 'ms', 'us', 'ns' for second, millisecond,
            microsecond, and nanosecond respectively.
        default_handler : callable, default None
            Handler to call if object cannot otherwise be converted to a
            suitable format for JSON. Should receive a single argument which is
            the object to convert and return a serialisable object.
        lines : bool, default False
            If 'orient' is 'records' write out line delimited json format. Will
            throw ValueError if incorrect 'orient' since others are not list
            like.

        compression : {'infer', 'gzip', 'bz2', 'zip', 'xz', None}

            A string representing the compression to use in the output file,
            only used when the first argument is a filename. By default, the
            compression is inferred from the filename.

            .. versionadded:: 0.21.0
            .. versionchanged:: 0.24.0
               'infer' option added and set to default
        index : bool, default True
            Whether to include the index values in the JSON string. Not
            including the index (``index=False``) is only supported when
            orient is 'split' or 'table'.

            .. versionadded:: 0.23.0

        indent : int, optional
           Length of whitespace used to indent each record.

           .. versionadded:: 1.0.0

        Returns
        -------
        None or str
            If path_or_buf is None, returns the resulting json format as a
            string. Otherwise returns None.

        See Also
        --------
        read_json

        Notes
        -----
        The behavior of ``indent=0`` varies from the stdlib, which does not
        indent the output but does insert newlines. Currently, ``indent=0``
        and the default ``indent=None`` are equivalent in pandas, though this
        may change in a future release.

        Examples
        --------

        >>> df = pd.DataFrame([['a', 'b'], ['c', 'd']],
        ...                   index=['row 1', 'row 2'],
        ...                   columns=['col 1', 'col 2'])
        >>> df.to_json(orient='split')
        '{"columns":["col 1","col 2"],
          "index":["row 1","row 2"],
          "data":[["a","b"],["c","d"]]}'

        Encoding/decoding a Dataframe using ``'records'`` formatted JSON.
        Note that index labels are not preserved with this encoding.

        >>> df.to_json(orient='records')
        '[{"col 1":"a","col 2":"b"},{"col 1":"c","col 2":"d"}]'

        Encoding/decoding a Dataframe using ``'index'`` formatted JSON:

        >>> df.to_json(orient='index')
        '{"row 1":{"col 1":"a","col 2":"b"},"row 2":{"col 1":"c","col 2":"d"}}'

        Encoding/decoding a Dataframe using ``'columns'`` formatted JSON:

        >>> df.to_json(orient='columns')
        '{"col 1":{"row 1":"a","row 2":"c"},"col 2":{"row 1":"b","row 2":"d"}}'

        Encoding/decoding a Dataframe using ``'values'`` formatted JSON:

        >>> df.to_json(orient='values')
        '[["a","b"],["c","d"]]'

        Encoding with Table Schema

        >>> df.to_json(orient='table')
        '{"schema": {"fields": [{"name": "index", "type": "string"},
                                {"name": "col 1", "type": "string"},
                                {"name": "col 2", "type": "string"}],
                     "primaryKey": "index",
                     "pandas_version": "0.20.0"},
          "data": [{"index": "row 1", "col 1": "a", "col 2": "b"},
                   {"index": "row 2", "col 1": "c", "col 2": "d"}]}'
        """

        from pandas.io import json

        if date_format is None and orient == "table":
            date_format = "iso"
        elif date_format is None:
            date_format = "epoch"

        config.is_nonnegative_int(indent)
        indent = indent or 0

        return json.to_json(
            path_or_buf=path_or_buf,
            obj=self,
            orient=orient,
            date_format=date_format,
            double_precision=double_precision,
            force_ascii=force_ascii,
            date_unit=date_unit,
            default_handler=default_handler,
            lines=lines,
            compression=compression,
            index=index,
            indent=indent,
        )

    def to_hdf(self, path_or_buf, key, **kwargs):
        """
        Write the contained data to an HDF5 file using HDFStore.

        Hierarchical Data Format (HDF) is self-describing, allowing an
        application to interpret the structure and contents of a file with
        no outside information. One HDF file can hold a mix of related objects
        which can be accessed as a group or as individual objects.

        In order to add another DataFrame or Series to an existing HDF file
        please use append mode and a different a key.

        For more information see the :ref:`user guide <io.hdf5>`.

        Parameters
        ----------
        path_or_buf : str or pandas.HDFStore
            File path or HDFStore object.
        key : str
            Identifier for the group in the store.
        mode : {'a', 'w', 'r+'}, default 'a'
            Mode to open file:

            - 'w': write, a new file is created (an existing file with
              the same name would be deleted).
            - 'a': append, an existing file is opened for reading and
              writing, and if the file does not exist it is created.
            - 'r+': similar to 'a', but the file must already exist.
        format : {'fixed', 'table'}, default 'fixed'
            Possible values:

            - 'fixed': Fixed format. Fast writing/reading. Not-appendable,
              nor searchable.
            - 'table': Table format. Write as a PyTables Table structure
              which may perform worse but allow more flexible operations
              like searching / selecting subsets of the data.
        append : bool, default False
            For Table formats, append the input data to the existing.
        data_columns : list of columns or True, optional
            List of columns to create as indexed data columns for on-disk
            queries, or True to use all columns. By default only the axes
            of the object are indexed. See :ref:`io.hdf5-query-data-columns`.
            Applicable only to format='table'.
        complevel : {0-9}, optional
            Specifies a compression level for data.
            A value of 0 disables compression.
        complib : {'zlib', 'lzo', 'bzip2', 'blosc'}, default 'zlib'
            Specifies the compression library to be used.
            As of v0.20.2 these additional compressors for Blosc are supported
            (default if no compressor specified: 'blosc:blosclz'):
            {'blosc:blosclz', 'blosc:lz4', 'blosc:lz4hc', 'blosc:snappy',
            'blosc:zlib', 'blosc:zstd'}.
            Specifying a compression library which is not available issues
            a ValueError.
        fletcher32 : bool, default False
            If applying compression use the fletcher32 checksum.
        dropna : bool, default False
            If true, ALL nan rows will not be written to store.
        errors : str, default 'strict'
            Specifies how encoding and decoding errors are to be handled.
            See the errors argument for :func:`open` for a full list
            of options.

        See Also
        --------
        DataFrame.read_hdf : Read from HDF file.
        DataFrame.to_parquet : Write a DataFrame to the binary parquet format.
        DataFrame.to_sql : Write to a sql table.
        DataFrame.to_feather : Write out feather-format for DataFrames.
        DataFrame.to_csv : Write out to a csv file.

        Examples
        --------
        >>> df = pd.DataFrame({'A': [1, 2, 3], 'B': [4, 5, 6]},
        ...                   index=['a', 'b', 'c'])
        >>> df.to_hdf('data.h5', key='df', mode='w')

        We can add another object to the same file:

        >>> s = pd.Series([1, 2, 3, 4])
        >>> s.to_hdf('data.h5', key='s')

        Reading from HDF file:

        >>> pd.read_hdf('data.h5', 'df')
        A  B
        a  1  4
        b  2  5
        c  3  6
        >>> pd.read_hdf('data.h5', 's')
        0    1
        1    2
        2    3
        3    4
        dtype: int64

        Deleting file with data:

        >>> import os
        >>> os.remove('data.h5')
        """
        from pandas.io import pytables

        pytables.to_hdf(path_or_buf, key, self, **kwargs)

    def to_msgpack(self, path_or_buf=None, encoding="utf-8", **kwargs):
        """
        Serialize object to input file path using msgpack format.

        .. deprecated:: 0.25.0

        to_msgpack is deprecated and will be removed in a future version.
        It is recommended to use pyarrow for on-the-wire transmission of
        pandas objects.

        Example pyarrow usage:

        >>> import pandas as pd
        >>> import pyarrow as pa
        >>> df = pd.DataFrame({'A': [1, 2, 3]})
        >>> context = pa.default_serialization_context()
        >>> df_bytestring = context.serialize(df).to_buffer().to_pybytes()

        For documentation on pyarrow, see `here
        <https://arrow.apache.org/docs/python/index.html>`__.

        Parameters
        ----------
        path : str, buffer-like, or None
            Destination for the serialized object.
            If None, return generated bytes.
        append : bool, default False
            Whether to append to an existing msgpack.
        compress : str, default None
            Type of compressor (zlib, blosc or None).

        Returns
        -------
        None or bytes
            If path_or_buf is None, returns the resulting msgpack format as a
            byte string. Otherwise returns None.
        """

        from pandas.io import packers

        return packers.to_msgpack(path_or_buf, self, encoding=encoding, **kwargs)

    def to_sql(
        self,
        name: str,
        con,
        schema=None,
        if_exists="fail",
        index=True,
        index_label=None,
        chunksize=None,
        dtype=None,
        method=None,
    ):
        """
        Write records stored in a DataFrame to a SQL database.

        Databases supported by SQLAlchemy [1]_ are supported. Tables can be
        newly created, appended to, or overwritten.

        Parameters
        ----------
        name : str
            Name of SQL table.
        con : sqlalchemy.engine.Engine or sqlite3.Connection
            Using SQLAlchemy makes it possible to use any DB supported by that
            library. Legacy support is provided for sqlite3.Connection objects.
        schema : str, optional
            Specify the schema (if database flavor supports this). If None, use
            default schema.
        if_exists : {'fail', 'replace', 'append'}, default 'fail'
            How to behave if the table already exists.

            * fail: Raise a ValueError.
            * replace: Drop the table before inserting new values.
            * append: Insert new values to the existing table.

        index : bool, default True
            Write DataFrame index as a column. Uses `index_label` as the column
            name in the table.
        index_label : str or sequence, default None
            Column label for index column(s). If None is given (default) and
            `index` is True, then the index names are used.
            A sequence should be given if the DataFrame uses MultiIndex.
        chunksize : int, optional
            Specify the number of rows in each batch to be written at a time.
            By default, all rows will be written at once.
        dtype : dict or scalar, optional
            Specifying the datatype for columns. If a dictionary is used, the
            keys should be the column names and the values should be the
            SQLAlchemy types or strings for the sqlite3 legacy mode. If a
            scalar is provided, it will be applied to all columns.
        method : {None, 'multi', callable}, optional
            Controls the SQL insertion clause used:

            * None : Uses standard SQL ``INSERT`` clause (one per row).
            * 'multi': Pass multiple values in a single ``INSERT`` clause.
            * callable with signature ``(pd_table, conn, keys, data_iter)``.

            Details and a sample callable implementation can be found in the
            section :ref:`insert method <io.sql.method>`.

            .. versionadded:: 0.24.0

        Raises
        ------
        ValueError
            When the table already exists and `if_exists` is 'fail' (the
            default).

        See Also
        --------
        read_sql : Read a DataFrame from a table.

        Notes
        -----
        Timezone aware datetime columns will be written as
        ``Timestamp with timezone`` type with SQLAlchemy if supported by the
        database. Otherwise, the datetimes will be stored as timezone unaware
        timestamps local to the original timezone.

        .. versionadded:: 0.24.0

        References
        ----------
        .. [1] http://docs.sqlalchemy.org
        .. [2] https://www.python.org/dev/peps/pep-0249/

        Examples
        --------

        Create an in-memory SQLite database.

        >>> from sqlalchemy import create_engine
        >>> engine = create_engine('sqlite://', echo=False)

        Create a table from scratch with 3 rows.

        >>> df = pd.DataFrame({'name' : ['User 1', 'User 2', 'User 3']})
        >>> df
             name
        0  User 1
        1  User 2
        2  User 3

        >>> df.to_sql('users', con=engine)
        >>> engine.execute("SELECT * FROM users").fetchall()
        [(0, 'User 1'), (1, 'User 2'), (2, 'User 3')]

        >>> df1 = pd.DataFrame({'name' : ['User 4', 'User 5']})
        >>> df1.to_sql('users', con=engine, if_exists='append')
        >>> engine.execute("SELECT * FROM users").fetchall()
        [(0, 'User 1'), (1, 'User 2'), (2, 'User 3'),
         (0, 'User 4'), (1, 'User 5')]

        Overwrite the table with just ``df1``.

        >>> df1.to_sql('users', con=engine, if_exists='replace',
        ...            index_label='id')
        >>> engine.execute("SELECT * FROM users").fetchall()
        [(0, 'User 4'), (1, 'User 5')]

        Specify the dtype (especially useful for integers with missing values).
        Notice that while pandas is forced to store the data as floating point,
        the database supports nullable integers. When fetching the data with
        Python, we get back integer scalars.

        >>> df = pd.DataFrame({"A": [1, None, 2]})
        >>> df
             A
        0  1.0
        1  NaN
        2  2.0

        >>> from sqlalchemy.types import Integer
        >>> df.to_sql('integers', con=engine, index=False,
        ...           dtype={"A": Integer()})

        >>> engine.execute("SELECT * FROM integers").fetchall()
        [(1,), (None,), (2,)]
        """
        from pandas.io import sql

        sql.to_sql(
            self,
            name,
            con,
            schema=schema,
            if_exists=if_exists,
            index=index,
            index_label=index_label,
            chunksize=chunksize,
            dtype=dtype,
            method=method,
        )

    def to_pickle(self, path, compression="infer", protocol=pickle.HIGHEST_PROTOCOL):
        """
        Pickle (serialize) object to file.

        Parameters
        ----------
        path : str
            File path where the pickled object will be stored.
        compression : {'infer', 'gzip', 'bz2', 'zip', 'xz', None}, \
        default 'infer'
            A string representing the compression to use in the output file. By
            default, infers from the file extension in specified path.
        protocol : int
            Int which indicates which protocol should be used by the pickler,
            default HIGHEST_PROTOCOL (see [1]_ paragraph 12.1.2). The possible
            values are 0, 1, 2, 3, 4. A negative value for the protocol
            parameter is equivalent to setting its value to HIGHEST_PROTOCOL.

            .. [1] https://docs.python.org/3/library/pickle.html.
            .. versionadded:: 0.21.0.

        See Also
        --------
        read_pickle : Load pickled pandas object (or any object) from file.
        DataFrame.to_hdf : Write DataFrame to an HDF5 file.
        DataFrame.to_sql : Write DataFrame to a SQL database.
        DataFrame.to_parquet : Write a DataFrame to the binary parquet format.

        Examples
        --------
        >>> original_df = pd.DataFrame({"foo": range(5), "bar": range(5, 10)})
        >>> original_df
           foo  bar
        0    0    5
        1    1    6
        2    2    7
        3    3    8
        4    4    9
        >>> original_df.to_pickle("./dummy.pkl")

        >>> unpickled_df = pd.read_pickle("./dummy.pkl")
        >>> unpickled_df
           foo  bar
        0    0    5
        1    1    6
        2    2    7
        3    3    8
        4    4    9

        >>> import os
        >>> os.remove("./dummy.pkl")
        """
        from pandas.io.pickle import to_pickle

        to_pickle(self, path, compression=compression, protocol=protocol)

    def to_clipboard(self, excel=True, sep=None, **kwargs):
        r"""
        Copy object to the system clipboard.

        Write a text representation of object to the system clipboard.
        This can be pasted into Excel, for example.

        Parameters
        ----------
        excel : bool, default True
            Produce output in a csv format for easy pasting into excel.

            - True, use the provided separator for csv pasting.
            - False, write a string representation of the object to the clipboard.

        sep : str, default ``'\t'``
            Field delimiter.
        **kwargs
            These parameters will be passed to DataFrame.to_csv.

        See Also
        --------
        DataFrame.to_csv : Write a DataFrame to a comma-separated values
            (csv) file.
        read_clipboard : Read text from clipboard and pass to read_table.

        Notes
        -----
        Requirements for your platform.

          - Linux : `xclip`, or `xsel` (with `PyQt4` modules)
          - Windows : none
          - OS X : none

        Examples
        --------
        Copy the contents of a DataFrame to the clipboard.

        >>> df = pd.DataFrame([[1, 2, 3], [4, 5, 6]], columns=['A', 'B', 'C'])
        >>> df.to_clipboard(sep=',')
        ... # Wrote the following to the system clipboard:
        ... # ,A,B,C
        ... # 0,1,2,3
        ... # 1,4,5,6

        We can omit the the index by passing the keyword `index` and setting
        it to false.

        >>> df.to_clipboard(sep=',', index=False)
        ... # Wrote the following to the system clipboard:
        ... # A,B,C
        ... # 1,2,3
        ... # 4,5,6
        """
        from pandas.io import clipboards

        clipboards.to_clipboard(self, excel=excel, sep=sep, **kwargs)

    def to_xarray(self):
        """
        Return an xarray object from the pandas object.

        Returns
        -------
        xarray.DataArray or xarray.Dataset
            Data in the pandas structure converted to Dataset if the object is
            a DataFrame, or a DataArray if the object is a Series.

        See Also
        --------
        DataFrame.to_hdf : Write DataFrame to an HDF5 file.
        DataFrame.to_parquet : Write a DataFrame to the binary parquet format.

        Notes
        -----
        See the `xarray docs <http://xarray.pydata.org/en/stable/>`__

        Examples
        --------
        >>> df = pd.DataFrame([('falcon', 'bird',  389.0, 2),
        ...                    ('parrot', 'bird', 24.0, 2),
        ...                    ('lion',   'mammal', 80.5, 4),
        ...                    ('monkey', 'mammal', np.nan, 4)],
        ...                    columns=['name', 'class', 'max_speed',
        ...                             'num_legs'])
        >>> df
             name   class  max_speed  num_legs
        0  falcon    bird      389.0         2
        1  parrot    bird       24.0         2
        2    lion  mammal       80.5         4
        3  monkey  mammal        NaN         4

        >>> df.to_xarray()
        <xarray.Dataset>
        Dimensions:    (index: 4)
        Coordinates:
          * index      (index) int64 0 1 2 3
        Data variables:
            name       (index) object 'falcon' 'parrot' 'lion' 'monkey'
            class      (index) object 'bird' 'bird' 'mammal' 'mammal'
            max_speed  (index) float64 389.0 24.0 80.5 nan
            num_legs   (index) int64 2 2 4 4

        >>> df['max_speed'].to_xarray()
        <xarray.DataArray 'max_speed' (index: 4)>
        array([389. ,  24. ,  80.5,   nan])
        Coordinates:
          * index    (index) int64 0 1 2 3

        >>> dates = pd.to_datetime(['2018-01-01', '2018-01-01',
        ...                         '2018-01-02', '2018-01-02'])
        >>> df_multiindex = pd.DataFrame({'date': dates,
        ...                    'animal': ['falcon', 'parrot', 'falcon',
        ...                               'parrot'],
        ...                    'speed': [350, 18, 361, 15]}).set_index(['date',
        ...                                                    'animal'])
        >>> df_multiindex
                           speed
        date       animal
        2018-01-01 falcon    350
                   parrot     18
        2018-01-02 falcon    361
                   parrot     15

        >>> df_multiindex.to_xarray()
        <xarray.Dataset>
        Dimensions:  (animal: 2, date: 2)
        Coordinates:
          * date     (date) datetime64[ns] 2018-01-01 2018-01-02
          * animal   (animal) object 'falcon' 'parrot'
        Data variables:
            speed    (date, animal) int64 350 18 361 15
        """
        xarray = import_optional_dependency("xarray")

        if self.ndim == 1:
            return xarray.DataArray.from_series(self)
        else:
            return xarray.Dataset.from_dataframe(self)

    @Substitution(returns=fmt.return_docstring)
    def to_latex(
        self,
        buf=None,
        columns=None,
        col_space=None,
        header=True,
        index=True,
        na_rep="NaN",
        formatters=None,
        float_format=None,
        sparsify=None,
        index_names=True,
        bold_rows=False,
        column_format=None,
        longtable=None,
        escape=None,
        encoding=None,
        decimal=".",
        multicolumn=None,
        multicolumn_format=None,
        multirow=None,
        caption=None,
        label=None,
    ):
        r"""
        Render object to a LaTeX tabular, longtable, or nested table/tabular.

        Requires ``\usepackage{booktabs}``.  The output can be copy/pasted
        into a main LaTeX document or read from an external file
        with ``\input{table.tex}``.

        .. versionchanged:: 0.20.2
           Added to Series.

        .. versionchanged:: 1.0.0
           Added caption and label arguments.

        Parameters
        ----------
        buf : str, Path or StringIO-like, optional, default None
            Buffer to write to. If None, the output is returned as a string.
        columns : list of label, optional
            The subset of columns to write. Writes all columns by default.
        col_space : int, optional
            The minimum width of each column.
        header : bool or list of str, default True
            Write out the column names. If a list of strings is given,
            it is assumed to be aliases for the column names.
        index : bool, default True
            Write row names (index).
        na_rep : str, default 'NaN'
            Missing data representation.
        formatters : list of functions or dict of {str: function}, optional
            Formatter functions to apply to columns' elements by position or
            name. The result of each function must be a unicode string.
            List must be of length equal to the number of columns.
        float_format : one-parameter function or str, optional, default None
            Formatter for floating point numbers. For example
            ``float_format="%%.2f"`` and ``float_format="{:0.2f}".format`` will
            both result in 0.1234 being formatted as 0.12.
        sparsify : bool, optional
            Set to False for a DataFrame with a hierarchical index to print
            every multiindex key at each row. By default, the value will be
            read from the config module.
        index_names : bool, default True
            Prints the names of the indexes.
        bold_rows : bool, default False
            Make the row labels bold in the output.
        column_format : str, optional
            The columns format as specified in `LaTeX table format
            <https://en.wikibooks.org/wiki/LaTeX/Tables>`__ e.g. 'rcl' for 3
            columns. By default, 'l' will be used for all columns except
            columns of numbers, which default to 'r'.
        longtable : bool, optional
            By default, the value will be read from the pandas config
            module. Use a longtable environment instead of tabular. Requires
            adding a \usepackage{longtable} to your LaTeX preamble.
        escape : bool, optional
            By default, the value will be read from the pandas config
            module. When set to False prevents from escaping latex special
            characters in column names.
        encoding : str, optional
            A string representing the encoding to use in the output file,
            defaults to 'utf-8'.
        decimal : str, default '.'
            Character recognized as decimal separator, e.g. ',' in Europe.
        multicolumn : bool, default True
            Use \multicolumn to enhance MultiIndex columns.
            The default will be read from the config module.
        multicolumn_format : str, default 'l'
            The alignment for multicolumns, similar to `column_format`
            The default will be read from the config module.
        multirow : bool, default False
            Use \multirow to enhance MultiIndex rows. Requires adding a
            \usepackage{multirow} to your LaTeX preamble. Will print
            centered labels (instead of top-aligned) across the contained
            rows, separating groups via clines. The default will be read
            from the pandas config module.
        caption : str, optional
            The LaTeX caption to be placed inside ``\caption{}`` in the output.

            .. versionadded:: 1.0.0

        label : str, optional
            The LaTeX label to be placed inside ``\label{}`` in the output.
            This is used with ``\ref{}`` in the main ``.tex`` file.

            .. versionadded:: 1.0.0
        %(returns)s
        See Also
        --------
        DataFrame.to_string : Render a DataFrame to a console-friendly
            tabular output.
        DataFrame.to_html : Render a DataFrame as an HTML table.

        Examples
        --------
        >>> df = pd.DataFrame({'name': ['Raphael', 'Donatello'],
        ...                    'mask': ['red', 'purple'],
        ...                    'weapon': ['sai', 'bo staff']})
        >>> print(df.to_latex(index=False))  # doctest: +NORMALIZE_WHITESPACE
        \begin{tabular}{lll}
         \toprule
               name &    mask &    weapon \\
         \midrule
            Raphael &     red &       sai \\
          Donatello &  purple &  bo staff \\
        \bottomrule
        \end{tabular}
        """
        # Get defaults from the pandas config
        if self.ndim == 1:
            self = self.to_frame()
        if longtable is None:
            longtable = config.get_option("display.latex.longtable")
        if escape is None:
            escape = config.get_option("display.latex.escape")
        if multicolumn is None:
            multicolumn = config.get_option("display.latex.multicolumn")
        if multicolumn_format is None:
            multicolumn_format = config.get_option("display.latex.multicolumn_format")
        if multirow is None:
            multirow = config.get_option("display.latex.multirow")

        formatter = DataFrameFormatter(
            self,
            columns=columns,
            col_space=col_space,
            na_rep=na_rep,
            header=header,
            index=index,
            formatters=formatters,
            float_format=float_format,
            bold_rows=bold_rows,
            sparsify=sparsify,
            index_names=index_names,
            escape=escape,
            decimal=decimal,
        )
        return formatter.to_latex(
            buf=buf,
            column_format=column_format,
            longtable=longtable,
            encoding=encoding,
            multicolumn=multicolumn,
            multicolumn_format=multicolumn_format,
            multirow=multirow,
            caption=caption,
            label=label,
        )

    def to_csv(
        self,
        path_or_buf: Optional[FilePathOrBuffer] = None,
        sep: str = ",",
        na_rep: str = "",
        float_format: Optional[str] = None,
        columns: Optional[Sequence[Optional[Hashable]]] = None,
        header: Union[bool_t, List[str]] = True,
        index: bool_t = True,
        index_label: Optional[Union[bool_t, str, Sequence[Optional[Hashable]]]] = None,
        mode: str = "w",
        encoding: Optional[str] = None,
        compression: Optional[Union[str, Mapping[str, str]]] = "infer",
        quoting: Optional[int] = None,
        quotechar: str = '"',
        line_terminator: Optional[str] = None,
        chunksize: Optional[int] = None,
        date_format: Optional[str] = None,
        doublequote: bool_t = True,
        escapechar: Optional[str] = None,
        decimal: Optional[str] = ".",
    ) -> Optional[str]:
        r"""
        Write object to a comma-separated values (csv) file.

        .. versionchanged:: 0.24.0
            The order of arguments for Series was changed.

        Parameters
        ----------
        path_or_buf : str or file handle, default None
            File path or object, if None is provided the result is returned as
            a string.  If a file object is passed it should be opened with
            `newline=''`, disabling universal newlines.

            .. versionchanged:: 0.24.0

               Was previously named "path" for Series.

        sep : str, default ','
            String of length 1. Field delimiter for the output file.
        na_rep : str, default ''
            Missing data representation.
        float_format : str, default None
            Format string for floating point numbers.
        columns : sequence, optional
            Columns to write.
        header : bool or list of str, default True
            Write out the column names. If a list of strings is given it is
            assumed to be aliases for the column names.

            .. versionchanged:: 0.24.0

               Previously defaulted to False for Series.

        index : bool, default True
            Write row names (index).
        index_label : str or sequence, or False, default None
            Column label for index column(s) if desired. If None is given, and
            `header` and `index` are True, then the index names are used. A
            sequence should be given if the object uses MultiIndex. If
            False do not print fields for index names. Use index_label=False
            for easier importing in R.
        mode : str
            Python write mode, default 'w'.
        encoding : str, optional
            A string representing the encoding to use in the output file,
            defaults to 'utf-8'.
        compression : str or dict, default 'infer'
            If str, represents compression mode. If dict, value at 'method' is
            the compression mode. Compression mode may be any of the following
            possible values: {'infer', 'gzip', 'bz2', 'zip', 'xz', None}. If
            compression mode is 'infer' and `path_or_buf` is path-like, then
            detect compression mode from the following extensions: '.gz',
            '.bz2', '.zip' or '.xz'. (otherwise no compression). If dict given
            and mode is 'zip' or inferred as 'zip', other entries passed as
            additional compression options.

            .. versionchanged:: 1.0.0

               May now be a dict with key 'method' as compression mode
               and other entries as additional compression options if
               compression mode is 'zip'.

        quoting : optional constant from csv module
            Defaults to csv.QUOTE_MINIMAL. If you have set a `float_format`
            then floats are converted to strings and thus csv.QUOTE_NONNUMERIC
            will treat them as non-numeric.
        quotechar : str, default '\"'
            String of length 1. Character used to quote fields.
        line_terminator : str, optional
            The newline character or character sequence to use in the output
            file. Defaults to `os.linesep`, which depends on the OS in which
            this method is called ('\n' for linux, '\r\n' for Windows, i.e.).

            .. versionchanged:: 0.24.0
        chunksize : int or None
            Rows to write at a time.
        date_format : str, default None
            Format string for datetime objects.
        doublequote : bool, default True
            Control quoting of `quotechar` inside a field.
        escapechar : str, default None
            String of length 1. Character used to escape `sep` and `quotechar`
            when appropriate.
        decimal : str, default '.'
            Character recognized as decimal separator. E.g. use ',' for
            European data.

        Returns
        -------
        None or str
            If path_or_buf is None, returns the resulting csv format as a
            string. Otherwise returns None.

        See Also
        --------
        read_csv : Load a CSV file into a DataFrame.
        to_excel : Write DataFrame to an Excel file.

        Examples
        --------
        >>> df = pd.DataFrame({'name': ['Raphael', 'Donatello'],
        ...                    'mask': ['red', 'purple'],
        ...                    'weapon': ['sai', 'bo staff']})
        >>> df.to_csv(index=False)
        'name,mask,weapon\nRaphael,red,sai\nDonatello,purple,bo staff\n'

        # create 'out.zip' containing 'out.csv'
        >>> compression_opts = dict(method='zip',
        ...                         archive_name='out.csv')  # doctest: +SKIP

        >>> df.to_csv('out.zip', index=False,
        ...           compression=compression_opts)  # doctest: +SKIP
        """

        df = self if isinstance(self, ABCDataFrame) else self.to_frame()

        from pandas.io.formats.csvs import CSVFormatter

        formatter = CSVFormatter(
            df,
            path_or_buf,
            line_terminator=line_terminator,
            sep=sep,
            encoding=encoding,
            compression=compression,
            quoting=quoting,
            na_rep=na_rep,
            float_format=float_format,
            cols=columns,
            header=header,
            index=index,
            index_label=index_label,
            mode=mode,
            chunksize=chunksize,
            quotechar=quotechar,
            date_format=date_format,
            doublequote=doublequote,
            escapechar=escapechar,
            decimal=decimal,
        )
        formatter.save()

        if path_or_buf is None:
            return formatter.path_or_buf.getvalue()

        return None

    # ----------------------------------------------------------------------
    # Fancy Indexing

    @classmethod
    def _create_indexer(cls, name, indexer):
        """Create an indexer like _name in the class."""
        if getattr(cls, name, None) is None:
            _indexer = functools.partial(indexer, name)
            setattr(cls, name, property(_indexer, doc=indexer.__doc__))

    # ----------------------------------------------------------------------
    # Lookup Caching

    def _set_as_cached(self, item, cacher):
        """Set the _cacher attribute on the calling object with a weakref to
        cacher.
        """
        self._cacher = (item, weakref.ref(cacher))

    def _reset_cacher(self):
        """Reset the cacher."""
        if hasattr(self, "_cacher"):
            del self._cacher

    def _maybe_cache_changed(self, item, value):
        """The object has called back to us saying maybe it has changed.
        """
        self._data.set(item, value)

    @property
    def _is_cached(self):
        """Return boolean indicating if self is cached or not."""
        return getattr(self, "_cacher", None) is not None

    def _get_cacher(self):
        """return my cacher or None"""
        cacher = getattr(self, "_cacher", None)
        if cacher is not None:
            cacher = cacher[1]()
        return cacher

    def _maybe_update_cacher(self, clear=False, verify_is_copy=True):
        """
        See if we need to update our parent cacher if clear, then clear our
        cache.

        Parameters
        ----------
        clear : bool, default False
            Clear the item cache.
        verify_is_copy : bool, default True
            Provide is_copy checks.
        """

        cacher = getattr(self, "_cacher", None)
        if cacher is not None:
            ref = cacher[1]()

            # we are trying to reference a dead referant, hence
            # a copy
            if ref is None:
                del self._cacher
            else:
                # Note: we need to call ref._maybe_cache_changed even in the
                #  case where it will raise.  (Uh, not clear why)
                try:
                    ref._maybe_cache_changed(cacher[0], self)
                except AssertionError:
                    # ref._data.setitem can raise
                    #  AssertionError because of shape mismatch
                    pass

        if verify_is_copy:
            self._check_setitem_copy(stacklevel=5, t="referant")

        if clear:
            self._clear_item_cache()

    def _clear_item_cache(self):
        self._item_cache.clear()

    # ----------------------------------------------------------------------
    # Indexing Methods

    def take(self, indices, axis=0, is_copy=True, **kwargs):
        """
        Return the elements in the given *positional* indices along an axis.

        This means that we are not indexing according to actual values in
        the index attribute of the object. We are indexing according to the
        actual position of the element in the object.

        Parameters
        ----------
        indices : array-like
            An array of ints indicating which positions to take.
        axis : {0 or 'index', 1 or 'columns', None}, default 0
            The axis on which to select elements. ``0`` means that we are
            selecting rows, ``1`` means that we are selecting columns.
        is_copy : bool, default True
            Whether to return a copy of the original object or not.
        **kwargs
            For compatibility with :meth:`numpy.take`. Has no effect on the
            output.

        Returns
        -------
        taken : same type as caller
            An array-like containing the elements taken from the object.

        See Also
        --------
        DataFrame.loc : Select a subset of a DataFrame by labels.
        DataFrame.iloc : Select a subset of a DataFrame by positions.
        numpy.take : Take elements from an array along an axis.

        Examples
        --------
        >>> df = pd.DataFrame([('falcon', 'bird',    389.0),
        ...                    ('parrot', 'bird',     24.0),
        ...                    ('lion',   'mammal',   80.5),
        ...                    ('monkey', 'mammal', np.nan)],
        ...                    columns=['name', 'class', 'max_speed'],
        ...                    index=[0, 2, 3, 1])
        >>> df
             name   class  max_speed
        0  falcon    bird      389.0
        2  parrot    bird       24.0
        3    lion  mammal       80.5
        1  monkey  mammal        NaN

        Take elements at positions 0 and 3 along the axis 0 (default).

        Note how the actual indices selected (0 and 1) do not correspond to
        our selected indices 0 and 3. That's because we are selecting the 0th
        and 3rd rows, not rows whose indices equal 0 and 3.

        >>> df.take([0, 3])
             name   class  max_speed
        0  falcon    bird      389.0
        1  monkey  mammal        NaN

        Take elements at indices 1 and 2 along the axis 1 (column selection).

        >>> df.take([1, 2], axis=1)
            class  max_speed
        0    bird      389.0
        2    bird       24.0
        3  mammal       80.5
        1  mammal        NaN

        We may take elements using negative integers for positive indices,
        starting from the end of the object, just like with Python lists.

        >>> df.take([-1, -2])
             name   class  max_speed
        1  monkey  mammal        NaN
        3    lion  mammal       80.5
        """
        nv.validate_take(tuple(), kwargs)

        self._consolidate_inplace()

        new_data = self._data.take(
            indices, axis=self._get_block_manager_axis(axis), verify=True
        )
        result = self._constructor(new_data).__finalize__(self)

        # Maybe set copy if we didn't actually change the index.
        if is_copy:
            if not result._get_axis(axis).equals(self._get_axis(axis)):
                result._set_is_copy(self)

        return result

    def xs(self, key, axis=0, level=None, drop_level=True):
        """
        Return cross-section from the Series/DataFrame.

        This method takes a `key` argument to select data at a particular
        level of a MultiIndex.

        Parameters
        ----------
        key : label or tuple of label
            Label contained in the index, or partially in a MultiIndex.
        axis : {0 or 'index', 1 or 'columns'}, default 0
            Axis to retrieve cross-section on.
        level : object, defaults to first n levels (n=1 or len(key))
            In case of a key partially contained in a MultiIndex, indicate
            which levels are used. Levels can be referred by label or position.
        drop_level : bool, default True
            If False, returns object with same levels as self.

        Returns
        -------
        Series or DataFrame
            Cross-section from the original Series or DataFrame
            corresponding to the selected index levels.

        See Also
        --------
        DataFrame.loc : Access a group of rows and columns
            by label(s) or a boolean array.
        DataFrame.iloc : Purely integer-location based indexing
            for selection by position.

        Notes
        -----
        `xs` can not be used to set values.

        MultiIndex Slicers is a generic way to get/set values on
        any level or levels.
        It is a superset of `xs` functionality, see
        :ref:`MultiIndex Slicers <advanced.mi_slicers>`.

        Examples
        --------
        >>> d = {'num_legs': [4, 4, 2, 2],
        ...      'num_wings': [0, 0, 2, 2],
        ...      'class': ['mammal', 'mammal', 'mammal', 'bird'],
        ...      'animal': ['cat', 'dog', 'bat', 'penguin'],
        ...      'locomotion': ['walks', 'walks', 'flies', 'walks']}
        >>> df = pd.DataFrame(data=d)
        >>> df = df.set_index(['class', 'animal', 'locomotion'])
        >>> df
                                   num_legs  num_wings
        class  animal  locomotion
        mammal cat     walks              4          0
               dog     walks              4          0
               bat     flies              2          2
        bird   penguin walks              2          2

        Get values at specified index

        >>> df.xs('mammal')
                           num_legs  num_wings
        animal locomotion
        cat    walks              4          0
        dog    walks              4          0
        bat    flies              2          2

        Get values at several indexes

        >>> df.xs(('mammal', 'dog'))
                    num_legs  num_wings
        locomotion
        walks              4          0

        Get values at specified index and level

        >>> df.xs('cat', level=1)
                           num_legs  num_wings
        class  locomotion
        mammal walks              4          0

        Get values at several indexes and levels

        >>> df.xs(('bird', 'walks'),
        ...       level=[0, 'locomotion'])
                 num_legs  num_wings
        animal
        penguin         2          2

        Get values at specified column and axis

        >>> df.xs('num_wings', axis=1)
        class   animal   locomotion
        mammal  cat      walks         0
                dog      walks         0
                bat      flies         2
        bird    penguin  walks         2
        Name: num_wings, dtype: int64
        """
        axis = self._get_axis_number(axis)
        labels = self._get_axis(axis)
        if level is not None:
            loc, new_ax = labels.get_loc_level(key, level=level, drop_level=drop_level)

            # create the tuple of the indexer
            indexer = [slice(None)] * self.ndim
            indexer[axis] = loc
            indexer = tuple(indexer)

            result = self.iloc[indexer]
            setattr(result, result._get_axis_name(axis), new_ax)
            return result

        if axis == 1:
            return self[key]

        self._consolidate_inplace()

        index = self.index
        if isinstance(index, MultiIndex):
            loc, new_index = self.index.get_loc_level(key, drop_level=drop_level)
        else:
            loc = self.index.get_loc(key)

            if isinstance(loc, np.ndarray):
                if loc.dtype == np.bool_:
                    (inds,) = loc.nonzero()
                    return self.take(inds, axis=axis)
                else:
                    return self.take(loc, axis=axis)

            if not is_scalar(loc):
                new_index = self.index[loc]

        if is_scalar(loc):
            new_values = self._data.fast_xs(loc)

            # may need to box a datelike-scalar
            #
            # if we encounter an array-like and we only have 1 dim
            # that means that their are list/ndarrays inside the Series!
            # so just return them (GH 6394)
            if not is_list_like(new_values) or self.ndim == 1:
                return com.maybe_box_datetimelike(new_values)

            result = self._constructor_sliced(
                new_values,
                index=self.columns,
                name=self.index[loc],
                dtype=new_values.dtype,
            )

        else:
            result = self.iloc[loc]
            result.index = new_index

        # this could be a view
        # but only in a single-dtyped view sliceable case
        result._set_is_copy(self, copy=not result._is_view)
        return result

    _xs = xs  # type: Callable

    def __getitem__(self, item):
        raise AbstractMethodError(self)

    def _get_item_cache(self, item):
        """Return the cached item, item represents a label indexer."""
        cache = self._item_cache
        res = cache.get(item)
        if res is None:
            values = self._data.get(item)
            res = self._box_item_values(item, values)
            cache[item] = res
            res._set_as_cached(item, self)

            # for a chain
            res._is_copy = self._is_copy
        return res

    def _iget_item_cache(self, item):
        """Return the cached item, item represents a positional indexer."""
        ax = self._info_axis
        if ax.is_unique:
            lower = self._get_item_cache(ax[item])
        else:
            lower = self.take(item, axis=self._info_axis_number)
        return lower

    def _box_item_values(self, key, values):
        raise AbstractMethodError(self)

    def _slice(self, slobj: slice, axis=0, kind=None):
        """
        Construct a slice of this container.

        kind parameter is maintained for compatibility with Series slicing.
        """
        axis = self._get_block_manager_axis(axis)
        result = self._constructor(self._data.get_slice(slobj, axis=axis))
        result = result.__finalize__(self)

        # this could be a view
        # but only in a single-dtyped view sliceable case
        is_copy = axis != 0 or result._is_view
        result._set_is_copy(self, copy=is_copy)
        return result

    def _set_item(self, key, value):
        self._data.set(key, value)
        self._clear_item_cache()

    def _set_is_copy(self, ref=None, copy=True):
        if not copy:
            self._is_copy = None
        else:
            if ref is not None:
                self._is_copy = weakref.ref(ref)
            else:
                self._is_copy = None

    def _check_is_chained_assignment_possible(self):
        """
        Check if we are a view, have a cacher, and are of mixed type.
        If so, then force a setitem_copy check.

        Should be called just near setting a value

        Will return a boolean if it we are a view and are cached, but a
        single-dtype meaning that the cacher should be updated following
        setting.
        """
        if self._is_view and self._is_cached:
            ref = self._get_cacher()
            if ref is not None and ref._is_mixed_type:
                self._check_setitem_copy(stacklevel=4, t="referant", force=True)
            return True
        elif self._is_copy:
            self._check_setitem_copy(stacklevel=4, t="referant")
        return False

    def _check_setitem_copy(self, stacklevel=4, t="setting", force=False):
        """

        Parameters
        ----------
        stacklevel : int, default 4
           the level to show of the stack when the error is output
        t : str, the type of setting error
        force : bool, default False
           If True, then force showing an error.

        validate if we are doing a setitem on a chained copy.

        If you call this function, be sure to set the stacklevel such that the
        user will see the error *at the level of setting*

        It is technically possible to figure out that we are setting on
        a copy even WITH a multi-dtyped pandas object. In other words, some
        blocks may be views while other are not. Currently _is_view will ALWAYS
        return False for multi-blocks to avoid having to handle this case.

        df = DataFrame(np.arange(0,9), columns=['count'])
        df['group'] = 'b'

        # This technically need not raise SettingWithCopy if both are view
        # (which is not # generally guaranteed but is usually True.  However,
        # this is in general not a good practice and we recommend using .loc.
        df.iloc[0:5]['group'] = 'a'

        """

        # return early if the check is not needed
        if not (force or self._is_copy):
            return

        value = config.get_option("mode.chained_assignment")
        if value is None:
            return

        # see if the copy is not actually referred; if so, then dissolve
        # the copy weakref
        if self._is_copy is not None and not isinstance(self._is_copy, str):
            r = self._is_copy()
            if not gc.get_referents(r) or r.shape == self.shape:
                self._is_copy = None
                return

        # a custom message
        if isinstance(self._is_copy, str):
            t = self._is_copy

        elif t == "referant":
            t = (
                "\n"
                "A value is trying to be set on a copy of a slice from a "
                "DataFrame\n\n"
                "See the caveats in the documentation: "
                "http://pandas.pydata.org/pandas-docs/stable/user_guide/"
                "indexing.html#returning-a-view-versus-a-copy"
            )

        else:
            t = (
                "\n"
                "A value is trying to be set on a copy of a slice from a "
                "DataFrame.\n"
                "Try using .loc[row_indexer,col_indexer] = value "
                "instead\n\nSee the caveats in the documentation: "
                "http://pandas.pydata.org/pandas-docs/stable/user_guide/"
                "indexing.html#returning-a-view-versus-a-copy"
            )

        if value == "raise":
            raise com.SettingWithCopyError(t)
        elif value == "warn":
            warnings.warn(t, com.SettingWithCopyWarning, stacklevel=stacklevel)

    def __delitem__(self, key):
        """
        Delete item
        """
        deleted = False

        maybe_shortcut = False
        if self.ndim == 2 and isinstance(self.columns, MultiIndex):
            try:
                maybe_shortcut = key not in self.columns._engine
            except TypeError:
                pass

        if maybe_shortcut:
            # Allow shorthand to delete all columns whose first len(key)
            # elements match key:
            if not isinstance(key, tuple):
                key = (key,)
            for col in self.columns:
                if isinstance(col, tuple) and col[: len(key)] == key:
                    del self[col]
                    deleted = True
        if not deleted:
            # If the above loop ran and didn't delete anything because
            # there was no match, this call should raise the appropriate
            # exception:
            self._data.delete(key)

        # delete from the caches
        try:
            del self._item_cache[key]
        except KeyError:
            pass

    # ----------------------------------------------------------------------
    # Unsorted

    def get(self, key, default=None):
        """
        Get item from object for given key (ex: DataFrame column).

        Returns default value if not found.

        Parameters
        ----------
        key : object

        Returns
        -------
        value : same type as items contained in object
        """
        try:
            return self[key]
        except (KeyError, ValueError, IndexError):
            return default

    @property
    def _is_view(self):
        """Return boolean indicating if self is view of another array """
        return self._data.is_view

    def reindex_like(self, other, method=None, copy=True, limit=None, tolerance=None):
        """
        Return an object with matching indices as other object.

        Conform the object to the same index on all axes. Optional
        filling logic, placing NaN in locations having no value
        in the previous index. A new object is produced unless the
        new index is equivalent to the current one and copy=False.

        Parameters
        ----------
        other : Object of the same data type
            Its row and column indices are used to define the new indices
            of this object.
        method : {None, 'backfill'/'bfill', 'pad'/'ffill', 'nearest'}
            Method to use for filling holes in reindexed DataFrame.
            Please note: this is only applicable to DataFrames/Series with a
            monotonically increasing/decreasing index.

            * None (default): don't fill gaps
            * pad / ffill: propagate last valid observation forward to next
              valid
            * backfill / bfill: use next valid observation to fill gap
            * nearest: use nearest valid observations to fill gap.

        copy : bool, default True
            Return a new object, even if the passed indexes are the same.
        limit : int, default None
            Maximum number of consecutive labels to fill for inexact matches.
        tolerance : optional
            Maximum distance between original and new labels for inexact
            matches. The values of the index at the matching locations most
            satisfy the equation ``abs(index[indexer] - target) <= tolerance``.

            Tolerance may be a scalar value, which applies the same tolerance
            to all values, or list-like, which applies variable tolerance per
            element. List-like includes list, tuple, array, Series, and must be
            the same size as the index and its dtype must exactly match the
            index's type.

            .. versionadded:: 0.21.0 (list-like tolerance)

        Returns
        -------
        Series or DataFrame
            Same type as caller, but with changed indices on each axis.

        See Also
        --------
        DataFrame.set_index : Set row labels.
        DataFrame.reset_index : Remove row labels or move them to new columns.
        DataFrame.reindex : Change to new indices or expand indices.

        Notes
        -----
        Same as calling
        ``.reindex(index=other.index, columns=other.columns,...)``.

        Examples
        --------
        >>> df1 = pd.DataFrame([[24.3, 75.7, 'high'],
        ...                     [31, 87.8, 'high'],
        ...                     [22, 71.6, 'medium'],
        ...                     [35, 95, 'medium']],
        ...     columns=['temp_celsius', 'temp_fahrenheit', 'windspeed'],
        ...     index=pd.date_range(start='2014-02-12',
        ...                         end='2014-02-15', freq='D'))

        >>> df1
                    temp_celsius  temp_fahrenheit windspeed
        2014-02-12          24.3             75.7      high
        2014-02-13          31.0             87.8      high
        2014-02-14          22.0             71.6    medium
        2014-02-15          35.0             95.0    medium

        >>> df2 = pd.DataFrame([[28, 'low'],
        ...                     [30, 'low'],
        ...                     [35.1, 'medium']],
        ...     columns=['temp_celsius', 'windspeed'],
        ...     index=pd.DatetimeIndex(['2014-02-12', '2014-02-13',
        ...                             '2014-02-15']))

        >>> df2
                    temp_celsius windspeed
        2014-02-12          28.0       low
        2014-02-13          30.0       low
        2014-02-15          35.1    medium

        >>> df2.reindex_like(df1)
                    temp_celsius  temp_fahrenheit windspeed
        2014-02-12          28.0              NaN       low
        2014-02-13          30.0              NaN       low
        2014-02-14           NaN              NaN       NaN
        2014-02-15          35.1              NaN    medium
        """
        d = other._construct_axes_dict(
            axes=self._AXIS_ORDERS,
            method=method,
            copy=copy,
            limit=limit,
            tolerance=tolerance,
        )

        return self.reindex(**d)

    def drop(
        self,
        labels=None,
        axis=0,
        index=None,
        columns=None,
        level=None,
        inplace=False,
        errors="raise",
    ):

        inplace = validate_bool_kwarg(inplace, "inplace")

        if labels is not None:
            if index is not None or columns is not None:
                raise ValueError("Cannot specify both 'labels' and 'index'/'columns'")
            axis_name = self._get_axis_name(axis)
            axes = {axis_name: labels}
        elif index is not None or columns is not None:
            axes, _ = self._construct_axes_from_arguments((index, columns), {})
        else:
            raise ValueError(
                "Need to specify at least one of 'labels', 'index' or 'columns'"
            )

        obj = self

        for axis, labels in axes.items():
            if labels is not None:
                obj = obj._drop_axis(labels, axis, level=level, errors=errors)

        if inplace:
            self._update_inplace(obj)
        else:
            return obj

    def _drop_axis(self, labels, axis, level=None, errors="raise"):
        """
        Drop labels from specified axis. Used in the ``drop`` method
        internally.

        Parameters
        ----------
        labels : single label or list-like
        axis : int or axis name
        level : int or level name, default None
            For MultiIndex
        errors : {'ignore', 'raise'}, default 'raise'
            If 'ignore', suppress error and existing labels are dropped.

        """
        axis = self._get_axis_number(axis)
        axis_name = self._get_axis_name(axis)
        axis = self._get_axis(axis)

        if axis.is_unique:
            if level is not None:
                if not isinstance(axis, MultiIndex):
                    raise AssertionError("axis must be a MultiIndex")
                new_axis = axis.drop(labels, level=level, errors=errors)
            else:
                new_axis = axis.drop(labels, errors=errors)
            result = self.reindex(**{axis_name: new_axis})

        # Case for non-unique axis
        else:
            labels = ensure_object(com.index_labels_to_array(labels))
            if level is not None:
                if not isinstance(axis, MultiIndex):
                    raise AssertionError("axis must be a MultiIndex")
                indexer = ~axis.get_level_values(level).isin(labels)

                # GH 18561 MultiIndex.drop should raise if label is absent
                if errors == "raise" and indexer.all():
                    raise KeyError("{} not found in axis".format(labels))
            else:
                indexer = ~axis.isin(labels)
                # Check if label doesn't exist along axis
                labels_missing = (axis.get_indexer_for(labels) == -1).any()
                if errors == "raise" and labels_missing:
                    raise KeyError("{} not found in axis".format(labels))

            slicer = [slice(None)] * self.ndim
            slicer[self._get_axis_number(axis_name)] = indexer

            result = self.loc[tuple(slicer)]

        return result

    def _update_inplace(self, result, verify_is_copy=True):
        """
        Replace self internals with result.

        Parameters
        ----------
        verify_is_copy : bool, default True
            Provide is_copy checks.
        """
        # NOTE: This does *not* call __finalize__ and that's an explicit
        # decision that we may revisit in the future.

        self._reset_cache()
        self._clear_item_cache()
        self._data = getattr(result, "_data", result)
        self._maybe_update_cacher(verify_is_copy=verify_is_copy)

    def add_prefix(self, prefix):
        """
        Prefix labels with string `prefix`.

        For Series, the row labels are prefixed.
        For DataFrame, the column labels are prefixed.

        Parameters
        ----------
        prefix : str
            The string to add before each label.

        Returns
        -------
        Series or DataFrame
            New Series or DataFrame with updated labels.

        See Also
        --------
        Series.add_suffix: Suffix row labels with string `suffix`.
        DataFrame.add_suffix: Suffix column labels with string `suffix`.

        Examples
        --------
        >>> s = pd.Series([1, 2, 3, 4])
        >>> s
        0    1
        1    2
        2    3
        3    4
        dtype: int64

        >>> s.add_prefix('item_')
        item_0    1
        item_1    2
        item_2    3
        item_3    4
        dtype: int64

        >>> df = pd.DataFrame({'A': [1, 2, 3, 4],  'B': [3, 4, 5, 6]})
        >>> df
           A  B
        0  1  3
        1  2  4
        2  3  5
        3  4  6

        >>> df.add_prefix('col_')
             col_A  col_B
        0       1       3
        1       2       4
        2       3       5
        3       4       6
        """
        f = functools.partial("{prefix}{}".format, prefix=prefix)

        mapper = {self._info_axis_name: f}
        return self.rename(**mapper)

    def add_suffix(self, suffix):
        """
        Suffix labels with string `suffix`.

        For Series, the row labels are suffixed.
        For DataFrame, the column labels are suffixed.

        Parameters
        ----------
        suffix : str
            The string to add after each label.

        Returns
        -------
        Series or DataFrame
            New Series or DataFrame with updated labels.

        See Also
        --------
        Series.add_prefix: Prefix row labels with string `prefix`.
        DataFrame.add_prefix: Prefix column labels with string `prefix`.

        Examples
        --------
        >>> s = pd.Series([1, 2, 3, 4])
        >>> s
        0    1
        1    2
        2    3
        3    4
        dtype: int64

        >>> s.add_suffix('_item')
        0_item    1
        1_item    2
        2_item    3
        3_item    4
        dtype: int64

        >>> df = pd.DataFrame({'A': [1, 2, 3, 4],  'B': [3, 4, 5, 6]})
        >>> df
           A  B
        0  1  3
        1  2  4
        2  3  5
        3  4  6

        >>> df.add_suffix('_col')
             A_col  B_col
        0       1       3
        1       2       4
        2       3       5
        3       4       6
        """
        f = functools.partial("{}{suffix}".format, suffix=suffix)

        mapper = {self._info_axis_name: f}
        return self.rename(**mapper)

    def sort_values(
        self,
        by=None,
        axis=0,
        ascending=True,
        inplace=False,
        kind="quicksort",
        na_position="last",
    ):
        """
        Sort by the values along either axis.

        Parameters
        ----------%(optional_by)s
        axis : %(axes_single_arg)s, default 0
             Axis to be sorted.
        ascending : bool or list of bool, default True
             Sort ascending vs. descending. Specify list for multiple sort
             orders.  If this is a list of bools, must match the length of
             the by.
        inplace : bool, default False
             If True, perform operation in-place.
        kind : {'quicksort', 'mergesort', 'heapsort'}, default 'quicksort'
             Choice of sorting algorithm. See also ndarray.np.sort for more
             information.  `mergesort` is the only stable algorithm. For
             DataFrames, this option is only applied when sorting on a single
             column or label.
        na_position : {'first', 'last'}, default 'last'
             Puts NaNs at the beginning if `first`; `last` puts NaNs at the
             end.

        Returns
        -------
        sorted_obj : DataFrame or None
            DataFrame with sorted values if inplace=False, None otherwise.

        Examples
        --------
        >>> df = pd.DataFrame({
        ...     'col1': ['A', 'A', 'B', np.nan, 'D', 'C'],
        ...     'col2': [2, 1, 9, 8, 7, 4],
        ...     'col3': [0, 1, 9, 4, 2, 3],
        ... })
        >>> df
            col1 col2 col3
        0   A    2    0
        1   A    1    1
        2   B    9    9
        3   NaN  8    4
        4   D    7    2
        5   C    4    3

        Sort by col1

        >>> df.sort_values(by=['col1'])
            col1 col2 col3
        0   A    2    0
        1   A    1    1
        2   B    9    9
        5   C    4    3
        4   D    7    2
        3   NaN  8    4

        Sort by multiple columns

        >>> df.sort_values(by=['col1', 'col2'])
            col1 col2 col3
        1   A    1    1
        0   A    2    0
        2   B    9    9
        5   C    4    3
        4   D    7    2
        3   NaN  8    4

        Sort Descending

        >>> df.sort_values(by='col1', ascending=False)
            col1 col2 col3
        4   D    7    2
        5   C    4    3
        2   B    9    9
        0   A    2    0
        1   A    1    1
        3   NaN  8    4

        Putting NAs first

        >>> df.sort_values(by='col1', ascending=False, na_position='first')
            col1 col2 col3
        3   NaN  8    4
        4   D    7    2
        5   C    4    3
        2   B    9    9
        0   A    2    0
        1   A    1    1
        """
        raise AbstractMethodError(self)

    def sort_index(
        self,
        axis=0,
        level=None,
        ascending=True,
        inplace=False,
        kind="quicksort",
        na_position="last",
        sort_remaining=True,
    ):
        """
        Sort object by labels (along an axis).

        Parameters
        ----------
        axis : {0 or 'index', 1 or 'columns'}, default 0
            The axis along which to sort.  The value 0 identifies the rows,
            and 1 identifies the columns.
        level : int or level name or list of ints or list of level names
            If not None, sort on values in specified index level(s).
        ascending : bool, default True
            Sort ascending vs. descending.
        inplace : bool, default False
            If True, perform operation in-place.
        kind : {'quicksort', 'mergesort', 'heapsort'}, default 'quicksort'
            Choice of sorting algorithm. See also ndarray.np.sort for more
            information.  `mergesort` is the only stable algorithm. For
            DataFrames, this option is only applied when sorting on a single
            column or label.
        na_position : {'first', 'last'}, default 'last'
            Puts NaNs at the beginning if `first`; `last` puts NaNs at the end.
            Not implemented for MultiIndex.
        sort_remaining : bool, default True
            If True and sorting by level and index is multilevel, sort by other
            levels too (in order) after sorting by specified level.

        Returns
        -------
        sorted_obj : DataFrame or None
            DataFrame with sorted index if inplace=False, None otherwise.
        """
        inplace = validate_bool_kwarg(inplace, "inplace")
        axis = self._get_axis_number(axis)
        axis_name = self._get_axis_name(axis)
        labels = self._get_axis(axis)

        if level is not None:
            raise NotImplementedError("level is not implemented")
        if inplace:
            raise NotImplementedError("inplace is not implemented")

        sort_index = labels.argsort()
        if not ascending:
            sort_index = sort_index[::-1]

        new_axis = labels.take(sort_index)
        return self.reindex(**{axis_name: new_axis})

    def reindex(self, *args, **kwargs):
        """
        Conform %(klass)s to new index with optional filling logic.

        Places NA/NaN in locations having no value in the previous index. A new object
        is produced unless the new index is equivalent to the current one and
        ``copy=False``.

        Parameters
        ----------
        %(optional_labels)s
        %(axes)s : array-like, optional
            New labels / index to conform to, should be specified using
            keywords. Preferably an Index object to avoid duplicating data.
        %(optional_axis)s
        method : {None, 'backfill'/'bfill', 'pad'/'ffill', 'nearest'}
            Method to use for filling holes in reindexed DataFrame.
            Please note: this is only applicable to DataFrames/Series with a
            monotonically increasing/decreasing index.

            * None (default): don't fill gaps
            * pad / ffill: Propagate last valid observation forward to next
              valid.
            * backfill / bfill: Use next valid observation to fill gap.
            * nearest: Use nearest valid observations to fill gap.

        copy : bool, default True
            Return a new object, even if the passed indexes are the same.
        level : int or name
            Broadcast across a level, matching Index values on the
            passed MultiIndex level.
        fill_value : scalar, default np.NaN
            Value to use for missing values. Defaults to NaN, but can be any
            "compatible" value.
        limit : int, default None
            Maximum number of consecutive elements to forward or backward fill.
        tolerance : optional
            Maximum distance between original and new labels for inexact
            matches. The values of the index at the matching locations most
            satisfy the equation ``abs(index[indexer] - target) <= tolerance``.

            Tolerance may be a scalar value, which applies the same tolerance
            to all values, or list-like, which applies variable tolerance per
            element. List-like includes list, tuple, array, Series, and must be
            the same size as the index and its dtype must exactly match the
            index's type.

            .. versionadded:: 0.21.0 (list-like tolerance)

        Returns
        -------
        %(klass)s with changed index.

        See Also
        --------
        DataFrame.set_index : Set row labels.
        DataFrame.reset_index : Remove row labels or move them to new columns.
        DataFrame.reindex_like : Change to same indices as other DataFrame.

        Examples
        --------

        ``DataFrame.reindex`` supports two calling conventions

        * ``(index=index_labels, columns=column_labels, ...)``
        * ``(labels, axis={'index', 'columns'}, ...)``

        We *highly* recommend using keyword arguments to clarify your
        intent.

        Create a dataframe with some fictional data.

        >>> index = ['Firefox', 'Chrome', 'Safari', 'IE10', 'Konqueror']
        >>> df = pd.DataFrame({
        ...      'http_status': [200,200,404,404,301],
        ...      'response_time': [0.04, 0.02, 0.07, 0.08, 1.0]},
        ...       index=index)
        >>> df
                   http_status  response_time
        Firefox            200           0.04
        Chrome             200           0.02
        Safari             404           0.07
        IE10               404           0.08
        Konqueror          301           1.00

        Create a new index and reindex the dataframe. By default
        values in the new index that do not have corresponding
        records in the dataframe are assigned ``NaN``.

        >>> new_index= ['Safari', 'Iceweasel', 'Comodo Dragon', 'IE10',
        ...             'Chrome']
        >>> df.reindex(new_index)
                       http_status  response_time
        Safari               404.0           0.07
        Iceweasel              NaN            NaN
        Comodo Dragon          NaN            NaN
        IE10                 404.0           0.08
        Chrome               200.0           0.02

        We can fill in the missing values by passing a value to
        the keyword ``fill_value``. Because the index is not monotonically
        increasing or decreasing, we cannot use arguments to the keyword
        ``method`` to fill the ``NaN`` values.

        >>> df.reindex(new_index, fill_value=0)
                       http_status  response_time
        Safari                 404           0.07
        Iceweasel                0           0.00
        Comodo Dragon            0           0.00
        IE10                   404           0.08
        Chrome                 200           0.02

        >>> df.reindex(new_index, fill_value='missing')
                      http_status response_time
        Safari                404          0.07
        Iceweasel         missing       missing
        Comodo Dragon     missing       missing
        IE10                  404          0.08
        Chrome                200          0.02

        We can also reindex the columns.

        >>> df.reindex(columns=['http_status', 'user_agent'])
                   http_status  user_agent
        Firefox            200         NaN
        Chrome             200         NaN
        Safari             404         NaN
        IE10               404         NaN
        Konqueror          301         NaN

        Or we can use "axis-style" keyword arguments

        >>> df.reindex(['http_status', 'user_agent'], axis="columns")
                   http_status  user_agent
        Firefox            200         NaN
        Chrome             200         NaN
        Safari             404         NaN
        IE10               404         NaN
        Konqueror          301         NaN

        To further illustrate the filling functionality in
        ``reindex``, we will create a dataframe with a
        monotonically increasing index (for example, a sequence
        of dates).

        >>> date_index = pd.date_range('1/1/2010', periods=6, freq='D')
        >>> df2 = pd.DataFrame({"prices": [100, 101, np.nan, 100, 89, 88]},
        ...                    index=date_index)
        >>> df2
                    prices
        2010-01-01   100.0
        2010-01-02   101.0
        2010-01-03     NaN
        2010-01-04   100.0
        2010-01-05    89.0
        2010-01-06    88.0

        Suppose we decide to expand the dataframe to cover a wider
        date range.

        >>> date_index2 = pd.date_range('12/29/2009', periods=10, freq='D')
        >>> df2.reindex(date_index2)
                    prices
        2009-12-29     NaN
        2009-12-30     NaN
        2009-12-31     NaN
        2010-01-01   100.0
        2010-01-02   101.0
        2010-01-03     NaN
        2010-01-04   100.0
        2010-01-05    89.0
        2010-01-06    88.0
        2010-01-07     NaN

        The index entries that did not have a value in the original data frame
        (for example, '2009-12-29') are by default filled with ``NaN``.
        If desired, we can fill in the missing values using one of several
        options.

        For example, to back-propagate the last valid value to fill the ``NaN``
        values, pass ``bfill`` as an argument to the ``method`` keyword.

        >>> df2.reindex(date_index2, method='bfill')
                    prices
        2009-12-29   100.0
        2009-12-30   100.0
        2009-12-31   100.0
        2010-01-01   100.0
        2010-01-02   101.0
        2010-01-03     NaN
        2010-01-04   100.0
        2010-01-05    89.0
        2010-01-06    88.0
        2010-01-07     NaN

        Please note that the ``NaN`` value present in the original dataframe
        (at index value 2010-01-03) will not be filled by any of the
        value propagation schemes. This is because filling while reindexing
        does not look at dataframe values, but only compares the original and
        desired indexes. If you do want to fill in the ``NaN`` values present
        in the original dataframe, use the ``fillna()`` method.

        See the :ref:`user guide <basics.reindexing>` for more.
        """
        # TODO: Decide if we care about having different examples for different
        # kinds

        # construct the args
        axes, kwargs = self._construct_axes_from_arguments(args, kwargs)
        method = missing.clean_reindex_fill_method(kwargs.pop("method", None))
        level = kwargs.pop("level", None)
        copy = kwargs.pop("copy", True)
        limit = kwargs.pop("limit", None)
        tolerance = kwargs.pop("tolerance", None)
        fill_value = kwargs.pop("fill_value", None)

        # Series.reindex doesn't use / need the axis kwarg
        # We pop and ignore it here, to make writing Series/Frame generic code
        # easier
        kwargs.pop("axis", None)

        if kwargs:
            raise TypeError(
                "reindex() got an unexpected keyword "
                'argument "{0}"'.format(list(kwargs.keys())[0])
            )

        self._consolidate_inplace()

        # if all axes that are requested to reindex are equal, then only copy
        # if indicated must have index names equal here as well as values
        if all(
            self._get_axis(axis).identical(ax)
            for axis, ax in axes.items()
            if ax is not None
        ):
            if copy:
                return self.copy()
            return self

        # check if we are a multi reindex
        if self._needs_reindex_multi(axes, method, level):
            return self._reindex_multi(axes, copy, fill_value)

        # perform the reindex on the axes
        return self._reindex_axes(
            axes, level, limit, tolerance, method, fill_value, copy
        ).__finalize__(self)

    def _reindex_axes(self, axes, level, limit, tolerance, method, fill_value, copy):
        """Perform the reindex for all the axes."""
        obj = self
        for a in self._AXIS_ORDERS:
            labels = axes[a]
            if labels is None:
                continue

            ax = self._get_axis(a)
            new_index, indexer = ax.reindex(
                labels, level=level, limit=limit, tolerance=tolerance, method=method
            )

            axis = self._get_axis_number(a)
            obj = obj._reindex_with_indexers(
                {axis: [new_index, indexer]},
                fill_value=fill_value,
                copy=copy,
                allow_dups=False,
            )

        return obj

    def _needs_reindex_multi(self, axes, method, level):
        """Check if we do need a multi reindex."""
        return (
            (com.count_not_none(*axes.values()) == self._AXIS_LEN)
            and method is None
            and level is None
            and not self._is_mixed_type
        )

    def _reindex_multi(self, axes, copy, fill_value):
        raise AbstractMethodError(self)

    def _reindex_with_indexers(
        self, reindexers, fill_value=None, copy=False, allow_dups=False
    ):
        """allow_dups indicates an internal call here """

        # reindex doing multiple operations on different axes if indicated
        new_data = self._data
        for axis in sorted(reindexers.keys()):
            index, indexer = reindexers[axis]
            baxis = self._get_block_manager_axis(axis)

            if index is None:
                continue

            index = ensure_index(index)
            if indexer is not None:
                indexer = ensure_int64(indexer)

            # TODO: speed up on homogeneous DataFrame objects
            new_data = new_data.reindex_indexer(
                index,
                indexer,
                axis=baxis,
                fill_value=fill_value,
                allow_dups=allow_dups,
                copy=copy,
            )

        if copy and new_data is self._data:
            new_data = new_data.copy()

        return self._constructor(new_data).__finalize__(self)

    def filter(self, items=None, like=None, regex=None, axis=None):
        """
        Subset the dataframe rows or columns according to the specified index labels.

        Note that this routine does not filter a dataframe on its
        contents. The filter is applied to the labels of the index.

        Parameters
        ----------
        items : list-like
            Keep labels from axis which are in items.
        like : str
            Keep labels from axis for which "like in label == True".
        regex : str (regular expression)
            Keep labels from axis for which re.search(regex, label) == True.
        axis : {0 or ‘index’, 1 or ‘columns’, None}, default None
            The axis to filter on, expressed either as an index (int)
            or axis name (str). By default this is the info axis,
            'index' for Series, 'columns' for DataFrame.

        Returns
        -------
        same type as input object

        See Also
        --------
        DataFrame.loc

        Notes
        -----
        The ``items``, ``like``, and ``regex`` parameters are
        enforced to be mutually exclusive.

        ``axis`` defaults to the info axis that is used when indexing
        with ``[]``.

        Examples
        --------
        >>> df = pd.DataFrame(np.array(([1, 2, 3], [4, 5, 6])),
        ...                   index=['mouse', 'rabbit'],
        ...                   columns=['one', 'two', 'three'])

        >>> # select columns by name
        >>> df.filter(items=['one', 'three'])
                 one  three
        mouse     1      3
        rabbit    4      6

        >>> # select columns by regular expression
        >>> df.filter(regex='e$', axis=1)
                 one  three
        mouse     1      3
        rabbit    4      6

        >>> # select rows containing 'bbi'
        >>> df.filter(like='bbi', axis=0)
                 one  two  three
        rabbit    4    5      6
        """
        nkw = com.count_not_none(items, like, regex)
        if nkw > 1:
            raise TypeError(
                "Keyword arguments `items`, `like`, or `regex` "
                "are mutually exclusive"
            )

        if axis is None:
            axis = self._info_axis_name
        labels = self._get_axis(axis)

        if items is not None:
            name = self._get_axis_name(axis)
            return self.reindex(**{name: [r for r in items if r in labels]})
        elif like:

            def f(x):
                return like in ensure_str(x)

            values = labels.map(f)
            return self.loc(axis=axis)[values]
        elif regex:

            def f(x):
                return matcher.search(ensure_str(x)) is not None

            matcher = re.compile(regex)
            values = labels.map(f)
            return self.loc(axis=axis)[values]
        else:
            raise TypeError("Must pass either `items`, `like`, or `regex`")

    def head(self, n=5):
        """
        Return the first `n` rows.

        This function returns the first `n` rows for the object based
        on position. It is useful for quickly testing if your object
        has the right type of data in it.

        Parameters
        ----------
        n : int, default 5
            Number of rows to select.

        Returns
        -------
        obj_head : same type as caller
            The first `n` rows of the caller object.

        See Also
        --------
        DataFrame.tail: Returns the last `n` rows.

        Examples
        --------
        >>> df = pd.DataFrame({'animal':['alligator', 'bee', 'falcon', 'lion',
        ...                    'monkey', 'parrot', 'shark', 'whale', 'zebra']})
        >>> df
              animal
        0  alligator
        1        bee
        2     falcon
        3       lion
        4     monkey
        5     parrot
        6      shark
        7      whale
        8      zebra

        Viewing the first 5 lines

        >>> df.head()
              animal
        0  alligator
        1        bee
        2     falcon
        3       lion
        4     monkey

        Viewing the first `n` lines (three in this case)

        >>> df.head(3)
              animal
        0  alligator
        1        bee
        2     falcon
        """

        return self.iloc[:n]

    def tail(self, n=5):
        """
        Return the last `n` rows.

        This function returns last `n` rows from the object based on
        position. It is useful for quickly verifying data, for example,
        after sorting or appending rows.

        Parameters
        ----------
        n : int, default 5
            Number of rows to select.

        Returns
        -------
        type of caller
            The last `n` rows of the caller object.

        See Also
        --------
        DataFrame.head : The first `n` rows of the caller object.

        Examples
        --------
        >>> df = pd.DataFrame({'animal':['alligator', 'bee', 'falcon', 'lion',
        ...                    'monkey', 'parrot', 'shark', 'whale', 'zebra']})
        >>> df
              animal
        0  alligator
        1        bee
        2     falcon
        3       lion
        4     monkey
        5     parrot
        6      shark
        7      whale
        8      zebra

        Viewing the last 5 lines

        >>> df.tail()
           animal
        4  monkey
        5  parrot
        6   shark
        7   whale
        8   zebra

        Viewing the last `n` lines (three in this case)

        >>> df.tail(3)
          animal
        6  shark
        7  whale
        8  zebra
        """

        if n == 0:
            return self.iloc[0:0]
        return self.iloc[-n:]

    def sample(
        self,
        n=None,
        frac=None,
        replace=False,
        weights=None,
        random_state=None,
        axis=None,
    ):
        """
        Return a random sample of items from an axis of object.

        You can use `random_state` for reproducibility.

        Parameters
        ----------
        n : int, optional
            Number of items from axis to return. Cannot be used with `frac`.
            Default = 1 if `frac` = None.
        frac : float, optional
            Fraction of axis items to return. Cannot be used with `n`.
        replace : bool, default False
            Allow or disallow sampling of the same row more than once.
        weights : str or ndarray-like, optional
            Default 'None' results in equal probability weighting.
            If passed a Series, will align with target object on index. Index
            values in weights not found in sampled object will be ignored and
            index values in sampled object not in weights will be assigned
            weights of zero.
            If called on a DataFrame, will accept the name of a column
            when axis = 0.
            Unless weights are a Series, weights must be same length as axis
            being sampled.
            If weights do not sum to 1, they will be normalized to sum to 1.
            Missing values in the weights column will be treated as zero.
            Infinite values not allowed.
        random_state : int or numpy.random.RandomState, optional
            Seed for the random number generator (if int), or numpy RandomState
            object.
        axis : {0 or ‘index’, 1 or ‘columns’, None}, default None
            Axis to sample. Accepts axis number or name. Default is stat axis
            for given data type (0 for Series and DataFrames).

        Returns
        -------
        Series or DataFrame
            A new object of same type as caller containing `n` items randomly
            sampled from the caller object.

        See Also
        --------
        numpy.random.choice: Generates a random sample from a given 1-D numpy
            array.

        Notes
        -----
        If `frac` > 1, `replacement` should be set to `True`.

        Examples
        --------
        >>> df = pd.DataFrame({'num_legs': [2, 4, 8, 0],
        ...                    'num_wings': [2, 0, 0, 0],
        ...                    'num_specimen_seen': [10, 2, 1, 8]},
        ...                   index=['falcon', 'dog', 'spider', 'fish'])
        >>> df
                num_legs  num_wings  num_specimen_seen
        falcon         2          2                 10
        dog            4          0                  2
        spider         8          0                  1
        fish           0          0                  8

        Extract 3 random elements from the ``Series`` ``df['num_legs']``:
        Note that we use `random_state` to ensure the reproducibility of
        the examples.

        >>> df['num_legs'].sample(n=3, random_state=1)
        fish      0
        spider    8
        falcon    2
        Name: num_legs, dtype: int64

        A random 50% sample of the ``DataFrame`` with replacement:

        >>> df.sample(frac=0.5, replace=True, random_state=1)
              num_legs  num_wings  num_specimen_seen
        dog          4          0                  2
        fish         0          0                  8

        An upsample sample of the ``DataFrame`` with replacement:
        Note that `replace` parameter has to be `True` for `frac` parameter > 1.

        >>> df.sample(frac=2, replace=True, random_state=1)
                num_legs  num_wings  num_specimen_seen
        dog            4          0                  2
        fish           0          0                  8
        falcon         2          2                 10
        falcon         2          2                 10
        fish           0          0                  8
        dog            4          0                  2
        fish           0          0                  8
        dog            4          0                  2

        Using a DataFrame column as weights. Rows with larger value in the
        `num_specimen_seen` column are more likely to be sampled.

        >>> df.sample(n=2, weights='num_specimen_seen', random_state=1)
                num_legs  num_wings  num_specimen_seen
        falcon         2          2                 10
        fish           0          0                  8
        """

        if axis is None:
            axis = self._stat_axis_number

        axis = self._get_axis_number(axis)
        axis_length = self.shape[axis]

        # Process random_state argument
        rs = com.random_state(random_state)

        # Check weights for compliance
        if weights is not None:

            # If a series, align with frame
            if isinstance(weights, ABCSeries):
                weights = weights.reindex(self.axes[axis])

            # Strings acceptable if a dataframe and axis = 0
            if isinstance(weights, str):
                if isinstance(self, ABCDataFrame):
                    if axis == 0:
                        try:
                            weights = self[weights]
                        except KeyError:
                            raise KeyError(
                                "String passed to weights not a valid column"
                            )
                    else:
                        raise ValueError(
                            "Strings can only be passed to "
                            "weights when sampling from rows on "
                            "a DataFrame"
                        )
                else:
                    raise ValueError(
                        "Strings cannot be passed as weights "
                        "when sampling from a Series."
                    )

            weights = pd.Series(weights, dtype="float64")

            if len(weights) != axis_length:
                raise ValueError(
                    "Weights and axis to be sampled must be of same length"
                )

            if (weights == np.inf).any() or (weights == -np.inf).any():
                raise ValueError("weight vector may not include `inf` values")

            if (weights < 0).any():
                raise ValueError("weight vector many not include negative values")

            # If has nan, set to zero.
            weights = weights.fillna(0)

            # Renormalize if don't sum to 1
            if weights.sum() != 1:
                if weights.sum() != 0:
                    weights = weights / weights.sum()
                else:
                    raise ValueError("Invalid weights: weights sum to zero")

            weights = weights.values

        # If no frac or n, default to n=1.
        if n is None and frac is None:
            n = 1
        elif frac is not None and frac > 1 and not replace:
            raise ValueError(
                "Replace has to be set to `True` when "
                "upsampling the population `frac` > 1."
            )
        elif n is not None and frac is None and n % 1 != 0:
            raise ValueError("Only integers accepted as `n` values")
        elif n is None and frac is not None:
            n = int(round(frac * axis_length))
        elif n is not None and frac is not None:
            raise ValueError("Please enter a value for `frac` OR `n`, not both")

        # Check for negative sizes
        if n < 0:
            raise ValueError(
                "A negative number of rows requested. Please provide positive value."
            )

        locs = rs.choice(axis_length, size=n, replace=replace, p=weights)
        return self.take(locs, axis=axis, is_copy=False)

    _shared_docs[
        "pipe"
    ] = r"""
        Apply func(self, \*args, \*\*kwargs).

        Parameters
        ----------
        func : function
            Function to apply to the %(klass)s.
            ``args``, and ``kwargs`` are passed into ``func``.
            Alternatively a ``(callable, data_keyword)`` tuple where
            ``data_keyword`` is a string indicating the keyword of
            ``callable`` that expects the %(klass)s.
        args : iterable, optional
            Positional arguments passed into ``func``.
        kwargs : mapping, optional
            A dictionary of keyword arguments passed into ``func``.

        Returns
        -------
        object : the return type of ``func``.

        See Also
        --------
        DataFrame.apply
        DataFrame.applymap
        Series.map

        Notes
        -----

        Use ``.pipe`` when chaining together functions that expect
        Series, DataFrames or GroupBy objects. Instead of writing

        >>> f(g(h(df), arg1=a), arg2=b, arg3=c)

        You can write

        >>> (df.pipe(h)
        ...    .pipe(g, arg1=a)
        ...    .pipe(f, arg2=b, arg3=c)
        ... )

        If you have a function that takes the data as (say) the second
        argument, pass a tuple indicating which keyword expects the
        data. For example, suppose ``f`` takes its data as ``arg2``:

        >>> (df.pipe(h)
        ...    .pipe(g, arg1=a)
        ...    .pipe((f, 'arg2'), arg1=a, arg3=c)
        ...  )
    """

    @Appender(_shared_docs["pipe"] % _shared_doc_kwargs)
    def pipe(self, func, *args, **kwargs):
        return com.pipe(self, func, *args, **kwargs)

    _shared_docs["aggregate"] = dedent(
        """
    Aggregate using one or more operations over the specified axis.
    %(versionadded)s
    Parameters
    ----------
    func : function, str, list or dict
        Function to use for aggregating the data. If a function, must either
        work when passed a %(klass)s or when passed to %(klass)s.apply.

        Accepted combinations are:

        - function
        - string function name
        - list of functions and/or function names, e.g. ``[np.sum, 'mean']``
        - dict of axis labels -> functions, function names or list of such.
    %(axis)s
    *args
        Positional arguments to pass to `func`.
    **kwargs
        Keyword arguments to pass to `func`.

    Returns
    -------
    scalar, Series or DataFrame

        The return can be:

        * scalar : when Series.agg is called with single function
        * Series : when DataFrame.agg is called with a single function
        * DataFrame : when DataFrame.agg is called with several functions

        Return scalar, Series or DataFrame.
    %(see_also)s
    Notes
    -----
    `agg` is an alias for `aggregate`. Use the alias.

    A passed user-defined-function will be passed a Series for evaluation.
    %(examples)s"""
    )

    _shared_docs[
        "transform"
    ] = """
    Call ``func`` on self producing a %(klass)s with transformed values.

    Produced %(klass)s will have same axis length as self.

    Parameters
    ----------
    func : function, str, list or dict
        Function to use for transforming the data. If a function, must either
        work when passed a %(klass)s or when passed to %(klass)s.apply.

        Accepted combinations are:

        - function
        - string function name
        - list of functions and/or function names, e.g. ``[np.exp. 'sqrt']``
        - dict of axis labels -> functions, function names or list of such.
    %(axis)s
    *args
        Positional arguments to pass to `func`.
    **kwargs
        Keyword arguments to pass to `func`.

    Returns
    -------
    %(klass)s
        A %(klass)s that must have the same length as self.

    Raises
    ------
    ValueError : If the returned %(klass)s has a different length than self.

    See Also
    --------
    %(klass)s.agg : Only perform aggregating type operations.
    %(klass)s.apply : Invoke function on a %(klass)s.

    Examples
    --------
    >>> df = pd.DataFrame({'A': range(3), 'B': range(1, 4)})
    >>> df
       A  B
    0  0  1
    1  1  2
    2  2  3
    >>> df.transform(lambda x: x + 1)
       A  B
    0  1  2
    1  2  3
    2  3  4

    Even though the resulting %(klass)s must have the same length as the
    input %(klass)s, it is possible to provide several input functions:

    >>> s = pd.Series(range(3))
    >>> s
    0    0
    1    1
    2    2
    dtype: int64
    >>> s.transform([np.sqrt, np.exp])
           sqrt        exp
    0  0.000000   1.000000
    1  1.000000   2.718282
    2  1.414214   7.389056
    """

    # ----------------------------------------------------------------------
    # Attribute access

    def __finalize__(self, other, method=None, **kwargs):
        """
        Propagate metadata from other to self.

        Parameters
        ----------
        other : the object from which to get the attributes that we are going
            to propagate
        method : optional, a passed method name ; possibly to take different
            types of propagation actions based on this

        """
        if isinstance(other, NDFrame):
            for name in other.attrs:
                self.attrs[name] = other.attrs[name]
            # For subclasses using _metadata.
            for name in self._metadata:
                object.__setattr__(self, name, getattr(other, name, None))
        return self

    def __getattr__(self, name):
        """After regular attribute access, try looking up the name
        This allows simpler access to columns for interactive use.
        """

        # Note: obj.x will always call obj.__getattribute__('x') prior to
        # calling obj.__getattr__('x').

        if (
            name in self._internal_names_set
            or name in self._metadata
            or name in self._accessors
        ):
            return object.__getattribute__(self, name)
        else:
            if self._info_axis._can_hold_identifiers_and_holds_name(name):
                return self[name]
            return object.__getattribute__(self, name)

    def __setattr__(self, name, value):
        """After regular attribute access, try setting the name
        This allows simpler access to columns for interactive use.
        """

        # first try regular attribute access via __getattribute__, so that
        # e.g. ``obj.x`` and ``obj.x = 4`` will always reference/modify
        # the same attribute.

        try:
            object.__getattribute__(self, name)
            return object.__setattr__(self, name, value)
        except AttributeError:
            pass

        # if this fails, go on to more involved attribute setting
        # (note that this matches __getattr__, above).
        if name in self._internal_names_set:
            object.__setattr__(self, name, value)
        elif name in self._metadata:
            object.__setattr__(self, name, value)
        else:
            try:
                existing = getattr(self, name)
                if isinstance(existing, Index):
                    object.__setattr__(self, name, value)
                elif name in self._info_axis:
                    self[name] = value
                else:
                    object.__setattr__(self, name, value)
            except (AttributeError, TypeError):
                if isinstance(self, ABCDataFrame) and (is_list_like(value)):
                    warnings.warn(
                        "Pandas doesn't allow columns to be "
                        "created via a new attribute name - see "
                        "https://pandas.pydata.org/pandas-docs/"
                        "stable/indexing.html#attribute-access",
                        stacklevel=2,
                    )
                object.__setattr__(self, name, value)

    def _dir_additions(self):
        """ add the string-like attributes from the info_axis.
        If info_axis is a MultiIndex, it's first level values are used.
        """
        additions = {
            c
            for c in self._info_axis.unique(level=0)[:100]
            if isinstance(c, str) and c.isidentifier()
        }
        return super()._dir_additions().union(additions)

    # ----------------------------------------------------------------------
    # Consolidation of internals

    def _protect_consolidate(self, f):
        """Consolidate _data -- if the blocks have changed, then clear the
        cache
        """
        blocks_before = len(self._data.blocks)
        result = f()
        if len(self._data.blocks) != blocks_before:
            self._clear_item_cache()
        return result

    def _consolidate_inplace(self):
        """Consolidate data in place and return None"""

        def f():
            self._data = self._data.consolidate()

        self._protect_consolidate(f)

    def _consolidate(self, inplace=False):
        """
        Compute NDFrame with "consolidated" internals (data of each dtype
        grouped together in a single ndarray).

        Parameters
        ----------
        inplace : bool, default False
            If False return new object, otherwise modify existing object.

        Returns
        -------
        consolidated : same type as caller
        """
        inplace = validate_bool_kwarg(inplace, "inplace")
        if inplace:
            self._consolidate_inplace()
        else:
            f = lambda: self._data.consolidate()
            cons_data = self._protect_consolidate(f)
            return self._constructor(cons_data).__finalize__(self)

    @property
    def _is_mixed_type(self):
        f = lambda: self._data.is_mixed_type
        return self._protect_consolidate(f)

    @property
    def _is_numeric_mixed_type(self):
        f = lambda: self._data.is_numeric_mixed_type
        return self._protect_consolidate(f)

    @property
    def _is_datelike_mixed_type(self):
        f = lambda: self._data.is_datelike_mixed_type
        return self._protect_consolidate(f)

    def _check_inplace_setting(self, value):
        """ check whether we allow in-place setting with this type of value """

        if self._is_mixed_type:
            if not self._is_numeric_mixed_type:

                # allow an actual np.nan thru
                if is_float(value) and np.isnan(value):
                    return True

                raise TypeError(
                    "Cannot do inplace boolean setting on "
                    "mixed-types with a non np.nan value"
                )

        return True

    def _get_numeric_data(self):
        return self._constructor(self._data.get_numeric_data()).__finalize__(self)

    def _get_bool_data(self):
        return self._constructor(self._data.get_bool_data()).__finalize__(self)

    # ----------------------------------------------------------------------
    # Internal Interface Methods

    @property
    def values(self):
        """
        Return a Numpy representation of the DataFrame.

        .. warning::

           We recommend using :meth:`DataFrame.to_numpy` instead.

        Only the values in the DataFrame will be returned, the axes labels
        will be removed.

        Returns
        -------
        numpy.ndarray
            The values of the DataFrame.

        See Also
        --------
        DataFrame.to_numpy : Recommended alternative to this method.
        DataFrame.index : Retrieve the index labels.
        DataFrame.columns : Retrieving the column names.

        Notes
        -----
        The dtype will be a lower-common-denominator dtype (implicit
        upcasting); that is to say if the dtypes (even of numeric types)
        are mixed, the one that accommodates all will be chosen. Use this
        with care if you are not dealing with the blocks.

        e.g. If the dtypes are float16 and float32, dtype will be upcast to
        float32.  If dtypes are int32 and uint8, dtype will be upcast to
        int32. By :func:`numpy.find_common_type` convention, mixing int64
        and uint64 will result in a float64 dtype.

        Examples
        --------
        A DataFrame where all columns are the same type (e.g., int64) results
        in an array of the same type.

        >>> df = pd.DataFrame({'age':    [ 3,  29],
        ...                    'height': [94, 170],
        ...                    'weight': [31, 115]})
        >>> df
           age  height  weight
        0    3      94      31
        1   29     170     115
        >>> df.dtypes
        age       int64
        height    int64
        weight    int64
        dtype: object
        >>> df.values
        array([[  3,  94,  31],
               [ 29, 170, 115]], dtype=int64)

        A DataFrame with mixed type columns(e.g., str/object, int64, float32)
        results in an ndarray of the broadest type that accommodates these
        mixed types (e.g., object).

        >>> df2 = pd.DataFrame([('parrot',   24.0, 'second'),
        ...                     ('lion',     80.5, 1),
        ...                     ('monkey', np.nan, None)],
        ...                   columns=('name', 'max_speed', 'rank'))
        >>> df2.dtypes
        name          object
        max_speed    float64
        rank          object
        dtype: object
        >>> df2.values
        array([['parrot', 24.0, 'second'],
               ['lion', 80.5, 1],
               ['monkey', nan, None]], dtype=object)
        """
        self._consolidate_inplace()
        return self._data.as_array(transpose=self._AXIS_REVERSED)

    @property
    def _values(self):
        """internal implementation"""
        return self.values

    @property
    def _get_values(self):
        # compat
        return self.values

    def get_values(self):
        """
        Return an ndarray after converting sparse values to dense.

        .. deprecated:: 0.25.0
            Use ``np.asarray(..)`` or :meth:`DataFrame.values` instead.

        This is the same as ``.values`` for non-sparse data. For sparse
        data contained in a `SparseArray`, the data are first
        converted to a dense representation.

        Returns
        -------
        numpy.ndarray
            Numpy representation of DataFrame.

        See Also
        --------
        values : Numpy representation of DataFrame.
        SparseArray : Container for sparse data.

        Examples
        --------
        >>> df = pd.DataFrame({'a': [1, 2], 'b': [True, False],
        ...                    'c': [1.0, 2.0]})
        >>> df
           a      b    c
        0  1   True  1.0
        1  2  False  2.0

        >>> df.get_values()
        array([[1, True, 1.0], [2, False, 2.0]], dtype=object)

        >>> df = pd.DataFrame({"a": pd.SparseArray([1, None, None]),
        ...                    "c": [1.0, 2.0, 3.0]})
        >>> df
             a    c
        0  1.0  1.0
        1  NaN  2.0
        2  NaN  3.0

        >>> df.get_values()
        array([[ 1.,  1.],
               [nan,  2.],
               [nan,  3.]])
        """
        warnings.warn(
            "The 'get_values' method is deprecated and will be removed in a "
            "future version. Use '.values' or 'np.asarray(..)' instead.",
            FutureWarning,
            stacklevel=2,
        )
        return self._internal_get_values()

    def _internal_get_values(self):
        return self.values

    def get_dtype_counts(self):
        """
        Return counts of unique dtypes in this object.

        .. deprecated:: 0.25.0

        Use `.dtypes.value_counts()` instead.

        Returns
        -------
        dtype : Series
            Series with the count of columns with each dtype.

        See Also
        --------
        dtypes : Return the dtypes in this object.

        Examples
        --------
        >>> a = [['a', 1, 1.0], ['b', 2, 2.0], ['c', 3, 3.0]]
        >>> df = pd.DataFrame(a, columns=['str', 'int', 'float'])
        >>> df
          str  int  float
        0   a    1    1.0
        1   b    2    2.0
        2   c    3    3.0

        >>> df.get_dtype_counts()
        float64    1
        int64      1
        object     1
        dtype: int64
        """
        warnings.warn(
            "`get_dtype_counts` has been deprecated and will be "
            "removed in a future version. For DataFrames use "
            "`.dtypes.value_counts()",
            FutureWarning,
            stacklevel=2,
        )

        from pandas import Series

        return Series(self._data.get_dtype_counts())

    @property
    def dtypes(self):
        """
        Return the dtypes in the DataFrame.

        This returns a Series with the data type of each column.
        The result's index is the original DataFrame's columns. Columns
        with mixed types are stored with the ``object`` dtype. See
        :ref:`the User Guide <basics.dtypes>` for more.

        Returns
        -------
        pandas.Series
            The data type of each column.

        See Also
        --------
        DataFrame.ftypes : Dtype and sparsity information.

        Examples
        --------
        >>> df = pd.DataFrame({'float': [1.0],
        ...                    'int': [1],
        ...                    'datetime': [pd.Timestamp('20180310')],
        ...                    'string': ['foo']})
        >>> df.dtypes
        float              float64
        int                  int64
        datetime    datetime64[ns]
        string              object
        dtype: object
        """
        from pandas import Series

        return Series(self._data.get_dtypes(), index=self._info_axis, dtype=np.object_)

    @property
    def ftypes(self):
        """
        Return the ftypes (indication of sparse/dense and dtype) in DataFrame.

        .. deprecated:: 0.25.0
           Use :func:`dtypes` instead.

        This returns a Series with the data type of each column.
        The result's index is the original DataFrame's columns. Columns
        with mixed types are stored with the ``object`` dtype.  See
        :ref:`the User Guide <basics.dtypes>` for more.

        Returns
        -------
        pandas.Series
            The data type and indication of sparse/dense of each column.

        See Also
        --------
        DataFrame.dtypes: Series with just dtype information.

        Notes
        -----
        Sparse data should have the same dtypes as its dense representation.

        Examples
        --------
        >>> arr = np.random.RandomState(0).randn(100, 4)
        >>> arr[arr < .8] = np.nan
        >>> pd.DataFrame(arr).ftypes
        0    float64:dense
        1    float64:dense
        2    float64:dense
        3    float64:dense
        dtype: object
        """
        warnings.warn(
            "DataFrame.ftypes is deprecated and will "
            "be removed in a future version. "
            "Use DataFrame.dtypes instead.",
            FutureWarning,
            stacklevel=2,
        )

        from pandas import Series

        return Series(self._data.get_ftypes(), index=self._info_axis, dtype=np.object_)

    def _to_dict_of_blocks(self, copy=True):
        """
        Return a dict of dtype -> Constructor Types that
        each is a homogeneous dtype.

        Internal ONLY
        """
        return {
            k: self._constructor(v).__finalize__(self)
            for k, v, in self._data.to_dict(copy=copy).items()
        }

    def astype(self, dtype, copy=True, errors="raise"):
        """
        Cast a pandas object to a specified dtype ``dtype``.

        Parameters
        ----------
        dtype : data type, or dict of column name -> data type
            Use a numpy.dtype or Python type to cast entire pandas object to
            the same type. Alternatively, use {col: dtype, ...}, where col is a
            column label and dtype is a numpy.dtype or Python type to cast one
            or more of the DataFrame's columns to column-specific types.
        copy : bool, default True
            Return a copy when ``copy=True`` (be very careful setting
            ``copy=False`` as changes to values then may propagate to other
            pandas objects).
        errors : {'raise', 'ignore'}, default 'raise'
            Control raising of exceptions on invalid data for provided dtype.

            - ``raise`` : allow exceptions to be raised
            - ``ignore`` : suppress exceptions. On error return original object.

        Returns
        -------
        casted : same type as caller

        See Also
        --------
        to_datetime : Convert argument to datetime.
        to_timedelta : Convert argument to timedelta.
        to_numeric : Convert argument to a numeric type.
        numpy.ndarray.astype : Cast a numpy array to a specified type.

        Examples
        --------
        Create a DataFrame:

        >>> d = {'col1': [1, 2], 'col2': [3, 4]}
        >>> df = pd.DataFrame(data=d)
        >>> df.dtypes
        col1    int64
        col2    int64
        dtype: object

        Cast all columns to int32:

        >>> df.astype('int32').dtypes
        col1    int32
        col2    int32
        dtype: object

        Cast col1 to int32 using a dictionary:

        >>> df.astype({'col1': 'int32'}).dtypes
        col1    int32
        col2    int64
        dtype: object

        Create a series:

        >>> ser = pd.Series([1, 2], dtype='int32')
        >>> ser
        0    1
        1    2
        dtype: int32
        >>> ser.astype('int64')
        0    1
        1    2
        dtype: int64

        Convert to categorical type:

        >>> ser.astype('category')
        0    1
        1    2
        dtype: category
        Categories (2, int64): [1, 2]

        Convert to ordered categorical type with custom ordering:

        >>> cat_dtype = pd.api.types.CategoricalDtype(
        ...     categories=[2, 1], ordered=True)
        >>> ser.astype(cat_dtype)
        0    1
        1    2
        dtype: category
        Categories (2, int64): [2 < 1]

        Note that using ``copy=False`` and changing data on a new
        pandas object may propagate changes:

        >>> s1 = pd.Series([1, 2])
        >>> s2 = s1.astype('int64', copy=False)
        >>> s2[0] = 10
        >>> s1  # note that s1[0] has changed too
        0    10
        1     2
        dtype: int64
        """
        if is_dict_like(dtype):
            if self.ndim == 1:  # i.e. Series
                if len(dtype) > 1 or self.name not in dtype:
                    raise KeyError(
                        "Only the Series name can be used for "
                        "the key in Series dtype mappings."
                    )
                new_type = dtype[self.name]
                return self.astype(new_type, copy, errors)

            for col_name in dtype.keys():
                if col_name not in self:
                    raise KeyError(
                        "Only a column name can be used for the "
                        "key in a dtype mappings argument."
                    )
            results = []
            for col_name, col in self.items():
                if col_name in dtype:
                    results.append(
                        col.astype(dtype=dtype[col_name], copy=copy, errors=errors)
                    )
                else:
                    results.append(col.copy() if copy else col)

        elif is_extension_array_dtype(dtype) and self.ndim > 1:
            # GH 18099/22869: columnwise conversion to extension dtype
            # GH 24704: use iloc to handle duplicate column names
            results = (
                self.iloc[:, i].astype(dtype, copy=copy)
                for i in range(len(self.columns))
            )

        else:
            # else, only a single dtype is given
            new_data = self._data.astype(dtype=dtype, copy=copy, errors=errors)
            return self._constructor(new_data).__finalize__(self)

        # GH 19920: retain column metadata after concat
        result = pd.concat(results, axis=1, copy=False)
        result.columns = self.columns
        return result

    def copy(self, deep=True):
        """
        Make a copy of this object's indices and data.

        When ``deep=True`` (default), a new object will be created with a
        copy of the calling object's data and indices. Modifications to
        the data or indices of the copy will not be reflected in the
        original object (see notes below).

        When ``deep=False``, a new object will be created without copying
        the calling object's data or index (only references to the data
        and index are copied). Any changes to the data of the original
        will be reflected in the shallow copy (and vice versa).

        Parameters
        ----------
        deep : bool, default True
            Make a deep copy, including a copy of the data and the indices.
            With ``deep=False`` neither the indices nor the data are copied.

        Returns
        -------
        copy : Series or DataFrame
            Object type matches caller.

        Notes
        -----
        When ``deep=True``, data is copied but actual Python objects
        will not be copied recursively, only the reference to the object.
        This is in contrast to `copy.deepcopy` in the Standard Library,
        which recursively copies object data (see examples below).

        While ``Index`` objects are copied when ``deep=True``, the underlying
        numpy array is not copied for performance reasons. Since ``Index`` is
        immutable, the underlying data can be safely shared and a copy
        is not needed.

        Examples
        --------
        >>> s = pd.Series([1, 2], index=["a", "b"])
        >>> s
        a    1
        b    2
        dtype: int64

        >>> s_copy = s.copy()
        >>> s_copy
        a    1
        b    2
        dtype: int64

        **Shallow copy versus default (deep) copy:**

        >>> s = pd.Series([1, 2], index=["a", "b"])
        >>> deep = s.copy()
        >>> shallow = s.copy(deep=False)

        Shallow copy shares data and index with original.

        >>> s is shallow
        False
        >>> s.values is shallow.values and s.index is shallow.index
        True

        Deep copy has own copy of data and index.

        >>> s is deep
        False
        >>> s.values is deep.values or s.index is deep.index
        False

        Updates to the data shared by shallow copy and original is reflected
        in both; deep copy remains unchanged.

        >>> s[0] = 3
        >>> shallow[1] = 4
        >>> s
        a    3
        b    4
        dtype: int64
        >>> shallow
        a    3
        b    4
        dtype: int64
        >>> deep
        a    1
        b    2
        dtype: int64

        Note that when copying an object containing Python objects, a deep copy
        will copy the data, but will not do so recursively. Updating a nested
        data object will be reflected in the deep copy.

        >>> s = pd.Series([[1, 2], [3, 4]])
        >>> deep = s.copy()
        >>> s[0][0] = 10
        >>> s
        0    [10, 2]
        1     [3, 4]
        dtype: object
        >>> deep
        0    [10, 2]
        1     [3, 4]
        dtype: object
        """
        data = self._data.copy(deep=deep)
        return self._constructor(data).__finalize__(self)

    def __copy__(self, deep=True):
        return self.copy(deep=deep)

    def __deepcopy__(self, memo=None):
        """
        Parameters
        ----------
        memo, default None
            Standard signature. Unused
        """
        if memo is None:
            memo = {}
        return self.copy(deep=True)

    def _convert(
        self, datetime=False, numeric=False, timedelta=False, coerce=False, copy=True
    ):
        """
        Attempt to infer better dtype for object columns

        Parameters
        ----------
        datetime : bool, default False
            If True, convert to date where possible.
        numeric : bool, default False
            If True, attempt to convert to numbers (including strings), with
            unconvertible values becoming NaN.
        timedelta : bool, default False
            If True, convert to timedelta where possible.
        coerce : bool, default False
            If True, force conversion with unconvertible values converted to
            nulls (NaN or NaT).
        copy : bool, default True
            If True, return a copy even if no copy is necessary (e.g. no
            conversion was done). Note: This is meant for internal use, and
            should not be confused with inplace.

        Returns
        -------
        converted : same as input object
        """
        validate_bool_kwarg(datetime, "datetime")
        validate_bool_kwarg(numeric, "numeric")
        validate_bool_kwarg(timedelta, "timedelta")
        validate_bool_kwarg(coerce, "coerce")
        validate_bool_kwarg(copy, "copy")
        return self._constructor(
            self._data.convert(
                datetime=datetime,
                numeric=numeric,
                timedelta=timedelta,
                coerce=coerce,
                copy=copy,
            )
        ).__finalize__(self)

    def infer_objects(self):
        """
        Attempt to infer better dtypes for object columns.

        Attempts soft conversion of object-dtyped
        columns, leaving non-object and unconvertible
        columns unchanged. The inference rules are the
        same as during normal Series/DataFrame construction.

        .. versionadded:: 0.21.0

        Returns
        -------
        converted : same type as input object

        See Also
        --------
        to_datetime : Convert argument to datetime.
        to_timedelta : Convert argument to timedelta.
        to_numeric : Convert argument to numeric type.

        Examples
        --------
        >>> df = pd.DataFrame({"A": ["a", 1, 2, 3]})
        >>> df = df.iloc[1:]
        >>> df
           A
        1  1
        2  2
        3  3

        >>> df.dtypes
        A    object
        dtype: object

        >>> df.infer_objects().dtypes
        A    int64
        dtype: object
        """
        # numeric=False necessary to only soft convert;
        # python objects will still be converted to
        # native numpy numeric types
        return self._constructor(
            self._data.convert(
                datetime=True, numeric=False, timedelta=True, coerce=False, copy=True
            )
        ).__finalize__(self)

    # ----------------------------------------------------------------------
    # Filling NA's

    def fillna(
        self,
        value=None,
        method=None,
        axis=None,
        inplace=False,
        limit=None,
        downcast=None,
    ):
        """
        Fill NA/NaN values using the specified method.

        Parameters
        ----------
        value : scalar, dict, Series, or DataFrame
            Value to use to fill holes (e.g. 0), alternately a
            dict/Series/DataFrame of values specifying which value to use for
            each index (for a Series) or column (for a DataFrame).  Values not
            in the dict/Series/DataFrame will not be filled. This value cannot
            be a list.
        method : {'backfill', 'bfill', 'pad', 'ffill', None}, default None
            Method to use for filling holes in reindexed Series
            pad / ffill: propagate last valid observation forward to next valid
            backfill / bfill: use next valid observation to fill gap.
        axis : %(axes_single_arg)s
            Axis along which to fill missing values.
        inplace : bool, default False
            If True, fill in-place. Note: this will modify any
            other views on this object (e.g., a no-copy slice for a column in a
            DataFrame).
        limit : int, default None
            If method is specified, this is the maximum number of consecutive
            NaN values to forward/backward fill. In other words, if there is
            a gap with more than this number of consecutive NaNs, it will only
            be partially filled. If method is not specified, this is the
            maximum number of entries along the entire axis where NaNs will be
            filled. Must be greater than 0 if not None.
        downcast : dict, default is None
            A dict of item->dtype of what to downcast if possible,
            or the string 'infer' which will try to downcast to an appropriate
            equal type (e.g. float64 to int64 if possible).

        Returns
        -------
        %(klass)s
            Object with missing values filled.

        See Also
        --------
        interpolate : Fill NaN values using interpolation.
        reindex : Conform object to new index.
        asfreq : Convert TimeSeries to specified frequency.

        Examples
        --------
        >>> df = pd.DataFrame([[np.nan, 2, np.nan, 0],
        ...                    [3, 4, np.nan, 1],
        ...                    [np.nan, np.nan, np.nan, 5],
        ...                    [np.nan, 3, np.nan, 4]],
        ...                   columns=list('ABCD'))
        >>> df
             A    B   C  D
        0  NaN  2.0 NaN  0
        1  3.0  4.0 NaN  1
        2  NaN  NaN NaN  5
        3  NaN  3.0 NaN  4

        Replace all NaN elements with 0s.

        >>> df.fillna(0)
            A   B   C   D
        0   0.0 2.0 0.0 0
        1   3.0 4.0 0.0 1
        2   0.0 0.0 0.0 5
        3   0.0 3.0 0.0 4

        We can also propagate non-null values forward or backward.

        >>> df.fillna(method='ffill')
            A   B   C   D
        0   NaN 2.0 NaN 0
        1   3.0 4.0 NaN 1
        2   3.0 4.0 NaN 5
        3   3.0 3.0 NaN 4

        Replace all NaN elements in column 'A', 'B', 'C', and 'D', with 0, 1,
        2, and 3 respectively.

        >>> values = {'A': 0, 'B': 1, 'C': 2, 'D': 3}
        >>> df.fillna(value=values)
            A   B   C   D
        0   0.0 2.0 2.0 0
        1   3.0 4.0 2.0 1
        2   0.0 1.0 2.0 5
        3   0.0 3.0 2.0 4

        Only replace the first NaN element.

        >>> df.fillna(value=values, limit=1)
            A   B   C   D
        0   0.0 2.0 2.0 0
        1   3.0 4.0 NaN 1
        2   NaN 1.0 NaN 5
        3   NaN 3.0 NaN 4
        """
        inplace = validate_bool_kwarg(inplace, "inplace")
        value, method = validate_fillna_kwargs(value, method)

        self._consolidate_inplace()

        # set the default here, so functions examining the signaure
        # can detect if something was set (e.g. in groupby) (GH9221)
        if axis is None:
            axis = 0
        axis = self._get_axis_number(axis)

        if value is None:

            if self._is_mixed_type and axis == 1:
                if inplace:
                    raise NotImplementedError()
                result = self.T.fillna(method=method, limit=limit).T

                # need to downcast here because of all of the transposes
                result._data = result._data.downcast()

                return result

            new_data = self._data.interpolate(
                method=method,
                axis=axis,
                limit=limit,
                inplace=inplace,
                coerce=True,
                downcast=downcast,
            )
        else:
            if len(self._get_axis(axis)) == 0:
                return self

            if self.ndim == 1:
                if isinstance(value, (dict, ABCSeries)):
                    from pandas import Series

                    value = Series(value)
                elif not is_list_like(value):
                    pass
                else:
                    raise TypeError(
                        '"value" parameter must be a scalar, dict '
                        "or Series, but you passed a "
                        '"{0}"'.format(type(value).__name__)
                    )

                new_data = self._data.fillna(
                    value=value, limit=limit, inplace=inplace, downcast=downcast
                )

            elif isinstance(value, (dict, ABCSeries)):
                if axis == 1:
                    raise NotImplementedError(
                        "Currently only can fill "
                        "with dict/Series column "
                        "by column"
                    )

                result = self if inplace else self.copy()
                for k, v in value.items():
                    if k not in result:
                        continue
                    obj = result[k]
                    obj.fillna(v, limit=limit, inplace=True, downcast=downcast)
                return result if not inplace else None

            elif not is_list_like(value):
                new_data = self._data.fillna(
                    value=value, limit=limit, inplace=inplace, downcast=downcast
                )
            elif isinstance(value, ABCDataFrame) and self.ndim == 2:
                new_data = self.where(self.notna(), value)
            else:
                raise ValueError(f"invalid fill value with a {type(value)}")

        if inplace:
            self._update_inplace(new_data)
        else:
            return self._constructor(new_data).__finalize__(self)

    def ffill(self, axis=None, inplace=False, limit=None, downcast=None):
        """
        Synonym for :meth:`DataFrame.fillna` with ``method='ffill'``.

        Returns
        -------
        %(klass)s
            Object with missing values filled.
        """
        return self.fillna(
            method="ffill", axis=axis, inplace=inplace, limit=limit, downcast=downcast
        )

    def bfill(self, axis=None, inplace=False, limit=None, downcast=None):
        """
        Synonym for :meth:`DataFrame.fillna` with ``method='bfill'``.

        Returns
        -------
        %(klass)s
            Object with missing values filled.
        """
        return self.fillna(
            method="bfill", axis=axis, inplace=inplace, limit=limit, downcast=downcast
        )

    _shared_docs[
        "replace"
    ] = """
        Replace values given in `to_replace` with `value`.

        Values of the %(klass)s are replaced with other values dynamically.
        This differs from updating with ``.loc`` or ``.iloc``, which require
        you to specify a location to update with some value.

        Parameters
        ----------
        to_replace : str, regex, list, dict, Series, int, float, or None
            How to find the values that will be replaced.

            * numeric, str or regex:

                - numeric: numeric values equal to `to_replace` will be
                  replaced with `value`
                - str: string exactly matching `to_replace` will be replaced
                  with `value`
                - regex: regexs matching `to_replace` will be replaced with
                  `value`

            * list of str, regex, or numeric:

                - First, if `to_replace` and `value` are both lists, they
                  **must** be the same length.
                - Second, if ``regex=True`` then all of the strings in **both**
                  lists will be interpreted as regexs otherwise they will match
                  directly. This doesn't matter much for `value` since there
                  are only a few possible substitution regexes you can use.
                - str, regex and numeric rules apply as above.

            * dict:

                - Dicts can be used to specify different replacement values
                  for different existing values. For example,
                  ``{'a': 'b', 'y': 'z'}`` replaces the value 'a' with 'b' and
                  'y' with 'z'. To use a dict in this way the `value`
                  parameter should be `None`.
                - For a DataFrame a dict can specify that different values
                  should be replaced in different columns. For example,
                  ``{'a': 1, 'b': 'z'}`` looks for the value 1 in column 'a'
                  and the value 'z' in column 'b' and replaces these values
                  with whatever is specified in `value`. The `value` parameter
                  should not be ``None`` in this case. You can treat this as a
                  special case of passing two lists except that you are
                  specifying the column to search in.
                - For a DataFrame nested dictionaries, e.g.,
                  ``{'a': {'b': np.nan}}``, are read as follows: look in column
                  'a' for the value 'b' and replace it with NaN. The `value`
                  parameter should be ``None`` to use a nested dict in this
                  way. You can nest regular expressions as well. Note that
                  column names (the top-level dictionary keys in a nested
                  dictionary) **cannot** be regular expressions.

            * None:

                - This means that the `regex` argument must be a string,
                  compiled regular expression, or list, dict, ndarray or
                  Series of such elements. If `value` is also ``None`` then
                  this **must** be a nested dictionary or Series.

            See the examples section for examples of each of these.
        value : scalar, dict, list, str, regex, default None
            Value to replace any values matching `to_replace` with.
            For a DataFrame a dict of values can be used to specify which
            value to use for each column (columns not in the dict will not be
            filled). Regular expressions, strings and lists or dicts of such
            objects are also allowed.
        inplace : bool, default False
            If True, in place. Note: this will modify any
            other views on this object (e.g. a column from a DataFrame).
            Returns the caller if this is True.
        limit : int, default None
            Maximum size gap to forward or backward fill.
        regex : bool or same types as `to_replace`, default False
            Whether to interpret `to_replace` and/or `value` as regular
            expressions. If this is ``True`` then `to_replace` *must* be a
            string. Alternatively, this could be a regular expression or a
            list, dict, or array of regular expressions in which case
            `to_replace` must be ``None``.
        method : {'pad', 'ffill', 'bfill', `None`}
            The method to use when for replacement, when `to_replace` is a
            scalar, list or tuple and `value` is ``None``.

            .. versionchanged:: 0.23.0
                Added to DataFrame.

        Returns
        -------
        %(klass)s
            Object after replacement.

        Raises
        ------
        AssertionError
            * If `regex` is not a ``bool`` and `to_replace` is not
              ``None``.
        TypeError
            * If `to_replace` is a ``dict`` and `value` is not a ``list``,
              ``dict``, ``ndarray``, or ``Series``
            * If `to_replace` is ``None`` and `regex` is not compilable
              into a regular expression or is a list, dict, ndarray, or
              Series.
            * When replacing multiple ``bool`` or ``datetime64`` objects and
              the arguments to `to_replace` does not match the type of the
              value being replaced
        ValueError
            * If a ``list`` or an ``ndarray`` is passed to `to_replace` and
              `value` but they are not the same length.

        See Also
        --------
        %(klass)s.fillna : Fill NA values.
        %(klass)s.where : Replace values based on boolean condition.
        Series.str.replace : Simple string replacement.

        Notes
        -----
        * Regex substitution is performed under the hood with ``re.sub``. The
          rules for substitution for ``re.sub`` are the same.
        * Regular expressions will only substitute on strings, meaning you
          cannot provide, for example, a regular expression matching floating
          point numbers and expect the columns in your frame that have a
          numeric dtype to be matched. However, if those floating point
          numbers *are* strings, then you can do this.
        * This method has *a lot* of options. You are encouraged to experiment
          and play with this method to gain intuition about how it works.
        * When dict is used as the `to_replace` value, it is like
          key(s) in the dict are the to_replace part and
          value(s) in the dict are the value parameter.

        Examples
        --------

        **Scalar `to_replace` and `value`**

        >>> s = pd.Series([0, 1, 2, 3, 4])
        >>> s.replace(0, 5)
        0    5
        1    1
        2    2
        3    3
        4    4
        dtype: int64

        >>> df = pd.DataFrame({'A': [0, 1, 2, 3, 4],
        ...                    'B': [5, 6, 7, 8, 9],
        ...                    'C': ['a', 'b', 'c', 'd', 'e']})
        >>> df.replace(0, 5)
           A  B  C
        0  5  5  a
        1  1  6  b
        2  2  7  c
        3  3  8  d
        4  4  9  e

        **List-like `to_replace`**

        >>> df.replace([0, 1, 2, 3], 4)
           A  B  C
        0  4  5  a
        1  4  6  b
        2  4  7  c
        3  4  8  d
        4  4  9  e

        >>> df.replace([0, 1, 2, 3], [4, 3, 2, 1])
           A  B  C
        0  4  5  a
        1  3  6  b
        2  2  7  c
        3  1  8  d
        4  4  9  e

        >>> s.replace([1, 2], method='bfill')
        0    0
        1    3
        2    3
        3    3
        4    4
        dtype: int64

        **dict-like `to_replace`**

        >>> df.replace({0: 10, 1: 100})
             A  B  C
        0   10  5  a
        1  100  6  b
        2    2  7  c
        3    3  8  d
        4    4  9  e

        >>> df.replace({'A': 0, 'B': 5}, 100)
             A    B  C
        0  100  100  a
        1    1    6  b
        2    2    7  c
        3    3    8  d
        4    4    9  e

        >>> df.replace({'A': {0: 100, 4: 400}})
             A  B  C
        0  100  5  a
        1    1  6  b
        2    2  7  c
        3    3  8  d
        4  400  9  e

        **Regular expression `to_replace`**

        >>> df = pd.DataFrame({'A': ['bat', 'foo', 'bait'],
        ...                    'B': ['abc', 'bar', 'xyz']})
        >>> df.replace(to_replace=r'^ba.$', value='new', regex=True)
              A    B
        0   new  abc
        1   foo  new
        2  bait  xyz

        >>> df.replace({'A': r'^ba.$'}, {'A': 'new'}, regex=True)
              A    B
        0   new  abc
        1   foo  bar
        2  bait  xyz

        >>> df.replace(regex=r'^ba.$', value='new')
              A    B
        0   new  abc
        1   foo  new
        2  bait  xyz

        >>> df.replace(regex={r'^ba.$': 'new', 'foo': 'xyz'})
              A    B
        0   new  abc
        1   xyz  new
        2  bait  xyz

        >>> df.replace(regex=[r'^ba.$', 'foo'], value='new')
              A    B
        0   new  abc
        1   new  new
        2  bait  xyz

        Note that when replacing multiple ``bool`` or ``datetime64`` objects,
        the data types in the `to_replace` parameter must match the data
        type of the value being replaced:

        >>> df = pd.DataFrame({'A': [True, False, True],
        ...                    'B': [False, True, False]})
        >>> df.replace({'a string': 'new value', True: False})  # raises
        Traceback (most recent call last):
            ...
        TypeError: Cannot compare types 'ndarray(dtype=bool)' and 'str'

        This raises a ``TypeError`` because one of the ``dict`` keys is not of
        the correct type for replacement.

        Compare the behavior of ``s.replace({'a': None})`` and
        ``s.replace('a', None)`` to understand the peculiarities
        of the `to_replace` parameter:

        >>> s = pd.Series([10, 'a', 'a', 'b', 'a'])

        When one uses a dict as the `to_replace` value, it is like the
        value(s) in the dict are equal to the `value` parameter.
        ``s.replace({'a': None})`` is equivalent to
        ``s.replace(to_replace={'a': None}, value=None, method=None)``:

        >>> s.replace({'a': None})
        0      10
        1    None
        2    None
        3       b
        4    None
        dtype: object

        When ``value=None`` and `to_replace` is a scalar, list or
        tuple, `replace` uses the method parameter (default 'pad') to do the
        replacement. So this is why the 'a' values are being replaced by 10
        in rows 1 and 2 and 'b' in row 4 in this case.
        The command ``s.replace('a', None)`` is actually equivalent to
        ``s.replace(to_replace='a', value=None, method='pad')``:

        >>> s.replace('a', None)
        0    10
        1    10
        2    10
        3     b
        4     b
        dtype: object
    """

    @Appender(_shared_docs["replace"] % _shared_doc_kwargs)
    def replace(
        self,
        to_replace=None,
        value=None,
        inplace=False,
        limit=None,
        regex=False,
        method="pad",
    ):
        inplace = validate_bool_kwarg(inplace, "inplace")
        if not is_bool(regex) and to_replace is not None:
            raise AssertionError("'to_replace' must be 'None' if 'regex' is not a bool")

        self._consolidate_inplace()

        if value is None:
            # passing a single value that is scalar like
            # when value is None (GH5319), for compat
            if not is_dict_like(to_replace) and not is_dict_like(regex):
                to_replace = [to_replace]

            if isinstance(to_replace, (tuple, list)):
                if isinstance(self, ABCDataFrame):
                    return self.apply(
                        _single_replace, args=(to_replace, method, inplace, limit)
                    )
                return _single_replace(self, to_replace, method, inplace, limit)

            if not is_dict_like(to_replace):
                if not is_dict_like(regex):
                    raise TypeError(
                        'If "to_replace" and "value" are both None'
                        ' and "to_replace" is not a list, then '
                        "regex must be a mapping"
                    )
                to_replace = regex
                regex = True

            items = list(to_replace.items())
            keys, values = zip(*items) if items else ([], [])

            are_mappings = [is_dict_like(v) for v in values]

            if any(are_mappings):
                if not all(are_mappings):
                    raise TypeError(
                        "If a nested mapping is passed, all values"
                        " of the top level mapping must be "
                        "mappings"
                    )
                # passed a nested dict/Series
                to_rep_dict = {}
                value_dict = {}

                for k, v in items:
                    keys, values = list(zip(*v.items())) or ([], [])

                    to_rep_dict[k] = list(keys)
                    value_dict[k] = list(values)

                to_replace, value = to_rep_dict, value_dict
            else:
                to_replace, value = keys, values

            return self.replace(
                to_replace, value, inplace=inplace, limit=limit, regex=regex
            )
        else:

            # need a non-zero len on all axes
            if not self.size:
                return self

            new_data = self._data
            if is_dict_like(to_replace):
                if is_dict_like(value):  # {'A' : NA} -> {'A' : 0}
                    res = self if inplace else self.copy()
                    for c, src in to_replace.items():
                        if c in value and c in self:
                            # object conversion is handled in
                            # series.replace which is called recursively
                            res[c] = res[c].replace(
                                to_replace=src,
                                value=value[c],
                                inplace=False,
                                regex=regex,
                            )
                    return None if inplace else res

                # {'A': NA} -> 0
                elif not is_list_like(value):
                    keys = [(k, src) for k, src in to_replace.items() if k in self]
                    keys_len = len(keys) - 1
                    for i, (k, src) in enumerate(keys):
                        convert = i == keys_len
                        new_data = new_data.replace(
                            to_replace=src,
                            value=value,
                            filter=[k],
                            inplace=inplace,
                            regex=regex,
                            convert=convert,
                        )
                else:
                    raise TypeError("value argument must be scalar, dict, or Series")

            elif is_list_like(to_replace):  # [NA, ''] -> [0, 'missing']
                if is_list_like(value):
                    if len(to_replace) != len(value):
                        raise ValueError(
                            f"Replacement lists must match in length. "
                            f"Expecting {len(to_replace)} got {len(value)} "
                        )

                    new_data = self._data.replace_list(
                        src_list=to_replace,
                        dest_list=value,
                        inplace=inplace,
                        regex=regex,
                    )

                else:  # [NA, ''] -> 0
                    new_data = self._data.replace(
                        to_replace=to_replace, value=value, inplace=inplace, regex=regex
                    )
            elif to_replace is None:
                if not (
                    is_re_compilable(regex)
                    or is_list_like(regex)
                    or is_dict_like(regex)
                ):
                    raise TypeError(
                        "'regex' must be a string or a compiled "
                        "regular expression or a list or dict of "
                        "strings or regular expressions, you "
                        "passed a"
                        " {0!r}".format(type(regex).__name__)
                    )
                return self.replace(
                    regex, value, inplace=inplace, limit=limit, regex=True
                )
            else:

                # dest iterable dict-like
                if is_dict_like(value):  # NA -> {'A' : 0, 'B' : -1}
                    new_data = self._data

                    for k, v in value.items():
                        if k in self:
                            new_data = new_data.replace(
                                to_replace=to_replace,
                                value=v,
                                filter=[k],
                                inplace=inplace,
                                regex=regex,
                            )

                elif not is_list_like(value):  # NA -> 0
                    new_data = self._data.replace(
                        to_replace=to_replace, value=value, inplace=inplace, regex=regex
                    )
                else:
                    msg = ('Invalid "to_replace" type: ' "{0!r}").format(
                        type(to_replace).__name__
                    )
                    raise TypeError(msg)  # pragma: no cover

        if inplace:
            self._update_inplace(new_data)
        else:
            return self._constructor(new_data).__finalize__(self)

    _shared_docs[
        "interpolate"
    ] = """
        Please note that only ``method='linear'`` is supported for
        DataFrame/Series with a MultiIndex.

        Parameters
        ----------
        method : str, default 'linear'
            Interpolation technique to use. One of:

            * 'linear': Ignore the index and treat the values as equally
              spaced. This is the only method supported on MultiIndexes.
            * 'time': Works on daily and higher resolution data to interpolate
              given length of interval.
            * 'index', 'values': use the actual numerical values of the index.
            * 'pad': Fill in NaNs using existing values.
            * 'nearest', 'zero', 'slinear', 'quadratic', 'cubic', 'spline',
              'barycentric', 'polynomial': Passed to
              `scipy.interpolate.interp1d`. These methods use the numerical
              values of the index.  Both 'polynomial' and 'spline' require that
              you also specify an `order` (int), e.g.
              ``df.interpolate(method='polynomial', order=5)``.
            * 'krogh', 'piecewise_polynomial', 'spline', 'pchip', 'akima':
              Wrappers around the SciPy interpolation methods of similar
              names. See `Notes`.
            * 'from_derivatives': Refers to
              `scipy.interpolate.BPoly.from_derivatives` which
              replaces 'piecewise_polynomial' interpolation method in
              scipy 0.18.
        axis : {0 or 'index', 1 or 'columns', None}, default None
            Axis to interpolate along.
        limit : int, optional
            Maximum number of consecutive NaNs to fill. Must be greater than
            0.
        inplace : bool, default False
            Update the data in place if possible.
        limit_direction : {'forward', 'backward', 'both'}, default 'forward'
            If limit is specified, consecutive NaNs will be filled in this
            direction.
        limit_area : {`None`, 'inside', 'outside'}, default None
            If limit is specified, consecutive NaNs will be filled with this
            restriction.

            * ``None``: No fill restriction.
            * 'inside': Only fill NaNs surrounded by valid values
              (interpolate).
            * 'outside': Only fill NaNs outside valid values (extrapolate).

            .. versionadded:: 0.23.0

        downcast : optional, 'infer' or None, defaults to None
            Downcast dtypes if possible.
        **kwargs
            Keyword arguments to pass on to the interpolating function.

        Returns
        -------
        Series or DataFrame
            Returns the same object type as the caller, interpolated at
            some or all ``NaN`` values.

        See Also
        --------
        fillna : Fill missing values using different methods.
        scipy.interpolate.Akima1DInterpolator : Piecewise cubic polynomials
            (Akima interpolator).
        scipy.interpolate.BPoly.from_derivatives : Piecewise polynomial in the
            Bernstein basis.
        scipy.interpolate.interp1d : Interpolate a 1-D function.
        scipy.interpolate.KroghInterpolator : Interpolate polynomial (Krogh
            interpolator).
        scipy.interpolate.PchipInterpolator : PCHIP 1-d monotonic cubic
            interpolation.
        scipy.interpolate.CubicSpline : Cubic spline data interpolator.

        Notes
        -----
        The 'krogh', 'piecewise_polynomial', 'spline', 'pchip' and 'akima'
        methods are wrappers around the respective SciPy implementations of
        similar names. These use the actual numerical values of the index.
        For more information on their behavior, see the
        `SciPy documentation
        <http://docs.scipy.org/doc/scipy/reference/interpolate.html#univariate-interpolation>`__
        and `SciPy tutorial
        <http://docs.scipy.org/doc/scipy/reference/tutorial/interpolate.html>`__.

        Examples
        --------
        Filling in ``NaN`` in a :class:`~pandas.Series` via linear
        interpolation.

        >>> s = pd.Series([0, 1, np.nan, 3])
        >>> s
        0    0.0
        1    1.0
        2    NaN
        3    3.0
        dtype: float64
        >>> s.interpolate()
        0    0.0
        1    1.0
        2    2.0
        3    3.0
        dtype: float64

        Filling in ``NaN`` in a Series by padding, but filling at most two
        consecutive ``NaN`` at a time.

        >>> s = pd.Series([np.nan, "single_one", np.nan,
        ...                "fill_two_more", np.nan, np.nan, np.nan,
        ...                4.71, np.nan])
        >>> s
        0              NaN
        1       single_one
        2              NaN
        3    fill_two_more
        4              NaN
        5              NaN
        6              NaN
        7             4.71
        8              NaN
        dtype: object
        >>> s.interpolate(method='pad', limit=2)
        0              NaN
        1       single_one
        2       single_one
        3    fill_two_more
        4    fill_two_more
        5    fill_two_more
        6              NaN
        7             4.71
        8             4.71
        dtype: object

        Filling in ``NaN`` in a Series via polynomial interpolation or splines:
        Both 'polynomial' and 'spline' methods require that you also specify
        an ``order`` (int).

        >>> s = pd.Series([0, 2, np.nan, 8])
        >>> s.interpolate(method='polynomial', order=2)
        0    0.000000
        1    2.000000
        2    4.666667
        3    8.000000
        dtype: float64

        Fill the DataFrame forward (that is, going down) along each column
        using linear interpolation.

        Note how the last entry in column 'a' is interpolated differently,
        because there is no entry after it to use for interpolation.
        Note how the first entry in column 'b' remains ``NaN``, because there
        is no entry before it to use for interpolation.

        >>> df = pd.DataFrame([(0.0, np.nan, -1.0, 1.0),
        ...                    (np.nan, 2.0, np.nan, np.nan),
        ...                    (2.0, 3.0, np.nan, 9.0),
        ...                    (np.nan, 4.0, -4.0, 16.0)],
        ...                   columns=list('abcd'))
        >>> df
             a    b    c     d
        0  0.0  NaN -1.0   1.0
        1  NaN  2.0  NaN   NaN
        2  2.0  3.0  NaN   9.0
        3  NaN  4.0 -4.0  16.0
        >>> df.interpolate(method='linear', limit_direction='forward', axis=0)
             a    b    c     d
        0  0.0  NaN -1.0   1.0
        1  1.0  2.0 -2.0   5.0
        2  2.0  3.0 -3.0   9.0
        3  2.0  4.0 -4.0  16.0

        Using polynomial interpolation.

        >>> df['d'].interpolate(method='polynomial', order=2)
        0     1.0
        1     4.0
        2     9.0
        3    16.0
        Name: d, dtype: float64
        """

    @Appender(_shared_docs["interpolate"] % _shared_doc_kwargs)
    def interpolate(
        self,
        method="linear",
        axis=0,
        limit=None,
        inplace=False,
        limit_direction="forward",
        limit_area=None,
        downcast=None,
        **kwargs,
    ):
        """
        Interpolate values according to different methods.
        """
        inplace = validate_bool_kwarg(inplace, "inplace")

        axis = self._get_axis_number(axis)

        if axis == 0:
            ax = self._info_axis_name
            _maybe_transposed_self = self
        elif axis == 1:
            _maybe_transposed_self = self.T
            ax = 1

        ax = _maybe_transposed_self._get_axis_number(ax)

        if _maybe_transposed_self.ndim == 2:
            alt_ax = 1 - ax
        else:
            alt_ax = ax

        if isinstance(_maybe_transposed_self.index, MultiIndex) and method != "linear":
            raise ValueError(
                "Only `method=linear` interpolation is supported on MultiIndexes."
            )

        if _maybe_transposed_self._data.get_dtype_counts().get("object") == len(
            _maybe_transposed_self.T
        ):
            raise TypeError(
                "Cannot interpolate with all object-dtype columns "
                "in the DataFrame. Try setting at least one "
                "column to a numeric dtype."
            )

        # create/use the index
        if method == "linear":
            # prior default
            index = np.arange(len(_maybe_transposed_self._get_axis(alt_ax)))
        else:
            index = _maybe_transposed_self._get_axis(alt_ax)
            methods = {"index", "values", "nearest", "time"}
            is_numeric_or_datetime = (
                is_numeric_dtype(index)
                or is_datetime64_any_dtype(index)
                or is_timedelta64_dtype(index)
            )
            if method not in methods and not is_numeric_or_datetime:
                raise ValueError(
                    "Index column must be numeric or datetime type when "
                    "using {method} method other than linear. "
                    "Try setting a numeric or datetime index column before "
                    "interpolating.".format(method=method)
                )

        if isna(index).any():
            raise NotImplementedError(
                "Interpolation with NaNs in the index "
                "has not been implemented. Try filling "
                "those NaNs before interpolating."
            )
        data = _maybe_transposed_self._data
        new_data = data.interpolate(
            method=method,
            axis=ax,
            index=index,
            values=_maybe_transposed_self,
            limit=limit,
            limit_direction=limit_direction,
            limit_area=limit_area,
            inplace=inplace,
            downcast=downcast,
            **kwargs,
        )

        if inplace:
            if axis == 1:
                new_data = self._constructor(new_data).T._data
            self._update_inplace(new_data)
        else:
            res = self._constructor(new_data).__finalize__(self)
            if axis == 1:
                res = res.T
            return res

    # ----------------------------------------------------------------------
    # Timeseries methods Methods

    def asof(self, where, subset=None):
        """
        Return the last row(s) without any NaNs before `where`.

        The last row (for each element in `where`, if list) without any
        NaN is taken.
        In case of a :class:`~pandas.DataFrame`, the last row without NaN
        considering only the subset of columns (if not `None`)

        If there is no good value, NaN is returned for a Series or
        a Series of NaN values for a DataFrame

        Parameters
        ----------
        where : date or array-like of dates
            Date(s) before which the last row(s) are returned.
        subset : str or array-like of str, default `None`
            For DataFrame, if not `None`, only use these columns to
            check for NaNs.

        Returns
        -------
        scalar, Series, or DataFrame

            The return can be:

            * scalar : when `self` is a Series and `where` is a scalar
            * Series: when `self` is a Series and `where` is an array-like,
              or when `self` is a DataFrame and `where` is a scalar
            * DataFrame : when `self` is a DataFrame and `where` is an
              array-like

            Return scalar, Series, or DataFrame.

        See Also
        --------
        merge_asof : Perform an asof merge. Similar to left join.

        Notes
        -----
        Dates are assumed to be sorted. Raises if this is not the case.

        Examples
        --------
        A Series and a scalar `where`.

        >>> s = pd.Series([1, 2, np.nan, 4], index=[10, 20, 30, 40])
        >>> s
        10    1.0
        20    2.0
        30    NaN
        40    4.0
        dtype: float64

        >>> s.asof(20)
        2.0

        For a sequence `where`, a Series is returned. The first value is
        NaN, because the first element of `where` is before the first
        index value.

        >>> s.asof([5, 20])
        5     NaN
        20    2.0
        dtype: float64

        Missing values are not considered. The following is ``2.0``, not
        NaN, even though NaN is at the index location for ``30``.

        >>> s.asof(30)
        2.0

        Take all columns into consideration

        >>> df = pd.DataFrame({'a': [10, 20, 30, 40, 50],
        ...                    'b': [None, None, None, None, 500]},
        ...                   index=pd.DatetimeIndex(['2018-02-27 09:01:00',
        ...                                           '2018-02-27 09:02:00',
        ...                                           '2018-02-27 09:03:00',
        ...                                           '2018-02-27 09:04:00',
        ...                                           '2018-02-27 09:05:00']))
        >>> df.asof(pd.DatetimeIndex(['2018-02-27 09:03:30',
        ...                           '2018-02-27 09:04:30']))
                              a   b
        2018-02-27 09:03:30 NaN NaN
        2018-02-27 09:04:30 NaN NaN

        Take a single column into consideration

        >>> df.asof(pd.DatetimeIndex(['2018-02-27 09:03:30',
        ...                           '2018-02-27 09:04:30']),
        ...         subset=['a'])
                                 a   b
        2018-02-27 09:03:30   30.0 NaN
        2018-02-27 09:04:30   40.0 NaN
        """
        if isinstance(where, str):
            where = Timestamp(where)

        if not self.index.is_monotonic:
            raise ValueError("asof requires a sorted index")

        is_series = isinstance(self, ABCSeries)
        if is_series:
            if subset is not None:
                raise ValueError("subset is not valid for Series")
        else:
            if subset is None:
                subset = self.columns
            if not is_list_like(subset):
                subset = [subset]

        is_list = is_list_like(where)
        if not is_list:
            start = self.index[0]
            if isinstance(self.index, PeriodIndex):
                where = Period(where, freq=self.index.freq).ordinal
                start = start.ordinal

            if where < start:
                if not is_series:
                    from pandas import Series

                    return Series(index=self.columns, name=where)
                return np.nan

            # It's always much faster to use a *while* loop here for
            # Series than pre-computing all the NAs. However a
            # *while* loop is extremely expensive for DataFrame
            # so we later pre-compute all the NAs and use the same
            # code path whether *where* is a scalar or list.
            # See PR: https://github.com/pandas-dev/pandas/pull/14476
            if is_series:
                loc = self.index.searchsorted(where, side="right")
                if loc > 0:
                    loc -= 1

                values = self._values
                while loc > 0 and isna(values[loc]):
                    loc -= 1
                return values[loc]

        if not isinstance(where, Index):
            where = Index(where) if is_list else Index([where])

        nulls = self.isna() if is_series else self[subset].isna().any(1)
        if nulls.all():
            if is_series:
                return self._constructor(np.nan, index=where, name=self.name)
            elif is_list:
                from pandas import DataFrame

                return DataFrame(np.nan, index=where, columns=self.columns)
            else:
                from pandas import Series

                return Series(np.nan, index=self.columns, name=where[0])

        locs = self.index.asof_locs(where, ~(nulls.values))

        # mask the missing
        missing = locs == -1
        data = self.take(locs, is_copy=False)
        data.index = where
        data.loc[missing] = np.nan
        return data if is_list else data.iloc[-1]

    # ----------------------------------------------------------------------
    # Action Methods

    _shared_docs[
        "isna"
    ] = """
        Detect missing values.

        Return a boolean same-sized object indicating if the values are NA.
        NA values, such as None or :attr:`numpy.NaN`, gets mapped to True
        values.
        Everything else gets mapped to False values. Characters such as empty
        strings ``''`` or :attr:`numpy.inf` are not considered NA values
        (unless you set ``pandas.options.mode.use_inf_as_na = True``).

        Returns
        -------
        %(klass)s
            Mask of bool values for each element in %(klass)s that
            indicates whether an element is not an NA value.

        See Also
        --------
        %(klass)s.isnull : Alias of isna.
        %(klass)s.notna : Boolean inverse of isna.
        %(klass)s.dropna : Omit axes labels with missing values.
        isna : Top-level isna.

        Examples
        --------
        Show which entries in a DataFrame are NA.

        >>> df = pd.DataFrame({'age': [5, 6, np.NaN],
        ...                    'born': [pd.NaT, pd.Timestamp('1939-05-27'),
        ...                             pd.Timestamp('1940-04-25')],
        ...                    'name': ['Alfred', 'Batman', ''],
        ...                    'toy': [None, 'Batmobile', 'Joker']})
        >>> df
           age       born    name        toy
        0  5.0        NaT  Alfred       None
        1  6.0 1939-05-27  Batman  Batmobile
        2  NaN 1940-04-25              Joker

        >>> df.isna()
             age   born   name    toy
        0  False   True  False   True
        1  False  False  False  False
        2   True  False  False  False

        Show which entries in a Series are NA.

        >>> ser = pd.Series([5, 6, np.NaN])
        >>> ser
        0    5.0
        1    6.0
        2    NaN
        dtype: float64

        >>> ser.isna()
        0    False
        1    False
        2     True
        dtype: bool
        """

    @Appender(_shared_docs["isna"] % _shared_doc_kwargs)
    def isna(self):
        return isna(self).__finalize__(self)

    @Appender(_shared_docs["isna"] % _shared_doc_kwargs)
    def isnull(self):
        return isna(self).__finalize__(self)

    _shared_docs[
        "notna"
    ] = """
        Detect existing (non-missing) values.

        Return a boolean same-sized object indicating if the values are not NA.
        Non-missing values get mapped to True. Characters such as empty
        strings ``''`` or :attr:`numpy.inf` are not considered NA values
        (unless you set ``pandas.options.mode.use_inf_as_na = True``).
        NA values, such as None or :attr:`numpy.NaN`, get mapped to False
        values.

        Returns
        -------
        %(klass)s
            Mask of bool values for each element in %(klass)s that
            indicates whether an element is not an NA value.

        See Also
        --------
        %(klass)s.notnull : Alias of notna.
        %(klass)s.isna : Boolean inverse of notna.
        %(klass)s.dropna : Omit axes labels with missing values.
        notna : Top-level notna.

        Examples
        --------
        Show which entries in a DataFrame are not NA.

        >>> df = pd.DataFrame({'age': [5, 6, np.NaN],
        ...                    'born': [pd.NaT, pd.Timestamp('1939-05-27'),
        ...                             pd.Timestamp('1940-04-25')],
        ...                    'name': ['Alfred', 'Batman', ''],
        ...                    'toy': [None, 'Batmobile', 'Joker']})
        >>> df
           age       born    name        toy
        0  5.0        NaT  Alfred       None
        1  6.0 1939-05-27  Batman  Batmobile
        2  NaN 1940-04-25              Joker

        >>> df.notna()
             age   born  name    toy
        0   True  False  True  False
        1   True   True  True   True
        2  False   True  True   True

        Show which entries in a Series are not NA.

        >>> ser = pd.Series([5, 6, np.NaN])
        >>> ser
        0    5.0
        1    6.0
        2    NaN
        dtype: float64

        >>> ser.notna()
        0     True
        1     True
        2    False
        dtype: bool
        """

    @Appender(_shared_docs["notna"] % _shared_doc_kwargs)
    def notna(self):
        return notna(self).__finalize__(self)

    @Appender(_shared_docs["notna"] % _shared_doc_kwargs)
    def notnull(self):
        return notna(self).__finalize__(self)

    def _clip_with_scalar(self, lower, upper, inplace=False):
        if (lower is not None and np.any(isna(lower))) or (
            upper is not None and np.any(isna(upper))
        ):
            raise ValueError("Cannot use an NA value as a clip threshold")

        result = self
        mask = isna(self.values)

        with np.errstate(all="ignore"):
            if upper is not None:
                subset = self.to_numpy() <= upper
                result = result.where(subset, upper, axis=None, inplace=False)
            if lower is not None:
                subset = self.to_numpy() >= lower
                result = result.where(subset, lower, axis=None, inplace=False)

        if np.any(mask):
            result[mask] = np.nan

        if inplace:
            self._update_inplace(result)
        else:
            return result

    def _clip_with_one_bound(self, threshold, method, axis, inplace):

        if axis is not None:
            axis = self._get_axis_number(axis)

        # method is self.le for upper bound and self.ge for lower bound
        if is_scalar(threshold) and is_number(threshold):
            if method.__name__ == "le":
                return self._clip_with_scalar(None, threshold, inplace=inplace)
            return self._clip_with_scalar(threshold, None, inplace=inplace)

        subset = method(threshold, axis=axis) | isna(self)

        # GH #15390
        # In order for where method to work, the threshold must
        # be transformed to NDFrame from other array like structure.
        if (not isinstance(threshold, ABCSeries)) and is_list_like(threshold):
            if isinstance(self, ABCSeries):
                threshold = self._constructor(threshold, index=self.index)
            else:
                threshold = _align_method_FRAME(self, threshold, axis)
        return self.where(subset, threshold, axis=axis, inplace=inplace)

    def clip(self, lower=None, upper=None, axis=None, inplace=False, *args, **kwargs):
        """
        Trim values at input threshold(s).

        Assigns values outside boundary to boundary values. Thresholds
        can be singular values or array like, and in the latter case
        the clipping is performed element-wise in the specified axis.

        Parameters
        ----------
        lower : float or array_like, default None
            Minimum threshold value. All values below this
            threshold will be set to it.
        upper : float or array_like, default None
            Maximum threshold value. All values above this
            threshold will be set to it.
        axis : int or str axis name, optional
            Align object with lower and upper along the given axis.
        inplace : bool, default False
            Whether to perform the operation in place on the data.

            .. versionadded:: 0.21.0
        *args, **kwargs
            Additional keywords have no effect but might be accepted
            for compatibility with numpy.

        Returns
        -------
        Series or DataFrame
            Same type as calling object with the values outside the
            clip boundaries replaced.

        Examples
        --------
        >>> data = {'col_0': [9, -3, 0, -1, 5], 'col_1': [-2, -7, 6, 8, -5]}
        >>> df = pd.DataFrame(data)
        >>> df
           col_0  col_1
        0      9     -2
        1     -3     -7
        2      0      6
        3     -1      8
        4      5     -5

        Clips per column using lower and upper thresholds:

        >>> df.clip(-4, 6)
           col_0  col_1
        0      6     -2
        1     -3     -4
        2      0      6
        3     -1      6
        4      5     -4

        Clips using specific lower and upper thresholds per column element:

        >>> t = pd.Series([2, -4, -1, 6, 3])
        >>> t
        0    2
        1   -4
        2   -1
        3    6
        4    3
        dtype: int64

        >>> df.clip(t, t + 4, axis=0)
           col_0  col_1
        0      6      2
        1     -3     -4
        2      0      3
        3      6      8
        4      5      3
        """
        inplace = validate_bool_kwarg(inplace, "inplace")

        axis = nv.validate_clip_with_axis(axis, args, kwargs)
        if axis is not None:
            axis = self._get_axis_number(axis)

        # GH 17276
        # numpy doesn't like NaN as a clip value
        # so ignore
        # GH 19992
        # numpy doesn't drop a list-like bound containing NaN
        if not is_list_like(lower) and np.any(isna(lower)):
            lower = None
        if not is_list_like(upper) and np.any(isna(upper)):
            upper = None

        # GH 2747 (arguments were reversed)
        if lower is not None and upper is not None:
            if is_scalar(lower) and is_scalar(upper):
                lower, upper = min(lower, upper), max(lower, upper)

        # fast-path for scalars
        if (lower is None or (is_scalar(lower) and is_number(lower))) and (
            upper is None or (is_scalar(upper) and is_number(upper))
        ):
            return self._clip_with_scalar(lower, upper, inplace=inplace)

        result = self
        if lower is not None:
            result = result._clip_with_one_bound(
                lower, method=self.ge, axis=axis, inplace=inplace
            )
        if upper is not None:
            if inplace:
                result = self
            result = result._clip_with_one_bound(
                upper, method=self.le, axis=axis, inplace=inplace
            )

        return result

    def groupby(
        self,
        by=None,
        axis=0,
        level=None,
        as_index=True,
        sort=True,
        group_keys=True,
        squeeze=False,
        observed=False,
    ):
        """
        Group DataFrame or Series using a mapper or by a Series of columns.

        A groupby operation involves some combination of splitting the
        object, applying a function, and combining the results. This can be
        used to group large amounts of data and compute operations on these
        groups.

        Parameters
        ----------
        by : mapping, function, label, or list of labels
            Used to determine the groups for the groupby.
            If ``by`` is a function, it's called on each value of the object's
            index. If a dict or Series is passed, the Series or dict VALUES
            will be used to determine the groups (the Series' values are first
            aligned; see ``.align()`` method). If an ndarray is passed, the
            values are used as-is determine the groups. A label or list of
            labels may be passed to group by the columns in ``self``. Notice
            that a tuple is interpreted as a (single) key.
        axis : {0 or 'index', 1 or 'columns'}, default 0
            Split along rows (0) or columns (1).
        level : int, level name, or sequence of such, default None
            If the axis is a MultiIndex (hierarchical), group by a particular
            level or levels.
        as_index : bool, default True
            For aggregated output, return object with group labels as the
            index. Only relevant for DataFrame input. as_index=False is
            effectively "SQL-style" grouped output.
        sort : bool, default True
            Sort group keys. Get better performance by turning this off.
            Note this does not influence the order of observations within each
            group. Groupby preserves the order of rows within each group.
        group_keys : bool, default True
            When calling apply, add group keys to index to identify pieces.
        squeeze : bool, default False
            Reduce the dimensionality of the return type if possible,
            otherwise return a consistent type.
        observed : bool, default False
            This only applies if any of the groupers are Categoricals.
            If True: only show observed values for categorical groupers.
            If False: show all values for categorical groupers.

            .. versionadded:: 0.23.0

        Returns
        -------
        DataFrameGroupBy or SeriesGroupBy
            Depends on the calling object and returns groupby object that
            contains information about the groups.

        See Also
        --------
        resample : Convenience method for frequency conversion and resampling
            of time series.

        Notes
        -----
        See the `user guide
        <http://pandas.pydata.org/pandas-docs/stable/groupby.html>`_ for more.

        Examples
        --------
        >>> df = pd.DataFrame({'Animal': ['Falcon', 'Falcon',
        ...                               'Parrot', 'Parrot'],
        ...                    'Max Speed': [380., 370., 24., 26.]})
        >>> df
           Animal  Max Speed
        0  Falcon      380.0
        1  Falcon      370.0
        2  Parrot       24.0
        3  Parrot       26.0
        >>> df.groupby(['Animal']).mean()
                Max Speed
        Animal
        Falcon      375.0
        Parrot       25.0

        **Hierarchical Indexes**

        We can groupby different levels of a hierarchical index
        using the `level` parameter:

        >>> arrays = [['Falcon', 'Falcon', 'Parrot', 'Parrot'],
        ...           ['Captive', 'Wild', 'Captive', 'Wild']]
        >>> index = pd.MultiIndex.from_arrays(arrays, names=('Animal', 'Type'))
        >>> df = pd.DataFrame({'Max Speed': [390., 350., 30., 20.]},
        ...                   index=index)
        >>> df
                        Max Speed
        Animal Type
        Falcon Captive      390.0
               Wild         350.0
        Parrot Captive       30.0
               Wild          20.0
        >>> df.groupby(level=0).mean()
                Max Speed
        Animal
        Falcon      370.0
        Parrot       25.0
        >>> df.groupby(level=1).mean()
                 Max Speed
        Type
        Captive      210.0
        Wild         185.0
        """
        from pandas.core.groupby.groupby import get_groupby

        if level is None and by is None:
            raise TypeError("You have to supply one of 'by' and 'level'")
        axis = self._get_axis_number(axis)

        return get_groupby(
            self,
            by=by,
            axis=axis,
            level=level,
            as_index=as_index,
            sort=sort,
            group_keys=group_keys,
            squeeze=squeeze,
            observed=observed,
        )

    def asfreq(self, freq, method=None, how=None, normalize=False, fill_value=None):
        """
        Convert TimeSeries to specified frequency.

        Optionally provide filling method to pad/backfill missing values.

        Returns the original data conformed to a new index with the specified
        frequency. ``resample`` is more appropriate if an operation, such as
        summarization, is necessary to represent the data at the new frequency.

        Parameters
        ----------
        freq : DateOffset or str
        method : {'backfill'/'bfill', 'pad'/'ffill'}, default None
            Method to use for filling holes in reindexed Series (note this
            does not fill NaNs that already were present):

            * 'pad' / 'ffill': propagate last valid observation forward to next
              valid
            * 'backfill' / 'bfill': use NEXT valid observation to fill.
        how : {'start', 'end'}, default end
            For PeriodIndex only (see PeriodIndex.asfreq).
        normalize : bool, default False
            Whether to reset output index to midnight.
        fill_value : scalar, optional
            Value to use for missing values, applied during upsampling (note
            this does not fill NaNs that already were present).

        Returns
        -------
        converted : same type as caller

        See Also
        --------
        reindex

        Notes
        -----
        To learn more about the frequency strings, please see `this link
        <http://pandas.pydata.org/pandas-docs/stable/user_guide/timeseries.html#offset-aliases>`__.

        Examples
        --------

        Start by creating a series with 4 one minute timestamps.

        >>> index = pd.date_range('1/1/2000', periods=4, freq='T')
        >>> series = pd.Series([0.0, None, 2.0, 3.0], index=index)
        >>> df = pd.DataFrame({'s':series})
        >>> df
                               s
        2000-01-01 00:00:00    0.0
        2000-01-01 00:01:00    NaN
        2000-01-01 00:02:00    2.0
        2000-01-01 00:03:00    3.0

        Upsample the series into 30 second bins.

        >>> df.asfreq(freq='30S')
                               s
        2000-01-01 00:00:00    0.0
        2000-01-01 00:00:30    NaN
        2000-01-01 00:01:00    NaN
        2000-01-01 00:01:30    NaN
        2000-01-01 00:02:00    2.0
        2000-01-01 00:02:30    NaN
        2000-01-01 00:03:00    3.0

        Upsample again, providing a ``fill value``.

        >>> df.asfreq(freq='30S', fill_value=9.0)
                               s
        2000-01-01 00:00:00    0.0
        2000-01-01 00:00:30    9.0
        2000-01-01 00:01:00    NaN
        2000-01-01 00:01:30    9.0
        2000-01-01 00:02:00    2.0
        2000-01-01 00:02:30    9.0
        2000-01-01 00:03:00    3.0

        Upsample again, providing a ``method``.

        >>> df.asfreq(freq='30S', method='bfill')
                               s
        2000-01-01 00:00:00    0.0
        2000-01-01 00:00:30    NaN
        2000-01-01 00:01:00    NaN
        2000-01-01 00:01:30    2.0
        2000-01-01 00:02:00    2.0
        2000-01-01 00:02:30    3.0
        2000-01-01 00:03:00    3.0
        """
        from pandas.core.resample import asfreq

        return asfreq(
            self,
            freq,
            method=method,
            how=how,
            normalize=normalize,
            fill_value=fill_value,
        )

    def at_time(self, time, asof=False, axis=None):
        """
        Select values at particular time of day (e.g. 9:30AM).

        Parameters
        ----------
        time : datetime.time or str
        axis : {0 or 'index', 1 or 'columns'}, default 0

            .. versionadded:: 0.24.0

        Returns
        -------
        Series or DataFrame

        Raises
        ------
        TypeError
            If the index is not  a :class:`DatetimeIndex`

        See Also
        --------
        between_time : Select values between particular times of the day.
        first : Select initial periods of time series based on a date offset.
        last : Select final periods of time series based on a date offset.
        DatetimeIndex.indexer_at_time : Get just the index locations for
            values at particular time of the day.

        Examples
        --------
        >>> i = pd.date_range('2018-04-09', periods=4, freq='12H')
        >>> ts = pd.DataFrame({'A': [1, 2, 3, 4]}, index=i)
        >>> ts
                             A
        2018-04-09 00:00:00  1
        2018-04-09 12:00:00  2
        2018-04-10 00:00:00  3
        2018-04-10 12:00:00  4

        >>> ts.at_time('12:00')
                             A
        2018-04-09 12:00:00  2
        2018-04-10 12:00:00  4
        """
        if axis is None:
            axis = self._stat_axis_number
        axis = self._get_axis_number(axis)

        index = self._get_axis(axis)
        try:
            indexer = index.indexer_at_time(time, asof=asof)
        except AttributeError:
            raise TypeError("Index must be DatetimeIndex")

        return self.take(indexer, axis=axis)

    def between_time(
        self, start_time, end_time, include_start=True, include_end=True, axis=None
    ):
        """
        Select values between particular times of the day (e.g., 9:00-9:30 AM).

        By setting ``start_time`` to be later than ``end_time``,
        you can get the times that are *not* between the two times.

        Parameters
        ----------
        start_time : datetime.time or str
        end_time : datetime.time or str
        include_start : bool, default True
        include_end : bool, default True
        axis : {0 or 'index', 1 or 'columns'}, default 0

            .. versionadded:: 0.24.0

        Returns
        -------
        Series or DataFrame

        Raises
        ------
        TypeError
            If the index is not  a :class:`DatetimeIndex`

        See Also
        --------
        at_time : Select values at a particular time of the day.
        first : Select initial periods of time series based on a date offset.
        last : Select final periods of time series based on a date offset.
        DatetimeIndex.indexer_between_time : Get just the index locations for
            values between particular times of the day.

        Examples
        --------
        >>> i = pd.date_range('2018-04-09', periods=4, freq='1D20min')
        >>> ts = pd.DataFrame({'A': [1, 2, 3, 4]}, index=i)
        >>> ts
                             A
        2018-04-09 00:00:00  1
        2018-04-10 00:20:00  2
        2018-04-11 00:40:00  3
        2018-04-12 01:00:00  4

        >>> ts.between_time('0:15', '0:45')
                             A
        2018-04-10 00:20:00  2
        2018-04-11 00:40:00  3

        You get the times that are *not* between two times by setting
        ``start_time`` later than ``end_time``:

        >>> ts.between_time('0:45', '0:15')
                             A
        2018-04-09 00:00:00  1
        2018-04-12 01:00:00  4
        """
        if axis is None:
            axis = self._stat_axis_number
        axis = self._get_axis_number(axis)

        index = self._get_axis(axis)
        try:
            indexer = index.indexer_between_time(
                start_time,
                end_time,
                include_start=include_start,
                include_end=include_end,
            )
        except AttributeError:
            raise TypeError("Index must be DatetimeIndex")

        return self.take(indexer, axis=axis)

    def resample(
        self,
        rule,
        how=None,
        axis=0,
        fill_method=None,
        closed=None,
        label=None,
        convention="start",
        kind=None,
        loffset=None,
        limit=None,
        base=0,
        on=None,
        level=None,
    ):
        """
        Resample time-series data.

        Convenience method for frequency conversion and resampling of time
        series. Object must have a datetime-like index (`DatetimeIndex`,
        `PeriodIndex`, or `TimedeltaIndex`), or pass datetime-like values
        to the `on` or `level` keyword.

        Parameters
        ----------
        rule : DateOffset, Timedelta or str
            The offset string or object representing target conversion.
        how : str
            Method for down/re-sampling, default to 'mean' for downsampling.

            .. deprecated:: 0.18.0
               The new syntax is ``.resample(...).mean()``, or
               ``.resample(...).apply(<func>)``
        axis : {0 or 'index', 1 or 'columns'}, default 0
            Which axis to use for up- or down-sampling. For `Series` this
            will default to 0, i.e. along the rows. Must be
            `DatetimeIndex`, `TimedeltaIndex` or `PeriodIndex`.
        fill_method : str, default None
            Filling method for upsampling.

            .. deprecated:: 0.18.0
               The new syntax is ``.resample(...).<func>()``,
               e.g. ``.resample(...).pad()``
        closed : {'right', 'left'}, default None
            Which side of bin interval is closed. The default is 'left'
            for all frequency offsets except for 'M', 'A', 'Q', 'BM',
            'BA', 'BQ', and 'W' which all have a default of 'right'.
        label : {'right', 'left'}, default None
            Which bin edge label to label bucket with. The default is 'left'
            for all frequency offsets except for 'M', 'A', 'Q', 'BM',
            'BA', 'BQ', and 'W' which all have a default of 'right'.
        convention : {'start', 'end', 's', 'e'}, default 'start'
            For `PeriodIndex` only, controls whether to use the start or
            end of `rule`.
        kind : {'timestamp', 'period'}, optional, default None
            Pass 'timestamp' to convert the resulting index to a
            `DateTimeIndex` or 'period' to convert it to a `PeriodIndex`.
            By default the input representation is retained.
        loffset : timedelta, default None
            Adjust the resampled time labels.
        limit : int, default None
            Maximum size gap when reindexing with `fill_method`.

            .. deprecated:: 0.18.0
        base : int, default 0
            For frequencies that evenly subdivide 1 day, the "origin" of the
            aggregated intervals. For example, for '5min' frequency, base could
            range from 0 through 4. Defaults to 0.
        on : str, optional
            For a DataFrame, column to use instead of index for resampling.
            Column must be datetime-like.

        level : str or int, optional
            For a MultiIndex, level (name or number) to use for
            resampling. `level` must be datetime-like.

        Returns
        -------
        Resampler object

        See Also
        --------
        groupby : Group by mapping, function, label, or list of labels.
        Series.resample : Resample a Series.
        DataFrame.resample: Resample a DataFrame.

        Notes
        -----
        See the `user guide
        <https://pandas.pydata.org/pandas-docs/stable/user_guide/timeseries.html#resampling>`_
        for more.

        To learn more about the offset strings, please see `this link
        <http://pandas.pydata.org/pandas-docs/stable/user_guide/timeseries.html#dateoffset-objects>`__.

        Examples
        --------

        Start by creating a series with 9 one minute timestamps.

        >>> index = pd.date_range('1/1/2000', periods=9, freq='T')
        >>> series = pd.Series(range(9), index=index)
        >>> series
        2000-01-01 00:00:00    0
        2000-01-01 00:01:00    1
        2000-01-01 00:02:00    2
        2000-01-01 00:03:00    3
        2000-01-01 00:04:00    4
        2000-01-01 00:05:00    5
        2000-01-01 00:06:00    6
        2000-01-01 00:07:00    7
        2000-01-01 00:08:00    8
        Freq: T, dtype: int64

        Downsample the series into 3 minute bins and sum the values
        of the timestamps falling into a bin.

        >>> series.resample('3T').sum()
        2000-01-01 00:00:00     3
        2000-01-01 00:03:00    12
        2000-01-01 00:06:00    21
        Freq: 3T, dtype: int64

        Downsample the series into 3 minute bins as above, but label each
        bin using the right edge instead of the left. Please note that the
        value in the bucket used as the label is not included in the bucket,
        which it labels. For example, in the original series the
        bucket ``2000-01-01 00:03:00`` contains the value 3, but the summed
        value in the resampled bucket with the label ``2000-01-01 00:03:00``
        does not include 3 (if it did, the summed value would be 6, not 3).
        To include this value close the right side of the bin interval as
        illustrated in the example below this one.

        >>> series.resample('3T', label='right').sum()
        2000-01-01 00:03:00     3
        2000-01-01 00:06:00    12
        2000-01-01 00:09:00    21
        Freq: 3T, dtype: int64

        Downsample the series into 3 minute bins as above, but close the right
        side of the bin interval.

        >>> series.resample('3T', label='right', closed='right').sum()
        2000-01-01 00:00:00     0
        2000-01-01 00:03:00     6
        2000-01-01 00:06:00    15
        2000-01-01 00:09:00    15
        Freq: 3T, dtype: int64

        Upsample the series into 30 second bins.

        >>> series.resample('30S').asfreq()[0:5]   # Select first 5 rows
        2000-01-01 00:00:00   0.0
        2000-01-01 00:00:30   NaN
        2000-01-01 00:01:00   1.0
        2000-01-01 00:01:30   NaN
        2000-01-01 00:02:00   2.0
        Freq: 30S, dtype: float64

        Upsample the series into 30 second bins and fill the ``NaN``
        values using the ``pad`` method.

        >>> series.resample('30S').pad()[0:5]
        2000-01-01 00:00:00    0
        2000-01-01 00:00:30    0
        2000-01-01 00:01:00    1
        2000-01-01 00:01:30    1
        2000-01-01 00:02:00    2
        Freq: 30S, dtype: int64

        Upsample the series into 30 second bins and fill the
        ``NaN`` values using the ``bfill`` method.

        >>> series.resample('30S').bfill()[0:5]
        2000-01-01 00:00:00    0
        2000-01-01 00:00:30    1
        2000-01-01 00:01:00    1
        2000-01-01 00:01:30    2
        2000-01-01 00:02:00    2
        Freq: 30S, dtype: int64

        Pass a custom function via ``apply``

        >>> def custom_resampler(array_like):
        ...     return np.sum(array_like) + 5
        ...
        >>> series.resample('3T').apply(custom_resampler)
        2000-01-01 00:00:00     8
        2000-01-01 00:03:00    17
        2000-01-01 00:06:00    26
        Freq: 3T, dtype: int64

        For a Series with a PeriodIndex, the keyword `convention` can be
        used to control whether to use the start or end of `rule`.

        Resample a year by quarter using 'start' `convention`. Values are
        assigned to the first quarter of the period.

        >>> s = pd.Series([1, 2], index=pd.period_range('2012-01-01',
        ...                                             freq='A',
        ...                                             periods=2))
        >>> s
        2012    1
        2013    2
        Freq: A-DEC, dtype: int64
        >>> s.resample('Q', convention='start').asfreq()
        2012Q1    1.0
        2012Q2    NaN
        2012Q3    NaN
        2012Q4    NaN
        2013Q1    2.0
        2013Q2    NaN
        2013Q3    NaN
        2013Q4    NaN
        Freq: Q-DEC, dtype: float64

        Resample quarters by month using 'end' `convention`. Values are
        assigned to the last month of the period.

        >>> q = pd.Series([1, 2, 3, 4], index=pd.period_range('2018-01-01',
        ...                                                   freq='Q',
        ...                                                   periods=4))
        >>> q
        2018Q1    1
        2018Q2    2
        2018Q3    3
        2018Q4    4
        Freq: Q-DEC, dtype: int64
        >>> q.resample('M', convention='end').asfreq()
        2018-03    1.0
        2018-04    NaN
        2018-05    NaN
        2018-06    2.0
        2018-07    NaN
        2018-08    NaN
        2018-09    3.0
        2018-10    NaN
        2018-11    NaN
        2018-12    4.0
        Freq: M, dtype: float64

        For DataFrame objects, the keyword `on` can be used to specify the
        column instead of the index for resampling.

        >>> d = dict({'price': [10, 11, 9, 13, 14, 18, 17, 19],
        ...           'volume': [50, 60, 40, 100, 50, 100, 40, 50]})
        >>> df = pd.DataFrame(d)
        >>> df['week_starting'] = pd.date_range('01/01/2018',
        ...                                     periods=8,
        ...                                     freq='W')
        >>> df
           price  volume week_starting
        0     10      50    2018-01-07
        1     11      60    2018-01-14
        2      9      40    2018-01-21
        3     13     100    2018-01-28
        4     14      50    2018-02-04
        5     18     100    2018-02-11
        6     17      40    2018-02-18
        7     19      50    2018-02-25
        >>> df.resample('M', on='week_starting').mean()
                       price  volume
        week_starting
        2018-01-31     10.75    62.5
        2018-02-28     17.00    60.0

        For a DataFrame with MultiIndex, the keyword `level` can be used to
        specify on which level the resampling needs to take place.

        >>> days = pd.date_range('1/1/2000', periods=4, freq='D')
        >>> d2 = dict({'price': [10, 11, 9, 13, 14, 18, 17, 19],
        ...            'volume': [50, 60, 40, 100, 50, 100, 40, 50]})
        >>> df2 = pd.DataFrame(d2,
        ...                    index=pd.MultiIndex.from_product([days,
        ...                                                     ['morning',
        ...                                                      'afternoon']]
        ...                                                     ))
        >>> df2
                              price  volume
        2000-01-01 morning       10      50
                   afternoon     11      60
        2000-01-02 morning        9      40
                   afternoon     13     100
        2000-01-03 morning       14      50
                   afternoon     18     100
        2000-01-04 morning       17      40
                   afternoon     19      50
        >>> df2.resample('D', level=0).sum()
                    price  volume
        2000-01-01     21     110
        2000-01-02     22     140
        2000-01-03     32     150
        2000-01-04     36      90
        """

        from pandas.core.resample import resample, _maybe_process_deprecations

        axis = self._get_axis_number(axis)
        r = resample(
            self,
            freq=rule,
            label=label,
            closed=closed,
            axis=axis,
            kind=kind,
            loffset=loffset,
            convention=convention,
            base=base,
            key=on,
            level=level,
        )
        return _maybe_process_deprecations(
            r, how=how, fill_method=fill_method, limit=limit
        )

    def first(self, offset):
        """
        Method to subset initial periods of time series data based on a date offset.

        Parameters
        ----------
        offset : str, DateOffset, dateutil.relativedelta

        Returns
        -------
        subset : same type as caller

        Raises
        ------
        TypeError
            If the index is not  a :class:`DatetimeIndex`

        See Also
        --------
        last : Select final periods of time series based on a date offset.
        at_time : Select values at a particular time of the day.
        between_time : Select values between particular times of the day.

        Examples
        --------
        >>> i = pd.date_range('2018-04-09', periods=4, freq='2D')
        >>> ts = pd.DataFrame({'A': [1,2,3,4]}, index=i)
        >>> ts
                    A
        2018-04-09  1
        2018-04-11  2
        2018-04-13  3
        2018-04-15  4

        Get the rows for the first 3 days:

        >>> ts.first('3D')
                    A
        2018-04-09  1
        2018-04-11  2

        Notice the data for 3 first calender days were returned, not the first
        3 days observed in the dataset, and therefore data for 2018-04-13 was
        not returned.
        """
        if not isinstance(self.index, DatetimeIndex):
            raise TypeError("'first' only supports a DatetimeIndex index")

        if len(self.index) == 0:
            return self

        offset = to_offset(offset)
        end_date = end = self.index[0] + offset

        # Tick-like, e.g. 3 weeks
        if not offset.isAnchored() and hasattr(offset, "_inc"):
            if end_date in self.index:
                end = self.index.searchsorted(end_date, side="left")
                return self.iloc[:end]

        return self.loc[:end]

    def last(self, offset):
        """
        Method to subset final periods of time series data based on a date offset.

        Parameters
        ----------
        offset : str, DateOffset, dateutil.relativedelta

        Returns
        -------
        subset : same type as caller

        Raises
        ------
        TypeError
            If the index is not  a :class:`DatetimeIndex`

        See Also
        --------
        first : Select initial periods of time series based on a date offset.
        at_time : Select values at a particular time of the day.
        between_time : Select values between particular times of the day.

        Examples
        --------
        >>> i = pd.date_range('2018-04-09', periods=4, freq='2D')
        >>> ts = pd.DataFrame({'A': [1,2,3,4]}, index=i)
        >>> ts
                    A
        2018-04-09  1
        2018-04-11  2
        2018-04-13  3
        2018-04-15  4

        Get the rows for the last 3 days:

        >>> ts.last('3D')
                    A
        2018-04-13  3
        2018-04-15  4

        Notice the data for 3 last calender days were returned, not the last
        3 observed days in the dataset, and therefore data for 2018-04-11 was
        not returned.
        """
        if not isinstance(self.index, DatetimeIndex):
            raise TypeError("'last' only supports a DatetimeIndex index")

        if len(self.index) == 0:
            return self

        offset = to_offset(offset)

        start_date = self.index[-1] - offset
        start = self.index.searchsorted(start_date, side="right")
        return self.iloc[start:]

    def rank(
        self,
        axis=0,
        method="average",
        numeric_only=None,
        na_option="keep",
        ascending=True,
        pct=False,
    ):
        """
        Compute numerical data ranks (1 through n) along axis.

        By default, equal values are assigned a rank that is the average of the
        ranks of those values.

        Parameters
        ----------
        axis : {0 or 'index', 1 or 'columns'}, default 0
            Index to direct ranking.
        method : {'average', 'min', 'max', 'first', 'dense'}, default 'average'
            How to rank the group of records that have the same value (i.e. ties):

            * average: average rank of the group
            * min: lowest rank in the group
            * max: highest rank in the group
            * first: ranks assigned in order they appear in the array
            * dense: like 'min', but rank always increases by 1 between groups.

        numeric_only : bool, optional
            For DataFrame objects, rank only numeric columns if set to True.
        na_option : {'keep', 'top', 'bottom'}, default 'keep'
            How to rank NaN values:

            * keep: assign NaN rank to NaN values
            * top: assign smallest rank to NaN values if ascending
            * bottom: assign highest rank to NaN values if ascending.

        ascending : bool, default True
            Whether or not the elements should be ranked in ascending order.
        pct : bool, default False
            Whether or not to display the returned rankings in percentile
            form.

        Returns
        -------
        same type as caller
            Return a Series or DataFrame with data ranks as values.

        See Also
        --------
        core.groupby.GroupBy.rank : Rank of values within each group.

        Examples
        --------

        >>> df = pd.DataFrame(data={'Animal': ['cat', 'penguin', 'dog',
        ...                                    'spider', 'snake'],
        ...                         'Number_legs': [4, 2, 4, 8, np.nan]})
        >>> df
            Animal  Number_legs
        0      cat          4.0
        1  penguin          2.0
        2      dog          4.0
        3   spider          8.0
        4    snake          NaN

        The following example shows how the method behaves with the above
        parameters:

        * default_rank: this is the default behaviour obtained without using
          any parameter.
        * max_rank: setting ``method = 'max'`` the records that have the
          same values are ranked using the highest rank (e.g.: since 'cat'
          and 'dog' are both in the 2nd and 3rd position, rank 3 is assigned.)
        * NA_bottom: choosing ``na_option = 'bottom'``, if there are records
          with NaN values they are placed at the bottom of the ranking.
        * pct_rank: when setting ``pct = True``, the ranking is expressed as
          percentile rank.

        >>> df['default_rank'] = df['Number_legs'].rank()
        >>> df['max_rank'] = df['Number_legs'].rank(method='max')
        >>> df['NA_bottom'] = df['Number_legs'].rank(na_option='bottom')
        >>> df['pct_rank'] = df['Number_legs'].rank(pct=True)
        >>> df
            Animal  Number_legs  default_rank  max_rank  NA_bottom  pct_rank
        0      cat          4.0           2.5       3.0        2.5     0.625
        1  penguin          2.0           1.0       1.0        1.0     0.250
        2      dog          4.0           2.5       3.0        2.5     0.625
        3   spider          8.0           4.0       4.0        4.0     1.000
        4    snake          NaN           NaN       NaN        5.0       NaN
        """
        axis = self._get_axis_number(axis)

        if na_option not in {"keep", "top", "bottom"}:
            msg = "na_option must be one of 'keep', 'top', or 'bottom'"
            raise ValueError(msg)

        def ranker(data):
            ranks = algos.rank(
                data.values,
                axis=axis,
                method=method,
                ascending=ascending,
                na_option=na_option,
                pct=pct,
            )
            ranks = self._constructor(ranks, **data._construct_axes_dict())
            return ranks.__finalize__(self)

        # if numeric_only is None, and we can't get anything, we try with
        # numeric_only=True
        if numeric_only is None:
            try:
                return ranker(self)
            except TypeError:
                numeric_only = True

        if numeric_only:
            data = self._get_numeric_data()
        else:
            data = self

        return ranker(data)

    _shared_docs[
        "align"
    ] = """
        Align two objects on their axes with the specified join method.

        Join method is specified for each axis Index.

        Parameters
        ----------
        other : DataFrame or Series
        join : {'outer', 'inner', 'left', 'right'}, default 'outer'
        axis : allowed axis of the other object, default None
            Align on index (0), columns (1), or both (None).
        level : int or level name, default None
            Broadcast across a level, matching Index values on the
            passed MultiIndex level.
        copy : bool, default True
            Always returns new objects. If copy=False and no reindexing is
            required then original objects are returned.
        fill_value : scalar, default np.NaN
            Value to use for missing values. Defaults to NaN, but can be any
            "compatible" value.
        method : {'backfill', 'bfill', 'pad', 'ffill', None}, default None
            Method to use for filling holes in reindexed Series:

            - pad / ffill: propagate last valid observation forward to next valid.
            - backfill / bfill: use NEXT valid observation to fill gap.

        limit : int, default None
            If method is specified, this is the maximum number of consecutive
            NaN values to forward/backward fill. In other words, if there is
            a gap with more than this number of consecutive NaNs, it will only
            be partially filled. If method is not specified, this is the
            maximum number of entries along the entire axis where NaNs will be
            filled. Must be greater than 0 if not None.
        fill_axis : %(axes_single_arg)s, default 0
            Filling axis, method and limit.
        broadcast_axis : %(axes_single_arg)s, default None
            Broadcast values along this axis, if aligning two objects of
            different dimensions.

        Returns
        -------
        (left, right) : (%(klass)s, type of other)
            Aligned objects.
        """

    @Appender(_shared_docs["align"] % _shared_doc_kwargs)
    def align(
        self,
        other,
        join="outer",
        axis=None,
        level=None,
        copy=True,
        fill_value=None,
        method=None,
        limit=None,
        fill_axis=0,
        broadcast_axis=None,
    ):
        method = missing.clean_fill_method(method)

        if broadcast_axis == 1 and self.ndim != other.ndim:
            if isinstance(self, ABCSeries):
                # this means other is a DataFrame, and we need to broadcast
                # self
                cons = self._constructor_expanddim
                df = cons(
                    {c: self for c in other.columns}, **other._construct_axes_dict()
                )
                return df._align_frame(
                    other,
                    join=join,
                    axis=axis,
                    level=level,
                    copy=copy,
                    fill_value=fill_value,
                    method=method,
                    limit=limit,
                    fill_axis=fill_axis,
                )
            elif isinstance(other, ABCSeries):
                # this means self is a DataFrame, and we need to broadcast
                # other
                cons = other._constructor_expanddim
                df = cons(
                    {c: other for c in self.columns}, **self._construct_axes_dict()
                )
                return self._align_frame(
                    df,
                    join=join,
                    axis=axis,
                    level=level,
                    copy=copy,
                    fill_value=fill_value,
                    method=method,
                    limit=limit,
                    fill_axis=fill_axis,
                )

        if axis is not None:
            axis = self._get_axis_number(axis)
        if isinstance(other, ABCDataFrame):
            return self._align_frame(
                other,
                join=join,
                axis=axis,
                level=level,
                copy=copy,
                fill_value=fill_value,
                method=method,
                limit=limit,
                fill_axis=fill_axis,
            )
        elif isinstance(other, ABCSeries):
            return self._align_series(
                other,
                join=join,
                axis=axis,
                level=level,
                copy=copy,
                fill_value=fill_value,
                method=method,
                limit=limit,
                fill_axis=fill_axis,
            )
        else:  # pragma: no cover
            raise TypeError(f"unsupported type: {type(other)}")

    def _align_frame(
        self,
        other,
        join="outer",
        axis=None,
        level=None,
        copy=True,
        fill_value=None,
        method=None,
        limit=None,
        fill_axis=0,
    ):
        # defaults
        join_index, join_columns = None, None
        ilidx, iridx = None, None
        clidx, cridx = None, None

        is_series = isinstance(self, ABCSeries)

        if axis is None or axis == 0:
            if not self.index.equals(other.index):
                join_index, ilidx, iridx = self.index.join(
                    other.index, how=join, level=level, return_indexers=True
                )

        if axis is None or axis == 1:
            if not is_series and not self.columns.equals(other.columns):
                join_columns, clidx, cridx = self.columns.join(
                    other.columns, how=join, level=level, return_indexers=True
                )

        if is_series:
            reindexers = {0: [join_index, ilidx]}
        else:
            reindexers = {0: [join_index, ilidx], 1: [join_columns, clidx]}

        left = self._reindex_with_indexers(
            reindexers, copy=copy, fill_value=fill_value, allow_dups=True
        )
        # other must be always DataFrame
        right = other._reindex_with_indexers(
            {0: [join_index, iridx], 1: [join_columns, cridx]},
            copy=copy,
            fill_value=fill_value,
            allow_dups=True,
        )

        if method is not None:
            left = left.fillna(axis=fill_axis, method=method, limit=limit)
            right = right.fillna(axis=fill_axis, method=method, limit=limit)

        # if DatetimeIndex have different tz, convert to UTC
        if is_datetime64tz_dtype(left.index):
            if left.index.tz != right.index.tz:
                if join_index is not None:
                    left.index = join_index
                    right.index = join_index

        return left.__finalize__(self), right.__finalize__(other)

    def _align_series(
        self,
        other,
        join="outer",
        axis=None,
        level=None,
        copy=True,
        fill_value=None,
        method=None,
        limit=None,
        fill_axis=0,
    ):

        is_series = isinstance(self, ABCSeries)

        # series/series compat, other must always be a Series
        if is_series:
            if axis:
                raise ValueError("cannot align series to a series other than axis 0")

            # equal
            if self.index.equals(other.index):
                join_index, lidx, ridx = None, None, None
            else:
                join_index, lidx, ridx = self.index.join(
                    other.index, how=join, level=level, return_indexers=True
                )

            left = self._reindex_indexer(join_index, lidx, copy)
            right = other._reindex_indexer(join_index, ridx, copy)

        else:
            # one has > 1 ndim
            fdata = self._data
            if axis == 0:
                join_index = self.index
                lidx, ridx = None, None
                if not self.index.equals(other.index):
                    join_index, lidx, ridx = self.index.join(
                        other.index, how=join, level=level, return_indexers=True
                    )

                if lidx is not None:
                    fdata = fdata.reindex_indexer(join_index, lidx, axis=1)

            elif axis == 1:
                join_index = self.columns
                lidx, ridx = None, None
                if not self.columns.equals(other.index):
                    join_index, lidx, ridx = self.columns.join(
                        other.index, how=join, level=level, return_indexers=True
                    )

                if lidx is not None:
                    fdata = fdata.reindex_indexer(join_index, lidx, axis=0)
            else:
                raise ValueError("Must specify axis=0 or 1")

            if copy and fdata is self._data:
                fdata = fdata.copy()

            left = self._constructor(fdata)

            if ridx is None:
                right = other
            else:
                right = other.reindex(join_index, level=level)

        # fill
        fill_na = notna(fill_value) or (method is not None)
        if fill_na:
            left = left.fillna(fill_value, method=method, limit=limit, axis=fill_axis)
            right = right.fillna(fill_value, method=method, limit=limit)

        # if DatetimeIndex have different tz, convert to UTC
        if is_series or (not is_series and axis == 0):
            if is_datetime64tz_dtype(left.index):
                if left.index.tz != right.index.tz:
                    if join_index is not None:
                        left.index = join_index
                        right.index = join_index

        return left.__finalize__(self), right.__finalize__(other)

    def _where(
        self,
        cond,
        other=np.nan,
        inplace=False,
        axis=None,
        level=None,
        errors="raise",
        try_cast=False,
    ):
        """
        Equivalent to public method `where`, except that `other` is not
        applied as a function even if callable. Used in __setitem__.
        """
        inplace = validate_bool_kwarg(inplace, "inplace")

        # align the cond to same shape as myself
        cond = com.apply_if_callable(cond, self)
        if isinstance(cond, NDFrame):
            cond, _ = cond.align(self, join="right", broadcast_axis=1)
        else:
            if not hasattr(cond, "shape"):
                cond = np.asanyarray(cond)
            if cond.shape != self.shape:
                raise ValueError("Array conditional must be same shape as self")
            cond = self._constructor(cond, **self._construct_axes_dict())

        # make sure we are boolean
        fill_value = bool(inplace)
        cond = cond.fillna(fill_value)

        msg = "Boolean array expected for the condition, not {dtype}"

        if not isinstance(cond, ABCDataFrame):
            # This is a single-dimensional object.
            if not is_bool_dtype(cond):
                raise ValueError(msg.format(dtype=cond.dtype))
        elif not cond.empty:
            for dt in cond.dtypes:
                if not is_bool_dtype(dt):
                    raise ValueError(msg.format(dtype=dt))

        cond = -cond if inplace else cond

        # try to align with other
        try_quick = True
        if hasattr(other, "align"):

            # align with me
            if other.ndim <= self.ndim:

                _, other = self.align(
                    other, join="left", axis=axis, level=level, fill_value=np.nan
                )

                # if we are NOT aligned, raise as we cannot where index
                if axis is None and not all(
                    other._get_axis(i).equals(ax) for i, ax in enumerate(self.axes)
                ):
                    raise InvalidIndexError

            # slice me out of the other
            else:
                raise NotImplementedError(
                    "cannot align with a higher dimensional NDFrame"
                )

        if isinstance(other, np.ndarray):

            if other.shape != self.shape:

                if self.ndim == 1:

                    icond = cond.values

                    # GH 2745 / GH 4192
                    # treat like a scalar
                    if len(other) == 1:
                        other = np.array(other[0])

                    # GH 3235
                    # match True cond to other
                    elif len(cond[icond]) == len(other):

                        # try to not change dtype at first (if try_quick)
                        if try_quick:
                            new_other = com.values_from_object(self)
                            new_other = new_other.copy()
                            new_other[icond] = other
                            other = new_other

                    else:
                        raise ValueError(
                            "Length of replacements must equal series length"
                        )

                else:
                    raise ValueError(
                        "other must be the same shape as self when an ndarray"
                    )

            # we are the same shape, so create an actual object for alignment
            else:
                other = self._constructor(other, **self._construct_axes_dict())

        if axis is None:
            axis = 0

        if self.ndim == getattr(other, "ndim", 0):
            align = True
        else:
            align = self._get_axis_number(axis) == 1

        block_axis = self._get_block_manager_axis(axis)

        if inplace:
            # we may have different type blocks come out of putmask, so
            # reconstruct the block manager

            self._check_inplace_setting(other)
            new_data = self._data.putmask(
                mask=cond,
                new=other,
                align=align,
                inplace=True,
                axis=block_axis,
                transpose=self._AXIS_REVERSED,
            )
            self._update_inplace(new_data)

        else:
            new_data = self._data.where(
                other=other,
                cond=cond,
                align=align,
                errors=errors,
                try_cast=try_cast,
                axis=block_axis,
            )

            return self._constructor(new_data).__finalize__(self)

    _shared_docs[
        "where"
    ] = """
        Replace values where the condition is %(cond_rev)s.

        Parameters
        ----------
        cond : bool %(klass)s, array-like, or callable
            Where `cond` is %(cond)s, keep the original value. Where
            %(cond_rev)s, replace with corresponding value from `other`.
            If `cond` is callable, it is computed on the %(klass)s and
            should return boolean %(klass)s or array. The callable must
            not change input %(klass)s (though pandas doesn't check it).
        other : scalar, %(klass)s, or callable
            Entries where `cond` is %(cond_rev)s are replaced with
            corresponding value from `other`.
            If other is callable, it is computed on the %(klass)s and
            should return scalar or %(klass)s. The callable must not
            change input %(klass)s (though pandas doesn't check it).
        inplace : bool, default False
            Whether to perform the operation in place on the data.
        axis : int, default None
            Alignment axis if needed.
        level : int, default None
            Alignment level if needed.
        errors : str, {'raise', 'ignore'}, default 'raise'
            Note that currently this parameter won't affect
            the results and will always coerce to a suitable dtype.

            - 'raise' : allow exceptions to be raised.
            - 'ignore' : suppress exceptions. On error return original object.

        try_cast : bool, default False
            Try to cast the result back to the input type (if possible).

        Returns
        -------
        Same type as caller

        See Also
        --------
        :func:`DataFrame.%(name_other)s` : Return an object of same shape as
            self.

        Notes
        -----
        The %(name)s method is an application of the if-then idiom. For each
        element in the calling DataFrame, if ``cond`` is ``%(cond)s`` the
        element is used; otherwise the corresponding element from the DataFrame
        ``other`` is used.

        The signature for :func:`DataFrame.where` differs from
        :func:`numpy.where`. Roughly ``df1.where(m, df2)`` is equivalent to
        ``np.where(m, df1, df2)``.

        For further details and examples see the ``%(name)s`` documentation in
        :ref:`indexing <indexing.where_mask>`.

        Examples
        --------
        >>> s = pd.Series(range(5))
        >>> s.where(s > 0)
        0    NaN
        1    1.0
        2    2.0
        3    3.0
        4    4.0
        dtype: float64

        >>> s.mask(s > 0)
        0    0.0
        1    NaN
        2    NaN
        3    NaN
        4    NaN
        dtype: float64

        >>> s.where(s > 1, 10)
        0    10
        1    10
        2    2
        3    3
        4    4
        dtype: int64

        >>> df = pd.DataFrame(np.arange(10).reshape(-1, 2), columns=['A', 'B'])
        >>> df
           A  B
        0  0  1
        1  2  3
        2  4  5
        3  6  7
        4  8  9
        >>> m = df %% 3 == 0
        >>> df.where(m, -df)
           A  B
        0  0 -1
        1 -2  3
        2 -4 -5
        3  6 -7
        4 -8  9
        >>> df.where(m, -df) == np.where(m, df, -df)
              A     B
        0  True  True
        1  True  True
        2  True  True
        3  True  True
        4  True  True
        >>> df.where(m, -df) == df.mask(~m, -df)
              A     B
        0  True  True
        1  True  True
        2  True  True
        3  True  True
        4  True  True
        """

    @Appender(
        _shared_docs["where"]
        % dict(
            _shared_doc_kwargs,
            cond="True",
            cond_rev="False",
            name="where",
            name_other="mask",
        )
    )
    def where(
        self,
        cond,
        other=np.nan,
        inplace=False,
        axis=None,
        level=None,
        errors="raise",
        try_cast=False,
    ):

        other = com.apply_if_callable(other, self)
        return self._where(
            cond, other, inplace, axis, level, errors=errors, try_cast=try_cast
        )

    @Appender(
        _shared_docs["where"]
        % dict(
            _shared_doc_kwargs,
            cond="False",
            cond_rev="True",
            name="mask",
            name_other="where",
        )
    )
    def mask(
        self,
        cond,
        other=np.nan,
        inplace=False,
        axis=None,
        level=None,
        errors="raise",
        try_cast=False,
    ):

        inplace = validate_bool_kwarg(inplace, "inplace")
        cond = com.apply_if_callable(cond, self)

        # see gh-21891
        if not hasattr(cond, "__invert__"):
            cond = np.array(cond)

        return self.where(
            ~cond,
            other=other,
            inplace=inplace,
            axis=axis,
            level=level,
            try_cast=try_cast,
            errors=errors,
        )

    _shared_docs[
        "shift"
    ] = """
        Shift index by desired number of periods with an optional time `freq`.

        When `freq` is not passed, shift the index without realigning the data.
        If `freq` is passed (in this case, the index must be date or datetime,
        or it will raise a `NotImplementedError`), the index will be
        increased using the periods and the `freq`.

        Parameters
        ----------
        periods : int
            Number of periods to shift. Can be positive or negative.
        freq : DateOffset, tseries.offsets, timedelta, or str, optional
            Offset to use from the tseries module or time rule (e.g. 'EOM').
            If `freq` is specified then the index values are shifted but the
            data is not realigned. That is, use `freq` if you would like to
            extend the index when shifting and preserve the original data.
        axis : {0 or 'index', 1 or 'columns', None}, default None
            Shift direction.
        fill_value : object, optional
            The scalar value to use for newly introduced missing values.
            the default depends on the dtype of `self`.
            For numeric data, ``np.nan`` is used.
            For datetime, timedelta, or period data, etc. :attr:`NaT` is used.
            For extension dtypes, ``self.dtype.na_value`` is used.

            .. versionchanged:: 0.24.0

        Returns
        -------
        %(klass)s
            Copy of input object, shifted.

        See Also
        --------
        Index.shift : Shift values of Index.
        DatetimeIndex.shift : Shift values of DatetimeIndex.
        PeriodIndex.shift : Shift values of PeriodIndex.
        tshift : Shift the time index, using the index's frequency if
            available.

        Examples
        --------
        >>> df = pd.DataFrame({'Col1': [10, 20, 15, 30, 45],
        ...                    'Col2': [13, 23, 18, 33, 48],
        ...                    'Col3': [17, 27, 22, 37, 52]})

        >>> df.shift(periods=3)
           Col1  Col2  Col3
        0   NaN   NaN   NaN
        1   NaN   NaN   NaN
        2   NaN   NaN   NaN
        3  10.0  13.0  17.0
        4  20.0  23.0  27.0

        >>> df.shift(periods=1, axis='columns')
           Col1  Col2  Col3
        0   NaN  10.0  13.0
        1   NaN  20.0  23.0
        2   NaN  15.0  18.0
        3   NaN  30.0  33.0
        4   NaN  45.0  48.0

        >>> df.shift(periods=3, fill_value=0)
           Col1  Col2  Col3
        0     0     0     0
        1     0     0     0
        2     0     0     0
        3    10    13    17
        4    20    23    27
    """

    @Appender(_shared_docs["shift"] % _shared_doc_kwargs)
    def shift(self, periods=1, freq=None, axis=0, fill_value=None):
        if periods == 0:
            return self.copy()

        block_axis = self._get_block_manager_axis(axis)
        if freq is None:
            new_data = self._data.shift(
                periods=periods, axis=block_axis, fill_value=fill_value
            )
        else:
            return self.tshift(periods, freq)

        return self._constructor(new_data).__finalize__(self)

    def slice_shift(self, periods=1, axis=0):
        """
        Equivalent to `shift` without copying data.

        The shifted data will not include the dropped periods and the
        shifted axis will be smaller than the original.

        Parameters
        ----------
        periods : int
            Number of periods to move, can be positive or negative.

        Returns
        -------
        shifted : same type as caller

        Notes
        -----
        While the `slice_shift` is faster than `shift`, you may pay for it
        later during alignment.
        """
        if periods == 0:
            return self

        if periods > 0:
            vslicer = slice(None, -periods)
            islicer = slice(periods, None)
        else:
            vslicer = slice(-periods, None)
            islicer = slice(None, periods)

        new_obj = self._slice(vslicer, axis=axis)
        shifted_axis = self._get_axis(axis)[islicer]
        new_obj.set_axis(shifted_axis, axis=axis, inplace=True)

        return new_obj.__finalize__(self)

    def tshift(self, periods=1, freq=None, axis=0):
        """
        Shift the time index, using the index's frequency if available.

        Parameters
        ----------
        periods : int
            Number of periods to move, can be positive or negative.
        freq : DateOffset, timedelta, or str, default None
            Increment to use from the tseries module
            or time rule expressed as a string (e.g. 'EOM').
        axis : {0 or ‘index’, 1 or ‘columns’, None}, default 0
            Corresponds to the axis that contains the Index.

        Returns
        -------
        shifted : Series/DataFrame

        Notes
        -----
        If freq is not specified then tries to use the freq or inferred_freq
        attributes of the index. If neither of those attributes exist, a
        ValueError is thrown
        """

        index = self._get_axis(axis)
        if freq is None:
            freq = getattr(index, "freq", None)

        if freq is None:
            freq = getattr(index, "inferred_freq", None)

        if freq is None:
            msg = "Freq was not given and was not set in the index"
            raise ValueError(msg)

        if periods == 0:
            return self

        if isinstance(freq, str):
            freq = to_offset(freq)

        block_axis = self._get_block_manager_axis(axis)
        if isinstance(index, PeriodIndex):
            orig_freq = to_offset(index.freq)
            if freq == orig_freq:
                new_data = self._data.copy()
                new_data.axes[block_axis] = index.shift(periods)
            else:
                msg = (
                    f"Given freq {freq.rule_code} does not match"
                    f" PeriodIndex freq {orig_freq.rule_code}"
                )
                raise ValueError(msg)
        else:
            new_data = self._data.copy()
            new_data.axes[block_axis] = index.shift(periods, freq)

        return self._constructor(new_data).__finalize__(self)

    def truncate(self, before=None, after=None, axis=None, copy=True):
        """
        Truncate a Series or DataFrame before and after some index value.

        This is a useful shorthand for boolean indexing based on index
        values above or below certain thresholds.

        Parameters
        ----------
        before : date, str, int
            Truncate all rows before this index value.
        after : date, str, int
            Truncate all rows after this index value.
        axis : {0 or 'index', 1 or 'columns'}, optional
            Axis to truncate. Truncates the index (rows) by default.
        copy : bool, default is True,
            Return a copy of the truncated section.

        Returns
        -------
        type of caller
            The truncated Series or DataFrame.

        See Also
        --------
        DataFrame.loc : Select a subset of a DataFrame by label.
        DataFrame.iloc : Select a subset of a DataFrame by position.

        Notes
        -----
        If the index being truncated contains only datetime values,
        `before` and `after` may be specified as strings instead of
        Timestamps.

        Examples
        --------
        >>> df = pd.DataFrame({'A': ['a', 'b', 'c', 'd', 'e'],
        ...                    'B': ['f', 'g', 'h', 'i', 'j'],
        ...                    'C': ['k', 'l', 'm', 'n', 'o']},
        ...                    index=[1, 2, 3, 4, 5])
        >>> df
           A  B  C
        1  a  f  k
        2  b  g  l
        3  c  h  m
        4  d  i  n
        5  e  j  o

        >>> df.truncate(before=2, after=4)
           A  B  C
        2  b  g  l
        3  c  h  m
        4  d  i  n

        The columns of a DataFrame can be truncated.

        >>> df.truncate(before="A", after="B", axis="columns")
           A  B
        1  a  f
        2  b  g
        3  c  h
        4  d  i
        5  e  j

        For Series, only rows can be truncated.

        >>> df['A'].truncate(before=2, after=4)
        2    b
        3    c
        4    d
        Name: A, dtype: object

        The index values in ``truncate`` can be datetimes or string
        dates.

        >>> dates = pd.date_range('2016-01-01', '2016-02-01', freq='s')
        >>> df = pd.DataFrame(index=dates, data={'A': 1})
        >>> df.tail()
                             A
        2016-01-31 23:59:56  1
        2016-01-31 23:59:57  1
        2016-01-31 23:59:58  1
        2016-01-31 23:59:59  1
        2016-02-01 00:00:00  1

        >>> df.truncate(before=pd.Timestamp('2016-01-05'),
        ...             after=pd.Timestamp('2016-01-10')).tail()
                             A
        2016-01-09 23:59:56  1
        2016-01-09 23:59:57  1
        2016-01-09 23:59:58  1
        2016-01-09 23:59:59  1
        2016-01-10 00:00:00  1

        Because the index is a DatetimeIndex containing only dates, we can
        specify `before` and `after` as strings. They will be coerced to
        Timestamps before truncation.

        >>> df.truncate('2016-01-05', '2016-01-10').tail()
                             A
        2016-01-09 23:59:56  1
        2016-01-09 23:59:57  1
        2016-01-09 23:59:58  1
        2016-01-09 23:59:59  1
        2016-01-10 00:00:00  1

        Note that ``truncate`` assumes a 0 value for any unspecified time
        component (midnight). This differs from partial string slicing, which
        returns any partially matching dates.

        >>> df.loc['2016-01-05':'2016-01-10', :].tail()
                             A
        2016-01-10 23:59:55  1
        2016-01-10 23:59:56  1
        2016-01-10 23:59:57  1
        2016-01-10 23:59:58  1
        2016-01-10 23:59:59  1
        """

        if axis is None:
            axis = self._stat_axis_number
        axis = self._get_axis_number(axis)
        ax = self._get_axis(axis)

        # GH 17935
        # Check that index is sorted
        if not ax.is_monotonic_increasing and not ax.is_monotonic_decreasing:
            raise ValueError("truncate requires a sorted index")

        # if we have a date index, convert to dates, otherwise
        # treat like a slice
        if ax.is_all_dates:
            from pandas.core.tools.datetimes import to_datetime

            before = to_datetime(before)
            after = to_datetime(after)

        if before is not None and after is not None:
            if before > after:
                raise ValueError(f"Truncate: {after} must be after {before}")

        slicer = [slice(None, None)] * self._AXIS_LEN
        slicer[axis] = slice(before, after)
        result = self.loc[tuple(slicer)]

        if isinstance(ax, MultiIndex):
            setattr(result, self._get_axis_name(axis), ax.truncate(before, after))

        if copy:
            result = result.copy()

        return result

    def tz_convert(self, tz, axis=0, level=None, copy=True):
        """
        Convert tz-aware axis to target time zone.

        Parameters
        ----------
        tz : str or tzinfo object
        axis : the axis to convert
        level : int, str, default None
            If axis is a MultiIndex, convert a specific level. Otherwise
            must be None.
        copy : bool, default True
            Also make a copy of the underlying data.

        Returns
        -------
        %(klass)s
            Object with time zone converted axis.

        Raises
        ------
        TypeError
            If the axis is tz-naive.
        """
        axis = self._get_axis_number(axis)
        ax = self._get_axis(axis)

        def _tz_convert(ax, tz):
            if not hasattr(ax, "tz_convert"):
                if len(ax) > 0:
                    ax_name = self._get_axis_name(axis)
                    raise TypeError(
                        f"{ax_name} is not a valid DatetimeIndex or PeriodIndex"
                    )
                else:
                    ax = DatetimeIndex([], tz=tz)
            else:
                ax = ax.tz_convert(tz)
            return ax

        # if a level is given it must be a MultiIndex level or
        # equivalent to the axis name
        if isinstance(ax, MultiIndex):
            level = ax._get_level_number(level)
            new_level = _tz_convert(ax.levels[level], tz)
            ax = ax.set_levels(new_level, level=level)
        else:
            if level not in (None, 0, ax.name):
                raise ValueError("The level {0} is not valid".format(level))
            ax = _tz_convert(ax, tz)

        result = self._constructor(self._data, copy=copy)
        result = result.set_axis(ax, axis=axis, inplace=False)
        return result.__finalize__(self)

    def tz_localize(
        self, tz, axis=0, level=None, copy=True, ambiguous="raise", nonexistent="raise"
    ):
        """
        Localize tz-naive index of a Series or DataFrame to target time zone.

        This operation localizes the Index. To localize the values in a
        timezone-naive Series, use :meth:`Series.dt.tz_localize`.

        Parameters
        ----------
        tz : str or tzinfo
        axis : the axis to localize
        level : int, str, default None
            If axis ia a MultiIndex, localize a specific level. Otherwise
            must be None.
        copy : bool, default True
            Also make a copy of the underlying data.
        ambiguous : 'infer', bool-ndarray, 'NaT', default 'raise'
            When clocks moved backward due to DST, ambiguous times may arise.
            For example in Central European Time (UTC+01), when going from
            03:00 DST to 02:00 non-DST, 02:30:00 local time occurs both at
            00:30:00 UTC and at 01:30:00 UTC. In such a situation, the
            `ambiguous` parameter dictates how ambiguous times should be
            handled.

            - 'infer' will attempt to infer fall dst-transition hours based on
              order
            - bool-ndarray where True signifies a DST time, False designates
              a non-DST time (note that this flag is only applicable for
              ambiguous times)
            - 'NaT' will return NaT where there are ambiguous times
            - 'raise' will raise an AmbiguousTimeError if there are ambiguous
              times.
        nonexistent : str, default 'raise'
            A nonexistent time does not exist in a particular timezone
            where clocks moved forward due to DST. Valid values are:

            - 'shift_forward' will shift the nonexistent time forward to the
              closest existing time
            - 'shift_backward' will shift the nonexistent time backward to the
              closest existing time
            - 'NaT' will return NaT where there are nonexistent times
            - timedelta objects will shift nonexistent times by the timedelta
            - 'raise' will raise an NonExistentTimeError if there are
              nonexistent times.

            .. versionadded:: 0.24.0

        Returns
        -------
        Series or DataFrame
            Same type as the input.

        Raises
        ------
        TypeError
            If the TimeSeries is tz-aware and tz is not None.

        Examples
        --------

        Localize local times:

        >>> s = pd.Series([1],
        ... index=pd.DatetimeIndex(['2018-09-15 01:30:00']))
        >>> s.tz_localize('CET')
        2018-09-15 01:30:00+02:00    1
        dtype: int64

        Be careful with DST changes. When there is sequential data, pandas
        can infer the DST time:

        >>> s = pd.Series(range(7), index=pd.DatetimeIndex([
        ... '2018-10-28 01:30:00',
        ... '2018-10-28 02:00:00',
        ... '2018-10-28 02:30:00',
        ... '2018-10-28 02:00:00',
        ... '2018-10-28 02:30:00',
        ... '2018-10-28 03:00:00',
        ... '2018-10-28 03:30:00']))
        >>> s.tz_localize('CET', ambiguous='infer')
        2018-10-28 01:30:00+02:00    0
        2018-10-28 02:00:00+02:00    1
        2018-10-28 02:30:00+02:00    2
        2018-10-28 02:00:00+01:00    3
        2018-10-28 02:30:00+01:00    4
        2018-10-28 03:00:00+01:00    5
        2018-10-28 03:30:00+01:00    6
        dtype: int64

        In some cases, inferring the DST is impossible. In such cases, you can
        pass an ndarray to the ambiguous parameter to set the DST explicitly

        >>> s = pd.Series(range(3), index=pd.DatetimeIndex([
        ... '2018-10-28 01:20:00',
        ... '2018-10-28 02:36:00',
        ... '2018-10-28 03:46:00']))
        >>> s.tz_localize('CET', ambiguous=np.array([True, True, False]))
        2018-10-28 01:20:00+02:00    0
        2018-10-28 02:36:00+02:00    1
        2018-10-28 03:46:00+01:00    2
        dtype: int64

        If the DST transition causes nonexistent times, you can shift these
        dates forward or backwards with a timedelta object or `'shift_forward'`
        or `'shift_backwards'`.
        >>> s = pd.Series(range(2), index=pd.DatetimeIndex([
        ... '2015-03-29 02:30:00',
        ... '2015-03-29 03:30:00']))
        >>> s.tz_localize('Europe/Warsaw', nonexistent='shift_forward')
        2015-03-29 03:00:00+02:00    0
        2015-03-29 03:30:00+02:00    1
        dtype: int64
        >>> s.tz_localize('Europe/Warsaw', nonexistent='shift_backward')
        2015-03-29 01:59:59.999999999+01:00    0
        2015-03-29 03:30:00+02:00              1
        dtype: int64
        >>> s.tz_localize('Europe/Warsaw', nonexistent=pd.Timedelta('1H'))
        2015-03-29 03:30:00+02:00    0
        2015-03-29 03:30:00+02:00    1
        dtype: int64
        """
        nonexistent_options = ("raise", "NaT", "shift_forward", "shift_backward")
        if nonexistent not in nonexistent_options and not isinstance(
            nonexistent, timedelta
        ):
            raise ValueError(
                "The nonexistent argument must be one of 'raise',"
                " 'NaT', 'shift_forward', 'shift_backward' or"
                " a timedelta object"
            )

        axis = self._get_axis_number(axis)
        ax = self._get_axis(axis)

        def _tz_localize(ax, tz, ambiguous, nonexistent):
            if not hasattr(ax, "tz_localize"):
                if len(ax) > 0:
                    ax_name = self._get_axis_name(axis)
                    raise TypeError(
                        f"{ax_name} is not a valid DatetimeIndex or PeriodIndex"
                    )
                else:
                    ax = DatetimeIndex([], tz=tz)
            else:
                ax = ax.tz_localize(tz, ambiguous=ambiguous, nonexistent=nonexistent)
            return ax

        # if a level is given it must be a MultiIndex level or
        # equivalent to the axis name
        if isinstance(ax, MultiIndex):
            level = ax._get_level_number(level)
            new_level = _tz_localize(ax.levels[level], tz, ambiguous, nonexistent)
            ax = ax.set_levels(new_level, level=level)
        else:
            if level not in (None, 0, ax.name):
                raise ValueError("The level {0} is not valid".format(level))
            ax = _tz_localize(ax, tz, ambiguous, nonexistent)

        result = self._constructor(self._data, copy=copy)
        result = result.set_axis(ax, axis=axis, inplace=False)
        return result.__finalize__(self)

    # ----------------------------------------------------------------------
    # Numeric Methods
    def abs(self):
        """
        Return a Series/DataFrame with absolute numeric value of each element.

        This function only applies to elements that are all numeric.

        Returns
        -------
        abs
            Series/DataFrame containing the absolute value of each element.

        See Also
        --------
        numpy.absolute : Calculate the absolute value element-wise.

        Notes
        -----
        For ``complex`` inputs, ``1.2 + 1j``, the absolute value is
        :math:`\\sqrt{ a^2 + b^2 }`.

        Examples
        --------
        Absolute numeric values in a Series.

        >>> s = pd.Series([-1.10, 2, -3.33, 4])
        >>> s.abs()
        0    1.10
        1    2.00
        2    3.33
        3    4.00
        dtype: float64

        Absolute numeric values in a Series with complex numbers.

        >>> s = pd.Series([1.2 + 1j])
        >>> s.abs()
        0    1.56205
        dtype: float64

        Absolute numeric values in a Series with a Timedelta element.

        >>> s = pd.Series([pd.Timedelta('1 days')])
        >>> s.abs()
        0   1 days
        dtype: timedelta64[ns]

        Select rows with data closest to certain value using argsort (from
        `StackOverflow <https://stackoverflow.com/a/17758115>`__).

        >>> df = pd.DataFrame({
        ...     'a': [4, 5, 6, 7],
        ...     'b': [10, 20, 30, 40],
        ...     'c': [100, 50, -30, -50]
        ... })
        >>> df
             a    b    c
        0    4   10  100
        1    5   20   50
        2    6   30  -30
        3    7   40  -50
        >>> df.loc[(df.c - 43).abs().argsort()]
             a    b    c
        1    5   20   50
        0    4   10  100
        2    6   30  -30
        3    7   40  -50
        """
        return np.abs(self)

    def describe(self, percentiles=None, include=None, exclude=None):
        """
        Generate descriptive statistics.

        Descriptive statistics include those that summarize the central
        tendency, dispersion and shape of a
        dataset's distribution, excluding ``NaN`` values.

        Analyzes both numeric and object series, as well
        as ``DataFrame`` column sets of mixed data types. The output
        will vary depending on what is provided. Refer to the notes
        below for more detail.

        Parameters
        ----------
        percentiles : list-like of numbers, optional
            The percentiles to include in the output. All should
            fall between 0 and 1. The default is
            ``[.25, .5, .75]``, which returns the 25th, 50th, and
            75th percentiles.
        include : 'all', list-like of dtypes or None (default), optional
            A white list of data types to include in the result. Ignored
            for ``Series``. Here are the options:

            - 'all' : All columns of the input will be included in the output.
            - A list-like of dtypes : Limits the results to the
              provided data types.
              To limit the result to numeric types submit
              ``numpy.number``. To limit it instead to object columns submit
              the ``numpy.object`` data type. Strings
              can also be used in the style of
              ``select_dtypes`` (e.g. ``df.describe(include=['O'])``). To
              select pandas categorical columns, use ``'category'``
            - None (default) : The result will include all numeric columns.
        exclude : list-like of dtypes or None (default), optional,
            A black list of data types to omit from the result. Ignored
            for ``Series``. Here are the options:

            - A list-like of dtypes : Excludes the provided data types
              from the result. To exclude numeric types submit
              ``numpy.number``. To exclude object columns submit the data
              type ``numpy.object``. Strings can also be used in the style of
              ``select_dtypes`` (e.g. ``df.describe(include=['O'])``). To
              exclude pandas categorical columns, use ``'category'``
            - None (default) : The result will exclude nothing.

        Returns
        -------
        Series or DataFrame
            Summary statistics of the Series or Dataframe provided.

        See Also
        --------
        DataFrame.count: Count number of non-NA/null observations.
        DataFrame.max: Maximum of the values in the object.
        DataFrame.min: Minimum of the values in the object.
        DataFrame.mean: Mean of the values.
        DataFrame.std: Standard deviation of the observations.
        DataFrame.select_dtypes: Subset of a DataFrame including/excluding
            columns based on their dtype.

        Notes
        -----
        For numeric data, the result's index will include ``count``,
        ``mean``, ``std``, ``min``, ``max`` as well as lower, ``50`` and
        upper percentiles. By default the lower percentile is ``25`` and the
        upper percentile is ``75``. The ``50`` percentile is the
        same as the median.

        For object data (e.g. strings or timestamps), the result's index
        will include ``count``, ``unique``, ``top``, and ``freq``. The ``top``
        is the most common value. The ``freq`` is the most common value's
        frequency. Timestamps also include the ``first`` and ``last`` items.

        If multiple object values have the highest count, then the
        ``count`` and ``top`` results will be arbitrarily chosen from
        among those with the highest count.

        For mixed data types provided via a ``DataFrame``, the default is to
        return only an analysis of numeric columns. If the dataframe consists
        only of object and categorical data without any numeric columns, the
        default is to return an analysis of both the object and categorical
        columns. If ``include='all'`` is provided as an option, the result
        will include a union of attributes of each type.

        The `include` and `exclude` parameters can be used to limit
        which columns in a ``DataFrame`` are analyzed for the output.
        The parameters are ignored when analyzing a ``Series``.

        Examples
        --------
        Describing a numeric ``Series``.

        >>> s = pd.Series([1, 2, 3])
        >>> s.describe()
        count    3.0
        mean     2.0
        std      1.0
        min      1.0
        25%      1.5
        50%      2.0
        75%      2.5
        max      3.0
        dtype: float64

        Describing a categorical ``Series``.

        >>> s = pd.Series(['a', 'a', 'b', 'c'])
        >>> s.describe()
        count     4
        unique    3
        top       a
        freq      2
        dtype: object

        Describing a timestamp ``Series``.

        >>> s = pd.Series([
        ...   np.datetime64("2000-01-01"),
        ...   np.datetime64("2010-01-01"),
        ...   np.datetime64("2010-01-01")
        ... ])
        >>> s.describe()
        count                       3
        unique                      2
        top       2010-01-01 00:00:00
        freq                        2
        first     2000-01-01 00:00:00
        last      2010-01-01 00:00:00
        dtype: object

        Describing a ``DataFrame``. By default only numeric fields
        are returned.

        >>> df = pd.DataFrame({'categorical': pd.Categorical(['d','e','f']),
        ...                    'numeric': [1, 2, 3],
        ...                    'object': ['a', 'b', 'c']
        ...                   })
        >>> df.describe()
               numeric
        count      3.0
        mean       2.0
        std        1.0
        min        1.0
        25%        1.5
        50%        2.0
        75%        2.5
        max        3.0

        Describing all columns of a ``DataFrame`` regardless of data type.

        >>> df.describe(include='all')
                categorical  numeric object
        count            3      3.0      3
        unique           3      NaN      3
        top              f      NaN      c
        freq             1      NaN      1
        mean           NaN      2.0    NaN
        std            NaN      1.0    NaN
        min            NaN      1.0    NaN
        25%            NaN      1.5    NaN
        50%            NaN      2.0    NaN
        75%            NaN      2.5    NaN
        max            NaN      3.0    NaN

        Describing a column from a ``DataFrame`` by accessing it as
        an attribute.

        >>> df.numeric.describe()
        count    3.0
        mean     2.0
        std      1.0
        min      1.0
        25%      1.5
        50%      2.0
        75%      2.5
        max      3.0
        Name: numeric, dtype: float64

        Including only numeric columns in a ``DataFrame`` description.

        >>> df.describe(include=[np.number])
               numeric
        count      3.0
        mean       2.0
        std        1.0
        min        1.0
        25%        1.5
        50%        2.0
        75%        2.5
        max        3.0

        Including only string columns in a ``DataFrame`` description.

        >>> df.describe(include=[np.object])
               object
        count       3
        unique      3
        top         c
        freq        1

        Including only categorical columns from a ``DataFrame`` description.

        >>> df.describe(include=['category'])
               categorical
        count            3
        unique           3
        top              f
        freq             1

        Excluding numeric columns from a ``DataFrame`` description.

        >>> df.describe(exclude=[np.number])
               categorical object
        count            3      3
        unique           3      3
        top              f      c
        freq             1      1

        Excluding object columns from a ``DataFrame`` description.

        >>> df.describe(exclude=[np.object])
               categorical  numeric
        count            3      3.0
        unique           3      NaN
        top              f      NaN
        freq             1      NaN
        mean           NaN      2.0
        std            NaN      1.0
        min            NaN      1.0
        25%            NaN      1.5
        50%            NaN      2.0
        75%            NaN      2.5
        max            NaN      3.0
        """
        if self.ndim == 2 and self.columns.size == 0:
            raise ValueError("Cannot describe a DataFrame without columns")

        if percentiles is not None:
            # explicit conversion of `percentiles` to list
            percentiles = list(percentiles)

            # get them all to be in [0, 1]
            validate_percentile(percentiles)

            # median should always be included
            if 0.5 not in percentiles:
                percentiles.append(0.5)
            percentiles = np.asarray(percentiles)
        else:
            percentiles = np.array([0.25, 0.5, 0.75])

        # sort and check for duplicates
        unique_pcts = np.unique(percentiles)
        if len(unique_pcts) < len(percentiles):
            raise ValueError("percentiles cannot contain duplicates")
        percentiles = unique_pcts

        formatted_percentiles = format_percentiles(percentiles)

        def describe_numeric_1d(series):
            stat_index = (
                ["count", "mean", "std", "min"] + formatted_percentiles + ["max"]
            )
            d = (
                [series.count(), series.mean(), series.std(), series.min()]
                + series.quantile(percentiles).tolist()
                + [series.max()]
            )
            return pd.Series(d, index=stat_index, name=series.name)

        def describe_categorical_1d(data):
            names = ["count", "unique"]
            objcounts = data.value_counts()
            count_unique = len(objcounts[objcounts != 0])
            result = [data.count(), count_unique]
            dtype = None
            if result[1] > 0:
                top, freq = objcounts.index[0], objcounts.iloc[0]

                if is_datetime64_any_dtype(data):
                    tz = data.dt.tz
                    asint = data.dropna().values.view("i8")
                    top = Timestamp(top)
                    if top.tzinfo is not None and tz is not None:
                        # Don't tz_localize(None) if key is already tz-aware
                        top = top.tz_convert(tz)
                    else:
                        top = top.tz_localize(tz)
                    names += ["top", "freq", "first", "last"]
                    result += [
                        top,
                        freq,
                        Timestamp(asint.min(), tz=tz),
                        Timestamp(asint.max(), tz=tz),
                    ]
                else:
                    names += ["top", "freq"]
                    result += [top, freq]

            # If the DataFrame is empty, set 'top' and 'freq' to None
            # to maintain output shape consistency
            else:
                names += ["top", "freq"]
                result += [np.nan, np.nan]
                dtype = "object"

            return pd.Series(result, index=names, name=data.name, dtype=dtype)

        def describe_1d(data):
            if is_bool_dtype(data):
                return describe_categorical_1d(data)
            elif is_numeric_dtype(data):
                return describe_numeric_1d(data)
            elif is_timedelta64_dtype(data):
                return describe_numeric_1d(data)
            else:
                return describe_categorical_1d(data)

        if self.ndim == 1:
            return describe_1d(self)
        elif (include is None) and (exclude is None):
            # when some numerics are found, keep only numerics
            data = self.select_dtypes(include=[np.number])
            if len(data.columns) == 0:
                data = self
        elif include == "all":
            if exclude is not None:
                msg = "exclude must be None when include is 'all'"
                raise ValueError(msg)
            data = self
        else:
            data = self.select_dtypes(include=include, exclude=exclude)

        ldesc = [describe_1d(s) for _, s in data.items()]
        # set a convenient order for rows
        names = []
        ldesc_indexes = sorted((x.index for x in ldesc), key=len)
        for idxnames in ldesc_indexes:
            for name in idxnames:
                if name not in names:
                    names.append(name)

        d = pd.concat([x.reindex(names, copy=False) for x in ldesc], axis=1, sort=False)
        d.columns = data.columns.copy()
        return d

    _shared_docs[
        "pct_change"
    ] = """
        Percentage change between the current and a prior element.

        Computes the percentage change from the immediately previous row by
        default. This is useful in comparing the percentage of change in a time
        series of elements.

        Parameters
        ----------
        periods : int, default 1
            Periods to shift for forming percent change.
        fill_method : str, default 'pad'
            How to handle NAs before computing percent changes.
        limit : int, default None
            The number of consecutive NAs to fill before stopping.
        freq : DateOffset, timedelta, or str, optional
            Increment to use from time series API (e.g. 'M' or BDay()).
        **kwargs
            Additional keyword arguments are passed into
            `DataFrame.shift` or `Series.shift`.

        Returns
        -------
        chg : Series or DataFrame
            The same type as the calling object.

        See Also
        --------
        Series.diff : Compute the difference of two elements in a Series.
        DataFrame.diff : Compute the difference of two elements in a DataFrame.
        Series.shift : Shift the index by some number of periods.
        DataFrame.shift : Shift the index by some number of periods.

        Examples
        --------
        **Series**

        >>> s = pd.Series([90, 91, 85])
        >>> s
        0    90
        1    91
        2    85
        dtype: int64

        >>> s.pct_change()
        0         NaN
        1    0.011111
        2   -0.065934
        dtype: float64

        >>> s.pct_change(periods=2)
        0         NaN
        1         NaN
        2   -0.055556
        dtype: float64

        See the percentage change in a Series where filling NAs with last
        valid observation forward to next valid.

        >>> s = pd.Series([90, 91, None, 85])
        >>> s
        0    90.0
        1    91.0
        2     NaN
        3    85.0
        dtype: float64

        >>> s.pct_change(fill_method='ffill')
        0         NaN
        1    0.011111
        2    0.000000
        3   -0.065934
        dtype: float64

        **DataFrame**

        Percentage change in French franc, Deutsche Mark, and Italian lira from
        1980-01-01 to 1980-03-01.

        >>> df = pd.DataFrame({
        ...     'FR': [4.0405, 4.0963, 4.3149],
        ...     'GR': [1.7246, 1.7482, 1.8519],
        ...     'IT': [804.74, 810.01, 860.13]},
        ...     index=['1980-01-01', '1980-02-01', '1980-03-01'])
        >>> df
                        FR      GR      IT
        1980-01-01  4.0405  1.7246  804.74
        1980-02-01  4.0963  1.7482  810.01
        1980-03-01  4.3149  1.8519  860.13

        >>> df.pct_change()
                          FR        GR        IT
        1980-01-01       NaN       NaN       NaN
        1980-02-01  0.013810  0.013684  0.006549
        1980-03-01  0.053365  0.059318  0.061876

        Percentage of change in GOOG and APPL stock volume. Shows computing
        the percentage change between columns.

        >>> df = pd.DataFrame({
        ...     '2016': [1769950, 30586265],
        ...     '2015': [1500923, 40912316],
        ...     '2014': [1371819, 41403351]},
        ...     index=['GOOG', 'APPL'])
        >>> df
                  2016      2015      2014
        GOOG   1769950   1500923   1371819
        APPL  30586265  40912316  41403351

        >>> df.pct_change(axis='columns')
              2016      2015      2014
        GOOG   NaN -0.151997 -0.086016
        APPL   NaN  0.337604  0.012002
        """

    @Appender(_shared_docs["pct_change"] % _shared_doc_kwargs)
    def pct_change(self, periods=1, fill_method="pad", limit=None, freq=None, **kwargs):
        # TODO: Not sure if above is correct - need someone to confirm.
        axis = self._get_axis_number(kwargs.pop("axis", self._stat_axis_name))
        if fill_method is None:
            data = self
        else:
            data = self.fillna(method=fill_method, limit=limit, axis=axis)

        rs = data.div(data.shift(periods=periods, freq=freq, axis=axis, **kwargs)) - 1
        rs = rs.loc[~rs.index.duplicated()]
        rs = rs.reindex_like(data)
        if freq is None:
            mask = isna(com.values_from_object(data))
            np.putmask(rs.values, mask, np.nan)
        return rs

    def _agg_by_level(self, name, axis=0, level=0, skipna=True, **kwargs):
        if axis is None:
            raise ValueError("Must specify 'axis' when aggregating by level.")
        grouped = self.groupby(level=level, axis=axis, sort=False)
        if hasattr(grouped, name) and skipna:
            return getattr(grouped, name)(**kwargs)
        axis = self._get_axis_number(axis)
        method = getattr(type(self), name)
        applyf = lambda x: method(x, axis=axis, skipna=skipna, **kwargs)
        return grouped.aggregate(applyf)

    @classmethod
    def _add_numeric_operations(cls):
        """
        Add the operations to the cls; evaluate the doc strings again
        """

        axis_descr, name, name2 = _doc_parms(cls)

        cls.any = _make_logical_function(
            cls,
            "any",
            name,
            name2,
            axis_descr,
            _any_desc,
            nanops.nanany,
            _any_see_also,
            _any_examples,
            empty_value=False,
        )
        cls.all = _make_logical_function(
            cls,
            "all",
            name,
            name2,
            axis_descr,
            _all_desc,
            nanops.nanall,
            _all_see_also,
            _all_examples,
            empty_value=True,
        )

        @Substitution(
            desc="Return the mean absolute deviation of the values "
            "for the requested axis.",
            name1=name,
            name2=name2,
            axis_descr=axis_descr,
            min_count="",
            see_also="",
            examples="",
        )
        @Appender(_num_doc)
        def mad(self, axis=None, skipna=None, level=None):
            if skipna is None:
                skipna = True
            if axis is None:
                axis = self._stat_axis_number
            if level is not None:
                return self._agg_by_level("mad", axis=axis, level=level, skipna=skipna)

            data = self._get_numeric_data()
            if axis == 0:
                demeaned = data - data.mean(axis=0)
            else:
                demeaned = data.sub(data.mean(axis=1), axis=0)
            return np.abs(demeaned).mean(axis=axis, skipna=skipna)

        cls.mad = mad

        cls.sem = _make_stat_function_ddof(
            cls,
            "sem",
            name,
            name2,
            axis_descr,
            "Return unbiased standard error of the mean over requested "
            "axis.\n\nNormalized by N-1 by default. This can be changed "
            "using the ddof argument",
            nanops.nansem,
        )
        cls.var = _make_stat_function_ddof(
            cls,
            "var",
            name,
            name2,
            axis_descr,
            "Return unbiased variance over requested axis.\n\nNormalized by "
            "N-1 by default. This can be changed using the ddof argument",
            nanops.nanvar,
        )
        cls.std = _make_stat_function_ddof(
            cls,
            "std",
            name,
            name2,
            axis_descr,
            "Return sample standard deviation over requested axis."
            "\n\nNormalized by N-1 by default. This can be changed using the "
            "ddof argument",
            nanops.nanstd,
        )

        @Substitution(
            desc="Return the compound percentage of the values for "
            "the requested axis.\n\n.. deprecated:: 0.25.0",
            name1=name,
            name2=name2,
            axis_descr=axis_descr,
            min_count="",
            see_also="",
            examples="",
        )
        @Appender(_num_doc)
        def compound(self, axis=None, skipna=None, level=None):
            msg = (
                "The 'compound' method is deprecated and will be"
                "removed in a future version."
            )
            warnings.warn(msg, FutureWarning, stacklevel=2)
            if skipna is None:
                skipna = True
            return (1 + self).prod(axis=axis, skipna=skipna, level=level) - 1

        cls.compound = compound

        cls.cummin = _make_cum_function(
            cls,
            "cummin",
            name,
            name2,
            axis_descr,
            "minimum",
            lambda y, axis: np.minimum.accumulate(y, axis),
            "min",
            np.inf,
            np.nan,
            _cummin_examples,
        )
        cls.cumsum = _make_cum_function(
            cls,
            "cumsum",
            name,
            name2,
            axis_descr,
            "sum",
            lambda y, axis: y.cumsum(axis),
            "sum",
            0.0,
            np.nan,
            _cumsum_examples,
        )
        cls.cumprod = _make_cum_function(
            cls,
            "cumprod",
            name,
            name2,
            axis_descr,
            "product",
            lambda y, axis: y.cumprod(axis),
            "prod",
            1.0,
            np.nan,
            _cumprod_examples,
        )
        cls.cummax = _make_cum_function(
            cls,
            "cummax",
            name,
            name2,
            axis_descr,
            "maximum",
            lambda y, axis: np.maximum.accumulate(y, axis),
            "max",
            -np.inf,
            np.nan,
            _cummax_examples,
        )

        cls.sum = _make_min_count_stat_function(
            cls,
            "sum",
            name,
            name2,
            axis_descr,
            """Return the sum of the values for the requested axis.\n
            This is equivalent to the method ``numpy.sum``.""",
            nanops.nansum,
            _stat_func_see_also,
            _sum_examples,
        )
        cls.mean = _make_stat_function(
            cls,
            "mean",
            name,
            name2,
            axis_descr,
            "Return the mean of the values for the requested axis.",
            nanops.nanmean,
        )
        cls.skew = _make_stat_function(
            cls,
            "skew",
            name,
            name2,
            axis_descr,
            "Return unbiased skew over requested axis.\n\nNormalized by N-1.",
            nanops.nanskew,
        )
        cls.kurt = _make_stat_function(
            cls,
            "kurt",
            name,
            name2,
            axis_descr,
            "Return unbiased kurtosis over requested axis.\n\n"
            "Kurtosis obtained using Fisher's definition of\n"
            "kurtosis (kurtosis of normal == 0.0). Normalized "
            "by N-1.",
            nanops.nankurt,
        )
        cls.kurtosis = cls.kurt
        cls.prod = _make_min_count_stat_function(
            cls,
            "prod",
            name,
            name2,
            axis_descr,
            "Return the product of the values for the requested axis.",
            nanops.nanprod,
            examples=_prod_examples,
        )
        cls.product = cls.prod
        cls.median = _make_stat_function(
            cls,
            "median",
            name,
            name2,
            axis_descr,
            "Return the median of the values for the requested axis.",
            nanops.nanmedian,
        )
        cls.max = _make_stat_function(
            cls,
            "max",
            name,
            name2,
            axis_descr,
            """Return the maximum of the values for the requested axis.\n
            If you want the *index* of the maximum, use ``idxmax``. This is
            the equivalent of the ``numpy.ndarray`` method ``argmax``.""",
            nanops.nanmax,
            _stat_func_see_also,
            _max_examples,
        )
        cls.min = _make_stat_function(
            cls,
            "min",
            name,
            name2,
            axis_descr,
            """Return the minimum of the values for the requested axis.\n
            If you want the *index* of the minimum, use ``idxmin``. This is
            the equivalent of the ``numpy.ndarray`` method ``argmin``.""",
            nanops.nanmin,
            _stat_func_see_also,
            _min_examples,
        )

    @classmethod
    def _add_series_only_operations(cls):
        """
        Add the series only operations to the cls; evaluate the doc
        strings again.
        """

        axis_descr, name, name2 = _doc_parms(cls)

        def nanptp(values, axis=0, skipna=True):
            nmax = nanops.nanmax(values, axis, skipna)
            nmin = nanops.nanmin(values, axis, skipna)
            warnings.warn(
                "Method .ptp is deprecated and will be removed "
                "in a future version. Use numpy.ptp instead.",
                FutureWarning,
                stacklevel=4,
            )
            return nmax - nmin

        cls.ptp = _make_stat_function(
            cls,
            "ptp",
            name,
            name2,
            axis_descr,
            """Return the difference between the min and max value.
            \n.. deprecated:: 0.24.0 Use numpy.ptp instead
            \nReturn the difference between the maximum value and the
            minimum value in the object. This is the equivalent of the
            ``numpy.ndarray`` method ``ptp``.""",
            nanptp,
        )

    @classmethod
    def _add_series_or_dataframe_operations(cls):
        """
        Add the series or dataframe only operations to the cls; evaluate
        the doc strings again.
        """

        from pandas.core.window import EWM, Expanding, Rolling, Window

        @Appender(Rolling.__doc__)
        def rolling(
            self,
            window,
            min_periods=None,
            center=False,
            win_type=None,
            on=None,
            axis=0,
            closed=None,
        ):
            axis = self._get_axis_number(axis)

            if win_type is not None:
                return Window(
                    self,
                    window=window,
                    min_periods=min_periods,
                    center=center,
                    win_type=win_type,
                    on=on,
                    axis=axis,
                    closed=closed,
                )

            return Rolling(
                self,
                window=window,
                min_periods=min_periods,
                center=center,
                win_type=win_type,
                on=on,
                axis=axis,
                closed=closed,
            )

        cls.rolling = rolling

        @Appender(Expanding.__doc__)
        def expanding(self, min_periods=1, center=False, axis=0):
            axis = self._get_axis_number(axis)
            return Expanding(self, min_periods=min_periods, center=center, axis=axis)

        cls.expanding = expanding

        @Appender(EWM.__doc__)
        def ewm(
            self,
            com=None,
            span=None,
            halflife=None,
            alpha=None,
            min_periods=0,
            adjust=True,
            ignore_na=False,
            axis=0,
        ):
            axis = self._get_axis_number(axis)
            return EWM(
                self,
                com=com,
                span=span,
                halflife=halflife,
                alpha=alpha,
                min_periods=min_periods,
                adjust=adjust,
                ignore_na=ignore_na,
                axis=axis,
            )

        cls.ewm = ewm

    @Appender(_shared_docs["transform"] % dict(axis="", **_shared_doc_kwargs))
    def transform(self, func, *args, **kwargs):
        result = self.agg(func, *args, **kwargs)
        if is_scalar(result) or len(result) != len(self):
            raise ValueError("transforms cannot produce aggregated results")

        return result

    # ----------------------------------------------------------------------
    # Misc methods

    _shared_docs[
        "valid_index"
    ] = """
        Return index for %(position)s non-NA/null value.

        Returns
        -------
        scalar : type of index

        Notes
        -----
        If all elements are non-NA/null, returns None.
        Also returns None for empty %(klass)s.
        """

    def _find_valid_index(self, how: str):
        """
        Retrieves the index of the first valid value.

        Parameters
        ----------
        how : {'first', 'last'}
            Use this parameter to change between the first or last valid index.

        Returns
        -------
        idx_first_valid : type of index
        """

        idxpos = find_valid_index(self._values, how)
        if idxpos is None:
            return None
        return self.index[idxpos]

    @Appender(
        _shared_docs["valid_index"] % {"position": "first", "klass": "Series/DataFrame"}
    )
    def first_valid_index(self):
        return self._find_valid_index("first")

    @Appender(
        _shared_docs["valid_index"] % {"position": "last", "klass": "Series/DataFrame"}
    )
    def last_valid_index(self):
        return self._find_valid_index("last")


def _doc_parms(cls):
    """Return a tuple of the doc parms."""
    axis_descr = "{%s}" % ", ".join(
        "{0} ({1})".format(a, i) for i, a in enumerate(cls._AXIS_ORDERS)
    )
    name = cls._constructor_sliced.__name__ if cls._AXIS_LEN > 1 else "scalar"
    name2 = cls.__name__
    return axis_descr, name, name2


_num_doc = """
%(desc)s

Parameters
----------
axis : %(axis_descr)s
    Axis for the function to be applied on.
skipna : bool, default True
    Exclude NA/null values when computing the result.
level : int or level name, default None
    If the axis is a MultiIndex (hierarchical), count along a
    particular level, collapsing into a %(name1)s.
numeric_only : bool, default None
    Include only float, int, boolean columns. If None, will attempt to use
    everything, then use only numeric data. Not implemented for Series.
%(min_count)s\
**kwargs
    Additional keyword arguments to be passed to the function.

Returns
-------
%(name1)s or %(name2)s (if level specified)\
%(see_also)s\
%(examples)s
"""

_num_ddof_doc = """
%(desc)s

Parameters
----------
axis : %(axis_descr)s
skipna : bool, default True
    Exclude NA/null values. If an entire row/column is NA, the result
    will be NA.
level : int or level name, default None
    If the axis is a MultiIndex (hierarchical), count along a
    particular level, collapsing into a %(name1)s.
ddof : int, default 1
    Delta Degrees of Freedom. The divisor used in calculations is N - ddof,
    where N represents the number of elements.
numeric_only : bool, default None
    Include only float, int, boolean columns. If None, will attempt to use
    everything, then use only numeric data. Not implemented for Series.

Returns
-------
%(name1)s or %(name2)s (if level specified)\n"""

_bool_doc = """
%(desc)s

Parameters
----------
axis : {0 or 'index', 1 or 'columns', None}, default 0
    Indicate which axis or axes should be reduced.

    * 0 / 'index' : reduce the index, return a Series whose index is the
      original column labels.
    * 1 / 'columns' : reduce the columns, return a Series whose index is the
      original index.
    * None : reduce all axes, return a scalar.

bool_only : bool, default None
    Include only boolean columns. If None, will attempt to use everything,
    then use only boolean data. Not implemented for Series.
skipna : bool, default True
    Exclude NA/null values. If the entire row/column is NA and skipna is
    True, then the result will be %(empty_value)s, as for an empty row/column.
    If skipna is False, then NA are treated as True, because these are not
    equal to zero.
level : int or level name, default None
    If the axis is a MultiIndex (hierarchical), count along a
    particular level, collapsing into a %(name1)s.
**kwargs : any, default None
    Additional keywords have no effect but might be accepted for
    compatibility with NumPy.

Returns
-------
%(name1)s or %(name2)s
    If level is specified, then, %(name2)s is returned; otherwise, %(name1)s
    is returned.

%(see_also)s
%(examples)s"""

_all_desc = """\
Return whether all elements are True, potentially over an axis.

Returns True unless there at least one element within a series or
along a Dataframe axis that is False or equivalent (e.g. zero or
empty)."""

_all_examples = """\
Examples
--------
**Series**

>>> pd.Series([True, True]).all()
True
>>> pd.Series([True, False]).all()
False
>>> pd.Series([]).all()
True
>>> pd.Series([np.nan]).all()
True
>>> pd.Series([np.nan]).all(skipna=False)
True

**DataFrames**

Create a dataframe from a dictionary.

>>> df = pd.DataFrame({'col1': [True, True], 'col2': [True, False]})
>>> df
   col1   col2
0  True   True
1  True  False

Default behaviour checks if column-wise values all return True.

>>> df.all()
col1     True
col2    False
dtype: bool

Specify ``axis='columns'`` to check if row-wise values all return True.

>>> df.all(axis='columns')
0     True
1    False
dtype: bool

Or ``axis=None`` for whether every value is True.

>>> df.all(axis=None)
False
"""

_all_see_also = """\
See Also
--------
Series.all : Return True if all elements are True.
DataFrame.any : Return True if one (or more) elements are True.
"""

_cnum_doc = """
Return cumulative %(desc)s over a DataFrame or Series axis.

Returns a DataFrame or Series of the same size containing the cumulative
%(desc)s.

Parameters
----------
axis : {0 or 'index', 1 or 'columns'}, default 0
    The index or the name of the axis. 0 is equivalent to None or 'index'.
skipna : bool, default True
    Exclude NA/null values. If an entire row/column is NA, the result
    will be NA.
*args, **kwargs :
    Additional keywords have no effect but might be accepted for
    compatibility with NumPy.

Returns
-------
%(name1)s or %(name2)s

See Also
--------
core.window.Expanding.%(accum_func_name)s : Similar functionality
    but ignores ``NaN`` values.
%(name2)s.%(accum_func_name)s : Return the %(desc)s over
    %(name2)s axis.
%(name2)s.cummax : Return cumulative maximum over %(name2)s axis.
%(name2)s.cummin : Return cumulative minimum over %(name2)s axis.
%(name2)s.cumsum : Return cumulative sum over %(name2)s axis.
%(name2)s.cumprod : Return cumulative product over %(name2)s axis.

%(examples)s"""

_cummin_examples = """\
Examples
--------
**Series**

>>> s = pd.Series([2, np.nan, 5, -1, 0])
>>> s
0    2.0
1    NaN
2    5.0
3   -1.0
4    0.0
dtype: float64

By default, NA values are ignored.

>>> s.cummin()
0    2.0
1    NaN
2    2.0
3   -1.0
4   -1.0
dtype: float64

To include NA values in the operation, use ``skipna=False``

>>> s.cummin(skipna=False)
0    2.0
1    NaN
2    NaN
3    NaN
4    NaN
dtype: float64

**DataFrame**

>>> df = pd.DataFrame([[2.0, 1.0],
...                    [3.0, np.nan],
...                    [1.0, 0.0]],
...                    columns=list('AB'))
>>> df
     A    B
0  2.0  1.0
1  3.0  NaN
2  1.0  0.0

By default, iterates over rows and finds the minimum
in each column. This is equivalent to ``axis=None`` or ``axis='index'``.

>>> df.cummin()
     A    B
0  2.0  1.0
1  2.0  NaN
2  1.0  0.0

To iterate over columns and find the minimum in each row,
use ``axis=1``

>>> df.cummin(axis=1)
     A    B
0  2.0  1.0
1  3.0  NaN
2  1.0  0.0
"""

_cumsum_examples = """\
Examples
--------
**Series**

>>> s = pd.Series([2, np.nan, 5, -1, 0])
>>> s
0    2.0
1    NaN
2    5.0
3   -1.0
4    0.0
dtype: float64

By default, NA values are ignored.

>>> s.cumsum()
0    2.0
1    NaN
2    7.0
3    6.0
4    6.0
dtype: float64

To include NA values in the operation, use ``skipna=False``

>>> s.cumsum(skipna=False)
0    2.0
1    NaN
2    NaN
3    NaN
4    NaN
dtype: float64

**DataFrame**

>>> df = pd.DataFrame([[2.0, 1.0],
...                    [3.0, np.nan],
...                    [1.0, 0.0]],
...                    columns=list('AB'))
>>> df
     A    B
0  2.0  1.0
1  3.0  NaN
2  1.0  0.0

By default, iterates over rows and finds the sum
in each column. This is equivalent to ``axis=None`` or ``axis='index'``.

>>> df.cumsum()
     A    B
0  2.0  1.0
1  5.0  NaN
2  6.0  1.0

To iterate over columns and find the sum in each row,
use ``axis=1``

>>> df.cumsum(axis=1)
     A    B
0  2.0  3.0
1  3.0  NaN
2  1.0  1.0
"""

_cumprod_examples = """\
Examples
--------
**Series**

>>> s = pd.Series([2, np.nan, 5, -1, 0])
>>> s
0    2.0
1    NaN
2    5.0
3   -1.0
4    0.0
dtype: float64

By default, NA values are ignored.

>>> s.cumprod()
0     2.0
1     NaN
2    10.0
3   -10.0
4    -0.0
dtype: float64

To include NA values in the operation, use ``skipna=False``

>>> s.cumprod(skipna=False)
0    2.0
1    NaN
2    NaN
3    NaN
4    NaN
dtype: float64

**DataFrame**

>>> df = pd.DataFrame([[2.0, 1.0],
...                    [3.0, np.nan],
...                    [1.0, 0.0]],
...                    columns=list('AB'))
>>> df
     A    B
0  2.0  1.0
1  3.0  NaN
2  1.0  0.0

By default, iterates over rows and finds the product
in each column. This is equivalent to ``axis=None`` or ``axis='index'``.

>>> df.cumprod()
     A    B
0  2.0  1.0
1  6.0  NaN
2  6.0  0.0

To iterate over columns and find the product in each row,
use ``axis=1``

>>> df.cumprod(axis=1)
     A    B
0  2.0  2.0
1  3.0  NaN
2  1.0  0.0
"""

_cummax_examples = """\
Examples
--------
**Series**

>>> s = pd.Series([2, np.nan, 5, -1, 0])
>>> s
0    2.0
1    NaN
2    5.0
3   -1.0
4    0.0
dtype: float64

By default, NA values are ignored.

>>> s.cummax()
0    2.0
1    NaN
2    5.0
3    5.0
4    5.0
dtype: float64

To include NA values in the operation, use ``skipna=False``

>>> s.cummax(skipna=False)
0    2.0
1    NaN
2    NaN
3    NaN
4    NaN
dtype: float64

**DataFrame**

>>> df = pd.DataFrame([[2.0, 1.0],
...                    [3.0, np.nan],
...                    [1.0, 0.0]],
...                    columns=list('AB'))
>>> df
     A    B
0  2.0  1.0
1  3.0  NaN
2  1.0  0.0

By default, iterates over rows and finds the maximum
in each column. This is equivalent to ``axis=None`` or ``axis='index'``.

>>> df.cummax()
     A    B
0  2.0  1.0
1  3.0  NaN
2  3.0  1.0

To iterate over columns and find the maximum in each row,
use ``axis=1``

>>> df.cummax(axis=1)
     A    B
0  2.0  2.0
1  3.0  NaN
2  1.0  1.0
"""

_any_see_also = """\
See Also
--------
numpy.any : Numpy version of this method.
Series.any : Return whether any element is True.
Series.all : Return whether all elements are True.
DataFrame.any : Return whether any element is True over requested axis.
DataFrame.all : Return whether all elements are True over requested axis.
"""

_any_desc = """\
Return whether any element is True, potentially over an axis.

Returns False unless there at least one element within a series or
along a Dataframe axis that is True or equivalent (e.g. non-zero or
non-empty)."""

_any_examples = """\
Examples
--------
**Series**

For Series input, the output is a scalar indicating whether any element
is True.

>>> pd.Series([False, False]).any()
False
>>> pd.Series([True, False]).any()
True
>>> pd.Series([]).any()
False
>>> pd.Series([np.nan]).any()
False
>>> pd.Series([np.nan]).any(skipna=False)
True

**DataFrame**

Whether each column contains at least one True element (the default).

>>> df = pd.DataFrame({"A": [1, 2], "B": [0, 2], "C": [0, 0]})
>>> df
   A  B  C
0  1  0  0
1  2  2  0

>>> df.any()
A     True
B     True
C    False
dtype: bool

Aggregating over the columns.

>>> df = pd.DataFrame({"A": [True, False], "B": [1, 2]})
>>> df
       A  B
0   True  1
1  False  2

>>> df.any(axis='columns')
0    True
1    True
dtype: bool

>>> df = pd.DataFrame({"A": [True, False], "B": [1, 0]})
>>> df
       A  B
0   True  1
1  False  0

>>> df.any(axis='columns')
0    True
1    False
dtype: bool

Aggregating over the entire DataFrame with ``axis=None``.

>>> df.any(axis=None)
True

`any` for an empty DataFrame is an empty Series.

>>> pd.DataFrame([]).any()
Series([], dtype: bool)
"""

_shared_docs[
    "stat_func_example"
] = """

Examples
--------
>>> idx = pd.MultiIndex.from_arrays([
...     ['warm', 'warm', 'cold', 'cold'],
...     ['dog', 'falcon', 'fish', 'spider']],
...     names=['blooded', 'animal'])
>>> s = pd.Series([4, 2, 0, 8], name='legs', index=idx)
>>> s
blooded  animal
warm     dog       4
         falcon    2
cold     fish      0
         spider    8
Name: legs, dtype: int64

>>> s.{stat_func}()
{default_output}

{verb} using level names, as well as indices.

>>> s.{stat_func}(level='blooded')
blooded
warm    {level_output_0}
cold    {level_output_1}
Name: legs, dtype: int64

>>> s.{stat_func}(level=0)
blooded
warm    {level_output_0}
cold    {level_output_1}
Name: legs, dtype: int64"""

_sum_examples = _shared_docs["stat_func_example"].format(
    stat_func="sum", verb="Sum", default_output=14, level_output_0=6, level_output_1=8
)

_sum_examples += """

By default, the sum of an empty or all-NA Series is ``0``.

>>> pd.Series([]).sum()  # min_count=0 is the default
0.0

This can be controlled with the ``min_count`` parameter. For example, if
you'd like the sum of an empty series to be NaN, pass ``min_count=1``.

>>> pd.Series([]).sum(min_count=1)
nan

Thanks to the ``skipna`` parameter, ``min_count`` handles all-NA and
empty series identically.

>>> pd.Series([np.nan]).sum()
0.0

>>> pd.Series([np.nan]).sum(min_count=1)
nan"""

_max_examples = _shared_docs["stat_func_example"].format(
    stat_func="max", verb="Max", default_output=8, level_output_0=4, level_output_1=8
)

_min_examples = _shared_docs["stat_func_example"].format(
    stat_func="min", verb="Min", default_output=0, level_output_0=2, level_output_1=0
)

_stat_func_see_also = """

See Also
--------
Series.sum : Return the sum.
Series.min : Return the minimum.
Series.max : Return the maximum.
Series.idxmin : Return the index of the minimum.
Series.idxmax : Return the index of the maximum.
DataFrame.sum : Return the sum over the requested axis.
DataFrame.min : Return the minimum over the requested axis.
DataFrame.max : Return the maximum over the requested axis.
DataFrame.idxmin : Return the index of the minimum over the requested axis.
DataFrame.idxmax : Return the index of the maximum over the requested axis."""

_prod_examples = """

Examples
--------
By default, the product of an empty or all-NA Series is ``1``

>>> pd.Series([]).prod()
1.0

This can be controlled with the ``min_count`` parameter

>>> pd.Series([]).prod(min_count=1)
nan

Thanks to the ``skipna`` parameter, ``min_count`` handles all-NA and
empty series identically.

>>> pd.Series([np.nan]).prod()
1.0

>>> pd.Series([np.nan]).prod(min_count=1)
nan"""

_min_count_stub = """\
min_count : int, default 0
    The required number of valid values to perform the operation. If fewer than
    ``min_count`` non-NA values are present the result will be NA.

    .. versionadded:: 0.22.0

       Added with the default being 0. This means the sum of an all-NA
       or empty Series is 0, and the product of an all-NA or empty
       Series is 1.
"""


def _make_min_count_stat_function(
    cls, name, name1, name2, axis_descr, desc, f, see_also="", examples=""
):
    @Substitution(
        desc=desc,
        name1=name1,
        name2=name2,
        axis_descr=axis_descr,
        min_count=_min_count_stub,
        see_also=see_also,
        examples=examples,
    )
    @Appender(_num_doc)
    def stat_func(
        self,
        axis=None,
        skipna=None,
        level=None,
        numeric_only=None,
        min_count=0,
        **kwargs,
    ):
        if name == "sum":
            nv.validate_sum(tuple(), kwargs)
        elif name == "prod":
            nv.validate_prod(tuple(), kwargs)
        else:
            nv.validate_stat_func(tuple(), kwargs, fname=name)
        if skipna is None:
            skipna = True
        if axis is None:
            axis = self._stat_axis_number
        if level is not None:
            return self._agg_by_level(
                name, axis=axis, level=level, skipna=skipna, min_count=min_count
            )
        return self._reduce(
            f,
            name,
            axis=axis,
            skipna=skipna,
            numeric_only=numeric_only,
            min_count=min_count,
        )

    return set_function_name(stat_func, name, cls)


def _make_stat_function(
    cls, name, name1, name2, axis_descr, desc, f, see_also="", examples=""
):
    @Substitution(
        desc=desc,
        name1=name1,
        name2=name2,
        axis_descr=axis_descr,
        min_count="",
        see_also=see_also,
        examples=examples,
    )
    @Appender(_num_doc)
    def stat_func(
        self, axis=None, skipna=None, level=None, numeric_only=None, **kwargs
    ):
        if name == "median":
            nv.validate_median(tuple(), kwargs)
        else:
            nv.validate_stat_func(tuple(), kwargs, fname=name)
        if skipna is None:
            skipna = True
        if axis is None:
            axis = self._stat_axis_number
        if level is not None:
            return self._agg_by_level(name, axis=axis, level=level, skipna=skipna)
        return self._reduce(
            f, name, axis=axis, skipna=skipna, numeric_only=numeric_only
        )

    return set_function_name(stat_func, name, cls)


def _make_stat_function_ddof(cls, name, name1, name2, axis_descr, desc, f):
    @Substitution(desc=desc, name1=name1, name2=name2, axis_descr=axis_descr)
    @Appender(_num_ddof_doc)
    def stat_func(
        self, axis=None, skipna=None, level=None, ddof=1, numeric_only=None, **kwargs
    ):
        nv.validate_stat_ddof_func(tuple(), kwargs, fname=name)
        if skipna is None:
            skipna = True
        if axis is None:
            axis = self._stat_axis_number
        if level is not None:
            return self._agg_by_level(
                name, axis=axis, level=level, skipna=skipna, ddof=ddof
            )
        return self._reduce(
            f, name, axis=axis, numeric_only=numeric_only, skipna=skipna, ddof=ddof
        )

    return set_function_name(stat_func, name, cls)


def _make_cum_function(
    cls,
    name,
    name1,
    name2,
    axis_descr,
    desc,
    accum_func,
    accum_func_name,
    mask_a,
    mask_b,
    examples,
):
    @Substitution(
        desc=desc,
        name1=name1,
        name2=name2,
        axis_descr=axis_descr,
        accum_func_name=accum_func_name,
        examples=examples,
    )
    @Appender(_cnum_doc)
    def cum_func(self, axis=None, skipna=True, *args, **kwargs):
        skipna = nv.validate_cum_func_with_skipna(skipna, args, kwargs, name)
        if axis is None:
            axis = self._stat_axis_number
        else:
            axis = self._get_axis_number(axis)

        y = com.values_from_object(self).copy()

        if skipna and issubclass(y.dtype.type, (np.datetime64, np.timedelta64)):
            result = accum_func(y, axis)
            mask = isna(self)
            np.putmask(result, mask, iNaT)
        elif skipna and not issubclass(y.dtype.type, (np.integer, np.bool_)):
            mask = isna(self)
            np.putmask(y, mask, mask_a)
            result = accum_func(y, axis)
            np.putmask(result, mask, mask_b)
        else:
            result = accum_func(y, axis)

        d = self._construct_axes_dict()
        d["copy"] = False
        return self._constructor(result, **d).__finalize__(self)

    return set_function_name(cum_func, name, cls)


def _make_logical_function(
    cls, name, name1, name2, axis_descr, desc, f, see_also, examples, empty_value
):
    @Substitution(
        desc=desc,
        name1=name1,
        name2=name2,
        axis_descr=axis_descr,
        see_also=see_also,
        examples=examples,
        empty_value=empty_value,
    )
    @Appender(_bool_doc)
    def logical_func(self, axis=0, bool_only=None, skipna=True, level=None, **kwargs):
        nv.validate_logical_func(tuple(), kwargs, fname=name)
        if level is not None:
            if bool_only is not None:
                raise NotImplementedError(
                    "Option bool_only is not implemented with option level."
                )
            return self._agg_by_level(name, axis=axis, level=level, skipna=skipna)
        return self._reduce(
            f,
            name,
            axis=axis,
            skipna=skipna,
            numeric_only=bool_only,
            filter_type="bool",
        )

    return set_function_name(logical_func, name, cls)


# install the indexes
for _name, _indexer in indexing.get_indexers_list():
    NDFrame._create_indexer(_name, _indexer)<|MERGE_RESOLUTION|>--- conflicted
+++ resolved
@@ -173,14 +173,6 @@
     _accessors = set()  # type: Set[str]
     _deprecations = frozenset(
         [
-<<<<<<< HEAD
-            "as_blocks",
-            "as_matrix",
-            "blocks",
-=======
-            "clip_lower",
-            "clip_upper",
->>>>>>> 6d11aa89
             "get_dtype_counts",
             "get_values",
             "ftypes",
