# pyright: reportPropertyTypeMismatch=false
from __future__ import annotations

import collections
from datetime import timedelta
import functools
import gc
import inspect
import json
import operator
import pickle
import re
from typing import (
    TYPE_CHECKING,
    Any,
    Callable,
    ClassVar,
    Hashable,
    Literal,
    Mapping,
    NoReturn,
    Sequence,
    Type,
    cast,
    final,
    overload,
)
import warnings
import weakref

import numpy as np

from pandas._config import config

from pandas._libs import lib
from pandas._libs.tslibs import (
    Period,
    Tick,
    Timestamp,
    to_offset,
)
from pandas._typing import (
    AnyArrayLike,
    ArrayLike,
    Axis,
    ColspaceArgType,
    CompressionOptions,
    Dtype,
    DtypeArg,
    DtypeObj,
    FilePath,
    FillnaOptions,
    FloatFormatType,
    FormattersType,
    Frequency,
    IgnoreRaise,
    IndexKeyFunc,
    IndexLabel,
    IntervalInclusiveType,
    JSONSerializable,
    Level,
    Manager,
    NaPosition,
    NDFrameT,
    RandomState,
    Renamer,
    SortKind,
    StorageOptions,
    Suffixes,
    T,
    TimedeltaConvertibleTypes,
    TimestampConvertibleTypes,
    ValueKeyFunc,
    WriteBuffer,
    npt,
)
from pandas.compat._optional import import_optional_dependency
from pandas.compat.numpy import function as nv
from pandas.errors import (
    AbstractMethodError,
    InvalidIndexError,
    SettingWithCopyError,
    SettingWithCopyWarning,
)
from pandas.util._decorators import (
    deprecate_kwarg,
    deprecate_nonkeyword_arguments,
    doc,
    rewrite_axis_style_signature,
)
from pandas.util._exceptions import find_stack_level
from pandas.util._validators import (
    validate_ascending,
    validate_bool_kwarg,
    validate_fillna_kwargs,
    validate_inclusive,
)

from pandas.core.dtypes.common import (
    ensure_object,
    ensure_platform_int,
    ensure_str,
    is_bool,
    is_bool_dtype,
    is_datetime64_any_dtype,
    is_datetime64tz_dtype,
    is_dict_like,
    is_dtype_equal,
    is_extension_array_dtype,
    is_float,
    is_list_like,
    is_number,
    is_numeric_dtype,
    is_re_compilable,
    is_scalar,
    is_timedelta64_dtype,
    pandas_dtype,
)
from pandas.core.dtypes.generic import (
    ABCDataFrame,
    ABCSeries,
)
from pandas.core.dtypes.inference import (
    is_hashable,
    is_nested_list_like,
)
from pandas.core.dtypes.missing import (
    isna,
    notna,
)

from pandas.core import (
    algorithms as algos,
    arraylike,
    common as com,
    indexing,
    missing,
    nanops,
    sample,
)
from pandas.core.array_algos.replace import should_use_regex
from pandas.core.arrays import ExtensionArray
from pandas.core.base import PandasObject
from pandas.core.construction import (
    create_series_with_explicit_dtype,
    extract_array,
)
from pandas.core.describe import describe_ndframe
from pandas.core.flags import Flags
from pandas.core.indexes.api import (
    DatetimeIndex,
    Index,
    MultiIndex,
    PeriodIndex,
    RangeIndex,
    default_index,
    ensure_index,
)
from pandas.core.internals import (
    ArrayManager,
    BlockManager,
    SingleArrayManager,
)
from pandas.core.internals.construction import mgr_to_mgr
from pandas.core.missing import find_valid_index
from pandas.core.ops import align_method_FRAME
from pandas.core.reshape.concat import concat
from pandas.core.shared_docs import _shared_docs
from pandas.core.sorting import get_indexer_indexer
from pandas.core.window import (
    Expanding,
    ExponentialMovingWindow,
    Rolling,
    Window,
)

from pandas.io.formats import format as fmt
from pandas.io.formats.format import (
    DataFrameFormatter,
    DataFrameRenderer,
)
from pandas.io.formats.printing import pprint_thing

if TYPE_CHECKING:

    from pandas._libs.tslibs import BaseOffset

    from pandas.core.frame import DataFrame
    from pandas.core.indexers.objects import BaseIndexer
    from pandas.core.resample import Resampler
    from pandas.core.series import Series

    from pandas.io.pytables import HDFStore


# goal is to be able to define the docs close to function, while still being
# able to share
_shared_docs = {**_shared_docs}
_shared_doc_kwargs = {
    "axes": "keywords for axes",
    "klass": "Series/DataFrame",
    "axes_single_arg": "int or labels for object",
    "args_transpose": "axes to permute (int or label for object)",
    "inplace": """
    inplace : bool, default False
        If True, performs operation inplace and returns None.""",
    "optional_by": """
        by : str or list of str
            Name or list of names to sort by""",
    "replace_iloc": """
    This differs from updating with ``.loc`` or ``.iloc``, which require
    you to specify a location to update with some value.""",
}


bool_t = bool  # Need alias because NDFrame has def bool:


class NDFrame(PandasObject, indexing.IndexingMixin):
    """
    N-dimensional analogue of DataFrame. Store multi-dimensional in a
    size-mutable, labeled data structure

    Parameters
    ----------
    data : BlockManager
    axes : list
    copy : bool, default False
    """

    _internal_names: list[str] = [
        "_mgr",
        "_cacher",
        "_item_cache",
        "_cache",
        "_is_copy",
        "_subtyp",
        "_name",
        "_default_kind",
        "_default_fill_value",
        "_metadata",
        "__array_struct__",
        "__array_interface__",
        "_flags",
    ]
    _internal_names_set: set[str] = set(_internal_names)
    _accessors: set[str] = set()
    _hidden_attrs: frozenset[str] = frozenset(
        ["_AXIS_NAMES", "_AXIS_NUMBERS", "get_values", "tshift"]
    )
    _metadata: list[str] = []
    _is_copy: weakref.ReferenceType[NDFrame] | None = None
    _mgr: Manager
    _attrs: dict[Hashable, Any]
    _typ: str

    # ----------------------------------------------------------------------
    # Constructors

    def __init__(
        self,
        data: Manager,
        copy: bool_t = False,
        attrs: Mapping[Hashable, Any] | None = None,
    ) -> None:
        # copy kwarg is retained for mypy compat, is not used

        object.__setattr__(self, "_is_copy", None)
        object.__setattr__(self, "_mgr", data)
        object.__setattr__(self, "_item_cache", {})
        if attrs is None:
            attrs = {}
        else:
            attrs = dict(attrs)
        object.__setattr__(self, "_attrs", attrs)
        object.__setattr__(self, "_flags", Flags(self, allows_duplicate_labels=True))

    @classmethod
    def _init_mgr(
        cls,
        mgr: Manager,
        axes,
        dtype: Dtype | None = None,
        copy: bool_t = False,
    ) -> Manager:
        """passed a manager and a axes dict"""
        for a, axe in axes.items():
            if axe is not None:
                axe = ensure_index(axe)
                bm_axis = cls._get_block_manager_axis(a)
                mgr = mgr.reindex_axis(axe, axis=bm_axis)

        # make a copy if explicitly requested
        if copy:
            mgr = mgr.copy()
        if dtype is not None:
            # avoid further copies if we can
            if (
                isinstance(mgr, BlockManager)
                and len(mgr.blocks) == 1
                and is_dtype_equal(mgr.blocks[0].values.dtype, dtype)
            ):
                pass
            else:
                mgr = mgr.astype(dtype=dtype)
        return mgr

    def _as_manager(self: NDFrameT, typ: str, copy: bool_t = True) -> NDFrameT:
        """
        Private helper function to create a DataFrame with specific manager.

        Parameters
        ----------
        typ : {"block", "array"}
        copy : bool, default True
            Only controls whether the conversion from Block->ArrayManager
            copies the 1D arrays (to ensure proper/contiguous memory layout).

        Returns
        -------
        DataFrame
            New DataFrame using specified manager type. Is not guaranteed
            to be a copy or not.
        """
        new_mgr: Manager
        new_mgr = mgr_to_mgr(self._mgr, typ=typ, copy=copy)
        # fastpath of passing a manager doesn't check the option/manager class
        return self._constructor(new_mgr).__finalize__(self)

    # ----------------------------------------------------------------------
    # attrs and flags

    @property
    def attrs(self) -> dict[Hashable, Any]:
        """
        Dictionary of global attributes of this dataset.

        .. warning::

           attrs is experimental and may change without warning.

        See Also
        --------
        DataFrame.flags : Global flags applying to this object.
        """
        if self._attrs is None:
            self._attrs = {}
        return self._attrs

    @attrs.setter
    def attrs(self, value: Mapping[Hashable, Any]) -> None:
        self._attrs = dict(value)

    @final
    @property
    def flags(self) -> Flags:
        """
        Get the properties associated with this pandas object.

        The available flags are

        * :attr:`Flags.allows_duplicate_labels`

        See Also
        --------
        Flags : Flags that apply to pandas objects.
        DataFrame.attrs : Global metadata applying to this dataset.

        Notes
        -----
        "Flags" differ from "metadata". Flags reflect properties of the
        pandas object (the Series or DataFrame). Metadata refer to properties
        of the dataset, and should be stored in :attr:`DataFrame.attrs`.

        Examples
        --------
        >>> df = pd.DataFrame({"A": [1, 2]})
        >>> df.flags
        <Flags(allows_duplicate_labels=True)>

        Flags can be get or set using ``.``

        >>> df.flags.allows_duplicate_labels
        True
        >>> df.flags.allows_duplicate_labels = False

        Or by slicing with a key

        >>> df.flags["allows_duplicate_labels"]
        False
        >>> df.flags["allows_duplicate_labels"] = True
        """
        return self._flags

    @final
    def set_flags(
        self: NDFrameT,
        *,
        copy: bool_t = False,
        allows_duplicate_labels: bool_t | None = None,
    ) -> NDFrameT:
        """
        Return a new object with updated flags.

        Parameters
        ----------
        allows_duplicate_labels : bool, optional
            Whether the returned object allows duplicate labels.

        Returns
        -------
        Series or DataFrame
            The same type as the caller.

        See Also
        --------
        DataFrame.attrs : Global metadata applying to this dataset.
        DataFrame.flags : Global flags applying to this object.

        Notes
        -----
        This method returns a new object that's a view on the same data
        as the input. Mutating the input or the output values will be reflected
        in the other.

        This method is intended to be used in method chains.

        "Flags" differ from "metadata". Flags reflect properties of the
        pandas object (the Series or DataFrame). Metadata refer to properties
        of the dataset, and should be stored in :attr:`DataFrame.attrs`.

        Examples
        --------
        >>> df = pd.DataFrame({"A": [1, 2]})
        >>> df.flags.allows_duplicate_labels
        True
        >>> df2 = df.set_flags(allows_duplicate_labels=False)
        >>> df2.flags.allows_duplicate_labels
        False
        """
        df = self.copy(deep=copy)
        if allows_duplicate_labels is not None:
            df.flags["allows_duplicate_labels"] = allows_duplicate_labels
        return df

    @final
    @classmethod
    def _validate_dtype(cls, dtype) -> DtypeObj | None:
        """validate the passed dtype"""
        if dtype is not None:
            dtype = pandas_dtype(dtype)

            # a compound dtype
            if dtype.kind == "V":
                raise NotImplementedError(
                    "compound dtypes are not implemented "
                    f"in the {cls.__name__} constructor"
                )

        return dtype

    # ----------------------------------------------------------------------
    # Construction

    @property
    def _constructor(self: NDFrameT) -> Callable[..., NDFrameT]:
        """
        Used when a manipulation result has the same dimensions as the
        original.
        """
        raise AbstractMethodError(self)

    # ----------------------------------------------------------------------
    # Internals

    @final
    @property
    def _data(self):
        # GH#33054 retained because some downstream packages uses this,
        #  e.g. fastparquet
        return self._mgr

    # ----------------------------------------------------------------------
    # Axis
    _stat_axis_number = 0
    _stat_axis_name = "index"
    _AXIS_ORDERS: list[str]
    _AXIS_TO_AXIS_NUMBER: dict[Axis, int] = {0: 0, "index": 0, "rows": 0}
    _info_axis_number: int
    _info_axis_name: str
    _AXIS_LEN: int

    @property
    def _AXIS_NUMBERS(self) -> dict[str, int]:
        """.. deprecated:: 1.1.0"""
        warnings.warn(
            "_AXIS_NUMBERS has been deprecated.",
            FutureWarning,
            stacklevel=find_stack_level(inspect.currentframe()),
        )
        return {"index": 0}

    @property
    def _AXIS_NAMES(self) -> dict[int, str]:
        """.. deprecated:: 1.1.0"""
        level = self.ndim + 1
        warnings.warn(
            "_AXIS_NAMES has been deprecated.", FutureWarning, stacklevel=level
        )
        return {0: "index"}

    @final
    def _construct_axes_dict(self, axes=None, **kwargs):
        """Return an axes dictionary for myself."""
        d = {a: self._get_axis(a) for a in (axes or self._AXIS_ORDERS)}
        d.update(kwargs)
        return d

    @final
    @classmethod
    def _construct_axes_from_arguments(
        cls, args, kwargs, require_all: bool_t = False, sentinel=None
    ):
        """
        Construct and returns axes if supplied in args/kwargs.

        If require_all, raise if all axis arguments are not supplied
        return a tuple of (axes, kwargs).

        sentinel specifies the default parameter when an axis is not
        supplied; useful to distinguish when a user explicitly passes None
        in scenarios where None has special meaning.
        """
        # construct the args
        args = list(args)
        for a in cls._AXIS_ORDERS:

            # look for a argument by position
            if a not in kwargs:
                try:
                    kwargs[a] = args.pop(0)
                except IndexError as err:
                    if require_all:
                        raise TypeError(
                            "not enough/duplicate arguments specified!"
                        ) from err

        axes = {a: kwargs.pop(a, sentinel) for a in cls._AXIS_ORDERS}
        return axes, kwargs

    @final
    @classmethod
    def _get_axis_number(cls, axis: Axis) -> int:
        try:
            return cls._AXIS_TO_AXIS_NUMBER[axis]
        except KeyError:
            raise ValueError(f"No axis named {axis} for object type {cls.__name__}")

    @final
    @classmethod
    def _get_axis_name(cls, axis: Axis) -> str:
        axis_number = cls._get_axis_number(axis)
        return cls._AXIS_ORDERS[axis_number]

    @final
    def _get_axis(self, axis: Axis) -> Index:
        axis_number = self._get_axis_number(axis)
        assert axis_number in {0, 1}
        return self.index if axis_number == 0 else self.columns

    @final
    @classmethod
    def _get_block_manager_axis(cls, axis: Axis) -> int:
        """Map the axis to the block_manager axis."""
        axis = cls._get_axis_number(axis)
        ndim = cls._AXIS_LEN
        if ndim == 2:
            # i.e. DataFrame
            return 1 - axis
        return axis

    @final
    def _get_axis_resolvers(self, axis: str) -> dict[str, Series | MultiIndex]:
        # index or columns
        axis_index = getattr(self, axis)
        d = {}
        prefix = axis[0]

        for i, name in enumerate(axis_index.names):
            if name is not None:
                key = level = name
            else:
                # prefix with 'i' or 'c' depending on the input axis
                # e.g., you must do ilevel_0 for the 0th level of an unnamed
                # multiiindex
                key = f"{prefix}level_{i}"
                level = i

            level_values = axis_index.get_level_values(level)
            s = level_values.to_series()
            s.index = axis_index
            d[key] = s

        # put the index/columns itself in the dict
        if isinstance(axis_index, MultiIndex):
            dindex = axis_index
        else:
            dindex = axis_index.to_series()

        d[axis] = dindex
        return d

    @final
    def _get_index_resolvers(self) -> dict[Hashable, Series | MultiIndex]:
        from pandas.core.computation.parsing import clean_column_name

        d: dict[str, Series | MultiIndex] = {}
        for axis_name in self._AXIS_ORDERS:
            d.update(self._get_axis_resolvers(axis_name))

        return {clean_column_name(k): v for k, v in d.items() if not isinstance(k, int)}

    @final
    def _get_cleaned_column_resolvers(self) -> dict[Hashable, Series]:
        """
        Return the special character free column resolvers of a dataframe.

        Column names with special characters are 'cleaned up' so that they can
        be referred to by backtick quoting.
        Used in :meth:`DataFrame.eval`.
        """
        from pandas.core.computation.parsing import clean_column_name

        if isinstance(self, ABCSeries):
            return {clean_column_name(self.name): self}

        return {
            clean_column_name(k): v for k, v in self.items() if not isinstance(k, int)
        }

    @property
    def _info_axis(self) -> Index:
        return getattr(self, self._info_axis_name)

    @property
    def _stat_axis(self) -> Index:
        return getattr(self, self._stat_axis_name)

    @property
    def shape(self) -> tuple[int, ...]:
        """
        Return a tuple of axis dimensions
        """
        return tuple(len(self._get_axis(a)) for a in self._AXIS_ORDERS)

    @property
    def axes(self) -> list[Index]:
        """
        Return index label(s) of the internal NDFrame
        """
        # we do it this way because if we have reversed axes, then
        # the block manager shows then reversed
        return [self._get_axis(a) for a in self._AXIS_ORDERS]

    @property
    def ndim(self) -> int:
        """
        Return an int representing the number of axes / array dimensions.

        Return 1 if Series. Otherwise return 2 if DataFrame.

        See Also
        --------
        ndarray.ndim : Number of array dimensions.

        Examples
        --------
        >>> s = pd.Series({'a': 1, 'b': 2, 'c': 3})
        >>> s.ndim
        1

        >>> df = pd.DataFrame({'col1': [1, 2], 'col2': [3, 4]})
        >>> df.ndim
        2
        """
        return self._mgr.ndim

    @property
    def size(self) -> int:
        """
        Return an int representing the number of elements in this object.

        Return the number of rows if Series. Otherwise return the number of
        rows times number of columns if DataFrame.

        See Also
        --------
        ndarray.size : Number of elements in the array.

        Examples
        --------
        >>> s = pd.Series({'a': 1, 'b': 2, 'c': 3})
        >>> s.size
        3

        >>> df = pd.DataFrame({'col1': [1, 2], 'col2': [3, 4]})
        >>> df.size
        4
        """
        return np.prod(self.shape)

    @overload
    def set_axis(
        self: NDFrameT, labels, *, axis: Axis = ..., inplace: Literal[False] = ...
    ) -> NDFrameT:
        ...

    @overload
    def set_axis(self, labels, *, axis: Axis = ..., inplace: Literal[True]) -> None:
        ...

    @overload
    def set_axis(
        self: NDFrameT, labels, *, axis: Axis = ..., inplace: bool_t = ...
    ) -> NDFrameT | None:
        ...

    @deprecate_nonkeyword_arguments(version=None, allowed_args=["self", "labels"])
    def set_axis(
        self: NDFrameT, labels, axis: Axis = 0, inplace: bool_t = False
    ) -> NDFrameT | None:
        """
        Assign desired index to given axis.

        Indexes for%(extended_summary_sub)s row labels can be changed by assigning
        a list-like or Index.

        Parameters
        ----------
        labels : list-like, Index
            The values for the new index.

        axis : %(axes_single_arg)s, default 0
            The axis to update. The value 0 identifies the rows. For `Series`
            this parameter is unused and defaults to 0.

        inplace : bool, default False
            Whether to return a new %(klass)s instance.

        Returns
        -------
        renamed : %(klass)s or None
            An object of type %(klass)s or None if ``inplace=True``.

        See Also
        --------
        %(klass)s.rename_axis : Alter the name of the index%(see_also_sub)s.
        """
        self._check_inplace_and_allows_duplicate_labels(inplace)
        return self._set_axis_nocheck(labels, axis, inplace)

    @final
    def _set_axis_nocheck(self, labels, axis: Axis, inplace: bool_t):
        # NDFrame.rename with inplace=False calls set_axis(inplace=True) on a copy.
        if inplace:
            setattr(self, self._get_axis_name(axis), labels)
        else:
            obj = self.copy()
            obj.set_axis(labels, axis=axis, inplace=True)
            return obj

    def _set_axis(self, axis: int, labels: AnyArrayLike | list) -> None:
        labels = ensure_index(labels)
        self._mgr.set_axis(axis, labels)
        self._clear_item_cache()

    @final
    def swapaxes(
        self: NDFrameT, axis1: Axis, axis2: Axis, copy: bool_t = True
    ) -> NDFrameT:
        """
        Interchange axes and swap values axes appropriately.

        Returns
        -------
        y : same as input
        """
        i = self._get_axis_number(axis1)
        j = self._get_axis_number(axis2)

        if i == j:
            if copy:
                return self.copy()
            return self

        mapping = {i: j, j: i}

        new_axes = (self._get_axis(mapping.get(k, k)) for k in range(self._AXIS_LEN))
        new_values = self.values.swapaxes(i, j)
        if copy:
            new_values = new_values.copy()

        return self._constructor(
            new_values,
            *new_axes,
        ).__finalize__(self, method="swapaxes")

    @final
    @doc(klass=_shared_doc_kwargs["klass"])
    def droplevel(self: NDFrameT, level: IndexLabel, axis: Axis = 0) -> NDFrameT:
        """
        Return {klass} with requested index / column level(s) removed.

        Parameters
        ----------
        level : int, str, or list-like
            If a string is given, must be the name of a level
            If list-like, elements must be names or positional indexes
            of levels.

        axis : {{0 or 'index', 1 or 'columns'}}, default 0
            Axis along which the level(s) is removed:

            * 0 or 'index': remove level(s) in column.
            * 1 or 'columns': remove level(s) in row.

            For `Series` this parameter is unused and defaults to 0.

        Returns
        -------
        {klass}
            {klass} with requested index / column level(s) removed.

        Examples
        --------
        >>> df = pd.DataFrame([
        ...     [1, 2, 3, 4],
        ...     [5, 6, 7, 8],
        ...     [9, 10, 11, 12]
        ... ]).set_index([0, 1]).rename_axis(['a', 'b'])

        >>> df.columns = pd.MultiIndex.from_tuples([
        ...     ('c', 'e'), ('d', 'f')
        ... ], names=['level_1', 'level_2'])

        >>> df
        level_1   c   d
        level_2   e   f
        a b
        1 2      3   4
        5 6      7   8
        9 10    11  12

        >>> df.droplevel('a')
        level_1   c   d
        level_2   e   f
        b
        2        3   4
        6        7   8
        10      11  12

        >>> df.droplevel('level_2', axis=1)
        level_1   c   d
        a b
        1 2      3   4
        5 6      7   8
        9 10    11  12
        """
        labels = self._get_axis(axis)
        new_labels = labels.droplevel(level)
        return self.set_axis(new_labels, axis=axis, inplace=False)

    def pop(self, item: Hashable) -> Series | Any:
        result = self[item]
        del self[item]

        return result

    @final
    def squeeze(self, axis=None):
        """
        Squeeze 1 dimensional axis objects into scalars.

        Series or DataFrames with a single element are squeezed to a scalar.
        DataFrames with a single column or a single row are squeezed to a
        Series. Otherwise the object is unchanged.

        This method is most useful when you don't know if your
        object is a Series or DataFrame, but you do know it has just a single
        column. In that case you can safely call `squeeze` to ensure you have a
        Series.

        Parameters
        ----------
        axis : {0 or 'index', 1 or 'columns', None}, default None
            A specific axis to squeeze. By default, all length-1 axes are
            squeezed. For `Series` this parameter is unused and defaults to `None`.

        Returns
        -------
        DataFrame, Series, or scalar
            The projection after squeezing `axis` or all the axes.

        See Also
        --------
        Series.iloc : Integer-location based indexing for selecting scalars.
        DataFrame.iloc : Integer-location based indexing for selecting Series.
        Series.to_frame : Inverse of DataFrame.squeeze for a
            single-column DataFrame.

        Examples
        --------
        >>> primes = pd.Series([2, 3, 5, 7])

        Slicing might produce a Series with a single value:

        >>> even_primes = primes[primes % 2 == 0]
        >>> even_primes
        0    2
        dtype: int64

        >>> even_primes.squeeze()
        2

        Squeezing objects with more than one value in every axis does nothing:

        >>> odd_primes = primes[primes % 2 == 1]
        >>> odd_primes
        1    3
        2    5
        3    7
        dtype: int64

        >>> odd_primes.squeeze()
        1    3
        2    5
        3    7
        dtype: int64

        Squeezing is even more effective when used with DataFrames.

        >>> df = pd.DataFrame([[1, 2], [3, 4]], columns=['a', 'b'])
        >>> df
           a  b
        0  1  2
        1  3  4

        Slicing a single column will produce a DataFrame with the columns
        having only one value:

        >>> df_a = df[['a']]
        >>> df_a
           a
        0  1
        1  3

        So the columns can be squeezed down, resulting in a Series:

        >>> df_a.squeeze('columns')
        0    1
        1    3
        Name: a, dtype: int64

        Slicing a single row from a single column will produce a single
        scalar DataFrame:

        >>> df_0a = df.loc[df.index < 1, ['a']]
        >>> df_0a
           a
        0  1

        Squeezing the rows produces a single scalar Series:

        >>> df_0a.squeeze('rows')
        a    1
        Name: 0, dtype: int64

        Squeezing all axes will project directly into a scalar:

        >>> df_0a.squeeze()
        1
        """
        axis = range(self._AXIS_LEN) if axis is None else (self._get_axis_number(axis),)
        return self.iloc[
            tuple(
                0 if i in axis and len(a) == 1 else slice(None)
                for i, a in enumerate(self.axes)
            )
        ]

    # ----------------------------------------------------------------------
    # Rename

    def _rename(
        self: NDFrameT,
        mapper: Renamer | None = None,
        *,
        index: Renamer | None = None,
        columns: Renamer | None = None,
        axis: Axis | None = None,
        copy: bool_t = True,
        inplace: bool_t = False,
        level: Level | None = None,
        errors: str = "ignore",
    ) -> NDFrameT | None:
        # called by Series.rename and DataFrame.rename

        if mapper is None and index is None and columns is None:
            raise TypeError("must pass an index to rename")

        if index is not None or columns is not None:
            if axis is not None:
                raise TypeError(
                    "Cannot specify both 'axis' and any of 'index' or 'columns'"
                )
            elif mapper is not None:
                raise TypeError(
                    "Cannot specify both 'mapper' and any of 'index' or 'columns'"
                )
        else:
            # use the mapper argument
            if axis and self._get_axis_number(axis) == 1:
                columns = mapper
            else:
                index = mapper

        self._check_inplace_and_allows_duplicate_labels(inplace)
        result = self if inplace else self.copy(deep=copy)

        for axis_no, replacements in enumerate((index, columns)):
            if replacements is None:
                continue

            ax = self._get_axis(axis_no)
            f = com.get_rename_function(replacements)

            if level is not None:
                level = ax._get_level_number(level)

            # GH 13473
            if not callable(replacements):
                if ax._is_multi and level is not None:
                    indexer = ax.get_level_values(level).get_indexer_for(replacements)
                else:
                    indexer = ax.get_indexer_for(replacements)

                if errors == "raise" and len(indexer[indexer == -1]):
                    missing_labels = [
                        label
                        for index, label in enumerate(replacements)
                        if indexer[index] == -1
                    ]
                    raise KeyError(f"{missing_labels} not found in axis")

            new_index = ax._transform_index(f, level=level)
            result._set_axis_nocheck(new_index, axis=axis_no, inplace=True)
            result._clear_item_cache()

        if inplace:
            self._update_inplace(result)
            return None
        else:
            return result.__finalize__(self, method="rename")

    @overload
    def rename_axis(
        self: NDFrameT,
        mapper: IndexLabel | lib.NoDefault = ...,
        *,
        inplace: Literal[False] = ...,
        **kwargs,
    ) -> NDFrameT:
        ...

    @overload
    def rename_axis(
        self,
        mapper: IndexLabel | lib.NoDefault = ...,
        *,
        inplace: Literal[True],
        **kwargs,
    ) -> None:
        ...

    @overload
    def rename_axis(
        self: NDFrameT,
        mapper: IndexLabel | lib.NoDefault = ...,
        *,
        inplace: bool_t = ...,
        **kwargs,
    ) -> NDFrameT | None:
        ...

    @rewrite_axis_style_signature("mapper", [("copy", True)])
    @deprecate_nonkeyword_arguments(version=None, allowed_args=["self", "mapper"])
    def rename_axis(
        self: NDFrameT,
        mapper: IndexLabel | lib.NoDefault = lib.no_default,
        inplace: bool_t = False,
        **kwargs,
    ) -> NDFrameT | None:
        """
        Set the name of the axis for the index or columns.

        Parameters
        ----------
        mapper : scalar, list-like, optional
            Value to set the axis name attribute.
        index, columns : scalar, list-like, dict-like or function, optional
            A scalar, list-like, dict-like or functions transformations to
            apply to that axis' values.
            Note that the ``columns`` parameter is not allowed if the
            object is a Series. This parameter only apply for DataFrame
            type objects.

            Use either ``mapper`` and ``axis`` to
            specify the axis to target with ``mapper``, or ``index``
            and/or ``columns``.
        axis : {0 or 'index', 1 or 'columns'}, default 0
            The axis to rename. For `Series` this parameter is unused and defaults to 0.
        copy : bool, default True
            Also copy underlying data.
        inplace : bool, default False
            Modifies the object directly, instead of creating a new Series
            or DataFrame.

        Returns
        -------
        Series, DataFrame, or None
            The same type as the caller or None if ``inplace=True``.

        See Also
        --------
        Series.rename : Alter Series index labels or name.
        DataFrame.rename : Alter DataFrame index labels or name.
        Index.rename : Set new names on index.

        Notes
        -----
        ``DataFrame.rename_axis`` supports two calling conventions

        * ``(index=index_mapper, columns=columns_mapper, ...)``
        * ``(mapper, axis={'index', 'columns'}, ...)``

        The first calling convention will only modify the names of
        the index and/or the names of the Index object that is the columns.
        In this case, the parameter ``copy`` is ignored.

        The second calling convention will modify the names of the
        corresponding index if mapper is a list or a scalar.
        However, if mapper is dict-like or a function, it will use the
        deprecated behavior of modifying the axis *labels*.

        We *highly* recommend using keyword arguments to clarify your
        intent.

        Examples
        --------
        **Series**

        >>> s = pd.Series(["dog", "cat", "monkey"])
        >>> s
        0       dog
        1       cat
        2    monkey
        dtype: object
        >>> s.rename_axis("animal")
        animal
        0    dog
        1    cat
        2    monkey
        dtype: object

        **DataFrame**

        >>> df = pd.DataFrame({"num_legs": [4, 4, 2],
        ...                    "num_arms": [0, 0, 2]},
        ...                   ["dog", "cat", "monkey"])
        >>> df
                num_legs  num_arms
        dog            4         0
        cat            4         0
        monkey         2         2
        >>> df = df.rename_axis("animal")
        >>> df
                num_legs  num_arms
        animal
        dog            4         0
        cat            4         0
        monkey         2         2
        >>> df = df.rename_axis("limbs", axis="columns")
        >>> df
        limbs   num_legs  num_arms
        animal
        dog            4         0
        cat            4         0
        monkey         2         2

        **MultiIndex**

        >>> df.index = pd.MultiIndex.from_product([['mammal'],
        ...                                        ['dog', 'cat', 'monkey']],
        ...                                       names=['type', 'name'])
        >>> df
        limbs          num_legs  num_arms
        type   name
        mammal dog            4         0
               cat            4         0
               monkey         2         2

        >>> df.rename_axis(index={'type': 'class'})
        limbs          num_legs  num_arms
        class  name
        mammal dog            4         0
               cat            4         0
               monkey         2         2

        >>> df.rename_axis(columns=str.upper)
        LIMBS          num_legs  num_arms
        type   name
        mammal dog            4         0
               cat            4         0
               monkey         2         2
        """
        kwargs["inplace"] = inplace
        axes, kwargs = self._construct_axes_from_arguments(
            (), kwargs, sentinel=lib.no_default
        )
        copy = kwargs.pop("copy", True)
        inplace = kwargs.pop("inplace", False)
        axis = kwargs.pop("axis", 0)
        if axis is not None:
            axis = self._get_axis_number(axis)

        if kwargs:
            raise TypeError(
                "rename_axis() got an unexpected keyword "
                f'argument "{list(kwargs.keys())[0]}"'
            )

        inplace = validate_bool_kwarg(inplace, "inplace")

        if mapper is not lib.no_default:
            # Use v0.23 behavior if a scalar or list
            non_mapper = is_scalar(mapper) or (
                is_list_like(mapper) and not is_dict_like(mapper)
            )
            if non_mapper:
                return self._set_axis_name(mapper, axis=axis, inplace=inplace)
            else:
                raise ValueError("Use `.rename` to alter labels with a mapper.")
        else:
            # Use new behavior.  Means that index and/or columns
            # is specified
            result = self if inplace else self.copy(deep=copy)

            for axis in range(self._AXIS_LEN):
                v = axes.get(self._get_axis_name(axis))
                if v is lib.no_default:
                    continue
                non_mapper = is_scalar(v) or (is_list_like(v) and not is_dict_like(v))
                if non_mapper:
                    newnames = v
                else:
                    f = com.get_rename_function(v)
                    curnames = self._get_axis(axis).names
                    newnames = [f(name) for name in curnames]
                result._set_axis_name(newnames, axis=axis, inplace=True)
            if not inplace:
                return result
            return None

    @final
    def _set_axis_name(self, name, axis=0, inplace=False):
        """
        Set the name(s) of the axis.

        Parameters
        ----------
        name : str or list of str
            Name(s) to set.
        axis : {0 or 'index', 1 or 'columns'}, default 0
            The axis to set the label. The value 0 or 'index' specifies index,
            and the value 1 or 'columns' specifies columns.
        inplace : bool, default False
            If `True`, do operation inplace and return None.

        Returns
        -------
        Series, DataFrame, or None
            The same type as the caller or `None` if `inplace` is `True`.

        See Also
        --------
        DataFrame.rename : Alter the axis labels of :class:`DataFrame`.
        Series.rename : Alter the index labels or set the index name
            of :class:`Series`.
        Index.rename : Set the name of :class:`Index` or :class:`MultiIndex`.

        Examples
        --------
        >>> df = pd.DataFrame({"num_legs": [4, 4, 2]},
        ...                   ["dog", "cat", "monkey"])
        >>> df
                num_legs
        dog            4
        cat            4
        monkey         2
        >>> df._set_axis_name("animal")
                num_legs
        animal
        dog            4
        cat            4
        monkey         2
        >>> df.index = pd.MultiIndex.from_product(
        ...                [["mammal"], ['dog', 'cat', 'monkey']])
        >>> df._set_axis_name(["type", "name"])
                       num_legs
        type   name
        mammal dog        4
               cat        4
               monkey     2
        """
        axis = self._get_axis_number(axis)
        idx = self._get_axis(axis).set_names(name)

        inplace = validate_bool_kwarg(inplace, "inplace")
        renamed = self if inplace else self.copy()
        renamed.set_axis(idx, axis=axis, inplace=True)
        if not inplace:
            return renamed

    # ----------------------------------------------------------------------
    # Comparison Methods

    @final
    def _indexed_same(self, other) -> bool_t:
        return all(
            self._get_axis(a).equals(other._get_axis(a)) for a in self._AXIS_ORDERS
        )

    @final
    def equals(self, other: object) -> bool_t:
        """
        Test whether two objects contain the same elements.

        This function allows two Series or DataFrames to be compared against
        each other to see if they have the same shape and elements. NaNs in
        the same location are considered equal.

        The row/column index do not need to have the same type, as long
        as the values are considered equal. Corresponding columns must be of
        the same dtype.

        Parameters
        ----------
        other : Series or DataFrame
            The other Series or DataFrame to be compared with the first.

        Returns
        -------
        bool
            True if all elements are the same in both objects, False
            otherwise.

        See Also
        --------
        Series.eq : Compare two Series objects of the same length
            and return a Series where each element is True if the element
            in each Series is equal, False otherwise.
        DataFrame.eq : Compare two DataFrame objects of the same shape and
            return a DataFrame where each element is True if the respective
            element in each DataFrame is equal, False otherwise.
        testing.assert_series_equal : Raises an AssertionError if left and
            right are not equal. Provides an easy interface to ignore
            inequality in dtypes, indexes and precision among others.
        testing.assert_frame_equal : Like assert_series_equal, but targets
            DataFrames.
        numpy.array_equal : Return True if two arrays have the same shape
            and elements, False otherwise.

        Examples
        --------
        >>> df = pd.DataFrame({1: [10], 2: [20]})
        >>> df
            1   2
        0  10  20

        DataFrames df and exactly_equal have the same types and values for
        their elements and column labels, which will return True.

        >>> exactly_equal = pd.DataFrame({1: [10], 2: [20]})
        >>> exactly_equal
            1   2
        0  10  20
        >>> df.equals(exactly_equal)
        True

        DataFrames df and different_column_type have the same element
        types and values, but have different types for the column labels,
        which will still return True.

        >>> different_column_type = pd.DataFrame({1.0: [10], 2.0: [20]})
        >>> different_column_type
           1.0  2.0
        0   10   20
        >>> df.equals(different_column_type)
        True

        DataFrames df and different_data_type have different types for the
        same values for their elements, and will return False even though
        their column labels are the same values and types.

        >>> different_data_type = pd.DataFrame({1: [10.0], 2: [20.0]})
        >>> different_data_type
              1     2
        0  10.0  20.0
        >>> df.equals(different_data_type)
        False
        """
        if not (isinstance(other, type(self)) or isinstance(self, type(other))):
            return False
        other = cast(NDFrame, other)
        return self._mgr.equals(other._mgr)

    # -------------------------------------------------------------------------
    # Unary Methods

    @final
    def __neg__(self: NDFrameT) -> NDFrameT:
        def blk_func(values: ArrayLike):
            if is_bool_dtype(values.dtype):
                # error: Argument 1 to "inv" has incompatible type "Union
                # [ExtensionArray, ndarray[Any, Any]]"; expected
                # "_SupportsInversion[ndarray[Any, dtype[bool_]]]"
                return operator.inv(values)  # type: ignore[arg-type]
            else:
                # error: Argument 1 to "neg" has incompatible type "Union
                # [ExtensionArray, ndarray[Any, Any]]"; expected
                # "_SupportsNeg[ndarray[Any, dtype[Any]]]"
                return operator.neg(values)  # type: ignore[arg-type]

        new_data = self._mgr.apply(blk_func)
        res = self._constructor(new_data)
        return res.__finalize__(self, method="__neg__")

    @final
    def __pos__(self: NDFrameT) -> NDFrameT:
        def blk_func(values: ArrayLike):
            if is_bool_dtype(values.dtype):
                return values.copy()
            else:
                # error: Argument 1 to "pos" has incompatible type "Union
                # [ExtensionArray, ndarray[Any, Any]]"; expected
                # "_SupportsPos[ndarray[Any, dtype[Any]]]"
                return operator.pos(values)  # type: ignore[arg-type]

        new_data = self._mgr.apply(blk_func)
        res = self._constructor(new_data)
        return res.__finalize__(self, method="__pos__")

    @final
    def __invert__(self: NDFrameT) -> NDFrameT:
        if not self.size:
            # inv fails with 0 len
            return self

        new_data = self._mgr.apply(operator.invert)
        return self._constructor(new_data).__finalize__(self, method="__invert__")

    @final
    def __nonzero__(self) -> NoReturn:
        raise ValueError(
            f"The truth value of a {type(self).__name__} is ambiguous. "
            "Use a.empty, a.bool(), a.item(), a.any() or a.all()."
        )

    __bool__ = __nonzero__

    @final
    def bool(self) -> bool_t:
        """
        Return the bool of a single element Series or DataFrame.

        This must be a boolean scalar value, either True or False. It will raise a
        ValueError if the Series or DataFrame does not have exactly 1 element, or that
        element is not boolean (integer values 0 and 1 will also raise an exception).

        Returns
        -------
        bool
            The value in the Series or DataFrame.

        See Also
        --------
        Series.astype : Change the data type of a Series, including to boolean.
        DataFrame.astype : Change the data type of a DataFrame, including to boolean.
        numpy.bool_ : NumPy boolean data type, used by pandas for boolean values.

        Examples
        --------
        The method will only work for single element objects with a boolean value:

        >>> pd.Series([True]).bool()
        True
        >>> pd.Series([False]).bool()
        False

        >>> pd.DataFrame({'col': [True]}).bool()
        True
        >>> pd.DataFrame({'col': [False]}).bool()
        False
        """
        v = self.squeeze()
        if isinstance(v, (bool, np.bool_)):
            return bool(v)
        elif is_scalar(v):
            raise ValueError(
                "bool cannot act on a non-boolean single element "
                f"{type(self).__name__}"
            )

        self.__nonzero__()
        # for mypy (__nonzero__ raises)
        return True

    @final
    def abs(self: NDFrameT) -> NDFrameT:
        """
        Return a Series/DataFrame with absolute numeric value of each element.

        This function only applies to elements that are all numeric.

        Returns
        -------
        abs
            Series/DataFrame containing the absolute value of each element.

        See Also
        --------
        numpy.absolute : Calculate the absolute value element-wise.

        Notes
        -----
        For ``complex`` inputs, ``1.2 + 1j``, the absolute value is
        :math:`\\sqrt{ a^2 + b^2 }`.

        Examples
        --------
        Absolute numeric values in a Series.

        >>> s = pd.Series([-1.10, 2, -3.33, 4])
        >>> s.abs()
        0    1.10
        1    2.00
        2    3.33
        3    4.00
        dtype: float64

        Absolute numeric values in a Series with complex numbers.

        >>> s = pd.Series([1.2 + 1j])
        >>> s.abs()
        0    1.56205
        dtype: float64

        Absolute numeric values in a Series with a Timedelta element.

        >>> s = pd.Series([pd.Timedelta('1 days')])
        >>> s.abs()
        0   1 days
        dtype: timedelta64[ns]

        Select rows with data closest to certain value using argsort (from
        `StackOverflow <https://stackoverflow.com/a/17758115>`__).

        >>> df = pd.DataFrame({
        ...     'a': [4, 5, 6, 7],
        ...     'b': [10, 20, 30, 40],
        ...     'c': [100, 50, -30, -50]
        ... })
        >>> df
             a    b    c
        0    4   10  100
        1    5   20   50
        2    6   30  -30
        3    7   40  -50
        >>> df.loc[(df.c - 43).abs().argsort()]
             a    b    c
        1    5   20   50
        0    4   10  100
        2    6   30  -30
        3    7   40  -50
        """
        res_mgr = self._mgr.apply(np.abs)
        return self._constructor(res_mgr).__finalize__(self, name="abs")

    @final
    def __abs__(self: NDFrameT) -> NDFrameT:
        return self.abs()

    @final
    def __round__(self: NDFrameT, decimals: int = 0) -> NDFrameT:
        return self.round(decimals).__finalize__(self, method="__round__")

    # -------------------------------------------------------------------------
    # Label or Level Combination Helpers
    #
    # A collection of helper methods for DataFrame/Series operations that
    # accept a combination of column/index labels and levels.  All such
    # operations should utilize/extend these methods when possible so that we
    # have consistent precedence and validation logic throughout the library.

    @final
    def _is_level_reference(self, key: Hashable, axis=0) -> bool_t:
        """
        Test whether a key is a level reference for a given axis.

        To be considered a level reference, `key` must be a string that:
          - (axis=0): Matches the name of an index level and does NOT match
            a column label.
          - (axis=1): Matches the name of a column level and does NOT match
            an index label.

        Parameters
        ----------
        key : Hashable
            Potential level name for the given axis
        axis : int, default 0
            Axis that levels are associated with (0 for index, 1 for columns)

        Returns
        -------
        is_level : bool
        """
        axis = self._get_axis_number(axis)

        return (
            key is not None
            and is_hashable(key)
            and key in self.axes[axis].names
            and not self._is_label_reference(key, axis=axis)
        )

    @final
    def _is_label_reference(self, key: Hashable, axis=0) -> bool_t:
        """
        Test whether a key is a label reference for a given axis.

        To be considered a label reference, `key` must be a string that:
          - (axis=0): Matches a column label
          - (axis=1): Matches an index label

        Parameters
        ----------
        key : Hashable
            Potential label name, i.e. Index entry.
        axis : int, default 0
            Axis perpendicular to the axis that labels are associated with
            (0 means search for column labels, 1 means search for index labels)

        Returns
        -------
        is_label: bool
        """
        axis = self._get_axis_number(axis)
        other_axes = (ax for ax in range(self._AXIS_LEN) if ax != axis)

        return (
            key is not None
            and is_hashable(key)
            and any(key in self.axes[ax] for ax in other_axes)
        )

    @final
    def _is_label_or_level_reference(self, key: Hashable, axis: int = 0) -> bool_t:
        """
        Test whether a key is a label or level reference for a given axis.

        To be considered either a label or a level reference, `key` must be a
        string that:
          - (axis=0): Matches a column label or an index level
          - (axis=1): Matches an index label or a column level

        Parameters
        ----------
        key : Hashable
            Potential label or level name
        axis : int, default 0
            Axis that levels are associated with (0 for index, 1 for columns)

        Returns
        -------
        bool
        """
        return self._is_level_reference(key, axis=axis) or self._is_label_reference(
            key, axis=axis
        )

    @final
    def _check_label_or_level_ambiguity(self, key: Hashable, axis: int = 0) -> None:
        """
        Check whether `key` is ambiguous.

        By ambiguous, we mean that it matches both a level of the input
        `axis` and a label of the other axis.

        Parameters
        ----------
        key : Hashable
            Label or level name.
        axis : int, default 0
            Axis that levels are associated with (0 for index, 1 for columns).

        Raises
        ------
        ValueError: `key` is ambiguous
        """

        axis = self._get_axis_number(axis)
        other_axes = (ax for ax in range(self._AXIS_LEN) if ax != axis)

        if (
            key is not None
            and is_hashable(key)
            and key in self.axes[axis].names
            and any(key in self.axes[ax] for ax in other_axes)
        ):

            # Build an informative and grammatical warning
            level_article, level_type = (
                ("an", "index") if axis == 0 else ("a", "column")
            )

            label_article, label_type = (
                ("a", "column") if axis == 0 else ("an", "index")
            )

            msg = (
                f"'{key}' is both {level_article} {level_type} level and "
                f"{label_article} {label_type} label, which is ambiguous."
            )
            raise ValueError(msg)

    @final
<<<<<<< HEAD
    def _get_label_or_level_values(self, key: Hashable, axis: int = 0) -> ArrayLike:
=======
    def _get_label_or_level_values(self, key: Level, axis: int = 0) -> np.ndarray:
>>>>>>> 50c2af1a
        """
        Return a 1-D array of values associated with `key`, a label or level
        from the given `axis`.

        Retrieval logic:
          - (axis=0): Return column values if `key` matches a column label.
            Otherwise return index level values if `key` matches an index
            level.
          - (axis=1): Return row values if `key` matches an index label.
            Otherwise return column level values if 'key' matches a column
            level

        Parameters
        ----------
        key : Hashable
            Label or level name.
        axis : int, default 0
            Axis that levels are associated with (0 for index, 1 for columns)

        Returns
        -------
        np.ndarray or ExtensionArray

        Raises
        ------
        KeyError
            if `key` matches neither a label nor a level
        ValueError
            if `key` matches multiple labels
        FutureWarning
            if `key` is ambiguous. This will become an ambiguity error in a
            future version
        """
        axis = self._get_axis_number(axis)
        other_axes = [ax for ax in range(self._AXIS_LEN) if ax != axis]

        if self._is_label_reference(key, axis=axis):
            self._check_label_or_level_ambiguity(key, axis=axis)
            values = self.xs(key, axis=other_axes[0])._values
        elif self._is_level_reference(key, axis=axis):
            # error: Incompatible types in assignment (expression has type "Union[
            # ExtensionArray, ndarray[Any, Any]]", variable has type "ndarray[Any,
            # Any]")
            values = (
                self.axes[axis]
                .get_level_values(key)  # type: ignore[assignment]
                ._values
            )
        else:
            raise KeyError(key)

        # Check for duplicates
        if values.ndim > 1:

            if other_axes and isinstance(self._get_axis(other_axes[0]), MultiIndex):
                multi_message = (
                    "\n"
                    "For a multi-index, the label must be a "
                    "tuple with elements corresponding to each level."
                )
            else:
                multi_message = ""

            label_axis_name = "column" if axis == 0 else "index"
            raise ValueError(
                f"The {label_axis_name} label '{key}' is not unique.{multi_message}"
            )

        return values

    @final
    def _drop_labels_or_levels(self, keys, axis: int = 0):
        """
        Drop labels and/or levels for the given `axis`.

        For each key in `keys`:
          - (axis=0): If key matches a column label then drop the column.
            Otherwise if key matches an index level then drop the level.
          - (axis=1): If key matches an index label then drop the row.
            Otherwise if key matches a column level then drop the level.

        Parameters
        ----------
        keys : str or list of str
            labels or levels to drop
        axis : int, default 0
            Axis that levels are associated with (0 for index, 1 for columns)

        Returns
        -------
        dropped: DataFrame

        Raises
        ------
        ValueError
            if any `keys` match neither a label nor a level
        """
        axis = self._get_axis_number(axis)

        # Validate keys
        keys = com.maybe_make_list(keys)
        invalid_keys = [
            k for k in keys if not self._is_label_or_level_reference(k, axis=axis)
        ]

        if invalid_keys:
            raise ValueError(
                "The following keys are not valid labels or "
                f"levels for axis {axis}: {invalid_keys}"
            )

        # Compute levels and labels to drop
        levels_to_drop = [k for k in keys if self._is_level_reference(k, axis=axis)]

        labels_to_drop = [k for k in keys if not self._is_level_reference(k, axis=axis)]

        # Perform copy upfront and then use inplace operations below.
        # This ensures that we always perform exactly one copy.
        # ``copy`` and/or ``inplace`` options could be added in the future.
        dropped = self.copy()

        if axis == 0:
            # Handle dropping index levels
            if levels_to_drop:
                dropped.reset_index(levels_to_drop, drop=True, inplace=True)

            # Handle dropping columns labels
            if labels_to_drop:
                dropped.drop(labels_to_drop, axis=1, inplace=True)
        else:
            # Handle dropping column levels
            if levels_to_drop:
                if isinstance(dropped.columns, MultiIndex):
                    # Drop the specified levels from the MultiIndex
                    dropped.columns = dropped.columns.droplevel(levels_to_drop)
                else:
                    # Drop the last level of Index by replacing with
                    # a RangeIndex
                    dropped.columns = RangeIndex(dropped.columns.size)

            # Handle dropping index labels
            if labels_to_drop:
                dropped.drop(labels_to_drop, axis=0, inplace=True)

        return dropped

    # ----------------------------------------------------------------------
    # Iteration

    # https://github.com/python/typeshed/issues/2148#issuecomment-520783318
    # Incompatible types in assignment (expression has type "None", base class
    # "object" defined the type as "Callable[[object], int]")
    __hash__: ClassVar[None]  # type: ignore[assignment]

    def __iter__(self):
        """
        Iterate over info axis.

        Returns
        -------
        iterator
            Info axis as iterator.
        """
        return iter(self._info_axis)

    # can we get a better explanation of this?
    def keys(self) -> Index:
        """
        Get the 'info axis' (see Indexing for more).

        This is index for Series, columns for DataFrame.

        Returns
        -------
        Index
            Info axis.
        """
        return self._info_axis

    def items(self):
        """
        Iterate over (label, values) on info axis

        This is index for Series and columns for DataFrame.

        Returns
        -------
        Generator
        """
        for h in self._info_axis:
            yield h, self[h]

    def __len__(self) -> int:
        """Returns length of info axis"""
        return len(self._info_axis)

    @final
    def __contains__(self, key) -> bool_t:
        """True if the key is in the info axis"""
        return key in self._info_axis

    @property
    def empty(self) -> bool_t:
        """
        Indicator whether Series/DataFrame is empty.

        True if Series/DataFrame is entirely empty (no items), meaning any of the
        axes are of length 0.

        Returns
        -------
        bool
            If Series/DataFrame is empty, return True, if not return False.

        See Also
        --------
        Series.dropna : Return series without null values.
        DataFrame.dropna : Return DataFrame with labels on given axis omitted
            where (all or any) data are missing.

        Notes
        -----
        If Series/DataFrame contains only NaNs, it is still not considered empty. See
        the example below.

        Examples
        --------
        An example of an actual empty DataFrame. Notice the index is empty:

        >>> df_empty = pd.DataFrame({'A' : []})
        >>> df_empty
        Empty DataFrame
        Columns: [A]
        Index: []
        >>> df_empty.empty
        True

        If we only have NaNs in our DataFrame, it is not considered empty! We
        will need to drop the NaNs to make the DataFrame empty:

        >>> df = pd.DataFrame({'A' : [np.nan]})
        >>> df
            A
        0 NaN
        >>> df.empty
        False
        >>> df.dropna().empty
        True

        >>> ser_empty = pd.Series({'A' : []})
        >>> ser_empty
        A    []
        dtype: object
        >>> ser_empty.empty
        False
        >>> ser_empty = pd.Series()
        >>> ser_empty.empty
        True
        """
        return any(len(self._get_axis(a)) == 0 for a in self._AXIS_ORDERS)

    # ----------------------------------------------------------------------
    # Array Interface

    # This is also set in IndexOpsMixin
    # GH#23114 Ensure ndarray.__op__(DataFrame) returns NotImplemented
    __array_priority__: int = 1000

    def __array__(self, dtype: npt.DTypeLike | None = None) -> np.ndarray:
        return np.asarray(self._values, dtype=dtype)

    def __array_wrap__(
        self,
        result: np.ndarray,
        context: tuple[Callable, tuple[Any, ...], int] | None = None,
    ):
        """
        Gets called after a ufunc and other functions.

        Parameters
        ----------
        result: np.ndarray
            The result of the ufunc or other function called on the NumPy array
            returned by __array__
        context: tuple of (func, tuple, int)
            This parameter is returned by ufuncs as a 3-element tuple: (name of the
            ufunc, arguments of the ufunc, domain of the ufunc), but is not set by
            other numpy functions.q

        Notes
        -----
        Series implements __array_ufunc_ so this not called for ufunc on Series.
        """
        # Note: at time of dask 2022.01.0, this is still used by dask
        warnings.warn(
            "The __array_wrap__ method of DataFrame and Series will be removed in "
            "a future version",
            DeprecationWarning,
            stacklevel=2,
        )
        res = lib.item_from_zerodim(result)
        if is_scalar(res):
            # e.g. we get here with np.ptp(series)
            # ptp also requires the item_from_zerodim
            return res
        d = self._construct_axes_dict(self._AXIS_ORDERS, copy=False)
        return self._constructor(res, **d).__finalize__(self, method="__array_wrap__")

    @final
    def __array_ufunc__(
        self, ufunc: np.ufunc, method: str, *inputs: Any, **kwargs: Any
    ):
        return arraylike.array_ufunc(self, ufunc, method, *inputs, **kwargs)

    # ----------------------------------------------------------------------
    # Picklability

    @final
    def __getstate__(self) -> dict[str, Any]:
        meta = {k: getattr(self, k, None) for k in self._metadata}
        return {
            "_mgr": self._mgr,
            "_typ": self._typ,
            "_metadata": self._metadata,
            "attrs": self.attrs,
            "_flags": {k: self.flags[k] for k in self.flags._keys},
            **meta,
        }

    @final
    def __setstate__(self, state) -> None:
        if isinstance(state, BlockManager):
            self._mgr = state
        elif isinstance(state, dict):
            if "_data" in state and "_mgr" not in state:
                # compat for older pickles
                state["_mgr"] = state.pop("_data")
            typ = state.get("_typ")
            if typ is not None:
                attrs = state.get("_attrs", {})
                object.__setattr__(self, "_attrs", attrs)
                flags = state.get("_flags", {"allows_duplicate_labels": True})
                object.__setattr__(self, "_flags", Flags(self, **flags))

                # set in the order of internal names
                # to avoid definitional recursion
                # e.g. say fill_value needing _mgr to be
                # defined
                meta = set(self._internal_names + self._metadata)
                for k in list(meta):
                    if k in state and k != "_flags":
                        v = state[k]
                        object.__setattr__(self, k, v)

                for k, v in state.items():
                    if k not in meta:
                        object.__setattr__(self, k, v)

            else:
                raise NotImplementedError("Pre-0.12 pickles are no longer supported")
        elif len(state) == 2:
            raise NotImplementedError("Pre-0.12 pickles are no longer supported")

        self._item_cache: dict[Hashable, Series] = {}

    # ----------------------------------------------------------------------
    # Rendering Methods

    def __repr__(self) -> str:
        # string representation based upon iterating over self
        # (since, by definition, `PandasContainers` are iterable)
        prepr = f"[{','.join(map(pprint_thing, self))}]"
        return f"{type(self).__name__}({prepr})"

    @final
    def _repr_latex_(self):
        """
        Returns a LaTeX representation for a particular object.
        Mainly for use with nbconvert (jupyter notebook conversion to pdf).
        """
        if config.get_option("display.latex.repr"):
            return self.to_latex()
        else:
            return None

    @final
    def _repr_data_resource_(self):
        """
        Not a real Jupyter special repr method, but we use the same
        naming convention.
        """
        if config.get_option("display.html.table_schema"):
            data = self.head(config.get_option("display.max_rows"))

            as_json = data.to_json(orient="table")
            as_json = cast(str, as_json)
            return json.loads(as_json, object_pairs_hook=collections.OrderedDict)

    # ----------------------------------------------------------------------
    # I/O Methods

    @final
    @deprecate_kwarg(old_arg_name="verbose", new_arg_name=None)
    @deprecate_kwarg(old_arg_name="encoding", new_arg_name=None)
    @doc(
        klass="object",
        storage_options=_shared_docs["storage_options"],
        storage_options_versionadded="1.2.0",
    )
    def to_excel(
        self,
        excel_writer,
        sheet_name: str = "Sheet1",
        na_rep: str = "",
        float_format: str | None = None,
        columns: Sequence[Hashable] | None = None,
        header: Sequence[Hashable] | bool_t = True,
        index: bool_t = True,
        index_label: IndexLabel = None,
        startrow: int = 0,
        startcol: int = 0,
        engine: str | None = None,
        merge_cells: bool_t = True,
        encoding: lib.NoDefault = lib.no_default,
        inf_rep: str = "inf",
        verbose: lib.NoDefault = lib.no_default,
        freeze_panes: tuple[int, int] | None = None,
        storage_options: StorageOptions = None,
    ) -> None:
        """
        Write {klass} to an Excel sheet.

        To write a single {klass} to an Excel .xlsx file it is only necessary to
        specify a target file name. To write to multiple sheets it is necessary to
        create an `ExcelWriter` object with a target file name, and specify a sheet
        in the file to write to.

        Multiple sheets may be written to by specifying unique `sheet_name`.
        With all data written to the file it is necessary to save the changes.
        Note that creating an `ExcelWriter` object with a file name that already
        exists will result in the contents of the existing file being erased.

        Parameters
        ----------
        excel_writer : path-like, file-like, or ExcelWriter object
            File path or existing ExcelWriter.
        sheet_name : str, default 'Sheet1'
            Name of sheet which will contain DataFrame.
        na_rep : str, default ''
            Missing data representation.
        float_format : str, optional
            Format string for floating point numbers. For example
            ``float_format="%.2f"`` will format 0.1234 to 0.12.
        columns : sequence or list of str, optional
            Columns to write.
        header : bool or list of str, default True
            Write out the column names. If a list of string is given it is
            assumed to be aliases for the column names.
        index : bool, default True
            Write row names (index).
        index_label : str or sequence, optional
            Column label for index column(s) if desired. If not specified, and
            `header` and `index` are True, then the index names are used. A
            sequence should be given if the DataFrame uses MultiIndex.
        startrow : int, default 0
            Upper left cell row to dump data frame.
        startcol : int, default 0
            Upper left cell column to dump data frame.
        engine : str, optional
            Write engine to use, 'openpyxl' or 'xlsxwriter'. You can also set this
            via the options ``io.excel.xlsx.writer``, ``io.excel.xls.writer``, and
            ``io.excel.xlsm.writer``.

            .. deprecated:: 1.2.0

                As the `xlwt <https://pypi.org/project/xlwt/>`__ package is no longer
                maintained, the ``xlwt`` engine will be removed in a future version
                of pandas.

        merge_cells : bool, default True
            Write MultiIndex and Hierarchical Rows as merged cells.
        encoding : str, optional
            Encoding of the resulting excel file. Only necessary for xlwt,
            other writers support unicode natively.

            .. deprecated:: 1.5.0

                This keyword was not used.

        inf_rep : str, default 'inf'
            Representation for infinity (there is no native representation for
            infinity in Excel).
        verbose : bool, default True
            Display more information in the error logs.

            .. deprecated:: 1.5.0

                This keyword was not used.

        freeze_panes : tuple of int (length 2), optional
            Specifies the one-based bottommost row and rightmost column that
            is to be frozen.
        {storage_options}

            .. versionadded:: {storage_options_versionadded}

        See Also
        --------
        to_csv : Write DataFrame to a comma-separated values (csv) file.
        ExcelWriter : Class for writing DataFrame objects into excel sheets.
        read_excel : Read an Excel file into a pandas DataFrame.
        read_csv : Read a comma-separated values (csv) file into DataFrame.

        Notes
        -----
        For compatibility with :meth:`~DataFrame.to_csv`,
        to_excel serializes lists and dicts to strings before writing.

        Once a workbook has been saved it is not possible to write further
        data without rewriting the whole workbook.

        Examples
        --------

        Create, write to and save a workbook:

        >>> df1 = pd.DataFrame([['a', 'b'], ['c', 'd']],
        ...                    index=['row 1', 'row 2'],
        ...                    columns=['col 1', 'col 2'])
        >>> df1.to_excel("output.xlsx")  # doctest: +SKIP

        To specify the sheet name:

        >>> df1.to_excel("output.xlsx",
        ...              sheet_name='Sheet_name_1')  # doctest: +SKIP

        If you wish to write to more than one sheet in the workbook, it is
        necessary to specify an ExcelWriter object:

        >>> df2 = df1.copy()
        >>> with pd.ExcelWriter('output.xlsx') as writer:  # doctest: +SKIP
        ...     df1.to_excel(writer, sheet_name='Sheet_name_1')
        ...     df2.to_excel(writer, sheet_name='Sheet_name_2')

        ExcelWriter can also be used to append to an existing Excel file:

        >>> with pd.ExcelWriter('output.xlsx',
        ...                     mode='a') as writer:  # doctest: +SKIP
        ...     df.to_excel(writer, sheet_name='Sheet_name_3')

        To set the library that is used to write the Excel file,
        you can pass the `engine` keyword (the default engine is
        automatically chosen depending on the file extension):

        >>> df1.to_excel('output1.xlsx', engine='xlsxwriter')  # doctest: +SKIP
        """

        df = self if isinstance(self, ABCDataFrame) else self.to_frame()

        from pandas.io.formats.excel import ExcelFormatter

        formatter = ExcelFormatter(
            df,
            na_rep=na_rep,
            cols=columns,
            header=header,
            float_format=float_format,
            index=index,
            index_label=index_label,
            merge_cells=merge_cells,
            inf_rep=inf_rep,
        )
        formatter.write(
            excel_writer,
            sheet_name=sheet_name,
            startrow=startrow,
            startcol=startcol,
            freeze_panes=freeze_panes,
            engine=engine,
            storage_options=storage_options,
        )

    @final
    @doc(
        storage_options=_shared_docs["storage_options"],
        compression_options=_shared_docs["compression_options"] % "path_or_buf",
    )
    def to_json(
        self,
        path_or_buf: FilePath | WriteBuffer[bytes] | WriteBuffer[str] | None = None,
        orient: str | None = None,
        date_format: str | None = None,
        double_precision: int = 10,
        force_ascii: bool_t = True,
        date_unit: str = "ms",
        default_handler: Callable[[Any], JSONSerializable] | None = None,
        lines: bool_t = False,
        compression: CompressionOptions = "infer",
        index: bool_t = True,
        indent: int | None = None,
        storage_options: StorageOptions = None,
    ) -> str | None:
        """
        Convert the object to a JSON string.

        Note NaN's and None will be converted to null and datetime objects
        will be converted to UNIX timestamps.

        Parameters
        ----------
        path_or_buf : str, path object, file-like object, or None, default None
            String, path object (implementing os.PathLike[str]), or file-like
            object implementing a write() function. If None, the result is
            returned as a string.
        orient : str
            Indication of expected JSON string format.

            * Series:

                - default is 'index'
                - allowed values are: {{'split', 'records', 'index', 'table'}}.

            * DataFrame:

                - default is 'columns'
                - allowed values are: {{'split', 'records', 'index', 'columns',
                  'values', 'table'}}.

            * The format of the JSON string:

                - 'split' : dict like {{'index' -> [index], 'columns' -> [columns],
                  'data' -> [values]}}
                - 'records' : list like [{{column -> value}}, ... , {{column -> value}}]
                - 'index' : dict like {{index -> {{column -> value}}}}
                - 'columns' : dict like {{column -> {{index -> value}}}}
                - 'values' : just the values array
                - 'table' : dict like {{'schema': {{schema}}, 'data': {{data}}}}

                Describing the data, where data component is like ``orient='records'``.

        date_format : {{None, 'epoch', 'iso'}}
            Type of date conversion. 'epoch' = epoch milliseconds,
            'iso' = ISO8601. The default depends on the `orient`. For
            ``orient='table'``, the default is 'iso'. For all other orients,
            the default is 'epoch'.
        double_precision : int, default 10
            The number of decimal places to use when encoding
            floating point values.
        force_ascii : bool, default True
            Force encoded string to be ASCII.
        date_unit : str, default 'ms' (milliseconds)
            The time unit to encode to, governs timestamp and ISO8601
            precision.  One of 's', 'ms', 'us', 'ns' for second, millisecond,
            microsecond, and nanosecond respectively.
        default_handler : callable, default None
            Handler to call if object cannot otherwise be converted to a
            suitable format for JSON. Should receive a single argument which is
            the object to convert and return a serialisable object.
        lines : bool, default False
            If 'orient' is 'records' write out line-delimited json format. Will
            throw ValueError if incorrect 'orient' since others are not
            list-like.
        {compression_options}

            .. versionchanged:: 1.4.0 Zstandard support.

        index : bool, default True
            Whether to include the index values in the JSON string. Not
            including the index (``index=False``) is only supported when
            orient is 'split' or 'table'.
        indent : int, optional
           Length of whitespace used to indent each record.

           .. versionadded:: 1.0.0

        {storage_options}

            .. versionadded:: 1.2.0

        Returns
        -------
        None or str
            If path_or_buf is None, returns the resulting json format as a
            string. Otherwise returns None.

        See Also
        --------
        read_json : Convert a JSON string to pandas object.

        Notes
        -----
        The behavior of ``indent=0`` varies from the stdlib, which does not
        indent the output but does insert newlines. Currently, ``indent=0``
        and the default ``indent=None`` are equivalent in pandas, though this
        may change in a future release.

        ``orient='table'`` contains a 'pandas_version' field under 'schema'.
        This stores the version of `pandas` used in the latest revision of the
        schema.

        Examples
        --------
        >>> import json
        >>> df = pd.DataFrame(
        ...     [["a", "b"], ["c", "d"]],
        ...     index=["row 1", "row 2"],
        ...     columns=["col 1", "col 2"],
        ... )

        >>> result = df.to_json(orient="split")
        >>> parsed = json.loads(result)
        >>> json.dumps(parsed, indent=4)  # doctest: +SKIP
        {{
            "columns": [
                "col 1",
                "col 2"
            ],
            "index": [
                "row 1",
                "row 2"
            ],
            "data": [
                [
                    "a",
                    "b"
                ],
                [
                    "c",
                    "d"
                ]
            ]
        }}

        Encoding/decoding a Dataframe using ``'records'`` formatted JSON.
        Note that index labels are not preserved with this encoding.

        >>> result = df.to_json(orient="records")
        >>> parsed = json.loads(result)
        >>> json.dumps(parsed, indent=4)  # doctest: +SKIP
        [
            {{
                "col 1": "a",
                "col 2": "b"
            }},
            {{
                "col 1": "c",
                "col 2": "d"
            }}
        ]

        Encoding/decoding a Dataframe using ``'index'`` formatted JSON:

        >>> result = df.to_json(orient="index")
        >>> parsed = json.loads(result)
        >>> json.dumps(parsed, indent=4)  # doctest: +SKIP
        {{
            "row 1": {{
                "col 1": "a",
                "col 2": "b"
            }},
            "row 2": {{
                "col 1": "c",
                "col 2": "d"
            }}
        }}

        Encoding/decoding a Dataframe using ``'columns'`` formatted JSON:

        >>> result = df.to_json(orient="columns")
        >>> parsed = json.loads(result)
        >>> json.dumps(parsed, indent=4)  # doctest: +SKIP
        {{
            "col 1": {{
                "row 1": "a",
                "row 2": "c"
            }},
            "col 2": {{
                "row 1": "b",
                "row 2": "d"
            }}
        }}

        Encoding/decoding a Dataframe using ``'values'`` formatted JSON:

        >>> result = df.to_json(orient="values")
        >>> parsed = json.loads(result)
        >>> json.dumps(parsed, indent=4)  # doctest: +SKIP
        [
            [
                "a",
                "b"
            ],
            [
                "c",
                "d"
            ]
        ]

        Encoding with Table Schema:

        >>> result = df.to_json(orient="table")
        >>> parsed = json.loads(result)
        >>> json.dumps(parsed, indent=4)  # doctest: +SKIP
        {{
            "schema": {{
                "fields": [
                    {{
                        "name": "index",
                        "type": "string"
                    }},
                    {{
                        "name": "col 1",
                        "type": "string"
                    }},
                    {{
                        "name": "col 2",
                        "type": "string"
                    }}
                ],
                "primaryKey": [
                    "index"
                ],
                "pandas_version": "1.4.0"
            }},
            "data": [
                {{
                    "index": "row 1",
                    "col 1": "a",
                    "col 2": "b"
                }},
                {{
                    "index": "row 2",
                    "col 1": "c",
                    "col 2": "d"
                }}
            ]
        }}
        """
        from pandas.io import json

        if date_format is None and orient == "table":
            date_format = "iso"
        elif date_format is None:
            date_format = "epoch"

        config.is_nonnegative_int(indent)
        indent = indent or 0

        return json.to_json(
            path_or_buf=path_or_buf,
            obj=self,
            orient=orient,
            date_format=date_format,
            double_precision=double_precision,
            force_ascii=force_ascii,
            date_unit=date_unit,
            default_handler=default_handler,
            lines=lines,
            compression=compression,
            index=index,
            indent=indent,
            storage_options=storage_options,
        )

    @final
    def to_hdf(
        self,
        path_or_buf: FilePath | HDFStore,
        key: str,
        mode: str = "a",
        complevel: int | None = None,
        complib: str | None = None,
        append: bool_t = False,
        format: str | None = None,
        index: bool_t = True,
        min_itemsize: int | dict[str, int] | None = None,
        nan_rep=None,
        dropna: bool_t | None = None,
        data_columns: Literal[True] | list[str] | None = None,
        errors: str = "strict",
        encoding: str = "UTF-8",
    ) -> None:
        """
        Write the contained data to an HDF5 file using HDFStore.

        Hierarchical Data Format (HDF) is self-describing, allowing an
        application to interpret the structure and contents of a file with
        no outside information. One HDF file can hold a mix of related objects
        which can be accessed as a group or as individual objects.

        In order to add another DataFrame or Series to an existing HDF file
        please use append mode and a different a key.

        .. warning::

           One can store a subclass of ``DataFrame`` or ``Series`` to HDF5,
           but the type of the subclass is lost upon storing.

        For more information see the :ref:`user guide <io.hdf5>`.

        Parameters
        ----------
        path_or_buf : str or pandas.HDFStore
            File path or HDFStore object.
        key : str
            Identifier for the group in the store.
        mode : {'a', 'w', 'r+'}, default 'a'
            Mode to open file:

            - 'w': write, a new file is created (an existing file with
              the same name would be deleted).
            - 'a': append, an existing file is opened for reading and
              writing, and if the file does not exist it is created.
            - 'r+': similar to 'a', but the file must already exist.
        complevel : {0-9}, default None
            Specifies a compression level for data.
            A value of 0 or None disables compression.
        complib : {'zlib', 'lzo', 'bzip2', 'blosc'}, default 'zlib'
            Specifies the compression library to be used.
            As of v0.20.2 these additional compressors for Blosc are supported
            (default if no compressor specified: 'blosc:blosclz'):
            {'blosc:blosclz', 'blosc:lz4', 'blosc:lz4hc', 'blosc:snappy',
            'blosc:zlib', 'blosc:zstd'}.
            Specifying a compression library which is not available issues
            a ValueError.
        append : bool, default False
            For Table formats, append the input data to the existing.
        format : {'fixed', 'table', None}, default 'fixed'
            Possible values:

            - 'fixed': Fixed format. Fast writing/reading. Not-appendable,
              nor searchable.
            - 'table': Table format. Write as a PyTables Table structure
              which may perform worse but allow more flexible operations
              like searching / selecting subsets of the data.
            - If None, pd.get_option('io.hdf.default_format') is checked,
              followed by fallback to "fixed".
        index : bool, default True
            Write DataFrame index as a column.
        min_itemsize : dict or int, optional
            Map column names to minimum string sizes for columns.
        nan_rep : Any, optional
            How to represent null values as str.
            Not allowed with append=True.
        dropna : bool, default False, optional
            Remove missing values.
        data_columns : list of columns or True, optional
            List of columns to create as indexed data columns for on-disk
            queries, or True to use all columns. By default only the axes
            of the object are indexed. See
            :ref:`Query via data columns<io.hdf5-query-data-columns>`. for
            more information.
            Applicable only to format='table'.
        errors : str, default 'strict'
            Specifies how encoding and decoding errors are to be handled.
            See the errors argument for :func:`open` for a full list
            of options.
        encoding : str, default "UTF-8"

        See Also
        --------
        read_hdf : Read from HDF file.
        DataFrame.to_orc : Write a DataFrame to the binary orc format.
        DataFrame.to_parquet : Write a DataFrame to the binary parquet format.
        DataFrame.to_sql : Write to a SQL table.
        DataFrame.to_feather : Write out feather-format for DataFrames.
        DataFrame.to_csv : Write out to a csv file.

        Examples
        --------
        >>> df = pd.DataFrame({'A': [1, 2, 3], 'B': [4, 5, 6]},
        ...                   index=['a', 'b', 'c'])  # doctest: +SKIP
        >>> df.to_hdf('data.h5', key='df', mode='w')  # doctest: +SKIP

        We can add another object to the same file:

        >>> s = pd.Series([1, 2, 3, 4])  # doctest: +SKIP
        >>> s.to_hdf('data.h5', key='s')  # doctest: +SKIP

        Reading from HDF file:

        >>> pd.read_hdf('data.h5', 'df')  # doctest: +SKIP
        A  B
        a  1  4
        b  2  5
        c  3  6
        >>> pd.read_hdf('data.h5', 's')  # doctest: +SKIP
        0    1
        1    2
        2    3
        3    4
        dtype: int64
        """
        from pandas.io import pytables

        # Argument 3 to "to_hdf" has incompatible type "NDFrame"; expected
        # "Union[DataFrame, Series]" [arg-type]
        pytables.to_hdf(
            path_or_buf,
            key,
            self,  # type: ignore[arg-type]
            mode=mode,
            complevel=complevel,
            complib=complib,
            append=append,
            format=format,
            index=index,
            min_itemsize=min_itemsize,
            nan_rep=nan_rep,
            dropna=dropna,
            data_columns=data_columns,
            errors=errors,
            encoding=encoding,
        )

    @final
    def to_sql(
        self,
        name: str,
        con,
        schema: str | None = None,
        if_exists: str = "fail",
        index: bool_t = True,
        index_label: IndexLabel = None,
        chunksize: int | None = None,
        dtype: DtypeArg | None = None,
        method: str | None = None,
    ) -> int | None:
        """
        Write records stored in a DataFrame to a SQL database.

        Databases supported by SQLAlchemy [1]_ are supported. Tables can be
        newly created, appended to, or overwritten.

        Parameters
        ----------
        name : str
            Name of SQL table.
        con : sqlalchemy.engine.(Engine or Connection) or sqlite3.Connection
            Using SQLAlchemy makes it possible to use any DB supported by that
            library. Legacy support is provided for sqlite3.Connection objects. The user
            is responsible for engine disposal and connection closure for the SQLAlchemy
            connectable See `here \
                <https://docs.sqlalchemy.org/en/13/core/connections.html>`_.

        schema : str, optional
            Specify the schema (if database flavor supports this). If None, use
            default schema.
        if_exists : {'fail', 'replace', 'append'}, default 'fail'
            How to behave if the table already exists.

            * fail: Raise a ValueError.
            * replace: Drop the table before inserting new values.
            * append: Insert new values to the existing table.

        index : bool, default True
            Write DataFrame index as a column. Uses `index_label` as the column
            name in the table.
        index_label : str or sequence, default None
            Column label for index column(s). If None is given (default) and
            `index` is True, then the index names are used.
            A sequence should be given if the DataFrame uses MultiIndex.
        chunksize : int, optional
            Specify the number of rows in each batch to be written at a time.
            By default, all rows will be written at once.
        dtype : dict or scalar, optional
            Specifying the datatype for columns. If a dictionary is used, the
            keys should be the column names and the values should be the
            SQLAlchemy types or strings for the sqlite3 legacy mode. If a
            scalar is provided, it will be applied to all columns.
        method : {None, 'multi', callable}, optional
            Controls the SQL insertion clause used:

            * None : Uses standard SQL ``INSERT`` clause (one per row).
            * 'multi': Pass multiple values in a single ``INSERT`` clause.
            * callable with signature ``(pd_table, conn, keys, data_iter)``.

            Details and a sample callable implementation can be found in the
            section :ref:`insert method <io.sql.method>`.

        Returns
        -------
        None or int
            Number of rows affected by to_sql. None is returned if the callable
            passed into ``method`` does not return an integer number of rows.

            The number of returned rows affected is the sum of the ``rowcount``
            attribute of ``sqlite3.Cursor`` or SQLAlchemy connectable which may not
            reflect the exact number of written rows as stipulated in the
            `sqlite3 <https://docs.python.org/3/library/sqlite3.html#sqlite3.Cursor.rowcount>`__ or
            `SQLAlchemy <https://docs.sqlalchemy.org/en/14/core/connections.html#sqlalchemy.engine.BaseCursorResult.rowcount>`__.

            .. versionadded:: 1.4.0

        Raises
        ------
        ValueError
            When the table already exists and `if_exists` is 'fail' (the
            default).

        See Also
        --------
        read_sql : Read a DataFrame from a table.

        Notes
        -----
        Timezone aware datetime columns will be written as
        ``Timestamp with timezone`` type with SQLAlchemy if supported by the
        database. Otherwise, the datetimes will be stored as timezone unaware
        timestamps local to the original timezone.

        References
        ----------
        .. [1] https://docs.sqlalchemy.org
        .. [2] https://www.python.org/dev/peps/pep-0249/

        Examples
        --------
        Create an in-memory SQLite database.

        >>> from sqlalchemy import create_engine
        >>> engine = create_engine('sqlite://', echo=False)

        Create a table from scratch with 3 rows.

        >>> df = pd.DataFrame({'name' : ['User 1', 'User 2', 'User 3']})
        >>> df
             name
        0  User 1
        1  User 2
        2  User 3

        >>> df.to_sql('users', con=engine)
        3
        >>> engine.execute("SELECT * FROM users").fetchall()
        [(0, 'User 1'), (1, 'User 2'), (2, 'User 3')]

        An `sqlalchemy.engine.Connection` can also be passed to `con`:

        >>> with engine.begin() as connection:
        ...     df1 = pd.DataFrame({'name' : ['User 4', 'User 5']})
        ...     df1.to_sql('users', con=connection, if_exists='append')
        2

        This is allowed to support operations that require that the same
        DBAPI connection is used for the entire operation.

        >>> df2 = pd.DataFrame({'name' : ['User 6', 'User 7']})
        >>> df2.to_sql('users', con=engine, if_exists='append')
        2
        >>> engine.execute("SELECT * FROM users").fetchall()
        [(0, 'User 1'), (1, 'User 2'), (2, 'User 3'),
         (0, 'User 4'), (1, 'User 5'), (0, 'User 6'),
         (1, 'User 7')]

        Overwrite the table with just ``df2``.

        >>> df2.to_sql('users', con=engine, if_exists='replace',
        ...            index_label='id')
        2
        >>> engine.execute("SELECT * FROM users").fetchall()
        [(0, 'User 6'), (1, 'User 7')]

        Specify the dtype (especially useful for integers with missing values).
        Notice that while pandas is forced to store the data as floating point,
        the database supports nullable integers. When fetching the data with
        Python, we get back integer scalars.

        >>> df = pd.DataFrame({"A": [1, None, 2]})
        >>> df
             A
        0  1.0
        1  NaN
        2  2.0

        >>> from sqlalchemy.types import Integer
        >>> df.to_sql('integers', con=engine, index=False,
        ...           dtype={"A": Integer()})
        3

        >>> engine.execute("SELECT * FROM integers").fetchall()
        [(1,), (None,), (2,)]
        """  # noqa:E501
        from pandas.io import sql

        return sql.to_sql(
            self,
            name,
            con,
            schema=schema,
            if_exists=if_exists,
            index=index,
            index_label=index_label,
            chunksize=chunksize,
            dtype=dtype,
            method=method,
        )

    @final
    @doc(
        storage_options=_shared_docs["storage_options"],
        compression_options=_shared_docs["compression_options"] % "path",
    )
    def to_pickle(
        self,
        path: FilePath | WriteBuffer[bytes],
        compression: CompressionOptions = "infer",
        protocol: int = pickle.HIGHEST_PROTOCOL,
        storage_options: StorageOptions = None,
    ) -> None:
        """
        Pickle (serialize) object to file.

        Parameters
        ----------
        path : str, path object, or file-like object
            String, path object (implementing ``os.PathLike[str]``), or file-like
            object implementing a binary ``write()`` function. File path where
            the pickled object will be stored.
        {compression_options}
        protocol : int
            Int which indicates which protocol should be used by the pickler,
            default HIGHEST_PROTOCOL (see [1]_ paragraph 12.1.2). The possible
            values are 0, 1, 2, 3, 4, 5. A negative value for the protocol
            parameter is equivalent to setting its value to HIGHEST_PROTOCOL.

            .. [1] https://docs.python.org/3/library/pickle.html.

        {storage_options}

            .. versionadded:: 1.2.0

        See Also
        --------
        read_pickle : Load pickled pandas object (or any object) from file.
        DataFrame.to_hdf : Write DataFrame to an HDF5 file.
        DataFrame.to_sql : Write DataFrame to a SQL database.
        DataFrame.to_parquet : Write a DataFrame to the binary parquet format.

        Examples
        --------
        >>> original_df = pd.DataFrame({{"foo": range(5), "bar": range(5, 10)}})  # doctest: +SKIP
        >>> original_df  # doctest: +SKIP
           foo  bar
        0    0    5
        1    1    6
        2    2    7
        3    3    8
        4    4    9
        >>> original_df.to_pickle("./dummy.pkl")  # doctest: +SKIP

        >>> unpickled_df = pd.read_pickle("./dummy.pkl")  # doctest: +SKIP
        >>> unpickled_df  # doctest: +SKIP
           foo  bar
        0    0    5
        1    1    6
        2    2    7
        3    3    8
        4    4    9
        """  # noqa: E501
        from pandas.io.pickle import to_pickle

        to_pickle(
            self,
            path,
            compression=compression,
            protocol=protocol,
            storage_options=storage_options,
        )

    @final
    def to_clipboard(
        self, excel: bool_t = True, sep: str | None = None, **kwargs
    ) -> None:
        r"""
        Copy object to the system clipboard.

        Write a text representation of object to the system clipboard.
        This can be pasted into Excel, for example.

        Parameters
        ----------
        excel : bool, default True
            Produce output in a csv format for easy pasting into excel.

            - True, use the provided separator for csv pasting.
            - False, write a string representation of the object to the clipboard.

        sep : str, default ``'\t'``
            Field delimiter.
        **kwargs
            These parameters will be passed to DataFrame.to_csv.

        See Also
        --------
        DataFrame.to_csv : Write a DataFrame to a comma-separated values
            (csv) file.
        read_clipboard : Read text from clipboard and pass to read_csv.

        Notes
        -----
        Requirements for your platform.

          - Linux : `xclip`, or `xsel` (with `PyQt4` modules)
          - Windows : none
          - macOS : none

        This method uses the processes developed for the package `pyperclip`. A
        solution to render any output string format is given in the examples.

        Examples
        --------
        Copy the contents of a DataFrame to the clipboard.

        >>> df = pd.DataFrame([[1, 2, 3], [4, 5, 6]], columns=['A', 'B', 'C'])

        >>> df.to_clipboard(sep=',')  # doctest: +SKIP
        ... # Wrote the following to the system clipboard:
        ... # ,A,B,C
        ... # 0,1,2,3
        ... # 1,4,5,6

        We can omit the index by passing the keyword `index` and setting
        it to false.

        >>> df.to_clipboard(sep=',', index=False)  # doctest: +SKIP
        ... # Wrote the following to the system clipboard:
        ... # A,B,C
        ... # 1,2,3
        ... # 4,5,6

        Using the original `pyperclip` package for any string output format.

        .. code-block:: python

           import pyperclip
           html = df.style.to_html()
           pyperclip.copy(html)
        """
        from pandas.io import clipboards

        clipboards.to_clipboard(self, excel=excel, sep=sep, **kwargs)

    @final
    def to_xarray(self):
        """
        Return an xarray object from the pandas object.

        Returns
        -------
        xarray.DataArray or xarray.Dataset
            Data in the pandas structure converted to Dataset if the object is
            a DataFrame, or a DataArray if the object is a Series.

        See Also
        --------
        DataFrame.to_hdf : Write DataFrame to an HDF5 file.
        DataFrame.to_parquet : Write a DataFrame to the binary parquet format.

        Notes
        -----
        See the `xarray docs <https://xarray.pydata.org/en/stable/>`__

        Examples
        --------
        >>> df = pd.DataFrame([('falcon', 'bird', 389.0, 2),
        ...                    ('parrot', 'bird', 24.0, 2),
        ...                    ('lion', 'mammal', 80.5, 4),
        ...                    ('monkey', 'mammal', np.nan, 4)],
        ...                   columns=['name', 'class', 'max_speed',
        ...                            'num_legs'])
        >>> df
             name   class  max_speed  num_legs
        0  falcon    bird      389.0         2
        1  parrot    bird       24.0         2
        2    lion  mammal       80.5         4
        3  monkey  mammal        NaN         4

        >>> df.to_xarray()
        <xarray.Dataset>
        Dimensions:    (index: 4)
        Coordinates:
          * index      (index) int64 0 1 2 3
        Data variables:
            name       (index) object 'falcon' 'parrot' 'lion' 'monkey'
            class      (index) object 'bird' 'bird' 'mammal' 'mammal'
            max_speed  (index) float64 389.0 24.0 80.5 nan
            num_legs   (index) int64 2 2 4 4

        >>> df['max_speed'].to_xarray()
        <xarray.DataArray 'max_speed' (index: 4)>
        array([389. ,  24. ,  80.5,   nan])
        Coordinates:
          * index    (index) int64 0 1 2 3

        >>> dates = pd.to_datetime(['2018-01-01', '2018-01-01',
        ...                         '2018-01-02', '2018-01-02'])
        >>> df_multiindex = pd.DataFrame({'date': dates,
        ...                               'animal': ['falcon', 'parrot',
        ...                                          'falcon', 'parrot'],
        ...                               'speed': [350, 18, 361, 15]})
        >>> df_multiindex = df_multiindex.set_index(['date', 'animal'])

        >>> df_multiindex
                           speed
        date       animal
        2018-01-01 falcon    350
                   parrot     18
        2018-01-02 falcon    361
                   parrot     15

        >>> df_multiindex.to_xarray()
        <xarray.Dataset>
        Dimensions:  (date: 2, animal: 2)
        Coordinates:
          * date     (date) datetime64[ns] 2018-01-01 2018-01-02
          * animal   (animal) object 'falcon' 'parrot'
        Data variables:
            speed    (date, animal) int64 350 18 361 15
        """
        xarray = import_optional_dependency("xarray")

        if self.ndim == 1:
            return xarray.DataArray.from_series(self)
        else:
            return xarray.Dataset.from_dataframe(self)

    @overload
    def to_latex(
        self,
        buf: None = ...,
        columns: Sequence[Hashable] | None = ...,
        col_space: ColspaceArgType | None = ...,
        header: bool_t | Sequence[str] = ...,
        index: bool_t = ...,
        na_rep: str = ...,
        formatters: FormattersType | None = ...,
        float_format: FloatFormatType | None = ...,
        sparsify: bool_t | None = ...,
        index_names: bool_t = ...,
        bold_rows: bool_t = ...,
        column_format: str | None = ...,
        longtable: bool_t | None = ...,
        escape: bool_t | None = ...,
        encoding: str | None = ...,
        decimal: str = ...,
        multicolumn: bool_t | None = ...,
        multicolumn_format: str | None = ...,
        multirow: bool_t | None = ...,
        caption: str | tuple[str, str] | None = ...,
        label: str | None = ...,
        position: str | None = ...,
    ) -> str:
        ...

    @overload
    def to_latex(
        self,
        buf: FilePath | WriteBuffer[str],
        columns: Sequence[Hashable] | None = ...,
        col_space: ColspaceArgType | None = ...,
        header: bool_t | Sequence[str] = ...,
        index: bool_t = ...,
        na_rep: str = ...,
        formatters: FormattersType | None = ...,
        float_format: FloatFormatType | None = ...,
        sparsify: bool_t | None = ...,
        index_names: bool_t = ...,
        bold_rows: bool_t = ...,
        column_format: str | None = ...,
        longtable: bool_t | None = ...,
        escape: bool_t | None = ...,
        encoding: str | None = ...,
        decimal: str = ...,
        multicolumn: bool_t | None = ...,
        multicolumn_format: str | None = ...,
        multirow: bool_t | None = ...,
        caption: str | tuple[str, str] | None = ...,
        label: str | None = ...,
        position: str | None = ...,
    ) -> None:
        ...

    @final
    @doc(returns=fmt.return_docstring)
    def to_latex(
        self,
        buf: FilePath | WriteBuffer[str] | None = None,
        columns: Sequence[Hashable] | None = None,
        col_space: ColspaceArgType | None = None,
        header: bool_t | Sequence[str] = True,
        index: bool_t = True,
        na_rep: str = "NaN",
        formatters: FormattersType | None = None,
        float_format: FloatFormatType | None = None,
        sparsify: bool_t | None = None,
        index_names: bool_t = True,
        bold_rows: bool_t = False,
        column_format: str | None = None,
        longtable: bool_t | None = None,
        escape: bool_t | None = None,
        encoding: str | None = None,
        decimal: str = ".",
        multicolumn: bool_t | None = None,
        multicolumn_format: str | None = None,
        multirow: bool_t | None = None,
        caption: str | tuple[str, str] | None = None,
        label: str | None = None,
        position: str | None = None,
    ) -> str | None:
        r"""
        Render object to a LaTeX tabular, longtable, or nested table.

        Requires ``\usepackage{{booktabs}}``.  The output can be copy/pasted
        into a main LaTeX document or read from an external file
        with ``\input{{table.tex}}``.

        .. versionchanged:: 1.0.0
           Added caption and label arguments.

        .. versionchanged:: 1.2.0
           Added position argument, changed meaning of caption argument.

        Parameters
        ----------
        buf : str, Path or StringIO-like, optional, default None
            Buffer to write to. If None, the output is returned as a string.
        columns : list of label, optional
            The subset of columns to write. Writes all columns by default.
        col_space : int, optional
            The minimum width of each column.
        header : bool or list of str, default True
            Write out the column names. If a list of strings is given,
            it is assumed to be aliases for the column names.
        index : bool, default True
            Write row names (index).
        na_rep : str, default 'NaN'
            Missing data representation.
        formatters : list of functions or dict of {{str: function}}, optional
            Formatter functions to apply to columns' elements by position or
            name. The result of each function must be a unicode string.
            List must be of length equal to the number of columns.
        float_format : one-parameter function or str, optional, default None
            Formatter for floating point numbers. For example
            ``float_format="%.2f"`` and ``float_format="{{:0.2f}}".format`` will
            both result in 0.1234 being formatted as 0.12.
        sparsify : bool, optional
            Set to False for a DataFrame with a hierarchical index to print
            every multiindex key at each row. By default, the value will be
            read from the config module.
        index_names : bool, default True
            Prints the names of the indexes.
        bold_rows : bool, default False
            Make the row labels bold in the output.
        column_format : str, optional
            The columns format as specified in `LaTeX table format
            <https://en.wikibooks.org/wiki/LaTeX/Tables>`__ e.g. 'rcl' for 3
            columns. By default, 'l' will be used for all columns except
            columns of numbers, which default to 'r'.
        longtable : bool, optional
            By default, the value will be read from the pandas config
            module. Use a longtable environment instead of tabular. Requires
            adding a \usepackage{{longtable}} to your LaTeX preamble.
        escape : bool, optional
            By default, the value will be read from the pandas config
            module. When set to False prevents from escaping latex special
            characters in column names.
        encoding : str, optional
            A string representing the encoding to use in the output file,
            defaults to 'utf-8'.
        decimal : str, default '.'
            Character recognized as decimal separator, e.g. ',' in Europe.
        multicolumn : bool, default True
            Use \multicolumn to enhance MultiIndex columns.
            The default will be read from the config module.
        multicolumn_format : str, default 'l'
            The alignment for multicolumns, similar to `column_format`
            The default will be read from the config module.
        multirow : bool, default False
            Use \multirow to enhance MultiIndex rows. Requires adding a
            \usepackage{{multirow}} to your LaTeX preamble. Will print
            centered labels (instead of top-aligned) across the contained
            rows, separating groups via clines. The default will be read
            from the pandas config module.
        caption : str or tuple, optional
            Tuple (full_caption, short_caption),
            which results in ``\caption[short_caption]{{full_caption}}``;
            if a single string is passed, no short caption will be set.

            .. versionadded:: 1.0.0

            .. versionchanged:: 1.2.0
               Optionally allow caption to be a tuple ``(full_caption, short_caption)``.

        label : str, optional
            The LaTeX label to be placed inside ``\label{{}}`` in the output.
            This is used with ``\ref{{}}`` in the main ``.tex`` file.

            .. versionadded:: 1.0.0
        position : str, optional
            The LaTeX positional argument for tables, to be placed after
            ``\begin{{}}`` in the output.

            .. versionadded:: 1.2.0
        {returns}
        See Also
        --------
        Styler.to_latex : Render a DataFrame to LaTeX with conditional formatting.
        DataFrame.to_string : Render a DataFrame to a console-friendly
            tabular output.
        DataFrame.to_html : Render a DataFrame as an HTML table.

        Examples
        --------
        >>> df = pd.DataFrame(dict(name=['Raphael', 'Donatello'],
        ...                   mask=['red', 'purple'],
        ...                   weapon=['sai', 'bo staff']))
        >>> print(df.to_latex(index=False))  # doctest: +SKIP
        \begin{{tabular}}{{lll}}
         \toprule
               name &    mask &    weapon \\
         \midrule
            Raphael &     red &       sai \\
          Donatello &  purple &  bo staff \\
        \bottomrule
        \end{{tabular}}
        """
        msg = (
            "In future versions `DataFrame.to_latex` is expected to utilise the base "
            "implementation of `Styler.to_latex` for formatting and rendering. "
            "The arguments signature may therefore change. It is recommended instead "
            "to use `DataFrame.style.to_latex` which also contains additional "
            "functionality."
        )
        warnings.warn(
            msg, FutureWarning, stacklevel=find_stack_level(inspect.currentframe())
        )

        # Get defaults from the pandas config
        if self.ndim == 1:
            self = self.to_frame()
        if longtable is None:
            longtable = config.get_option("display.latex.longtable")
        if escape is None:
            escape = config.get_option("display.latex.escape")
        if multicolumn is None:
            multicolumn = config.get_option("display.latex.multicolumn")
        if multicolumn_format is None:
            multicolumn_format = config.get_option("display.latex.multicolumn_format")
        if multirow is None:
            multirow = config.get_option("display.latex.multirow")

        self = cast("DataFrame", self)
        formatter = DataFrameFormatter(
            self,
            columns=columns,
            col_space=col_space,
            na_rep=na_rep,
            header=header,
            index=index,
            formatters=formatters,
            float_format=float_format,
            bold_rows=bold_rows,
            sparsify=sparsify,
            index_names=index_names,
            escape=escape,
            decimal=decimal,
        )
        return DataFrameRenderer(formatter).to_latex(
            buf=buf,
            column_format=column_format,
            longtable=longtable,
            encoding=encoding,
            multicolumn=multicolumn,
            multicolumn_format=multicolumn_format,
            multirow=multirow,
            caption=caption,
            label=label,
            position=position,
        )

    @overload
    def to_csv(
        self,
        path_or_buf: None = ...,
        sep: str = ...,
        na_rep: str = ...,
        float_format: str | Callable | None = ...,
        columns: Sequence[Hashable] | None = ...,
        header: bool_t | list[str] = ...,
        index: bool_t = ...,
        index_label: IndexLabel | None = ...,
        mode: str = ...,
        encoding: str | None = ...,
        compression: CompressionOptions = ...,
        quoting: int | None = ...,
        quotechar: str = ...,
        lineterminator: str | None = ...,
        chunksize: int | None = ...,
        date_format: str | None = ...,
        doublequote: bool_t = ...,
        escapechar: str | None = ...,
        decimal: str = ...,
        errors: str = ...,
        storage_options: StorageOptions = ...,
    ) -> str:
        ...

    @overload
    def to_csv(
        self,
        path_or_buf: FilePath | WriteBuffer[bytes] | WriteBuffer[str],
        sep: str = ...,
        na_rep: str = ...,
        float_format: str | Callable | None = ...,
        columns: Sequence[Hashable] | None = ...,
        header: bool_t | list[str] = ...,
        index: bool_t = ...,
        index_label: IndexLabel | None = ...,
        mode: str = ...,
        encoding: str | None = ...,
        compression: CompressionOptions = ...,
        quoting: int | None = ...,
        quotechar: str = ...,
        lineterminator: str | None = ...,
        chunksize: int | None = ...,
        date_format: str | None = ...,
        doublequote: bool_t = ...,
        escapechar: str | None = ...,
        decimal: str = ...,
        errors: str = ...,
        storage_options: StorageOptions = ...,
    ) -> None:
        ...

    @final
    @doc(
        storage_options=_shared_docs["storage_options"],
        compression_options=_shared_docs["compression_options"] % "path_or_buf",
    )
    @deprecate_kwarg(old_arg_name="line_terminator", new_arg_name="lineterminator")
    def to_csv(
        self,
        path_or_buf: FilePath | WriteBuffer[bytes] | WriteBuffer[str] | None = None,
        sep: str = ",",
        na_rep: str = "",
        float_format: str | Callable | None = None,
        columns: Sequence[Hashable] | None = None,
        header: bool_t | list[str] = True,
        index: bool_t = True,
        index_label: IndexLabel | None = None,
        mode: str = "w",
        encoding: str | None = None,
        compression: CompressionOptions = "infer",
        quoting: int | None = None,
        quotechar: str = '"',
        lineterminator: str | None = None,
        chunksize: int | None = None,
        date_format: str | None = None,
        doublequote: bool_t = True,
        escapechar: str | None = None,
        decimal: str = ".",
        errors: str = "strict",
        storage_options: StorageOptions = None,
    ) -> str | None:
        r"""
        Write object to a comma-separated values (csv) file.

        Parameters
        ----------
        path_or_buf : str, path object, file-like object, or None, default None
            String, path object (implementing os.PathLike[str]), or file-like
            object implementing a write() function. If None, the result is
            returned as a string. If a non-binary file object is passed, it should
            be opened with `newline=''`, disabling universal newlines. If a binary
            file object is passed, `mode` might need to contain a `'b'`.

            .. versionchanged:: 1.2.0

               Support for binary file objects was introduced.

        sep : str, default ','
            String of length 1. Field delimiter for the output file.
        na_rep : str, default ''
            Missing data representation.
        float_format : str, Callable, default None
            Format string for floating point numbers. If a Callable is given, it takes
            precedence over other numeric formatting parameters, like decimal.
        columns : sequence, optional
            Columns to write.
        header : bool or list of str, default True
            Write out the column names. If a list of strings is given it is
            assumed to be aliases for the column names.
        index : bool, default True
            Write row names (index).
        index_label : str or sequence, or False, default None
            Column label for index column(s) if desired. If None is given, and
            `header` and `index` are True, then the index names are used. A
            sequence should be given if the object uses MultiIndex. If
            False do not print fields for index names. Use index_label=False
            for easier importing in R.
        mode : str, default 'w'
            Python write mode. The available write modes are the same as
            :py:func:`open`.
        encoding : str, optional
            A string representing the encoding to use in the output file,
            defaults to 'utf-8'. `encoding` is not supported if `path_or_buf`
            is a non-binary file object.
        {compression_options}

            .. versionchanged:: 1.0.0

               May now be a dict with key 'method' as compression mode
               and other entries as additional compression options if
               compression mode is 'zip'.

            .. versionchanged:: 1.1.0

               Passing compression options as keys in dict is
               supported for compression modes 'gzip', 'bz2', 'zstd', and 'zip'.

            .. versionchanged:: 1.2.0

                Compression is supported for binary file objects.

            .. versionchanged:: 1.2.0

                Previous versions forwarded dict entries for 'gzip' to
                `gzip.open` instead of `gzip.GzipFile` which prevented
                setting `mtime`.

        quoting : optional constant from csv module
            Defaults to csv.QUOTE_MINIMAL. If you have set a `float_format`
            then floats are converted to strings and thus csv.QUOTE_NONNUMERIC
            will treat them as non-numeric.
        quotechar : str, default '\"'
            String of length 1. Character used to quote fields.
        lineterminator : str, optional
            The newline character or character sequence to use in the output
            file. Defaults to `os.linesep`, which depends on the OS in which
            this method is called ('\\n' for linux, '\\r\\n' for Windows, i.e.).

            .. versionchanged:: 1.5.0

                Previously was line_terminator, changed for consistency with
                read_csv and the standard library 'csv' module.

        chunksize : int or None
            Rows to write at a time.
        date_format : str, default None
            Format string for datetime objects.
        doublequote : bool, default True
            Control quoting of `quotechar` inside a field.
        escapechar : str, default None
            String of length 1. Character used to escape `sep` and `quotechar`
            when appropriate.
        decimal : str, default '.'
            Character recognized as decimal separator. E.g. use ',' for
            European data.
        errors : str, default 'strict'
            Specifies how encoding and decoding errors are to be handled.
            See the errors argument for :func:`open` for a full list
            of options.

            .. versionadded:: 1.1.0

        {storage_options}

            .. versionadded:: 1.2.0

        Returns
        -------
        None or str
            If path_or_buf is None, returns the resulting csv format as a
            string. Otherwise returns None.

        See Also
        --------
        read_csv : Load a CSV file into a DataFrame.
        to_excel : Write DataFrame to an Excel file.

        Examples
        --------
        >>> df = pd.DataFrame({{'name': ['Raphael', 'Donatello'],
        ...                    'mask': ['red', 'purple'],
        ...                    'weapon': ['sai', 'bo staff']}})
        >>> df.to_csv(index=False)
        'name,mask,weapon\nRaphael,red,sai\nDonatello,purple,bo staff\n'

        Create 'out.zip' containing 'out.csv'

        >>> compression_opts = dict(method='zip',
        ...                         archive_name='out.csv')  # doctest: +SKIP
        >>> df.to_csv('out.zip', index=False,
        ...           compression=compression_opts)  # doctest: +SKIP

        To write a csv file to a new folder or nested folder you will first
        need to create it using either Pathlib or os:

        >>> from pathlib import Path  # doctest: +SKIP
        >>> filepath = Path('folder/subfolder/out.csv')  # doctest: +SKIP
        >>> filepath.parent.mkdir(parents=True, exist_ok=True)  # doctest: +SKIP
        >>> df.to_csv(filepath)  # doctest: +SKIP

        >>> import os  # doctest: +SKIP
        >>> os.makedirs('folder/subfolder', exist_ok=True)  # doctest: +SKIP
        >>> df.to_csv('folder/subfolder/out.csv')  # doctest: +SKIP
        """
        df = self if isinstance(self, ABCDataFrame) else self.to_frame()

        formatter = DataFrameFormatter(
            frame=df,
            header=header,
            index=index,
            na_rep=na_rep,
            float_format=float_format,
            decimal=decimal,
        )

        return DataFrameRenderer(formatter).to_csv(
            path_or_buf,
            lineterminator=lineterminator,
            sep=sep,
            encoding=encoding,
            errors=errors,
            compression=compression,
            quoting=quoting,
            columns=columns,
            index_label=index_label,
            mode=mode,
            chunksize=chunksize,
            quotechar=quotechar,
            date_format=date_format,
            doublequote=doublequote,
            escapechar=escapechar,
            storage_options=storage_options,
        )

    # ----------------------------------------------------------------------
    # Lookup Caching

    def _reset_cacher(self) -> None:
        """
        Reset the cacher.
        """
        raise AbstractMethodError(self)

    def _maybe_update_cacher(
        self,
        clear: bool_t = False,
        verify_is_copy: bool_t = True,
        inplace: bool_t = False,
    ) -> None:
        """
        See if we need to update our parent cacher if clear, then clear our
        cache.

        Parameters
        ----------
        clear : bool, default False
            Clear the item cache.
        verify_is_copy : bool, default True
            Provide is_copy checks.
        """

        if verify_is_copy:
            self._check_setitem_copy(t="referent")

        if clear:
            self._clear_item_cache()

    def _clear_item_cache(self) -> None:
        raise AbstractMethodError(self)

    # ----------------------------------------------------------------------
    # Indexing Methods

    def take(
        self: NDFrameT, indices, axis=0, is_copy: bool_t | None = None, **kwargs
    ) -> NDFrameT:
        """
        Return the elements in the given *positional* indices along an axis.

        This means that we are not indexing according to actual values in
        the index attribute of the object. We are indexing according to the
        actual position of the element in the object.

        Parameters
        ----------
        indices : array-like
            An array of ints indicating which positions to take.
        axis : {0 or 'index', 1 or 'columns', None}, default 0
            The axis on which to select elements. ``0`` means that we are
            selecting rows, ``1`` means that we are selecting columns.
            For `Series` this parameter is unused and defaults to 0.
        is_copy : bool
            Before pandas 1.0, ``is_copy=False`` can be specified to ensure
            that the return value is an actual copy. Starting with pandas 1.0,
            ``take`` always returns a copy, and the keyword is therefore
            deprecated.

            .. deprecated:: 1.0.0
        **kwargs
            For compatibility with :meth:`numpy.take`. Has no effect on the
            output.

        Returns
        -------
        taken : same type as caller
            An array-like containing the elements taken from the object.

        See Also
        --------
        DataFrame.loc : Select a subset of a DataFrame by labels.
        DataFrame.iloc : Select a subset of a DataFrame by positions.
        numpy.take : Take elements from an array along an axis.

        Examples
        --------
        >>> df = pd.DataFrame([('falcon', 'bird', 389.0),
        ...                    ('parrot', 'bird', 24.0),
        ...                    ('lion', 'mammal', 80.5),
        ...                    ('monkey', 'mammal', np.nan)],
        ...                   columns=['name', 'class', 'max_speed'],
        ...                   index=[0, 2, 3, 1])
        >>> df
             name   class  max_speed
        0  falcon    bird      389.0
        2  parrot    bird       24.0
        3    lion  mammal       80.5
        1  monkey  mammal        NaN

        Take elements at positions 0 and 3 along the axis 0 (default).

        Note how the actual indices selected (0 and 1) do not correspond to
        our selected indices 0 and 3. That's because we are selecting the 0th
        and 3rd rows, not rows whose indices equal 0 and 3.

        >>> df.take([0, 3])
             name   class  max_speed
        0  falcon    bird      389.0
        1  monkey  mammal        NaN

        Take elements at indices 1 and 2 along the axis 1 (column selection).

        >>> df.take([1, 2], axis=1)
            class  max_speed
        0    bird      389.0
        2    bird       24.0
        3  mammal       80.5
        1  mammal        NaN

        We may take elements using negative integers for positive indices,
        starting from the end of the object, just like with Python lists.

        >>> df.take([-1, -2])
             name   class  max_speed
        1  monkey  mammal        NaN
        3    lion  mammal       80.5
        """
        if is_copy is not None:
            warnings.warn(
                "is_copy is deprecated and will be removed in a future version. "
                "'take' always returns a copy, so there is no need to specify this.",
                FutureWarning,
                stacklevel=find_stack_level(inspect.currentframe()),
            )

        nv.validate_take((), kwargs)

        return self._take(indices, axis)

    def _take(
        self: NDFrameT,
        indices,
        axis=0,
        convert_indices: bool_t = True,
    ) -> NDFrameT:
        """
        Internal version of the `take` allowing specification of additional args.

        See the docstring of `take` for full explanation of the parameters.
        """
        self._consolidate_inplace()

        new_data = self._mgr.take(
            indices,
            axis=self._get_block_manager_axis(axis),
            verify=True,
            convert_indices=convert_indices,
        )
        return self._constructor(new_data).__finalize__(self, method="take")

    def _take_with_is_copy(self: NDFrameT, indices, axis=0) -> NDFrameT:
        """
        Internal version of the `take` method that sets the `_is_copy`
        attribute to keep track of the parent dataframe (using in indexing
        for the SettingWithCopyWarning).

        See the docstring of `take` for full explanation of the parameters.
        """
        result = self._take(indices=indices, axis=axis)
        # Maybe set copy if we didn't actually change the index.
        if not result._get_axis(axis).equals(self._get_axis(axis)):
            result._set_is_copy(self)
        return result

    @final
    def xs(
        self: NDFrameT,
        key: IndexLabel,
        axis: Axis = 0,
        level: IndexLabel = None,
        drop_level: bool_t = True,
    ) -> NDFrameT:
        """
        Return cross-section from the Series/DataFrame.

        This method takes a `key` argument to select data at a particular
        level of a MultiIndex.

        Parameters
        ----------
        key : label or tuple of label
            Label contained in the index, or partially in a MultiIndex.
        axis : {0 or 'index', 1 or 'columns'}, default 0
            Axis to retrieve cross-section on.
        level : object, defaults to first n levels (n=1 or len(key))
            In case of a key partially contained in a MultiIndex, indicate
            which levels are used. Levels can be referred by label or position.
        drop_level : bool, default True
            If False, returns object with same levels as self.

        Returns
        -------
        Series or DataFrame
            Cross-section from the original Series or DataFrame
            corresponding to the selected index levels.

        See Also
        --------
        DataFrame.loc : Access a group of rows and columns
            by label(s) or a boolean array.
        DataFrame.iloc : Purely integer-location based indexing
            for selection by position.

        Notes
        -----
        `xs` can not be used to set values.

        MultiIndex Slicers is a generic way to get/set values on
        any level or levels.
        It is a superset of `xs` functionality, see
        :ref:`MultiIndex Slicers <advanced.mi_slicers>`.

        Examples
        --------
        >>> d = {'num_legs': [4, 4, 2, 2],
        ...      'num_wings': [0, 0, 2, 2],
        ...      'class': ['mammal', 'mammal', 'mammal', 'bird'],
        ...      'animal': ['cat', 'dog', 'bat', 'penguin'],
        ...      'locomotion': ['walks', 'walks', 'flies', 'walks']}
        >>> df = pd.DataFrame(data=d)
        >>> df = df.set_index(['class', 'animal', 'locomotion'])
        >>> df
                                   num_legs  num_wings
        class  animal  locomotion
        mammal cat     walks              4          0
               dog     walks              4          0
               bat     flies              2          2
        bird   penguin walks              2          2

        Get values at specified index

        >>> df.xs('mammal')
                           num_legs  num_wings
        animal locomotion
        cat    walks              4          0
        dog    walks              4          0
        bat    flies              2          2

        Get values at several indexes

        >>> df.xs(('mammal', 'dog'))
                    num_legs  num_wings
        locomotion
        walks              4          0

        Get values at specified index and level

        >>> df.xs('cat', level=1)
                           num_legs  num_wings
        class  locomotion
        mammal walks              4          0

        Get values at several indexes and levels

        >>> df.xs(('bird', 'walks'),
        ...       level=[0, 'locomotion'])
                 num_legs  num_wings
        animal
        penguin         2          2

        Get values at specified column and axis

        >>> df.xs('num_wings', axis=1)
        class   animal   locomotion
        mammal  cat      walks         0
                dog      walks         0
                bat      flies         2
        bird    penguin  walks         2
        Name: num_wings, dtype: int64
        """
        axis = self._get_axis_number(axis)
        labels = self._get_axis(axis)

        if isinstance(key, list):
            warnings.warn(
                "Passing lists as key for xs is deprecated and will be removed in a "
                "future version. Pass key as a tuple instead.",
                FutureWarning,
                stacklevel=find_stack_level(inspect.currentframe()),
            )

        if level is not None:
            if not isinstance(labels, MultiIndex):
                raise TypeError("Index must be a MultiIndex")
            loc, new_ax = labels.get_loc_level(key, level=level, drop_level=drop_level)

            # create the tuple of the indexer
            _indexer = [slice(None)] * self.ndim
            _indexer[axis] = loc
            indexer = tuple(_indexer)

            result = self.iloc[indexer]
            setattr(result, result._get_axis_name(axis), new_ax)
            return result

        if axis == 1:
            if drop_level:
                return self[key]
            index = self.columns
        else:
            index = self.index

        self._consolidate_inplace()

        if isinstance(index, MultiIndex):
            loc, new_index = index._get_loc_level(key, level=0)
            if not drop_level:
                if lib.is_integer(loc):
                    new_index = index[loc : loc + 1]
                else:
                    new_index = index[loc]
        else:
            loc = index.get_loc(key)

            if isinstance(loc, np.ndarray):
                if loc.dtype == np.bool_:
                    (inds,) = loc.nonzero()
                    return self._take_with_is_copy(inds, axis=axis)
                else:
                    return self._take_with_is_copy(loc, axis=axis)

            if not is_scalar(loc):
                new_index = index[loc]

        if is_scalar(loc) and axis == 0:
            # In this case loc should be an integer
            if self.ndim == 1:
                # if we encounter an array-like and we only have 1 dim
                # that means that their are list/ndarrays inside the Series!
                # so just return them (GH 6394)
                return self._values[loc]

            new_mgr = self._mgr.fast_xs(loc)

            result = self._constructor_sliced(
                new_mgr, name=self.index[loc]
            ).__finalize__(self)
        elif is_scalar(loc):
            result = self.iloc[:, slice(loc, loc + 1)]
        elif axis == 1:
            result = self.iloc[:, loc]
        else:
            result = self.iloc[loc]
            result.index = new_index

        # this could be a view
        # but only in a single-dtyped view sliceable case
        result._set_is_copy(self, copy=not result._is_view)
        return result

    def __getitem__(self, item):
        raise AbstractMethodError(self)

    def _slice(self: NDFrameT, slobj: slice, axis=0) -> NDFrameT:
        """
        Construct a slice of this container.

        Slicing with this method is *always* positional.
        """
        assert isinstance(slobj, slice), type(slobj)
        axis = self._get_block_manager_axis(axis)
        result = self._constructor(self._mgr.get_slice(slobj, axis=axis))
        result = result.__finalize__(self)

        # this could be a view
        # but only in a single-dtyped view sliceable case
        is_copy = axis != 0 or result._is_view
        result._set_is_copy(self, copy=is_copy)
        return result

    @final
    def _set_is_copy(self, ref: NDFrame, copy: bool_t = True) -> None:
        if not copy:
            self._is_copy = None
        else:
            assert ref is not None
            self._is_copy = weakref.ref(ref)

    def _check_is_chained_assignment_possible(self) -> bool_t:
        """
        Check if we are a view, have a cacher, and are of mixed type.
        If so, then force a setitem_copy check.

        Should be called just near setting a value

        Will return a boolean if it we are a view and are cached, but a
        single-dtype meaning that the cacher should be updated following
        setting.
        """
        if self._is_copy:
            self._check_setitem_copy(t="referent")
        return False

    @final
    def _check_setitem_copy(self, t="setting", force=False):
        """

        Parameters
        ----------
        t : str, the type of setting error
        force : bool, default False
           If True, then force showing an error.

        validate if we are doing a setitem on a chained copy.

        It is technically possible to figure out that we are setting on
        a copy even WITH a multi-dtyped pandas object. In other words, some
        blocks may be views while other are not. Currently _is_view will ALWAYS
        return False for multi-blocks to avoid having to handle this case.

        df = DataFrame(np.arange(0,9), columns=['count'])
        df['group'] = 'b'

        # This technically need not raise SettingWithCopy if both are view
        # (which is not generally guaranteed but is usually True.  However,
        # this is in general not a good practice and we recommend using .loc.
        df.iloc[0:5]['group'] = 'a'

        """
        # return early if the check is not needed
        if not (force or self._is_copy):
            return

        value = config.get_option("mode.chained_assignment")
        if value is None:
            return

        # see if the copy is not actually referred; if so, then dissolve
        # the copy weakref
        if self._is_copy is not None and not isinstance(self._is_copy, str):
            r = self._is_copy()
            if not gc.get_referents(r) or (r is not None and r.shape == self.shape):
                self._is_copy = None
                return

        # a custom message
        if isinstance(self._is_copy, str):
            t = self._is_copy

        elif t == "referent":
            t = (
                "\n"
                "A value is trying to be set on a copy of a slice from a "
                "DataFrame\n\n"
                "See the caveats in the documentation: "
                "https://pandas.pydata.org/pandas-docs/stable/user_guide/"
                "indexing.html#returning-a-view-versus-a-copy"
            )

        else:
            t = (
                "\n"
                "A value is trying to be set on a copy of a slice from a "
                "DataFrame.\n"
                "Try using .loc[row_indexer,col_indexer] = value "
                "instead\n\nSee the caveats in the documentation: "
                "https://pandas.pydata.org/pandas-docs/stable/user_guide/"
                "indexing.html#returning-a-view-versus-a-copy"
            )

        if value == "raise":
            raise SettingWithCopyError(t)
        elif value == "warn":
            warnings.warn(
                t,
                SettingWithCopyWarning,
                stacklevel=find_stack_level(inspect.currentframe()),
            )

    def __delitem__(self, key) -> None:
        """
        Delete item
        """
        deleted = False

        maybe_shortcut = False
        if self.ndim == 2 and isinstance(self.columns, MultiIndex):
            try:
                # By using engine's __contains__ we effectively
                # restrict to same-length tuples
                maybe_shortcut = key not in self.columns._engine
            except TypeError:
                pass

        if maybe_shortcut:
            # Allow shorthand to delete all columns whose first len(key)
            # elements match key:
            if not isinstance(key, tuple):
                key = (key,)
            for col in self.columns:
                if isinstance(col, tuple) and col[: len(key)] == key:
                    del self[col]
                    deleted = True
        if not deleted:
            # If the above loop ran and didn't delete anything because
            # there was no match, this call should raise the appropriate
            # exception:
            loc = self.axes[-1].get_loc(key)
            self._mgr = self._mgr.idelete(loc)

        # delete from the caches
        try:
            del self._item_cache[key]
        except KeyError:
            pass

    # ----------------------------------------------------------------------
    # Unsorted

    @final
    def _check_inplace_and_allows_duplicate_labels(self, inplace):
        if inplace and not self.flags.allows_duplicate_labels:
            raise ValueError(
                "Cannot specify 'inplace=True' when "
                "'self.flags.allows_duplicate_labels' is False."
            )

    @final
    def get(self, key, default=None):
        """
        Get item from object for given key (ex: DataFrame column).

        Returns default value if not found.

        Parameters
        ----------
        key : object

        Returns
        -------
        value : same type as items contained in object

        Examples
        --------
        >>> df = pd.DataFrame(
        ...     [
        ...         [24.3, 75.7, "high"],
        ...         [31, 87.8, "high"],
        ...         [22, 71.6, "medium"],
        ...         [35, 95, "medium"],
        ...     ],
        ...     columns=["temp_celsius", "temp_fahrenheit", "windspeed"],
        ...     index=pd.date_range(start="2014-02-12", end="2014-02-15", freq="D"),
        ... )

        >>> df
                    temp_celsius  temp_fahrenheit windspeed
        2014-02-12          24.3             75.7      high
        2014-02-13          31.0             87.8      high
        2014-02-14          22.0             71.6    medium
        2014-02-15          35.0             95.0    medium

        >>> df.get(["temp_celsius", "windspeed"])
                    temp_celsius windspeed
        2014-02-12          24.3      high
        2014-02-13          31.0      high
        2014-02-14          22.0    medium
        2014-02-15          35.0    medium

        If the key isn't found, the default value will be used.

        >>> df.get(["temp_celsius", "temp_kelvin"], default="default_value")
        'default_value'
        """
        try:
            return self[key]
        except (KeyError, ValueError, IndexError):
            return default

    @final
    @property
    def _is_view(self) -> bool_t:
        """Return boolean indicating if self is view of another array"""
        return self._mgr.is_view

    @final
    def reindex_like(
        self: NDFrameT,
        other,
        method: str | None = None,
        copy: bool_t = True,
        limit=None,
        tolerance=None,
    ) -> NDFrameT:
        """
        Return an object with matching indices as other object.

        Conform the object to the same index on all axes. Optional
        filling logic, placing NaN in locations having no value
        in the previous index. A new object is produced unless the
        new index is equivalent to the current one and copy=False.

        Parameters
        ----------
        other : Object of the same data type
            Its row and column indices are used to define the new indices
            of this object.
        method : {None, 'backfill'/'bfill', 'pad'/'ffill', 'nearest'}
            Method to use for filling holes in reindexed DataFrame.
            Please note: this is only applicable to DataFrames/Series with a
            monotonically increasing/decreasing index.

            * None (default): don't fill gaps
            * pad / ffill: propagate last valid observation forward to next
              valid
            * backfill / bfill: use next valid observation to fill gap
            * nearest: use nearest valid observations to fill gap.

        copy : bool, default True
            Return a new object, even if the passed indexes are the same.
        limit : int, default None
            Maximum number of consecutive labels to fill for inexact matches.
        tolerance : optional
            Maximum distance between original and new labels for inexact
            matches. The values of the index at the matching locations must
            satisfy the equation ``abs(index[indexer] - target) <= tolerance``.

            Tolerance may be a scalar value, which applies the same tolerance
            to all values, or list-like, which applies variable tolerance per
            element. List-like includes list, tuple, array, Series, and must be
            the same size as the index and its dtype must exactly match the
            index's type.

        Returns
        -------
        Series or DataFrame
            Same type as caller, but with changed indices on each axis.

        See Also
        --------
        DataFrame.set_index : Set row labels.
        DataFrame.reset_index : Remove row labels or move them to new columns.
        DataFrame.reindex : Change to new indices or expand indices.

        Notes
        -----
        Same as calling
        ``.reindex(index=other.index, columns=other.columns,...)``.

        Examples
        --------
        >>> df1 = pd.DataFrame([[24.3, 75.7, 'high'],
        ...                     [31, 87.8, 'high'],
        ...                     [22, 71.6, 'medium'],
        ...                     [35, 95, 'medium']],
        ...                    columns=['temp_celsius', 'temp_fahrenheit',
        ...                             'windspeed'],
        ...                    index=pd.date_range(start='2014-02-12',
        ...                                        end='2014-02-15', freq='D'))

        >>> df1
                    temp_celsius  temp_fahrenheit windspeed
        2014-02-12          24.3             75.7      high
        2014-02-13          31.0             87.8      high
        2014-02-14          22.0             71.6    medium
        2014-02-15          35.0             95.0    medium

        >>> df2 = pd.DataFrame([[28, 'low'],
        ...                     [30, 'low'],
        ...                     [35.1, 'medium']],
        ...                    columns=['temp_celsius', 'windspeed'],
        ...                    index=pd.DatetimeIndex(['2014-02-12', '2014-02-13',
        ...                                            '2014-02-15']))

        >>> df2
                    temp_celsius windspeed
        2014-02-12          28.0       low
        2014-02-13          30.0       low
        2014-02-15          35.1    medium

        >>> df2.reindex_like(df1)
                    temp_celsius  temp_fahrenheit windspeed
        2014-02-12          28.0              NaN       low
        2014-02-13          30.0              NaN       low
        2014-02-14           NaN              NaN       NaN
        2014-02-15          35.1              NaN    medium
        """
        d = other._construct_axes_dict(
            axes=self._AXIS_ORDERS,
            method=method,
            copy=copy,
            limit=limit,
            tolerance=tolerance,
        )

        return self.reindex(**d)

    @overload
    def drop(
        self,
        labels: IndexLabel = ...,
        *,
        axis: Axis = ...,
        index: IndexLabel = ...,
        columns: IndexLabel = ...,
        level: Level | None = ...,
        inplace: Literal[True],
        errors: IgnoreRaise = ...,
    ) -> None:
        ...

    @overload
    def drop(
        self: NDFrameT,
        labels: IndexLabel = ...,
        *,
        axis: Axis = ...,
        index: IndexLabel = ...,
        columns: IndexLabel = ...,
        level: Level | None = ...,
        inplace: Literal[False] = ...,
        errors: IgnoreRaise = ...,
    ) -> NDFrameT:
        ...

    @overload
    def drop(
        self: NDFrameT,
        labels: IndexLabel = ...,
        *,
        axis: Axis = ...,
        index: IndexLabel = ...,
        columns: IndexLabel = ...,
        level: Level | None = ...,
        inplace: bool_t = ...,
        errors: IgnoreRaise = ...,
    ) -> NDFrameT | None:
        ...

    @deprecate_nonkeyword_arguments(version=None, allowed_args=["self", "labels"])
    def drop(
        self: NDFrameT,
        labels: IndexLabel = None,
        axis: Axis = 0,
        index: IndexLabel = None,
        columns: IndexLabel = None,
        level: Level | None = None,
        inplace: bool_t = False,
        errors: IgnoreRaise = "raise",
    ) -> NDFrameT | None:

        inplace = validate_bool_kwarg(inplace, "inplace")

        if labels is not None:
            if index is not None or columns is not None:
                raise ValueError("Cannot specify both 'labels' and 'index'/'columns'")
            axis_name = self._get_axis_name(axis)
            axes = {axis_name: labels}
        elif index is not None or columns is not None:
            axes, _ = self._construct_axes_from_arguments((index, columns), {})
        else:
            raise ValueError(
                "Need to specify at least one of 'labels', 'index' or 'columns'"
            )

        obj = self

        for axis, labels in axes.items():
            if labels is not None:
                obj = obj._drop_axis(labels, axis, level=level, errors=errors)

        if inplace:
            self._update_inplace(obj)
        else:
            return obj

    @final
    def _drop_axis(
        self: NDFrameT,
        labels,
        axis,
        level=None,
        errors: IgnoreRaise = "raise",
        only_slice: bool_t = False,
    ) -> NDFrameT:
        """
        Drop labels from specified axis. Used in the ``drop`` method
        internally.

        Parameters
        ----------
        labels : single label or list-like
        axis : int or axis name
        level : int or level name, default None
            For MultiIndex
        errors : {'ignore', 'raise'}, default 'raise'
            If 'ignore', suppress error and existing labels are dropped.
        only_slice : bool, default False
            Whether indexing along columns should be view-only.

        """
        axis_num = self._get_axis_number(axis)
        axis = self._get_axis(axis)

        if axis.is_unique:
            if level is not None:
                if not isinstance(axis, MultiIndex):
                    raise AssertionError("axis must be a MultiIndex")
                new_axis = axis.drop(labels, level=level, errors=errors)
            else:
                new_axis = axis.drop(labels, errors=errors)
            indexer = axis.get_indexer(new_axis)

        # Case for non-unique axis
        else:
            is_tuple_labels = is_nested_list_like(labels) or isinstance(labels, tuple)
            labels = ensure_object(com.index_labels_to_array(labels))
            if level is not None:
                if not isinstance(axis, MultiIndex):
                    raise AssertionError("axis must be a MultiIndex")
                mask = ~axis.get_level_values(level).isin(labels)

                # GH 18561 MultiIndex.drop should raise if label is absent
                if errors == "raise" and mask.all():
                    raise KeyError(f"{labels} not found in axis")
            elif (
                isinstance(axis, MultiIndex)
                and labels.dtype == "object"
                and not is_tuple_labels
            ):
                # Set level to zero in case of MultiIndex and label is string,
                #  because isin can't handle strings for MultiIndexes GH#36293
                # In case of tuples we get dtype object but have to use isin GH#42771
                mask = ~axis.get_level_values(0).isin(labels)
            else:
                mask = ~axis.isin(labels)
                # Check if label doesn't exist along axis
                labels_missing = (axis.get_indexer_for(labels) == -1).any()
                if errors == "raise" and labels_missing:
                    raise KeyError(f"{labels} not found in axis")

            if is_extension_array_dtype(mask.dtype):
                # GH#45860
                mask = mask.to_numpy(dtype=bool)

            indexer = mask.nonzero()[0]
            new_axis = axis.take(indexer)

        bm_axis = self.ndim - axis_num - 1
        new_mgr = self._mgr.reindex_indexer(
            new_axis,
            indexer,
            axis=bm_axis,
            allow_dups=True,
            only_slice=only_slice,
        )
        result = self._constructor(new_mgr)
        if self.ndim == 1:
            result.name = self.name

        return result.__finalize__(self)

    @final
    def _update_inplace(self, result, verify_is_copy: bool_t = True) -> None:
        """
        Replace self internals with result.

        Parameters
        ----------
        result : same type as self
        verify_is_copy : bool, default True
            Provide is_copy checks.
        """
        # NOTE: This does *not* call __finalize__ and that's an explicit
        # decision that we may revisit in the future.
        self._reset_cache()
        self._clear_item_cache()
        self._mgr = result._mgr
        self._maybe_update_cacher(verify_is_copy=verify_is_copy, inplace=True)

    @final
    def add_prefix(self: NDFrameT, prefix: str, copy: bool_t = True) -> NDFrameT:
        """
        Prefix labels with string `prefix`.

        For Series, the row labels are prefixed.
        For DataFrame, the column labels are prefixed.

        Parameters
        ----------
        prefix : str
            The string to add before each label.
        copy : bool, default True
            Whether to copy the underlying data.

             .. versionadded:: 1.5.0

        Returns
        -------
        Series or DataFrame
            New Series or DataFrame with updated labels.

        See Also
        --------
        Series.add_suffix: Suffix row labels with string `suffix`.
        DataFrame.add_suffix: Suffix column labels with string `suffix`.

        Examples
        --------
        >>> s = pd.Series([1, 2, 3, 4])
        >>> s
        0    1
        1    2
        2    3
        3    4
        dtype: int64

        >>> s.add_prefix('item_')
        item_0    1
        item_1    2
        item_2    3
        item_3    4
        dtype: int64

        >>> df = pd.DataFrame({'A': [1, 2, 3, 4], 'B': [3, 4, 5, 6]})
        >>> df
           A  B
        0  1  3
        1  2  4
        2  3  5
        3  4  6

        >>> df.add_prefix('col_')
             col_A  col_B
        0       1       3
        1       2       4
        2       3       5
        3       4       6
        """
        f = functools.partial("{prefix}{}".format, prefix=prefix)

        mapper = {self._info_axis_name: f}
        # error: Incompatible return value type (got "Optional[NDFrameT]",
        # expected "NDFrameT")
        # error: Argument 1 to "rename" of "NDFrame" has incompatible type
        # "**Dict[str, partial[str]]"; expected "Union[str, int, None]"
        return self._rename(**mapper, copy=copy)  # type: ignore[return-value, arg-type]

    @final
    def add_suffix(self: NDFrameT, suffix: str, copy: bool_t = True) -> NDFrameT:
        """
        Suffix labels with string `suffix`.

        For Series, the row labels are suffixed.
        For DataFrame, the column labels are suffixed.

        Parameters
        ----------
        suffix : str
            The string to add after each label.
        copy : bool, default True
            Whether to copy the underlying data.

             .. versionadded:: 1.5.0

        Returns
        -------
        Series or DataFrame
            New Series or DataFrame with updated labels.

        See Also
        --------
        Series.add_prefix: Prefix row labels with string `prefix`.
        DataFrame.add_prefix: Prefix column labels with string `prefix`.

        Examples
        --------
        >>> s = pd.Series([1, 2, 3, 4])
        >>> s
        0    1
        1    2
        2    3
        3    4
        dtype: int64

        >>> s.add_suffix('_item')
        0_item    1
        1_item    2
        2_item    3
        3_item    4
        dtype: int64

        >>> df = pd.DataFrame({'A': [1, 2, 3, 4], 'B': [3, 4, 5, 6]})
        >>> df
           A  B
        0  1  3
        1  2  4
        2  3  5
        3  4  6

        >>> df.add_suffix('_col')
             A_col  B_col
        0       1       3
        1       2       4
        2       3       5
        3       4       6
        """
        f = functools.partial("{}{suffix}".format, suffix=suffix)

        mapper = {self._info_axis_name: f}
        # error: Incompatible return value type (got "Optional[NDFrameT]",
        # expected "NDFrameT")
        # error: Argument 1 to "rename" of "NDFrame" has incompatible type
        # "**Dict[str, partial[str]]"; expected "Union[str, int, None]"
        return self._rename(**mapper, copy=copy)  # type: ignore[return-value, arg-type]

    @overload
    def sort_values(
        self: NDFrameT,
        *,
        axis: Axis = ...,
        ascending=...,
        inplace: Literal[False] = ...,
        kind: str = ...,
        na_position: str = ...,
        ignore_index: bool_t = ...,
        key: ValueKeyFunc = ...,
    ) -> NDFrameT:
        ...

    @overload
    def sort_values(
        self,
        *,
        axis: Axis = ...,
        ascending=...,
        inplace: Literal[True],
        kind: str = ...,
        na_position: str = ...,
        ignore_index: bool_t = ...,
        key: ValueKeyFunc = ...,
    ) -> None:
        ...

    @overload
    def sort_values(
        self: NDFrameT,
        *,
        axis: Axis = ...,
        ascending=...,
        inplace: bool_t = ...,
        kind: str = ...,
        na_position: str = ...,
        ignore_index: bool_t = ...,
        key: ValueKeyFunc = ...,
    ) -> NDFrameT | None:
        ...

    @deprecate_nonkeyword_arguments(version=None, allowed_args=["self"])
    def sort_values(
        self: NDFrameT,
        axis: Axis = 0,
        ascending=True,
        inplace: bool_t = False,
        kind: str = "quicksort",
        na_position: str = "last",
        ignore_index: bool_t = False,
        key: ValueKeyFunc = None,
    ) -> NDFrameT | None:
        """
        Sort by the values along either axis.

        Parameters
        ----------%(optional_by)s
        axis : %(axes_single_arg)s, default 0
             Axis to be sorted.
        ascending : bool or list of bool, default True
             Sort ascending vs. descending. Specify list for multiple sort
             orders.  If this is a list of bools, must match the length of
             the by.
        inplace : bool, default False
             If True, perform operation in-place.
        kind : {'quicksort', 'mergesort', 'heapsort', 'stable'}, default 'quicksort'
             Choice of sorting algorithm. See also :func:`numpy.sort` for more
             information. `mergesort` and `stable` are the only stable algorithms. For
             DataFrames, this option is only applied when sorting on a single
             column or label.
        na_position : {'first', 'last'}, default 'last'
             Puts NaNs at the beginning if `first`; `last` puts NaNs at the
             end.
        ignore_index : bool, default False
             If True, the resulting axis will be labeled 0, 1, …, n - 1.

             .. versionadded:: 1.0.0

        key : callable, optional
            Apply the key function to the values
            before sorting. This is similar to the `key` argument in the
            builtin :meth:`sorted` function, with the notable difference that
            this `key` function should be *vectorized*. It should expect a
            ``Series`` and return a Series with the same shape as the input.
            It will be applied to each column in `by` independently.

            .. versionadded:: 1.1.0

        Returns
        -------
        DataFrame or None
            DataFrame with sorted values or None if ``inplace=True``.

        See Also
        --------
        DataFrame.sort_index : Sort a DataFrame by the index.
        Series.sort_values : Similar method for a Series.

        Examples
        --------
        >>> df = pd.DataFrame({
        ...     'col1': ['A', 'A', 'B', np.nan, 'D', 'C'],
        ...     'col2': [2, 1, 9, 8, 7, 4],
        ...     'col3': [0, 1, 9, 4, 2, 3],
        ...     'col4': ['a', 'B', 'c', 'D', 'e', 'F']
        ... })
        >>> df
          col1  col2  col3 col4
        0    A     2     0    a
        1    A     1     1    B
        2    B     9     9    c
        3  NaN     8     4    D
        4    D     7     2    e
        5    C     4     3    F

        Sort by col1

        >>> df.sort_values(by=['col1'])
          col1  col2  col3 col4
        0    A     2     0    a
        1    A     1     1    B
        2    B     9     9    c
        5    C     4     3    F
        4    D     7     2    e
        3  NaN     8     4    D

        Sort by multiple columns

        >>> df.sort_values(by=['col1', 'col2'])
          col1  col2  col3 col4
        1    A     1     1    B
        0    A     2     0    a
        2    B     9     9    c
        5    C     4     3    F
        4    D     7     2    e
        3  NaN     8     4    D

        Sort Descending

        >>> df.sort_values(by='col1', ascending=False)
          col1  col2  col3 col4
        4    D     7     2    e
        5    C     4     3    F
        2    B     9     9    c
        0    A     2     0    a
        1    A     1     1    B
        3  NaN     8     4    D

        Putting NAs first

        >>> df.sort_values(by='col1', ascending=False, na_position='first')
          col1  col2  col3 col4
        3  NaN     8     4    D
        4    D     7     2    e
        5    C     4     3    F
        2    B     9     9    c
        0    A     2     0    a
        1    A     1     1    B

        Sorting with a key function

        >>> df.sort_values(by='col4', key=lambda col: col.str.lower())
           col1  col2  col3 col4
        0    A     2     0    a
        1    A     1     1    B
        2    B     9     9    c
        3  NaN     8     4    D
        4    D     7     2    e
        5    C     4     3    F

        Natural sort with the key argument,
        using the `natsort <https://github.com/SethMMorton/natsort>` package.

        >>> df = pd.DataFrame({
        ...    "time": ['0hr', '128hr', '72hr', '48hr', '96hr'],
        ...    "value": [10, 20, 30, 40, 50]
        ... })
        >>> df
            time  value
        0    0hr     10
        1  128hr     20
        2   72hr     30
        3   48hr     40
        4   96hr     50
        >>> from natsort import index_natsorted
        >>> df.sort_values(
        ...    by="time",
        ...    key=lambda x: np.argsort(index_natsorted(df["time"]))
        ... )
            time  value
        0    0hr     10
        3   48hr     40
        2   72hr     30
        4   96hr     50
        1  128hr     20
        """
        raise AbstractMethodError(self)

    @overload
    def sort_index(
        self,
        *,
        axis: Axis = ...,
        level: IndexLabel = ...,
        ascending: bool_t | Sequence[bool_t] = ...,
        inplace: Literal[True],
        kind: SortKind = ...,
        na_position: NaPosition = ...,
        sort_remaining: bool_t = ...,
        ignore_index: bool_t = ...,
        key: IndexKeyFunc = ...,
    ) -> None:
        ...

    @overload
    def sort_index(
        self: NDFrameT,
        *,
        axis: Axis = ...,
        level: IndexLabel = ...,
        ascending: bool_t | Sequence[bool_t] = ...,
        inplace: Literal[False] = ...,
        kind: SortKind = ...,
        na_position: NaPosition = ...,
        sort_remaining: bool_t = ...,
        ignore_index: bool_t = ...,
        key: IndexKeyFunc = ...,
    ) -> NDFrameT:
        ...

    @overload
    def sort_index(
        self: NDFrameT,
        *,
        axis: Axis = ...,
        level: IndexLabel = ...,
        ascending: bool_t | Sequence[bool_t] = ...,
        inplace: bool_t = ...,
        kind: SortKind = ...,
        na_position: NaPosition = ...,
        sort_remaining: bool_t = ...,
        ignore_index: bool_t = ...,
        key: IndexKeyFunc = ...,
    ) -> NDFrameT | None:
        ...

    def sort_index(
        self: NDFrameT,
        axis: Axis = 0,
        level: IndexLabel = None,
        ascending: bool_t | Sequence[bool_t] = True,
        inplace: bool_t = False,
        kind: SortKind = "quicksort",
        na_position: NaPosition = "last",
        sort_remaining: bool_t = True,
        ignore_index: bool_t = False,
        key: IndexKeyFunc = None,
    ) -> NDFrameT | None:

        inplace = validate_bool_kwarg(inplace, "inplace")
        axis = self._get_axis_number(axis)
        ascending = validate_ascending(ascending)

        target = self._get_axis(axis)

        indexer = get_indexer_indexer(
            target, level, ascending, kind, na_position, sort_remaining, key
        )

        if indexer is None:
            if inplace:
                result = self
            else:
                result = self.copy()

            if ignore_index:
                result.index = default_index(len(self))
            if inplace:
                return None
            else:
                return result

        baxis = self._get_block_manager_axis(axis)
        new_data = self._mgr.take(indexer, axis=baxis, verify=False)

        # reconstruct axis if needed
        new_data.set_axis(baxis, new_data.axes[baxis]._sort_levels_monotonic())

        if ignore_index:
            axis = 1 if isinstance(self, ABCDataFrame) else 0
            new_data.set_axis(axis, default_index(len(indexer)))

        result = self._constructor(new_data)

        if inplace:
            return self._update_inplace(result)
        else:
            return result.__finalize__(self, method="sort_index")

    @doc(
        klass=_shared_doc_kwargs["klass"],
        axes=_shared_doc_kwargs["axes"],
        optional_labels="",
        optional_axis="",
    )
    def reindex(self: NDFrameT, *args, **kwargs) -> NDFrameT:
        """
        Conform {klass} to new index with optional filling logic.

        Places NA/NaN in locations having no value in the previous index. A new object
        is produced unless the new index is equivalent to the current one and
        ``copy=False``.

        Parameters
        ----------
        {optional_labels}
        {axes} : array-like, optional
            New labels / index to conform to, should be specified using
            keywords. Preferably an Index object to avoid duplicating data.
        {optional_axis}
        method : {{None, 'backfill'/'bfill', 'pad'/'ffill', 'nearest'}}
            Method to use for filling holes in reindexed DataFrame.
            Please note: this is only applicable to DataFrames/Series with a
            monotonically increasing/decreasing index.

            * None (default): don't fill gaps
            * pad / ffill: Propagate last valid observation forward to next
              valid.
            * backfill / bfill: Use next valid observation to fill gap.
            * nearest: Use nearest valid observations to fill gap.

        copy : bool, default True
            Return a new object, even if the passed indexes are the same.
        level : int or name
            Broadcast across a level, matching Index values on the
            passed MultiIndex level.
        fill_value : scalar, default np.NaN
            Value to use for missing values. Defaults to NaN, but can be any
            "compatible" value.
        limit : int, default None
            Maximum number of consecutive elements to forward or backward fill.
        tolerance : optional
            Maximum distance between original and new labels for inexact
            matches. The values of the index at the matching locations most
            satisfy the equation ``abs(index[indexer] - target) <= tolerance``.

            Tolerance may be a scalar value, which applies the same tolerance
            to all values, or list-like, which applies variable tolerance per
            element. List-like includes list, tuple, array, Series, and must be
            the same size as the index and its dtype must exactly match the
            index's type.

        Returns
        -------
        {klass} with changed index.

        See Also
        --------
        DataFrame.set_index : Set row labels.
        DataFrame.reset_index : Remove row labels or move them to new columns.
        DataFrame.reindex_like : Change to same indices as other DataFrame.

        Examples
        --------
        ``DataFrame.reindex`` supports two calling conventions

        * ``(index=index_labels, columns=column_labels, ...)``
        * ``(labels, axis={{'index', 'columns'}}, ...)``

        We *highly* recommend using keyword arguments to clarify your
        intent.

        Create a dataframe with some fictional data.

        >>> index = ['Firefox', 'Chrome', 'Safari', 'IE10', 'Konqueror']
        >>> df = pd.DataFrame({{'http_status': [200, 200, 404, 404, 301],
        ...                   'response_time': [0.04, 0.02, 0.07, 0.08, 1.0]}},
        ...                   index=index)
        >>> df
                   http_status  response_time
        Firefox            200           0.04
        Chrome             200           0.02
        Safari             404           0.07
        IE10               404           0.08
        Konqueror          301           1.00

        Create a new index and reindex the dataframe. By default
        values in the new index that do not have corresponding
        records in the dataframe are assigned ``NaN``.

        >>> new_index = ['Safari', 'Iceweasel', 'Comodo Dragon', 'IE10',
        ...              'Chrome']
        >>> df.reindex(new_index)
                       http_status  response_time
        Safari               404.0           0.07
        Iceweasel              NaN            NaN
        Comodo Dragon          NaN            NaN
        IE10                 404.0           0.08
        Chrome               200.0           0.02

        We can fill in the missing values by passing a value to
        the keyword ``fill_value``. Because the index is not monotonically
        increasing or decreasing, we cannot use arguments to the keyword
        ``method`` to fill the ``NaN`` values.

        >>> df.reindex(new_index, fill_value=0)
                       http_status  response_time
        Safari                 404           0.07
        Iceweasel                0           0.00
        Comodo Dragon            0           0.00
        IE10                   404           0.08
        Chrome                 200           0.02

        >>> df.reindex(new_index, fill_value='missing')
                      http_status response_time
        Safari                404          0.07
        Iceweasel         missing       missing
        Comodo Dragon     missing       missing
        IE10                  404          0.08
        Chrome                200          0.02

        We can also reindex the columns.

        >>> df.reindex(columns=['http_status', 'user_agent'])
                   http_status  user_agent
        Firefox            200         NaN
        Chrome             200         NaN
        Safari             404         NaN
        IE10               404         NaN
        Konqueror          301         NaN

        Or we can use "axis-style" keyword arguments

        >>> df.reindex(['http_status', 'user_agent'], axis="columns")
                   http_status  user_agent
        Firefox            200         NaN
        Chrome             200         NaN
        Safari             404         NaN
        IE10               404         NaN
        Konqueror          301         NaN

        To further illustrate the filling functionality in
        ``reindex``, we will create a dataframe with a
        monotonically increasing index (for example, a sequence
        of dates).

        >>> date_index = pd.date_range('1/1/2010', periods=6, freq='D')
        >>> df2 = pd.DataFrame({{"prices": [100, 101, np.nan, 100, 89, 88]}},
        ...                    index=date_index)
        >>> df2
                    prices
        2010-01-01   100.0
        2010-01-02   101.0
        2010-01-03     NaN
        2010-01-04   100.0
        2010-01-05    89.0
        2010-01-06    88.0

        Suppose we decide to expand the dataframe to cover a wider
        date range.

        >>> date_index2 = pd.date_range('12/29/2009', periods=10, freq='D')
        >>> df2.reindex(date_index2)
                    prices
        2009-12-29     NaN
        2009-12-30     NaN
        2009-12-31     NaN
        2010-01-01   100.0
        2010-01-02   101.0
        2010-01-03     NaN
        2010-01-04   100.0
        2010-01-05    89.0
        2010-01-06    88.0
        2010-01-07     NaN

        The index entries that did not have a value in the original data frame
        (for example, '2009-12-29') are by default filled with ``NaN``.
        If desired, we can fill in the missing values using one of several
        options.

        For example, to back-propagate the last valid value to fill the ``NaN``
        values, pass ``bfill`` as an argument to the ``method`` keyword.

        >>> df2.reindex(date_index2, method='bfill')
                    prices
        2009-12-29   100.0
        2009-12-30   100.0
        2009-12-31   100.0
        2010-01-01   100.0
        2010-01-02   101.0
        2010-01-03     NaN
        2010-01-04   100.0
        2010-01-05    89.0
        2010-01-06    88.0
        2010-01-07     NaN

        Please note that the ``NaN`` value present in the original dataframe
        (at index value 2010-01-03) will not be filled by any of the
        value propagation schemes. This is because filling while reindexing
        does not look at dataframe values, but only compares the original and
        desired indexes. If you do want to fill in the ``NaN`` values present
        in the original dataframe, use the ``fillna()`` method.

        See the :ref:`user guide <basics.reindexing>` for more.
        """
        # TODO: Decide if we care about having different examples for different
        # kinds

        # construct the args
        axes, kwargs = self._construct_axes_from_arguments(args, kwargs)
        method = missing.clean_reindex_fill_method(kwargs.pop("method", None))
        level = kwargs.pop("level", None)
        copy = kwargs.pop("copy", True)
        limit = kwargs.pop("limit", None)
        tolerance = kwargs.pop("tolerance", None)
        fill_value = kwargs.pop("fill_value", None)

        # Series.reindex doesn't use / need the axis kwarg
        # We pop and ignore it here, to make writing Series/Frame generic code
        # easier
        kwargs.pop("axis", None)

        if kwargs:
            raise TypeError(
                "reindex() got an unexpected keyword "
                f'argument "{list(kwargs.keys())[0]}"'
            )

        self._consolidate_inplace()

        # if all axes that are requested to reindex are equal, then only copy
        # if indicated must have index names equal here as well as values
        if all(
            self._get_axis(axis).identical(ax)
            for axis, ax in axes.items()
            if ax is not None
        ):
            if copy:
                return self.copy()
            return self

        # check if we are a multi reindex
        if self._needs_reindex_multi(axes, method, level):
            return self._reindex_multi(axes, copy, fill_value)

        # perform the reindex on the axes
        return self._reindex_axes(
            axes, level, limit, tolerance, method, fill_value, copy
        ).__finalize__(self, method="reindex")

    def _reindex_axes(
        self: NDFrameT, axes, level, limit, tolerance, method, fill_value, copy
    ) -> NDFrameT:
        """Perform the reindex for all the axes."""
        obj = self
        for a in self._AXIS_ORDERS:
            labels = axes[a]
            if labels is None:
                continue

            ax = self._get_axis(a)
            new_index, indexer = ax.reindex(
                labels, level=level, limit=limit, tolerance=tolerance, method=method
            )

            axis = self._get_axis_number(a)
            obj = obj._reindex_with_indexers(
                {axis: [new_index, indexer]},
                fill_value=fill_value,
                copy=copy,
                allow_dups=False,
            )
            # If we've made a copy once, no need to make another one
            copy = False

        return obj

    def _needs_reindex_multi(self, axes, method, level) -> bool_t:
        """Check if we do need a multi reindex."""
        return (
            (com.count_not_none(*axes.values()) == self._AXIS_LEN)
            and method is None
            and level is None
            and not self._is_mixed_type
        )

    def _reindex_multi(self, axes, copy, fill_value):
        raise AbstractMethodError(self)

    @final
    def _reindex_with_indexers(
        self: NDFrameT,
        reindexers,
        fill_value=None,
        copy: bool_t = False,
        allow_dups: bool_t = False,
    ) -> NDFrameT:
        """allow_dups indicates an internal call here"""
        # reindex doing multiple operations on different axes if indicated
        new_data = self._mgr
        for axis in sorted(reindexers.keys()):
            index, indexer = reindexers[axis]
            baxis = self._get_block_manager_axis(axis)

            if index is None:
                continue

            index = ensure_index(index)
            if indexer is not None:
                indexer = ensure_platform_int(indexer)

            # TODO: speed up on homogeneous DataFrame objects (see _reindex_multi)
            new_data = new_data.reindex_indexer(
                index,
                indexer,
                axis=baxis,
                fill_value=fill_value,
                allow_dups=allow_dups,
                copy=copy,
            )
            # If we've made a copy once, no need to make another one
            copy = False

        if copy and new_data is self._mgr:
            new_data = new_data.copy()

        return self._constructor(new_data).__finalize__(self)

    def filter(
        self: NDFrameT,
        items=None,
        like: str | None = None,
        regex: str | None = None,
        axis=None,
    ) -> NDFrameT:
        """
        Subset the dataframe rows or columns according to the specified index labels.

        Note that this routine does not filter a dataframe on its
        contents. The filter is applied to the labels of the index.

        Parameters
        ----------
        items : list-like
            Keep labels from axis which are in items.
        like : str
            Keep labels from axis for which "like in label == True".
        regex : str (regular expression)
            Keep labels from axis for which re.search(regex, label) == True.
        axis : {0 or ‘index’, 1 or ‘columns’, None}, default None
            The axis to filter on, expressed either as an index (int)
            or axis name (str). By default this is the info axis, 'columns' for
            DataFrame. For `Series` this parameter is unused and defaults to `None`.

        Returns
        -------
        same type as input object

        See Also
        --------
        DataFrame.loc : Access a group of rows and columns
            by label(s) or a boolean array.

        Notes
        -----
        The ``items``, ``like``, and ``regex`` parameters are
        enforced to be mutually exclusive.

        ``axis`` defaults to the info axis that is used when indexing
        with ``[]``.

        Examples
        --------
        >>> df = pd.DataFrame(np.array(([1, 2, 3], [4, 5, 6])),
        ...                   index=['mouse', 'rabbit'],
        ...                   columns=['one', 'two', 'three'])
        >>> df
                one  two  three
        mouse     1    2      3
        rabbit    4    5      6

        >>> # select columns by name
        >>> df.filter(items=['one', 'three'])
                 one  three
        mouse     1      3
        rabbit    4      6

        >>> # select columns by regular expression
        >>> df.filter(regex='e$', axis=1)
                 one  three
        mouse     1      3
        rabbit    4      6

        >>> # select rows containing 'bbi'
        >>> df.filter(like='bbi', axis=0)
                 one  two  three
        rabbit    4    5      6
        """
        nkw = com.count_not_none(items, like, regex)
        if nkw > 1:
            raise TypeError(
                "Keyword arguments `items`, `like`, or `regex` "
                "are mutually exclusive"
            )

        if axis is None:
            axis = self._info_axis_name
        labels = self._get_axis(axis)

        if items is not None:
            name = self._get_axis_name(axis)
            return self.reindex(**{name: [r for r in items if r in labels]})
        elif like:

            def f(x) -> bool_t:
                assert like is not None  # needed for mypy
                return like in ensure_str(x)

            values = labels.map(f)
            return self.loc(axis=axis)[values]
        elif regex:

            def f(x) -> bool_t:
                return matcher.search(ensure_str(x)) is not None

            matcher = re.compile(regex)
            values = labels.map(f)
            return self.loc(axis=axis)[values]
        else:
            raise TypeError("Must pass either `items`, `like`, or `regex`")

    @final
    def head(self: NDFrameT, n: int = 5) -> NDFrameT:
        """
        Return the first `n` rows.

        This function returns the first `n` rows for the object based
        on position. It is useful for quickly testing if your object
        has the right type of data in it.

        For negative values of `n`, this function returns all rows except
        the last `|n|` rows, equivalent to ``df[:n]``.

        If n is larger than the number of rows, this function returns all rows.

        Parameters
        ----------
        n : int, default 5
            Number of rows to select.

        Returns
        -------
        same type as caller
            The first `n` rows of the caller object.

        See Also
        --------
        DataFrame.tail: Returns the last `n` rows.

        Examples
        --------
        >>> df = pd.DataFrame({'animal': ['alligator', 'bee', 'falcon', 'lion',
        ...                    'monkey', 'parrot', 'shark', 'whale', 'zebra']})
        >>> df
              animal
        0  alligator
        1        bee
        2     falcon
        3       lion
        4     monkey
        5     parrot
        6      shark
        7      whale
        8      zebra

        Viewing the first 5 lines

        >>> df.head()
              animal
        0  alligator
        1        bee
        2     falcon
        3       lion
        4     monkey

        Viewing the first `n` lines (three in this case)

        >>> df.head(3)
              animal
        0  alligator
        1        bee
        2     falcon

        For negative values of `n`

        >>> df.head(-3)
              animal
        0  alligator
        1        bee
        2     falcon
        3       lion
        4     monkey
        5     parrot
        """
        return self.iloc[:n]

    @final
    def tail(self: NDFrameT, n: int = 5) -> NDFrameT:
        """
        Return the last `n` rows.

        This function returns last `n` rows from the object based on
        position. It is useful for quickly verifying data, for example,
        after sorting or appending rows.

        For negative values of `n`, this function returns all rows except
        the first `|n|` rows, equivalent to ``df[|n|:]``.

        If n is larger than the number of rows, this function returns all rows.

        Parameters
        ----------
        n : int, default 5
            Number of rows to select.

        Returns
        -------
        type of caller
            The last `n` rows of the caller object.

        See Also
        --------
        DataFrame.head : The first `n` rows of the caller object.

        Examples
        --------
        >>> df = pd.DataFrame({'animal': ['alligator', 'bee', 'falcon', 'lion',
        ...                    'monkey', 'parrot', 'shark', 'whale', 'zebra']})
        >>> df
              animal
        0  alligator
        1        bee
        2     falcon
        3       lion
        4     monkey
        5     parrot
        6      shark
        7      whale
        8      zebra

        Viewing the last 5 lines

        >>> df.tail()
           animal
        4  monkey
        5  parrot
        6   shark
        7   whale
        8   zebra

        Viewing the last `n` lines (three in this case)

        >>> df.tail(3)
          animal
        6  shark
        7  whale
        8  zebra

        For negative values of `n`

        >>> df.tail(-3)
           animal
        3    lion
        4  monkey
        5  parrot
        6   shark
        7   whale
        8   zebra
        """
        if n == 0:
            return self.iloc[0:0]
        return self.iloc[-n:]

    @final
    def sample(
        self: NDFrameT,
        n: int | None = None,
        frac: float | None = None,
        replace: bool_t = False,
        weights=None,
        random_state: RandomState | None = None,
        axis: Axis | None = None,
        ignore_index: bool_t = False,
    ) -> NDFrameT:
        """
        Return a random sample of items from an axis of object.

        You can use `random_state` for reproducibility.

        Parameters
        ----------
        n : int, optional
            Number of items from axis to return. Cannot be used with `frac`.
            Default = 1 if `frac` = None.
        frac : float, optional
            Fraction of axis items to return. Cannot be used with `n`.
        replace : bool, default False
            Allow or disallow sampling of the same row more than once.
        weights : str or ndarray-like, optional
            Default 'None' results in equal probability weighting.
            If passed a Series, will align with target object on index. Index
            values in weights not found in sampled object will be ignored and
            index values in sampled object not in weights will be assigned
            weights of zero.
            If called on a DataFrame, will accept the name of a column
            when axis = 0.
            Unless weights are a Series, weights must be same length as axis
            being sampled.
            If weights do not sum to 1, they will be normalized to sum to 1.
            Missing values in the weights column will be treated as zero.
            Infinite values not allowed.
        random_state : int, array-like, BitGenerator, np.random.RandomState, np.random.Generator, optional
            If int, array-like, or BitGenerator, seed for random number generator.
            If np.random.RandomState or np.random.Generator, use as given.

            .. versionchanged:: 1.1.0

                array-like and BitGenerator object now passed to np.random.RandomState()
                as seed

            .. versionchanged:: 1.4.0

                np.random.Generator objects now accepted

        axis : {0 or ‘index’, 1 or ‘columns’, None}, default None
            Axis to sample. Accepts axis number or name. Default is stat axis
            for given data type. For `Series` this parameter is unused and defaults to `None`.
        ignore_index : bool, default False
            If True, the resulting index will be labeled 0, 1, …, n - 1.

            .. versionadded:: 1.3.0

        Returns
        -------
        Series or DataFrame
            A new object of same type as caller containing `n` items randomly
            sampled from the caller object.

        See Also
        --------
        DataFrameGroupBy.sample: Generates random samples from each group of a
            DataFrame object.
        SeriesGroupBy.sample: Generates random samples from each group of a
            Series object.
        numpy.random.choice: Generates a random sample from a given 1-D numpy
            array.

        Notes
        -----
        If `frac` > 1, `replacement` should be set to `True`.

        Examples
        --------
        >>> df = pd.DataFrame({'num_legs': [2, 4, 8, 0],
        ...                    'num_wings': [2, 0, 0, 0],
        ...                    'num_specimen_seen': [10, 2, 1, 8]},
        ...                   index=['falcon', 'dog', 'spider', 'fish'])
        >>> df
                num_legs  num_wings  num_specimen_seen
        falcon         2          2                 10
        dog            4          0                  2
        spider         8          0                  1
        fish           0          0                  8

        Extract 3 random elements from the ``Series`` ``df['num_legs']``:
        Note that we use `random_state` to ensure the reproducibility of
        the examples.

        >>> df['num_legs'].sample(n=3, random_state=1)
        fish      0
        spider    8
        falcon    2
        Name: num_legs, dtype: int64

        A random 50% sample of the ``DataFrame`` with replacement:

        >>> df.sample(frac=0.5, replace=True, random_state=1)
              num_legs  num_wings  num_specimen_seen
        dog          4          0                  2
        fish         0          0                  8

        An upsample sample of the ``DataFrame`` with replacement:
        Note that `replace` parameter has to be `True` for `frac` parameter > 1.

        >>> df.sample(frac=2, replace=True, random_state=1)
                num_legs  num_wings  num_specimen_seen
        dog            4          0                  2
        fish           0          0                  8
        falcon         2          2                 10
        falcon         2          2                 10
        fish           0          0                  8
        dog            4          0                  2
        fish           0          0                  8
        dog            4          0                  2

        Using a DataFrame column as weights. Rows with larger value in the
        `num_specimen_seen` column are more likely to be sampled.

        >>> df.sample(n=2, weights='num_specimen_seen', random_state=1)
                num_legs  num_wings  num_specimen_seen
        falcon         2          2                 10
        fish           0          0                  8
        """  # noqa:E501
        if axis is None:
            axis = self._stat_axis_number

        axis = self._get_axis_number(axis)
        obj_len = self.shape[axis]

        # Process random_state argument
        rs = com.random_state(random_state)

        size = sample.process_sampling_size(n, frac, replace)
        if size is None:
            assert frac is not None
            size = round(frac * obj_len)

        if weights is not None:
            weights = sample.preprocess_weights(self, weights, axis)

        sampled_indices = sample.sample(obj_len, size, replace, weights, rs)
        result = self.take(sampled_indices, axis=axis)

        if ignore_index:
            result.index = default_index(len(result))

        return result

    @final
    @doc(klass=_shared_doc_kwargs["klass"])
    def pipe(
        self,
        func: Callable[..., T] | tuple[Callable[..., T], str],
        *args,
        **kwargs,
    ) -> T:
        r"""
        Apply chainable functions that expect Series or DataFrames.

        Parameters
        ----------
        func : function
            Function to apply to the {klass}.
            ``args``, and ``kwargs`` are passed into ``func``.
            Alternatively a ``(callable, data_keyword)`` tuple where
            ``data_keyword`` is a string indicating the keyword of
            ``callable`` that expects the {klass}.
        args : iterable, optional
            Positional arguments passed into ``func``.
        kwargs : mapping, optional
            A dictionary of keyword arguments passed into ``func``.

        Returns
        -------
        object : the return type of ``func``.

        See Also
        --------
        DataFrame.apply : Apply a function along input axis of DataFrame.
        DataFrame.applymap : Apply a function elementwise on a whole DataFrame.
        Series.map : Apply a mapping correspondence on a
            :class:`~pandas.Series`.

        Notes
        -----
        Use ``.pipe`` when chaining together functions that expect
        Series, DataFrames or GroupBy objects. Instead of writing

        >>> func(g(h(df), arg1=a), arg2=b, arg3=c)  # doctest: +SKIP

        You can write

        >>> (df.pipe(h)
        ...    .pipe(g, arg1=a)
        ...    .pipe(func, arg2=b, arg3=c)
        ... )  # doctest: +SKIP

        If you have a function that takes the data as (say) the second
        argument, pass a tuple indicating which keyword expects the
        data. For example, suppose ``f`` takes its data as ``arg2``:

        >>> (df.pipe(h)
        ...    .pipe(g, arg1=a)
        ...    .pipe((func, 'arg2'), arg1=a, arg3=c)
        ...  )  # doctest: +SKIP
        """
        return com.pipe(self, func, *args, **kwargs)

    # ----------------------------------------------------------------------
    # Attribute access

    @final
    def __finalize__(
        self: NDFrameT, other, method: str | None = None, **kwargs
    ) -> NDFrameT:
        """
        Propagate metadata from other to self.

        Parameters
        ----------
        other : the object from which to get the attributes that we are going
            to propagate
        method : str, optional
            A passed method name providing context on where ``__finalize__``
            was called.

            .. warning::

               The value passed as `method` are not currently considered
               stable across pandas releases.
        """
        if isinstance(other, NDFrame):
            for name in other.attrs:
                self.attrs[name] = other.attrs[name]

            self.flags.allows_duplicate_labels = other.flags.allows_duplicate_labels
            # For subclasses using _metadata.
            for name in set(self._metadata) & set(other._metadata):
                assert isinstance(name, str)
                object.__setattr__(self, name, getattr(other, name, None))

        if method == "concat":
            attrs = other.objs[0].attrs
            check_attrs = all(objs.attrs == attrs for objs in other.objs[1:])
            if check_attrs:
                for name in attrs:
                    self.attrs[name] = attrs[name]

            allows_duplicate_labels = all(
                x.flags.allows_duplicate_labels for x in other.objs
            )
            self.flags.allows_duplicate_labels = allows_duplicate_labels

        return self

    def __getattr__(self, name: str):
        """
        After regular attribute access, try looking up the name
        This allows simpler access to columns for interactive use.
        """
        # Note: obj.x will always call obj.__getattribute__('x') prior to
        # calling obj.__getattr__('x').
        if (
            name not in self._internal_names_set
            and name not in self._metadata
            and name not in self._accessors
            and self._info_axis._can_hold_identifiers_and_holds_name(name)
        ):
            return self[name]
        return object.__getattribute__(self, name)

    def __setattr__(self, name: str, value) -> None:
        """
        After regular attribute access, try setting the name
        This allows simpler access to columns for interactive use.
        """
        # first try regular attribute access via __getattribute__, so that
        # e.g. ``obj.x`` and ``obj.x = 4`` will always reference/modify
        # the same attribute.

        try:
            object.__getattribute__(self, name)
            return object.__setattr__(self, name, value)
        except AttributeError:
            pass

        # if this fails, go on to more involved attribute setting
        # (note that this matches __getattr__, above).
        if name in self._internal_names_set:
            object.__setattr__(self, name, value)
        elif name in self._metadata:
            object.__setattr__(self, name, value)
        else:
            try:
                existing = getattr(self, name)
                if isinstance(existing, Index):
                    object.__setattr__(self, name, value)
                elif name in self._info_axis:
                    self[name] = value
                else:
                    object.__setattr__(self, name, value)
            except (AttributeError, TypeError):
                if isinstance(self, ABCDataFrame) and (is_list_like(value)):
                    warnings.warn(
                        "Pandas doesn't allow columns to be "
                        "created via a new attribute name - see "
                        "https://pandas.pydata.org/pandas-docs/"
                        "stable/indexing.html#attribute-access",
                        stacklevel=find_stack_level(inspect.currentframe()),
                    )
                object.__setattr__(self, name, value)

    @final
    def _dir_additions(self) -> set[str]:
        """
        add the string-like attributes from the info_axis.
        If info_axis is a MultiIndex, its first level values are used.
        """
        additions = super()._dir_additions()
        if self._info_axis._can_hold_strings:
            additions.update(self._info_axis._dir_additions_for_owner)
        return additions

    # ----------------------------------------------------------------------
    # Consolidation of internals

    @final
    def _protect_consolidate(self, f):
        """
        Consolidate _mgr -- if the blocks have changed, then clear the
        cache
        """
        if isinstance(self._mgr, (ArrayManager, SingleArrayManager)):
            return f()
        blocks_before = len(self._mgr.blocks)
        result = f()
        if len(self._mgr.blocks) != blocks_before:
            self._clear_item_cache()
        return result

    @final
    def _consolidate_inplace(self) -> None:
        """Consolidate data in place and return None"""

        def f():
            self._mgr = self._mgr.consolidate()

        self._protect_consolidate(f)

    @final
    def _consolidate(self):
        """
        Compute NDFrame with "consolidated" internals (data of each dtype
        grouped together in a single ndarray).

        Returns
        -------
        consolidated : same type as caller
        """
        f = lambda: self._mgr.consolidate()
        cons_data = self._protect_consolidate(f)
        return self._constructor(cons_data).__finalize__(self)

    @final
    @property
    def _is_mixed_type(self) -> bool_t:
        if self._mgr.is_single_block:
            return False

        if self._mgr.any_extension_types:
            # Even if they have the same dtype, we can't consolidate them,
            #  so we pretend this is "mixed'"
            return True

        return self.dtypes.nunique() > 1

    @final
    def _check_inplace_setting(self, value) -> bool_t:
        """check whether we allow in-place setting with this type of value"""
        if self._is_mixed_type and not self._mgr.is_numeric_mixed_type:

            # allow an actual np.nan thru
            if is_float(value) and np.isnan(value):
                return True

            raise TypeError(
                "Cannot do inplace boolean setting on "
                "mixed-types with a non np.nan value"
            )

        return True

    @final
    def _get_numeric_data(self: NDFrameT) -> NDFrameT:
        return self._constructor(self._mgr.get_numeric_data()).__finalize__(self)

    @final
    def _get_bool_data(self):
        return self._constructor(self._mgr.get_bool_data()).__finalize__(self)

    # ----------------------------------------------------------------------
    # Internal Interface Methods

    @property
    def values(self):
        raise AbstractMethodError(self)

    @property
    def _values(self) -> np.ndarray:
        """internal implementation"""
        raise AbstractMethodError(self)

    @property
    def dtypes(self):
        """
        Return the dtypes in the DataFrame.

        This returns a Series with the data type of each column.
        The result's index is the original DataFrame's columns. Columns
        with mixed types are stored with the ``object`` dtype. See
        :ref:`the User Guide <basics.dtypes>` for more.

        Returns
        -------
        pandas.Series
            The data type of each column.

        Examples
        --------
        >>> df = pd.DataFrame({'float': [1.0],
        ...                    'int': [1],
        ...                    'datetime': [pd.Timestamp('20180310')],
        ...                    'string': ['foo']})
        >>> df.dtypes
        float              float64
        int                  int64
        datetime    datetime64[ns]
        string              object
        dtype: object
        """
        data = self._mgr.get_dtypes()
        return self._constructor_sliced(data, index=self._info_axis, dtype=np.object_)

    def astype(
        self: NDFrameT, dtype, copy: bool_t = True, errors: IgnoreRaise = "raise"
    ) -> NDFrameT:
        """
        Cast a pandas object to a specified dtype ``dtype``.

        Parameters
        ----------
        dtype : data type, or dict of column name -> data type
            Use a numpy.dtype or Python type to cast entire pandas object to
            the same type. Alternatively, use {col: dtype, ...}, where col is a
            column label and dtype is a numpy.dtype or Python type to cast one
            or more of the DataFrame's columns to column-specific types.
        copy : bool, default True
            Return a copy when ``copy=True`` (be very careful setting
            ``copy=False`` as changes to values then may propagate to other
            pandas objects).
        errors : {'raise', 'ignore'}, default 'raise'
            Control raising of exceptions on invalid data for provided dtype.

            - ``raise`` : allow exceptions to be raised
            - ``ignore`` : suppress exceptions. On error return original object.

        Returns
        -------
        casted : same type as caller

        See Also
        --------
        to_datetime : Convert argument to datetime.
        to_timedelta : Convert argument to timedelta.
        to_numeric : Convert argument to a numeric type.
        numpy.ndarray.astype : Cast a numpy array to a specified type.

        Notes
        -----
        .. deprecated:: 1.3.0

            Using ``astype`` to convert from timezone-naive dtype to
            timezone-aware dtype is deprecated and will raise in a
            future version.  Use :meth:`Series.dt.tz_localize` instead.

        Examples
        --------
        Create a DataFrame:

        >>> d = {'col1': [1, 2], 'col2': [3, 4]}
        >>> df = pd.DataFrame(data=d)
        >>> df.dtypes
        col1    int64
        col2    int64
        dtype: object

        Cast all columns to int32:

        >>> df.astype('int32').dtypes
        col1    int32
        col2    int32
        dtype: object

        Cast col1 to int32 using a dictionary:

        >>> df.astype({'col1': 'int32'}).dtypes
        col1    int32
        col2    int64
        dtype: object

        Create a series:

        >>> ser = pd.Series([1, 2], dtype='int32')
        >>> ser
        0    1
        1    2
        dtype: int32
        >>> ser.astype('int64')
        0    1
        1    2
        dtype: int64

        Convert to categorical type:

        >>> ser.astype('category')
        0    1
        1    2
        dtype: category
        Categories (2, int64): [1, 2]

        Convert to ordered categorical type with custom ordering:

        >>> from pandas.api.types import CategoricalDtype
        >>> cat_dtype = CategoricalDtype(
        ...     categories=[2, 1], ordered=True)
        >>> ser.astype(cat_dtype)
        0    1
        1    2
        dtype: category
        Categories (2, int64): [2 < 1]

        Note that using ``copy=False`` and changing data on a new
        pandas object may propagate changes:

        >>> s1 = pd.Series([1, 2])
        >>> s2 = s1.astype('int64', copy=False)
        >>> s2[0] = 10
        >>> s1  # note that s1[0] has changed too
        0    10
        1     2
        dtype: int64

        Create a series of dates:

        >>> ser_date = pd.Series(pd.date_range('20200101', periods=3))
        >>> ser_date
        0   2020-01-01
        1   2020-01-02
        2   2020-01-03
        dtype: datetime64[ns]
        """
        if is_dict_like(dtype):
            if self.ndim == 1:  # i.e. Series
                if len(dtype) > 1 or self.name not in dtype:
                    raise KeyError(
                        "Only the Series name can be used for "
                        "the key in Series dtype mappings."
                    )
                new_type = dtype[self.name]
                return self.astype(new_type, copy, errors)

            # GH#44417 cast to Series so we can use .iat below, which will be
            #  robust in case we
            from pandas import Series

            dtype_ser = Series(dtype, dtype=object)

            for col_name in dtype_ser.index:
                if col_name not in self:
                    raise KeyError(
                        "Only a column name can be used for the "
                        "key in a dtype mappings argument. "
                        f"'{col_name}' not found in columns."
                    )

            dtype_ser = dtype_ser.reindex(self.columns, fill_value=None, copy=False)

            results = []
            for i, (col_name, col) in enumerate(self.items()):
                cdt = dtype_ser.iat[i]
                if isna(cdt):
                    res_col = col.copy() if copy else col
                else:
                    res_col = col.astype(dtype=cdt, copy=copy, errors=errors)
                results.append(res_col)

        elif is_extension_array_dtype(dtype) and self.ndim > 1:
            # GH 18099/22869: columnwise conversion to extension dtype
            # GH 24704: use iloc to handle duplicate column names
            # TODO(EA2D): special case not needed with 2D EAs
            results = [
                self.iloc[:, i].astype(dtype, copy=copy)
                for i in range(len(self.columns))
            ]

        else:
            # else, only a single dtype is given
            new_data = self._mgr.astype(dtype=dtype, copy=copy, errors=errors)
            return self._constructor(new_data).__finalize__(self, method="astype")

        # GH 33113: handle empty frame or series
        if not results:
            return self.copy()

        # GH 19920: retain column metadata after concat
        result = concat(results, axis=1, copy=False)
        # GH#40810 retain subclass
        # error: Incompatible types in assignment
        # (expression has type "NDFrameT", variable has type "DataFrame")
        result = self._constructor(result)  # type: ignore[assignment]
        result.columns = self.columns
        result = result.__finalize__(self, method="astype")
        # https://github.com/python/mypy/issues/8354
        return cast(NDFrameT, result)

    @final
    def copy(self: NDFrameT, deep: bool_t = True) -> NDFrameT:
        """
        Make a copy of this object's indices and data.

        When ``deep=True`` (default), a new object will be created with a
        copy of the calling object's data and indices. Modifications to
        the data or indices of the copy will not be reflected in the
        original object (see notes below).

        When ``deep=False``, a new object will be created without copying
        the calling object's data or index (only references to the data
        and index are copied). Any changes to the data of the original
        will be reflected in the shallow copy (and vice versa).

        Parameters
        ----------
        deep : bool, default True
            Make a deep copy, including a copy of the data and the indices.
            With ``deep=False`` neither the indices nor the data are copied.

        Returns
        -------
        copy : Series or DataFrame
            Object type matches caller.

        Notes
        -----
        When ``deep=True``, data is copied but actual Python objects
        will not be copied recursively, only the reference to the object.
        This is in contrast to `copy.deepcopy` in the Standard Library,
        which recursively copies object data (see examples below).

        While ``Index`` objects are copied when ``deep=True``, the underlying
        numpy array is not copied for performance reasons. Since ``Index`` is
        immutable, the underlying data can be safely shared and a copy
        is not needed.

        Since pandas is not thread safe, see the
        :ref:`gotchas <gotchas.thread-safety>` when copying in a threading
        environment.

        Examples
        --------
        >>> s = pd.Series([1, 2], index=["a", "b"])
        >>> s
        a    1
        b    2
        dtype: int64

        >>> s_copy = s.copy()
        >>> s_copy
        a    1
        b    2
        dtype: int64

        **Shallow copy versus default (deep) copy:**

        >>> s = pd.Series([1, 2], index=["a", "b"])
        >>> deep = s.copy()
        >>> shallow = s.copy(deep=False)

        Shallow copy shares data and index with original.

        >>> s is shallow
        False
        >>> s.values is shallow.values and s.index is shallow.index
        True

        Deep copy has own copy of data and index.

        >>> s is deep
        False
        >>> s.values is deep.values or s.index is deep.index
        False

        Updates to the data shared by shallow copy and original is reflected
        in both; deep copy remains unchanged.

        >>> s[0] = 3
        >>> shallow[1] = 4
        >>> s
        a    3
        b    4
        dtype: int64
        >>> shallow
        a    3
        b    4
        dtype: int64
        >>> deep
        a    1
        b    2
        dtype: int64

        Note that when copying an object containing Python objects, a deep copy
        will copy the data, but will not do so recursively. Updating a nested
        data object will be reflected in the deep copy.

        >>> s = pd.Series([[1, 2], [3, 4]])
        >>> deep = s.copy()
        >>> s[0][0] = 10
        >>> s
        0    [10, 2]
        1     [3, 4]
        dtype: object
        >>> deep
        0    [10, 2]
        1     [3, 4]
        dtype: object
        """
        data = self._mgr.copy(deep=deep)
        self._clear_item_cache()
        return self._constructor(data).__finalize__(self, method="copy")

    @final
    def __copy__(self: NDFrameT, deep: bool_t = True) -> NDFrameT:
        return self.copy(deep=deep)

    @final
    def __deepcopy__(self: NDFrameT, memo=None) -> NDFrameT:
        """
        Parameters
        ----------
        memo, default None
            Standard signature. Unused
        """
        return self.copy(deep=True)

    @final
    def _convert(
        self: NDFrameT,
        datetime: bool_t = False,
        numeric: bool_t = False,
        timedelta: bool_t = False,
    ) -> NDFrameT:
        """
        Attempt to infer better dtype for object columns.

        Parameters
        ----------
        datetime : bool, default False
            If True, convert to date where possible.
        numeric : bool, default False
            If True, attempt to convert to numbers (including strings), with
            unconvertible values becoming NaN.
        timedelta : bool, default False
            If True, convert to timedelta where possible.

        Returns
        -------
        converted : same as input object
        """
        validate_bool_kwarg(datetime, "datetime")
        validate_bool_kwarg(numeric, "numeric")
        validate_bool_kwarg(timedelta, "timedelta")
        return self._constructor(
            self._mgr.convert(
                datetime=datetime,
                numeric=numeric,
                timedelta=timedelta,
                copy=True,
            )
        ).__finalize__(self)

    @final
    def infer_objects(self: NDFrameT) -> NDFrameT:
        """
        Attempt to infer better dtypes for object columns.

        Attempts soft conversion of object-dtyped
        columns, leaving non-object and unconvertible
        columns unchanged. The inference rules are the
        same as during normal Series/DataFrame construction.

        Returns
        -------
        converted : same type as input object

        See Also
        --------
        to_datetime : Convert argument to datetime.
        to_timedelta : Convert argument to timedelta.
        to_numeric : Convert argument to numeric type.
        convert_dtypes : Convert argument to best possible dtype.

        Examples
        --------
        >>> df = pd.DataFrame({"A": ["a", 1, 2, 3]})
        >>> df = df.iloc[1:]
        >>> df
           A
        1  1
        2  2
        3  3

        >>> df.dtypes
        A    object
        dtype: object

        >>> df.infer_objects().dtypes
        A    int64
        dtype: object
        """
        # numeric=False necessary to only soft convert;
        # python objects will still be converted to
        # native numpy numeric types
        return self._constructor(
            self._mgr.convert(datetime=True, numeric=False, timedelta=True, copy=True)
        ).__finalize__(self, method="infer_objects")

    @final
    def convert_dtypes(
        self: NDFrameT,
        infer_objects: bool_t = True,
        convert_string: bool_t = True,
        convert_integer: bool_t = True,
        convert_boolean: bool_t = True,
        convert_floating: bool_t = True,
    ) -> NDFrameT:
        """
        Convert columns to best possible dtypes using dtypes supporting ``pd.NA``.

        .. versionadded:: 1.0.0

        Parameters
        ----------
        infer_objects : bool, default True
            Whether object dtypes should be converted to the best possible types.
        convert_string : bool, default True
            Whether object dtypes should be converted to ``StringDtype()``.
        convert_integer : bool, default True
            Whether, if possible, conversion can be done to integer extension types.
        convert_boolean : bool, defaults True
            Whether object dtypes should be converted to ``BooleanDtypes()``.
        convert_floating : bool, defaults True
            Whether, if possible, conversion can be done to floating extension types.
            If `convert_integer` is also True, preference will be give to integer
            dtypes if the floats can be faithfully casted to integers.

            .. versionadded:: 1.2.0

        Returns
        -------
        Series or DataFrame
            Copy of input object with new dtype.

        See Also
        --------
        infer_objects : Infer dtypes of objects.
        to_datetime : Convert argument to datetime.
        to_timedelta : Convert argument to timedelta.
        to_numeric : Convert argument to a numeric type.

        Notes
        -----
        By default, ``convert_dtypes`` will attempt to convert a Series (or each
        Series in a DataFrame) to dtypes that support ``pd.NA``. By using the options
        ``convert_string``, ``convert_integer``, ``convert_boolean`` and
        ``convert_boolean``, it is possible to turn off individual conversions
        to ``StringDtype``, the integer extension types, ``BooleanDtype``
        or floating extension types, respectively.

        For object-dtyped columns, if ``infer_objects`` is ``True``, use the inference
        rules as during normal Series/DataFrame construction.  Then, if possible,
        convert to ``StringDtype``, ``BooleanDtype`` or an appropriate integer
        or floating extension type, otherwise leave as ``object``.

        If the dtype is integer, convert to an appropriate integer extension type.

        If the dtype is numeric, and consists of all integers, convert to an
        appropriate integer extension type. Otherwise, convert to an
        appropriate floating extension type.

        .. versionchanged:: 1.2
            Starting with pandas 1.2, this method also converts float columns
            to the nullable floating extension type.

        In the future, as new dtypes are added that support ``pd.NA``, the results
        of this method will change to support those new dtypes.

        Examples
        --------
        >>> df = pd.DataFrame(
        ...     {
        ...         "a": pd.Series([1, 2, 3], dtype=np.dtype("int32")),
        ...         "b": pd.Series(["x", "y", "z"], dtype=np.dtype("O")),
        ...         "c": pd.Series([True, False, np.nan], dtype=np.dtype("O")),
        ...         "d": pd.Series(["h", "i", np.nan], dtype=np.dtype("O")),
        ...         "e": pd.Series([10, np.nan, 20], dtype=np.dtype("float")),
        ...         "f": pd.Series([np.nan, 100.5, 200], dtype=np.dtype("float")),
        ...     }
        ... )

        Start with a DataFrame with default dtypes.

        >>> df
           a  b      c    d     e      f
        0  1  x   True    h  10.0    NaN
        1  2  y  False    i   NaN  100.5
        2  3  z    NaN  NaN  20.0  200.0

        >>> df.dtypes
        a      int32
        b     object
        c     object
        d     object
        e    float64
        f    float64
        dtype: object

        Convert the DataFrame to use best possible dtypes.

        >>> dfn = df.convert_dtypes()
        >>> dfn
           a  b      c     d     e      f
        0  1  x   True     h    10   <NA>
        1  2  y  False     i  <NA>  100.5
        2  3  z   <NA>  <NA>    20  200.0

        >>> dfn.dtypes
        a      Int32
        b     string
        c    boolean
        d     string
        e      Int64
        f    Float64
        dtype: object

        Start with a Series of strings and missing data represented by ``np.nan``.

        >>> s = pd.Series(["a", "b", np.nan])
        >>> s
        0      a
        1      b
        2    NaN
        dtype: object

        Obtain a Series with dtype ``StringDtype``.

        >>> s.convert_dtypes()
        0       a
        1       b
        2    <NA>
        dtype: string
        """
        if self.ndim == 1:
            return self._convert_dtypes(
                infer_objects,
                convert_string,
                convert_integer,
                convert_boolean,
                convert_floating,
            )
        else:
            results = [
                col._convert_dtypes(
                    infer_objects,
                    convert_string,
                    convert_integer,
                    convert_boolean,
                    convert_floating,
                )
                for col_name, col in self.items()
            ]
            if len(results) > 0:
                result = concat(results, axis=1, copy=False, keys=self.columns)
                cons = cast(Type["DataFrame"], self._constructor)
                result = cons(result)
                result = result.__finalize__(self, method="convert_dtypes")
                # https://github.com/python/mypy/issues/8354
                return cast(NDFrameT, result)
            else:
                return self.copy()

    # ----------------------------------------------------------------------
    # Filling NA's

    @overload
    def fillna(
        self: NDFrameT,
        value: Hashable | Mapping | Series | DataFrame = ...,
        *,
        method: FillnaOptions | None = ...,
        axis: Axis | None = ...,
        inplace: Literal[False] = ...,
        limit: int | None = ...,
        downcast: dict | None = ...,
    ) -> NDFrameT:
        ...

    @overload
    def fillna(
        self,
        value: Hashable | Mapping | Series | DataFrame = ...,
        *,
        method: FillnaOptions | None = ...,
        axis: Axis | None = ...,
        inplace: Literal[True],
        limit: int | None = ...,
        downcast: dict | None = ...,
    ) -> None:
        ...

    @overload
    def fillna(
        self: NDFrameT,
        value: Hashable | Mapping | Series | DataFrame = ...,
        *,
        method: FillnaOptions | None = ...,
        axis: Axis | None = ...,
        inplace: bool_t = ...,
        limit: int | None = ...,
        downcast: dict | None = ...,
    ) -> NDFrameT | None:
        ...

    @doc(**_shared_doc_kwargs)
    def fillna(
        self: NDFrameT,
        value: Hashable | Mapping | Series | DataFrame = None,
        method: FillnaOptions | None = None,
        axis: Axis | None = None,
        inplace: bool_t = False,
        limit: int | None = None,
        downcast: dict | None = None,
    ) -> NDFrameT | None:
        """
        Fill NA/NaN values using the specified method.

        Parameters
        ----------
        value : scalar, dict, Series, or DataFrame
            Value to use to fill holes (e.g. 0), alternately a
            dict/Series/DataFrame of values specifying which value to use for
            each index (for a Series) or column (for a DataFrame).  Values not
            in the dict/Series/DataFrame will not be filled. This value cannot
            be a list.
        method : {{'backfill', 'bfill', 'pad', 'ffill', None}}, default None
            Method to use for filling holes in reindexed Series
            pad / ffill: propagate last valid observation forward to next valid
            backfill / bfill: use next valid observation to fill gap.
        axis : {axes_single_arg}
            Axis along which to fill missing values. For `Series`
            this parameter is unused and defaults to 0.
        inplace : bool, default False
            If True, fill in-place. Note: this will modify any
            other views on this object (e.g., a no-copy slice for a column in a
            DataFrame).
        limit : int, default None
            If method is specified, this is the maximum number of consecutive
            NaN values to forward/backward fill. In other words, if there is
            a gap with more than this number of consecutive NaNs, it will only
            be partially filled. If method is not specified, this is the
            maximum number of entries along the entire axis where NaNs will be
            filled. Must be greater than 0 if not None.
        downcast : dict, default is None
            A dict of item->dtype of what to downcast if possible,
            or the string 'infer' which will try to downcast to an appropriate
            equal type (e.g. float64 to int64 if possible).

        Returns
        -------
        {klass} or None
            Object with missing values filled or None if ``inplace=True``.

        See Also
        --------
        interpolate : Fill NaN values using interpolation.
        reindex : Conform object to new index.
        asfreq : Convert TimeSeries to specified frequency.

        Examples
        --------
        >>> df = pd.DataFrame([[np.nan, 2, np.nan, 0],
        ...                    [3, 4, np.nan, 1],
        ...                    [np.nan, np.nan, np.nan, np.nan],
        ...                    [np.nan, 3, np.nan, 4]],
        ...                   columns=list("ABCD"))
        >>> df
             A    B   C    D
        0  NaN  2.0 NaN  0.0
        1  3.0  4.0 NaN  1.0
        2  NaN  NaN NaN  NaN
        3  NaN  3.0 NaN  4.0

        Replace all NaN elements with 0s.

        >>> df.fillna(0)
             A    B    C    D
        0  0.0  2.0  0.0  0.0
        1  3.0  4.0  0.0  1.0
        2  0.0  0.0  0.0  0.0
        3  0.0  3.0  0.0  4.0

        We can also propagate non-null values forward or backward.

        >>> df.fillna(method="ffill")
             A    B   C    D
        0  NaN  2.0 NaN  0.0
        1  3.0  4.0 NaN  1.0
        2  3.0  4.0 NaN  1.0
        3  3.0  3.0 NaN  4.0

        Replace all NaN elements in column 'A', 'B', 'C', and 'D', with 0, 1,
        2, and 3 respectively.

        >>> values = {{"A": 0, "B": 1, "C": 2, "D": 3}}
        >>> df.fillna(value=values)
             A    B    C    D
        0  0.0  2.0  2.0  0.0
        1  3.0  4.0  2.0  1.0
        2  0.0  1.0  2.0  3.0
        3  0.0  3.0  2.0  4.0

        Only replace the first NaN element.

        >>> df.fillna(value=values, limit=1)
             A    B    C    D
        0  0.0  2.0  2.0  0.0
        1  3.0  4.0  NaN  1.0
        2  NaN  1.0  NaN  3.0
        3  NaN  3.0  NaN  4.0

        When filling using a DataFrame, replacement happens along
        the same column names and same indices

        >>> df2 = pd.DataFrame(np.zeros((4, 4)), columns=list("ABCE"))
        >>> df.fillna(df2)
             A    B    C    D
        0  0.0  2.0  0.0  0.0
        1  3.0  4.0  0.0  1.0
        2  0.0  0.0  0.0  NaN
        3  0.0  3.0  0.0  4.0

        Note that column D is not affected since it is not present in df2.
        """
        inplace = validate_bool_kwarg(inplace, "inplace")
        value, method = validate_fillna_kwargs(value, method)

        self._consolidate_inplace()

        # set the default here, so functions examining the signaure
        # can detect if something was set (e.g. in groupby) (GH9221)
        if axis is None:
            axis = 0
        axis = self._get_axis_number(axis)

        if value is None:
            if not self._mgr.is_single_block and axis == 1:
                if inplace:
                    raise NotImplementedError()
                result = self.T.fillna(method=method, limit=limit).T

                return result

            new_data = self._mgr.interpolate(
                method=method,
                axis=axis,
                limit=limit,
                inplace=inplace,
                downcast=downcast,
            )
        else:
            if self.ndim == 1:
                if isinstance(value, (dict, ABCSeries)):
                    if not len(value):
                        # test_fillna_nonscalar
                        if inplace:
                            return None
                        return self.copy()
                    value = create_series_with_explicit_dtype(
                        value, dtype_if_empty=object
                    )
                    value = value.reindex(self.index, copy=False)
                    value = value._values
                elif not is_list_like(value):
                    pass
                else:
                    raise TypeError(
                        '"value" parameter must be a scalar, dict '
                        "or Series, but you passed a "
                        f'"{type(value).__name__}"'
                    )

                new_data = self._mgr.fillna(
                    value=value, limit=limit, inplace=inplace, downcast=downcast
                )

            elif isinstance(value, (dict, ABCSeries)):
                if axis == 1:
                    raise NotImplementedError(
                        "Currently only can fill "
                        "with dict/Series column "
                        "by column"
                    )

                result = self if inplace else self.copy()
                is_dict = isinstance(downcast, dict)
                for k, v in value.items():
                    if k not in result:
                        continue
                    # error: Item "None" of "Optional[Dict[Any, Any]]" has no
                    # attribute "get"
                    downcast_k = (
                        downcast
                        if not is_dict
                        else downcast.get(k)  # type: ignore[union-attr]
                    )
                    result.loc[:, k] = result[k].fillna(
                        v, limit=limit, downcast=downcast_k
                    )
                return result if not inplace else None

            elif not is_list_like(value):
                if axis == 1:

                    result = self.T.fillna(value=value, limit=limit).T

                    # error: Incompatible types in assignment (expression has type
                    # "NDFrameT", variable has type "Union[ArrayManager,
                    # SingleArrayManager, BlockManager, SingleBlockManager]")
                    new_data = result  # type: ignore[assignment]
                else:

                    new_data = self._mgr.fillna(
                        value=value, limit=limit, inplace=inplace, downcast=downcast
                    )
            elif isinstance(value, ABCDataFrame) and self.ndim == 2:

                new_data = self.where(self.notna(), value)._mgr
            else:
                raise ValueError(f"invalid fill value with a {type(value)}")

        result = self._constructor(new_data)
        if inplace:
            return self._update_inplace(result)
        else:
            return result.__finalize__(self, method="fillna")

    @overload
    def ffill(
        self: NDFrameT,
        *,
        axis: None | Axis = ...,
        inplace: Literal[False] = ...,
        limit: None | int = ...,
        downcast: dict | None = ...,
    ) -> NDFrameT:
        ...

    @overload
    def ffill(
        self,
        *,
        axis: None | Axis = ...,
        inplace: Literal[True],
        limit: None | int = ...,
        downcast: dict | None = ...,
    ) -> None:
        ...

    @overload
    def ffill(
        self: NDFrameT,
        *,
        axis: None | Axis = ...,
        inplace: bool_t = ...,
        limit: None | int = ...,
        downcast: dict | None = ...,
    ) -> NDFrameT | None:
        ...

    @deprecate_nonkeyword_arguments(version=None, allowed_args=["self"])
    @doc(klass=_shared_doc_kwargs["klass"])
    def ffill(
        self: NDFrameT,
        axis: None | Axis = None,
        inplace: bool_t = False,
        limit: None | int = None,
        downcast: dict | None = None,
    ) -> NDFrameT | None:
        """
        Synonym for :meth:`DataFrame.fillna` with ``method='ffill'``.

        Returns
        -------
        {klass} or None
            Object with missing values filled or None if ``inplace=True``.
        """
        return self.fillna(
            method="ffill", axis=axis, inplace=inplace, limit=limit, downcast=downcast
        )

    pad = ffill

    @overload
    def bfill(
        self: NDFrameT,
        *,
        axis: None | Axis = ...,
        inplace: Literal[False] = ...,
        limit: None | int = ...,
        downcast: dict | None = ...,
    ) -> NDFrameT:
        ...

    @overload
    def bfill(
        self,
        *,
        axis: None | Axis = ...,
        inplace: Literal[True],
        limit: None | int = ...,
        downcast: dict | None = ...,
    ) -> None:
        ...

    @overload
    def bfill(
        self: NDFrameT,
        *,
        axis: None | Axis = ...,
        inplace: bool_t = ...,
        limit: None | int = ...,
        downcast: dict | None = ...,
    ) -> NDFrameT | None:
        ...

    @deprecate_nonkeyword_arguments(version=None, allowed_args=["self"])
    @doc(klass=_shared_doc_kwargs["klass"])
    def bfill(
        self: NDFrameT,
        axis: None | Axis = None,
        inplace: bool_t = False,
        limit: None | int = None,
        downcast: dict | None = None,
    ) -> NDFrameT | None:
        """
        Synonym for :meth:`DataFrame.fillna` with ``method='bfill'``.

        Returns
        -------
        {klass} or None
            Object with missing values filled or None if ``inplace=True``.
        """
        return self.fillna(
            method="bfill", axis=axis, inplace=inplace, limit=limit, downcast=downcast
        )

    backfill = bfill

    @overload
    def replace(
        self: NDFrameT,
        to_replace=...,
        value=...,
        *,
        inplace: Literal[False] = ...,
        limit: int | None = ...,
        regex: bool_t = ...,
        method: Literal["pad", "ffill", "bfill"] | lib.NoDefault = ...,
    ) -> NDFrameT:
        ...

    @overload
    def replace(
        self,
        to_replace=...,
        value=...,
        *,
        inplace: Literal[True],
        limit: int | None = ...,
        regex: bool_t = ...,
        method: Literal["pad", "ffill", "bfill"] | lib.NoDefault = ...,
    ) -> None:
        ...

    @overload
    def replace(
        self: NDFrameT,
        to_replace=...,
        value=...,
        *,
        inplace: bool_t = ...,
        limit: int | None = ...,
        regex: bool_t = ...,
        method: Literal["pad", "ffill", "bfill"] | lib.NoDefault = ...,
    ) -> NDFrameT | None:
        ...

    @deprecate_nonkeyword_arguments(
        version=None, allowed_args=["self", "to_replace", "value"]
    )
    @doc(
        _shared_docs["replace"],
        klass=_shared_doc_kwargs["klass"],
        inplace=_shared_doc_kwargs["inplace"],
        replace_iloc=_shared_doc_kwargs["replace_iloc"],
    )
    def replace(
        self: NDFrameT,
        to_replace=None,
        value=lib.no_default,
        inplace: bool_t = False,
        limit: int | None = None,
        regex: bool_t = False,
        method: Literal["pad", "ffill", "bfill"] | lib.NoDefault = lib.no_default,
    ) -> NDFrameT | None:
        if not (
            is_scalar(to_replace)
            or is_re_compilable(to_replace)
            or is_list_like(to_replace)
        ):
            raise TypeError(
                "Expecting 'to_replace' to be either a scalar, array-like, "
                "dict or None, got invalid type "
                f"{repr(type(to_replace).__name__)}"
            )

        inplace = validate_bool_kwarg(inplace, "inplace")
        if not is_bool(regex) and to_replace is not None:
            raise ValueError("'to_replace' must be 'None' if 'regex' is not a bool")

        self._consolidate_inplace()

        if value is lib.no_default or method is not lib.no_default:
            # GH#36984 if the user explicitly passes value=None we want to
            #  respect that. We have the corner case where the user explicitly
            #  passes value=None *and* a method, which we interpret as meaning
            #  they want the (documented) default behavior.
            if method is lib.no_default:
                # TODO: get this to show up as the default in the docs?
                method = "pad"

            # passing a single value that is scalar like
            # when value is None (GH5319), for compat
            if not is_dict_like(to_replace) and not is_dict_like(regex):
                to_replace = [to_replace]

            if isinstance(to_replace, (tuple, list)):
                if isinstance(self, ABCDataFrame):
                    from pandas import Series

                    result = self.apply(
                        Series._replace_single,
                        args=(to_replace, method, inplace, limit),
                    )
                    if inplace:
                        return None
                    return result
                return self._replace_single(to_replace, method, inplace, limit)

            if not is_dict_like(to_replace):
                if not is_dict_like(regex):
                    raise TypeError(
                        'If "to_replace" and "value" are both None '
                        'and "to_replace" is not a list, then '
                        "regex must be a mapping"
                    )
                to_replace = regex
                regex = True

            items = list(to_replace.items())
            if items:
                keys, values = zip(*items)
            else:
                keys, values = ([], [])

            are_mappings = [is_dict_like(v) for v in values]

            if any(are_mappings):
                if not all(are_mappings):
                    raise TypeError(
                        "If a nested mapping is passed, all values "
                        "of the top level mapping must be mappings"
                    )
                # passed a nested dict/Series
                to_rep_dict = {}
                value_dict = {}

                for k, v in items:
                    keys, values = list(zip(*v.items())) or ([], [])

                    to_rep_dict[k] = list(keys)
                    value_dict[k] = list(values)

                to_replace, value = to_rep_dict, value_dict
            else:
                to_replace, value = keys, values

            return self.replace(
                to_replace, value, inplace=inplace, limit=limit, regex=regex
            )
        else:

            # need a non-zero len on all axes
            if not self.size:
                if inplace:
                    return None
                return self.copy()

            if is_dict_like(to_replace):
                if is_dict_like(value):  # {'A' : NA} -> {'A' : 0}
                    # Note: Checking below for `in foo.keys()` instead of
                    #  `in foo` is needed for when we have a Series and not dict
                    mapping = {
                        col: (to_replace[col], value[col])
                        for col in to_replace.keys()
                        if col in value.keys() and col in self
                    }
                    return self._replace_columnwise(mapping, inplace, regex)

                # {'A': NA} -> 0
                elif not is_list_like(value):
                    # Operate column-wise
                    if self.ndim == 1:
                        raise ValueError(
                            "Series.replace cannot use dict-like to_replace "
                            "and non-None value"
                        )
                    mapping = {
                        col: (to_rep, value) for col, to_rep in to_replace.items()
                    }
                    return self._replace_columnwise(mapping, inplace, regex)
                else:
                    raise TypeError("value argument must be scalar, dict, or Series")

            elif is_list_like(to_replace):
                if not is_list_like(value):
                    # e.g. to_replace = [NA, ''] and value is 0,
                    #  so we replace NA with 0 and then replace '' with 0
                    value = [value] * len(to_replace)

                # e.g. we have to_replace = [NA, ''] and value = [0, 'missing']
                if len(to_replace) != len(value):
                    raise ValueError(
                        f"Replacement lists must match in length. "
                        f"Expecting {len(to_replace)} got {len(value)} "
                    )
                new_data = self._mgr.replace_list(
                    src_list=to_replace,
                    dest_list=value,
                    inplace=inplace,
                    regex=regex,
                )

            elif to_replace is None:
                if not (
                    is_re_compilable(regex)
                    or is_list_like(regex)
                    or is_dict_like(regex)
                ):
                    raise TypeError(
                        f"'regex' must be a string or a compiled regular expression "
                        f"or a list or dict of strings or regular expressions, "
                        f"you passed a {repr(type(regex).__name__)}"
                    )
                return self.replace(
                    regex, value, inplace=inplace, limit=limit, regex=True
                )
            else:

                # dest iterable dict-like
                if is_dict_like(value):  # NA -> {'A' : 0, 'B' : -1}
                    # Operate column-wise
                    if self.ndim == 1:
                        raise ValueError(
                            "Series.replace cannot use dict-value and "
                            "non-None to_replace"
                        )
                    mapping = {col: (to_replace, val) for col, val in value.items()}
                    return self._replace_columnwise(mapping, inplace, regex)

                elif not is_list_like(value):  # NA -> 0
                    regex = should_use_regex(regex, to_replace)
                    if regex:
                        new_data = self._mgr.replace_regex(
                            to_replace=to_replace,
                            value=value,
                            inplace=inplace,
                        )
                    else:
                        new_data = self._mgr.replace(
                            to_replace=to_replace, value=value, inplace=inplace
                        )
                else:
                    raise TypeError(
                        f'Invalid "to_replace" type: {repr(type(to_replace).__name__)}'
                    )

        result = self._constructor(new_data)
        if inplace:
            return self._update_inplace(result)
        else:
            return result.__finalize__(self, method="replace")

    def interpolate(
        self: NDFrameT,
        method: str = "linear",
        axis: Axis = 0,
        limit: int | None = None,
        inplace: bool_t = False,
        limit_direction: str | None = None,
        limit_area: str | None = None,
        downcast: str | None = None,
        **kwargs,
    ) -> NDFrameT | None:
        """
        Fill NaN values using an interpolation method.

        Please note that only ``method='linear'`` is supported for
        DataFrame/Series with a MultiIndex.

        Parameters
        ----------
        method : str, default 'linear'
            Interpolation technique to use. One of:

            * 'linear': Ignore the index and treat the values as equally
              spaced. This is the only method supported on MultiIndexes.
            * 'time': Works on daily and higher resolution data to interpolate
              given length of interval.
            * 'index', 'values': use the actual numerical values of the index.
            * 'pad': Fill in NaNs using existing values.
            * 'nearest', 'zero', 'slinear', 'quadratic', 'cubic', 'spline',
              'barycentric', 'polynomial': Passed to
              `scipy.interpolate.interp1d`. These methods use the numerical
              values of the index.  Both 'polynomial' and 'spline' require that
              you also specify an `order` (int), e.g.
              ``df.interpolate(method='polynomial', order=5)``.
            * 'krogh', 'piecewise_polynomial', 'spline', 'pchip', 'akima',
              'cubicspline': Wrappers around the SciPy interpolation methods of
              similar names. See `Notes`.
            * 'from_derivatives': Refers to
              `scipy.interpolate.BPoly.from_derivatives` which
              replaces 'piecewise_polynomial' interpolation method in
              scipy 0.18.

        axis : {{0 or 'index', 1 or 'columns', None}}, default None
            Axis to interpolate along. For `Series` this parameter is unused
            and defaults to 0.
        limit : int, optional
            Maximum number of consecutive NaNs to fill. Must be greater than
            0.
        inplace : bool, default False
            Update the data in place if possible.
        limit_direction : {{'forward', 'backward', 'both'}}, Optional
            Consecutive NaNs will be filled in this direction.

            If limit is specified:
                * If 'method' is 'pad' or 'ffill', 'limit_direction' must be 'forward'.
                * If 'method' is 'backfill' or 'bfill', 'limit_direction' must be
                  'backwards'.

            If 'limit' is not specified:
                * If 'method' is 'backfill' or 'bfill', the default is 'backward'
                * else the default is 'forward'

            .. versionchanged:: 1.1.0
                raises ValueError if `limit_direction` is 'forward' or 'both' and
                    method is 'backfill' or 'bfill'.
                raises ValueError if `limit_direction` is 'backward' or 'both' and
                    method is 'pad' or 'ffill'.

        limit_area : {{`None`, 'inside', 'outside'}}, default None
            If limit is specified, consecutive NaNs will be filled with this
            restriction.

            * ``None``: No fill restriction.
            * 'inside': Only fill NaNs surrounded by valid values
              (interpolate).
            * 'outside': Only fill NaNs outside valid values (extrapolate).

        downcast : optional, 'infer' or None, defaults to None
            Downcast dtypes if possible.
        ``**kwargs`` : optional
            Keyword arguments to pass on to the interpolating function.

        Returns
        -------
        Series or DataFrame or None
            Returns the same object type as the caller, interpolated at
            some or all ``NaN`` values or None if ``inplace=True``.

        See Also
        --------
        fillna : Fill missing values using different methods.
        scipy.interpolate.Akima1DInterpolator : Piecewise cubic polynomials
            (Akima interpolator).
        scipy.interpolate.BPoly.from_derivatives : Piecewise polynomial in the
            Bernstein basis.
        scipy.interpolate.interp1d : Interpolate a 1-D function.
        scipy.interpolate.KroghInterpolator : Interpolate polynomial (Krogh
            interpolator).
        scipy.interpolate.PchipInterpolator : PCHIP 1-d monotonic cubic
            interpolation.
        scipy.interpolate.CubicSpline : Cubic spline data interpolator.

        Notes
        -----
        The 'krogh', 'piecewise_polynomial', 'spline', 'pchip' and 'akima'
        methods are wrappers around the respective SciPy implementations of
        similar names. These use the actual numerical values of the index.
        For more information on their behavior, see the
        `SciPy documentation
        <https://docs.scipy.org/doc/scipy/reference/interpolate.html#univariate-interpolation>`__.

        Examples
        --------
        Filling in ``NaN`` in a :class:`~pandas.Series` via linear
        interpolation.

        >>> s = pd.Series([0, 1, np.nan, 3])
        >>> s
        0    0.0
        1    1.0
        2    NaN
        3    3.0
        dtype: float64
        >>> s.interpolate()
        0    0.0
        1    1.0
        2    2.0
        3    3.0
        dtype: float64

        Filling in ``NaN`` in a Series by padding, but filling at most two
        consecutive ``NaN`` at a time.

        >>> s = pd.Series([np.nan, "single_one", np.nan,
        ...                "fill_two_more", np.nan, np.nan, np.nan,
        ...                4.71, np.nan])
        >>> s
        0              NaN
        1       single_one
        2              NaN
        3    fill_two_more
        4              NaN
        5              NaN
        6              NaN
        7             4.71
        8              NaN
        dtype: object
        >>> s.interpolate(method='pad', limit=2)
        0              NaN
        1       single_one
        2       single_one
        3    fill_two_more
        4    fill_two_more
        5    fill_two_more
        6              NaN
        7             4.71
        8             4.71
        dtype: object

        Filling in ``NaN`` in a Series via polynomial interpolation or splines:
        Both 'polynomial' and 'spline' methods require that you also specify
        an ``order`` (int).

        >>> s = pd.Series([0, 2, np.nan, 8])
        >>> s.interpolate(method='polynomial', order=2)
        0    0.000000
        1    2.000000
        2    4.666667
        3    8.000000
        dtype: float64

        Fill the DataFrame forward (that is, going down) along each column
        using linear interpolation.

        Note how the last entry in column 'a' is interpolated differently,
        because there is no entry after it to use for interpolation.
        Note how the first entry in column 'b' remains ``NaN``, because there
        is no entry before it to use for interpolation.

        >>> df = pd.DataFrame([(0.0, np.nan, -1.0, 1.0),
        ...                    (np.nan, 2.0, np.nan, np.nan),
        ...                    (2.0, 3.0, np.nan, 9.0),
        ...                    (np.nan, 4.0, -4.0, 16.0)],
        ...                   columns=list('abcd'))
        >>> df
             a    b    c     d
        0  0.0  NaN -1.0   1.0
        1  NaN  2.0  NaN   NaN
        2  2.0  3.0  NaN   9.0
        3  NaN  4.0 -4.0  16.0
        >>> df.interpolate(method='linear', limit_direction='forward', axis=0)
             a    b    c     d
        0  0.0  NaN -1.0   1.0
        1  1.0  2.0 -2.0   5.0
        2  2.0  3.0 -3.0   9.0
        3  2.0  4.0 -4.0  16.0

        Using polynomial interpolation.

        >>> df['d'].interpolate(method='polynomial', order=2)
        0     1.0
        1     4.0
        2     9.0
        3    16.0
        Name: d, dtype: float64
        """
        inplace = validate_bool_kwarg(inplace, "inplace")

        axis = self._get_axis_number(axis)

        fillna_methods = ["ffill", "bfill", "pad", "backfill"]
        should_transpose = axis == 1 and method not in fillna_methods

        obj = self.T if should_transpose else self

        if obj.empty:
            return self.copy()

        if method not in fillna_methods:
            axis = self._info_axis_number

        if isinstance(obj.index, MultiIndex) and method != "linear":
            raise ValueError(
                "Only `method=linear` interpolation is supported on MultiIndexes."
            )

        # Set `limit_direction` depending on `method`
        if limit_direction is None:
            limit_direction = (
                "backward" if method in ("backfill", "bfill") else "forward"
            )
        else:
            if method in ("pad", "ffill") and limit_direction != "forward":
                raise ValueError(
                    f"`limit_direction` must be 'forward' for method `{method}`"
                )
            if method in ("backfill", "bfill") and limit_direction != "backward":
                raise ValueError(
                    f"`limit_direction` must be 'backward' for method `{method}`"
                )

        if obj.ndim == 2 and np.all(obj.dtypes == np.dtype("object")):
            raise TypeError(
                "Cannot interpolate with all object-dtype columns "
                "in the DataFrame. Try setting at least one "
                "column to a numeric dtype."
            )

        # create/use the index
        if method == "linear":
            # prior default
            index = Index(np.arange(len(obj.index)))
        else:
            index = obj.index
            methods = {"index", "values", "nearest", "time"}
            is_numeric_or_datetime = (
                is_numeric_dtype(index.dtype)
                or is_datetime64_any_dtype(index.dtype)
                or is_timedelta64_dtype(index.dtype)
            )
            if method not in methods and not is_numeric_or_datetime:
                raise ValueError(
                    "Index column must be numeric or datetime type when "
                    f"using {method} method other than linear. "
                    "Try setting a numeric or datetime index column before "
                    "interpolating."
                )

        if isna(index).any():
            raise NotImplementedError(
                "Interpolation with NaNs in the index "
                "has not been implemented. Try filling "
                "those NaNs before interpolating."
            )
        new_data = obj._mgr.interpolate(
            method=method,
            axis=axis,
            index=index,
            limit=limit,
            limit_direction=limit_direction,
            limit_area=limit_area,
            inplace=inplace,
            downcast=downcast,
            **kwargs,
        )

        result = self._constructor(new_data)
        if should_transpose:
            result = result.T
        if inplace:
            return self._update_inplace(result)
        else:
            return result.__finalize__(self, method="interpolate")

    # ----------------------------------------------------------------------
    # Timeseries methods Methods

    @final
    def asof(self, where, subset=None):
        """
        Return the last row(s) without any NaNs before `where`.

        The last row (for each element in `where`, if list) without any
        NaN is taken.
        In case of a :class:`~pandas.DataFrame`, the last row without NaN
        considering only the subset of columns (if not `None`)

        If there is no good value, NaN is returned for a Series or
        a Series of NaN values for a DataFrame

        Parameters
        ----------
        where : date or array-like of dates
            Date(s) before which the last row(s) are returned.
        subset : str or array-like of str, default `None`
            For DataFrame, if not `None`, only use these columns to
            check for NaNs.

        Returns
        -------
        scalar, Series, or DataFrame

            The return can be:

            * scalar : when `self` is a Series and `where` is a scalar
            * Series: when `self` is a Series and `where` is an array-like,
              or when `self` is a DataFrame and `where` is a scalar
            * DataFrame : when `self` is a DataFrame and `where` is an
              array-like

            Return scalar, Series, or DataFrame.

        See Also
        --------
        merge_asof : Perform an asof merge. Similar to left join.

        Notes
        -----
        Dates are assumed to be sorted. Raises if this is not the case.

        Examples
        --------
        A Series and a scalar `where`.

        >>> s = pd.Series([1, 2, np.nan, 4], index=[10, 20, 30, 40])
        >>> s
        10    1.0
        20    2.0
        30    NaN
        40    4.0
        dtype: float64

        >>> s.asof(20)
        2.0

        For a sequence `where`, a Series is returned. The first value is
        NaN, because the first element of `where` is before the first
        index value.

        >>> s.asof([5, 20])
        5     NaN
        20    2.0
        dtype: float64

        Missing values are not considered. The following is ``2.0``, not
        NaN, even though NaN is at the index location for ``30``.

        >>> s.asof(30)
        2.0

        Take all columns into consideration

        >>> df = pd.DataFrame({'a': [10, 20, 30, 40, 50],
        ...                    'b': [None, None, None, None, 500]},
        ...                   index=pd.DatetimeIndex(['2018-02-27 09:01:00',
        ...                                           '2018-02-27 09:02:00',
        ...                                           '2018-02-27 09:03:00',
        ...                                           '2018-02-27 09:04:00',
        ...                                           '2018-02-27 09:05:00']))
        >>> df.asof(pd.DatetimeIndex(['2018-02-27 09:03:30',
        ...                           '2018-02-27 09:04:30']))
                              a   b
        2018-02-27 09:03:30 NaN NaN
        2018-02-27 09:04:30 NaN NaN

        Take a single column into consideration

        >>> df.asof(pd.DatetimeIndex(['2018-02-27 09:03:30',
        ...                           '2018-02-27 09:04:30']),
        ...         subset=['a'])
                              a   b
        2018-02-27 09:03:30  30 NaN
        2018-02-27 09:04:30  40 NaN
        """
        if isinstance(where, str):
            where = Timestamp(where)

        if not self.index.is_monotonic_increasing:
            raise ValueError("asof requires a sorted index")

        is_series = isinstance(self, ABCSeries)
        if is_series:
            if subset is not None:
                raise ValueError("subset is not valid for Series")
        else:
            if subset is None:
                subset = self.columns
            if not is_list_like(subset):
                subset = [subset]

        is_list = is_list_like(where)
        if not is_list:
            start = self.index[0]
            if isinstance(self.index, PeriodIndex):
                where = Period(where, freq=self.index.freq)

            if where < start:
                if not is_series:
                    return self._constructor_sliced(
                        index=self.columns, name=where, dtype=np.float64
                    )
                return np.nan

            # It's always much faster to use a *while* loop here for
            # Series than pre-computing all the NAs. However a
            # *while* loop is extremely expensive for DataFrame
            # so we later pre-compute all the NAs and use the same
            # code path whether *where* is a scalar or list.
            # See PR: https://github.com/pandas-dev/pandas/pull/14476
            if is_series:
                loc = self.index.searchsorted(where, side="right")
                if loc > 0:
                    loc -= 1

                values = self._values
                while loc > 0 and isna(values[loc]):
                    loc -= 1
                return values[loc]

        if not isinstance(where, Index):
            where = Index(where) if is_list else Index([where])

        nulls = self.isna() if is_series else self[subset].isna().any(axis=1)
        if nulls.all():
            if is_series:
                self = cast("Series", self)
                return self._constructor(np.nan, index=where, name=self.name)
            elif is_list:
                self = cast("DataFrame", self)
                return self._constructor(np.nan, index=where, columns=self.columns)
            else:
                self = cast("DataFrame", self)
                return self._constructor_sliced(
                    np.nan, index=self.columns, name=where[0]
                )

        locs = self.index.asof_locs(where, ~(nulls._values))

        # mask the missing
        missing = locs == -1
        data = self.take(locs)
        data.index = where
        if missing.any():
            # GH#16063 only do this setting when necessary, otherwise
            #  we'd cast e.g. bools to floats
            data.loc[missing] = np.nan
        return data if is_list else data.iloc[-1]

    # ----------------------------------------------------------------------
    # Action Methods

    @doc(klass=_shared_doc_kwargs["klass"])
    def isna(self: NDFrameT) -> NDFrameT:
        """
        Detect missing values.

        Return a boolean same-sized object indicating if the values are NA.
        NA values, such as None or :attr:`numpy.NaN`, gets mapped to True
        values.
        Everything else gets mapped to False values. Characters such as empty
        strings ``''`` or :attr:`numpy.inf` are not considered NA values
        (unless you set ``pandas.options.mode.use_inf_as_na = True``).

        Returns
        -------
        {klass}
            Mask of bool values for each element in {klass} that
            indicates whether an element is an NA value.

        See Also
        --------
        {klass}.isnull : Alias of isna.
        {klass}.notna : Boolean inverse of isna.
        {klass}.dropna : Omit axes labels with missing values.
        isna : Top-level isna.

        Examples
        --------
        Show which entries in a DataFrame are NA.

        >>> df = pd.DataFrame(dict(age=[5, 6, np.NaN],
        ...                    born=[pd.NaT, pd.Timestamp('1939-05-27'),
        ...                          pd.Timestamp('1940-04-25')],
        ...                    name=['Alfred', 'Batman', ''],
        ...                    toy=[None, 'Batmobile', 'Joker']))
        >>> df
           age       born    name        toy
        0  5.0        NaT  Alfred       None
        1  6.0 1939-05-27  Batman  Batmobile
        2  NaN 1940-04-25              Joker

        >>> df.isna()
             age   born   name    toy
        0  False   True  False   True
        1  False  False  False  False
        2   True  False  False  False

        Show which entries in a Series are NA.

        >>> ser = pd.Series([5, 6, np.NaN])
        >>> ser
        0    5.0
        1    6.0
        2    NaN
        dtype: float64

        >>> ser.isna()
        0    False
        1    False
        2     True
        dtype: bool
        """
        return isna(self).__finalize__(self, method="isna")

    @doc(isna, klass=_shared_doc_kwargs["klass"])
    def isnull(self: NDFrameT) -> NDFrameT:
        return isna(self).__finalize__(self, method="isnull")

    @doc(klass=_shared_doc_kwargs["klass"])
    def notna(self: NDFrameT) -> NDFrameT:
        """
        Detect existing (non-missing) values.

        Return a boolean same-sized object indicating if the values are not NA.
        Non-missing values get mapped to True. Characters such as empty
        strings ``''`` or :attr:`numpy.inf` are not considered NA values
        (unless you set ``pandas.options.mode.use_inf_as_na = True``).
        NA values, such as None or :attr:`numpy.NaN`, get mapped to False
        values.

        Returns
        -------
        {klass}
            Mask of bool values for each element in {klass} that
            indicates whether an element is not an NA value.

        See Also
        --------
        {klass}.notnull : Alias of notna.
        {klass}.isna : Boolean inverse of notna.
        {klass}.dropna : Omit axes labels with missing values.
        notna : Top-level notna.

        Examples
        --------
        Show which entries in a DataFrame are not NA.

        >>> df = pd.DataFrame(dict(age=[5, 6, np.NaN],
        ...                    born=[pd.NaT, pd.Timestamp('1939-05-27'),
        ...                          pd.Timestamp('1940-04-25')],
        ...                    name=['Alfred', 'Batman', ''],
        ...                    toy=[None, 'Batmobile', 'Joker']))
        >>> df
           age       born    name        toy
        0  5.0        NaT  Alfred       None
        1  6.0 1939-05-27  Batman  Batmobile
        2  NaN 1940-04-25              Joker

        >>> df.notna()
             age   born  name    toy
        0   True  False  True  False
        1   True   True  True   True
        2  False   True  True   True

        Show which entries in a Series are not NA.

        >>> ser = pd.Series([5, 6, np.NaN])
        >>> ser
        0    5.0
        1    6.0
        2    NaN
        dtype: float64

        >>> ser.notna()
        0     True
        1     True
        2    False
        dtype: bool
        """
        return notna(self).__finalize__(self, method="notna")

    @doc(notna, klass=_shared_doc_kwargs["klass"])
    def notnull(self: NDFrameT) -> NDFrameT:
        return notna(self).__finalize__(self, method="notnull")

    @final
    def _clip_with_scalar(self, lower, upper, inplace: bool_t = False):
        if (lower is not None and np.any(isna(lower))) or (
            upper is not None and np.any(isna(upper))
        ):
            raise ValueError("Cannot use an NA value as a clip threshold")

        result = self
        mask = isna(self._values)

        with np.errstate(all="ignore"):
            if upper is not None:
                subset = self <= upper
                result = result.where(subset, upper, axis=None, inplace=False)
            if lower is not None:
                subset = self >= lower
                result = result.where(subset, lower, axis=None, inplace=False)

        if np.any(mask):
            result[mask] = np.nan

        if inplace:
            return self._update_inplace(result)
        else:
            return result

    @final
    def _clip_with_one_bound(self, threshold, method, axis, inplace):

        if axis is not None:
            axis = self._get_axis_number(axis)

        # method is self.le for upper bound and self.ge for lower bound
        if is_scalar(threshold) and is_number(threshold):
            if method.__name__ == "le":
                return self._clip_with_scalar(None, threshold, inplace=inplace)
            return self._clip_with_scalar(threshold, None, inplace=inplace)

        # GH #15390
        # In order for where method to work, the threshold must
        # be transformed to NDFrame from other array like structure.
        if (not isinstance(threshold, ABCSeries)) and is_list_like(threshold):
            if isinstance(self, ABCSeries):
                threshold = self._constructor(threshold, index=self.index)
            else:
                threshold = align_method_FRAME(self, threshold, axis, flex=None)[1]

        # GH 40420
        # Treat missing thresholds as no bounds, not clipping the values
        if is_list_like(threshold):
            fill_value = np.inf if method.__name__ == "le" else -np.inf
            threshold_inf = threshold.fillna(fill_value)
        else:
            threshold_inf = threshold

        subset = method(threshold_inf, axis=axis) | isna(self)

        # GH 40420
        return self.where(subset, threshold, axis=axis, inplace=inplace)

    def clip(
        self: NDFrameT,
        lower=None,
        upper=None,
        axis: Axis | None = None,
        inplace: bool_t = False,
        *args,
        **kwargs,
    ) -> NDFrameT | None:
        """
        Trim values at input threshold(s).

        Assigns values outside boundary to boundary values. Thresholds
        can be singular values or array like, and in the latter case
        the clipping is performed element-wise in the specified axis.

        Parameters
        ----------
        lower : float or array-like, default None
            Minimum threshold value. All values below this
            threshold will be set to it. A missing
            threshold (e.g `NA`) will not clip the value.
        upper : float or array-like, default None
            Maximum threshold value. All values above this
            threshold will be set to it. A missing
            threshold (e.g `NA`) will not clip the value.
        axis : {{0 or 'index', 1 or 'columns', None}}, default None
            Align object with lower and upper along the given axis.
            For `Series` this parameter is unused and defaults to `None`.
        inplace : bool, default False
            Whether to perform the operation in place on the data.
        *args, **kwargs
            Additional keywords have no effect but might be accepted
            for compatibility with numpy.

        Returns
        -------
        Series or DataFrame or None
            Same type as calling object with the values outside the
            clip boundaries replaced or None if ``inplace=True``.

        See Also
        --------
        Series.clip : Trim values at input threshold in series.
        DataFrame.clip : Trim values at input threshold in dataframe.
        numpy.clip : Clip (limit) the values in an array.

        Examples
        --------
        >>> data = {'col_0': [9, -3, 0, -1, 5], 'col_1': [-2, -7, 6, 8, -5]}
        >>> df = pd.DataFrame(data)
        >>> df
           col_0  col_1
        0      9     -2
        1     -3     -7
        2      0      6
        3     -1      8
        4      5     -5

        Clips per column using lower and upper thresholds:

        >>> df.clip(-4, 6)
           col_0  col_1
        0      6     -2
        1     -3     -4
        2      0      6
        3     -1      6
        4      5     -4

        Clips using specific lower and upper thresholds per column element:

        >>> t = pd.Series([2, -4, -1, 6, 3])
        >>> t
        0    2
        1   -4
        2   -1
        3    6
        4    3
        dtype: int64

        >>> df.clip(t, t + 4, axis=0)
           col_0  col_1
        0      6      2
        1     -3     -4
        2      0      3
        3      6      8
        4      5      3

        Clips using specific lower threshold per column element, with missing values:

        >>> t = pd.Series([2, -4, np.NaN, 6, 3])
        >>> t
        0    2.0
        1   -4.0
        2    NaN
        3    6.0
        4    3.0
        dtype: float64

        >>> df.clip(t, axis=0)
        col_0  col_1
        0      9      2
        1     -3     -4
        2      0      6
        3      6      8
        4      5      3
        """
        inplace = validate_bool_kwarg(inplace, "inplace")

        axis = nv.validate_clip_with_axis(axis, args, kwargs)
        if axis is not None:
            axis = self._get_axis_number(axis)

        # GH 17276
        # numpy doesn't like NaN as a clip value
        # so ignore
        # GH 19992
        # numpy doesn't drop a list-like bound containing NaN
        isna_lower = isna(lower)
        if not is_list_like(lower):
            if np.any(isna_lower):
                lower = None
        elif np.all(isna_lower):
            lower = None
        isna_upper = isna(upper)
        if not is_list_like(upper):
            if np.any(isna_upper):
                upper = None
        elif np.all(isna_upper):
            upper = None

        # GH 2747 (arguments were reversed)
        if (
            lower is not None
            and upper is not None
            and is_scalar(lower)
            and is_scalar(upper)
        ):
            lower, upper = min(lower, upper), max(lower, upper)

        # fast-path for scalars
        if (lower is None or (is_scalar(lower) and is_number(lower))) and (
            upper is None or (is_scalar(upper) and is_number(upper))
        ):
            return self._clip_with_scalar(lower, upper, inplace=inplace)

        result = self
        if lower is not None:
            result = result._clip_with_one_bound(
                lower, method=self.ge, axis=axis, inplace=inplace
            )
        if upper is not None:
            if inplace:
                result = self
            result = result._clip_with_one_bound(
                upper, method=self.le, axis=axis, inplace=inplace
            )

        return result

    @doc(**_shared_doc_kwargs)
    def asfreq(
        self: NDFrameT,
        freq: Frequency,
        method: FillnaOptions | None = None,
        how: str | None = None,
        normalize: bool_t = False,
        fill_value: Hashable = None,
    ) -> NDFrameT:
        """
        Convert time series to specified frequency.

        Returns the original data conformed to a new index with the specified
        frequency.

        If the index of this {klass} is a :class:`~pandas.PeriodIndex`, the new index
        is the result of transforming the original index with
        :meth:`PeriodIndex.asfreq <pandas.PeriodIndex.asfreq>` (so the original index
        will map one-to-one to the new index).

        Otherwise, the new index will be equivalent to ``pd.date_range(start, end,
        freq=freq)`` where ``start`` and ``end`` are, respectively, the first and
        last entries in the original index (see :func:`pandas.date_range`). The
        values corresponding to any timesteps in the new index which were not present
        in the original index will be null (``NaN``), unless a method for filling
        such unknowns is provided (see the ``method`` parameter below).

        The :meth:`resample` method is more appropriate if an operation on each group of
        timesteps (such as an aggregate) is necessary to represent the data at the new
        frequency.

        Parameters
        ----------
        freq : DateOffset or str
            Frequency DateOffset or string.
        method : {{'backfill'/'bfill', 'pad'/'ffill'}}, default None
            Method to use for filling holes in reindexed Series (note this
            does not fill NaNs that already were present):

            * 'pad' / 'ffill': propagate last valid observation forward to next
              valid
            * 'backfill' / 'bfill': use NEXT valid observation to fill.
        how : {{'start', 'end'}}, default end
            For PeriodIndex only (see PeriodIndex.asfreq).
        normalize : bool, default False
            Whether to reset output index to midnight.
        fill_value : scalar, optional
            Value to use for missing values, applied during upsampling (note
            this does not fill NaNs that already were present).

        Returns
        -------
        {klass}
            {klass} object reindexed to the specified frequency.

        See Also
        --------
        reindex : Conform DataFrame to new index with optional filling logic.

        Notes
        -----
        To learn more about the frequency strings, please see `this link
        <https://pandas.pydata.org/pandas-docs/stable/user_guide/timeseries.html#offset-aliases>`__.

        Examples
        --------
        Start by creating a series with 4 one minute timestamps.

        >>> index = pd.date_range('1/1/2000', periods=4, freq='T')
        >>> series = pd.Series([0.0, None, 2.0, 3.0], index=index)
        >>> df = pd.DataFrame({{'s': series}})
        >>> df
                               s
        2000-01-01 00:00:00    0.0
        2000-01-01 00:01:00    NaN
        2000-01-01 00:02:00    2.0
        2000-01-01 00:03:00    3.0

        Upsample the series into 30 second bins.

        >>> df.asfreq(freq='30S')
                               s
        2000-01-01 00:00:00    0.0
        2000-01-01 00:00:30    NaN
        2000-01-01 00:01:00    NaN
        2000-01-01 00:01:30    NaN
        2000-01-01 00:02:00    2.0
        2000-01-01 00:02:30    NaN
        2000-01-01 00:03:00    3.0

        Upsample again, providing a ``fill value``.

        >>> df.asfreq(freq='30S', fill_value=9.0)
                               s
        2000-01-01 00:00:00    0.0
        2000-01-01 00:00:30    9.0
        2000-01-01 00:01:00    NaN
        2000-01-01 00:01:30    9.0
        2000-01-01 00:02:00    2.0
        2000-01-01 00:02:30    9.0
        2000-01-01 00:03:00    3.0

        Upsample again, providing a ``method``.

        >>> df.asfreq(freq='30S', method='bfill')
                               s
        2000-01-01 00:00:00    0.0
        2000-01-01 00:00:30    NaN
        2000-01-01 00:01:00    NaN
        2000-01-01 00:01:30    2.0
        2000-01-01 00:02:00    2.0
        2000-01-01 00:02:30    3.0
        2000-01-01 00:03:00    3.0
        """
        from pandas.core.resample import asfreq

        return asfreq(
            self,
            freq,
            method=method,
            how=how,
            normalize=normalize,
            fill_value=fill_value,
        )

    @final
    def at_time(self: NDFrameT, time, asof: bool_t = False, axis=None) -> NDFrameT:
        """
        Select values at particular time of day (e.g., 9:30AM).

        Parameters
        ----------
        time : datetime.time or str
        axis : {0 or 'index', 1 or 'columns'}, default 0
            For `Series` this parameter is unused and defaults to 0.

        Returns
        -------
        Series or DataFrame

        Raises
        ------
        TypeError
            If the index is not  a :class:`DatetimeIndex`

        See Also
        --------
        between_time : Select values between particular times of the day.
        first : Select initial periods of time series based on a date offset.
        last : Select final periods of time series based on a date offset.
        DatetimeIndex.indexer_at_time : Get just the index locations for
            values at particular time of the day.

        Examples
        --------
        >>> i = pd.date_range('2018-04-09', periods=4, freq='12H')
        >>> ts = pd.DataFrame({'A': [1, 2, 3, 4]}, index=i)
        >>> ts
                             A
        2018-04-09 00:00:00  1
        2018-04-09 12:00:00  2
        2018-04-10 00:00:00  3
        2018-04-10 12:00:00  4

        >>> ts.at_time('12:00')
                             A
        2018-04-09 12:00:00  2
        2018-04-10 12:00:00  4
        """
        if axis is None:
            axis = self._stat_axis_number
        axis = self._get_axis_number(axis)

        index = self._get_axis(axis)

        if not isinstance(index, DatetimeIndex):
            raise TypeError("Index must be DatetimeIndex")

        indexer = index.indexer_at_time(time, asof=asof)
        return self._take_with_is_copy(indexer, axis=axis)

    @final
    def between_time(
        self: NDFrameT,
        start_time,
        end_time,
        include_start: bool_t | lib.NoDefault = lib.no_default,
        include_end: bool_t | lib.NoDefault = lib.no_default,
        inclusive: IntervalInclusiveType | None = None,
        axis=None,
    ) -> NDFrameT:
        """
        Select values between particular times of the day (e.g., 9:00-9:30 AM).

        By setting ``start_time`` to be later than ``end_time``,
        you can get the times that are *not* between the two times.

        Parameters
        ----------
        start_time : datetime.time or str
            Initial time as a time filter limit.
        end_time : datetime.time or str
            End time as a time filter limit.
        include_start : bool, default True
            Whether the start time needs to be included in the result.

            .. deprecated:: 1.4.0
               Arguments `include_start` and `include_end` have been deprecated
               to standardize boundary inputs. Use `inclusive` instead, to set
               each bound as closed or open.
        include_end : bool, default True
            Whether the end time needs to be included in the result.

            .. deprecated:: 1.4.0
               Arguments `include_start` and `include_end` have been deprecated
               to standardize boundary inputs. Use `inclusive` instead, to set
               each bound as closed or open.
        inclusive : {"both", "neither", "left", "right"}, default "both"
            Include boundaries; whether to set each bound as closed or open.
        axis : {0 or 'index', 1 or 'columns'}, default 0
            Determine range time on index or columns value.
            For `Series` this parameter is unused and defaults to 0.

        Returns
        -------
        Series or DataFrame
            Data from the original object filtered to the specified dates range.

        Raises
        ------
        TypeError
            If the index is not  a :class:`DatetimeIndex`

        See Also
        --------
        at_time : Select values at a particular time of the day.
        first : Select initial periods of time series based on a date offset.
        last : Select final periods of time series based on a date offset.
        DatetimeIndex.indexer_between_time : Get just the index locations for
            values between particular times of the day.

        Examples
        --------
        >>> i = pd.date_range('2018-04-09', periods=4, freq='1D20min')
        >>> ts = pd.DataFrame({'A': [1, 2, 3, 4]}, index=i)
        >>> ts
                             A
        2018-04-09 00:00:00  1
        2018-04-10 00:20:00  2
        2018-04-11 00:40:00  3
        2018-04-12 01:00:00  4

        >>> ts.between_time('0:15', '0:45')
                             A
        2018-04-10 00:20:00  2
        2018-04-11 00:40:00  3

        You get the times that are *not* between two times by setting
        ``start_time`` later than ``end_time``:

        >>> ts.between_time('0:45', '0:15')
                             A
        2018-04-09 00:00:00  1
        2018-04-12 01:00:00  4
        """
        if axis is None:
            axis = self._stat_axis_number
        axis = self._get_axis_number(axis)

        index = self._get_axis(axis)
        if not isinstance(index, DatetimeIndex):
            raise TypeError("Index must be DatetimeIndex")

        old_include_arg_used = (include_start != lib.no_default) or (
            include_end != lib.no_default
        )

        if old_include_arg_used and inclusive is not None:
            raise ValueError(
                "Deprecated arguments `include_start` and `include_end` "
                "cannot be passed if `inclusive` has been given."
            )
        # If any of the deprecated arguments ('include_start', 'include_end')
        # have been passed
        elif old_include_arg_used:
            warnings.warn(
                "`include_start` and `include_end` are deprecated in "
                "favour of `inclusive`.",
                FutureWarning,
                stacklevel=find_stack_level(inspect.currentframe()),
            )
            left = True if include_start is lib.no_default else include_start
            right = True if include_end is lib.no_default else include_end

            inc_dict: dict[tuple[bool_t, bool_t], IntervalInclusiveType] = {
                (True, True): "both",
                (True, False): "left",
                (False, True): "right",
                (False, False): "neither",
            }
            inclusive = inc_dict[(left, right)]
        elif inclusive is None:
            # On arg removal inclusive can default to "both"
            inclusive = "both"
        left_inclusive, right_inclusive = validate_inclusive(inclusive)
        indexer = index.indexer_between_time(
            start_time,
            end_time,
            include_start=left_inclusive,
            include_end=right_inclusive,
        )
        return self._take_with_is_copy(indexer, axis=axis)

    @doc(**_shared_doc_kwargs)
    def resample(
        self,
        rule,
        axis: Axis = 0,
        closed: str | None = None,
        label: str | None = None,
        convention: str = "start",
        kind: str | None = None,
        loffset=None,
        base: int | None = None,
        on: Level = None,
        level: Level = None,
        origin: str | TimestampConvertibleTypes = "start_day",
        offset: TimedeltaConvertibleTypes | None = None,
        group_keys: bool_t | lib.NoDefault = lib.no_default,
    ) -> Resampler:
        """
        Resample time-series data.

        Convenience method for frequency conversion and resampling of time series.
        The object must have a datetime-like index (`DatetimeIndex`, `PeriodIndex`,
        or `TimedeltaIndex`), or the caller must pass the label of a datetime-like
        series/index to the ``on``/``level`` keyword parameter.

        Parameters
        ----------
        rule : DateOffset, Timedelta or str
            The offset string or object representing target conversion.
        axis : {{0 or 'index', 1 or 'columns'}}, default 0
            Which axis to use for up- or down-sampling. For `Series` this parameter
            is unused and defaults to 0. Must be
            `DatetimeIndex`, `TimedeltaIndex` or `PeriodIndex`.
        closed : {{'right', 'left'}}, default None
            Which side of bin interval is closed. The default is 'left'
            for all frequency offsets except for 'M', 'A', 'Q', 'BM',
            'BA', 'BQ', and 'W' which all have a default of 'right'.
        label : {{'right', 'left'}}, default None
            Which bin edge label to label bucket with. The default is 'left'
            for all frequency offsets except for 'M', 'A', 'Q', 'BM',
            'BA', 'BQ', and 'W' which all have a default of 'right'.
        convention : {{'start', 'end', 's', 'e'}}, default 'start'
            For `PeriodIndex` only, controls whether to use the start or
            end of `rule`.
        kind : {{'timestamp', 'period'}}, optional, default None
            Pass 'timestamp' to convert the resulting index to a
            `DateTimeIndex` or 'period' to convert it to a `PeriodIndex`.
            By default the input representation is retained.
        loffset : timedelta, default None
            Adjust the resampled time labels.

            .. deprecated:: 1.1.0
                You should add the loffset to the `df.index` after the resample.
                See below.

        base : int, default 0
            For frequencies that evenly subdivide 1 day, the "origin" of the
            aggregated intervals. For example, for '5min' frequency, base could
            range from 0 through 4. Defaults to 0.

            .. deprecated:: 1.1.0
                The new arguments that you should use are 'offset' or 'origin'.

        on : str, optional
            For a DataFrame, column to use instead of index for resampling.
            Column must be datetime-like.
        level : str or int, optional
            For a MultiIndex, level (name or number) to use for
            resampling. `level` must be datetime-like.
        origin : Timestamp or str, default 'start_day'
            The timestamp on which to adjust the grouping. The timezone of origin
            must match the timezone of the index.
            If string, must be one of the following:

            - 'epoch': `origin` is 1970-01-01
            - 'start': `origin` is the first value of the timeseries
            - 'start_day': `origin` is the first day at midnight of the timeseries

            .. versionadded:: 1.1.0

            - 'end': `origin` is the last value of the timeseries
            - 'end_day': `origin` is the ceiling midnight of the last day

            .. versionadded:: 1.3.0

        offset : Timedelta or str, default is None
            An offset timedelta added to the origin.

            .. versionadded:: 1.1.0

        group_keys : bool, optional
            Whether to include the group keys in the result index when using
            ``.apply()`` on the resampled object. Not specifying ``group_keys``
            will retain values-dependent behavior from pandas 1.4
            and earlier (see :ref:`pandas 1.5.0 Release notes
            <whatsnew_150.enhancements.resample_group_keys>`
            for examples). In a future version of pandas, the behavior will
            default to the same as specifying ``group_keys=False``.

            .. versionadded:: 1.5.0

        Returns
        -------
        pandas.core.Resampler
            :class:`~pandas.core.Resampler` object.

        See Also
        --------
        Series.resample : Resample a Series.
        DataFrame.resample : Resample a DataFrame.
        groupby : Group {klass} by mapping, function, label, or list of labels.
        asfreq : Reindex a {klass} with the given frequency without grouping.

        Notes
        -----
        See the `user guide
        <https://pandas.pydata.org/pandas-docs/stable/user_guide/timeseries.html#resampling>`__
        for more.

        To learn more about the offset strings, please see `this link
        <https://pandas.pydata.org/pandas-docs/stable/user_guide/timeseries.html#dateoffset-objects>`__.

        Examples
        --------
        Start by creating a series with 9 one minute timestamps.

        >>> index = pd.date_range('1/1/2000', periods=9, freq='T')
        >>> series = pd.Series(range(9), index=index)
        >>> series
        2000-01-01 00:00:00    0
        2000-01-01 00:01:00    1
        2000-01-01 00:02:00    2
        2000-01-01 00:03:00    3
        2000-01-01 00:04:00    4
        2000-01-01 00:05:00    5
        2000-01-01 00:06:00    6
        2000-01-01 00:07:00    7
        2000-01-01 00:08:00    8
        Freq: T, dtype: int64

        Downsample the series into 3 minute bins and sum the values
        of the timestamps falling into a bin.

        >>> series.resample('3T').sum()
        2000-01-01 00:00:00     3
        2000-01-01 00:03:00    12
        2000-01-01 00:06:00    21
        Freq: 3T, dtype: int64

        Downsample the series into 3 minute bins as above, but label each
        bin using the right edge instead of the left. Please note that the
        value in the bucket used as the label is not included in the bucket,
        which it labels. For example, in the original series the
        bucket ``2000-01-01 00:03:00`` contains the value 3, but the summed
        value in the resampled bucket with the label ``2000-01-01 00:03:00``
        does not include 3 (if it did, the summed value would be 6, not 3).
        To include this value close the right side of the bin interval as
        illustrated in the example below this one.

        >>> series.resample('3T', label='right').sum()
        2000-01-01 00:03:00     3
        2000-01-01 00:06:00    12
        2000-01-01 00:09:00    21
        Freq: 3T, dtype: int64

        Downsample the series into 3 minute bins as above, but close the right
        side of the bin interval.

        >>> series.resample('3T', label='right', closed='right').sum()
        2000-01-01 00:00:00     0
        2000-01-01 00:03:00     6
        2000-01-01 00:06:00    15
        2000-01-01 00:09:00    15
        Freq: 3T, dtype: int64

        Upsample the series into 30 second bins.

        >>> series.resample('30S').asfreq()[0:5]   # Select first 5 rows
        2000-01-01 00:00:00   0.0
        2000-01-01 00:00:30   NaN
        2000-01-01 00:01:00   1.0
        2000-01-01 00:01:30   NaN
        2000-01-01 00:02:00   2.0
        Freq: 30S, dtype: float64

        Upsample the series into 30 second bins and fill the ``NaN``
        values using the ``ffill`` method.

        >>> series.resample('30S').ffill()[0:5]
        2000-01-01 00:00:00    0
        2000-01-01 00:00:30    0
        2000-01-01 00:01:00    1
        2000-01-01 00:01:30    1
        2000-01-01 00:02:00    2
        Freq: 30S, dtype: int64

        Upsample the series into 30 second bins and fill the
        ``NaN`` values using the ``bfill`` method.

        >>> series.resample('30S').bfill()[0:5]
        2000-01-01 00:00:00    0
        2000-01-01 00:00:30    1
        2000-01-01 00:01:00    1
        2000-01-01 00:01:30    2
        2000-01-01 00:02:00    2
        Freq: 30S, dtype: int64

        Pass a custom function via ``apply``

        >>> def custom_resampler(arraylike):
        ...     return np.sum(arraylike) + 5
        ...
        >>> series.resample('3T').apply(custom_resampler)
        2000-01-01 00:00:00     8
        2000-01-01 00:03:00    17
        2000-01-01 00:06:00    26
        Freq: 3T, dtype: int64

        For a Series with a PeriodIndex, the keyword `convention` can be
        used to control whether to use the start or end of `rule`.

        Resample a year by quarter using 'start' `convention`. Values are
        assigned to the first quarter of the period.

        >>> s = pd.Series([1, 2], index=pd.period_range('2012-01-01',
        ...                                             freq='A',
        ...                                             periods=2))
        >>> s
        2012    1
        2013    2
        Freq: A-DEC, dtype: int64
        >>> s.resample('Q', convention='start').asfreq()
        2012Q1    1.0
        2012Q2    NaN
        2012Q3    NaN
        2012Q4    NaN
        2013Q1    2.0
        2013Q2    NaN
        2013Q3    NaN
        2013Q4    NaN
        Freq: Q-DEC, dtype: float64

        Resample quarters by month using 'end' `convention`. Values are
        assigned to the last month of the period.

        >>> q = pd.Series([1, 2, 3, 4], index=pd.period_range('2018-01-01',
        ...                                                   freq='Q',
        ...                                                   periods=4))
        >>> q
        2018Q1    1
        2018Q2    2
        2018Q3    3
        2018Q4    4
        Freq: Q-DEC, dtype: int64
        >>> q.resample('M', convention='end').asfreq()
        2018-03    1.0
        2018-04    NaN
        2018-05    NaN
        2018-06    2.0
        2018-07    NaN
        2018-08    NaN
        2018-09    3.0
        2018-10    NaN
        2018-11    NaN
        2018-12    4.0
        Freq: M, dtype: float64

        For DataFrame objects, the keyword `on` can be used to specify the
        column instead of the index for resampling.

        >>> d = {{'price': [10, 11, 9, 13, 14, 18, 17, 19],
        ...      'volume': [50, 60, 40, 100, 50, 100, 40, 50]}}
        >>> df = pd.DataFrame(d)
        >>> df['week_starting'] = pd.date_range('01/01/2018',
        ...                                     periods=8,
        ...                                     freq='W')
        >>> df
           price  volume week_starting
        0     10      50    2018-01-07
        1     11      60    2018-01-14
        2      9      40    2018-01-21
        3     13     100    2018-01-28
        4     14      50    2018-02-04
        5     18     100    2018-02-11
        6     17      40    2018-02-18
        7     19      50    2018-02-25
        >>> df.resample('M', on='week_starting').mean()
                       price  volume
        week_starting
        2018-01-31     10.75    62.5
        2018-02-28     17.00    60.0

        For a DataFrame with MultiIndex, the keyword `level` can be used to
        specify on which level the resampling needs to take place.

        >>> days = pd.date_range('1/1/2000', periods=4, freq='D')
        >>> d2 = {{'price': [10, 11, 9, 13, 14, 18, 17, 19],
        ...       'volume': [50, 60, 40, 100, 50, 100, 40, 50]}}
        >>> df2 = pd.DataFrame(
        ...     d2,
        ...     index=pd.MultiIndex.from_product(
        ...         [days, ['morning', 'afternoon']]
        ...     )
        ... )
        >>> df2
                              price  volume
        2000-01-01 morning       10      50
                   afternoon     11      60
        2000-01-02 morning        9      40
                   afternoon     13     100
        2000-01-03 morning       14      50
                   afternoon     18     100
        2000-01-04 morning       17      40
                   afternoon     19      50
        >>> df2.resample('D', level=0).sum()
                    price  volume
        2000-01-01     21     110
        2000-01-02     22     140
        2000-01-03     32     150
        2000-01-04     36      90

        If you want to adjust the start of the bins based on a fixed timestamp:

        >>> start, end = '2000-10-01 23:30:00', '2000-10-02 00:30:00'
        >>> rng = pd.date_range(start, end, freq='7min')
        >>> ts = pd.Series(np.arange(len(rng)) * 3, index=rng)
        >>> ts
        2000-10-01 23:30:00     0
        2000-10-01 23:37:00     3
        2000-10-01 23:44:00     6
        2000-10-01 23:51:00     9
        2000-10-01 23:58:00    12
        2000-10-02 00:05:00    15
        2000-10-02 00:12:00    18
        2000-10-02 00:19:00    21
        2000-10-02 00:26:00    24
        Freq: 7T, dtype: int64

        >>> ts.resample('17min').sum()
        2000-10-01 23:14:00     0
        2000-10-01 23:31:00     9
        2000-10-01 23:48:00    21
        2000-10-02 00:05:00    54
        2000-10-02 00:22:00    24
        Freq: 17T, dtype: int64

        >>> ts.resample('17min', origin='epoch').sum()
        2000-10-01 23:18:00     0
        2000-10-01 23:35:00    18
        2000-10-01 23:52:00    27
        2000-10-02 00:09:00    39
        2000-10-02 00:26:00    24
        Freq: 17T, dtype: int64

        >>> ts.resample('17min', origin='2000-01-01').sum()
        2000-10-01 23:24:00     3
        2000-10-01 23:41:00    15
        2000-10-01 23:58:00    45
        2000-10-02 00:15:00    45
        Freq: 17T, dtype: int64

        If you want to adjust the start of the bins with an `offset` Timedelta, the two
        following lines are equivalent:

        >>> ts.resample('17min', origin='start').sum()
        2000-10-01 23:30:00     9
        2000-10-01 23:47:00    21
        2000-10-02 00:04:00    54
        2000-10-02 00:21:00    24
        Freq: 17T, dtype: int64

        >>> ts.resample('17min', offset='23h30min').sum()
        2000-10-01 23:30:00     9
        2000-10-01 23:47:00    21
        2000-10-02 00:04:00    54
        2000-10-02 00:21:00    24
        Freq: 17T, dtype: int64

        If you want to take the largest Timestamp as the end of the bins:

        >>> ts.resample('17min', origin='end').sum()
        2000-10-01 23:35:00     0
        2000-10-01 23:52:00    18
        2000-10-02 00:09:00    27
        2000-10-02 00:26:00    63
        Freq: 17T, dtype: int64

        In contrast with the `start_day`, you can use `end_day` to take the ceiling
        midnight of the largest Timestamp as the end of the bins and drop the bins
        not containing data:

        >>> ts.resample('17min', origin='end_day').sum()
        2000-10-01 23:38:00     3
        2000-10-01 23:55:00    15
        2000-10-02 00:12:00    45
        2000-10-02 00:29:00    45
        Freq: 17T, dtype: int64

        To replace the use of the deprecated `base` argument, you can now use `offset`,
        in this example it is equivalent to have `base=2`:

        >>> ts.resample('17min', offset='2min').sum()
        2000-10-01 23:16:00     0
        2000-10-01 23:33:00     9
        2000-10-01 23:50:00    36
        2000-10-02 00:07:00    39
        2000-10-02 00:24:00    24
        Freq: 17T, dtype: int64

        To replace the use of the deprecated `loffset` argument:

        >>> from pandas.tseries.frequencies import to_offset
        >>> loffset = '19min'
        >>> ts_out = ts.resample('17min').sum()
        >>> ts_out.index = ts_out.index + to_offset(loffset)
        >>> ts_out
        2000-10-01 23:33:00     0
        2000-10-01 23:50:00     9
        2000-10-02 00:07:00    21
        2000-10-02 00:24:00    54
        2000-10-02 00:41:00    24
        Freq: 17T, dtype: int64
        """
        from pandas.core.resample import get_resampler

        axis = self._get_axis_number(axis)
        return get_resampler(
            self,
            freq=rule,
            label=label,
            closed=closed,
            axis=axis,
            kind=kind,
            loffset=loffset,
            convention=convention,
            base=base,
            key=on,
            level=level,
            origin=origin,
            offset=offset,
            group_keys=group_keys,
        )

    @final
    def first(self: NDFrameT, offset) -> NDFrameT:
        """
        Select initial periods of time series data based on a date offset.

        When having a DataFrame with dates as index, this function can
        select the first few rows based on a date offset.

        Parameters
        ----------
        offset : str, DateOffset or dateutil.relativedelta
            The offset length of the data that will be selected. For instance,
            '1M' will display all the rows having their index within the first month.

        Returns
        -------
        Series or DataFrame
            A subset of the caller.

        Raises
        ------
        TypeError
            If the index is not  a :class:`DatetimeIndex`

        See Also
        --------
        last : Select final periods of time series based on a date offset.
        at_time : Select values at a particular time of the day.
        between_time : Select values between particular times of the day.

        Examples
        --------
        >>> i = pd.date_range('2018-04-09', periods=4, freq='2D')
        >>> ts = pd.DataFrame({'A': [1, 2, 3, 4]}, index=i)
        >>> ts
                    A
        2018-04-09  1
        2018-04-11  2
        2018-04-13  3
        2018-04-15  4

        Get the rows for the first 3 days:

        >>> ts.first('3D')
                    A
        2018-04-09  1
        2018-04-11  2

        Notice the data for 3 first calendar days were returned, not the first
        3 days observed in the dataset, and therefore data for 2018-04-13 was
        not returned.
        """
        if not isinstance(self.index, DatetimeIndex):
            raise TypeError("'first' only supports a DatetimeIndex index")

        if len(self.index) == 0:
            return self

        offset = to_offset(offset)
        if not isinstance(offset, Tick) and offset.is_on_offset(self.index[0]):
            # GH#29623 if first value is end of period, remove offset with n = 1
            #  before adding the real offset
            end_date = end = self.index[0] - offset.base + offset
        else:
            end_date = end = self.index[0] + offset

        # Tick-like, e.g. 3 weeks
        if isinstance(offset, Tick) and end_date in self.index:
            end = self.index.searchsorted(end_date, side="left")
            return self.iloc[:end]

        return self.loc[:end]

    @final
    def last(self: NDFrameT, offset) -> NDFrameT:
        """
        Select final periods of time series data based on a date offset.

        For a DataFrame with a sorted DatetimeIndex, this function
        selects the last few rows based on a date offset.

        Parameters
        ----------
        offset : str, DateOffset, dateutil.relativedelta
            The offset length of the data that will be selected. For instance,
            '3D' will display all the rows having their index within the last 3 days.

        Returns
        -------
        Series or DataFrame
            A subset of the caller.

        Raises
        ------
        TypeError
            If the index is not  a :class:`DatetimeIndex`

        See Also
        --------
        first : Select initial periods of time series based on a date offset.
        at_time : Select values at a particular time of the day.
        between_time : Select values between particular times of the day.

        Examples
        --------
        >>> i = pd.date_range('2018-04-09', periods=4, freq='2D')
        >>> ts = pd.DataFrame({'A': [1, 2, 3, 4]}, index=i)
        >>> ts
                    A
        2018-04-09  1
        2018-04-11  2
        2018-04-13  3
        2018-04-15  4

        Get the rows for the last 3 days:

        >>> ts.last('3D')
                    A
        2018-04-13  3
        2018-04-15  4

        Notice the data for 3 last calendar days were returned, not the last
        3 observed days in the dataset, and therefore data for 2018-04-11 was
        not returned.
        """
        if not isinstance(self.index, DatetimeIndex):
            raise TypeError("'last' only supports a DatetimeIndex index")

        if len(self.index) == 0:
            return self

        offset = to_offset(offset)

        start_date = self.index[-1] - offset
        start = self.index.searchsorted(start_date, side="right")
        return self.iloc[start:]

    @final
    def rank(
        self: NDFrameT,
        axis=0,
        method: str = "average",
        numeric_only: bool_t | None | lib.NoDefault = lib.no_default,
        na_option: str = "keep",
        ascending: bool_t = True,
        pct: bool_t = False,
    ) -> NDFrameT:
        """
        Compute numerical data ranks (1 through n) along axis.

        By default, equal values are assigned a rank that is the average of the
        ranks of those values.

        Parameters
        ----------
        axis : {0 or 'index', 1 or 'columns'}, default 0
            Index to direct ranking.
            For `Series` this parameter is unused and defaults to 0.
        method : {'average', 'min', 'max', 'first', 'dense'}, default 'average'
            How to rank the group of records that have the same value (i.e. ties):

            * average: average rank of the group
            * min: lowest rank in the group
            * max: highest rank in the group
            * first: ranks assigned in order they appear in the array
            * dense: like 'min', but rank always increases by 1 between groups.

        numeric_only : bool, optional
            For DataFrame objects, rank only numeric columns if set to True.
        na_option : {'keep', 'top', 'bottom'}, default 'keep'
            How to rank NaN values:

            * keep: assign NaN rank to NaN values
            * top: assign lowest rank to NaN values
            * bottom: assign highest rank to NaN values

        ascending : bool, default True
            Whether or not the elements should be ranked in ascending order.
        pct : bool, default False
            Whether or not to display the returned rankings in percentile
            form.

        Returns
        -------
        same type as caller
            Return a Series or DataFrame with data ranks as values.

        See Also
        --------
        core.groupby.GroupBy.rank : Rank of values within each group.

        Examples
        --------
        >>> df = pd.DataFrame(data={'Animal': ['cat', 'penguin', 'dog',
        ...                                    'spider', 'snake'],
        ...                         'Number_legs': [4, 2, 4, 8, np.nan]})
        >>> df
            Animal  Number_legs
        0      cat          4.0
        1  penguin          2.0
        2      dog          4.0
        3   spider          8.0
        4    snake          NaN

        Ties are assigned the mean of the ranks (by default) for the group.

        >>> s = pd.Series(range(5), index=list("abcde"))
        >>> s["d"] = s["b"]
        >>> s.rank()
        a    1.0
        b    2.5
        c    4.0
        d    2.5
        e    5.0
        dtype: float64

        The following example shows how the method behaves with the above
        parameters:

        * default_rank: this is the default behaviour obtained without using
          any parameter.
        * max_rank: setting ``method = 'max'`` the records that have the
          same values are ranked using the highest rank (e.g.: since 'cat'
          and 'dog' are both in the 2nd and 3rd position, rank 3 is assigned.)
        * NA_bottom: choosing ``na_option = 'bottom'``, if there are records
          with NaN values they are placed at the bottom of the ranking.
        * pct_rank: when setting ``pct = True``, the ranking is expressed as
          percentile rank.

        >>> df['default_rank'] = df['Number_legs'].rank()
        >>> df['max_rank'] = df['Number_legs'].rank(method='max')
        >>> df['NA_bottom'] = df['Number_legs'].rank(na_option='bottom')
        >>> df['pct_rank'] = df['Number_legs'].rank(pct=True)
        >>> df
            Animal  Number_legs  default_rank  max_rank  NA_bottom  pct_rank
        0      cat          4.0           2.5       3.0        2.5     0.625
        1  penguin          2.0           1.0       1.0        1.0     0.250
        2      dog          4.0           2.5       3.0        2.5     0.625
        3   spider          8.0           4.0       4.0        4.0     1.000
        4    snake          NaN           NaN       NaN        5.0       NaN
        """
        warned = False
        if numeric_only is None:
            # GH#45036
            warnings.warn(
                f"'numeric_only=None' in {type(self).__name__}.rank is deprecated "
                "and will raise in a future version. Pass either 'True' or "
                "'False'. 'False' will be the default.",
                FutureWarning,
                stacklevel=find_stack_level(inspect.currentframe()),
            )
            warned = True
        elif numeric_only is lib.no_default:
            numeric_only = None

        axis = self._get_axis_number(axis)

        if na_option not in {"keep", "top", "bottom"}:
            msg = "na_option must be one of 'keep', 'top', or 'bottom'"
            raise ValueError(msg)

        def ranker(data):
            if data.ndim == 2:
                # i.e. DataFrame, we cast to ndarray
                values = data.values
            else:
                # i.e. Series, can dispatch to EA
                values = data._values

            if isinstance(values, ExtensionArray):
                ranks = values._rank(
                    axis=axis,
                    method=method,
                    ascending=ascending,
                    na_option=na_option,
                    pct=pct,
                )
            else:
                ranks = algos.rank(
                    values,
                    axis=axis,
                    method=method,
                    ascending=ascending,
                    na_option=na_option,
                    pct=pct,
                )

            ranks_obj = self._constructor(ranks, **data._construct_axes_dict())
            return ranks_obj.__finalize__(self, method="rank")

        # if numeric_only is None, and we can't get anything, we try with
        # numeric_only=True
        if numeric_only is None:
            try:
                return ranker(self)
            except TypeError:
                numeric_only = True
                if not warned:
                    # Only warn here if we didn't already issue a warning above
                    # GH#45036
                    warnings.warn(
                        f"Dropping of nuisance columns in {type(self).__name__}.rank "
                        "is deprecated; in a future version this will raise TypeError. "
                        "Select only valid columns before calling rank.",
                        FutureWarning,
                        stacklevel=find_stack_level(inspect.currentframe()),
                    )

        if numeric_only:
            if self.ndim == 1 and not is_numeric_dtype(self.dtype):
                # GH#47500
                warnings.warn(
                    f"Calling Series.rank with numeric_only={numeric_only} and dtype "
                    f"{self.dtype} is deprecated and will raise a TypeError in a "
                    "future version of pandas",
                    category=FutureWarning,
                    stacklevel=find_stack_level(inspect.currentframe()),
                )
            data = self._get_numeric_data()
        else:
            data = self

        return ranker(data)

    @doc(_shared_docs["compare"], klass=_shared_doc_kwargs["klass"])
    def compare(
        self,
        other,
        align_axis: Axis = 1,
        keep_shape: bool_t = False,
        keep_equal: bool_t = False,
        result_names: Suffixes = ("self", "other"),
    ):
        from pandas.core.reshape.concat import concat

        if type(self) is not type(other):
            cls_self, cls_other = type(self).__name__, type(other).__name__
            raise TypeError(
                f"can only compare '{cls_self}' (not '{cls_other}') with '{cls_self}'"
            )

        mask = ~((self == other) | (self.isna() & other.isna()))

        if not keep_equal:
            self = self.where(mask)
            other = other.where(mask)

        if not keep_shape:
            if isinstance(self, ABCDataFrame):
                cmask = mask.any()
                rmask = mask.any(axis=1)
                self = self.loc[rmask, cmask]
                other = other.loc[rmask, cmask]
            else:
                self = self[mask]
                other = other[mask]
        if not isinstance(result_names, tuple):
            raise TypeError(
                f"Passing 'result_names' as a {type(result_names)} is not "
                "supported. Provide 'result_names' as a tuple instead."
            )

        if align_axis in (1, "columns"):  # This is needed for Series
            axis = 1
        else:
            axis = self._get_axis_number(align_axis)

        diff = concat([self, other], axis=axis, keys=result_names)

        if axis >= self.ndim:
            # No need to reorganize data if stacking on new axis
            # This currently applies for stacking two Series on columns
            return diff

        ax = diff._get_axis(axis)
        ax_names = np.array(ax.names)

        # set index names to positions to avoid confusion
        ax.names = np.arange(len(ax_names))

        # bring self-other to inner level
        order = list(range(1, ax.nlevels)) + [0]
        if isinstance(diff, ABCDataFrame):
            diff = diff.reorder_levels(order, axis=axis)
        else:
            diff = diff.reorder_levels(order)

        # restore the index names in order
        diff._get_axis(axis=axis).names = ax_names[order]

        # reorder axis to keep things organized
        indices = (
            np.arange(diff.shape[axis]).reshape([2, diff.shape[axis] // 2]).T.flatten()
        )
        diff = diff.take(indices, axis=axis)

        return diff

    @doc(**_shared_doc_kwargs)
    def align(
        self: NDFrameT,
        other: NDFrameT,
        join: Literal["outer", "inner", "left", "right"] = "outer",
        axis: Axis | None = None,
        level: Level = None,
        copy: bool_t = True,
        fill_value: Hashable = None,
        method: FillnaOptions | None = None,
        limit: int | None = None,
        fill_axis: Axis = 0,
        broadcast_axis: Axis | None = None,
    ) -> NDFrameT:
        """
        Align two objects on their axes with the specified join method.

        Join method is specified for each axis Index.

        Parameters
        ----------
        other : DataFrame or Series
        join : {{'outer', 'inner', 'left', 'right'}}, default 'outer'
        axis : allowed axis of the other object, default None
            Align on index (0), columns (1), or both (None).
        level : int or level name, default None
            Broadcast across a level, matching Index values on the
            passed MultiIndex level.
        copy : bool, default True
            Always returns new objects. If copy=False and no reindexing is
            required then original objects are returned.
        fill_value : scalar, default np.NaN
            Value to use for missing values. Defaults to NaN, but can be any
            "compatible" value.
        method : {{'backfill', 'bfill', 'pad', 'ffill', None}}, default None
            Method to use for filling holes in reindexed Series:

            - pad / ffill: propagate last valid observation forward to next valid.
            - backfill / bfill: use NEXT valid observation to fill gap.

        limit : int, default None
            If method is specified, this is the maximum number of consecutive
            NaN values to forward/backward fill. In other words, if there is
            a gap with more than this number of consecutive NaNs, it will only
            be partially filled. If method is not specified, this is the
            maximum number of entries along the entire axis where NaNs will be
            filled. Must be greater than 0 if not None.
        fill_axis : {axes_single_arg}, default 0
            Filling axis, method and limit.
        broadcast_axis : {axes_single_arg}, default None
            Broadcast values along this axis, if aligning two objects of
            different dimensions.

        Returns
        -------
        (left, right) : ({klass}, type of other)
            Aligned objects.

        Examples
        --------
        >>> df = pd.DataFrame(
        ...     [[1, 2, 3, 4], [6, 7, 8, 9]], columns=["D", "B", "E", "A"], index=[1, 2]
        ... )
        >>> other = pd.DataFrame(
        ...     [[10, 20, 30, 40], [60, 70, 80, 90], [600, 700, 800, 900]],
        ...     columns=["A", "B", "C", "D"],
        ...     index=[2, 3, 4],
        ... )
        >>> df
           D  B  E  A
        1  1  2  3  4
        2  6  7  8  9
        >>> other
            A    B    C    D
        2   10   20   30   40
        3   60   70   80   90
        4  600  700  800  900

        Align on columns:

        >>> left, right = df.align(other, join="outer", axis=1)
        >>> left
           A  B   C  D  E
        1  4  2 NaN  1  3
        2  9  7 NaN  6  8
        >>> right
            A    B    C    D   E
        2   10   20   30   40 NaN
        3   60   70   80   90 NaN
        4  600  700  800  900 NaN

        We can also align on the index:

        >>> left, right = df.align(other, join="outer", axis=0)
        >>> left
            D    B    E    A
        1  1.0  2.0  3.0  4.0
        2  6.0  7.0  8.0  9.0
        3  NaN  NaN  NaN  NaN
        4  NaN  NaN  NaN  NaN
        >>> right
            A      B      C      D
        1    NaN    NaN    NaN    NaN
        2   10.0   20.0   30.0   40.0
        3   60.0   70.0   80.0   90.0
        4  600.0  700.0  800.0  900.0

        Finally, the default `axis=None` will align on both index and columns:

        >>> left, right = df.align(other, join="outer", axis=None)
        >>> left
             A    B   C    D    E
        1  4.0  2.0 NaN  1.0  3.0
        2  9.0  7.0 NaN  6.0  8.0
        3  NaN  NaN NaN  NaN  NaN
        4  NaN  NaN NaN  NaN  NaN
        >>> right
               A      B      C      D   E
        1    NaN    NaN    NaN    NaN NaN
        2   10.0   20.0   30.0   40.0 NaN
        3   60.0   70.0   80.0   90.0 NaN
        4  600.0  700.0  800.0  900.0 NaN
        """

        method = missing.clean_fill_method(method)

        if broadcast_axis == 1 and self.ndim != other.ndim:
            if isinstance(self, ABCSeries):
                # this means other is a DataFrame, and we need to broadcast
                # self
                cons = self._constructor_expanddim
                df = cons(
                    {c: self for c in other.columns}, **other._construct_axes_dict()
                )
                return df._align_frame(
                    other,
                    join=join,
                    axis=axis,
                    level=level,
                    copy=copy,
                    fill_value=fill_value,
                    method=method,
                    limit=limit,
                    fill_axis=fill_axis,
                )
            elif isinstance(other, ABCSeries):
                # this means self is a DataFrame, and we need to broadcast
                # other
                cons = other._constructor_expanddim
                df = cons(
                    {c: other for c in self.columns}, **self._construct_axes_dict()
                )
                return self._align_frame(
                    df,
                    join=join,
                    axis=axis,
                    level=level,
                    copy=copy,
                    fill_value=fill_value,
                    method=method,
                    limit=limit,
                    fill_axis=fill_axis,
                )

        if axis is not None:
            axis = self._get_axis_number(axis)
        if isinstance(other, ABCDataFrame):
            return self._align_frame(
                other,
                join=join,
                axis=axis,
                level=level,
                copy=copy,
                fill_value=fill_value,
                method=method,
                limit=limit,
                fill_axis=fill_axis,
            )
        elif isinstance(other, ABCSeries):
            return self._align_series(
                other,
                join=join,
                axis=axis,
                level=level,
                copy=copy,
                fill_value=fill_value,
                method=method,
                limit=limit,
                fill_axis=fill_axis,
            )
        else:  # pragma: no cover
            raise TypeError(f"unsupported type: {type(other)}")

    @final
    def _align_frame(
        self,
        other,
        join="outer",
        axis=None,
        level=None,
        copy: bool_t = True,
        fill_value=None,
        method=None,
        limit=None,
        fill_axis=0,
    ):
        # defaults
        join_index, join_columns = None, None
        ilidx, iridx = None, None
        clidx, cridx = None, None

        is_series = isinstance(self, ABCSeries)

        if (axis is None or axis == 0) and not self.index.equals(other.index):
            join_index, ilidx, iridx = self.index.join(
                other.index, how=join, level=level, return_indexers=True
            )

        if (
            (axis is None or axis == 1)
            and not is_series
            and not self.columns.equals(other.columns)
        ):
            join_columns, clidx, cridx = self.columns.join(
                other.columns, how=join, level=level, return_indexers=True
            )

        if is_series:
            reindexers = {0: [join_index, ilidx]}
        else:
            reindexers = {0: [join_index, ilidx], 1: [join_columns, clidx]}

        left = self._reindex_with_indexers(
            reindexers, copy=copy, fill_value=fill_value, allow_dups=True
        )
        # other must be always DataFrame
        right = other._reindex_with_indexers(
            {0: [join_index, iridx], 1: [join_columns, cridx]},
            copy=copy,
            fill_value=fill_value,
            allow_dups=True,
        )

        if method is not None:
            _left = left.fillna(method=method, axis=fill_axis, limit=limit)
            assert _left is not None  # needed for mypy
            left = _left
            right = right.fillna(method=method, axis=fill_axis, limit=limit)

        # if DatetimeIndex have different tz, convert to UTC
        left, right = _align_as_utc(left, right, join_index)

        return (
            left.__finalize__(self),
            right.__finalize__(other),
        )

    @final
    def _align_series(
        self,
        other,
        join="outer",
        axis=None,
        level=None,
        copy: bool_t = True,
        fill_value=None,
        method=None,
        limit=None,
        fill_axis=0,
    ):

        is_series = isinstance(self, ABCSeries)

        if (not is_series and axis is None) or axis not in [None, 0, 1]:
            raise ValueError("Must specify axis=0 or 1")

        if is_series and axis == 1:
            raise ValueError("cannot align series to a series other than axis 0")

        # series/series compat, other must always be a Series
        if not axis:

            # equal
            if self.index.equals(other.index):
                join_index, lidx, ridx = None, None, None
            else:
                join_index, lidx, ridx = self.index.join(
                    other.index, how=join, level=level, return_indexers=True
                )

            if is_series:
                left = self._reindex_indexer(join_index, lidx, copy)
            elif lidx is None or join_index is None:
                left = self.copy() if copy else self
            else:
                left = self._constructor(
                    self._mgr.reindex_indexer(join_index, lidx, axis=1, copy=copy)
                )

            right = other._reindex_indexer(join_index, ridx, copy)

        else:

            # one has > 1 ndim
            fdata = self._mgr
            join_index = self.axes[1]
            lidx, ridx = None, None
            if not join_index.equals(other.index):
                join_index, lidx, ridx = join_index.join(
                    other.index, how=join, level=level, return_indexers=True
                )

            if lidx is not None:
                bm_axis = self._get_block_manager_axis(1)
                fdata = fdata.reindex_indexer(join_index, lidx, axis=bm_axis)

            if copy and fdata is self._mgr:
                fdata = fdata.copy()

            left = self._constructor(fdata)

            if ridx is None:
                right = other
            else:
                right = other.reindex(join_index, level=level)

        # fill
        fill_na = notna(fill_value) or (method is not None)
        if fill_na:
            left = left.fillna(fill_value, method=method, limit=limit, axis=fill_axis)
            right = right.fillna(fill_value, method=method, limit=limit)

        # if DatetimeIndex have different tz, convert to UTC
        if is_series or (not is_series and axis == 0):
            left, right = _align_as_utc(left, right, join_index)

        return (
            left.__finalize__(self),
            right.__finalize__(other),
        )

    @final
    def _where(
        self,
        cond,
        other=lib.no_default,
        inplace=False,
        axis=None,
        level=None,
    ):
        """
        Equivalent to public method `where`, except that `other` is not
        applied as a function even if callable. Used in __setitem__.
        """
        inplace = validate_bool_kwarg(inplace, "inplace")

        if axis is not None:
            axis = self._get_axis_number(axis)

        # align the cond to same shape as myself
        cond = com.apply_if_callable(cond, self)
        if isinstance(cond, NDFrame):
            cond, _ = cond.align(self, join="right", broadcast_axis=1, copy=False)
        else:
            if not hasattr(cond, "shape"):
                cond = np.asanyarray(cond)
            if cond.shape != self.shape:
                raise ValueError("Array conditional must be same shape as self")
            cond = self._constructor(cond, **self._construct_axes_dict())

        # make sure we are boolean
        fill_value = bool(inplace)
        cond = cond.fillna(fill_value)

        msg = "Boolean array expected for the condition, not {dtype}"

        if not cond.empty:
            if not isinstance(cond, ABCDataFrame):
                # This is a single-dimensional object.
                if not is_bool_dtype(cond):
                    raise ValueError(msg.format(dtype=cond.dtype))
            else:
                for dt in cond.dtypes:
                    if not is_bool_dtype(dt):
                        raise ValueError(msg.format(dtype=dt))
        else:
            # GH#21947 we have an empty DataFrame/Series, could be object-dtype
            cond = cond.astype(bool)

        cond = -cond if inplace else cond
        cond = cond.reindex(self._info_axis, axis=self._info_axis_number, copy=False)

        # try to align with other
        if isinstance(other, NDFrame):

            # align with me
            if other.ndim <= self.ndim:

                _, other = self.align(
                    other,
                    join="left",
                    axis=axis,
                    level=level,
                    fill_value=None,
                    copy=False,
                )

                # if we are NOT aligned, raise as we cannot where index
                if axis is None and not other._indexed_same(self):
                    raise InvalidIndexError

                elif other.ndim < self.ndim:
                    # TODO(EA2D): avoid object-dtype cast in EA case GH#38729
                    other = other._values
                    if axis == 0:
                        other = np.reshape(other, (-1, 1))
                    elif axis == 1:
                        other = np.reshape(other, (1, -1))

                    other = np.broadcast_to(other, self.shape)

            # slice me out of the other
            else:
                raise NotImplementedError(
                    "cannot align with a higher dimensional NDFrame"
                )

        elif not isinstance(other, (MultiIndex, NDFrame)):
            # mainly just catching Index here
            other = extract_array(other, extract_numpy=True)

        if isinstance(other, (np.ndarray, ExtensionArray)):

            if other.shape != self.shape:
                if self.ndim != 1:
                    # In the ndim == 1 case we may have
                    #  other length 1, which we treat as scalar (GH#2745, GH#4192)
                    #  or len(other) == icond.sum(), which we treat like
                    #  __setitem__ (GH#3235)
                    raise ValueError(
                        "other must be the same shape as self when an ndarray"
                    )

            # we are the same shape, so create an actual object for alignment
            else:
                other = self._constructor(other, **self._construct_axes_dict())

        if axis is None:
            axis = 0

        if self.ndim == getattr(other, "ndim", 0):
            align = True
        else:
            align = self._get_axis_number(axis) == 1

        if inplace:
            # we may have different type blocks come out of putmask, so
            # reconstruct the block manager

            self._check_inplace_setting(other)
            new_data = self._mgr.putmask(mask=cond, new=other, align=align)
            result = self._constructor(new_data)
            return self._update_inplace(result)

        else:
            new_data = self._mgr.where(
                other=other,
                cond=cond,
                align=align,
            )
            result = self._constructor(new_data)
            return result.__finalize__(self)

    @overload
    def where(
        self: NDFrameT,
        cond,
        other=...,
        *,
        inplace: Literal[False] = ...,
        axis: Axis | None = ...,
        level: Level = ...,
        errors: IgnoreRaise | lib.NoDefault = ...,
        try_cast: bool_t | lib.NoDefault = ...,
    ) -> NDFrameT:
        ...

    @overload
    def where(
        self,
        cond,
        other=...,
        *,
        inplace: Literal[True],
        axis: Axis | None = ...,
        level: Level = ...,
        errors: IgnoreRaise | lib.NoDefault = ...,
        try_cast: bool_t | lib.NoDefault = ...,
    ) -> None:
        ...

    @overload
    def where(
        self: NDFrameT,
        cond,
        other=...,
        *,
        inplace: bool_t = ...,
        axis: Axis | None = ...,
        level: Level = ...,
        errors: IgnoreRaise | lib.NoDefault = ...,
        try_cast: bool_t | lib.NoDefault = ...,
    ) -> NDFrameT | None:
        ...

    @deprecate_kwarg(old_arg_name="errors", new_arg_name=None)
    @deprecate_nonkeyword_arguments(
        version=None, allowed_args=["self", "cond", "other"]
    )
    @doc(
        klass=_shared_doc_kwargs["klass"],
        cond="True",
        cond_rev="False",
        name="where",
        name_other="mask",
    )
    def where(
        self: NDFrameT,
        cond,
        other=np.nan,
        inplace: bool_t = False,
        axis: Axis | None = None,
        level: Level = None,
        errors: IgnoreRaise | lib.NoDefault = "raise",
        try_cast: bool_t | lib.NoDefault = lib.no_default,
    ) -> NDFrameT | None:
        """
        Replace values where the condition is {cond_rev}.

        Parameters
        ----------
        cond : bool {klass}, array-like, or callable
            Where `cond` is {cond}, keep the original value. Where
            {cond_rev}, replace with corresponding value from `other`.
            If `cond` is callable, it is computed on the {klass} and
            should return boolean {klass} or array. The callable must
            not change input {klass} (though pandas doesn't check it).
        other : scalar, {klass}, or callable
            Entries where `cond` is {cond_rev} are replaced with
            corresponding value from `other`.
            If other is callable, it is computed on the {klass} and
            should return scalar or {klass}. The callable must not
            change input {klass} (though pandas doesn't check it).
        inplace : bool, default False
            Whether to perform the operation in place on the data.
        axis : int, default None
            Alignment axis if needed. For `Series` this parameter is
            unused and defaults to 0.
        level : int, default None
            Alignment level if needed.
        errors : str, {{'raise', 'ignore'}}, default 'raise'
            Note that currently this parameter won't affect
            the results and will always coerce to a suitable dtype.

            - 'raise' : allow exceptions to be raised.
            - 'ignore' : suppress exceptions. On error return original object.

            .. deprecated:: 1.5.0
               This argument had no effect.

        try_cast : bool, default None
            Try to cast the result back to the input type (if possible).

            .. deprecated:: 1.3.0
                Manually cast back if necessary.

        Returns
        -------
        Same type as caller or None if ``inplace=True``.

        See Also
        --------
        :func:`DataFrame.{name_other}` : Return an object of same shape as
            self.

        Notes
        -----
        The {name} method is an application of the if-then idiom. For each
        element in the calling DataFrame, if ``cond`` is ``{cond}`` the
        element is used; otherwise the corresponding element from the DataFrame
        ``other`` is used. If the axis of ``other`` does not align with axis of
        ``cond`` {klass}, the misaligned index positions will be filled with
        {cond_rev}.

        The signature for :func:`DataFrame.where` differs from
        :func:`numpy.where`. Roughly ``df1.where(m, df2)`` is equivalent to
        ``np.where(m, df1, df2)``.

        For further details and examples see the ``{name}`` documentation in
        :ref:`indexing <indexing.where_mask>`.

        Examples
        --------
        >>> s = pd.Series(range(5))
        >>> s.where(s > 0)
        0    NaN
        1    1.0
        2    2.0
        3    3.0
        4    4.0
        dtype: float64
        >>> s.mask(s > 0)
        0    0.0
        1    NaN
        2    NaN
        3    NaN
        4    NaN
        dtype: float64

        >>> s = pd.Series(range(5))
        >>> t = pd.Series([True, False])
        >>> s.where(t, 99)
        0     0
        1    99
        2    99
        3    99
        4    99
        dtype: int64
        >>> s.mask(t, 99)
        0    99
        1     1
        2    99
        3    99
        4    99
        dtype: int64

        >>> s.where(s > 1, 10)
        0    10
        1    10
        2    2
        3    3
        4    4
        dtype: int64
        >>> s.mask(s > 1, 10)
        0     0
        1     1
        2    10
        3    10
        4    10
        dtype: int64

        >>> df = pd.DataFrame(np.arange(10).reshape(-1, 2), columns=['A', 'B'])
        >>> df
           A  B
        0  0  1
        1  2  3
        2  4  5
        3  6  7
        4  8  9
        >>> m = df % 3 == 0
        >>> df.where(m, -df)
           A  B
        0  0 -1
        1 -2  3
        2 -4 -5
        3  6 -7
        4 -8  9
        >>> df.where(m, -df) == np.where(m, df, -df)
              A     B
        0  True  True
        1  True  True
        2  True  True
        3  True  True
        4  True  True
        >>> df.where(m, -df) == df.mask(~m, -df)
              A     B
        0  True  True
        1  True  True
        2  True  True
        3  True  True
        4  True  True
        """
        other = com.apply_if_callable(other, self)

        if try_cast is not lib.no_default:
            warnings.warn(
                "try_cast keyword is deprecated and will be removed in a "
                "future version.",
                FutureWarning,
                stacklevel=find_stack_level(inspect.currentframe()),
            )

        return self._where(cond, other, inplace, axis, level)

    @overload
    def mask(
        self: NDFrameT,
        cond,
        other=...,
        *,
        inplace: Literal[False] = ...,
        axis: Axis | None = ...,
        level: Level = ...,
        errors: IgnoreRaise | lib.NoDefault = ...,
        try_cast: bool_t | lib.NoDefault = ...,
    ) -> NDFrameT:
        ...

    @overload
    def mask(
        self,
        cond,
        other=...,
        *,
        inplace: Literal[True],
        axis: Axis | None = ...,
        level: Level = ...,
        errors: IgnoreRaise | lib.NoDefault = ...,
        try_cast: bool_t | lib.NoDefault = ...,
    ) -> None:
        ...

    @overload
    def mask(
        self: NDFrameT,
        cond,
        other=...,
        *,
        inplace: bool_t = ...,
        axis: Axis | None = ...,
        level: Level = ...,
        errors: IgnoreRaise | lib.NoDefault = ...,
        try_cast: bool_t | lib.NoDefault = ...,
    ) -> NDFrameT | None:
        ...

    @deprecate_kwarg(old_arg_name="errors", new_arg_name=None)
    @deprecate_nonkeyword_arguments(
        version=None, allowed_args=["self", "cond", "other"]
    )
    @doc(
        where,
        klass=_shared_doc_kwargs["klass"],
        cond="False",
        cond_rev="True",
        name="mask",
        name_other="where",
    )
    def mask(
        self: NDFrameT,
        cond,
        other=np.nan,
        inplace: bool_t = False,
        axis: Axis | None = None,
        level: Level = None,
        errors: IgnoreRaise | lib.NoDefault = "raise",
        try_cast: bool_t | lib.NoDefault = lib.no_default,
    ) -> NDFrameT | None:

        inplace = validate_bool_kwarg(inplace, "inplace")
        cond = com.apply_if_callable(cond, self)

        if try_cast is not lib.no_default:
            warnings.warn(
                "try_cast keyword is deprecated and will be removed in a "
                "future version.",
                FutureWarning,
                stacklevel=find_stack_level(inspect.currentframe()),
            )

        # see gh-21891
        if not hasattr(cond, "__invert__"):
            cond = np.array(cond)

        return self.where(
            ~cond,
            other=other,
            inplace=inplace,
            axis=axis,
            level=level,
        )

    @doc(klass=_shared_doc_kwargs["klass"])
    def shift(
        self: NDFrameT,
        periods: int = 1,
        freq=None,
        axis: Axis = 0,
        fill_value: Hashable = None,
    ) -> NDFrameT:
        """
        Shift index by desired number of periods with an optional time `freq`.

        When `freq` is not passed, shift the index without realigning the data.
        If `freq` is passed (in this case, the index must be date or datetime,
        or it will raise a `NotImplementedError`), the index will be
        increased using the periods and the `freq`. `freq` can be inferred
        when specified as "infer" as long as either freq or inferred_freq
        attribute is set in the index.

        Parameters
        ----------
        periods : int
            Number of periods to shift. Can be positive or negative.
        freq : DateOffset, tseries.offsets, timedelta, or str, optional
            Offset to use from the tseries module or time rule (e.g. 'EOM').
            If `freq` is specified then the index values are shifted but the
            data is not realigned. That is, use `freq` if you would like to
            extend the index when shifting and preserve the original data.
            If `freq` is specified as "infer" then it will be inferred from
            the freq or inferred_freq attributes of the index. If neither of
            those attributes exist, a ValueError is thrown.
        axis : {{0 or 'index', 1 or 'columns', None}}, default None
            Shift direction. For `Series` this parameter is unused and defaults to 0.
        fill_value : object, optional
            The scalar value to use for newly introduced missing values.
            the default depends on the dtype of `self`.
            For numeric data, ``np.nan`` is used.
            For datetime, timedelta, or period data, etc. :attr:`NaT` is used.
            For extension dtypes, ``self.dtype.na_value`` is used.

            .. versionchanged:: 1.1.0

        Returns
        -------
        {klass}
            Copy of input object, shifted.

        See Also
        --------
        Index.shift : Shift values of Index.
        DatetimeIndex.shift : Shift values of DatetimeIndex.
        PeriodIndex.shift : Shift values of PeriodIndex.
        tshift : Shift the time index, using the index's frequency if
            available.

        Examples
        --------
        >>> df = pd.DataFrame({{"Col1": [10, 20, 15, 30, 45],
        ...                    "Col2": [13, 23, 18, 33, 48],
        ...                    "Col3": [17, 27, 22, 37, 52]}},
        ...                   index=pd.date_range("2020-01-01", "2020-01-05"))
        >>> df
                    Col1  Col2  Col3
        2020-01-01    10    13    17
        2020-01-02    20    23    27
        2020-01-03    15    18    22
        2020-01-04    30    33    37
        2020-01-05    45    48    52

        >>> df.shift(periods=3)
                    Col1  Col2  Col3
        2020-01-01   NaN   NaN   NaN
        2020-01-02   NaN   NaN   NaN
        2020-01-03   NaN   NaN   NaN
        2020-01-04  10.0  13.0  17.0
        2020-01-05  20.0  23.0  27.0

        >>> df.shift(periods=1, axis="columns")
                    Col1  Col2  Col3
        2020-01-01   NaN    10    13
        2020-01-02   NaN    20    23
        2020-01-03   NaN    15    18
        2020-01-04   NaN    30    33
        2020-01-05   NaN    45    48

        >>> df.shift(periods=3, fill_value=0)
                    Col1  Col2  Col3
        2020-01-01     0     0     0
        2020-01-02     0     0     0
        2020-01-03     0     0     0
        2020-01-04    10    13    17
        2020-01-05    20    23    27

        >>> df.shift(periods=3, freq="D")
                    Col1  Col2  Col3
        2020-01-04    10    13    17
        2020-01-05    20    23    27
        2020-01-06    15    18    22
        2020-01-07    30    33    37
        2020-01-08    45    48    52

        >>> df.shift(periods=3, freq="infer")
                    Col1  Col2  Col3
        2020-01-04    10    13    17
        2020-01-05    20    23    27
        2020-01-06    15    18    22
        2020-01-07    30    33    37
        2020-01-08    45    48    52
        """
        if periods == 0:
            return self.copy()

        if freq is None:
            # when freq is None, data is shifted, index is not
            axis = self._get_axis_number(axis)
            new_data = self._mgr.shift(
                periods=periods, axis=axis, fill_value=fill_value
            )
            return self._constructor(new_data).__finalize__(self, method="shift")

        # when freq is given, index is shifted, data is not
        index = self._get_axis(axis)

        if freq == "infer":
            freq = getattr(index, "freq", None)

            if freq is None:
                freq = getattr(index, "inferred_freq", None)

            if freq is None:
                msg = "Freq was not set in the index hence cannot be inferred"
                raise ValueError(msg)

        elif isinstance(freq, str):
            freq = to_offset(freq)

        if isinstance(index, PeriodIndex):
            orig_freq = to_offset(index.freq)
            if freq != orig_freq:
                assert orig_freq is not None  # for mypy
                raise ValueError(
                    f"Given freq {freq.rule_code} does not match "
                    f"PeriodIndex freq {orig_freq.rule_code}"
                )
            new_ax = index.shift(periods)
        else:
            new_ax = index.shift(periods, freq)

        result = self.set_axis(new_ax, axis=axis)
        return result.__finalize__(self, method="shift")

    @final
    def slice_shift(self: NDFrameT, periods: int = 1, axis=0) -> NDFrameT:
        """
        Equivalent to `shift` without copying data.

        .. deprecated:: 1.2.0
            slice_shift is deprecated,
            use DataFrame/Series.shift instead.

        The shifted data will not include the dropped periods and the
        shifted axis will be smaller than the original.

        Parameters
        ----------
        periods : int
            Number of periods to move, can be positive or negative.
        axis : {0 or 'index', 1 or 'columns', None}, default 0
            For `Series` this parameter is unused and defaults to 0.

        Returns
        -------
        shifted : same type as caller

        Notes
        -----
        While the `slice_shift` is faster than `shift`, you may pay for it
        later during alignment.
        """

        msg = (
            "The 'slice_shift' method is deprecated "
            "and will be removed in a future version. "
            "You can use DataFrame/Series.shift instead."
        )
        warnings.warn(
            msg, FutureWarning, stacklevel=find_stack_level(inspect.currentframe())
        )

        if periods == 0:
            return self

        if periods > 0:
            vslicer = slice(None, -periods)
            islicer = slice(periods, None)
        else:
            vslicer = slice(-periods, None)
            islicer = slice(None, periods)

        new_obj = self._slice(vslicer, axis=axis)
        shifted_axis = self._get_axis(axis)[islicer]
        new_obj.set_axis(shifted_axis, axis=axis, inplace=True)

        return new_obj.__finalize__(self, method="slice_shift")

    @final
    def tshift(self: NDFrameT, periods: int = 1, freq=None, axis: Axis = 0) -> NDFrameT:
        """
        Shift the time index, using the index's frequency if available.

        .. deprecated:: 1.1.0
            Use `shift` instead.

        Parameters
        ----------
        periods : int
            Number of periods to move, can be positive or negative.
        freq : DateOffset, timedelta, or str, default None
            Increment to use from the tseries module
            or time rule expressed as a string (e.g. 'EOM').
        axis : {0 or ‘index’, 1 or ‘columns’, None}, default 0
            Corresponds to the axis that contains the Index.
            For `Series` this parameter is unused and defaults to 0.

        Returns
        -------
        shifted : Series/DataFrame

        Notes
        -----
        If freq is not specified then tries to use the freq or inferred_freq
        attributes of the index. If neither of those attributes exist, a
        ValueError is thrown
        """
        warnings.warn(
            (
                "tshift is deprecated and will be removed in a future version. "
                "Please use shift instead."
            ),
            FutureWarning,
            stacklevel=find_stack_level(inspect.currentframe()),
        )

        if freq is None:
            freq = "infer"

        return self.shift(periods, freq, axis)

    def truncate(
        self: NDFrameT, before=None, after=None, axis=None, copy: bool_t = True
    ) -> NDFrameT:
        """
        Truncate a Series or DataFrame before and after some index value.

        This is a useful shorthand for boolean indexing based on index
        values above or below certain thresholds.

        Parameters
        ----------
        before : date, str, int
            Truncate all rows before this index value.
        after : date, str, int
            Truncate all rows after this index value.
        axis : {0 or 'index', 1 or 'columns'}, optional
            Axis to truncate. Truncates the index (rows) by default.
            For `Series` this parameter is unused and defaults to 0.
        copy : bool, default is True,
            Return a copy of the truncated section.

        Returns
        -------
        type of caller
            The truncated Series or DataFrame.

        See Also
        --------
        DataFrame.loc : Select a subset of a DataFrame by label.
        DataFrame.iloc : Select a subset of a DataFrame by position.

        Notes
        -----
        If the index being truncated contains only datetime values,
        `before` and `after` may be specified as strings instead of
        Timestamps.

        Examples
        --------
        >>> df = pd.DataFrame({'A': ['a', 'b', 'c', 'd', 'e'],
        ...                    'B': ['f', 'g', 'h', 'i', 'j'],
        ...                    'C': ['k', 'l', 'm', 'n', 'o']},
        ...                   index=[1, 2, 3, 4, 5])
        >>> df
           A  B  C
        1  a  f  k
        2  b  g  l
        3  c  h  m
        4  d  i  n
        5  e  j  o

        >>> df.truncate(before=2, after=4)
           A  B  C
        2  b  g  l
        3  c  h  m
        4  d  i  n

        The columns of a DataFrame can be truncated.

        >>> df.truncate(before="A", after="B", axis="columns")
           A  B
        1  a  f
        2  b  g
        3  c  h
        4  d  i
        5  e  j

        For Series, only rows can be truncated.

        >>> df['A'].truncate(before=2, after=4)
        2    b
        3    c
        4    d
        Name: A, dtype: object

        The index values in ``truncate`` can be datetimes or string
        dates.

        >>> dates = pd.date_range('2016-01-01', '2016-02-01', freq='s')
        >>> df = pd.DataFrame(index=dates, data={'A': 1})
        >>> df.tail()
                             A
        2016-01-31 23:59:56  1
        2016-01-31 23:59:57  1
        2016-01-31 23:59:58  1
        2016-01-31 23:59:59  1
        2016-02-01 00:00:00  1

        >>> df.truncate(before=pd.Timestamp('2016-01-05'),
        ...             after=pd.Timestamp('2016-01-10')).tail()
                             A
        2016-01-09 23:59:56  1
        2016-01-09 23:59:57  1
        2016-01-09 23:59:58  1
        2016-01-09 23:59:59  1
        2016-01-10 00:00:00  1

        Because the index is a DatetimeIndex containing only dates, we can
        specify `before` and `after` as strings. They will be coerced to
        Timestamps before truncation.

        >>> df.truncate('2016-01-05', '2016-01-10').tail()
                             A
        2016-01-09 23:59:56  1
        2016-01-09 23:59:57  1
        2016-01-09 23:59:58  1
        2016-01-09 23:59:59  1
        2016-01-10 00:00:00  1

        Note that ``truncate`` assumes a 0 value for any unspecified time
        component (midnight). This differs from partial string slicing, which
        returns any partially matching dates.

        >>> df.loc['2016-01-05':'2016-01-10', :].tail()
                             A
        2016-01-10 23:59:55  1
        2016-01-10 23:59:56  1
        2016-01-10 23:59:57  1
        2016-01-10 23:59:58  1
        2016-01-10 23:59:59  1
        """
        if axis is None:
            axis = self._stat_axis_number
        axis = self._get_axis_number(axis)
        ax = self._get_axis(axis)

        # GH 17935
        # Check that index is sorted
        if not ax.is_monotonic_increasing and not ax.is_monotonic_decreasing:
            raise ValueError("truncate requires a sorted index")

        # if we have a date index, convert to dates, otherwise
        # treat like a slice
        if ax._is_all_dates:
            from pandas.core.tools.datetimes import to_datetime

            before = to_datetime(before)
            after = to_datetime(after)

        if before is not None and after is not None and before > after:
            raise ValueError(f"Truncate: {after} must be after {before}")

        if len(ax) > 1 and ax.is_monotonic_decreasing and ax.nunique() > 1:
            before, after = after, before

        slicer = [slice(None, None)] * self._AXIS_LEN
        slicer[axis] = slice(before, after)
        result = self.loc[tuple(slicer)]

        if isinstance(ax, MultiIndex):
            setattr(result, self._get_axis_name(axis), ax.truncate(before, after))

        if copy:
            result = result.copy()

        return result

    @final
    @doc(klass=_shared_doc_kwargs["klass"])
    def tz_convert(
        self: NDFrameT, tz, axis=0, level=None, copy: bool_t = True
    ) -> NDFrameT:
        """
        Convert tz-aware axis to target time zone.

        Parameters
        ----------
        tz : str or tzinfo object
        axis : the axis to convert
        level : int, str, default None
            If axis is a MultiIndex, convert a specific level. Otherwise
            must be None.
        copy : bool, default True
            Also make a copy of the underlying data.

        Returns
        -------
        {klass}
            Object with time zone converted axis.

        Raises
        ------
        TypeError
            If the axis is tz-naive.
        """
        axis = self._get_axis_number(axis)
        ax = self._get_axis(axis)

        def _tz_convert(ax, tz):
            if not hasattr(ax, "tz_convert"):
                if len(ax) > 0:
                    ax_name = self._get_axis_name(axis)
                    raise TypeError(
                        f"{ax_name} is not a valid DatetimeIndex or PeriodIndex"
                    )
                else:
                    ax = DatetimeIndex([], tz=tz)
            else:
                ax = ax.tz_convert(tz)
            return ax

        # if a level is given it must be a MultiIndex level or
        # equivalent to the axis name
        if isinstance(ax, MultiIndex):
            level = ax._get_level_number(level)
            new_level = _tz_convert(ax.levels[level], tz)
            ax = ax.set_levels(new_level, level=level)
        else:
            if level not in (None, 0, ax.name):
                raise ValueError(f"The level {level} is not valid")
            ax = _tz_convert(ax, tz)

        result = self.copy(deep=copy)
        result = result.set_axis(ax, axis=axis, inplace=False)
        return result.__finalize__(self, method="tz_convert")

    @final
    @doc(klass=_shared_doc_kwargs["klass"])
    def tz_localize(
        self: NDFrameT,
        tz,
        axis=0,
        level=None,
        copy: bool_t = True,
        ambiguous="raise",
        nonexistent: str = "raise",
    ) -> NDFrameT:
        """
        Localize tz-naive index of a Series or DataFrame to target time zone.

        This operation localizes the Index. To localize the values in a
        timezone-naive Series, use :meth:`Series.dt.tz_localize`.

        Parameters
        ----------
        tz : str or tzinfo
        axis : the axis to localize
        level : int, str, default None
            If axis ia a MultiIndex, localize a specific level. Otherwise
            must be None.
        copy : bool, default True
            Also make a copy of the underlying data.
        ambiguous : 'infer', bool-ndarray, 'NaT', default 'raise'
            When clocks moved backward due to DST, ambiguous times may arise.
            For example in Central European Time (UTC+01), when going from
            03:00 DST to 02:00 non-DST, 02:30:00 local time occurs both at
            00:30:00 UTC and at 01:30:00 UTC. In such a situation, the
            `ambiguous` parameter dictates how ambiguous times should be
            handled.

            - 'infer' will attempt to infer fall dst-transition hours based on
              order
            - bool-ndarray where True signifies a DST time, False designates
              a non-DST time (note that this flag is only applicable for
              ambiguous times)
            - 'NaT' will return NaT where there are ambiguous times
            - 'raise' will raise an AmbiguousTimeError if there are ambiguous
              times.
        nonexistent : str, default 'raise'
            A nonexistent time does not exist in a particular timezone
            where clocks moved forward due to DST. Valid values are:

            - 'shift_forward' will shift the nonexistent time forward to the
              closest existing time
            - 'shift_backward' will shift the nonexistent time backward to the
              closest existing time
            - 'NaT' will return NaT where there are nonexistent times
            - timedelta objects will shift nonexistent times by the timedelta
            - 'raise' will raise an NonExistentTimeError if there are
              nonexistent times.

        Returns
        -------
        {klass}
            Same type as the input.

        Raises
        ------
        TypeError
            If the TimeSeries is tz-aware and tz is not None.

        Examples
        --------
        Localize local times:

        >>> s = pd.Series([1],
        ...               index=pd.DatetimeIndex(['2018-09-15 01:30:00']))
        >>> s.tz_localize('CET')
        2018-09-15 01:30:00+02:00    1
        dtype: int64

        Be careful with DST changes. When there is sequential data, pandas
        can infer the DST time:

        >>> s = pd.Series(range(7),
        ...               index=pd.DatetimeIndex(['2018-10-28 01:30:00',
        ...                                       '2018-10-28 02:00:00',
        ...                                       '2018-10-28 02:30:00',
        ...                                       '2018-10-28 02:00:00',
        ...                                       '2018-10-28 02:30:00',
        ...                                       '2018-10-28 03:00:00',
        ...                                       '2018-10-28 03:30:00']))
        >>> s.tz_localize('CET', ambiguous='infer')
        2018-10-28 01:30:00+02:00    0
        2018-10-28 02:00:00+02:00    1
        2018-10-28 02:30:00+02:00    2
        2018-10-28 02:00:00+01:00    3
        2018-10-28 02:30:00+01:00    4
        2018-10-28 03:00:00+01:00    5
        2018-10-28 03:30:00+01:00    6
        dtype: int64

        In some cases, inferring the DST is impossible. In such cases, you can
        pass an ndarray to the ambiguous parameter to set the DST explicitly

        >>> s = pd.Series(range(3),
        ...               index=pd.DatetimeIndex(['2018-10-28 01:20:00',
        ...                                       '2018-10-28 02:36:00',
        ...                                       '2018-10-28 03:46:00']))
        >>> s.tz_localize('CET', ambiguous=np.array([True, True, False]))
        2018-10-28 01:20:00+02:00    0
        2018-10-28 02:36:00+02:00    1
        2018-10-28 03:46:00+01:00    2
        dtype: int64

        If the DST transition causes nonexistent times, you can shift these
        dates forward or backward with a timedelta object or `'shift_forward'`
        or `'shift_backward'`.

        >>> s = pd.Series(range(2),
        ...               index=pd.DatetimeIndex(['2015-03-29 02:30:00',
        ...                                       '2015-03-29 03:30:00']))
        >>> s.tz_localize('Europe/Warsaw', nonexistent='shift_forward')
        2015-03-29 03:00:00+02:00    0
        2015-03-29 03:30:00+02:00    1
        dtype: int64
        >>> s.tz_localize('Europe/Warsaw', nonexistent='shift_backward')
        2015-03-29 01:59:59.999999999+01:00    0
        2015-03-29 03:30:00+02:00              1
        dtype: int64
        >>> s.tz_localize('Europe/Warsaw', nonexistent=pd.Timedelta('1H'))
        2015-03-29 03:30:00+02:00    0
        2015-03-29 03:30:00+02:00    1
        dtype: int64
        """
        nonexistent_options = ("raise", "NaT", "shift_forward", "shift_backward")
        if nonexistent not in nonexistent_options and not isinstance(
            nonexistent, timedelta
        ):
            raise ValueError(
                "The nonexistent argument must be one of 'raise', "
                "'NaT', 'shift_forward', 'shift_backward' or "
                "a timedelta object"
            )

        axis = self._get_axis_number(axis)
        ax = self._get_axis(axis)

        def _tz_localize(ax, tz, ambiguous, nonexistent):
            if not hasattr(ax, "tz_localize"):
                if len(ax) > 0:
                    ax_name = self._get_axis_name(axis)
                    raise TypeError(
                        f"{ax_name} is not a valid DatetimeIndex or PeriodIndex"
                    )
                else:
                    ax = DatetimeIndex([], tz=tz)
            else:
                ax = ax.tz_localize(tz, ambiguous=ambiguous, nonexistent=nonexistent)
            return ax

        # if a level is given it must be a MultiIndex level or
        # equivalent to the axis name
        if isinstance(ax, MultiIndex):
            level = ax._get_level_number(level)
            new_level = _tz_localize(ax.levels[level], tz, ambiguous, nonexistent)
            ax = ax.set_levels(new_level, level=level)
        else:
            if level not in (None, 0, ax.name):
                raise ValueError(f"The level {level} is not valid")
            ax = _tz_localize(ax, tz, ambiguous, nonexistent)

        result = self.copy(deep=copy)
        result = result.set_axis(ax, axis=axis, inplace=False)
        return result.__finalize__(self, method="tz_localize")

    # ----------------------------------------------------------------------
    # Numeric Methods

    @final
    def describe(
        self: NDFrameT,
        percentiles=None,
        include=None,
        exclude=None,
        datetime_is_numeric: bool_t = False,
    ) -> NDFrameT:
        """
        Generate descriptive statistics.

        Descriptive statistics include those that summarize the central
        tendency, dispersion and shape of a
        dataset's distribution, excluding ``NaN`` values.

        Analyzes both numeric and object series, as well
        as ``DataFrame`` column sets of mixed data types. The output
        will vary depending on what is provided. Refer to the notes
        below for more detail.

        Parameters
        ----------
        percentiles : list-like of numbers, optional
            The percentiles to include in the output. All should
            fall between 0 and 1. The default is
            ``[.25, .5, .75]``, which returns the 25th, 50th, and
            75th percentiles.
        include : 'all', list-like of dtypes or None (default), optional
            A white list of data types to include in the result. Ignored
            for ``Series``. Here are the options:

            - 'all' : All columns of the input will be included in the output.
            - A list-like of dtypes : Limits the results to the
              provided data types.
              To limit the result to numeric types submit
              ``numpy.number``. To limit it instead to object columns submit
              the ``numpy.object`` data type. Strings
              can also be used in the style of
              ``select_dtypes`` (e.g. ``df.describe(include=['O'])``). To
              select pandas categorical columns, use ``'category'``
            - None (default) : The result will include all numeric columns.
        exclude : list-like of dtypes or None (default), optional,
            A black list of data types to omit from the result. Ignored
            for ``Series``. Here are the options:

            - A list-like of dtypes : Excludes the provided data types
              from the result. To exclude numeric types submit
              ``numpy.number``. To exclude object columns submit the data
              type ``numpy.object``. Strings can also be used in the style of
              ``select_dtypes`` (e.g. ``df.describe(exclude=['O'])``). To
              exclude pandas categorical columns, use ``'category'``
            - None (default) : The result will exclude nothing.
        datetime_is_numeric : bool, default False
            Whether to treat datetime dtypes as numeric. This affects statistics
            calculated for the column. For DataFrame input, this also
            controls whether datetime columns are included by default.

            .. versionadded:: 1.1.0

        Returns
        -------
        Series or DataFrame
            Summary statistics of the Series or Dataframe provided.

        See Also
        --------
        DataFrame.count: Count number of non-NA/null observations.
        DataFrame.max: Maximum of the values in the object.
        DataFrame.min: Minimum of the values in the object.
        DataFrame.mean: Mean of the values.
        DataFrame.std: Standard deviation of the observations.
        DataFrame.select_dtypes: Subset of a DataFrame including/excluding
            columns based on their dtype.

        Notes
        -----
        For numeric data, the result's index will include ``count``,
        ``mean``, ``std``, ``min``, ``max`` as well as lower, ``50`` and
        upper percentiles. By default the lower percentile is ``25`` and the
        upper percentile is ``75``. The ``50`` percentile is the
        same as the median.

        For object data (e.g. strings or timestamps), the result's index
        will include ``count``, ``unique``, ``top``, and ``freq``. The ``top``
        is the most common value. The ``freq`` is the most common value's
        frequency. Timestamps also include the ``first`` and ``last`` items.

        If multiple object values have the highest count, then the
        ``count`` and ``top`` results will be arbitrarily chosen from
        among those with the highest count.

        For mixed data types provided via a ``DataFrame``, the default is to
        return only an analysis of numeric columns. If the dataframe consists
        only of object and categorical data without any numeric columns, the
        default is to return an analysis of both the object and categorical
        columns. If ``include='all'`` is provided as an option, the result
        will include a union of attributes of each type.

        The `include` and `exclude` parameters can be used to limit
        which columns in a ``DataFrame`` are analyzed for the output.
        The parameters are ignored when analyzing a ``Series``.

        Examples
        --------
        Describing a numeric ``Series``.

        >>> s = pd.Series([1, 2, 3])
        >>> s.describe()
        count    3.0
        mean     2.0
        std      1.0
        min      1.0
        25%      1.5
        50%      2.0
        75%      2.5
        max      3.0
        dtype: float64

        Describing a categorical ``Series``.

        >>> s = pd.Series(['a', 'a', 'b', 'c'])
        >>> s.describe()
        count     4
        unique    3
        top       a
        freq      2
        dtype: object

        Describing a timestamp ``Series``.

        >>> s = pd.Series([
        ...   np.datetime64("2000-01-01"),
        ...   np.datetime64("2010-01-01"),
        ...   np.datetime64("2010-01-01")
        ... ])
        >>> s.describe(datetime_is_numeric=True)
        count                      3
        mean     2006-09-01 08:00:00
        min      2000-01-01 00:00:00
        25%      2004-12-31 12:00:00
        50%      2010-01-01 00:00:00
        75%      2010-01-01 00:00:00
        max      2010-01-01 00:00:00
        dtype: object

        Describing a ``DataFrame``. By default only numeric fields
        are returned.

        >>> df = pd.DataFrame({'categorical': pd.Categorical(['d','e','f']),
        ...                    'numeric': [1, 2, 3],
        ...                    'object': ['a', 'b', 'c']
        ...                   })
        >>> df.describe()
               numeric
        count      3.0
        mean       2.0
        std        1.0
        min        1.0
        25%        1.5
        50%        2.0
        75%        2.5
        max        3.0

        Describing all columns of a ``DataFrame`` regardless of data type.

        >>> df.describe(include='all')  # doctest: +SKIP
               categorical  numeric object
        count            3      3.0      3
        unique           3      NaN      3
        top              f      NaN      a
        freq             1      NaN      1
        mean           NaN      2.0    NaN
        std            NaN      1.0    NaN
        min            NaN      1.0    NaN
        25%            NaN      1.5    NaN
        50%            NaN      2.0    NaN
        75%            NaN      2.5    NaN
        max            NaN      3.0    NaN

        Describing a column from a ``DataFrame`` by accessing it as
        an attribute.

        >>> df.numeric.describe()
        count    3.0
        mean     2.0
        std      1.0
        min      1.0
        25%      1.5
        50%      2.0
        75%      2.5
        max      3.0
        Name: numeric, dtype: float64

        Including only numeric columns in a ``DataFrame`` description.

        >>> df.describe(include=[np.number])
               numeric
        count      3.0
        mean       2.0
        std        1.0
        min        1.0
        25%        1.5
        50%        2.0
        75%        2.5
        max        3.0

        Including only string columns in a ``DataFrame`` description.

        >>> df.describe(include=[object])  # doctest: +SKIP
               object
        count       3
        unique      3
        top         a
        freq        1

        Including only categorical columns from a ``DataFrame`` description.

        >>> df.describe(include=['category'])
               categorical
        count            3
        unique           3
        top              d
        freq             1

        Excluding numeric columns from a ``DataFrame`` description.

        >>> df.describe(exclude=[np.number])  # doctest: +SKIP
               categorical object
        count            3      3
        unique           3      3
        top              f      a
        freq             1      1

        Excluding object columns from a ``DataFrame`` description.

        >>> df.describe(exclude=[object])  # doctest: +SKIP
               categorical  numeric
        count            3      3.0
        unique           3      NaN
        top              f      NaN
        freq             1      NaN
        mean           NaN      2.0
        std            NaN      1.0
        min            NaN      1.0
        25%            NaN      1.5
        50%            NaN      2.0
        75%            NaN      2.5
        max            NaN      3.0
        """
        return describe_ndframe(
            obj=self,
            include=include,
            exclude=exclude,
            datetime_is_numeric=datetime_is_numeric,
            percentiles=percentiles,
        )

    @final
    def pct_change(
        self: NDFrameT,
        periods=1,
        fill_method="pad",
        limit=None,
        freq=None,
        **kwargs,
    ) -> NDFrameT:
        """
        Percentage change between the current and a prior element.

        Computes the percentage change from the immediately previous row by
        default. This is useful in comparing the percentage of change in a time
        series of elements.

        Parameters
        ----------
        periods : int, default 1
            Periods to shift for forming percent change.
        fill_method : str, default 'pad'
            How to handle NAs **before** computing percent changes.
        limit : int, default None
            The number of consecutive NAs to fill before stopping.
        freq : DateOffset, timedelta, or str, optional
            Increment to use from time series API (e.g. 'M' or BDay()).
        **kwargs
            Additional keyword arguments are passed into
            `DataFrame.shift` or `Series.shift`.

        Returns
        -------
        chg : Series or DataFrame
            The same type as the calling object.

        See Also
        --------
        Series.diff : Compute the difference of two elements in a Series.
        DataFrame.diff : Compute the difference of two elements in a DataFrame.
        Series.shift : Shift the index by some number of periods.
        DataFrame.shift : Shift the index by some number of periods.

        Examples
        --------
        **Series**

        >>> s = pd.Series([90, 91, 85])
        >>> s
        0    90
        1    91
        2    85
        dtype: int64

        >>> s.pct_change()
        0         NaN
        1    0.011111
        2   -0.065934
        dtype: float64

        >>> s.pct_change(periods=2)
        0         NaN
        1         NaN
        2   -0.055556
        dtype: float64

        See the percentage change in a Series where filling NAs with last
        valid observation forward to next valid.

        >>> s = pd.Series([90, 91, None, 85])
        >>> s
        0    90.0
        1    91.0
        2     NaN
        3    85.0
        dtype: float64

        >>> s.pct_change(fill_method='ffill')
        0         NaN
        1    0.011111
        2    0.000000
        3   -0.065934
        dtype: float64

        **DataFrame**

        Percentage change in French franc, Deutsche Mark, and Italian lira from
        1980-01-01 to 1980-03-01.

        >>> df = pd.DataFrame({
        ...     'FR': [4.0405, 4.0963, 4.3149],
        ...     'GR': [1.7246, 1.7482, 1.8519],
        ...     'IT': [804.74, 810.01, 860.13]},
        ...     index=['1980-01-01', '1980-02-01', '1980-03-01'])
        >>> df
                        FR      GR      IT
        1980-01-01  4.0405  1.7246  804.74
        1980-02-01  4.0963  1.7482  810.01
        1980-03-01  4.3149  1.8519  860.13

        >>> df.pct_change()
                          FR        GR        IT
        1980-01-01       NaN       NaN       NaN
        1980-02-01  0.013810  0.013684  0.006549
        1980-03-01  0.053365  0.059318  0.061876

        Percentage of change in GOOG and APPL stock volume. Shows computing
        the percentage change between columns.

        >>> df = pd.DataFrame({
        ...     '2016': [1769950, 30586265],
        ...     '2015': [1500923, 40912316],
        ...     '2014': [1371819, 41403351]},
        ...     index=['GOOG', 'APPL'])
        >>> df
                  2016      2015      2014
        GOOG   1769950   1500923   1371819
        APPL  30586265  40912316  41403351

        >>> df.pct_change(axis='columns', periods=-1)
                  2016      2015  2014
        GOOG  0.179241  0.094112   NaN
        APPL -0.252395 -0.011860   NaN
        """
        axis = self._get_axis_number(kwargs.pop("axis", self._stat_axis_name))
        if fill_method is None:
            data = self
        else:
            _data = self.fillna(method=fill_method, axis=axis, limit=limit)
            assert _data is not None  # needed for mypy
            data = _data

        shifted = data.shift(periods=periods, freq=freq, axis=axis, **kwargs)
        # Unsupported left operand type for / ("NDFrameT")
        rs = data / shifted - 1  # type: ignore[operator]
        if freq is not None:
            # Shift method is implemented differently when freq is not None
            # We want to restore the original index
            rs = rs.loc[~rs.index.duplicated()]
            rs = rs.reindex_like(data)
        return rs.__finalize__(self, method="pct_change")

    @final
    def _agg_by_level(
        self,
        name: str,
        axis: Axis = 0,
        level: Level = 0,
        skipna: bool_t = True,
        **kwargs,
    ):
        if axis is None:
            raise ValueError("Must specify 'axis' when aggregating by level.")
        grouped = self.groupby(level=level, axis=axis, sort=False)
        if hasattr(grouped, name) and skipna:
            return getattr(grouped, name)(**kwargs)
        axis = self._get_axis_number(axis)
        method = getattr(type(self), name)
        applyf = lambda x: method(x, axis=axis, skipna=skipna, **kwargs)
        return grouped.aggregate(applyf)

    @final
    def _logical_func(
        self,
        name: str,
        func,
        axis: Axis = 0,
        bool_only: bool_t | None = None,
        skipna: bool_t = True,
        level: Level | None = None,
        **kwargs,
    ) -> Series | bool_t:
        nv.validate_logical_func((), kwargs, fname=name)
        validate_bool_kwarg(skipna, "skipna", none_allowed=False)
        if level is not None:
            warnings.warn(
                "Using the level keyword in DataFrame and Series aggregations is "
                "deprecated and will be removed in a future version. Use groupby "
                "instead. df.any(level=1) should use df.groupby(level=1).any()",
                FutureWarning,
                stacklevel=find_stack_level(inspect.currentframe()),
            )
            if bool_only is not None:
                raise NotImplementedError(
                    "Option bool_only is not implemented with option level."
                )
            return self._agg_by_level(name, axis=axis, level=level, skipna=skipna)

        if self.ndim > 1 and axis is None:
            # Reduce along one dimension then the other, to simplify DataFrame._reduce
            res = self._logical_func(
                name, func, axis=0, bool_only=bool_only, skipna=skipna, **kwargs
            )
            return res._logical_func(name, func, skipna=skipna, **kwargs)

        if (
            self.ndim > 1
            and axis == 1
            and len(self._mgr.arrays) > 1
            # TODO(EA2D): special-case not needed
            and all(x.ndim == 2 for x in self._mgr.arrays)
            and bool_only is not None
            and not kwargs
        ):
            # Fastpath avoiding potentially expensive transpose
            obj = self
            if bool_only:
                obj = self._get_bool_data()
            return obj._reduce_axis1(name, func, skipna=skipna)

        return self._reduce(
            func,
            name=name,
            axis=axis,
            skipna=skipna,
            numeric_only=bool_only,
            filter_type="bool",
        )

    def any(
        self,
        axis: Axis = 0,
        bool_only: bool_t | None = None,
        skipna: bool_t = True,
        level: Level | None = None,
        **kwargs,
    ) -> DataFrame | Series | bool_t:
        return self._logical_func(
            "any", nanops.nanany, axis, bool_only, skipna, level, **kwargs
        )

    def all(
        self,
        axis: Axis = 0,
        bool_only: bool_t | None = None,
        skipna: bool_t = True,
        level: Level | None = None,
        **kwargs,
    ) -> Series | bool_t:
        return self._logical_func(
            "all", nanops.nanall, axis, bool_only, skipna, level, **kwargs
        )

    @final
    def _accum_func(
        self,
        name: str,
        func,
        axis: Axis | None = None,
        skipna: bool_t = True,
        *args,
        **kwargs,
    ):
        skipna = nv.validate_cum_func_with_skipna(skipna, args, kwargs, name)
        if axis is None:
            axis = self._stat_axis_number
        else:
            axis = self._get_axis_number(axis)

        if axis == 1:
            return self.T._accum_func(
                name, func, axis=0, skipna=skipna, *args, **kwargs
            ).T

        def block_accum_func(blk_values):
            values = blk_values.T if hasattr(blk_values, "T") else blk_values

            result = nanops.na_accum_func(values, func, skipna=skipna)

            result = result.T if hasattr(result, "T") else result
            return result

        result = self._mgr.apply(block_accum_func)

        return self._constructor(result).__finalize__(self, method=name)

    def cummax(self, axis: Axis | None = None, skipna: bool_t = True, *args, **kwargs):
        return self._accum_func(
            "cummax", np.maximum.accumulate, axis, skipna, *args, **kwargs
        )

    def cummin(self, axis: Axis | None = None, skipna: bool_t = True, *args, **kwargs):
        return self._accum_func(
            "cummin", np.minimum.accumulate, axis, skipna, *args, **kwargs
        )

    def cumsum(self, axis: Axis | None = None, skipna: bool_t = True, *args, **kwargs):
        return self._accum_func("cumsum", np.cumsum, axis, skipna, *args, **kwargs)

    def cumprod(self, axis: Axis | None = None, skipna: bool_t = True, *args, **kwargs):
        return self._accum_func("cumprod", np.cumprod, axis, skipna, *args, **kwargs)

    @final
    def _stat_function_ddof(
        self,
        name: str,
        func,
        axis: Axis | None = None,
        skipna: bool_t = True,
        level: Level | None = None,
        ddof: int = 1,
        numeric_only: bool_t | None = None,
        **kwargs,
    ) -> Series | float:
        nv.validate_stat_ddof_func((), kwargs, fname=name)
        validate_bool_kwarg(skipna, "skipna", none_allowed=False)
        if axis is None:
            axis = self._stat_axis_number
        if level is not None:
            warnings.warn(
                "Using the level keyword in DataFrame and Series aggregations is "
                "deprecated and will be removed in a future version. Use groupby "
                "instead. df.var(level=1) should use df.groupby(level=1).var().",
                FutureWarning,
                stacklevel=find_stack_level(inspect.currentframe()),
            )
            return self._agg_by_level(
                name, axis=axis, level=level, skipna=skipna, ddof=ddof
            )
        return self._reduce(
            func, name, axis=axis, numeric_only=numeric_only, skipna=skipna, ddof=ddof
        )

    def sem(
        self,
        axis: Axis | None = None,
        skipna: bool_t = True,
        level: Level | None = None,
        ddof: int = 1,
        numeric_only: bool_t | None = None,
        **kwargs,
    ) -> Series | float:
        return self._stat_function_ddof(
            "sem", nanops.nansem, axis, skipna, level, ddof, numeric_only, **kwargs
        )

    def var(
        self,
        axis: Axis | None = None,
        skipna: bool_t = True,
        level: Level | None = None,
        ddof: int = 1,
        numeric_only: bool_t | None = None,
        **kwargs,
    ) -> Series | float:
        return self._stat_function_ddof(
            "var", nanops.nanvar, axis, skipna, level, ddof, numeric_only, **kwargs
        )

    def std(
        self,
        axis: Axis | None = None,
        skipna: bool_t = True,
        level: Level | None = None,
        ddof: int = 1,
        numeric_only: bool_t | None = None,
        **kwargs,
    ) -> Series | float:
        return self._stat_function_ddof(
            "std", nanops.nanstd, axis, skipna, level, ddof, numeric_only, **kwargs
        )

    @final
    def _stat_function(
        self,
        name: str,
        func,
        axis: Axis | None | lib.NoDefault = None,
        skipna: bool_t = True,
        level: Level | None = None,
        numeric_only: bool_t | None = None,
        **kwargs,
    ):
        if name == "median":
            nv.validate_median((), kwargs)
        else:
            nv.validate_stat_func((), kwargs, fname=name)

        validate_bool_kwarg(skipna, "skipna", none_allowed=False)

        if axis is None and level is None and self.ndim > 1:
            # user must have explicitly passed axis=None
            # GH#21597
            warnings.warn(
                f"In a future version, DataFrame.{name}(axis=None) will return a "
                f"scalar {name} over the entire DataFrame. To retain the old "
                f"behavior, use 'frame.{name}(axis=0)' or just 'frame.{name}()'",
                FutureWarning,
                stacklevel=find_stack_level(inspect.currentframe()),
            )
        if axis is lib.no_default:
            axis = None

        if axis is None:
            axis = self._stat_axis_number
        if level is not None:
            warnings.warn(
                "Using the level keyword in DataFrame and Series aggregations is "
                "deprecated and will be removed in a future version. Use groupby "
                "instead. df.median(level=1) should use df.groupby(level=1).median().",
                FutureWarning,
                stacklevel=find_stack_level(inspect.currentframe()),
            )
            return self._agg_by_level(
                name, axis=axis, level=level, skipna=skipna, numeric_only=numeric_only
            )
        return self._reduce(
            func, name=name, axis=axis, skipna=skipna, numeric_only=numeric_only
        )

    def min(
        self,
        axis: Axis | None | lib.NoDefault = lib.no_default,
        skipna: bool_t = True,
        level: Level | None = None,
        numeric_only: bool_t | None = None,
        **kwargs,
    ):
        return self._stat_function(
            "min",
            nanops.nanmin,
            axis,
            skipna,
            level,
            numeric_only,
            **kwargs,
        )

    def max(
        self,
        axis: Axis | None | lib.NoDefault = lib.no_default,
        skipna: bool_t = True,
        level: Level | None = None,
        numeric_only: bool_t | None = None,
        **kwargs,
    ):
        return self._stat_function(
            "max",
            nanops.nanmax,
            axis,
            skipna,
            level,
            numeric_only,
            **kwargs,
        )

    def mean(
        self,
        axis: Axis | None | lib.NoDefault = lib.no_default,
        skipna: bool_t = True,
        level: Level | None = None,
        numeric_only: bool_t | None = None,
        **kwargs,
    ) -> Series | float:
        return self._stat_function(
            "mean", nanops.nanmean, axis, skipna, level, numeric_only, **kwargs
        )

    def median(
        self,
        axis: Axis | None | lib.NoDefault = lib.no_default,
        skipna: bool_t = True,
        level: Level | None = None,
        numeric_only: bool_t | None = None,
        **kwargs,
    ) -> Series | float:
        return self._stat_function(
            "median", nanops.nanmedian, axis, skipna, level, numeric_only, **kwargs
        )

    def skew(
        self,
        axis: Axis | None | lib.NoDefault = lib.no_default,
        skipna: bool_t = True,
        level: Level | None = None,
        numeric_only: bool_t | None = None,
        **kwargs,
    ) -> Series | float:
        return self._stat_function(
            "skew", nanops.nanskew, axis, skipna, level, numeric_only, **kwargs
        )

    def kurt(
        self,
        axis: Axis | None | lib.NoDefault = lib.no_default,
        skipna: bool_t = True,
        level: Level | None = None,
        numeric_only: bool_t | None = None,
        **kwargs,
    ) -> Series | float:
        return self._stat_function(
            "kurt", nanops.nankurt, axis, skipna, level, numeric_only, **kwargs
        )

    kurtosis = kurt

    @final
    def _min_count_stat_function(
        self,
        name: str,
        func,
        axis: Axis | None = None,
        skipna: bool_t = True,
        level: Level | None = None,
        numeric_only: bool_t | None = None,
        min_count: int = 0,
        **kwargs,
    ):
        if name == "sum":
            nv.validate_sum((), kwargs)
        elif name == "prod":
            nv.validate_prod((), kwargs)
        else:
            nv.validate_stat_func((), kwargs, fname=name)

        validate_bool_kwarg(skipna, "skipna", none_allowed=False)

        if axis is None:
            axis = self._stat_axis_number
        if level is not None:
            warnings.warn(
                "Using the level keyword in DataFrame and Series aggregations is "
                "deprecated and will be removed in a future version. Use groupby "
                "instead. df.sum(level=1) should use df.groupby(level=1).sum().",
                FutureWarning,
                stacklevel=find_stack_level(inspect.currentframe()),
            )
            return self._agg_by_level(
                name,
                axis=axis,
                level=level,
                skipna=skipna,
                min_count=min_count,
                numeric_only=numeric_only,
            )

        return self._reduce(
            func,
            name=name,
            axis=axis,
            skipna=skipna,
            numeric_only=numeric_only,
            min_count=min_count,
        )

    def sum(
        self,
        axis: Axis | None = None,
        skipna: bool_t = True,
        level: Level | None = None,
        numeric_only: bool_t | None = None,
        min_count=0,
        **kwargs,
    ):
        return self._min_count_stat_function(
            "sum", nanops.nansum, axis, skipna, level, numeric_only, min_count, **kwargs
        )

    def prod(
        self,
        axis: Axis | None = None,
        skipna: bool_t = True,
        level: Level | None = None,
        numeric_only: bool_t | None = None,
        min_count: int = 0,
        **kwargs,
    ):
        return self._min_count_stat_function(
            "prod",
            nanops.nanprod,
            axis,
            skipna,
            level,
            numeric_only,
            min_count,
            **kwargs,
        )

    product = prod

    def mad(
        self,
        axis: Axis | None = None,
        skipna: bool_t = True,
        level: Level | None = None,
    ) -> Series | float:
        """
        {desc}

        .. deprecated:: 1.5.0
            mad is deprecated.

        Parameters
        ----------
        axis : {axis_descr}
            Axis for the function to be applied on.
            For `Series` this parameter is unused and defaults to 0.
        skipna : bool, default True
            Exclude NA/null values when computing the result.
        level : int or level name, default None
            If the axis is a MultiIndex (hierarchical), count along a
            particular level, collapsing into a {name1}.

        Returns
        -------
        {name1} or {name2} (if level specified)\
        {see_also}\
        {examples}
        """
        msg = (
            "The 'mad' method is deprecated and will be removed in a future version. "
            "To compute the same result, you may do `(df - df.mean()).abs().mean()`."
        )
        warnings.warn(
            msg, FutureWarning, stacklevel=find_stack_level(inspect.currentframe())
        )

        if not is_bool(skipna):
            warnings.warn(
                "Passing None for skipna is deprecated and will raise in a future"
                "version. Pass True instead. Only boolean values will be allowed "
                "in the future.",
                FutureWarning,
                stacklevel=find_stack_level(inspect.currentframe()),
            )
            skipna = True
        if axis is None:
            axis = self._stat_axis_number
        if level is not None:
            warnings.warn(
                "Using the level keyword in DataFrame and Series aggregations is "
                "deprecated and will be removed in a future version. Use groupby "
                "instead. df.mad(level=1) should use df.groupby(level=1).mad()",
                FutureWarning,
                stacklevel=find_stack_level(inspect.currentframe()),
            )
            return self._agg_by_level("mad", axis=axis, level=level, skipna=skipna)

        data = self._get_numeric_data()
        if axis == 0:
            # error: Unsupported operand types for - ("NDFrame" and "float")
            demeaned = data - data.mean(axis=0)  # type: ignore[operator]
        else:
            demeaned = data.sub(data.mean(axis=1), axis=0)
        return np.abs(demeaned).mean(axis=axis, skipna=skipna)

    @classmethod
    def _add_numeric_operations(cls):
        """
        Add the operations to the cls; evaluate the doc strings again
        """
        axis_descr, name1, name2 = _doc_params(cls)

        @deprecate_nonkeyword_arguments(
            version=None,
            allowed_args=["self"],
            name="DataFrame.any and Series.any",
        )
        @doc(
            _bool_doc,
            desc=_any_desc,
            name1=name1,
            name2=name2,
            axis_descr=axis_descr,
            see_also=_any_see_also,
            examples=_any_examples,
            empty_value=False,
        )
        def any(self, axis=0, bool_only=None, skipna=True, level=None, **kwargs):
            return NDFrame.any(self, axis, bool_only, skipna, level, **kwargs)

        setattr(cls, "any", any)

        @doc(
            _bool_doc,
            desc=_all_desc,
            name1=name1,
            name2=name2,
            axis_descr=axis_descr,
            see_also=_all_see_also,
            examples=_all_examples,
            empty_value=True,
        )
        def all(self, axis=0, bool_only=None, skipna=True, level=None, **kwargs):
            return NDFrame.all(self, axis, bool_only, skipna, level, **kwargs)

        setattr(cls, "all", all)

        # error: Argument 1 to "doc" has incompatible type "Optional[str]"; expected
        # "Union[str, Callable[..., Any]]"
        @doc(
            NDFrame.mad.__doc__,  # type: ignore[arg-type]
            desc="Return the mean absolute deviation of the values "
            "over the requested axis.",
            name1=name1,
            name2=name2,
            axis_descr=axis_descr,
            see_also="",
            examples="",
        )
        def mad(self, axis=None, skipna=True, level=None):
            return NDFrame.mad(self, axis, skipna, level)

        setattr(cls, "mad", mad)

        @doc(
            _num_ddof_doc,
            desc="Return unbiased standard error of the mean over requested "
            "axis.\n\nNormalized by N-1 by default. This can be changed "
            "using the ddof argument",
            name1=name1,
            name2=name2,
            axis_descr=axis_descr,
            notes="",
            examples="",
        )
        def sem(
            self,
            axis=None,
            skipna=True,
            level=None,
            ddof=1,
            numeric_only=None,
            **kwargs,
        ):
            return NDFrame.sem(self, axis, skipna, level, ddof, numeric_only, **kwargs)

        setattr(cls, "sem", sem)

        @doc(
            _num_ddof_doc,
            desc="Return unbiased variance over requested axis.\n\nNormalized by "
            "N-1 by default. This can be changed using the ddof argument.",
            name1=name1,
            name2=name2,
            axis_descr=axis_descr,
            notes="",
            examples=_var_examples,
        )
        def var(
            self,
            axis=None,
            skipna=True,
            level=None,
            ddof=1,
            numeric_only=None,
            **kwargs,
        ):
            return NDFrame.var(self, axis, skipna, level, ddof, numeric_only, **kwargs)

        setattr(cls, "var", var)

        @doc(
            _num_ddof_doc,
            desc="Return sample standard deviation over requested axis."
            "\n\nNormalized by N-1 by default. This can be changed using the "
            "ddof argument.",
            name1=name1,
            name2=name2,
            axis_descr=axis_descr,
            notes=_std_notes,
            examples=_std_examples,
        )
        def std(
            self,
            axis=None,
            skipna=True,
            level=None,
            ddof=1,
            numeric_only=None,
            **kwargs,
        ):
            return NDFrame.std(self, axis, skipna, level, ddof, numeric_only, **kwargs)

        setattr(cls, "std", std)

        @doc(
            _cnum_doc,
            desc="minimum",
            name1=name1,
            name2=name2,
            axis_descr=axis_descr,
            accum_func_name="min",
            examples=_cummin_examples,
        )
        def cummin(self, axis=None, skipna=True, *args, **kwargs):
            return NDFrame.cummin(self, axis, skipna, *args, **kwargs)

        setattr(cls, "cummin", cummin)

        @doc(
            _cnum_doc,
            desc="maximum",
            name1=name1,
            name2=name2,
            axis_descr=axis_descr,
            accum_func_name="max",
            examples=_cummax_examples,
        )
        def cummax(self, axis=None, skipna=True, *args, **kwargs):
            return NDFrame.cummax(self, axis, skipna, *args, **kwargs)

        setattr(cls, "cummax", cummax)

        @doc(
            _cnum_doc,
            desc="sum",
            name1=name1,
            name2=name2,
            axis_descr=axis_descr,
            accum_func_name="sum",
            examples=_cumsum_examples,
        )
        def cumsum(self, axis=None, skipna=True, *args, **kwargs):
            return NDFrame.cumsum(self, axis, skipna, *args, **kwargs)

        setattr(cls, "cumsum", cumsum)

        @doc(
            _cnum_doc,
            desc="product",
            name1=name1,
            name2=name2,
            axis_descr=axis_descr,
            accum_func_name="prod",
            examples=_cumprod_examples,
        )
        def cumprod(self, axis=None, skipna=True, *args, **kwargs):
            return NDFrame.cumprod(self, axis, skipna, *args, **kwargs)

        setattr(cls, "cumprod", cumprod)

        @doc(
            _num_doc,
            desc="Return the sum of the values over the requested axis.\n\n"
            "This is equivalent to the method ``numpy.sum``.",
            name1=name1,
            name2=name2,
            axis_descr=axis_descr,
            min_count=_min_count_stub,
            see_also=_stat_func_see_also,
            examples=_sum_examples,
        )
        def sum(
            self,
            axis=None,
            skipna=True,
            level=None,
            numeric_only=None,
            min_count=0,
            **kwargs,
        ):
            return NDFrame.sum(
                self, axis, skipna, level, numeric_only, min_count, **kwargs
            )

        setattr(cls, "sum", sum)

        @doc(
            _num_doc,
            desc="Return the product of the values over the requested axis.",
            name1=name1,
            name2=name2,
            axis_descr=axis_descr,
            min_count=_min_count_stub,
            see_also=_stat_func_see_also,
            examples=_prod_examples,
        )
        def prod(
            self,
            axis=None,
            skipna=True,
            level=None,
            numeric_only=None,
            min_count=0,
            **kwargs,
        ):
            return NDFrame.prod(
                self, axis, skipna, level, numeric_only, min_count, **kwargs
            )

        setattr(cls, "prod", prod)
        cls.product = prod

        @doc(
            _num_doc,
            desc="Return the mean of the values over the requested axis.",
            name1=name1,
            name2=name2,
            axis_descr=axis_descr,
            min_count="",
            see_also="",
            examples="",
        )
        def mean(
            self,
            axis: int | None | lib.NoDefault = lib.no_default,
            skipna=True,
            level=None,
            numeric_only=None,
            **kwargs,
        ):
            return NDFrame.mean(self, axis, skipna, level, numeric_only, **kwargs)

        setattr(cls, "mean", mean)

        @doc(
            _num_doc,
            desc="Return unbiased skew over requested axis.\n\nNormalized by N-1.",
            name1=name1,
            name2=name2,
            axis_descr=axis_descr,
            min_count="",
            see_also="",
            examples="",
        )
        def skew(
            self,
            axis: int | None | lib.NoDefault = lib.no_default,
            skipna=True,
            level=None,
            numeric_only=None,
            **kwargs,
        ):
            return NDFrame.skew(self, axis, skipna, level, numeric_only, **kwargs)

        setattr(cls, "skew", skew)

        @doc(
            _num_doc,
            desc="Return unbiased kurtosis over requested axis.\n\n"
            "Kurtosis obtained using Fisher's definition of\n"
            "kurtosis (kurtosis of normal == 0.0). Normalized "
            "by N-1.",
            name1=name1,
            name2=name2,
            axis_descr=axis_descr,
            min_count="",
            see_also="",
            examples="",
        )
        def kurt(
            self,
            axis: Axis | None | lib.NoDefault = lib.no_default,
            skipna=True,
            level=None,
            numeric_only=None,
            **kwargs,
        ):
            return NDFrame.kurt(self, axis, skipna, level, numeric_only, **kwargs)

        setattr(cls, "kurt", kurt)
        cls.kurtosis = kurt

        @doc(
            _num_doc,
            desc="Return the median of the values over the requested axis.",
            name1=name1,
            name2=name2,
            axis_descr=axis_descr,
            min_count="",
            see_also="",
            examples="",
        )
        def median(
            self,
            axis: int | None | lib.NoDefault = lib.no_default,
            skipna=True,
            level=None,
            numeric_only=None,
            **kwargs,
        ):
            return NDFrame.median(self, axis, skipna, level, numeric_only, **kwargs)

        setattr(cls, "median", median)

        @doc(
            _num_doc,
            desc="Return the maximum of the values over the requested axis.\n\n"
            "If you want the *index* of the maximum, use ``idxmax``. This is "
            "the equivalent of the ``numpy.ndarray`` method ``argmax``.",
            name1=name1,
            name2=name2,
            axis_descr=axis_descr,
            min_count="",
            see_also=_stat_func_see_also,
            examples=_max_examples,
        )
        def max(
            self,
            axis: int | None | lib.NoDefault = lib.no_default,
            skipna=True,
            level=None,
            numeric_only=None,
            **kwargs,
        ):
            return NDFrame.max(self, axis, skipna, level, numeric_only, **kwargs)

        setattr(cls, "max", max)

        @doc(
            _num_doc,
            desc="Return the minimum of the values over the requested axis.\n\n"
            "If you want the *index* of the minimum, use ``idxmin``. This is "
            "the equivalent of the ``numpy.ndarray`` method ``argmin``.",
            name1=name1,
            name2=name2,
            axis_descr=axis_descr,
            min_count="",
            see_also=_stat_func_see_also,
            examples=_min_examples,
        )
        def min(
            self,
            axis: int | None | lib.NoDefault = lib.no_default,
            skipna=True,
            level=None,
            numeric_only=None,
            **kwargs,
        ):
            return NDFrame.min(self, axis, skipna, level, numeric_only, **kwargs)

        setattr(cls, "min", min)

    @final
    @doc(Rolling)
    def rolling(
        self,
        window: int | timedelta | BaseOffset | BaseIndexer,
        min_periods: int | None = None,
        center: bool_t = False,
        win_type: str | None = None,
        on: str | None = None,
        axis: Axis = 0,
        closed: str | None = None,
        step: int | None = None,
        method: str = "single",
    ) -> Window | Rolling:
        axis = self._get_axis_number(axis)

        if win_type is not None:
            return Window(
                self,
                window=window,
                min_periods=min_periods,
                center=center,
                win_type=win_type,
                on=on,
                axis=axis,
                closed=closed,
                step=step,
                method=method,
            )

        return Rolling(
            self,
            window=window,
            min_periods=min_periods,
            center=center,
            win_type=win_type,
            on=on,
            axis=axis,
            closed=closed,
            step=step,
            method=method,
        )

    @final
    @doc(Expanding)
    def expanding(
        self,
        min_periods: int = 1,
        center: bool_t | None = None,
        axis: Axis = 0,
        method: str = "single",
    ) -> Expanding:
        axis = self._get_axis_number(axis)
        if center is not None:
            warnings.warn(
                "The `center` argument on `expanding` will be removed in the future.",
                FutureWarning,
                stacklevel=find_stack_level(inspect.currentframe()),
            )
        else:
            center = False

        return Expanding(
            self, min_periods=min_periods, center=center, axis=axis, method=method
        )

    @final
    @doc(ExponentialMovingWindow)
    def ewm(
        self,
        com: float | None = None,
        span: float | None = None,
        halflife: float | TimedeltaConvertibleTypes | None = None,
        alpha: float | None = None,
        min_periods: int | None = 0,
        adjust: bool_t = True,
        ignore_na: bool_t = False,
        axis: Axis = 0,
        times: str | np.ndarray | DataFrame | Series | None = None,
        method: str = "single",
    ) -> ExponentialMovingWindow:
        axis = self._get_axis_number(axis)
        return ExponentialMovingWindow(
            self,
            com=com,
            span=span,
            halflife=halflife,
            alpha=alpha,
            min_periods=min_periods,
            adjust=adjust,
            ignore_na=ignore_na,
            axis=axis,
            times=times,
            method=method,
        )

    # ----------------------------------------------------------------------
    # Arithmetic Methods

    @final
    def _inplace_method(self, other, op):
        """
        Wrap arithmetic method to operate inplace.
        """
        result = op(self, other)

        if (
            self.ndim == 1
            and result._indexed_same(self)
            and is_dtype_equal(result.dtype, self.dtype)
        ):
            # GH#36498 this inplace op can _actually_ be inplace.
            self._values[:] = result._values
            return self

        # Delete cacher
        self._reset_cacher()

        # this makes sure that we are aligned like the input
        # we are updating inplace so we want to ignore is_copy
        self._update_inplace(
            result.reindex_like(self, copy=False), verify_is_copy=False
        )
        return self

    def __iadd__(self: NDFrameT, other) -> NDFrameT:
        # error: Unsupported left operand type for + ("Type[NDFrame]")
        return self._inplace_method(other, type(self).__add__)  # type: ignore[operator]

    def __isub__(self: NDFrameT, other) -> NDFrameT:
        # error: Unsupported left operand type for - ("Type[NDFrame]")
        return self._inplace_method(other, type(self).__sub__)  # type: ignore[operator]

    def __imul__(self: NDFrameT, other) -> NDFrameT:
        # error: Unsupported left operand type for * ("Type[NDFrame]")
        return self._inplace_method(other, type(self).__mul__)  # type: ignore[operator]

    def __itruediv__(self: NDFrameT, other) -> NDFrameT:
        # error: Unsupported left operand type for / ("Type[NDFrame]")
        return self._inplace_method(
            other, type(self).__truediv__  # type: ignore[operator]
        )

    def __ifloordiv__(self: NDFrameT, other) -> NDFrameT:
        # error: Unsupported left operand type for // ("Type[NDFrame]")
        return self._inplace_method(
            other, type(self).__floordiv__  # type: ignore[operator]
        )

    def __imod__(self: NDFrameT, other) -> NDFrameT:
        # error: Unsupported left operand type for % ("Type[NDFrame]")
        return self._inplace_method(other, type(self).__mod__)  # type: ignore[operator]

    def __ipow__(self: NDFrameT, other) -> NDFrameT:
        # error: Unsupported left operand type for ** ("Type[NDFrame]")
        return self._inplace_method(other, type(self).__pow__)  # type: ignore[operator]

    def __iand__(self: NDFrameT, other) -> NDFrameT:
        # error: Unsupported left operand type for & ("Type[NDFrame]")
        return self._inplace_method(other, type(self).__and__)  # type: ignore[operator]

    def __ior__(self: NDFrameT, other) -> NDFrameT:
        # error: Unsupported left operand type for | ("Type[NDFrame]")
        return self._inplace_method(other, type(self).__or__)  # type: ignore[operator]

    def __ixor__(self: NDFrameT, other) -> NDFrameT:
        # error: Unsupported left operand type for ^ ("Type[NDFrame]")
        return self._inplace_method(other, type(self).__xor__)  # type: ignore[operator]

    # ----------------------------------------------------------------------
    # Misc methods

    @final
    def _find_valid_index(self, *, how: str) -> Hashable | None:
        """
        Retrieves the index of the first valid value.

        Parameters
        ----------
        how : {'first', 'last'}
            Use this parameter to change between the first or last valid index.

        Returns
        -------
        idx_first_valid : type of index
        """
        idxpos = find_valid_index(self._values, how=how)
        if idxpos is None:
            return None
        return self.index[idxpos]

    @final
    @doc(position="first", klass=_shared_doc_kwargs["klass"])
    def first_valid_index(self) -> Hashable | None:
        """
        Return index for {position} non-NA value or None, if no non-NA value is found.

        Returns
        -------
        scalar : type of index

        Notes
        -----
        If all elements are non-NA/null, returns None.
        Also returns None for empty {klass}.
        """
        return self._find_valid_index(how="first")

    @final
    @doc(first_valid_index, position="last", klass=_shared_doc_kwargs["klass"])
    def last_valid_index(self) -> Hashable | None:
        return self._find_valid_index(how="last")


def _doc_params(cls):
    """Return a tuple of the doc params."""
    axis_descr = (
        f"{{{', '.join([f'{a} ({i})' for i, a in enumerate(cls._AXIS_ORDERS)])}}}"
    )
    name = cls._constructor_sliced.__name__ if cls._AXIS_LEN > 1 else "scalar"
    name2 = cls.__name__
    return axis_descr, name, name2


_num_doc = """
{desc}

Parameters
----------
axis : {axis_descr}
    Axis for the function to be applied on.
    For `Series` this parameter is unused and defaults to 0.
skipna : bool, default True
    Exclude NA/null values when computing the result.
level : int or level name, default None
    If the axis is a MultiIndex (hierarchical), count along a
    particular level, collapsing into a {name1}.
numeric_only : bool, default None
    Include only float, int, boolean columns. If None, will attempt to use
    everything, then use only numeric data. Not implemented for Series.

    .. deprecated:: 1.5.0
        Specifying ``numeric_only=None`` is deprecated. The default value will be
        ``False`` in a future version of pandas.

{min_count}\
**kwargs
    Additional keyword arguments to be passed to the function.

Returns
-------
{name1} or {name2} (if level specified)\
{see_also}\
{examples}
"""

_num_ddof_doc = """
{desc}

Parameters
----------
axis : {axis_descr}
    For `Series` this parameter is unused and defaults to 0.
skipna : bool, default True
    Exclude NA/null values. If an entire row/column is NA, the result
    will be NA.
level : int or level name, default None
    If the axis is a MultiIndex (hierarchical), count along a
    particular level, collapsing into a {name1}.
ddof : int, default 1
    Delta Degrees of Freedom. The divisor used in calculations is N - ddof,
    where N represents the number of elements.
numeric_only : bool, default None
    Include only float, int, boolean columns. If None, will attempt to use
    everything, then use only numeric data. Not implemented for Series.

    .. deprecated:: 1.5.0
        Specifying ``numeric_only=None`` is deprecated. The default value will be
        ``False`` in a future version of pandas.

Returns
-------
{name1} or {name2} (if level specified) \
{notes}\
{examples}
"""

_std_notes = """

Notes
-----
To have the same behaviour as `numpy.std`, use `ddof=0` (instead of the
default `ddof=1`)"""

_std_examples = """

Examples
--------
>>> df = pd.DataFrame({'person_id': [0, 1, 2, 3],
...                   'age': [21, 25, 62, 43],
...                   'height': [1.61, 1.87, 1.49, 2.01]}
...                  ).set_index('person_id')
>>> df
           age  height
person_id
0           21    1.61
1           25    1.87
2           62    1.49
3           43    2.01

The standard deviation of the columns can be found as follows:

>>> df.std()
age       18.786076
height     0.237417

Alternatively, `ddof=0` can be set to normalize by N instead of N-1:

>>> df.std(ddof=0)
age       16.269219
height     0.205609"""

_var_examples = """

Examples
--------
>>> df = pd.DataFrame({'person_id': [0, 1, 2, 3],
...                   'age': [21, 25, 62, 43],
...                   'height': [1.61, 1.87, 1.49, 2.01]}
...                  ).set_index('person_id')
>>> df
           age  height
person_id
0           21    1.61
1           25    1.87
2           62    1.49
3           43    2.01

>>> df.var()
age       352.916667
height      0.056367

Alternatively, ``ddof=0`` can be set to normalize by N instead of N-1:

>>> df.var(ddof=0)
age       264.687500
height      0.042275"""

_bool_doc = """
{desc}

Parameters
----------
axis : {{0 or 'index', 1 or 'columns', None}}, default 0
    Indicate which axis or axes should be reduced. For `Series` this parameter
    is unused and defaults to 0.

    * 0 / 'index' : reduce the index, return a Series whose index is the
      original column labels.
    * 1 / 'columns' : reduce the columns, return a Series whose index is the
      original index.
    * None : reduce all axes, return a scalar.

bool_only : bool, default None
    Include only boolean columns. If None, will attempt to use everything,
    then use only boolean data. Not implemented for Series.
skipna : bool, default True
    Exclude NA/null values. If the entire row/column is NA and skipna is
    True, then the result will be {empty_value}, as for an empty row/column.
    If skipna is False, then NA are treated as True, because these are not
    equal to zero.
level : int or level name, default None
    If the axis is a MultiIndex (hierarchical), count along a
    particular level, collapsing into a {name1}.
**kwargs : any, default None
    Additional keywords have no effect but might be accepted for
    compatibility with NumPy.

Returns
-------
{name1} or {name2}
    If level is specified, then, {name2} is returned; otherwise, {name1}
    is returned.

{see_also}
{examples}"""

_all_desc = """\
Return whether all elements are True, potentially over an axis.

Returns True unless there at least one element within a series or
along a Dataframe axis that is False or equivalent (e.g. zero or
empty)."""

_all_examples = """\
Examples
--------
**Series**

>>> pd.Series([True, True]).all()
True
>>> pd.Series([True, False]).all()
False
>>> pd.Series([], dtype="float64").all()
True
>>> pd.Series([np.nan]).all()
True
>>> pd.Series([np.nan]).all(skipna=False)
True

**DataFrames**

Create a dataframe from a dictionary.

>>> df = pd.DataFrame({'col1': [True, True], 'col2': [True, False]})
>>> df
   col1   col2
0  True   True
1  True  False

Default behaviour checks if values in each column all return True.

>>> df.all()
col1     True
col2    False
dtype: bool

Specify ``axis='columns'`` to check if values in each row all return True.

>>> df.all(axis='columns')
0     True
1    False
dtype: bool

Or ``axis=None`` for whether every value is True.

>>> df.all(axis=None)
False
"""

_all_see_also = """\
See Also
--------
Series.all : Return True if all elements are True.
DataFrame.any : Return True if one (or more) elements are True.
"""

_cnum_doc = """
Return cumulative {desc} over a DataFrame or Series axis.

Returns a DataFrame or Series of the same size containing the cumulative
{desc}.

Parameters
----------
axis : {{0 or 'index', 1 or 'columns'}}, default 0
    The index or the name of the axis. 0 is equivalent to None or 'index'.
    For `Series` this parameter is unused and defaults to 0.
skipna : bool, default True
    Exclude NA/null values. If an entire row/column is NA, the result
    will be NA.
*args, **kwargs
    Additional keywords have no effect but might be accepted for
    compatibility with NumPy.

Returns
-------
{name1} or {name2}
    Return cumulative {desc} of {name1} or {name2}.

See Also
--------
core.window.expanding.Expanding.{accum_func_name} : Similar functionality
    but ignores ``NaN`` values.
{name2}.{accum_func_name} : Return the {desc} over
    {name2} axis.
{name2}.cummax : Return cumulative maximum over {name2} axis.
{name2}.cummin : Return cumulative minimum over {name2} axis.
{name2}.cumsum : Return cumulative sum over {name2} axis.
{name2}.cumprod : Return cumulative product over {name2} axis.

{examples}"""

_cummin_examples = """\
Examples
--------
**Series**

>>> s = pd.Series([2, np.nan, 5, -1, 0])
>>> s
0    2.0
1    NaN
2    5.0
3   -1.0
4    0.0
dtype: float64

By default, NA values are ignored.

>>> s.cummin()
0    2.0
1    NaN
2    2.0
3   -1.0
4   -1.0
dtype: float64

To include NA values in the operation, use ``skipna=False``

>>> s.cummin(skipna=False)
0    2.0
1    NaN
2    NaN
3    NaN
4    NaN
dtype: float64

**DataFrame**

>>> df = pd.DataFrame([[2.0, 1.0],
...                    [3.0, np.nan],
...                    [1.0, 0.0]],
...                    columns=list('AB'))
>>> df
     A    B
0  2.0  1.0
1  3.0  NaN
2  1.0  0.0

By default, iterates over rows and finds the minimum
in each column. This is equivalent to ``axis=None`` or ``axis='index'``.

>>> df.cummin()
     A    B
0  2.0  1.0
1  2.0  NaN
2  1.0  0.0

To iterate over columns and find the minimum in each row,
use ``axis=1``

>>> df.cummin(axis=1)
     A    B
0  2.0  1.0
1  3.0  NaN
2  1.0  0.0
"""

_cumsum_examples = """\
Examples
--------
**Series**

>>> s = pd.Series([2, np.nan, 5, -1, 0])
>>> s
0    2.0
1    NaN
2    5.0
3   -1.0
4    0.0
dtype: float64

By default, NA values are ignored.

>>> s.cumsum()
0    2.0
1    NaN
2    7.0
3    6.0
4    6.0
dtype: float64

To include NA values in the operation, use ``skipna=False``

>>> s.cumsum(skipna=False)
0    2.0
1    NaN
2    NaN
3    NaN
4    NaN
dtype: float64

**DataFrame**

>>> df = pd.DataFrame([[2.0, 1.0],
...                    [3.0, np.nan],
...                    [1.0, 0.0]],
...                    columns=list('AB'))
>>> df
     A    B
0  2.0  1.0
1  3.0  NaN
2  1.0  0.0

By default, iterates over rows and finds the sum
in each column. This is equivalent to ``axis=None`` or ``axis='index'``.

>>> df.cumsum()
     A    B
0  2.0  1.0
1  5.0  NaN
2  6.0  1.0

To iterate over columns and find the sum in each row,
use ``axis=1``

>>> df.cumsum(axis=1)
     A    B
0  2.0  3.0
1  3.0  NaN
2  1.0  1.0
"""

_cumprod_examples = """\
Examples
--------
**Series**

>>> s = pd.Series([2, np.nan, 5, -1, 0])
>>> s
0    2.0
1    NaN
2    5.0
3   -1.0
4    0.0
dtype: float64

By default, NA values are ignored.

>>> s.cumprod()
0     2.0
1     NaN
2    10.0
3   -10.0
4    -0.0
dtype: float64

To include NA values in the operation, use ``skipna=False``

>>> s.cumprod(skipna=False)
0    2.0
1    NaN
2    NaN
3    NaN
4    NaN
dtype: float64

**DataFrame**

>>> df = pd.DataFrame([[2.0, 1.0],
...                    [3.0, np.nan],
...                    [1.0, 0.0]],
...                    columns=list('AB'))
>>> df
     A    B
0  2.0  1.0
1  3.0  NaN
2  1.0  0.0

By default, iterates over rows and finds the product
in each column. This is equivalent to ``axis=None`` or ``axis='index'``.

>>> df.cumprod()
     A    B
0  2.0  1.0
1  6.0  NaN
2  6.0  0.0

To iterate over columns and find the product in each row,
use ``axis=1``

>>> df.cumprod(axis=1)
     A    B
0  2.0  2.0
1  3.0  NaN
2  1.0  0.0
"""

_cummax_examples = """\
Examples
--------
**Series**

>>> s = pd.Series([2, np.nan, 5, -1, 0])
>>> s
0    2.0
1    NaN
2    5.0
3   -1.0
4    0.0
dtype: float64

By default, NA values are ignored.

>>> s.cummax()
0    2.0
1    NaN
2    5.0
3    5.0
4    5.0
dtype: float64

To include NA values in the operation, use ``skipna=False``

>>> s.cummax(skipna=False)
0    2.0
1    NaN
2    NaN
3    NaN
4    NaN
dtype: float64

**DataFrame**

>>> df = pd.DataFrame([[2.0, 1.0],
...                    [3.0, np.nan],
...                    [1.0, 0.0]],
...                    columns=list('AB'))
>>> df
     A    B
0  2.0  1.0
1  3.0  NaN
2  1.0  0.0

By default, iterates over rows and finds the maximum
in each column. This is equivalent to ``axis=None`` or ``axis='index'``.

>>> df.cummax()
     A    B
0  2.0  1.0
1  3.0  NaN
2  3.0  1.0

To iterate over columns and find the maximum in each row,
use ``axis=1``

>>> df.cummax(axis=1)
     A    B
0  2.0  2.0
1  3.0  NaN
2  1.0  1.0
"""

_any_see_also = """\
See Also
--------
numpy.any : Numpy version of this method.
Series.any : Return whether any element is True.
Series.all : Return whether all elements are True.
DataFrame.any : Return whether any element is True over requested axis.
DataFrame.all : Return whether all elements are True over requested axis.
"""

_any_desc = """\
Return whether any element is True, potentially over an axis.

Returns False unless there is at least one element within a series or
along a Dataframe axis that is True or equivalent (e.g. non-zero or
non-empty)."""

_any_examples = """\
Examples
--------
**Series**

For Series input, the output is a scalar indicating whether any element
is True.

>>> pd.Series([False, False]).any()
False
>>> pd.Series([True, False]).any()
True
>>> pd.Series([], dtype="float64").any()
False
>>> pd.Series([np.nan]).any()
False
>>> pd.Series([np.nan]).any(skipna=False)
True

**DataFrame**

Whether each column contains at least one True element (the default).

>>> df = pd.DataFrame({"A": [1, 2], "B": [0, 2], "C": [0, 0]})
>>> df
   A  B  C
0  1  0  0
1  2  2  0

>>> df.any()
A     True
B     True
C    False
dtype: bool

Aggregating over the columns.

>>> df = pd.DataFrame({"A": [True, False], "B": [1, 2]})
>>> df
       A  B
0   True  1
1  False  2

>>> df.any(axis='columns')
0    True
1    True
dtype: bool

>>> df = pd.DataFrame({"A": [True, False], "B": [1, 0]})
>>> df
       A  B
0   True  1
1  False  0

>>> df.any(axis='columns')
0    True
1    False
dtype: bool

Aggregating over the entire DataFrame with ``axis=None``.

>>> df.any(axis=None)
True

`any` for an empty DataFrame is an empty Series.

>>> pd.DataFrame([]).any()
Series([], dtype: bool)
"""

_shared_docs[
    "stat_func_example"
] = """

Examples
--------
>>> idx = pd.MultiIndex.from_arrays([
...     ['warm', 'warm', 'cold', 'cold'],
...     ['dog', 'falcon', 'fish', 'spider']],
...     names=['blooded', 'animal'])
>>> s = pd.Series([4, 2, 0, 8], name='legs', index=idx)
>>> s
blooded  animal
warm     dog       4
         falcon    2
cold     fish      0
         spider    8
Name: legs, dtype: int64

>>> s.{stat_func}()
{default_output}"""

_sum_examples = _shared_docs["stat_func_example"].format(
    stat_func="sum", verb="Sum", default_output=14, level_output_0=6, level_output_1=8
)

_sum_examples += """

By default, the sum of an empty or all-NA Series is ``0``.

>>> pd.Series([], dtype="float64").sum()  # min_count=0 is the default
0.0

This can be controlled with the ``min_count`` parameter. For example, if
you'd like the sum of an empty series to be NaN, pass ``min_count=1``.

>>> pd.Series([], dtype="float64").sum(min_count=1)
nan

Thanks to the ``skipna`` parameter, ``min_count`` handles all-NA and
empty series identically.

>>> pd.Series([np.nan]).sum()
0.0

>>> pd.Series([np.nan]).sum(min_count=1)
nan"""

_max_examples: str = _shared_docs["stat_func_example"].format(
    stat_func="max", verb="Max", default_output=8, level_output_0=4, level_output_1=8
)

_min_examples: str = _shared_docs["stat_func_example"].format(
    stat_func="min", verb="Min", default_output=0, level_output_0=2, level_output_1=0
)

_stat_func_see_also = """

See Also
--------
Series.sum : Return the sum.
Series.min : Return the minimum.
Series.max : Return the maximum.
Series.idxmin : Return the index of the minimum.
Series.idxmax : Return the index of the maximum.
DataFrame.sum : Return the sum over the requested axis.
DataFrame.min : Return the minimum over the requested axis.
DataFrame.max : Return the maximum over the requested axis.
DataFrame.idxmin : Return the index of the minimum over the requested axis.
DataFrame.idxmax : Return the index of the maximum over the requested axis."""

_prod_examples = """

Examples
--------
By default, the product of an empty or all-NA Series is ``1``

>>> pd.Series([], dtype="float64").prod()
1.0

This can be controlled with the ``min_count`` parameter

>>> pd.Series([], dtype="float64").prod(min_count=1)
nan

Thanks to the ``skipna`` parameter, ``min_count`` handles all-NA and
empty series identically.

>>> pd.Series([np.nan]).prod()
1.0

>>> pd.Series([np.nan]).prod(min_count=1)
nan"""

_min_count_stub = """\
min_count : int, default 0
    The required number of valid values to perform the operation. If fewer than
    ``min_count`` non-NA values are present the result will be NA.
"""


def _align_as_utc(
    left: NDFrameT, right: NDFrameT, join_index: Index | None
) -> tuple[NDFrameT, NDFrameT]:
    """
    If we are aligning timezone-aware DatetimeIndexes and the timezones
    do not match, convert both to UTC.
    """
    if is_datetime64tz_dtype(left.index.dtype):
        if left.index.tz != right.index.tz:
            if join_index is not None:
                # GH#33671 ensure we don't change the index on
                #  our original Series (NB: by default deep=False)
                left = left.copy()
                right = right.copy()
                left.index = join_index
                right.index = join_index

    return left, right<|MERGE_RESOLUTION|>--- conflicted
+++ resolved
@@ -1613,7 +1613,7 @@
     # have consistent precedence and validation logic throughout the library.
 
     @final
-    def _is_level_reference(self, key: Hashable, axis=0) -> bool_t:
+    def _is_level_reference(self, key: Level, axis=0) -> bool_t:
         """
         Test whether a key is a level reference for a given axis.
 
@@ -1644,7 +1644,7 @@
         )
 
     @final
-    def _is_label_reference(self, key: Hashable, axis=0) -> bool_t:
+    def _is_label_reference(self, key: Level, axis=0) -> bool_t:
         """
         Test whether a key is a label reference for a given axis.
 
@@ -1674,7 +1674,7 @@
         )
 
     @final
-    def _is_label_or_level_reference(self, key: Hashable, axis: int = 0) -> bool_t:
+    def _is_label_or_level_reference(self, key: Level, axis: int = 0) -> bool_t:
         """
         Test whether a key is a label or level reference for a given axis.
 
@@ -1699,7 +1699,7 @@
         )
 
     @final
-    def _check_label_or_level_ambiguity(self, key: Hashable, axis: int = 0) -> None:
+    def _check_label_or_level_ambiguity(self, key: Level, axis: int = 0) -> None:
         """
         Check whether `key` is ambiguous.
 
@@ -1744,11 +1744,7 @@
             raise ValueError(msg)
 
     @final
-<<<<<<< HEAD
-    def _get_label_or_level_values(self, key: Hashable, axis: int = 0) -> ArrayLike:
-=======
-    def _get_label_or_level_values(self, key: Level, axis: int = 0) -> np.ndarray:
->>>>>>> 50c2af1a
+    def _get_label_or_level_values(self, key: Level, axis: int = 0) -> ArrayLike:
         """
         Return a 1-D array of values associated with `key`, a label or level
         from the given `axis`.
