"""
This module is imported from the pandas package __init__.py file
in order to ensure that the core.config options registered here will
be available as soon as the user loads the package. if register_option
is invoked inside specific modules, they will not be registered until that
module is imported, which may or may not be a problem.

If you need to make sure options are available even before a certain
module is imported, register them here rather than in the module.

"""
import os
import warnings

import pandas._config.config as cf
from pandas._config.config import (
    is_bool,
    is_callable,
    is_instance_factory,
    is_int,
    is_nonnegative_int,
    is_one_of_factory,
    is_str,
    is_text,
)

# compute

use_bottleneck_doc = """
: bool
    Use the bottleneck library to accelerate if it is installed,
    the default is True
    Valid values: False,True
"""


def use_bottleneck_cb(key):
    from pandas.core import nanops

    nanops.set_use_bottleneck(cf.get_option(key))


use_numexpr_doc = """
: bool
    Use the numexpr library to accelerate computation if it is installed,
    the default is True
    Valid values: False,True
"""


def use_numexpr_cb(key):
    from pandas.core.computation import expressions

    expressions.set_use_numexpr(cf.get_option(key))


use_numba_doc = """
: bool
    Use the numba engine option for select operations if it is installed,
    the default is False
    Valid values: False,True
"""


def use_numba_cb(key):
    from pandas.core.util import numba_

    numba_.set_use_numba(cf.get_option(key))


with cf.config_prefix("compute"):
    cf.register_option(
        "use_bottleneck",
        True,
        use_bottleneck_doc,
        validator=is_bool,
        cb=use_bottleneck_cb,
    )
    cf.register_option(
        "use_numexpr", True, use_numexpr_doc, validator=is_bool, cb=use_numexpr_cb
    )
    cf.register_option(
        "use_numba", False, use_numba_doc, validator=is_bool, cb=use_numba_cb
    )
#
# options from the "display" namespace

pc_precision_doc = """
: int
    Floating point output precision in terms of number of places after the
    decimal, for regular formatting as well as scientific notation. Similar
    to ``precision`` in :meth:`numpy.set_printoptions`.
"""

pc_colspace_doc = """
: int
    Default space for DataFrame columns.
"""

pc_max_rows_doc = """
: int
    If max_rows is exceeded, switch to truncate view. Depending on
    `large_repr`, objects are either centrally truncated or printed as
    a summary view. 'None' value means unlimited.

    In case python/IPython is running in a terminal and `large_repr`
    equals 'truncate' this can be set to 0 and pandas will auto-detect
    the height of the terminal and print a truncated object which fits
    the screen height. The IPython notebook, IPython qtconsole, or
    IDLE do not run in a terminal and hence it is not possible to do
    correct auto-detection.
"""

pc_min_rows_doc = """
: int
    The numbers of rows to show in a truncated view (when `max_rows` is
    exceeded). Ignored when `max_rows` is set to None or 0. When set to
    None, follows the value of `max_rows`.
"""

pc_max_cols_doc = """
: int
    If max_cols is exceeded, switch to truncate view. Depending on
    `large_repr`, objects are either centrally truncated or printed as
    a summary view. 'None' value means unlimited.

    In case python/IPython is running in a terminal and `large_repr`
    equals 'truncate' this can be set to 0 and pandas will auto-detect
    the width of the terminal and print a truncated object which fits
    the screen width. The IPython notebook, IPython qtconsole, or IDLE
    do not run in a terminal and hence it is not possible to do
    correct auto-detection.
"""

pc_max_categories_doc = """
: int
    This sets the maximum number of categories pandas should output when
    printing out a `Categorical` or a Series of dtype "category".
"""

pc_max_info_cols_doc = """
: int
    max_info_columns is used in DataFrame.info method to decide if
    per column information will be printed.
"""

pc_nb_repr_h_doc = """
: boolean
    When True, IPython notebook will use html representation for
    pandas objects (if it is available).
"""

pc_pprint_nest_depth = """
: int
    Controls the number of nested levels to process when pretty-printing
"""

pc_multi_sparse_doc = """
: boolean
    "sparsify" MultiIndex display (don't display repeated
    elements in outer levels within groups)
"""

float_format_doc = """
: callable
    The callable should accept a floating point number and return
    a string with the desired format of the number. This is used
    in some places like SeriesFormatter.
    See formats.format.EngFormatter for an example.
"""

max_colwidth_doc = """
: int or None
    The maximum width in characters of a column in the repr of
    a pandas data structure. When the column overflows, a "..."
    placeholder is embedded in the output. A 'None' value means unlimited.
"""

colheader_justify_doc = """
: 'left'/'right'
    Controls the justification of column headers. used by DataFrameFormatter.
"""

pc_expand_repr_doc = """
: boolean
    Whether to print out the full DataFrame repr for wide DataFrames across
    multiple lines, `max_columns` is still respected, but the output will
    wrap-around across multiple "pages" if its width exceeds `display.width`.
"""

pc_show_dimensions_doc = """
: boolean or 'truncate'
    Whether to print out dimensions at the end of DataFrame repr.
    If 'truncate' is specified, only print out the dimensions if the
    frame is truncated (e.g. not display all rows and/or columns)
"""

pc_east_asian_width_doc = """
: boolean
    Whether to use the Unicode East Asian Width to calculate the display text
    width.
    Enabling this may affect to the performance (default: False)
"""

pc_ambiguous_as_wide_doc = """
: boolean
    Whether to handle Unicode characters belong to Ambiguous as Wide (width=2)
    (default: False)
"""

pc_latex_repr_doc = """
: boolean
    Whether to produce a latex DataFrame representation for jupyter
    environments that support it.
    (default: False)
"""

pc_table_schema_doc = """
: boolean
    Whether to publish a Table Schema representation for frontends
    that support it.
    (default: False)
"""

pc_html_border_doc = """
: int
    A ``border=value`` attribute is inserted in the ``<table>`` tag
    for the DataFrame HTML repr.
"""

pc_html_use_mathjax_doc = """\
: boolean
    When True, Jupyter notebook will process table contents using MathJax,
    rendering mathematical expressions enclosed by the dollar symbol.
    (default: True)
"""

pc_width_doc = """
: int
    Width of the display in characters. In case python/IPython is running in
    a terminal this can be set to None and pandas will correctly auto-detect
    the width.
    Note that the IPython notebook, IPython qtconsole, or IDLE do not run in a
    terminal and hence it is not possible to correctly detect the width.
"""

pc_chop_threshold_doc = """
: float or None
    if set to a float value, all float values smaller then the given threshold
    will be displayed as exactly 0 by repr and friends.
"""

pc_max_seq_items = """
: int or None
    When pretty-printing a long sequence, no more then `max_seq_items`
    will be printed. If items are omitted, they will be denoted by the
    addition of "..." to the resulting string.

    If set to None, the number of items to be printed is unlimited.
"""

pc_max_info_rows_doc = """
: int or None
    df.info() will usually show null-counts for each column.
    For large frames this can be quite slow. max_info_rows and max_info_cols
    limit this null check only to frames with smaller dimensions than
    specified.
"""

pc_large_repr_doc = """
: 'truncate'/'info'
    For DataFrames exceeding max_rows/max_cols, the repr (and HTML repr) can
    show a truncated table (the default from 0.13), or switch to the view from
    df.info() (the behaviour in earlier versions of pandas).
"""

pc_memory_usage_doc = """
: bool, string or None
    This specifies if the memory usage of a DataFrame should be displayed when
    df.info() is called. Valid values True,False,'deep'
"""

pc_latex_escape = """
: bool
    This specifies if the to_latex method of a Dataframe uses escapes special
    characters.
    Valid values: False,True
"""

pc_latex_longtable = """
:bool
    This specifies if the to_latex method of a Dataframe uses the longtable
    format.
    Valid values: False,True
"""

pc_latex_multicolumn = """
: bool
    This specifies if the to_latex method of a Dataframe uses multicolumns
    to pretty-print MultiIndex columns.
    Valid values: False,True
"""

pc_latex_multicolumn_format = """
: string
    This specifies the format for multicolumn headers.
    Can be surrounded with '|'.
    Valid values: 'l', 'c', 'r', 'p{<width>}'
"""

pc_latex_multirow = """
: bool
    This specifies if the to_latex method of a Dataframe uses multirows
    to pretty-print MultiIndex rows.
    Valid values: False,True
"""


def table_schema_cb(key):
    from pandas.io.formats.printing import enable_data_resource_formatter

    enable_data_resource_formatter(cf.get_option(key))


def is_terminal() -> bool:
    """
    Detect if Python is running in a terminal.

    Returns True if Python is running in a terminal or False if not.
    """
    try:
        # error: Name 'get_ipython' is not defined
        ip = get_ipython()  # type: ignore[name-defined]
    except NameError:  # assume standard Python interpreter in a terminal
        return True
    else:
        if hasattr(ip, "kernel"):  # IPython as a Jupyter kernel
            return False
        else:  # IPython in a terminal
            return True


with cf.config_prefix("display"):
    cf.register_option("precision", 6, pc_precision_doc, validator=is_nonnegative_int)
    cf.register_option(
        "float_format",
        None,
        float_format_doc,
        validator=is_one_of_factory([None, is_callable]),
    )
    cf.register_option("column_space", 12, validator=is_int)
    cf.register_option(
        "max_info_rows",
        1690785,
        pc_max_info_rows_doc,
        validator=is_instance_factory((int, type(None))),
    )
    cf.register_option("max_rows", 60, pc_max_rows_doc, validator=is_nonnegative_int)
    cf.register_option(
        "min_rows",
        10,
        pc_min_rows_doc,
        validator=is_instance_factory([type(None), int]),
    )
    cf.register_option("max_categories", 8, pc_max_categories_doc, validator=is_int)

    def _deprecate_negative_int_max_colwidth(key):
        value = cf.get_option(key)
        if value is not None and value < 0:
            warnings.warn(
                "Passing a negative integer is deprecated in version 1.0 and "
                "will not be supported in future version. Instead, use None "
                "to not limit the column width.",
                FutureWarning,
                stacklevel=4,
            )

    cf.register_option(
        # TODO(2.0): change `validator=is_nonnegative_int` see GH#31569
        "max_colwidth",
        50,
        max_colwidth_doc,
        validator=is_instance_factory([type(None), int]),
        cb=_deprecate_negative_int_max_colwidth,
    )
    if is_terminal():
        max_cols = 0  # automatically determine optimal number of columns
    else:
        max_cols = 20  # cannot determine optimal number of columns
    cf.register_option(
        "max_columns", max_cols, pc_max_cols_doc, validator=is_nonnegative_int
    )
    cf.register_option(
        "large_repr",
        "truncate",
        pc_large_repr_doc,
        validator=is_one_of_factory(["truncate", "info"]),
    )
    cf.register_option("max_info_columns", 100, pc_max_info_cols_doc, validator=is_int)
    cf.register_option(
        "colheader_justify", "right", colheader_justify_doc, validator=is_text
    )
    cf.register_option("notebook_repr_html", True, pc_nb_repr_h_doc, validator=is_bool)
    cf.register_option("pprint_nest_depth", 3, pc_pprint_nest_depth, validator=is_int)
    cf.register_option("multi_sparse", True, pc_multi_sparse_doc, validator=is_bool)
    cf.register_option("expand_frame_repr", True, pc_expand_repr_doc)
    cf.register_option(
        "show_dimensions",
        "truncate",
        pc_show_dimensions_doc,
        validator=is_one_of_factory([True, False, "truncate"]),
    )
    cf.register_option("chop_threshold", None, pc_chop_threshold_doc)
    cf.register_option("max_seq_items", 100, pc_max_seq_items)
    cf.register_option(
        "width", 80, pc_width_doc, validator=is_instance_factory([type(None), int])
    )
    cf.register_option(
        "memory_usage",
        True,
        pc_memory_usage_doc,
        validator=is_one_of_factory([None, True, False, "deep"]),
    )
    cf.register_option(
        "unicode.east_asian_width", False, pc_east_asian_width_doc, validator=is_bool
    )
    cf.register_option(
        "unicode.ambiguous_as_wide", False, pc_east_asian_width_doc, validator=is_bool
    )
    cf.register_option("latex.repr", False, pc_latex_repr_doc, validator=is_bool)
    cf.register_option("latex.escape", True, pc_latex_escape, validator=is_bool)
    cf.register_option("latex.longtable", False, pc_latex_longtable, validator=is_bool)
    cf.register_option(
        "latex.multicolumn", True, pc_latex_multicolumn, validator=is_bool
    )
    cf.register_option(
        "latex.multicolumn_format", "l", pc_latex_multicolumn, validator=is_text
    )
    cf.register_option("latex.multirow", False, pc_latex_multirow, validator=is_bool)
    cf.register_option(
        "html.table_schema",
        False,
        pc_table_schema_doc,
        validator=is_bool,
        cb=table_schema_cb,
    )
    cf.register_option("html.border", 1, pc_html_border_doc, validator=is_int)
    cf.register_option(
        "html.use_mathjax", True, pc_html_use_mathjax_doc, validator=is_bool
    )

tc_sim_interactive_doc = """
: boolean
    Whether to simulate interactive mode for purposes of testing
"""

with cf.config_prefix("mode"):
    cf.register_option("sim_interactive", False, tc_sim_interactive_doc)

use_inf_as_null_doc = """
: boolean
    use_inf_as_null had been deprecated and will be removed in a future
    version. Use `use_inf_as_na` instead.
"""

use_inf_as_na_doc = """
: boolean
    True means treat None, NaN, INF, -INF as NA (old way),
    False means None and NaN are null, but INF, -INF are not NA
    (new way).
"""

# We don't want to start importing everything at the global context level
# or we'll hit circular deps.


def use_inf_as_na_cb(key):
    from pandas.core.dtypes.missing import _use_inf_as_na

    _use_inf_as_na(key)


with cf.config_prefix("mode"):
    cf.register_option("use_inf_as_na", False, use_inf_as_na_doc, cb=use_inf_as_na_cb)
    cf.register_option(
        "use_inf_as_null", False, use_inf_as_null_doc, cb=use_inf_as_na_cb
    )


cf.deprecate_option(
    "mode.use_inf_as_null", msg=use_inf_as_null_doc, rkey="mode.use_inf_as_na"
)


data_manager_doc = """
: string
    Internal data manager type; can be "block" or "array". Defaults to "block",
    unless overridden by the 'PANDAS_DATA_MANAGER' environment variable (needs
    to be set before pandas is imported).
"""


with cf.config_prefix("mode"):
    cf.register_option(
        "data_manager",
        # Get the default from an environment variable, if set, otherwise defaults
        # to "block". This environment variable can be set for testing.
        os.environ.get("PANDAS_DATA_MANAGER", "block"),
        data_manager_doc,
        validator=is_one_of_factory(["block", "array"]),
    )


# user warnings
chained_assignment = """
: string
    Raise an exception, warn, or no action if trying to use chained assignment,
    The default is warn
"""

with cf.config_prefix("mode"):
    cf.register_option(
        "chained_assignment",
        "warn",
        chained_assignment,
        validator=is_one_of_factory([None, "warn", "raise"]),
    )


string_storage_doc = """
: string
    The default storage for StringDtype.
"""

with cf.config_prefix("mode"):
    cf.register_option(
        "string_storage",
        "python",
        string_storage_doc,
        validator=is_one_of_factory(["python", "pyarrow"]),
    )

# Set up the io.excel specific reader configuration.
reader_engine_doc = """
: string
    The default Excel reader engine for '{ext}' files. Available options:
    auto, {others}.
"""

_xls_options = ["xlrd"]
_xlsm_options = ["xlrd", "openpyxl"]
_xlsx_options = ["xlrd", "openpyxl"]
_ods_options = ["odf"]
_xlsb_options = ["pyxlsb"]


with cf.config_prefix("io.excel.xls"):
    cf.register_option(
        "reader",
        "auto",
        reader_engine_doc.format(ext="xls", others=", ".join(_xls_options)),
        validator=is_one_of_factory(_xls_options + ["auto"]),
    )

with cf.config_prefix("io.excel.xlsm"):
    cf.register_option(
        "reader",
        "auto",
        reader_engine_doc.format(ext="xlsm", others=", ".join(_xlsm_options)),
        validator=is_one_of_factory(_xlsm_options + ["auto"]),
    )


with cf.config_prefix("io.excel.xlsx"):
    cf.register_option(
        "reader",
        "auto",
        reader_engine_doc.format(ext="xlsx", others=", ".join(_xlsx_options)),
        validator=is_one_of_factory(_xlsx_options + ["auto"]),
    )


with cf.config_prefix("io.excel.ods"):
    cf.register_option(
        "reader",
        "auto",
        reader_engine_doc.format(ext="ods", others=", ".join(_ods_options)),
        validator=is_one_of_factory(_ods_options + ["auto"]),
    )

with cf.config_prefix("io.excel.xlsb"):
    cf.register_option(
        "reader",
        "auto",
        reader_engine_doc.format(ext="xlsb", others=", ".join(_xlsb_options)),
        validator=is_one_of_factory(_xlsb_options + ["auto"]),
    )

# Set up the io.excel specific writer configuration.
writer_engine_doc = """
: string
    The default Excel writer engine for '{ext}' files. Available options:
    auto, {others}.
"""

_xls_options = ["xlwt"]
_xlsm_options = ["openpyxl"]
_xlsx_options = ["openpyxl", "xlsxwriter"]
_ods_options = ["odf"]


with cf.config_prefix("io.excel.xls"):
    cf.register_option(
        "writer",
        "auto",
        writer_engine_doc.format(ext="xls", others=", ".join(_xls_options)),
        validator=str,
    )
cf.deprecate_option(
    "io.excel.xls.writer",
    msg="As the xlwt package is no longer maintained, the xlwt engine will be "
    "removed in a future version of pandas. This is the only engine in pandas that "
    "supports writing in the xls format. Install openpyxl and write to an "
    "xlsx file instead.",
)

with cf.config_prefix("io.excel.xlsm"):
    cf.register_option(
        "writer",
        "auto",
        writer_engine_doc.format(ext="xlsm", others=", ".join(_xlsm_options)),
        validator=str,
    )


with cf.config_prefix("io.excel.xlsx"):
    cf.register_option(
        "writer",
        "auto",
        writer_engine_doc.format(ext="xlsx", others=", ".join(_xlsx_options)),
        validator=str,
    )


with cf.config_prefix("io.excel.ods"):
    cf.register_option(
        "writer",
        "auto",
        writer_engine_doc.format(ext="ods", others=", ".join(_ods_options)),
        validator=str,
    )


# Set up the io.parquet specific configuration.
parquet_engine_doc = """
: string
    The default parquet reader/writer engine. Available options:
    'auto', 'pyarrow', 'fastparquet', the default is 'auto'
"""

with cf.config_prefix("io.parquet"):
    cf.register_option(
        "engine",
        "auto",
        parquet_engine_doc,
        validator=is_one_of_factory(["auto", "pyarrow", "fastparquet"]),
    )


# Set up the io.sql specific configuration.
sql_engine_doc = """
: string
    The default sql reader/writer engine. Available options:
    'auto', 'sqlalchemy', the default is 'auto'
"""

with cf.config_prefix("io.sql"):
    cf.register_option(
        "engine",
        "auto",
        sql_engine_doc,
        validator=is_one_of_factory(["auto", "sqlalchemy"]),
    )

# --------
# Plotting
# ---------

plotting_backend_doc = """
: str
    The plotting backend to use. The default value is "matplotlib", the
    backend provided with pandas. Other backends can be specified by
    providing the name of the module that implements the backend.
"""


def register_plotting_backend_cb(key):
    if key == "matplotlib":
        # We defer matplotlib validation, since it's the default
        return
    from pandas.plotting._core import _get_plot_backend

    _get_plot_backend(key)


with cf.config_prefix("plotting"):
    cf.register_option(
        "backend",
        defval="matplotlib",
        doc=plotting_backend_doc,
        validator=register_plotting_backend_cb,
    )


register_converter_doc = """
: bool or 'auto'.
    Whether to register converters with matplotlib's units registry for
    dates, times, datetimes, and Periods. Toggling to False will remove
    the converters, restoring any converters that pandas overwrote.
"""


def register_converter_cb(key):
    from pandas.plotting import (
        deregister_matplotlib_converters,
        register_matplotlib_converters,
    )

    if cf.get_option(key):
        register_matplotlib_converters()
    else:
        deregister_matplotlib_converters()


with cf.config_prefix("plotting.matplotlib"):
    cf.register_option(
        "register_converters",
        "auto",
        register_converter_doc,
        validator=is_one_of_factory(["auto", True, False]),
        cb=register_converter_cb,
    )

# ------
# Styler
# ------

styler_sparse_index_doc = """
: bool
    Whether to sparsify the display of a hierarchical index. Setting to False will
    display each explicit level element in a hierarchical key for each row.
"""

styler_sparse_columns_doc = """
: bool
    Whether to sparsify the display of hierarchical columns. Setting to False will
    display each explicit level element in a hierarchical key for each column.
"""

styler_max_elements = """
: int
    The maximum number of data-cell (<td>) elements that will be rendered before
    trimming will occur over columns, rows or both if needed.
"""

styler_precision = """
: int
    The precision for floats and complex numbers.
"""

styler_decimal = """
: str
    The character representation for the decimal separator for floats and complex.
"""

styler_thousands = """
: str, optional
    The character representation for thousands separator for floats, int and complex.
"""

styler_na_rep = """
: str, optional
    The string representation for values identified as missing.
"""

styler_escape = """
: str, optional
    Whether to escape certain characters according to the given context; html or latex.
"""

styler_formatter = """
: str, callable, dict, optional
    A formatter object to be used as default within ``Styler.format``.
"""

<<<<<<< HEAD

def _is_formatter(x):
    if not (x is None or callable(x) or isinstance(x, (dict, str))):
        raise ValueError("Value must have type 'callable, dict, str' or None.")

=======
styler_encoding = """
: str
    The encoding used for output HTML and LaTeX files.
"""
>>>>>>> 99811722

with cf.config_prefix("styler"):
    cf.register_option("sparse.index", True, styler_sparse_index_doc, validator=bool)

    cf.register_option(
        "sparse.columns", True, styler_sparse_columns_doc, validator=bool
    )

    cf.register_option(
        "render.max_elements",
        2 ** 18,
        styler_max_elements,
        validator=is_nonnegative_int,
    )

    cf.register_option("render.encoding", "utf-8", styler_encoding, validator=is_str)

    cf.register_option("format.decimal", ".", styler_decimal, validator=is_str)

    cf.register_option(
        "format.precision", 6, styler_precision, validator=is_nonnegative_int
    )

    cf.register_option(
        "format.thousands",
        None,
        styler_thousands,
        validator=is_instance_factory([type(None), str]),
    )

    cf.register_option(
        "format.na_rep",
        None,
        styler_na_rep,
        validator=is_instance_factory([type(None), str]),
    )

    cf.register_option(
        "format.escape",
        None,
        styler_escape,
        validator=is_one_of_factory([None, "html", "latex"]),
    )

    cf.register_option(
        "format.formatter",
        None,
        styler_formatter,
        validator=_is_formatter,
    )<|MERGE_RESOLUTION|>--- conflicted
+++ resolved
@@ -793,18 +793,16 @@
     A formatter object to be used as default within ``Styler.format``.
 """
 
-<<<<<<< HEAD
+styler_encoding = """
+: str
+    The encoding used for output HTML and LaTeX files.
+"""
+
 
 def _is_formatter(x):
     if not (x is None or callable(x) or isinstance(x, (dict, str))):
         raise ValueError("Value must have type 'callable, dict, str' or None.")
 
-=======
-styler_encoding = """
-: str
-    The encoding used for output HTML and LaTeX files.
-"""
->>>>>>> 99811722
 
 with cf.config_prefix("styler"):
     cf.register_option("sparse.index", True, styler_sparse_index_doc, validator=bool)
