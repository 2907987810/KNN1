"""
This module is imported from the pandas package __init__.py file
in order to ensure that the core.config options registered here will
be available as soon as the user loads the package. if register_option
is invoked inside specific modules, they will not be registered until that
module is imported, which may or may not be a problem.

If you need to make sure options are available even before a certain
module is imported, register them here rather than in the module.

"""
import os
import warnings

import pandas._config.config as cf
from pandas._config.config import (
    is_bool,
    is_callable,
    is_instance_factory,
    is_int,
    is_nonnegative_int,
    is_one_of_factory,
    is_str,
    is_text,
)

# compute

use_bottleneck_doc = """
: bool
    Use the bottleneck library to accelerate if it is installed,
    the default is True
    Valid values: False,True
"""


def use_bottleneck_cb(key):
    from pandas.core import nanops

    nanops.set_use_bottleneck(cf.get_option(key))


use_numexpr_doc = """
: bool
    Use the numexpr library to accelerate computation if it is installed,
    the default is True
    Valid values: False,True
"""


def use_numexpr_cb(key):
    from pandas.core.computation import expressions

    expressions.set_use_numexpr(cf.get_option(key))


use_numba_doc = """
: bool
    Use the numba engine option for select operations if it is installed,
    the default is False
    Valid values: False,True
"""


def use_numba_cb(key):
    from pandas.core.util import numba_

    numba_.set_use_numba(cf.get_option(key))


with cf.config_prefix("compute"):
    cf.register_option(
        "use_bottleneck",
        True,
        use_bottleneck_doc,
        validator=is_bool,
        cb=use_bottleneck_cb,
    )
    cf.register_option(
        "use_numexpr", True, use_numexpr_doc, validator=is_bool, cb=use_numexpr_cb
    )
    cf.register_option(
        "use_numba", False, use_numba_doc, validator=is_bool, cb=use_numba_cb
    )
#
# options from the "display" namespace

pc_precision_doc = """
: int
    Floating point output precision in terms of number of places after the
    decimal, for regular formatting as well as scientific notation. Similar
    to ``precision`` in :meth:`numpy.set_printoptions`.
"""

pc_colspace_doc = """
: int
    Default space for DataFrame columns.
"""

pc_max_rows_doc = """
: int
    If max_rows is exceeded, switch to truncate view. Depending on
    `large_repr`, objects are either centrally truncated or printed as
    a summary view. 'None' value means unlimited.

    In case python/IPython is running in a terminal and `large_repr`
    equals 'truncate' this can be set to 0 and pandas will auto-detect
    the height of the terminal and print a truncated object which fits
    the screen height. The IPython notebook, IPython qtconsole, or
    IDLE do not run in a terminal and hence it is not possible to do
    correct auto-detection.
"""

pc_min_rows_doc = """
: int
    The numbers of rows to show in a truncated view (when `max_rows` is
    exceeded). Ignored when `max_rows` is set to None or 0. When set to
    None, follows the value of `max_rows`.
"""

pc_max_cols_doc = """
: int
    If max_cols is exceeded, switch to truncate view. Depending on
    `large_repr`, objects are either centrally truncated or printed as
    a summary view. 'None' value means unlimited.

    In case python/IPython is running in a terminal and `large_repr`
    equals 'truncate' this can be set to 0 and pandas will auto-detect
    the width of the terminal and print a truncated object which fits
    the screen width. The IPython notebook, IPython qtconsole, or IDLE
    do not run in a terminal and hence it is not possible to do
    correct auto-detection.
"""

pc_max_categories_doc = """
: int
    This sets the maximum number of categories pandas should output when
    printing out a `Categorical` or a Series of dtype "category".
"""

pc_max_info_cols_doc = """
: int
    max_info_columns is used in DataFrame.info method to decide if
    per column information will be printed.
"""

pc_nb_repr_h_doc = """
: boolean
    When True, IPython notebook will use html representation for
    pandas objects (if it is available).
"""

pc_pprint_nest_depth = """
: int
    Controls the number of nested levels to process when pretty-printing
"""

pc_multi_sparse_doc = """
: boolean
    "sparsify" MultiIndex display (don't display repeated
    elements in outer levels within groups)
"""

float_format_doc = """
: callable
    The callable should accept a floating point number and return
    a string with the desired format of the number. This is used
    in some places like SeriesFormatter.
    See formats.format.EngFormatter for an example.
"""

max_colwidth_doc = """
: int or None
    The maximum width in characters of a column in the repr of
    a pandas data structure. When the column overflows, a "..."
    placeholder is embedded in the output. A 'None' value means unlimited.
"""

colheader_justify_doc = """
: 'left'/'right'
    Controls the justification of column headers. used by DataFrameFormatter.
"""

pc_expand_repr_doc = """
: boolean
    Whether to print out the full DataFrame repr for wide DataFrames across
    multiple lines, `max_columns` is still respected, but the output will
    wrap-around across multiple "pages" if its width exceeds `display.width`.
"""

pc_show_dimensions_doc = """
: boolean or 'truncate'
    Whether to print out dimensions at the end of DataFrame repr.
    If 'truncate' is specified, only print out the dimensions if the
    frame is truncated (e.g. not display all rows and/or columns)
"""

pc_east_asian_width_doc = """
: boolean
    Whether to use the Unicode East Asian Width to calculate the display text
    width.
    Enabling this may affect to the performance (default: False)
"""

pc_ambiguous_as_wide_doc = """
: boolean
    Whether to handle Unicode characters belong to Ambiguous as Wide (width=2)
    (default: False)
"""

pc_latex_repr_doc = """
: boolean
    Whether to produce a latex DataFrame representation for jupyter
    environments that support it.
    (default: False)
"""

pc_table_schema_doc = """
: boolean
    Whether to publish a Table Schema representation for frontends
    that support it.
    (default: False)
"""

pc_html_border_doc = """
: int
    A ``border=value`` attribute is inserted in the ``<table>`` tag
    for the DataFrame HTML repr.
"""

pc_html_use_mathjax_doc = """\
: boolean
    When True, Jupyter notebook will process table contents using MathJax,
    rendering mathematical expressions enclosed by the dollar symbol.
    (default: True)
"""

pc_width_doc = """
: int
    Width of the display in characters. In case python/IPython is running in
    a terminal this can be set to None and pandas will correctly auto-detect
    the width.
    Note that the IPython notebook, IPython qtconsole, or IDLE do not run in a
    terminal and hence it is not possible to correctly detect the width.
"""

pc_chop_threshold_doc = """
: float or None
    if set to a float value, all float values smaller then the given threshold
    will be displayed as exactly 0 by repr and friends.
"""

pc_max_seq_items = """
: int or None
    When pretty-printing a long sequence, no more then `max_seq_items`
    will be printed. If items are omitted, they will be denoted by the
    addition of "..." to the resulting string.

    If set to None, the number of items to be printed is unlimited.
"""

pc_max_info_rows_doc = """
: int or None
    df.info() will usually show null-counts for each column.
    For large frames this can be quite slow. max_info_rows and max_info_cols
    limit this null check only to frames with smaller dimensions than
    specified.
"""

pc_large_repr_doc = """
: 'truncate'/'info'
    For DataFrames exceeding max_rows/max_cols, the repr (and HTML repr) can
    show a truncated table (the default from 0.13), or switch to the view from
    df.info() (the behaviour in earlier versions of pandas).
"""

pc_memory_usage_doc = """
: bool, string or None
    This specifies if the memory usage of a DataFrame should be displayed when
    df.info() is called. Valid values True,False,'deep'
"""

pc_latex_escape = """
: bool
    This specifies if the to_latex method of a Dataframe uses escapes special
    characters.
    Valid values: False,True
"""

pc_latex_longtable = """
:bool
    This specifies if the to_latex method of a Dataframe uses the longtable
    format.
    Valid values: False,True
"""

pc_latex_multicolumn = """
: bool
    This specifies if the to_latex method of a Dataframe uses multicolumns
    to pretty-print MultiIndex columns.
    Valid values: False,True
"""

pc_latex_multicolumn_format = """
: string
    This specifies the format for multicolumn headers.
    Can be surrounded with '|'.
    Valid values: 'l', 'c', 'r', 'p{<width>}'
"""

pc_latex_multirow = """
: bool
    This specifies if the to_latex method of a Dataframe uses multirows
    to pretty-print MultiIndex rows.
    Valid values: False,True
"""


def table_schema_cb(key):
    from pandas.io.formats.printing import enable_data_resource_formatter

    enable_data_resource_formatter(cf.get_option(key))


def is_terminal() -> bool:
    """
    Detect if Python is running in a terminal.

    Returns True if Python is running in a terminal or False if not.
    """
    try:
        # error: Name 'get_ipython' is not defined
        ip = get_ipython()  # type: ignore[name-defined]
    except NameError:  # assume standard Python interpreter in a terminal
        return True
    else:
        if hasattr(ip, "kernel"):  # IPython as a Jupyter kernel
            return False
        else:  # IPython in a terminal
            return True


with cf.config_prefix("display"):
    cf.register_option("precision", 6, pc_precision_doc, validator=is_nonnegative_int)
    cf.register_option(
        "float_format",
        None,
        float_format_doc,
        validator=is_one_of_factory([None, is_callable]),
    )
    cf.register_option("column_space", 12, validator=is_int)
    cf.register_option(
        "max_info_rows",
        1690785,
        pc_max_info_rows_doc,
        validator=is_instance_factory((int, type(None))),
    )
    cf.register_option("max_rows", 60, pc_max_rows_doc, validator=is_nonnegative_int)
    cf.register_option(
        "min_rows",
        10,
        pc_min_rows_doc,
        validator=is_instance_factory([type(None), int]),
    )
    cf.register_option("max_categories", 8, pc_max_categories_doc, validator=is_int)

    def _deprecate_negative_int_max_colwidth(key):
        value = cf.get_option(key)
        if value is not None and value < 0:
            warnings.warn(
                "Passing a negative integer is deprecated in version 1.0 and "
                "will not be supported in future version. Instead, use None "
                "to not limit the column width.",
                FutureWarning,
                stacklevel=4,
            )

    cf.register_option(
        # TODO(2.0): change `validator=is_nonnegative_int` see GH#31569
        "max_colwidth",
        50,
        max_colwidth_doc,
        validator=is_instance_factory([type(None), int]),
        cb=_deprecate_negative_int_max_colwidth,
    )
    if is_terminal():
        max_cols = 0  # automatically determine optimal number of columns
    else:
        max_cols = 20  # cannot determine optimal number of columns
    cf.register_option(
        "max_columns", max_cols, pc_max_cols_doc, validator=is_nonnegative_int
    )
    cf.register_option(
        "large_repr",
        "truncate",
        pc_large_repr_doc,
        validator=is_one_of_factory(["truncate", "info"]),
    )
    cf.register_option("max_info_columns", 100, pc_max_info_cols_doc, validator=is_int)
    cf.register_option(
        "colheader_justify", "right", colheader_justify_doc, validator=is_text
    )
    cf.register_option("notebook_repr_html", True, pc_nb_repr_h_doc, validator=is_bool)
    cf.register_option("pprint_nest_depth", 3, pc_pprint_nest_depth, validator=is_int)
    cf.register_option("multi_sparse", True, pc_multi_sparse_doc, validator=is_bool)
    cf.register_option("expand_frame_repr", True, pc_expand_repr_doc)
    cf.register_option(
        "show_dimensions",
        "truncate",
        pc_show_dimensions_doc,
        validator=is_one_of_factory([True, False, "truncate"]),
    )
    cf.register_option("chop_threshold", None, pc_chop_threshold_doc)
    cf.register_option("max_seq_items", 100, pc_max_seq_items)
    cf.register_option(
        "width", 80, pc_width_doc, validator=is_instance_factory([type(None), int])
    )
    cf.register_option(
        "memory_usage",
        True,
        pc_memory_usage_doc,
        validator=is_one_of_factory([None, True, False, "deep"]),
    )
    cf.register_option(
        "unicode.east_asian_width", False, pc_east_asian_width_doc, validator=is_bool
    )
    cf.register_option(
        "unicode.ambiguous_as_wide", False, pc_east_asian_width_doc, validator=is_bool
    )
    cf.register_option("latex.repr", False, pc_latex_repr_doc, validator=is_bool)
    cf.register_option("latex.escape", True, pc_latex_escape, validator=is_bool)
    cf.register_option("latex.longtable", False, pc_latex_longtable, validator=is_bool)
    cf.register_option(
        "latex.multicolumn", True, pc_latex_multicolumn, validator=is_bool
    )
    cf.register_option(
        "latex.multicolumn_format", "l", pc_latex_multicolumn, validator=is_text
    )
    cf.register_option("latex.multirow", False, pc_latex_multirow, validator=is_bool)
    cf.register_option(
        "html.table_schema",
        False,
        pc_table_schema_doc,
        validator=is_bool,
        cb=table_schema_cb,
    )
    cf.register_option("html.border", 1, pc_html_border_doc, validator=is_int)
    cf.register_option(
        "html.use_mathjax", True, pc_html_use_mathjax_doc, validator=is_bool
    )

tc_sim_interactive_doc = """
: boolean
    Whether to simulate interactive mode for purposes of testing
"""

with cf.config_prefix("mode"):
    cf.register_option("sim_interactive", False, tc_sim_interactive_doc)

use_inf_as_null_doc = """
: boolean
    use_inf_as_null had been deprecated and will be removed in a future
    version. Use `use_inf_as_na` instead.
"""

use_inf_as_na_doc = """
: boolean
    True means treat None, NaN, INF, -INF as NA (old way),
    False means None and NaN are null, but INF, -INF are not NA
    (new way).
"""

# We don't want to start importing everything at the global context level
# or we'll hit circular deps.


def use_inf_as_na_cb(key):
    from pandas.core.dtypes.missing import _use_inf_as_na

    _use_inf_as_na(key)


with cf.config_prefix("mode"):
    cf.register_option("use_inf_as_na", False, use_inf_as_na_doc, cb=use_inf_as_na_cb)
    cf.register_option(
        "use_inf_as_null", False, use_inf_as_null_doc, cb=use_inf_as_na_cb
    )


cf.deprecate_option(
    "mode.use_inf_as_null", msg=use_inf_as_null_doc, rkey="mode.use_inf_as_na"
)


data_manager_doc = """
: string
    Internal data manager type; can be "block" or "array". Defaults to "block",
    unless overridden by the 'PANDAS_DATA_MANAGER' environment variable (needs
    to be set before pandas is imported).
"""


with cf.config_prefix("mode"):
    cf.register_option(
        "data_manager",
        # Get the default from an environment variable, if set, otherwise defaults
        # to "block". This environment variable can be set for testing.
        os.environ.get("PANDAS_DATA_MANAGER", "block"),
        data_manager_doc,
        validator=is_one_of_factory(["block", "array"]),
    )


# user warnings
chained_assignment = """
: string
    Raise an exception, warn, or no action if trying to use chained assignment,
    The default is warn
"""

with cf.config_prefix("mode"):
    cf.register_option(
        "chained_assignment",
        "warn",
        chained_assignment,
        validator=is_one_of_factory([None, "warn", "raise"]),
    )


string_storage_doc = """
: string
    The default storage for StringDtype.
"""

with cf.config_prefix("mode"):
    cf.register_option(
        "string_storage",
        "python",
        string_storage_doc,
        validator=is_one_of_factory(["python", "pyarrow"]),
    )

# Set up the io.excel specific reader configuration.
reader_engine_doc = """
: string
    The default Excel reader engine for '{ext}' files. Available options:
    auto, {others}.
"""

_xls_options = ["xlrd"]
_xlsm_options = ["xlrd", "openpyxl"]
_xlsx_options = ["xlrd", "openpyxl"]
_ods_options = ["odf"]
_xlsb_options = ["pyxlsb"]


with cf.config_prefix("io.excel.xls"):
    cf.register_option(
        "reader",
        "auto",
        reader_engine_doc.format(ext="xls", others=", ".join(_xls_options)),
        validator=is_one_of_factory(_xls_options + ["auto"]),
    )

with cf.config_prefix("io.excel.xlsm"):
    cf.register_option(
        "reader",
        "auto",
        reader_engine_doc.format(ext="xlsm", others=", ".join(_xlsm_options)),
        validator=is_one_of_factory(_xlsm_options + ["auto"]),
    )


with cf.config_prefix("io.excel.xlsx"):
    cf.register_option(
        "reader",
        "auto",
        reader_engine_doc.format(ext="xlsx", others=", ".join(_xlsx_options)),
        validator=is_one_of_factory(_xlsx_options + ["auto"]),
    )


with cf.config_prefix("io.excel.ods"):
    cf.register_option(
        "reader",
        "auto",
        reader_engine_doc.format(ext="ods", others=", ".join(_ods_options)),
        validator=is_one_of_factory(_ods_options + ["auto"]),
    )

with cf.config_prefix("io.excel.xlsb"):
    cf.register_option(
        "reader",
        "auto",
        reader_engine_doc.format(ext="xlsb", others=", ".join(_xlsb_options)),
        validator=is_one_of_factory(_xlsb_options + ["auto"]),
    )

# Set up the io.excel specific writer configuration.
writer_engine_doc = """
: string
    The default Excel writer engine for '{ext}' files. Available options:
    auto, {others}.
"""

_xls_options = ["xlwt"]
_xlsm_options = ["openpyxl"]
_xlsx_options = ["openpyxl", "xlsxwriter"]
_ods_options = ["odf"]


with cf.config_prefix("io.excel.xls"):
    cf.register_option(
        "writer",
        "auto",
        writer_engine_doc.format(ext="xls", others=", ".join(_xls_options)),
        validator=str,
    )
cf.deprecate_option(
    "io.excel.xls.writer",
    msg="As the xlwt package is no longer maintained, the xlwt engine will be "
    "removed in a future version of pandas. This is the only engine in pandas that "
    "supports writing in the xls format. Install openpyxl and write to an "
    "xlsx file instead.",
)

with cf.config_prefix("io.excel.xlsm"):
    cf.register_option(
        "writer",
        "auto",
        writer_engine_doc.format(ext="xlsm", others=", ".join(_xlsm_options)),
        validator=str,
    )


with cf.config_prefix("io.excel.xlsx"):
    cf.register_option(
        "writer",
        "auto",
        writer_engine_doc.format(ext="xlsx", others=", ".join(_xlsx_options)),
        validator=str,
    )


with cf.config_prefix("io.excel.ods"):
    cf.register_option(
        "writer",
        "auto",
        writer_engine_doc.format(ext="ods", others=", ".join(_ods_options)),
        validator=str,
    )


# Set up the io.parquet specific configuration.
parquet_engine_doc = """
: string
    The default parquet reader/writer engine. Available options:
    'auto', 'pyarrow', 'fastparquet', the default is 'auto'
"""

with cf.config_prefix("io.parquet"):
    cf.register_option(
        "engine",
        "auto",
        parquet_engine_doc,
        validator=is_one_of_factory(["auto", "pyarrow", "fastparquet"]),
    )


# Set up the io.sql specific configuration.
sql_engine_doc = """
: string
    The default sql reader/writer engine. Available options:
    'auto', 'sqlalchemy', the default is 'auto'
"""

with cf.config_prefix("io.sql"):
    cf.register_option(
        "engine",
        "auto",
        sql_engine_doc,
        validator=is_one_of_factory(["auto", "sqlalchemy"]),
    )

# --------
# Plotting
# ---------

plotting_backend_doc = """
: str
    The plotting backend to use. The default value is "matplotlib", the
    backend provided with pandas. Other backends can be specified by
    providing the name of the module that implements the backend.
"""


def register_plotting_backend_cb(key):
    if key == "matplotlib":
        # We defer matplotlib validation, since it's the default
        return
    from pandas.plotting._core import _get_plot_backend

    _get_plot_backend(key)


with cf.config_prefix("plotting"):
    cf.register_option(
        "backend",
        defval="matplotlib",
        doc=plotting_backend_doc,
        validator=register_plotting_backend_cb,
    )


register_converter_doc = """
: bool or 'auto'.
    Whether to register converters with matplotlib's units registry for
    dates, times, datetimes, and Periods. Toggling to False will remove
    the converters, restoring any converters that pandas overwrote.
"""


def register_converter_cb(key):
    from pandas.plotting import (
        deregister_matplotlib_converters,
        register_matplotlib_converters,
    )

    if cf.get_option(key):
        register_matplotlib_converters()
    else:
        deregister_matplotlib_converters()


with cf.config_prefix("plotting.matplotlib"):
    cf.register_option(
        "register_converters",
        "auto",
        register_converter_doc,
        validator=is_one_of_factory(["auto", True, False]),
        cb=register_converter_cb,
    )

# ------
# Styler
# ------

styler_sparse_index_doc = """
: bool
    Whether to sparsify the display of a hierarchical index. Setting to False will
    display each explicit level element in a hierarchical key for each row.
"""

styler_sparse_columns_doc = """
: bool
    Whether to sparsify the display of hierarchical columns. Setting to False will
    display each explicit level element in a hierarchical key for each column.
"""

styler_max_elements = """
: int
    The maximum number of data-cell (<td>) elements that will be rendered before
    trimming will occur over columns, rows or both if needed.
"""

styler_precision = """
: int
    The precision for floats and complex numbers.
"""

styler_decimal = """
: str
    The character representation for the decimal separator for floats and complex.
"""

styler_thousands = """
: str, optional
    The character representation for thousands separator for floats, int and complex.
"""

styler_na_rep = """
: str, optional
    The string representation for values identified as missing.
"""

styler_escape = """
: str, optional
    Whether to escape certain characters according to the given context; html or latex.
"""

styler_formatter = """
: str, callable, dict, optional
    A formatter object to be used as default within ``Styler.format``.
"""

styler_multirow_align = """
: {"c", "t", "b"}
    The specifier for vertical alignment of sparsified LaTeX multirows.
"""

styler_multicol_align = """
: {"r", "c", "l"}
    The specifier for horizontal alignment of sparsified LaTeX multicolumns.
"""

styler_environment = """
: str
    The environment to replace ``\\begin{table}``. If "longtable" is used results
    in a specific longtable environment format.
"""

styler_encoding = """
: str
    The encoding used for output HTML and LaTeX files.
"""

styler_mathjax = """
: bool
    If False will render special CSS classes to table attributes that indicate Mathjax
    will not be used in Jupyter Notebook.
"""

with cf.config_prefix("styler"):
    cf.register_option("sparse.index", True, styler_sparse_index_doc, validator=is_bool)

    cf.register_option(
        "sparse.columns", True, styler_sparse_columns_doc, validator=is_bool
    )

    cf.register_option(
        "render.max_elements",
        2 ** 18,
        styler_max_elements,
        validator=is_nonnegative_int,
    )

    cf.register_option("render.encoding", "utf-8", styler_encoding, validator=is_str)

    cf.register_option("format.decimal", ".", styler_decimal, validator=is_str)

    cf.register_option(
        "format.precision", 6, styler_precision, validator=is_nonnegative_int
    )

    cf.register_option(
        "format.thousands",
        None,
        styler_thousands,
        validator=is_instance_factory([type(None), str]),
    )

    cf.register_option(
        "format.na_rep",
        None,
        styler_na_rep,
        validator=is_instance_factory([type(None), str]),
    )

    cf.register_option(
        "format.escape",
        None,
        styler_escape,
        validator=is_one_of_factory([None, "html", "latex"]),
    )

    cf.register_option(
        "format.formatter",
        None,
        styler_formatter,
        validator=is_instance_factory([type(None), dict, callable, str]),
    )

<<<<<<< HEAD
    cf.register_option(
        "latex.multirow_align",
        "c",
        styler_multirow_align,
        validator=is_one_of_factory(["c", "t", "b"]),
    )

    cf.register_option(
        "latex.multicol_align",
        "r",
        styler_multicol_align,
        validator=is_one_of_factory(["r", "c", "l"]),
    )

    cf.register_option(
        "latex.environment",
        None,
        styler_environment,
        validator=is_instance_factory([type(None), str]),
    )
=======
    cf.register_option("html.mathjax", True, styler_mathjax, validator=is_bool)
>>>>>>> 26c91855
<|MERGE_RESOLUTION|>--- conflicted
+++ resolved
@@ -870,7 +870,8 @@
         validator=is_instance_factory([type(None), dict, callable, str]),
     )
 
-<<<<<<< HEAD
+    cf.register_option("html.mathjax", True, styler_mathjax, validator=is_bool)
+
     cf.register_option(
         "latex.multirow_align",
         "c",
@@ -890,7 +891,4 @@
         None,
         styler_environment,
         validator=is_instance_factory([type(None), str]),
-    )
-=======
-    cf.register_option("html.mathjax", True, styler_mathjax, validator=is_bool)
->>>>>>> 26c91855
+    )