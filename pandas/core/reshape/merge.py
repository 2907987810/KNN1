--- conflicted
+++ resolved
@@ -668,10 +668,6 @@
 
         join_index, left_indexer, right_indexer = self._get_join_info()
 
-<<<<<<< HEAD
-        ldata, rdata = self.left._mgr, self.right._mgr
-=======
->>>>>>> 1357114f
         lsuf, rsuf = self.suffixes
 
         llabels, rlabels = _items_overlap_with_suffix(
@@ -682,7 +678,7 @@
         rindexers = {1: right_indexer} if right_indexer is not None else {}
 
         result_data = concatenate_block_managers(
-            [(self.left._data, lindexers), (self.right._data, rindexers)],
+            [(self.left._mgr, lindexers), (self.right._mgr, rindexers)],
             axes=[llabels.append(rlabels), join_index],
             concat_axis=0,
             copy=self.copy,
@@ -871,13 +867,8 @@
         )
 
     def _get_join_info(self):
-<<<<<<< HEAD
-        left_ax = self.left._mgr.axes[self.axis]
-        right_ax = self.right._mgr.axes[self.axis]
-=======
         left_ax = self.left.axes[self.axis]
         right_ax = self.right.axes[self.axis]
->>>>>>> 1357114f
 
         if self.left_index and self.right_index and self.how != "asof":
             join_index, left_indexer, right_indexer = left_ax.join(
@@ -1490,11 +1481,6 @@
     def get_result(self):
         join_index, left_indexer, right_indexer = self._get_join_info()
 
-<<<<<<< HEAD
-        # this is a bit kludgy
-        ldata, rdata = self.left._mgr, self.right._mgr
-=======
->>>>>>> 1357114f
         lsuf, rsuf = self.suffixes
 
         llabels, rlabels = _items_overlap_with_suffix(
@@ -1512,7 +1498,7 @@
         rindexers = {1: right_join_indexer} if right_join_indexer is not None else {}
 
         result_data = concatenate_block_managers(
-            [(self.left._data, lindexers), (self.right._data, rindexers)],
+            [(self.left._mgr, lindexers), (self.right._mgr, rindexers)],
             axes=[llabels.append(rlabels), join_index],
             concat_axis=0,
             copy=self.copy,
