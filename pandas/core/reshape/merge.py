--- conflicted
+++ resolved
@@ -715,12 +715,12 @@
         if validate is not None:
             self._validate(validate)
 
-<<<<<<< HEAD
     def _reindex_and_concat(
         self,
         join_index: Index,
         left_indexer: npt.NDArray[np.intp] | None,
         right_indexer: npt.NDArray[np.intp] | None,
+        copy: bool,
     ) -> DataFrame:
         """
         reindex along index and concat along columns.
@@ -728,13 +728,6 @@
         # Take views so we do not alter the originals
         left = self.left[:]
         right = self.right[:]
-=======
-    def get_result(self, copy: bool = True) -> DataFrame:
-        if self.indicator:
-            self.left, self.right = self._indicator_pre_merge(self.left, self.right)
-
-        join_index, left_indexer, right_indexer = self._get_join_info()
->>>>>>> e5bfbdc2
 
         llabels, rlabels = _items_overlap_with_suffix(
             self.left._info_axis, self.right._info_axis, self.suffixes
@@ -769,28 +762,21 @@
             right = right._constructor(rmgr)
         right.index = join_index
 
-<<<<<<< HEAD
         from pandas import concat
-=======
-        result_data = concatenate_managers(
-            [(self.left._mgr, lindexers), (self.right._mgr, rindexers)],
-            axes=[llabels.append(rlabels), join_index],
-            concat_axis=0,
-            copy=copy,
-        )
->>>>>>> e5bfbdc2
-
-        result = concat([left, right], axis=1, copy=self.copy)
+
+        result = concat([left, right], axis=1, copy=copy)
         result.columns = llabels.append(rlabels)
         return result
 
-    def get_result(self) -> DataFrame:
+    def get_result(self, copy: bool = True) -> DataFrame:
         if self.indicator:
             self.left, self.right = self._indicator_pre_merge(self.left, self.right)
 
         join_index, left_indexer, right_indexer = self._get_join_info()
 
-        result = self._reindex_and_concat(join_index, left_indexer, right_indexer)
+        result = self._reindex_and_concat(
+            join_index, left_indexer, right_indexer, copy=copy
+        )
         result = result.__finalize__(self, method=self._merge_type)
 
         if self.indicator:
@@ -1779,19 +1765,8 @@
             left_join_indexer = left_indexer
             right_join_indexer = right_indexer
 
-<<<<<<< HEAD
         result = self._reindex_and_concat(
-            join_index, left_join_indexer, right_join_indexer
-=======
-        lindexers = {1: left_join_indexer} if left_join_indexer is not None else {}
-        rindexers = {1: right_join_indexer} if right_join_indexer is not None else {}
-
-        result_data = concatenate_managers(
-            [(self.left._mgr, lindexers), (self.right._mgr, rindexers)],
-            axes=[llabels.append(rlabels), join_index],
-            concat_axis=0,
-            copy=copy,
->>>>>>> e5bfbdc2
+            join_index, left_join_indexer, right_join_indexer, copy=copy
         )
         self._maybe_add_join_keys(result, left_indexer, right_indexer)
 
