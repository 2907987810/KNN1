"""
SQL-style merge routines
"""
from __future__ import annotations

import copy
import datetime
from functools import partial
<<<<<<< HEAD
import hashlib
=======
>>>>>>> 1ab02e47
import inspect
import string
from typing import (
    TYPE_CHECKING,
    Hashable,
    cast,
)
import uuid
import warnings

import numpy as np

from pandas._libs import (
    Timedelta,
    hashtable as libhashtable,
    join as libjoin,
    lib,
)
from pandas._typing import (
    ArrayLike,
    DtypeObj,
    IndexLabel,
    Suffixes,
    npt,
)
from pandas.errors import MergeError
from pandas.util._decorators import (
    Appender,
    Substitution,
)
from pandas.util._exceptions import find_stack_level

from pandas.core.dtypes.cast import find_common_type
from pandas.core.dtypes.common import (
    ensure_float64,
    ensure_int64,
    ensure_object,
    is_array_like,
    is_bool,
    is_bool_dtype,
    is_categorical_dtype,
    is_datetime64tz_dtype,
    is_dtype_equal,
    is_extension_array_dtype,
    is_float_dtype,
    is_integer,
    is_integer_dtype,
    is_list_like,
    is_number,
    is_numeric_dtype,
    is_object_dtype,
    needs_i8_conversion,
)
from pandas.core.dtypes.generic import (
    ABCDataFrame,
    ABCSeries,
)
from pandas.core.dtypes.missing import (
    isna,
    na_value_for_dtype,
)

from pandas import (
    Categorical,
    Index,
    MultiIndex,
    Series,
)
import pandas.core.algorithms as algos
from pandas.core.arrays import ExtensionArray
from pandas.core.arrays._mixins import NDArrayBackedExtensionArray
import pandas.core.common as com
from pandas.core.construction import extract_array
from pandas.core.frame import _merge_doc
from pandas.core.internals import concatenate_managers
from pandas.core.sorting import is_int64_overflow_possible

if TYPE_CHECKING:
    from pandas import DataFrame
    from pandas.core import groupby
    from pandas.core.arrays import DatetimeArray


@Substitution("\nleft : DataFrame or named Series")
@Appender(_merge_doc, indents=0)
def merge(
    left: DataFrame | Series,
    right: DataFrame | Series,
    how: str = "inner",
    on: IndexLabel | None = None,
    left_on: IndexLabel | None = None,
    right_on: IndexLabel | None = None,
    left_index: bool = False,
    right_index: bool = False,
    sort: bool = False,
    suffixes: Suffixes = ("_x", "_y"),
    copy: bool = True,
    indicator: bool = False,
    validate: str | None = None,
) -> DataFrame:
    op = _MergeOperation(
        left,
        right,
        how=how,
        on=on,
        left_on=left_on,
        right_on=right_on,
        left_index=left_index,
        right_index=right_index,
        sort=sort,
        suffixes=suffixes,
        copy=copy,
        indicator=indicator,
        validate=validate,
    )
    return op.get_result()


if __debug__:
    merge.__doc__ = _merge_doc % "\nleft : DataFrame"


def _groupby_and_merge(by, left: DataFrame, right: DataFrame, merge_pieces):
    """
    groupby & merge; we are always performing a left-by type operation

    Parameters
    ----------
    by: field to group
    left: DataFrame
    right: DataFrame
    merge_pieces: function for merging
    """
    pieces = []
    if not isinstance(by, (list, tuple)):
        by = [by]

    lby = left.groupby(by, sort=False)
    rby: groupby.DataFrameGroupBy | None = None

    # if we can groupby the rhs
    # then we can get vastly better perf
    if all(item in right.columns for item in by):
        rby = right.groupby(by, sort=False)

    for key, lhs in lby.grouper.get_iterator(lby._selected_obj, axis=lby.axis):

        if rby is None:
            rhs = right
        else:
            try:
                rhs = right.take(rby.indices[key])
            except KeyError:
                # key doesn't exist in left
                lcols = lhs.columns.tolist()
                cols = lcols + [r for r in right.columns if r not in set(lcols)]
                merged = lhs.reindex(columns=cols)
                merged.index = range(len(merged))
                pieces.append(merged)
                continue

        merged = merge_pieces(lhs, rhs)

        # make sure join keys are in the merged
        # TODO, should merge_pieces do this?
        merged[by] = key

        pieces.append(merged)

    # preserve the original order
    # if we have a missing piece this can be reset
    from pandas.core.reshape.concat import concat

    result = concat(pieces, ignore_index=True)
    result = result.reindex(columns=pieces[0].columns, copy=False)
    return result, lby


def merge_ordered(
    left: DataFrame,
    right: DataFrame,
    on: IndexLabel | None = None,
    left_on: IndexLabel | None = None,
    right_on: IndexLabel | None = None,
    left_by=None,
    right_by=None,
    fill_method: str | None = None,
    suffixes: Suffixes = ("_x", "_y"),
    how: str = "outer",
) -> DataFrame:
    """
    Perform a merge for ordered data with optional filling/interpolation.

    Designed for ordered data like time series data. Optionally
    perform group-wise merge (see examples).

    Parameters
    ----------
    left : DataFrame
    right : DataFrame
    on : label or list
        Field names to join on. Must be found in both DataFrames.
    left_on : label or list, or array-like
        Field names to join on in left DataFrame. Can be a vector or list of
        vectors of the length of the DataFrame to use a particular vector as
        the join key instead of columns.
    right_on : label or list, or array-like
        Field names to join on in right DataFrame or vector/list of vectors per
        left_on docs.
    left_by : column name or list of column names
        Group left DataFrame by group columns and merge piece by piece with
        right DataFrame.
    right_by : column name or list of column names
        Group right DataFrame by group columns and merge piece by piece with
        left DataFrame.
    fill_method : {'ffill', None}, default None
        Interpolation method for data.
    suffixes : list-like, default is ("_x", "_y")
        A length-2 sequence where each element is optionally a string
        indicating the suffix to add to overlapping column names in
        `left` and `right` respectively. Pass a value of `None` instead
        of a string to indicate that the column name from `left` or
        `right` should be left as-is, with no suffix. At least one of the
        values must not be None.

        .. versionchanged:: 0.25.0
    how : {'left', 'right', 'outer', 'inner'}, default 'outer'
        * left: use only keys from left frame (SQL: left outer join)
        * right: use only keys from right frame (SQL: right outer join)
        * outer: use union of keys from both frames (SQL: full outer join)
        * inner: use intersection of keys from both frames (SQL: inner join).

    Returns
    -------
    DataFrame
        The merged DataFrame output type will the be same as
        'left', if it is a subclass of DataFrame.

    See Also
    --------
    merge : Merge with a database-style join.
    merge_asof : Merge on nearest keys.

    Examples
    --------
    >>> df1 = pd.DataFrame(
    ...     {
    ...         "key": ["a", "c", "e", "a", "c", "e"],
    ...         "lvalue": [1, 2, 3, 1, 2, 3],
    ...         "group": ["a", "a", "a", "b", "b", "b"]
    ...     }
    ... )
    >>> df1
          key  lvalue group
    0   a       1     a
    1   c       2     a
    2   e       3     a
    3   a       1     b
    4   c       2     b
    5   e       3     b

    >>> df2 = pd.DataFrame({"key": ["b", "c", "d"], "rvalue": [1, 2, 3]})
    >>> df2
          key  rvalue
    0   b       1
    1   c       2
    2   d       3

    >>> merge_ordered(df1, df2, fill_method="ffill", left_by="group")
      key  lvalue group  rvalue
    0   a       1     a     NaN
    1   b       1     a     1.0
    2   c       2     a     2.0
    3   d       2     a     3.0
    4   e       3     a     3.0
    5   a       1     b     NaN
    6   b       1     b     1.0
    7   c       2     b     2.0
    8   d       2     b     3.0
    9   e       3     b     3.0
    """

    def _merger(x, y) -> DataFrame:
        # perform the ordered merge operation
        op = _OrderedMerge(
            x,
            y,
            on=on,
            left_on=left_on,
            right_on=right_on,
            suffixes=suffixes,
            fill_method=fill_method,
            how=how,
        )
        return op.get_result()

    if left_by is not None and right_by is not None:
        raise ValueError("Can only group either left or right frames")
    elif left_by is not None:
        if isinstance(left_by, str):
            left_by = [left_by]
        check = set(left_by).difference(left.columns)
        if len(check) != 0:
            raise KeyError(f"{check} not found in left columns")
        result, _ = _groupby_and_merge(left_by, left, right, lambda x, y: _merger(x, y))
    elif right_by is not None:
        if isinstance(right_by, str):
            right_by = [right_by]
        check = set(right_by).difference(right.columns)
        if len(check) != 0:
            raise KeyError(f"{check} not found in right columns")
        result, _ = _groupby_and_merge(
            right_by, right, left, lambda x, y: _merger(y, x)
        )
    else:
        result = _merger(left, right)
    return result


def merge_asof(
    left: DataFrame | Series,
    right: DataFrame | Series,
    on: IndexLabel | None = None,
    left_on: IndexLabel | None = None,
    right_on: IndexLabel | None = None,
    left_index: bool = False,
    right_index: bool = False,
    by=None,
    left_by=None,
    right_by=None,
    suffixes: Suffixes = ("_x", "_y"),
    tolerance=None,
    allow_exact_matches: bool = True,
    direction: str = "backward",
) -> DataFrame:
    """
    Perform a merge by key distance.

    This is similar to a left-join except that we match on nearest
    key rather than equal keys. Both DataFrames must be sorted by the key.

    For each row in the left DataFrame:

      - A "backward" search selects the last row in the right DataFrame whose
        'on' key is less than or equal to the left's key.

      - A "forward" search selects the first row in the right DataFrame whose
        'on' key is greater than or equal to the left's key.

      - A "nearest" search selects the row in the right DataFrame whose 'on'
        key is closest in absolute distance to the left's key.

    The default is "backward" and is compatible in versions below 0.20.0.
    The direction parameter was added in version 0.20.0 and introduces
    "forward" and "nearest".

    Optionally match on equivalent keys with 'by' before searching with 'on'.

    Parameters
    ----------
    left : DataFrame or named Series
    right : DataFrame or named Series
    on : label
        Field name to join on. Must be found in both DataFrames.
        The data MUST be ordered. Furthermore this must be a numeric column,
        such as datetimelike, integer, or float. On or left_on/right_on
        must be given.
    left_on : label
        Field name to join on in left DataFrame.
    right_on : label
        Field name to join on in right DataFrame.
    left_index : bool
        Use the index of the left DataFrame as the join key.
    right_index : bool
        Use the index of the right DataFrame as the join key.
    by : column name or list of column names
        Match on these columns before performing merge operation.
    left_by : column name
        Field names to match on in the left DataFrame.
    right_by : column name
        Field names to match on in the right DataFrame.
    suffixes : 2-length sequence (tuple, list, ...)
        Suffix to apply to overlapping column names in the left and right
        side, respectively.
    tolerance : int or Timedelta, optional, default None
        Select asof tolerance within this range; must be compatible
        with the merge index.
    allow_exact_matches : bool, default True

        - If True, allow matching with the same 'on' value
          (i.e. less-than-or-equal-to / greater-than-or-equal-to)
        - If False, don't match the same 'on' value
          (i.e., strictly less-than / strictly greater-than).

    direction : 'backward' (default), 'forward', or 'nearest'
        Whether to search for prior, subsequent, or closest matches.

    Returns
    -------
    merged : DataFrame

    See Also
    --------
    merge : Merge with a database-style join.
    merge_ordered : Merge with optional filling/interpolation.

    Examples
    --------
    >>> left = pd.DataFrame({"a": [1, 5, 10], "left_val": ["a", "b", "c"]})
    >>> left
        a left_val
    0   1        a
    1   5        b
    2  10        c

    >>> right = pd.DataFrame({"a": [1, 2, 3, 6, 7], "right_val": [1, 2, 3, 6, 7]})
    >>> right
       a  right_val
    0  1          1
    1  2          2
    2  3          3
    3  6          6
    4  7          7

    >>> pd.merge_asof(left, right, on="a")
        a left_val  right_val
    0   1        a          1
    1   5        b          3
    2  10        c          7

    >>> pd.merge_asof(left, right, on="a", allow_exact_matches=False)
        a left_val  right_val
    0   1        a        NaN
    1   5        b        3.0
    2  10        c        7.0

    >>> pd.merge_asof(left, right, on="a", direction="forward")
        a left_val  right_val
    0   1        a        1.0
    1   5        b        6.0
    2  10        c        NaN

    >>> pd.merge_asof(left, right, on="a", direction="nearest")
        a left_val  right_val
    0   1        a          1
    1   5        b          6
    2  10        c          7

    We can use indexed DataFrames as well.

    >>> left = pd.DataFrame({"left_val": ["a", "b", "c"]}, index=[1, 5, 10])
    >>> left
       left_val
    1         a
    5         b
    10        c

    >>> right = pd.DataFrame({"right_val": [1, 2, 3, 6, 7]}, index=[1, 2, 3, 6, 7])
    >>> right
       right_val
    1          1
    2          2
    3          3
    6          6
    7          7

    >>> pd.merge_asof(left, right, left_index=True, right_index=True)
       left_val  right_val
    1         a          1
    5         b          3
    10        c          7

    Here is a real-world times-series example

    >>> quotes = pd.DataFrame(
    ...     {
    ...         "time": [
    ...             pd.Timestamp("2016-05-25 13:30:00.023"),
    ...             pd.Timestamp("2016-05-25 13:30:00.023"),
    ...             pd.Timestamp("2016-05-25 13:30:00.030"),
    ...             pd.Timestamp("2016-05-25 13:30:00.041"),
    ...             pd.Timestamp("2016-05-25 13:30:00.048"),
    ...             pd.Timestamp("2016-05-25 13:30:00.049"),
    ...             pd.Timestamp("2016-05-25 13:30:00.072"),
    ...             pd.Timestamp("2016-05-25 13:30:00.075")
    ...         ],
    ...         "ticker": [
    ...                "GOOG",
    ...                "MSFT",
    ...                "MSFT",
    ...                "MSFT",
    ...                "GOOG",
    ...                "AAPL",
    ...                "GOOG",
    ...                "MSFT"
    ...            ],
    ...            "bid": [720.50, 51.95, 51.97, 51.99, 720.50, 97.99, 720.50, 52.01],
    ...            "ask": [720.93, 51.96, 51.98, 52.00, 720.93, 98.01, 720.88, 52.03]
    ...     }
    ... )
    >>> quotes
                         time ticker     bid     ask
    0 2016-05-25 13:30:00.023   GOOG  720.50  720.93
    1 2016-05-25 13:30:00.023   MSFT   51.95   51.96
    2 2016-05-25 13:30:00.030   MSFT   51.97   51.98
    3 2016-05-25 13:30:00.041   MSFT   51.99   52.00
    4 2016-05-25 13:30:00.048   GOOG  720.50  720.93
    5 2016-05-25 13:30:00.049   AAPL   97.99   98.01
    6 2016-05-25 13:30:00.072   GOOG  720.50  720.88
    7 2016-05-25 13:30:00.075   MSFT   52.01   52.03

    >>> trades = pd.DataFrame(
    ...        {
    ...            "time": [
    ...                pd.Timestamp("2016-05-25 13:30:00.023"),
    ...                pd.Timestamp("2016-05-25 13:30:00.038"),
    ...                pd.Timestamp("2016-05-25 13:30:00.048"),
    ...                pd.Timestamp("2016-05-25 13:30:00.048"),
    ...                pd.Timestamp("2016-05-25 13:30:00.048")
    ...            ],
    ...            "ticker": ["MSFT", "MSFT", "GOOG", "GOOG", "AAPL"],
    ...            "price": [51.95, 51.95, 720.77, 720.92, 98.0],
    ...            "quantity": [75, 155, 100, 100, 100]
    ...        }
    ...    )
    >>> trades
                         time ticker   price  quantity
    0 2016-05-25 13:30:00.023   MSFT   51.95        75
    1 2016-05-25 13:30:00.038   MSFT   51.95       155
    2 2016-05-25 13:30:00.048   GOOG  720.77       100
    3 2016-05-25 13:30:00.048   GOOG  720.92       100
    4 2016-05-25 13:30:00.048   AAPL   98.00       100

    By default we are taking the asof of the quotes

    >>> pd.merge_asof(trades, quotes, on="time", by="ticker")
                         time ticker   price  quantity     bid     ask
    0 2016-05-25 13:30:00.023   MSFT   51.95        75   51.95   51.96
    1 2016-05-25 13:30:00.038   MSFT   51.95       155   51.97   51.98
    2 2016-05-25 13:30:00.048   GOOG  720.77       100  720.50  720.93
    3 2016-05-25 13:30:00.048   GOOG  720.92       100  720.50  720.93
    4 2016-05-25 13:30:00.048   AAPL   98.00       100     NaN     NaN

    We only asof within 2ms between the quote time and the trade time

    >>> pd.merge_asof(
    ...     trades, quotes, on="time", by="ticker", tolerance=pd.Timedelta("2ms")
    ... )
                         time ticker   price  quantity     bid     ask
    0 2016-05-25 13:30:00.023   MSFT   51.95        75   51.95   51.96
    1 2016-05-25 13:30:00.038   MSFT   51.95       155     NaN     NaN
    2 2016-05-25 13:30:00.048   GOOG  720.77       100  720.50  720.93
    3 2016-05-25 13:30:00.048   GOOG  720.92       100  720.50  720.93
    4 2016-05-25 13:30:00.048   AAPL   98.00       100     NaN     NaN

    We only asof within 10ms between the quote time and the trade time
    and we exclude exact matches on time. However *prior* data will
    propagate forward

    >>> pd.merge_asof(
    ...     trades,
    ...     quotes,
    ...     on="time",
    ...     by="ticker",
    ...     tolerance=pd.Timedelta("10ms"),
    ...     allow_exact_matches=False
    ... )
                         time ticker   price  quantity     bid     ask
    0 2016-05-25 13:30:00.023   MSFT   51.95        75     NaN     NaN
    1 2016-05-25 13:30:00.038   MSFT   51.95       155   51.97   51.98
    2 2016-05-25 13:30:00.048   GOOG  720.77       100     NaN     NaN
    3 2016-05-25 13:30:00.048   GOOG  720.92       100     NaN     NaN
    4 2016-05-25 13:30:00.048   AAPL   98.00       100     NaN     NaN
    """
    op = _AsOfMerge(
        left,
        right,
        on=on,
        left_on=left_on,
        right_on=right_on,
        left_index=left_index,
        right_index=right_index,
        by=by,
        left_by=left_by,
        right_by=right_by,
        suffixes=suffixes,
        how="asof",
        tolerance=tolerance,
        allow_exact_matches=allow_exact_matches,
        direction=direction,
    )
    return op.get_result()


# TODO: transformations??
# TODO: only copy DataFrames when modification necessary
class _MergeOperation:
    """
    Perform a database (SQL) merge operation between two DataFrame or Series
    objects using either columns as keys or their row indexes
    """

    _merge_type = "merge"

    def __init__(
        self,
        left: DataFrame | Series,
        right: DataFrame | Series,
        how: str = "inner",
        on: IndexLabel | None = None,
        left_on: IndexLabel | None = None,
        right_on: IndexLabel | None = None,
        axis: int = 1,
        left_index: bool = False,
        right_index: bool = False,
        sort: bool = True,
        suffixes: Suffixes = ("_x", "_y"),
        copy: bool = True,
        indicator: bool = False,
        validate: str | None = None,
    ) -> None:
        _left = _validate_operand(left)
        _right = _validate_operand(right)
        self.left = self.orig_left = _left
        self.right = self.orig_right = _right
        self.how = how

        # bm_axis -> the axis on the BlockManager
        self.bm_axis = axis
        # axis --> the axis on the Series/DataFrame
        self.axis = 1 - axis if self.left.ndim == 2 else 0

        self.on = com.maybe_make_list(on)
        self.left_on = com.maybe_make_list(left_on)
        self.right_on = com.maybe_make_list(right_on)

        self.copy = copy
        self.suffixes = suffixes
        self.sort = sort

        self.left_index = left_index
        self.right_index = right_index

        self.indicator = indicator

        self.indicator_name: str | None
        if isinstance(self.indicator, str):
            self.indicator_name = self.indicator
        elif isinstance(self.indicator, bool):
            self.indicator_name = "_merge" if self.indicator else None
        else:
            raise ValueError(
                "indicator option can only accept boolean or string arguments"
            )

        if not is_bool(left_index):
            raise ValueError(
                f"left_index parameter must be of type bool, not {type(left_index)}"
            )
        if not is_bool(right_index):
            raise ValueError(
                f"right_index parameter must be of type bool, not {type(right_index)}"
            )

        # warn user when merging between different levels
        if _left.columns.nlevels != _right.columns.nlevels:
            msg = (
                "merging between different levels is deprecated and will be removed "
                f"in a future version. ({left.columns.nlevels} levels on the left, "
                f"{right.columns.nlevels} on the right)"
            )
            # stacklevel chosen to be correct when this is reached via pd.merge
            # (and not DataFrame.join)
            warnings.warn(
                msg, FutureWarning, stacklevel=find_stack_level(inspect.currentframe())
            )

        self._validate_specification()

        cross_col = None
        if self.how == "cross":
            (
                self.left,
                self.right,
                self.how,
                cross_col,
            ) = self._create_cross_configuration(self.left, self.right)
            self.left_on = self.right_on = [cross_col]
        self._cross = cross_col

        # note this function has side effects
        (
            self.left_join_keys,
            self.right_join_keys,
            self.join_names,
        ) = self._get_merge_keys()

        # validate the merge keys dtypes. We may need to coerce
        # to avoid incompatible dtypes
        self._maybe_coerce_merge_keys()

        # If argument passed to validate,
        # check if columns specified as unique
        # are in fact unique.
        if validate is not None:
            self._validate(validate)

    def get_result(self) -> DataFrame:
        if self.indicator:
            self.left, self.right = self._indicator_pre_merge(self.left, self.right)

        join_index, left_indexer, right_indexer = self._get_join_info()

        llabels, rlabels = _items_overlap_with_suffix(
            self.left._info_axis, self.right._info_axis, self.suffixes
        )

        lindexers = {1: left_indexer} if left_indexer is not None else {}
        rindexers = {1: right_indexer} if right_indexer is not None else {}

        result_data = concatenate_managers(
            [(self.left._mgr, lindexers), (self.right._mgr, rindexers)],
            axes=[llabels.append(rlabels), join_index],
            concat_axis=0,
            copy=self.copy,
        )

        typ = self.left._constructor
        result = typ(result_data).__finalize__(self, method=self._merge_type)

        if self.indicator:
            result = self._indicator_post_merge(result)

        self._maybe_add_join_keys(result, left_indexer, right_indexer)

        self._maybe_restore_index_levels(result)

        self._maybe_drop_cross_column(result, self._cross)

        return result.__finalize__(self, method="merge")

    def _maybe_drop_cross_column(
        self, result: DataFrame, cross_col: str | None
    ) -> None:
        if cross_col is not None:
            del result[cross_col]

    def _indicator_pre_merge(
        self, left: DataFrame, right: DataFrame
    ) -> tuple[DataFrame, DataFrame]:

        columns = left.columns.union(right.columns)

        for i in ["_left_indicator", "_right_indicator"]:
            if i in columns:
                raise ValueError(
                    "Cannot use `indicator=True` option when "
                    f"data contains a column named {i}"
                )
        if self.indicator_name in columns:
            raise ValueError(
                "Cannot use name of an existing column for indicator column"
            )

        left = left.copy()
        right = right.copy()

        left["_left_indicator"] = 1
        left["_left_indicator"] = left["_left_indicator"].astype("int8")

        right["_right_indicator"] = 2
        right["_right_indicator"] = right["_right_indicator"].astype("int8")

        return left, right

    def _indicator_post_merge(self, result: DataFrame) -> DataFrame:

        result["_left_indicator"] = result["_left_indicator"].fillna(0)
        result["_right_indicator"] = result["_right_indicator"].fillna(0)

        result[self.indicator_name] = Categorical(
            (result["_left_indicator"] + result["_right_indicator"]),
            categories=[1, 2, 3],
        )
        result[self.indicator_name] = result[self.indicator_name].cat.rename_categories(
            ["left_only", "right_only", "both"]
        )

        result = result.drop(labels=["_left_indicator", "_right_indicator"], axis=1)
        return result

    def _maybe_restore_index_levels(self, result: DataFrame) -> None:
        """
        Restore index levels specified as `on` parameters

        Here we check for cases where `self.left_on` and `self.right_on` pairs
        each reference an index level in their respective DataFrames. The
        joined columns corresponding to these pairs are then restored to the
        index of `result`.

        **Note:** This method has side effects. It modifies `result` in-place

        Parameters
        ----------
        result: DataFrame
            merge result

        Returns
        -------
        None
        """
        names_to_restore = []
        for name, left_key, right_key in zip(
            self.join_names, self.left_on, self.right_on
        ):
            if (
                self.orig_left._is_level_reference(left_key)
                and self.orig_right._is_level_reference(right_key)
                and left_key == right_key
                and name not in result.index.names
            ):

                names_to_restore.append(name)

        if names_to_restore:
            result.set_index(names_to_restore, inplace=True)

    def _maybe_add_join_keys(
        self,
        result: DataFrame,
        left_indexer: np.ndarray | None,
        right_indexer: np.ndarray | None,
    ) -> None:

        left_has_missing = None
        right_has_missing = None

        keys = zip(self.join_names, self.left_on, self.right_on)
        for i, (name, lname, rname) in enumerate(keys):
            if not _should_fill(lname, rname):
                continue

            take_left, take_right = None, None

            if name in result:

                if left_indexer is not None and right_indexer is not None:
                    if name in self.left:

                        if left_has_missing is None:
                            left_has_missing = (left_indexer == -1).any()

                        if left_has_missing:
                            take_right = self.right_join_keys[i]

                            if not is_dtype_equal(
                                result[name].dtype, self.left[name].dtype
                            ):
                                take_left = self.left[name]._values

                    elif name in self.right:

                        if right_has_missing is None:
                            right_has_missing = (right_indexer == -1).any()

                        if right_has_missing:
                            take_left = self.left_join_keys[i]

                            if not is_dtype_equal(
                                result[name].dtype, self.right[name].dtype
                            ):
                                take_right = self.right[name]._values

            elif left_indexer is not None and is_array_like(self.left_join_keys[i]):
                take_left = self.left_join_keys[i]
                take_right = self.right_join_keys[i]

            if take_left is not None or take_right is not None:

                if take_left is None:
                    lvals = result[name]._values
                else:
                    # TODO: can we pin down take_left's type earlier?
                    take_left = extract_array(take_left, extract_numpy=True)
                    lfill = na_value_for_dtype(take_left.dtype)
                    lvals = algos.take_nd(take_left, left_indexer, fill_value=lfill)

                if take_right is None:
                    rvals = result[name]._values
                else:
                    # TODO: can we pin down take_right's type earlier?
                    take_right = extract_array(take_right, extract_numpy=True)
                    rfill = na_value_for_dtype(take_right.dtype)
                    rvals = algos.take_nd(take_right, right_indexer, fill_value=rfill)

                # if we have an all missing left_indexer
                # make sure to just use the right values or vice-versa
                mask_left = left_indexer == -1
                mask_right = right_indexer == -1
                # error: Item "bool" of "Union[Any, bool]" has no attribute "all"
                if mask_left.all():  # type: ignore[union-attr]
                    key_col = Index(rvals)
                    result_dtype = rvals.dtype
                # error: Item "bool" of "Union[Any, bool]" has no attribute "all"
                elif (
                    right_indexer is not None
                    and mask_right.all()  # type: ignore[union-attr]
                ):
                    key_col = Index(lvals)
                    result_dtype = lvals.dtype
                else:
                    key_col = Index(lvals).where(~mask_left, rvals)
                    result_dtype = find_common_type([lvals.dtype, rvals.dtype])

                if result._is_label_reference(name):
                    result[name] = Series(
                        key_col, dtype=result_dtype, index=result.index
                    )
                elif result._is_level_reference(name):
                    if isinstance(result.index, MultiIndex):
                        key_col.name = name
                        idx_list = [
                            result.index.get_level_values(level_name)
                            if level_name != name
                            else key_col
                            for level_name in result.index.names
                        ]

                        result.set_index(idx_list, inplace=True)
                    else:
                        result.index = Index(key_col, name=name)
                else:
                    result.insert(i, name or f"key_{i}", key_col)

    def _get_join_indexers(self) -> tuple[npt.NDArray[np.intp], npt.NDArray[np.intp]]:
        """return the join indexers"""
        return get_join_indexers(
            self.left_join_keys, self.right_join_keys, sort=self.sort, how=self.how
        )

    def _get_join_info(
        self,
    ) -> tuple[Index, npt.NDArray[np.intp] | None, npt.NDArray[np.intp] | None]:

        left_ax = self.left.axes[self.axis]
        right_ax = self.right.axes[self.axis]

        if self.left_index and self.right_index and self.how != "asof":
            join_index, left_indexer, right_indexer = left_ax.join(
                right_ax, how=self.how, return_indexers=True, sort=self.sort
            )

        elif self.right_index and self.how == "left":
            join_index, left_indexer, right_indexer = _left_join_on_index(
                left_ax, right_ax, self.left_join_keys, sort=self.sort
            )

        elif self.left_index and self.how == "right":
            join_index, right_indexer, left_indexer = _left_join_on_index(
                right_ax, left_ax, self.right_join_keys, sort=self.sort
            )
        else:
            (left_indexer, right_indexer) = self._get_join_indexers()

            if self.right_index:
                if len(self.left) > 0:
                    join_index = self._create_join_index(
                        self.left.index,
                        self.right.index,
                        left_indexer,
                        how="right",
                    )
                else:
                    join_index = self.right.index.take(right_indexer)
            elif self.left_index:
                if self.how == "asof":
                    # GH#33463 asof should always behave like a left merge
                    join_index = self._create_join_index(
                        self.left.index,
                        self.right.index,
                        left_indexer,
                        how="left",
                    )

                elif len(self.right) > 0:
                    join_index = self._create_join_index(
                        self.right.index,
                        self.left.index,
                        right_indexer,
                        how="left",
                    )
                else:
                    join_index = self.left.index.take(left_indexer)
            else:
                join_index = Index(np.arange(len(left_indexer)))

        if len(join_index) == 0:
            join_index = join_index.astype(object)
        return join_index, left_indexer, right_indexer

    def _create_join_index(
        self,
        index: Index,
        other_index: Index,
        indexer: npt.NDArray[np.intp],
        how: str = "left",
    ) -> Index:
        """
        Create a join index by rearranging one index to match another

        Parameters
        ----------
        index : Index being rearranged
        other_index : Index used to supply values not found in index
        indexer : np.ndarray[np.intp] how to rearrange index
        how : str
            Replacement is only necessary if indexer based on other_index.

        Returns
        -------
        Index
        """
        if self.how in (how, "outer") and not isinstance(other_index, MultiIndex):
            # if final index requires values in other_index but not target
            # index, indexer may hold missing (-1) values, causing Index.take
            # to take the final value in target index. So, we set the last
            # element to be the desired fill value. We do not use allow_fill
            # and fill_value because it throws a ValueError on integer indices
            mask = indexer == -1
            if np.any(mask):
                fill_value = na_value_for_dtype(index.dtype, compat=False)
                index = index.append(Index([fill_value]))
        return index.take(indexer)

    def _get_merge_keys(self):
        """
        Note: has side effects (copy/delete key columns)

        Parameters
        ----------
        left
        right
        on

        Returns
        -------
        left_keys, right_keys
        """
        left_keys = []
        right_keys = []
        # error: Need type annotation for 'join_names' (hint: "join_names: List[<type>]
        # = ...")
        join_names = []  # type: ignore[var-annotated]
        right_drop = []
        left_drop = []

        left, right = self.left, self.right

        is_lkey = lambda x: is_array_like(x) and len(x) == len(left)
        is_rkey = lambda x: is_array_like(x) and len(x) == len(right)

        # Note that pd.merge_asof() has separate 'on' and 'by' parameters. A
        # user could, for example, request 'left_index' and 'left_by'. In a
        # regular pd.merge(), users cannot specify both 'left_index' and
        # 'left_on'. (Instead, users have a MultiIndex). That means the
        # self.left_on in this function is always empty in a pd.merge(), but
        # a pd.merge_asof(left_index=True, left_by=...) will result in a
        # self.left_on array with a None in the middle of it. This requires
        # a work-around as designated in the code below.
        # See _validate_specification() for where this happens.

        # ugh, spaghetti re #733
        if _any(self.left_on) and _any(self.right_on):
            for lk, rk in zip(self.left_on, self.right_on):
                if is_lkey(lk):
                    left_keys.append(lk)
                    if is_rkey(rk):
                        right_keys.append(rk)
                        join_names.append(None)  # what to do?
                    else:
                        if rk is not None:
                            right_keys.append(right._get_label_or_level_values(rk))
                            join_names.append(rk)
                        else:
                            # work-around for merge_asof(right_index=True)
                            right_keys.append(right.index)
                            join_names.append(right.index.name)
                else:
                    if not is_rkey(rk):
                        if rk is not None:
                            right_keys.append(right._get_label_or_level_values(rk))
                        else:
                            # work-around for merge_asof(right_index=True)
                            right_keys.append(right.index)
                        if lk is not None and lk == rk:
                            # avoid key upcast in corner case (length-0)
                            if len(left) > 0:
                                right_drop.append(rk)
                            else:
                                left_drop.append(lk)
                    else:
                        right_keys.append(rk)
                    if lk is not None:
                        left_keys.append(left._get_label_or_level_values(lk))
                        join_names.append(lk)
                    else:
                        # work-around for merge_asof(left_index=True)
                        left_keys.append(left.index)
                        join_names.append(left.index.name)
        elif _any(self.left_on):
            for k in self.left_on:
                if is_lkey(k):
                    left_keys.append(k)
                    join_names.append(None)
                else:
                    left_keys.append(left._get_label_or_level_values(k))
                    join_names.append(k)
            if isinstance(self.right.index, MultiIndex):
                right_keys = [
                    lev._values.take(lev_codes)
                    for lev, lev_codes in zip(
                        self.right.index.levels, self.right.index.codes
                    )
                ]
            else:
                right_keys = [self.right.index._values]
        elif _any(self.right_on):
            for k in self.right_on:
                if is_rkey(k):
                    right_keys.append(k)
                    join_names.append(None)
                else:
                    right_keys.append(right._get_label_or_level_values(k))
                    join_names.append(k)
            if isinstance(self.left.index, MultiIndex):
                left_keys = [
                    lev._values.take(lev_codes)
                    for lev, lev_codes in zip(
                        self.left.index.levels, self.left.index.codes
                    )
                ]
            else:
                left_keys = [self.left.index._values]

        if left_drop:
            self.left = self.left._drop_labels_or_levels(left_drop)

        if right_drop:
            self.right = self.right._drop_labels_or_levels(right_drop)

        return left_keys, right_keys, join_names

    def _maybe_coerce_merge_keys(self) -> None:
        # we have valid merges but we may have to further
        # coerce these if they are originally incompatible types
        #
        # for example if these are categorical, but are not dtype_equal
        # or if we have object and integer dtypes

        for lk, rk, name in zip(
            self.left_join_keys, self.right_join_keys, self.join_names
        ):
            if (len(lk) and not len(rk)) or (not len(lk) and len(rk)):
                continue

            lk_is_cat = is_categorical_dtype(lk.dtype)
            rk_is_cat = is_categorical_dtype(rk.dtype)
            lk_is_object = is_object_dtype(lk.dtype)
            rk_is_object = is_object_dtype(rk.dtype)

            # if either left or right is a categorical
            # then the must match exactly in categories & ordered
            if lk_is_cat and rk_is_cat:
                if lk._categories_match_up_to_permutation(rk):
                    continue

            elif lk_is_cat or rk_is_cat:
                pass

            elif is_dtype_equal(lk.dtype, rk.dtype):
                continue

            msg = (
                f"You are trying to merge on {lk.dtype} and "
                f"{rk.dtype} columns. If you wish to proceed you should use pd.concat"
            )

            # if we are numeric, then allow differing
            # kinds to proceed, eg. int64 and int8, int and float
            # further if we are object, but we infer to
            # the same, then proceed
            if is_numeric_dtype(lk.dtype) and is_numeric_dtype(rk.dtype):
                if lk.dtype.kind == rk.dtype.kind:
                    continue

                # check whether ints and floats
                elif is_integer_dtype(rk.dtype) and is_float_dtype(lk.dtype):
                    # GH 47391 numpy > 1.24 will raise a RuntimeError for nan -> int
                    with np.errstate(invalid="ignore"):
                        if not (lk == lk.astype(rk.dtype))[~np.isnan(lk)].all():
                            warnings.warn(
                                "You are merging on int and float "
                                "columns where the float values "
                                "are not equal to their int representation.",
                                UserWarning,
                                stacklevel=find_stack_level(inspect.currentframe()),
                            )
                    continue

                elif is_float_dtype(rk.dtype) and is_integer_dtype(lk.dtype):
                    # GH 47391 numpy > 1.24 will raise a RuntimeError for nan -> int
                    with np.errstate(invalid="ignore"):
                        if not (rk == rk.astype(lk.dtype))[~np.isnan(rk)].all():
                            warnings.warn(
                                "You are merging on int and float "
                                "columns where the float values "
                                "are not equal to their int representation.",
                                UserWarning,
                                stacklevel=find_stack_level(inspect.currentframe()),
                            )
                    continue

                # let's infer and see if we are ok
                elif lib.infer_dtype(lk, skipna=False) == lib.infer_dtype(
                    rk, skipna=False
                ):
                    continue

            # Check if we are trying to merge on obviously
            # incompatible dtypes GH 9780, GH 15800

            # bool values are coerced to object
            elif (lk_is_object and is_bool_dtype(rk.dtype)) or (
                is_bool_dtype(lk.dtype) and rk_is_object
            ):
                pass

            # object values are allowed to be merged
            elif (lk_is_object and is_numeric_dtype(rk.dtype)) or (
                is_numeric_dtype(lk.dtype) and rk_is_object
            ):
                inferred_left = lib.infer_dtype(lk, skipna=False)
                inferred_right = lib.infer_dtype(rk, skipna=False)
                bool_types = ["integer", "mixed-integer", "boolean", "empty"]
                string_types = ["string", "unicode", "mixed", "bytes", "empty"]

                # inferred bool
                if inferred_left in bool_types and inferred_right in bool_types:
                    pass

                # unless we are merging non-string-like with string-like
                elif (
                    inferred_left in string_types and inferred_right not in string_types
                ) or (
                    inferred_right in string_types and inferred_left not in string_types
                ):
                    raise ValueError(msg)

            # datetimelikes must match exactly
            elif needs_i8_conversion(lk.dtype) and not needs_i8_conversion(rk.dtype):
                raise ValueError(msg)
            elif not needs_i8_conversion(lk.dtype) and needs_i8_conversion(rk.dtype):
                raise ValueError(msg)
            elif is_datetime64tz_dtype(lk.dtype) and not is_datetime64tz_dtype(
                rk.dtype
            ):
                raise ValueError(msg)
            elif not is_datetime64tz_dtype(lk.dtype) and is_datetime64tz_dtype(
                rk.dtype
            ):
                raise ValueError(msg)

            elif lk_is_object and rk_is_object:
                continue

            # Houston, we have a problem!
            # let's coerce to object if the dtypes aren't
            # categorical, otherwise coerce to the category
            # dtype. If we coerced categories to object,
            # then we would lose type information on some
            # columns, and end up trying to merge
            # incompatible dtypes. See GH 16900.
            if name in self.left.columns:
                typ = lk.categories.dtype if lk_is_cat else object
                self.left = self.left.copy()
                self.left[name] = self.left[name].astype(typ)
            if name in self.right.columns:
                typ = rk.categories.dtype if rk_is_cat else object
                self.right = self.right.copy()
                self.right[name] = self.right[name].astype(typ)

    def _create_cross_configuration(
        self, left: DataFrame, right: DataFrame
    ) -> tuple[DataFrame, DataFrame, str, str]:
        """
        Creates the configuration to dispatch the cross operation to inner join,
        e.g. adding a join column and resetting parameters. Join column is added
        to a new object, no inplace modification

        Parameters
        ----------
        left : DataFrame
        right : DataFrame

        Returns
        -------
            a tuple (left, right, how, cross_col) representing the adjusted
            DataFrames with cross_col, the merge operation set to inner and the column
            to join over.
        """
        cross_col = f"_cross_{uuid.uuid4()}"
        how = "inner"
        return (
            left.assign(**{cross_col: 1}),
            right.assign(**{cross_col: 1}),
            how,
            cross_col,
        )

    def _validate_specification(self) -> None:
        if self.how == "cross":
            if (
                self.left_index
                or self.right_index
                or self.right_on is not None
                or self.left_on is not None
                or self.on is not None
            ):
                raise MergeError(
                    "Can not pass on, right_on, left_on or set right_index=True or "
                    "left_index=True"
                )
            return
        # Hm, any way to make this logic less complicated??
        elif self.on is None and self.left_on is None and self.right_on is None:

            if self.left_index and self.right_index:
                self.left_on, self.right_on = (), ()
            elif self.left_index:
                raise MergeError("Must pass right_on or right_index=True")
            elif self.right_index:
                raise MergeError("Must pass left_on or left_index=True")
            else:
                # use the common columns
                left_cols = self.left.columns
                right_cols = self.right.columns
                common_cols = left_cols.intersection(right_cols)
                if len(common_cols) == 0:
                    raise MergeError(
                        "No common columns to perform merge on. "
                        f"Merge options: left_on={self.left_on}, "
                        f"right_on={self.right_on}, "
                        f"left_index={self.left_index}, "
                        f"right_index={self.right_index}"
                    )
                if (
                    not left_cols.join(common_cols, how="inner").is_unique
                    or not right_cols.join(common_cols, how="inner").is_unique
                ):
                    raise MergeError(f"Data columns not unique: {repr(common_cols)}")
                self.left_on = self.right_on = common_cols
        elif self.on is not None:
            if self.left_on is not None or self.right_on is not None:
                raise MergeError(
                    'Can only pass argument "on" OR "left_on" '
                    'and "right_on", not a combination of both.'
                )
            if self.left_index or self.right_index:
                raise MergeError(
                    'Can only pass argument "on" OR "left_index" '
                    'and "right_index", not a combination of both.'
                )
            self.left_on = self.right_on = self.on
        elif self.left_on is not None:
            if self.left_index:
                raise MergeError(
                    'Can only pass argument "left_on" OR "left_index" not both.'
                )
            if not self.right_index and self.right_on is None:
                raise MergeError('Must pass "right_on" OR "right_index".')
            n = len(self.left_on)
            if self.right_index:
                if len(self.left_on) != self.right.index.nlevels:
                    raise ValueError(
                        "len(left_on) must equal the number "
                        'of levels in the index of "right"'
                    )
                self.right_on = [None] * n
        elif self.right_on is not None:
            if self.right_index:
                raise MergeError(
                    'Can only pass argument "right_on" OR "right_index" not both.'
                )
            if not self.left_index and self.left_on is None:
                raise MergeError('Must pass "left_on" OR "left_index".')
            n = len(self.right_on)
            if self.left_index:
                if len(self.right_on) != self.left.index.nlevels:
                    raise ValueError(
                        "len(right_on) must equal the number "
                        'of levels in the index of "left"'
                    )
                self.left_on = [None] * n
        if self.how != "cross" and len(self.right_on) != len(self.left_on):
            raise ValueError("len(right_on) must equal len(left_on)")

    def _validate(self, validate: str) -> None:

        # Check uniqueness of each
        if self.left_index:
            left_unique = self.orig_left.index.is_unique
        else:
            left_unique = MultiIndex.from_arrays(self.left_join_keys).is_unique

        if self.right_index:
            right_unique = self.orig_right.index.is_unique
        else:
            right_unique = MultiIndex.from_arrays(self.right_join_keys).is_unique

        # Check data integrity
        if validate in ["one_to_one", "1:1"]:
            if not left_unique and not right_unique:
                raise MergeError(
                    "Merge keys are not unique in either left "
                    "or right dataset; not a one-to-one merge"
                )
            elif not left_unique:
                raise MergeError(
                    "Merge keys are not unique in left dataset; not a one-to-one merge"
                )
            elif not right_unique:
                raise MergeError(
                    "Merge keys are not unique in right dataset; not a one-to-one merge"
                )

        elif validate in ["one_to_many", "1:m"]:
            if not left_unique:
                raise MergeError(
                    "Merge keys are not unique in left dataset; not a one-to-many merge"
                )

        elif validate in ["many_to_one", "m:1"]:
            if not right_unique:
                raise MergeError(
                    "Merge keys are not unique in right dataset; "
                    "not a many-to-one merge"
                )

        elif validate in ["many_to_many", "m:m"]:
            pass

        else:
            raise ValueError("Not a valid argument for validate")


def get_join_indexers(
    left_keys, right_keys, sort: bool = False, how: str = "inner", **kwargs
) -> tuple[npt.NDArray[np.intp], npt.NDArray[np.intp]]:
    """

    Parameters
    ----------
    left_keys : ndarray, Index, Series
    right_keys : ndarray, Index, Series
    sort : bool, default False
    how : {'inner', 'outer', 'left', 'right'}, default 'inner'

    Returns
    -------
    np.ndarray[np.intp]
        Indexer into the left_keys.
    np.ndarray[np.intp]
        Indexer into the right_keys.
    """
    assert len(left_keys) == len(
        right_keys
    ), "left_key and right_keys must be the same length"

    # fast-path for empty left/right
    left_n = len(left_keys[0])
    right_n = len(right_keys[0])
    if left_n == 0:
        if how in ["left", "inner", "cross"]:
            return _get_empty_indexer()
        elif not sort and how in ["right", "outer"]:
            return _get_no_sort_one_missing_indexer(right_n, True)
    elif right_n == 0:
        if how in ["right", "inner", "cross"]:
            return _get_empty_indexer()
        elif not sort and how in ["left", "outer"]:
            return _get_no_sort_one_missing_indexer(left_n, False)

    # get left & right join labels and num. of levels at each location
    mapped = (
        _factorize_keys(left_keys[n], right_keys[n], sort=sort, how=how)
        for n in range(len(left_keys))
    )
    zipped = zip(*mapped)
    llab, rlab, shape = (list(x) for x in zipped)

    # get flat i8 keys from label lists
    lkey, rkey = _get_join_keys(llab, rlab, shape, sort)

    # factorize keys to a dense i8 space
    # `count` is the num. of unique keys
    # set(lkey) | set(rkey) == range(count)

    lkey, rkey, count = _factorize_keys(lkey, rkey, sort=sort, how=how)
    # preserve left frame order if how == 'left' and sort == False
    kwargs = copy.copy(kwargs)
    if how in ("left", "right"):
        kwargs["sort"] = sort
    join_func = {
        "inner": libjoin.inner_join,
        "left": libjoin.left_outer_join,
        "right": lambda x, y, count, **kwargs: libjoin.left_outer_join(
            y, x, count, **kwargs
        )[::-1],
        "outer": libjoin.full_outer_join,
    }[how]

    # error: Cannot call function of unknown type
    return join_func(lkey, rkey, count, **kwargs)  # type: ignore[operator]


def restore_dropped_levels_multijoin(
    left: MultiIndex,
    right: MultiIndex,
    dropped_level_names,
    join_index: Index,
    lindexer: npt.NDArray[np.intp],
    rindexer: npt.NDArray[np.intp],
) -> tuple[list[Index], npt.NDArray[np.intp], list[Hashable]]:
    """
    *this is an internal non-public method*

    Returns the levels, labels and names of a multi-index to multi-index join.
    Depending on the type of join, this method restores the appropriate
    dropped levels of the joined multi-index.
    The method relies on lidx, rindexer which hold the index positions of
    left and right, where a join was feasible

    Parameters
    ----------
    left : MultiIndex
        left index
    right : MultiIndex
        right index
    dropped_level_names : str array
        list of non-common level names
    join_index : Index
        the index of the join between the
        common levels of left and right
    lindexer : np.ndarray[np.intp]
        left indexer
    rindexer : np.ndarray[np.intp]
        right indexer

    Returns
    -------
    levels : list of Index
        levels of combined multiindexes
    labels : np.ndarray[np.intp]
        labels of combined multiindexes
    names : List[Hashable]
        names of combined multiindex levels

    """

    def _convert_to_multiindex(index: Index) -> MultiIndex:
        if isinstance(index, MultiIndex):
            return index
        else:
            return MultiIndex.from_arrays([index._values], names=[index.name])

    # For multi-multi joins with one overlapping level,
    # the returned index if of type Index
    # Assure that join_index is of type MultiIndex
    # so that dropped levels can be appended
    join_index = _convert_to_multiindex(join_index)

    join_levels = join_index.levels
    join_codes = join_index.codes
    join_names = join_index.names

    # lindexer and rindexer hold the indexes where the join occurred
    # for left and right respectively. If left/right is None then
    # the join occurred on all indices of left/right
    if lindexer is None:
        lindexer = range(left.size)

    if rindexer is None:
        rindexer = range(right.size)

    # Iterate through the levels that must be restored
    for dropped_level_name in dropped_level_names:
        if dropped_level_name in left.names:
            idx = left
            indexer = lindexer
        else:
            idx = right
            indexer = rindexer

        # The index of the level name to be restored
        name_idx = idx.names.index(dropped_level_name)

        restore_levels = idx.levels[name_idx]
        # Inject -1 in the codes list where a join was not possible
        # IOW indexer[i]=-1
        codes = idx.codes[name_idx]
        restore_codes = algos.take_nd(codes, indexer, fill_value=-1)

        join_levels = join_levels + [restore_levels]
        join_codes = join_codes + [restore_codes]
        join_names = join_names + [dropped_level_name]

    return join_levels, join_codes, join_names


class _OrderedMerge(_MergeOperation):
    _merge_type = "ordered_merge"

    def __init__(
        self,
        left: DataFrame | Series,
        right: DataFrame | Series,
        on: IndexLabel | None = None,
        left_on: IndexLabel | None = None,
        right_on: IndexLabel | None = None,
        left_index: bool = False,
        right_index: bool = False,
        axis: int = 1,
        suffixes: Suffixes = ("_x", "_y"),
        copy: bool = True,
        fill_method: str | None = None,
        how: str = "outer",
    ) -> None:

        self.fill_method = fill_method
        _MergeOperation.__init__(
            self,
            left,
            right,
            on=on,
            left_on=left_on,
            left_index=left_index,
            right_index=right_index,
            right_on=right_on,
            axis=axis,
            how=how,
            suffixes=suffixes,
            sort=True,  # factorize sorts
        )

    def get_result(self) -> DataFrame:
        join_index, left_indexer, right_indexer = self._get_join_info()

        llabels, rlabels = _items_overlap_with_suffix(
            self.left._info_axis, self.right._info_axis, self.suffixes
        )

        left_join_indexer: np.ndarray | None
        right_join_indexer: np.ndarray | None

        if self.fill_method == "ffill":
            if left_indexer is None:
                raise TypeError("left_indexer cannot be None")
            left_indexer, right_indexer = cast(np.ndarray, left_indexer), cast(
                np.ndarray, right_indexer
            )
            left_join_indexer = libjoin.ffill_indexer(left_indexer)
            right_join_indexer = libjoin.ffill_indexer(right_indexer)
        else:
            left_join_indexer = left_indexer
            right_join_indexer = right_indexer

        lindexers = {1: left_join_indexer} if left_join_indexer is not None else {}
        rindexers = {1: right_join_indexer} if right_join_indexer is not None else {}

        result_data = concatenate_managers(
            [(self.left._mgr, lindexers), (self.right._mgr, rindexers)],
            axes=[llabels.append(rlabels), join_index],
            concat_axis=0,
            copy=self.copy,
        )

        typ = self.left._constructor
        result = typ(result_data)

        self._maybe_add_join_keys(result, left_indexer, right_indexer)

        return result


def _asof_by_function(direction: str):
    name = f"asof_join_{direction}_on_X_by_Y"
    return getattr(libjoin, name, None)


_type_casters = {
    "int64_t": ensure_int64,
    "double": ensure_float64,
    "object": ensure_object,
}


def _get_cython_type_upcast(dtype: DtypeObj) -> str:
    """Upcast a dtype to 'int64_t', 'double', or 'object'"""
    if is_integer_dtype(dtype):
        return "int64_t"
    elif is_float_dtype(dtype):
        return "double"
    else:
        return "object"


class _AsOfMerge(_OrderedMerge):
    _merge_type = "asof_merge"

    def __init__(
        self,
        left: DataFrame | Series,
        right: DataFrame | Series,
        on: IndexLabel | None = None,
        left_on: IndexLabel | None = None,
        right_on: IndexLabel | None = None,
        left_index: bool = False,
        right_index: bool = False,
        by=None,
        left_by=None,
        right_by=None,
        axis: int = 1,
        suffixes: Suffixes = ("_x", "_y"),
        copy: bool = True,
        fill_method: str | None = None,
        how: str = "asof",
        tolerance=None,
        allow_exact_matches: bool = True,
        direction: str = "backward",
    ) -> None:

        self.by = by
        self.left_by = left_by
        self.right_by = right_by
        self.tolerance = tolerance
        self.allow_exact_matches = allow_exact_matches
        self.direction = direction

        _OrderedMerge.__init__(
            self,
            left,
            right,
            on=on,
            left_on=left_on,
            right_on=right_on,
            left_index=left_index,
            right_index=right_index,
            axis=axis,
            how=how,
            suffixes=suffixes,
            fill_method=fill_method,
        )

    def _validate_specification(self) -> None:
        super()._validate_specification()

        # we only allow on to be a single item for on
        if len(self.left_on) != 1 and not self.left_index:
            raise MergeError("can only asof on a key for left")

        if len(self.right_on) != 1 and not self.right_index:
            raise MergeError("can only asof on a key for right")

        if self.left_index and isinstance(self.left.index, MultiIndex):
            raise MergeError("left can only have one index")

        if self.right_index and isinstance(self.right.index, MultiIndex):
            raise MergeError("right can only have one index")

        # set 'by' columns
        if self.by is not None:
            if self.left_by is not None or self.right_by is not None:
                raise MergeError("Can only pass by OR left_by and right_by")
            self.left_by = self.right_by = self.by
        if self.left_by is None and self.right_by is not None:
            raise MergeError("missing left_by")
        if self.left_by is not None and self.right_by is None:
            raise MergeError("missing right_by")

        # GH#29130 Check that merge keys do not have dtype object
        if not self.left_index:
            left_on = self.left_on[0]
            if is_array_like(left_on):
                lo_dtype = left_on.dtype
            else:
                lo_dtype = (
                    self.left[left_on].dtype
                    if left_on in self.left.columns
                    else self.left.index.get_level_values(left_on)
                )
        else:
            lo_dtype = self.left.index.dtype

        if not self.right_index:
            right_on = self.right_on[0]
            if is_array_like(right_on):
                ro_dtype = right_on.dtype
            else:
                ro_dtype = (
                    self.right[right_on].dtype
                    if right_on in self.right.columns
                    else self.right.index.get_level_values(right_on)
                )
        else:
            ro_dtype = self.right.index.dtype

        if is_object_dtype(lo_dtype) or is_object_dtype(ro_dtype):
            raise MergeError(
                f"Incompatible merge dtype, {repr(ro_dtype)} and "
                f"{repr(lo_dtype)}, both sides must have numeric dtype"
            )

        # add 'by' to our key-list so we can have it in the
        # output as a key
        if self.left_by is not None:
            if not is_list_like(self.left_by):
                self.left_by = [self.left_by]
            if not is_list_like(self.right_by):
                self.right_by = [self.right_by]

            if len(self.left_by) != len(self.right_by):
                raise MergeError("left_by and right_by must be same length")

            self.left_on = self.left_by + list(self.left_on)
            self.right_on = self.right_by + list(self.right_on)

        # check 'direction' is valid
        if self.direction not in ["backward", "forward", "nearest"]:
            raise MergeError(f"direction invalid: {self.direction}")

    def _get_merge_keys(self):

        # note this function has side effects
        (left_join_keys, right_join_keys, join_names) = super()._get_merge_keys()

        # validate index types are the same
        for i, (lk, rk) in enumerate(zip(left_join_keys, right_join_keys)):
            if not is_dtype_equal(lk.dtype, rk.dtype):
                if is_categorical_dtype(lk.dtype) and is_categorical_dtype(rk.dtype):
                    # The generic error message is confusing for categoricals.
                    #
                    # In this function, the join keys include both the original
                    # ones of the merge_asof() call, and also the keys passed
                    # to its by= argument. Unordered but equal categories
                    # are not supported for the former, but will fail
                    # later with a ValueError, so we don't *need* to check
                    # for them here.
                    msg = (
                        f"incompatible merge keys [{i}] {repr(lk.dtype)} and "
                        f"{repr(rk.dtype)}, both sides category, but not equal ones"
                    )
                else:
                    msg = (
                        f"incompatible merge keys [{i}] {repr(lk.dtype)} and "
                        f"{repr(rk.dtype)}, must be the same type"
                    )
                raise MergeError(msg)

        # validate tolerance; datetime.timedelta or Timedelta if we have a DTI
        if self.tolerance is not None:

            if self.left_index:
                lt = self.left.index
            else:
                lt = left_join_keys[-1]

            msg = (
                f"incompatible tolerance {self.tolerance}, must be compat "
                f"with type {repr(lt.dtype)}"
            )

            if needs_i8_conversion(lt):
                if not isinstance(self.tolerance, datetime.timedelta):
                    raise MergeError(msg)
                if self.tolerance < Timedelta(0):
                    raise MergeError("tolerance must be positive")

            elif is_integer_dtype(lt):
                if not is_integer(self.tolerance):
                    raise MergeError(msg)
                if self.tolerance < 0:
                    raise MergeError("tolerance must be positive")

            elif is_float_dtype(lt):
                if not is_number(self.tolerance):
                    raise MergeError(msg)
                if self.tolerance < 0:
                    raise MergeError("tolerance must be positive")

            else:
                raise MergeError("key must be integer, timestamp or float")

        # validate allow_exact_matches
        if not is_bool(self.allow_exact_matches):
            msg = (
                "allow_exact_matches must be boolean, "
                f"passed {self.allow_exact_matches}"
            )
            raise MergeError(msg)

        return left_join_keys, right_join_keys, join_names

    def _get_join_indexers(self) -> tuple[npt.NDArray[np.intp], npt.NDArray[np.intp]]:
        """return the join indexers"""

        def flip(xs) -> np.ndarray:
            """unlike np.transpose, this returns an array of tuples"""

            def injection(obj):
                if not is_extension_array_dtype(obj):
                    # ndarray
                    return obj
                obj = extract_array(obj)
                if isinstance(obj, NDArrayBackedExtensionArray):
                    # fastpath for e.g. dt64tz, categorical
                    return obj._ndarray
                # FIXME: returning obj._values_for_argsort() here doesn't
                #  break in any existing test cases, but i (@jbrockmendel)
                #  am pretty sure it should!
                #  e.g.
                #  arr = pd.array([0, pd.NA, 255], dtype="UInt8")
                #  will have values_for_argsort (before GH#45434)
                #  np.array([0, 255, 255], dtype=np.uint8)
                #  and the non-injectivity should make a difference somehow
                #  shouldn't it?
                return np.asarray(obj)

            xs = [injection(x) for x in xs]
            labels = list(string.ascii_lowercase[: len(xs)])
            dtypes = [x.dtype for x in xs]
            labeled_dtypes = list(zip(labels, dtypes))
            return np.array(list(zip(*xs)), labeled_dtypes)

        # values to compare
        left_values = (
            self.left.index._values if self.left_index else self.left_join_keys[-1]
        )
        right_values = (
            self.right.index._values if self.right_index else self.right_join_keys[-1]
        )
        tolerance = self.tolerance

        # we require sortedness and non-null values in the join keys
        if not Index(left_values).is_monotonic_increasing:
            side = "left"
            if isna(left_values).any():
                raise ValueError(f"Merge keys contain null values on {side} side")
            else:
                raise ValueError(f"{side} keys must be sorted")

        if not Index(right_values).is_monotonic_increasing:
            side = "right"
            if isna(right_values).any():
                raise ValueError(f"Merge keys contain null values on {side} side")
            else:
                raise ValueError(f"{side} keys must be sorted")

        # initial type conversion as needed
        if needs_i8_conversion(left_values):
            left_values = left_values.view("i8")
            right_values = right_values.view("i8")
            if tolerance is not None:
                tolerance = Timedelta(tolerance)
                tolerance = tolerance.value

        # a "by" parameter requires special handling
        if self.left_by is not None:
            # remove 'on' parameter from values if one existed
            if self.left_index and self.right_index:
                left_by_values = self.left_join_keys
                right_by_values = self.right_join_keys
            else:
                left_by_values = self.left_join_keys[0:-1]
                right_by_values = self.right_join_keys[0:-1]

            # get tuple representation of values if more than one
            if len(left_by_values) == 1:
                left_by_values = left_by_values[0]
                right_by_values = right_by_values[0]
            else:
                # We get here with non-ndarrays in test_merge_by_col_tz_aware
                #  and test_merge_groupby_multiple_column_with_categorical_column
                left_by_values = flip(left_by_values)
                right_by_values = flip(right_by_values)

            # upcast 'by' parameter because HashTable is limited
            by_type = _get_cython_type_upcast(left_by_values.dtype)
            by_type_caster = _type_casters[by_type]
            # error: Cannot call function of unknown type
            left_by_values = by_type_caster(left_by_values)  # type: ignore[operator]
            # error: Cannot call function of unknown type
            right_by_values = by_type_caster(right_by_values)  # type: ignore[operator]

            # choose appropriate function by type
            func = _asof_by_function(self.direction)
            return func(
                left_values,
                right_values,
                left_by_values,
                right_by_values,
                self.allow_exact_matches,
                tolerance,
            )
        else:
            # choose appropriate function by type
            func = _asof_by_function(self.direction)
            return func(
                left_values,
                right_values,
                None,
                None,
                self.allow_exact_matches,
                tolerance,
                False,
            )


def _get_multiindex_indexer(
    join_keys, index: MultiIndex, sort: bool
) -> tuple[npt.NDArray[np.intp], npt.NDArray[np.intp]]:

    # left & right join labels and num. of levels at each location
    mapped = (
        _factorize_keys(index.levels[n], join_keys[n], sort=sort)
        for n in range(index.nlevels)
    )
    zipped = zip(*mapped)
    rcodes, lcodes, shape = (list(x) for x in zipped)
    if sort:
        rcodes = list(map(np.take, rcodes, index.codes))
    else:
        i8copy = lambda a: a.astype("i8", subok=False, copy=True)
        rcodes = list(map(i8copy, index.codes))

    # fix right labels if there were any nulls
    for i in range(len(join_keys)):
        mask = index.codes[i] == -1
        if mask.any():
            # check if there already was any nulls at this location
            # if there was, it is factorized to `shape[i] - 1`
            a = join_keys[i][lcodes[i] == shape[i] - 1]
            if a.size == 0 or not a[0] != a[0]:
                shape[i] += 1

            rcodes[i][mask] = shape[i] - 1

    # get flat i8 join keys
    lkey, rkey = _get_join_keys(lcodes, rcodes, shape, sort)

    # factorize keys to a dense i8 space
    lkey, rkey, count = _factorize_keys(lkey, rkey, sort=sort)

    return libjoin.left_outer_join(lkey, rkey, count, sort=sort)


def _get_single_indexer(
    join_key, index: Index, sort: bool = False
) -> tuple[npt.NDArray[np.intp], npt.NDArray[np.intp]]:
    left_key, right_key, count = _factorize_keys(join_key, index._values, sort=sort)

    return libjoin.left_outer_join(left_key, right_key, count, sort=sort)


def _get_empty_indexer() -> tuple[npt.NDArray[np.intp], npt.NDArray[np.intp]]:
    """Return empty join indexers."""
    return (
        np.array([], dtype=np.intp),
        np.array([], dtype=np.intp),
    )


def _get_no_sort_one_missing_indexer(
    n: int, left_missing: bool
) -> tuple[npt.NDArray[np.intp], npt.NDArray[np.intp]]:
    """
    Return join indexers where all of one side is selected without sorting
    and none of the other side is selected.

    Parameters
    ----------
    n : int
        Length of indexers to create.
    left_missing : bool
        If True, the left indexer will contain only -1's.
        If False, the right indexer will contain only -1's.

    Returns
    -------
    np.ndarray[np.intp]
        Left indexer
    np.ndarray[np.intp]
        Right indexer
    """
    idx = np.arange(n, dtype=np.intp)
    idx_missing = np.full(shape=n, fill_value=-1, dtype=np.intp)
    if left_missing:
        return idx_missing, idx
    return idx, idx_missing


def _left_join_on_index(
    left_ax: Index, right_ax: Index, join_keys, sort: bool = False
) -> tuple[Index, npt.NDArray[np.intp] | None, npt.NDArray[np.intp]]:
    if len(join_keys) > 1:
        if not (
            isinstance(right_ax, MultiIndex) and len(join_keys) == right_ax.nlevels
        ):
            raise AssertionError(
                "If more than one join key is given then "
                "'right_ax' must be a MultiIndex and the "
                "number of join keys must be the number of levels in right_ax"
            )

        left_indexer, right_indexer = _get_multiindex_indexer(
            join_keys, right_ax, sort=sort
        )
    else:
        jkey = join_keys[0]

        left_indexer, right_indexer = _get_single_indexer(jkey, right_ax, sort=sort)

    if sort or len(left_ax) != len(left_indexer):
        # if asked to sort or there are 1-to-many matches
        join_index = left_ax.take(left_indexer)
        return join_index, left_indexer, right_indexer

    # left frame preserves order & length of its index
    return left_ax, None, right_indexer


def _factorize_keys(
    lk: ArrayLike, rk: ArrayLike, sort: bool = True, how: str = "inner"
) -> tuple[npt.NDArray[np.intp], npt.NDArray[np.intp], int]:
    """
    Encode left and right keys as enumerated types.

    This is used to get the join indexers to be used when merging DataFrames.

    Parameters
    ----------
    lk : array-like
        Left key.
    rk : array-like
        Right key.
    sort : bool, defaults to True
        If True, the encoding is done such that the unique elements in the
        keys are sorted.
    how : {‘left’, ‘right’, ‘outer’, ‘inner’}, default ‘inner’
        Type of merge.

    Returns
    -------
    np.ndarray[np.intp]
        Left (resp. right if called with `key='right'`) labels, as enumerated type.
    np.ndarray[np.intp]
        Right (resp. left if called with `key='right'`) labels, as enumerated type.
    int
        Number of unique elements in union of left and right labels.

    See Also
    --------
    merge : Merge DataFrame or named Series objects
        with a database-style join.
    algorithms.factorize : Encode the object as an enumerated type
        or categorical variable.

    Examples
    --------
    >>> lk = np.array(["a", "c", "b"])
    >>> rk = np.array(["a", "c"])

    Here, the unique values are `'a', 'b', 'c'`. With the default
    `sort=True`, the encoding will be `{0: 'a', 1: 'b', 2: 'c'}`:

    >>> pd.core.reshape.merge._factorize_keys(lk, rk)
    (array([0, 2, 1]), array([0, 2]), 3)

    With the `sort=False`, the encoding will correspond to the order
    in which the unique elements first appear: `{0: 'a', 1: 'c', 2: 'b'}`:

    >>> pd.core.reshape.merge._factorize_keys(lk, rk, sort=False)
    (array([0, 1, 2]), array([0, 1]), 3)
    """
    # Some pre-processing for non-ndarray lk / rk
    lk = extract_array(lk, extract_numpy=True, extract_range=True)
    rk = extract_array(rk, extract_numpy=True, extract_range=True)
    # TODO: if either is a RangeIndex, we can likely factorize more efficiently?

    if is_datetime64tz_dtype(lk.dtype) and is_datetime64tz_dtype(rk.dtype):
        # Extract the ndarray (UTC-localized) values
        # Note: we dont need the dtypes to match, as these can still be compared
        lk = cast("DatetimeArray", lk)._ndarray
        rk = cast("DatetimeArray", rk)._ndarray

    elif (
        is_categorical_dtype(lk.dtype)
        and is_categorical_dtype(rk.dtype)
        and is_dtype_equal(lk.dtype, rk.dtype)
    ):
        assert isinstance(lk, Categorical)
        assert isinstance(rk, Categorical)
        # Cast rk to encoding so we can compare codes with lk

        rk = lk._encode_with_my_categories(rk)

        lk = ensure_int64(lk.codes)
        rk = ensure_int64(rk.codes)

    elif isinstance(lk, ExtensionArray) and is_dtype_equal(lk.dtype, rk.dtype):
        lk, _ = lk._values_for_factorize()

        # error: Item "ndarray" of "Union[Any, ndarray]" has no attribute
        # "_values_for_factorize"
        rk, _ = rk._values_for_factorize()  # type: ignore[union-attr]

    klass: type[libhashtable.Factorizer] | type[libhashtable.Int64Factorizer]
    if is_integer_dtype(lk.dtype) and is_integer_dtype(rk.dtype):
        # GH#23917 TODO: needs tests for case where lk is integer-dtype
        #  and rk is datetime-dtype
        klass = libhashtable.Int64Factorizer
        lk = ensure_int64(np.asarray(lk))
        rk = ensure_int64(np.asarray(rk))

    elif needs_i8_conversion(lk.dtype) and is_dtype_equal(lk.dtype, rk.dtype):
        # GH#23917 TODO: Needs tests for non-matching dtypes
        klass = libhashtable.Int64Factorizer
        lk = ensure_int64(np.asarray(lk, dtype=np.int64))
        rk = ensure_int64(np.asarray(rk, dtype=np.int64))

    else:
        klass = libhashtable.ObjectFactorizer
        lk = ensure_object(lk)
        rk = ensure_object(rk)

    rizer = klass(max(len(lk), len(rk)))

    # Argument 1 to "factorize" of "ObjectFactorizer" has incompatible type
    # "Union[ndarray[Any, dtype[signedinteger[_64Bit]]],
    # ndarray[Any, dtype[object_]]]"; expected "ndarray[Any, dtype[object_]]"
    llab = rizer.factorize(lk)  # type: ignore[arg-type]
    # Argument 1 to "factorize" of "ObjectFactorizer" has incompatible type
    # "Union[ndarray[Any, dtype[signedinteger[_64Bit]]],
    # ndarray[Any, dtype[object_]]]"; expected "ndarray[Any, dtype[object_]]"
    rlab = rizer.factorize(rk)  # type: ignore[arg-type]
    assert llab.dtype == np.dtype(np.intp), llab.dtype
    assert rlab.dtype == np.dtype(np.intp), rlab.dtype

    count = rizer.get_count()

    if sort:
        uniques = rizer.uniques.to_array()
        llab, rlab = _sort_labels(uniques, llab, rlab)

    # NA group
    lmask = llab == -1
    lany = lmask.any()
    rmask = rlab == -1
    rany = rmask.any()

    if lany or rany:
        if lany:
            np.putmask(llab, lmask, count)
        if rany:
            np.putmask(rlab, rmask, count)
        count += 1

    if how == "right":
        return rlab, llab, count
    return llab, rlab, count


def _sort_labels(
    uniques: np.ndarray, left: npt.NDArray[np.intp], right: npt.NDArray[np.intp]
) -> tuple[npt.NDArray[np.intp], npt.NDArray[np.intp]]:

    llength = len(left)
    labels = np.concatenate([left, right])

    _, new_labels = algos.safe_sort(uniques, labels, na_sentinel=-1)
    new_left, new_right = new_labels[:llength], new_labels[llength:]

    return new_left, new_right


def _get_join_keys(llab, rlab, shape, sort: bool):

    # how many levels can be done without overflow
    nlev = next(
        lev
        for lev in range(len(shape), 0, -1)
        if not is_int64_overflow_possible(shape[:lev])
    )

    # get keys for the first `nlev` levels
    stride = np.prod(shape[1:nlev], dtype="i8")
    lkey = stride * llab[0].astype("i8", subok=False, copy=False)
    rkey = stride * rlab[0].astype("i8", subok=False, copy=False)

    for i in range(1, nlev):
        with np.errstate(divide="ignore"):
            stride //= shape[i]
        lkey += llab[i] * stride
        rkey += rlab[i] * stride

    if nlev == len(shape):  # all done!
        return lkey, rkey

    # densify current keys to avoid overflow
    lkey, rkey, count = _factorize_keys(lkey, rkey, sort=sort)

    llab = [lkey] + llab[nlev:]
    rlab = [rkey] + rlab[nlev:]
    shape = [count] + shape[nlev:]

    return _get_join_keys(llab, rlab, shape, sort)


def _should_fill(lname, rname) -> bool:
    if not isinstance(lname, str) or not isinstance(rname, str):
        return True
    return lname == rname


def _any(x) -> bool:
    return x is not None and com.any_not_none(*x)


def _validate_operand(obj: DataFrame | Series) -> DataFrame:
    if isinstance(obj, ABCDataFrame):
        return obj
    elif isinstance(obj, ABCSeries):
        if obj.name is None:
            raise ValueError("Cannot merge a Series without a name")
        else:
            return obj.to_frame()
    else:
        raise TypeError(
            f"Can only merge Series or DataFrame objects, a {type(obj)} was passed"
        )


def _items_overlap_with_suffix(
    left: Index, right: Index, suffixes: Suffixes
) -> tuple[Index, Index]:
    """
    Suffixes type validation.

    If two indices overlap, add suffixes to overlapping entries.

    If corresponding suffix is empty, the entry is simply converted to string.

    """
    if not is_list_like(suffixes, allow_sets=False):
        warnings.warn(
            f"Passing 'suffixes' as a {type(suffixes)}, is not supported and may give "
            "unexpected results. Provide 'suffixes' as a tuple instead. In the "
            "future a 'TypeError' will be raised.",
            FutureWarning,
            stacklevel=find_stack_level(inspect.currentframe()),
        )

    to_rename = left.intersection(right)
    if len(to_rename) == 0:
        return left, right

    lsuffix, rsuffix = suffixes

    if not lsuffix and not rsuffix:
        raise ValueError(f"columns overlap but no suffix specified: {to_rename}")

    def renamer(x, suffix):
        """
        Rename the left and right indices.

        If there is overlap, and suffix is not None, add
        suffix, otherwise, leave it as-is.

        Parameters
        ----------
        x : original column name
        suffix : str or None

        Returns
        -------
        x : renamed column name
        """
        if x in to_rename and suffix is not None:
            return f"{x}{suffix}"
        return x

    lrenamer = partial(renamer, suffix=lsuffix)
    rrenamer = partial(renamer, suffix=rsuffix)

    llabels = left._transform_index(lrenamer)
    rlabels = right._transform_index(rrenamer)

    dups = []
    if not llabels.is_unique:
        # Only warn when duplicates are caused because of suffixes, already duplicated
        # columns in origin should not warn
        dups = llabels[(llabels.duplicated()) & (~left.duplicated())].tolist()
    if not rlabels.is_unique:
        dups.extend(rlabels[(rlabels.duplicated()) & (~right.duplicated())].tolist())
    if dups:
        warnings.warn(
            f"Passing 'suffixes' which cause duplicate columns {set(dups)} in the "
            f"result is deprecated and will raise a MergeError in a future version.",
            FutureWarning,
            stacklevel=find_stack_level(inspect.currentframe()),
        )

    return llabels, rlabels<|MERGE_RESOLUTION|>--- conflicted
+++ resolved
@@ -6,10 +6,6 @@
 import copy
 import datetime
 from functools import partial
-<<<<<<< HEAD
-import hashlib
-=======
->>>>>>> 1ab02e47
 import inspect
 import string
 from typing import (
