"""
SQL-style merge routines
"""

import copy
import datetime
from functools import partial
import hashlib
import string
from typing import TYPE_CHECKING, Optional, Tuple, cast
import warnings

import numpy as np

from pandas._libs import Timedelta, hashtable as libhashtable, join as libjoin, lib
from pandas._typing import (
    ArrayLike,
    FrameOrSeries,
    FrameOrSeriesUnion,
    IndexLabel,
    Suffixes,
)
from pandas.errors import MergeError
from pandas.util._decorators import Appender, Substitution

from pandas.core.dtypes.common import (
    ensure_float64,
    ensure_int64,
    ensure_object,
    is_array_like,
    is_bool,
    is_bool_dtype,
    is_categorical_dtype,
    is_datetime64tz_dtype,
    is_dtype_equal,
    is_extension_array_dtype,
    is_float_dtype,
    is_integer,
    is_integer_dtype,
    is_list_like,
    is_number,
    is_numeric_dtype,
    is_object_dtype,
    needs_i8_conversion,
)
from pandas.core.dtypes.generic import ABCDataFrame, ABCSeries
from pandas.core.dtypes.missing import isna, na_value_for_dtype

from pandas import Categorical, Index, MultiIndex
from pandas.core import groupby
import pandas.core.algorithms as algos
import pandas.core.common as com
from pandas.core.construction import extract_array
from pandas.core.frame import _merge_doc
from pandas.core.internals import concatenate_block_managers
from pandas.core.sorting import is_int64_overflow_possible

if TYPE_CHECKING:
    from pandas import DataFrame
    from pandas.core.arrays import DatetimeArray


@Substitution("\nleft : DataFrame")
@Appender(_merge_doc, indents=0)
def merge(
    left: FrameOrSeriesUnion,
    right: FrameOrSeriesUnion,
    how: str = "inner",
    on: Optional[IndexLabel] = None,
    left_on: Optional[IndexLabel] = None,
    right_on: Optional[IndexLabel] = None,
    left_index: bool = False,
    right_index: bool = False,
    sort: bool = False,
    suffixes: Suffixes = ("_x", "_y"),
    copy: bool = True,
    indicator: bool = False,
    validate: Optional[str] = None,
) -> "DataFrame":
    op = _MergeOperation(
        left,
        right,
        how=how,
        on=on,
        left_on=left_on,
        right_on=right_on,
        left_index=left_index,
        right_index=right_index,
        sort=sort,
        suffixes=suffixes,
        copy=copy,
        indicator=indicator,
        validate=validate,
    )
    return op.get_result()


if __debug__:
    merge.__doc__ = _merge_doc % "\nleft : DataFrame"


def _groupby_and_merge(by, on, left: "DataFrame", right: "DataFrame", merge_pieces):
    """
    groupby & merge; we are always performing a left-by type operation

    Parameters
    ----------
    by: field to group
    on: duplicates field
    left: DataFrame
    right: DataFrame
    merge_pieces: function for merging
    """
    pieces = []
    if not isinstance(by, (list, tuple)):
        by = [by]

    lby = left.groupby(by, sort=False)
    rby: Optional[groupby.DataFrameGroupBy] = None

    # if we can groupby the rhs
    # then we can get vastly better perf
    if all(item in right.columns for item in by):
        rby = right.groupby(by, sort=False)

    for key, lhs in lby:

        if rby is None:
            rhs = right
        else:
            try:
                rhs = right.take(rby.indices[key])
            except KeyError:
                # key doesn't exist in left
                lcols = lhs.columns.tolist()
                cols = lcols + [r for r in right.columns if r not in set(lcols)]
                merged = lhs.reindex(columns=cols)
                merged.index = range(len(merged))
                pieces.append(merged)
                continue

        merged = merge_pieces(lhs, rhs)

        # make sure join keys are in the merged
        # TODO, should merge_pieces do this?
        merged[by] = key

        pieces.append(merged)

    # preserve the original order
    # if we have a missing piece this can be reset
    from pandas.core.reshape.concat import concat

    result = concat(pieces, ignore_index=True)
    result = result.reindex(columns=pieces[0].columns, copy=False)
    return result, lby


def merge_ordered(
    left: "DataFrame",
    right: "DataFrame",
    on: Optional[IndexLabel] = None,
    left_on: Optional[IndexLabel] = None,
    right_on: Optional[IndexLabel] = None,
    left_by=None,
    right_by=None,
    fill_method: Optional[str] = None,
    suffixes: Suffixes = ("_x", "_y"),
    how: str = "outer",
) -> "DataFrame":
    """
    Perform merge with optional filling/interpolation.

    Designed for ordered data like time series data. Optionally
    perform group-wise merge (see examples).

    Parameters
    ----------
    left : DataFrame
    right : DataFrame
    on : label or list
        Field names to join on. Must be found in both DataFrames.
    left_on : label or list, or array-like
        Field names to join on in left DataFrame. Can be a vector or list of
        vectors of the length of the DataFrame to use a particular vector as
        the join key instead of columns.
    right_on : label or list, or array-like
        Field names to join on in right DataFrame or vector/list of vectors per
        left_on docs.
    left_by : column name or list of column names
        Group left DataFrame by group columns and merge piece by piece with
        right DataFrame.
    right_by : column name or list of column names
        Group right DataFrame by group columns and merge piece by piece with
        left DataFrame.
    fill_method : {'ffill', None}, default None
        Interpolation method for data.
    suffixes : list-like, default is ("_x", "_y")
        A length-2 sequence where each element is optionally a string
        indicating the suffix to add to overlapping column names in
        `left` and `right` respectively. Pass a value of `None` instead
        of a string to indicate that the column name from `left` or
        `right` should be left as-is, with no suffix. At least one of the
        values must not be None.

        .. versionchanged:: 0.25.0
    how : {'left', 'right', 'outer', 'inner'}, default 'outer'
        * left: use only keys from left frame (SQL: left outer join)
        * right: use only keys from right frame (SQL: right outer join)
        * outer: use union of keys from both frames (SQL: full outer join)
        * inner: use intersection of keys from both frames (SQL: inner join).

    Returns
    -------
    DataFrame
        The merged DataFrame output type will the be same as
        'left', if it is a subclass of DataFrame.

    See Also
    --------
    merge : Merge with a database-style join.
    merge_asof : Merge on nearest keys.

    Examples
    --------
    >>> df1 = pd.DataFrame(
    ...     {
    ...         "key": ["a", "c", "e", "a", "c", "e"],
    ...         "lvalue": [1, 2, 3, 1, 2, 3],
    ...         "group": ["a", "a", "a", "b", "b", "b"]
    ...     }
    ... )
    >>> df1
          key  lvalue group
    0   a       1     a
    1   c       2     a
    2   e       3     a
    3   a       1     b
    4   c       2     b
    5   e       3     b

    >>> df2 = pd.DataFrame({"key": ["b", "c", "d"], "rvalue": [1, 2, 3]})
    >>> df2
          key  rvalue
    0   b       1
    1   c       2
    2   d       3

    >>> merge_ordered(df1, df2, fill_method="ffill", left_by="group")
      key  lvalue group  rvalue
    0   a       1     a     NaN
    1   b       1     a     1.0
    2   c       2     a     2.0
    3   d       2     a     3.0
    4   e       3     a     3.0
    5   a       1     b     NaN
    6   b       1     b     1.0
    7   c       2     b     2.0
    8   d       2     b     3.0
    9   e       3     b     3.0
    """

    def _merger(x, y):
        # perform the ordered merge operation
        op = _OrderedMerge(
            x,
            y,
            on=on,
            left_on=left_on,
            right_on=right_on,
            suffixes=suffixes,
            fill_method=fill_method,
            how=how,
        )
        return op.get_result()

    if left_by is not None and right_by is not None:
        raise ValueError("Can only group either left or right frames")
    elif left_by is not None:
        if isinstance(left_by, str):
            left_by = [left_by]
        check = set(left_by).difference(left.columns)
        if len(check) != 0:
            raise KeyError(f"{check} not found in left columns")
        result, _ = _groupby_and_merge(
            left_by, on, left, right, lambda x, y: _merger(x, y)
        )
    elif right_by is not None:
        if isinstance(right_by, str):
            right_by = [right_by]
        check = set(right_by).difference(right.columns)
        if len(check) != 0:
            raise KeyError(f"{check} not found in right columns")
        result, _ = _groupby_and_merge(
            right_by, on, right, left, lambda x, y: _merger(y, x)
        )
    else:
        result = _merger(left, right)
    return result


def merge_asof(
    left: "DataFrame",
    right: "DataFrame",
    on: Optional[IndexLabel] = None,
    left_on: Optional[IndexLabel] = None,
    right_on: Optional[IndexLabel] = None,
    left_index: bool = False,
    right_index: bool = False,
    by=None,
    left_by=None,
    right_by=None,
    suffixes: Suffixes = ("_x", "_y"),
    tolerance=None,
    allow_exact_matches: bool = True,
    direction: str = "backward",
) -> "DataFrame":
    """
    Perform an asof merge.

    This is similar to a left-join except that we match on nearest
    key rather than equal keys. Both DataFrames must be sorted by the key.

    For each row in the left DataFrame:

      - A "backward" search selects the last row in the right DataFrame whose
        'on' key is less than or equal to the left's key.

      - A "forward" search selects the first row in the right DataFrame whose
        'on' key is greater than or equal to the left's key.

      - A "nearest" search selects the row in the right DataFrame whose 'on'
        key is closest in absolute distance to the left's key.

    The default is "backward" and is compatible in versions below 0.20.0.
    The direction parameter was added in version 0.20.0 and introduces
    "forward" and "nearest".

    Optionally match on equivalent keys with 'by' before searching with 'on'.

    Parameters
    ----------
    left : DataFrame
    right : DataFrame
    on : label
        Field name to join on. Must be found in both DataFrames.
        The data MUST be ordered. Furthermore this must be a numeric column,
        such as datetimelike, integer, or float. On or left_on/right_on
        must be given.
    left_on : label
        Field name to join on in left DataFrame.
    right_on : label
        Field name to join on in right DataFrame.
    left_index : bool
        Use the index of the left DataFrame as the join key.
    right_index : bool
        Use the index of the right DataFrame as the join key.
    by : column name or list of column names
        Match on these columns before performing merge operation.
    left_by : column name
        Field names to match on in the left DataFrame.
    right_by : column name
        Field names to match on in the right DataFrame.
    suffixes : 2-length sequence (tuple, list, ...)
        Suffix to apply to overlapping column names in the left and right
        side, respectively.
    tolerance : int or Timedelta, optional, default None
        Select asof tolerance within this range; must be compatible
        with the merge index.
    allow_exact_matches : bool, default True

        - If True, allow matching with the same 'on' value
          (i.e. less-than-or-equal-to / greater-than-or-equal-to)
        - If False, don't match the same 'on' value
          (i.e., strictly less-than / strictly greater-than).

    direction : 'backward' (default), 'forward', or 'nearest'
        Whether to search for prior, subsequent, or closest matches.

    Returns
    -------
    merged : DataFrame

    See Also
    --------
    merge : Merge with a database-style join.
    merge_ordered : Merge with optional filling/interpolation.

    Examples
    --------
    >>> left = pd.DataFrame({"a": [1, 5, 10], "left_val": ["a", "b", "c"]})
    >>> left
        a left_val
    0   1        a
    1   5        b
    2  10        c

    >>> right = pd.DataFrame({"a": [1, 2, 3, 6, 7], "right_val": [1, 2, 3, 6, 7]})
    >>> right
       a  right_val
    0  1          1
    1  2          2
    2  3          3
    3  6          6
    4  7          7

    >>> pd.merge_asof(left, right, on="a")
        a left_val  right_val
    0   1        a          1
    1   5        b          3
    2  10        c          7

    >>> pd.merge_asof(left, right, on="a", allow_exact_matches=False)
        a left_val  right_val
    0   1        a        NaN
    1   5        b        3.0
    2  10        c        7.0

    >>> pd.merge_asof(left, right, on="a", direction="forward")
        a left_val  right_val
    0   1        a        1.0
    1   5        b        6.0
    2  10        c        NaN

    >>> pd.merge_asof(left, right, on="a", direction="nearest")
        a left_val  right_val
    0   1        a          1
    1   5        b          6
    2  10        c          7

    We can use indexed DataFrames as well.

    >>> left = pd.DataFrame({"left_val": ["a", "b", "c"]}, index=[1, 5, 10])
    >>> left
       left_val
    1         a
    5         b
    10        c

    >>> right = pd.DataFrame({"right_val": [1, 2, 3, 6, 7]}, index=[1, 2, 3, 6, 7])
    >>> right
       right_val
    1          1
    2          2
    3          3
    6          6
    7          7

    >>> pd.merge_asof(left, right, left_index=True, right_index=True)
       left_val  right_val
    1         a          1
    5         b          3
    10        c          7

    Here is a real-world times-series example

    >>> quotes = pd.DataFrame(
    ...     {
    ...         "time": [
    ...             pd.Timestamp("2016-05-25 13:30:00.023"),
    ...             pd.Timestamp("2016-05-25 13:30:00.023"),
    ...             pd.Timestamp("2016-05-25 13:30:00.030"),
    ...             pd.Timestamp("2016-05-25 13:30:00.041"),
    ...             pd.Timestamp("2016-05-25 13:30:00.048"),
    ...             pd.Timestamp("2016-05-25 13:30:00.049"),
    ...             pd.Timestamp("2016-05-25 13:30:00.072"),
    ...             pd.Timestamp("2016-05-25 13:30:00.075")
    ...         ],
    ...         "ticker": [
    ...                "GOOG",
    ...                "MSFT",
    ...                "MSFT",
    ...                "MSFT",
    ...                "GOOG",
    ...                "AAPL",
    ...                "GOOG",
    ...                "MSFT"
    ...            ],
    ...            "bid": [720.50, 51.95, 51.97, 51.99, 720.50, 97.99, 720.50, 52.01],
    ...            "ask": [720.93, 51.96, 51.98, 52.00, 720.93, 98.01, 720.88, 52.03]
    ...     }
    ... )
    >>> quotes
                         time ticker     bid     ask
    0 2016-05-25 13:30:00.023   GOOG  720.50  720.93
    1 2016-05-25 13:30:00.023   MSFT   51.95   51.96
    2 2016-05-25 13:30:00.030   MSFT   51.97   51.98
    3 2016-05-25 13:30:00.041   MSFT   51.99   52.00
    4 2016-05-25 13:30:00.048   GOOG  720.50  720.93
    5 2016-05-25 13:30:00.049   AAPL   97.99   98.01
    6 2016-05-25 13:30:00.072   GOOG  720.50  720.88
    7 2016-05-25 13:30:00.075   MSFT   52.01   52.03

    >>> trades = pd.DataFrame(
    ...        {
    ...            "time": [
    ...                pd.Timestamp("2016-05-25 13:30:00.023"),
    ...                pd.Timestamp("2016-05-25 13:30:00.038"),
    ...                pd.Timestamp("2016-05-25 13:30:00.048"),
    ...                pd.Timestamp("2016-05-25 13:30:00.048"),
    ...                pd.Timestamp("2016-05-25 13:30:00.048")
    ...            ],
    ...            "ticker": ["MSFT", "MSFT", "GOOG", "GOOG", "AAPL"],
    ...            "price": [51.95, 51.95, 720.77, 720.92, 98.0],
    ...            "quantity": [75, 155, 100, 100, 100]
    ...        }
    ...    )
    >>> trades
                         time ticker   price  quantity
    0 2016-05-25 13:30:00.023   MSFT   51.95        75
    1 2016-05-25 13:30:00.038   MSFT   51.95       155
    2 2016-05-25 13:30:00.048   GOOG  720.77       100
    3 2016-05-25 13:30:00.048   GOOG  720.92       100
    4 2016-05-25 13:30:00.048   AAPL   98.00       100

    By default we are taking the asof of the quotes

    >>> pd.merge_asof(trades, quotes, on="time", by="ticker")
                         time ticker   price  quantity     bid     ask
    0 2016-05-25 13:30:00.023   MSFT   51.95        75   51.95   51.96
    1 2016-05-25 13:30:00.038   MSFT   51.95       155   51.97   51.98
    2 2016-05-25 13:30:00.048   GOOG  720.77       100  720.50  720.93
    3 2016-05-25 13:30:00.048   GOOG  720.92       100  720.50  720.93
    4 2016-05-25 13:30:00.048   AAPL   98.00       100     NaN     NaN

    We only asof within 2ms between the quote time and the trade time

    >>> pd.merge_asof(
    ...     trades, quotes, on="time", by="ticker", tolerance=pd.Timedelta("2ms")
    ... )
                         time ticker   price  quantity     bid     ask
    0 2016-05-25 13:30:00.023   MSFT   51.95        75   51.95   51.96
    1 2016-05-25 13:30:00.038   MSFT   51.95       155     NaN     NaN
    2 2016-05-25 13:30:00.048   GOOG  720.77       100  720.50  720.93
    3 2016-05-25 13:30:00.048   GOOG  720.92       100  720.50  720.93
    4 2016-05-25 13:30:00.048   AAPL   98.00       100     NaN     NaN

    We only asof within 10ms between the quote time and the trade time
    and we exclude exact matches on time. However *prior* data will
    propagate forward

    >>> pd.merge_asof(
    ...     trades,
    ...     quotes,
    ...     on="time",
    ...     by="ticker",
    ...     tolerance=pd.Timedelta("10ms"),
    ...     allow_exact_matches=False
    ... )
                         time ticker   price  quantity     bid     ask
    0 2016-05-25 13:30:00.023   MSFT   51.95        75     NaN     NaN
    1 2016-05-25 13:30:00.038   MSFT   51.95       155   51.97   51.98
    2 2016-05-25 13:30:00.048   GOOG  720.77       100     NaN     NaN
    3 2016-05-25 13:30:00.048   GOOG  720.92       100     NaN     NaN
    4 2016-05-25 13:30:00.048   AAPL   98.00       100     NaN     NaN
    """
    op = _AsOfMerge(
        left,
        right,
        on=on,
        left_on=left_on,
        right_on=right_on,
        left_index=left_index,
        right_index=right_index,
        by=by,
        left_by=left_by,
        right_by=right_by,
        suffixes=suffixes,
        how="asof",
        tolerance=tolerance,
        allow_exact_matches=allow_exact_matches,
        direction=direction,
    )
    return op.get_result()


# TODO: transformations??
# TODO: only copy DataFrames when modification necessary
class _MergeOperation:
    """
    Perform a database (SQL) merge operation between two DataFrame or Series
    objects using either columns as keys or their row indexes
    """

    _merge_type = "merge"

    def __init__(
        self,
        left: FrameOrSeriesUnion,
        right: FrameOrSeriesUnion,
        how: str = "inner",
        on: Optional[IndexLabel] = None,
        left_on: Optional[IndexLabel] = None,
        right_on: Optional[IndexLabel] = None,
        axis: int = 1,
        left_index: bool = False,
        right_index: bool = False,
        sort: bool = True,
        suffixes: Suffixes = ("_x", "_y"),
        copy: bool = True,
        indicator: bool = False,
        validate: Optional[str] = None,
    ):
        _left = _validate_operand(left)
        _right = _validate_operand(right)
        self.left = self.orig_left = _left
        self.right = self.orig_right = _right
        self.how = how

        # bm_axis -> the axis on the BlockManager
        self.bm_axis = axis
        # axis --> the axis on the Series/DataFrame
        self.axis = 1 - axis if self.left.ndim == 2 else 0

        self.on = com.maybe_make_list(on)
        self.left_on = com.maybe_make_list(left_on)
        self.right_on = com.maybe_make_list(right_on)

        self.copy = copy
        self.suffixes = suffixes
        self.sort = sort

        self.left_index = left_index
        self.right_index = right_index

        self.indicator = indicator

        self.indicator_name: Optional[str]
        if isinstance(self.indicator, str):
            self.indicator_name = self.indicator
        elif isinstance(self.indicator, bool):
            self.indicator_name = "_merge" if self.indicator else None
        else:
            raise ValueError(
                "indicator option can only accept boolean or string arguments"
            )

        if not is_bool(left_index):
            raise ValueError(
                f"left_index parameter must be of type bool, not {type(left_index)}"
            )
        if not is_bool(right_index):
            raise ValueError(
                f"right_index parameter must be of type bool, not {type(right_index)}"
            )

        # warn user when merging between different levels
        if _left.columns.nlevels != _right.columns.nlevels:
            msg = (
                "merging between different levels can give an unintended "
                f"result ({left.columns.nlevels} levels on the left,"
                f"{right.columns.nlevels} on the right)"
            )
            warnings.warn(msg, UserWarning)

        self._validate_specification()

        cross_col = None
        if self.how == "cross":
            (
                self.left,
                self.right,
                self.how,
                cross_col,
            ) = self._create_cross_configuration(self.left, self.right)
            self.left_on = self.right_on = [cross_col]
        self._cross = cross_col

        # note this function has side effects
        (
            self.left_join_keys,
            self.right_join_keys,
            self.join_names,
        ) = self._get_merge_keys()

        # validate the merge keys dtypes. We may need to coerce
        # to avoid incompatible dtypes
        self._maybe_coerce_merge_keys()

        # If argument passed to validate,
        # check if columns specified as unique
        # are in fact unique.
        if validate is not None:
            self._validate(validate)

    def get_result(self):
        if self.indicator:
            self.left, self.right = self._indicator_pre_merge(self.left, self.right)

        join_index, left_indexer, right_indexer = self._get_join_info()

        llabels, rlabels = _items_overlap_with_suffix(
            self.left._info_axis, self.right._info_axis, self.suffixes
        )

        lindexers = {1: left_indexer} if left_indexer is not None else {}
        rindexers = {1: right_indexer} if right_indexer is not None else {}

        result_data = concatenate_block_managers(
            [(self.left._mgr, lindexers), (self.right._mgr, rindexers)],
            axes=[llabels.append(rlabels), join_index],
            concat_axis=0,
            copy=self.copy,
        )

        typ = self.left._constructor
        result = typ(result_data).__finalize__(self, method=self._merge_type)

        if self.indicator:
            result = self._indicator_post_merge(result)

        self._maybe_add_join_keys(result, left_indexer, right_indexer)

        self._maybe_restore_index_levels(result)

        self._maybe_drop_cross_column(result, self._cross)

        return result.__finalize__(self, method="merge")

    def _maybe_drop_cross_column(self, result: "DataFrame", cross_col: Optional[str]):
        if cross_col is not None:
            result.drop(columns=cross_col, inplace=True)

    def _indicator_pre_merge(
        self, left: "DataFrame", right: "DataFrame"
    ) -> Tuple["DataFrame", "DataFrame"]:

        columns = left.columns.union(right.columns)

        for i in ["_left_indicator", "_right_indicator"]:
            if i in columns:
                raise ValueError(
                    "Cannot use `indicator=True` option when "
                    f"data contains a column named {i}"
                )
        if self.indicator_name in columns:
            raise ValueError(
                "Cannot use name of an existing column for indicator column"
            )

        left = left.copy()
        right = right.copy()

        left["_left_indicator"] = 1
        left["_left_indicator"] = left["_left_indicator"].astype("int8")

        right["_right_indicator"] = 2
        right["_right_indicator"] = right["_right_indicator"].astype("int8")

        return left, right

    def _indicator_post_merge(self, result):

        result["_left_indicator"] = result["_left_indicator"].fillna(0)
        result["_right_indicator"] = result["_right_indicator"].fillna(0)

        result[self.indicator_name] = Categorical(
            (result["_left_indicator"] + result["_right_indicator"]),
            categories=[1, 2, 3],
        )
        result[self.indicator_name] = result[self.indicator_name].cat.rename_categories(
            ["left_only", "right_only", "both"]
        )

        result = result.drop(labels=["_left_indicator", "_right_indicator"], axis=1)
        return result

    def _maybe_restore_index_levels(self, result):
        """
        Restore index levels specified as `on` parameters

        Here we check for cases where `self.left_on` and `self.right_on` pairs
        each reference an index level in their respective DataFrames. The
        joined columns corresponding to these pairs are then restored to the
        index of `result`.

        **Note:** This method has side effects. It modifies `result` in-place

        Parameters
        ----------
        result: DataFrame
            merge result

        Returns
        -------
        None
        """
        names_to_restore = []
        for name, left_key, right_key in zip(
            self.join_names, self.left_on, self.right_on
        ):
            if (
                self.orig_left._is_level_reference(left_key)
                and self.orig_right._is_level_reference(right_key)
                and name not in result.index.names
            ):

                names_to_restore.append(name)

        if names_to_restore:
            result.set_index(names_to_restore, inplace=True)

    def _maybe_add_join_keys(self, result, left_indexer, right_indexer):

        left_has_missing = None
        right_has_missing = None

        keys = zip(self.join_names, self.left_on, self.right_on)
        for i, (name, lname, rname) in enumerate(keys):
            if not _should_fill(lname, rname):
                continue

            take_left, take_right = None, None

            if name in result:

                if left_indexer is not None and right_indexer is not None:
                    if name in self.left:

                        if left_has_missing is None:
                            left_has_missing = (left_indexer == -1).any()

                        if left_has_missing:
                            take_right = self.right_join_keys[i]

                            if not is_dtype_equal(
                                result[name].dtype, self.left[name].dtype
                            ):
                                take_left = self.left[name]._values

                    elif name in self.right:

                        if right_has_missing is None:
                            right_has_missing = (right_indexer == -1).any()

                        if right_has_missing:
                            take_left = self.left_join_keys[i]

                            if not is_dtype_equal(
                                result[name].dtype, self.right[name].dtype
                            ):
                                take_right = self.right[name]._values

            elif left_indexer is not None and is_array_like(self.left_join_keys[i]):
                take_left = self.left_join_keys[i]
                take_right = self.right_join_keys[i]

            if take_left is not None or take_right is not None:

                if take_left is None:
                    lvals = result[name]._values
                else:
                    lfill = na_value_for_dtype(take_left.dtype)
                    lvals = algos.take_1d(take_left, left_indexer, fill_value=lfill)

                if take_right is None:
                    rvals = result[name]._values
                else:
                    rfill = na_value_for_dtype(take_right.dtype)
                    rvals = algos.take_1d(take_right, right_indexer, fill_value=rfill)

                # if we have an all missing left_indexer
<<<<<<< HEAD
                # make sure to just use the right values
                mask = left_indexer == -1
                if mask.all():
                    key_col = Index(rvals)
=======
                # make sure to just use the right values or vice-versa
                mask_left = left_indexer == -1
                mask_right = right_indexer == -1
                if mask_left.all():
                    key_col = rvals
                elif right_indexer is not None and mask_right.all():
                    key_col = lvals
>>>>>>> 89b3d6b2
                else:
                    key_col = Index(lvals).where(~mask_left, rvals)

                if result._is_label_reference(name):
                    result[name] = key_col
                elif result._is_level_reference(name):
                    if isinstance(result.index, MultiIndex):
                        key_col.name = name
                        idx_list = [
                            result.index.get_level_values(level_name)
                            if level_name != name
                            else key_col
                            for level_name in result.index.names
                        ]

                        result.set_index(idx_list, inplace=True)
                    else:
                        result.index = Index(key_col, name=name)
                else:
                    result.insert(i, name or f"key_{i}", key_col)

    def _get_join_indexers(self):
        """ return the join indexers """
        return get_join_indexers(
            self.left_join_keys, self.right_join_keys, sort=self.sort, how=self.how
        )

    def _get_join_info(self):
        left_ax = self.left.axes[self.axis]
        right_ax = self.right.axes[self.axis]

        if self.left_index and self.right_index and self.how != "asof":
            join_index, left_indexer, right_indexer = left_ax.join(
                right_ax, how=self.how, return_indexers=True, sort=self.sort
            )
        elif self.right_index and self.how == "left":
            join_index, left_indexer, right_indexer = _left_join_on_index(
                left_ax, right_ax, self.left_join_keys, sort=self.sort
            )

        elif self.left_index and self.how == "right":
            join_index, right_indexer, left_indexer = _left_join_on_index(
                right_ax, left_ax, self.right_join_keys, sort=self.sort
            )
        else:
            (left_indexer, right_indexer) = self._get_join_indexers()

            if self.right_index:
                if len(self.left) > 0:
                    join_index = self._create_join_index(
                        self.left.index,
                        self.right.index,
                        left_indexer,
                        right_indexer,
                        how="right",
                    )
                else:
                    join_index = self.right.index.take(right_indexer)
                    left_indexer = np.array([-1] * len(join_index))
            elif self.left_index:
                if len(self.right) > 0:
                    join_index = self._create_join_index(
                        self.right.index,
                        self.left.index,
                        right_indexer,
                        left_indexer,
                        how="left",
                    )
                else:
                    join_index = self.left.index.take(left_indexer)
                    right_indexer = np.array([-1] * len(join_index))
            else:
                join_index = Index(np.arange(len(left_indexer)))

        if len(join_index) == 0:
            join_index = join_index.astype(object)
        return join_index, left_indexer, right_indexer

    def _create_join_index(
        self,
        index: Index,
        other_index: Index,
        indexer,
        other_indexer,
        how: str = "left",
    ):
        """
        Create a join index by rearranging one index to match another

        Parameters
        ----------
        index: Index being rearranged
        other_index: Index used to supply values not found in index
        indexer: how to rearrange index
        how: replacement is only necessary if indexer based on other_index

        Returns
        -------
        join_index
        """
        if self.how in (how, "outer") and not isinstance(other_index, MultiIndex):
            # if final index requires values in other_index but not target
            # index, indexer may hold missing (-1) values, causing Index.take
            # to take the final value in target index. So, we set the last
            # element to be the desired fill value. We do not use allow_fill
            # and fill_value because it throws a ValueError on integer indices
            mask = indexer == -1
            if np.any(mask):
                fill_value = na_value_for_dtype(index.dtype, compat=False)
                index = index.append(Index([fill_value]))
        return index.take(indexer)

    def _get_merge_keys(self):
        """
        Note: has side effects (copy/delete key columns)

        Parameters
        ----------
        left
        right
        on

        Returns
        -------
        left_keys, right_keys
        """
        left_keys = []
        right_keys = []
        # pandas\core\reshape\merge.py:966: error: Need type annotation for
        # 'join_names' (hint: "join_names: List[<type>] = ...")
        # [var-annotated]
        join_names = []  # type: ignore[var-annotated]
        right_drop = []
        left_drop = []

        left, right = self.left, self.right

        is_lkey = lambda x: is_array_like(x) and len(x) == len(left)
        is_rkey = lambda x: is_array_like(x) and len(x) == len(right)

        # Note that pd.merge_asof() has separate 'on' and 'by' parameters. A
        # user could, for example, request 'left_index' and 'left_by'. In a
        # regular pd.merge(), users cannot specify both 'left_index' and
        # 'left_on'. (Instead, users have a MultiIndex). That means the
        # self.left_on in this function is always empty in a pd.merge(), but
        # a pd.merge_asof(left_index=True, left_by=...) will result in a
        # self.left_on array with a None in the middle of it. This requires
        # a work-around as designated in the code below.
        # See _validate_specification() for where this happens.

        # ugh, spaghetti re #733
        if _any(self.left_on) and _any(self.right_on):
            for lk, rk in zip(self.left_on, self.right_on):
                if is_lkey(lk):
                    left_keys.append(lk)
                    if is_rkey(rk):
                        right_keys.append(rk)
                        join_names.append(None)  # what to do?
                    else:
                        if rk is not None:
                            right_keys.append(right._get_label_or_level_values(rk))
                            join_names.append(rk)
                        else:
                            # work-around for merge_asof(right_index=True)
                            right_keys.append(right.index)
                            join_names.append(right.index.name)
                else:
                    if not is_rkey(rk):
                        if rk is not None:
                            right_keys.append(right._get_label_or_level_values(rk))
                        else:
                            # work-around for merge_asof(right_index=True)
                            right_keys.append(right.index)
                        if lk is not None and lk == rk:
                            # avoid key upcast in corner case (length-0)
                            if len(left) > 0:
                                right_drop.append(rk)
                            else:
                                left_drop.append(lk)
                    else:
                        right_keys.append(rk)
                    if lk is not None:
                        left_keys.append(left._get_label_or_level_values(lk))
                        join_names.append(lk)
                    else:
                        # work-around for merge_asof(left_index=True)
                        left_keys.append(left.index)
                        join_names.append(left.index.name)
        elif _any(self.left_on):
            for k in self.left_on:
                if is_lkey(k):
                    left_keys.append(k)
                    join_names.append(None)
                else:
                    left_keys.append(left._get_label_or_level_values(k))
                    join_names.append(k)
            if isinstance(self.right.index, MultiIndex):
                right_keys = [
                    lev._values.take(lev_codes)
                    for lev, lev_codes in zip(
                        self.right.index.levels, self.right.index.codes
                    )
                ]
            else:
                right_keys = [self.right.index._values]
        elif _any(self.right_on):
            for k in self.right_on:
                if is_rkey(k):
                    right_keys.append(k)
                    join_names.append(None)
                else:
                    right_keys.append(right._get_label_or_level_values(k))
                    join_names.append(k)
            if isinstance(self.left.index, MultiIndex):
                left_keys = [
                    lev._values.take(lev_codes)
                    for lev, lev_codes in zip(
                        self.left.index.levels, self.left.index.codes
                    )
                ]
            else:
                left_keys = [self.left.index._values]

        if left_drop:
            self.left = self.left._drop_labels_or_levels(left_drop)

        if right_drop:
            self.right = self.right._drop_labels_or_levels(right_drop)

        return left_keys, right_keys, join_names

    def _maybe_coerce_merge_keys(self):
        # we have valid merges but we may have to further
        # coerce these if they are originally incompatible types
        #
        # for example if these are categorical, but are not dtype_equal
        # or if we have object and integer dtypes

        for lk, rk, name in zip(
            self.left_join_keys, self.right_join_keys, self.join_names
        ):
            if (len(lk) and not len(rk)) or (not len(lk) and len(rk)):
                continue

            lk_is_cat = is_categorical_dtype(lk.dtype)
            rk_is_cat = is_categorical_dtype(rk.dtype)
            lk_is_object = is_object_dtype(lk.dtype)
            rk_is_object = is_object_dtype(rk.dtype)

            # if either left or right is a categorical
            # then the must match exactly in categories & ordered
            if lk_is_cat and rk_is_cat:
                if lk._categories_match_up_to_permutation(rk):
                    continue

            elif lk_is_cat or rk_is_cat:
                pass

            elif is_dtype_equal(lk.dtype, rk.dtype):
                continue

            msg = (
                f"You are trying to merge on {lk.dtype} and "
                f"{rk.dtype} columns. If you wish to proceed you should use pd.concat"
            )

            # if we are numeric, then allow differing
            # kinds to proceed, eg. int64 and int8, int and float
            # further if we are object, but we infer to
            # the same, then proceed
            if is_numeric_dtype(lk.dtype) and is_numeric_dtype(rk.dtype):
                if lk.dtype.kind == rk.dtype.kind:
                    continue

                # check whether ints and floats
                elif is_integer_dtype(rk.dtype) and is_float_dtype(lk.dtype):
                    if not (lk == lk.astype(rk.dtype))[~np.isnan(lk)].all():
                        warnings.warn(
                            "You are merging on int and float "
                            "columns where the float values "
                            "are not equal to their int representation",
                            UserWarning,
                        )
                    continue

                elif is_float_dtype(rk.dtype) and is_integer_dtype(lk.dtype):
                    if not (rk == rk.astype(lk.dtype))[~np.isnan(rk)].all():
                        warnings.warn(
                            "You are merging on int and float "
                            "columns where the float values "
                            "are not equal to their int representation",
                            UserWarning,
                        )
                    continue

                # let's infer and see if we are ok
                elif lib.infer_dtype(lk, skipna=False) == lib.infer_dtype(
                    rk, skipna=False
                ):
                    continue

            # Check if we are trying to merge on obviously
            # incompatible dtypes GH 9780, GH 15800

            # bool values are coerced to object
            elif (lk_is_object and is_bool_dtype(rk.dtype)) or (
                is_bool_dtype(lk.dtype) and rk_is_object
            ):
                pass

            # object values are allowed to be merged
            elif (lk_is_object and is_numeric_dtype(rk.dtype)) or (
                is_numeric_dtype(lk.dtype) and rk_is_object
            ):
                inferred_left = lib.infer_dtype(lk, skipna=False)
                inferred_right = lib.infer_dtype(rk, skipna=False)
                bool_types = ["integer", "mixed-integer", "boolean", "empty"]
                string_types = ["string", "unicode", "mixed", "bytes", "empty"]

                # inferred bool
                if inferred_left in bool_types and inferred_right in bool_types:
                    pass

                # unless we are merging non-string-like with string-like
                elif (
                    inferred_left in string_types and inferred_right not in string_types
                ) or (
                    inferred_right in string_types and inferred_left not in string_types
                ):
                    raise ValueError(msg)

            # datetimelikes must match exactly
            elif needs_i8_conversion(lk.dtype) and not needs_i8_conversion(rk.dtype):
                raise ValueError(msg)
            elif not needs_i8_conversion(lk.dtype) and needs_i8_conversion(rk.dtype):
                raise ValueError(msg)
            elif is_datetime64tz_dtype(lk.dtype) and not is_datetime64tz_dtype(
                rk.dtype
            ):
                raise ValueError(msg)
            elif not is_datetime64tz_dtype(lk.dtype) and is_datetime64tz_dtype(
                rk.dtype
            ):
                raise ValueError(msg)

            elif lk_is_object and rk_is_object:
                continue

            # Houston, we have a problem!
            # let's coerce to object if the dtypes aren't
            # categorical, otherwise coerce to the category
            # dtype. If we coerced categories to object,
            # then we would lose type information on some
            # columns, and end up trying to merge
            # incompatible dtypes. See GH 16900.
            if name in self.left.columns:
                typ = lk.categories.dtype if lk_is_cat else object
                self.left = self.left.assign(**{name: self.left[name].astype(typ)})
            if name in self.right.columns:
                typ = rk.categories.dtype if rk_is_cat else object
                self.right = self.right.assign(**{name: self.right[name].astype(typ)})

    def _create_cross_configuration(
        self, left: "DataFrame", right: "DataFrame"
    ) -> Tuple["DataFrame", "DataFrame", str, str]:
        """
        Creates the configuration to dispatch the cross operation to inner join,
        e.g. adding a join column and resetting parameters. Join column is added
        to a new object, no inplace modification

        Parameters
        ----------
        left: DataFrame
        right DataFrame

        Returns
        -------
            a tuple (left, right, how, cross_col) representing the adjusted
            DataFrames with cross_col, the merge operation set to inner and the column
            to join over.
        """
        cross_col = f"_cross_{hashlib.md5().hexdigest()}"
        how = "inner"
        return (
            left.assign(**{cross_col: 1}),
            right.assign(**{cross_col: 1}),
            how,
            cross_col,
        )

    def _validate_specification(self):
        if self.how == "cross":
            if (
                self.left_index
                or self.right_index
                or self.right_on is not None
                or self.left_on is not None
                or self.on is not None
            ):
                raise MergeError(
                    "Can not pass on, right_on, left_on or set right_index=True or "
                    "left_index=True"
                )
            return
        # Hm, any way to make this logic less complicated??
        elif self.on is None and self.left_on is None and self.right_on is None:

            if self.left_index and self.right_index:
                self.left_on, self.right_on = (), ()
            elif self.left_index:
                raise MergeError("Must pass right_on or right_index=True")
            elif self.right_index:
                raise MergeError("Must pass left_on or left_index=True")
            else:
                # use the common columns
                left_cols = self.left.columns
                right_cols = self.right.columns
                common_cols = left_cols.intersection(right_cols)
                if len(common_cols) == 0:
                    raise MergeError(
                        "No common columns to perform merge on. "
                        f"Merge options: left_on={self.left_on}, "
                        f"right_on={self.right_on}, "
                        f"left_index={self.left_index}, "
                        f"right_index={self.right_index}"
                    )
                if (
                    not left_cols.join(common_cols, how="inner").is_unique
                    or not right_cols.join(common_cols, how="inner").is_unique
                ):
                    raise MergeError(f"Data columns not unique: {repr(common_cols)}")
                self.left_on = self.right_on = common_cols
        elif self.on is not None:
            if self.left_on is not None or self.right_on is not None:
                raise MergeError(
                    'Can only pass argument "on" OR "left_on" '
                    'and "right_on", not a combination of both.'
                )
            if self.left_index or self.right_index:
                raise MergeError(
                    'Can only pass argument "on" OR "left_index" '
                    'and "right_index", not a combination of both.'
                )
            self.left_on = self.right_on = self.on
        elif self.left_on is not None:
            if self.left_index:
                raise MergeError(
                    'Can only pass argument "left_on" OR "left_index" not both.'
                )
            if not self.right_index and self.right_on is None:
                raise MergeError('Must pass "right_on" OR "right_index".')
            n = len(self.left_on)
            if self.right_index:
                if len(self.left_on) != self.right.index.nlevels:
                    raise ValueError(
                        "len(left_on) must equal the number "
                        'of levels in the index of "right"'
                    )
                self.right_on = [None] * n
        elif self.right_on is not None:
            if self.right_index:
                raise MergeError(
                    'Can only pass argument "right_on" OR "right_index" not both.'
                )
            if not self.left_index and self.left_on is None:
                raise MergeError('Must pass "left_on" OR "left_index".')
            n = len(self.right_on)
            if self.left_index:
                if len(self.right_on) != self.left.index.nlevels:
                    raise ValueError(
                        "len(right_on) must equal the number "
                        'of levels in the index of "left"'
                    )
                self.left_on = [None] * n
        if self.how != "cross" and len(self.right_on) != len(self.left_on):
            raise ValueError("len(right_on) must equal len(left_on)")

    def _validate(self, validate: str):

        # Check uniqueness of each
        if self.left_index:
            left_unique = self.orig_left.index.is_unique
        else:
            left_unique = MultiIndex.from_arrays(self.left_join_keys).is_unique

        if self.right_index:
            right_unique = self.orig_right.index.is_unique
        else:
            right_unique = MultiIndex.from_arrays(self.right_join_keys).is_unique

        # Check data integrity
        if validate in ["one_to_one", "1:1"]:
            if not left_unique and not right_unique:
                raise MergeError(
                    "Merge keys are not unique in either left "
                    "or right dataset; not a one-to-one merge"
                )
            elif not left_unique:
                raise MergeError(
                    "Merge keys are not unique in left dataset; not a one-to-one merge"
                )
            elif not right_unique:
                raise MergeError(
                    "Merge keys are not unique in right dataset; not a one-to-one merge"
                )

        elif validate in ["one_to_many", "1:m"]:
            if not left_unique:
                raise MergeError(
                    "Merge keys are not unique in left dataset; not a one-to-many merge"
                )

        elif validate in ["many_to_one", "m:1"]:
            if not right_unique:
                raise MergeError(
                    "Merge keys are not unique in right dataset; "
                    "not a many-to-one merge"
                )

        elif validate in ["many_to_many", "m:m"]:
            pass

        else:
            raise ValueError("Not a valid argument for validate")


def get_join_indexers(
    left_keys, right_keys, sort: bool = False, how: str = "inner", **kwargs
):
    """

    Parameters
    ----------
    left_keys: ndarray, Index, Series
    right_keys: ndarray, Index, Series
    sort: bool, default False
    how: string {'inner', 'outer', 'left', 'right'}, default 'inner'

    Returns
    -------
    tuple of (left_indexer, right_indexer)
        indexers into the left_keys, right_keys

    """
    assert len(left_keys) == len(
        right_keys
    ), "left_key and right_keys must be the same length"

    # get left & right join labels and num. of levels at each location
    mapped = (
        _factorize_keys(left_keys[n], right_keys[n], sort=sort, how=how)
        for n in range(len(left_keys))
    )
    zipped = zip(*mapped)
    llab, rlab, shape = [list(x) for x in zipped]

    # get flat i8 keys from label lists
    lkey, rkey = _get_join_keys(llab, rlab, shape, sort)

    # factorize keys to a dense i8 space
    # `count` is the num. of unique keys
    # set(lkey) | set(rkey) == range(count)

    lkey, rkey, count = _factorize_keys(lkey, rkey, sort=sort, how=how)
    # preserve left frame order if how == 'left' and sort == False
    kwargs = copy.copy(kwargs)
    if how in ("left", "right"):
        kwargs["sort"] = sort
    join_func = {
        "inner": libjoin.inner_join,
        "left": libjoin.left_outer_join,
        "right": lambda x, y, count, **kwargs: libjoin.left_outer_join(
            y, x, count, **kwargs
        )[::-1],
        "outer": libjoin.full_outer_join,
    }[how]

    return join_func(lkey, rkey, count, **kwargs)


def restore_dropped_levels_multijoin(
    left: MultiIndex,
    right: MultiIndex,
    dropped_level_names,
    join_index,
    lindexer,
    rindexer,
):
    """
    *this is an internal non-public method*

    Returns the levels, labels and names of a multi-index to multi-index join.
    Depending on the type of join, this method restores the appropriate
    dropped levels of the joined multi-index.
    The method relies on lidx, rindexer which hold the index positions of
    left and right, where a join was feasible

    Parameters
    ----------
    left : MultiIndex
        left index
    right : MultiIndex
        right index
    dropped_level_names : str array
        list of non-common level names
    join_index : MultiIndex
        the index of the join between the
        common levels of left and right
    lindexer : intp array
        left indexer
    rindexer : intp array
        right indexer

    Returns
    -------
    levels : list of Index
        levels of combined multiindexes
    labels : intp array
        labels of combined multiindexes
    names : str array
        names of combined multiindexes

    """

    def _convert_to_multiindex(index) -> MultiIndex:
        if isinstance(index, MultiIndex):
            return index
        else:
            return MultiIndex.from_arrays([index._values], names=[index.name])

    # For multi-multi joins with one overlapping level,
    # the returned index if of type Index
    # Assure that join_index is of type MultiIndex
    # so that dropped levels can be appended
    join_index = _convert_to_multiindex(join_index)

    join_levels = join_index.levels
    join_codes = join_index.codes
    join_names = join_index.names

    # lindexer and rindexer hold the indexes where the join occurred
    # for left and right respectively. If left/right is None then
    # the join occurred on all indices of left/right
    if lindexer is None:
        lindexer = range(left.size)

    if rindexer is None:
        rindexer = range(right.size)

    # Iterate through the levels that must be restored
    for dropped_level_name in dropped_level_names:
        if dropped_level_name in left.names:
            idx = left
            indexer = lindexer
        else:
            idx = right
            indexer = rindexer

        # The index of the level name to be restored
        name_idx = idx.names.index(dropped_level_name)

        restore_levels = idx.levels[name_idx]
        # Inject -1 in the codes list where a join was not possible
        # IOW indexer[i]=-1
        codes = idx.codes[name_idx]
        restore_codes = algos.take_nd(codes, indexer, fill_value=-1)

        join_levels = join_levels + [restore_levels]
        join_codes = join_codes + [restore_codes]
        join_names = join_names + [dropped_level_name]

    return join_levels, join_codes, join_names


class _OrderedMerge(_MergeOperation):
    _merge_type = "ordered_merge"

    def __init__(
        self,
        left: "DataFrame",
        right: "DataFrame",
        on: Optional[IndexLabel] = None,
        left_on: Optional[IndexLabel] = None,
        right_on: Optional[IndexLabel] = None,
        left_index: bool = False,
        right_index: bool = False,
        axis: int = 1,
        suffixes: Suffixes = ("_x", "_y"),
        copy: bool = True,
        fill_method: Optional[str] = None,
        how: str = "outer",
    ):

        self.fill_method = fill_method
        _MergeOperation.__init__(
            self,
            left,
            right,
            on=on,
            left_on=left_on,
            left_index=left_index,
            right_index=right_index,
            right_on=right_on,
            axis=axis,
            how=how,
            suffixes=suffixes,
            sort=True,  # factorize sorts
        )

    def get_result(self):
        join_index, left_indexer, right_indexer = self._get_join_info()

        llabels, rlabels = _items_overlap_with_suffix(
            self.left._info_axis, self.right._info_axis, self.suffixes
        )

        if self.fill_method == "ffill":
            left_join_indexer = libjoin.ffill_indexer(left_indexer)
            right_join_indexer = libjoin.ffill_indexer(right_indexer)
        else:
            left_join_indexer = left_indexer
            right_join_indexer = right_indexer

        lindexers = {1: left_join_indexer} if left_join_indexer is not None else {}
        rindexers = {1: right_join_indexer} if right_join_indexer is not None else {}

        result_data = concatenate_block_managers(
            [(self.left._mgr, lindexers), (self.right._mgr, rindexers)],
            axes=[llabels.append(rlabels), join_index],
            concat_axis=0,
            copy=self.copy,
        )

        typ = self.left._constructor
        result = typ(result_data)

        self._maybe_add_join_keys(result, left_indexer, right_indexer)

        return result


def _asof_function(direction: str):
    name = f"asof_join_{direction}"
    return getattr(libjoin, name, None)


def _asof_by_function(direction: str):
    name = f"asof_join_{direction}_on_X_by_Y"
    return getattr(libjoin, name, None)


_type_casters = {
    "int64_t": ensure_int64,
    "double": ensure_float64,
    "object": ensure_object,
}


def _get_cython_type_upcast(dtype):
    """ Upcast a dtype to 'int64_t', 'double', or 'object' """
    if is_integer_dtype(dtype):
        return "int64_t"
    elif is_float_dtype(dtype):
        return "double"
    else:
        return "object"


class _AsOfMerge(_OrderedMerge):
    _merge_type = "asof_merge"

    def __init__(
        self,
        left: "DataFrame",
        right: "DataFrame",
        on: Optional[IndexLabel] = None,
        left_on: Optional[IndexLabel] = None,
        right_on: Optional[IndexLabel] = None,
        left_index: bool = False,
        right_index: bool = False,
        by=None,
        left_by=None,
        right_by=None,
        axis: int = 1,
        suffixes: Suffixes = ("_x", "_y"),
        copy: bool = True,
        fill_method: Optional[str] = None,
        how: str = "asof",
        tolerance=None,
        allow_exact_matches: bool = True,
        direction: str = "backward",
    ):

        self.by = by
        self.left_by = left_by
        self.right_by = right_by
        self.tolerance = tolerance
        self.allow_exact_matches = allow_exact_matches
        self.direction = direction

        _OrderedMerge.__init__(
            self,
            left,
            right,
            on=on,
            left_on=left_on,
            right_on=right_on,
            left_index=left_index,
            right_index=right_index,
            axis=axis,
            how=how,
            suffixes=suffixes,
            fill_method=fill_method,
        )

    def _validate_specification(self):
        super()._validate_specification()

        # we only allow on to be a single item for on
        if len(self.left_on) != 1 and not self.left_index:
            raise MergeError("can only asof on a key for left")

        if len(self.right_on) != 1 and not self.right_index:
            raise MergeError("can only asof on a key for right")

        if self.left_index and isinstance(self.left.index, MultiIndex):
            raise MergeError("left can only have one index")

        if self.right_index and isinstance(self.right.index, MultiIndex):
            raise MergeError("right can only have one index")

        # set 'by' columns
        if self.by is not None:
            if self.left_by is not None or self.right_by is not None:
                raise MergeError("Can only pass by OR left_by and right_by")
            self.left_by = self.right_by = self.by
        if self.left_by is None and self.right_by is not None:
            raise MergeError("missing left_by")
        if self.left_by is not None and self.right_by is None:
            raise MergeError("missing right_by")

        # add 'by' to our key-list so we can have it in the
        # output as a key
        if self.left_by is not None:
            if not is_list_like(self.left_by):
                self.left_by = [self.left_by]
            if not is_list_like(self.right_by):
                self.right_by = [self.right_by]

            if len(self.left_by) != len(self.right_by):
                raise MergeError("left_by and right_by must be same length")

            self.left_on = self.left_by + list(self.left_on)
            self.right_on = self.right_by + list(self.right_on)

        # check 'direction' is valid
        if self.direction not in ["backward", "forward", "nearest"]:
            raise MergeError(f"direction invalid: {self.direction}")

    def _get_merge_keys(self):

        # note this function has side effects
        (left_join_keys, right_join_keys, join_names) = super()._get_merge_keys()

        # validate index types are the same
        for i, (lk, rk) in enumerate(zip(left_join_keys, right_join_keys)):
            if not is_dtype_equal(lk.dtype, rk.dtype):
                if is_categorical_dtype(lk.dtype) and is_categorical_dtype(rk.dtype):
                    # The generic error message is confusing for categoricals.
                    #
                    # In this function, the join keys include both the original
                    # ones of the merge_asof() call, and also the keys passed
                    # to its by= argument. Unordered but equal categories
                    # are not supported for the former, but will fail
                    # later with a ValueError, so we don't *need* to check
                    # for them here.
                    msg = (
                        f"incompatible merge keys [{i}] {repr(lk.dtype)} and "
                        f"{repr(rk.dtype)}, both sides category, but not equal ones"
                    )
                else:
                    msg = (
                        f"incompatible merge keys [{i}] {repr(lk.dtype)} and "
                        f"{repr(rk.dtype)}, must be the same type"
                    )
                raise MergeError(msg)

        # validate tolerance; datetime.timedelta or Timedelta if we have a DTI
        if self.tolerance is not None:

            if self.left_index:
                lt = self.left.index
            else:
                lt = left_join_keys[-1]

            msg = (
                f"incompatible tolerance {self.tolerance}, must be compat "
                f"with type {repr(lt.dtype)}"
            )

            if needs_i8_conversion(lt):
                if not isinstance(self.tolerance, datetime.timedelta):
                    raise MergeError(msg)
                if self.tolerance < Timedelta(0):
                    raise MergeError("tolerance must be positive")

            elif is_integer_dtype(lt):
                if not is_integer(self.tolerance):
                    raise MergeError(msg)
                if self.tolerance < 0:
                    raise MergeError("tolerance must be positive")

            elif is_float_dtype(lt):
                if not is_number(self.tolerance):
                    raise MergeError(msg)
                if self.tolerance < 0:
                    raise MergeError("tolerance must be positive")

            else:
                raise MergeError("key must be integer, timestamp or float")

        # validate allow_exact_matches
        if not is_bool(self.allow_exact_matches):
            msg = (
                "allow_exact_matches must be boolean, "
                f"passed {self.allow_exact_matches}"
            )
            raise MergeError(msg)

        return left_join_keys, right_join_keys, join_names

    def _get_join_indexers(self):
        """ return the join indexers """

        def flip(xs) -> np.ndarray:
            """ unlike np.transpose, this returns an array of tuples """
            xs = [
                x
                if not is_extension_array_dtype(x)
                else extract_array(x)._values_for_argsort()
                for x in xs
            ]
            labels = list(string.ascii_lowercase[: len(xs)])
            dtypes = [x.dtype for x in xs]
            labeled_dtypes = list(zip(labels, dtypes))
            return np.array(list(zip(*xs)), labeled_dtypes)

        # values to compare
        left_values = (
            self.left.index._values if self.left_index else self.left_join_keys[-1]
        )
        right_values = (
            self.right.index._values if self.right_index else self.right_join_keys[-1]
        )
        tolerance = self.tolerance

        # we require sortedness and non-null values in the join keys
        if not Index(left_values).is_monotonic:
            side = "left"
            if isna(left_values).any():
                raise ValueError(f"Merge keys contain null values on {side} side")
            else:
                raise ValueError(f"{side} keys must be sorted")

        if not Index(right_values).is_monotonic:
            side = "right"
            if isna(right_values).any():
                raise ValueError(f"Merge keys contain null values on {side} side")
            else:
                raise ValueError(f"{side} keys must be sorted")

        # initial type conversion as needed
        if needs_i8_conversion(left_values):
            left_values = left_values.view("i8")
            right_values = right_values.view("i8")
            if tolerance is not None:
                tolerance = Timedelta(tolerance)
                tolerance = tolerance.value

        # a "by" parameter requires special handling
        if self.left_by is not None:
            # remove 'on' parameter from values if one existed
            if self.left_index and self.right_index:
                left_by_values = self.left_join_keys
                right_by_values = self.right_join_keys
            else:
                left_by_values = self.left_join_keys[0:-1]
                right_by_values = self.right_join_keys[0:-1]

            # get tuple representation of values if more than one
            if len(left_by_values) == 1:
                left_by_values = left_by_values[0]
                right_by_values = right_by_values[0]
            else:
                left_by_values = flip(left_by_values)
                right_by_values = flip(right_by_values)

            # upcast 'by' parameter because HashTable is limited
            by_type = _get_cython_type_upcast(left_by_values.dtype)
            by_type_caster = _type_casters[by_type]
            left_by_values = by_type_caster(left_by_values)
            right_by_values = by_type_caster(right_by_values)

            # choose appropriate function by type
            func = _asof_by_function(self.direction)
            return func(
                left_values,
                right_values,
                left_by_values,
                right_by_values,
                self.allow_exact_matches,
                tolerance,
            )
        else:
            # choose appropriate function by type
            func = _asof_function(self.direction)
            return func(left_values, right_values, self.allow_exact_matches, tolerance)


def _get_multiindex_indexer(join_keys, index: MultiIndex, sort: bool):

    # left & right join labels and num. of levels at each location
    mapped = (
        _factorize_keys(index.levels[n], join_keys[n], sort=sort)
        for n in range(index.nlevels)
    )
    zipped = zip(*mapped)
    rcodes, lcodes, shape = [list(x) for x in zipped]
    if sort:
        rcodes = list(map(np.take, rcodes, index.codes))
    else:
        i8copy = lambda a: a.astype("i8", subok=False, copy=True)
        rcodes = list(map(i8copy, index.codes))

    # fix right labels if there were any nulls
    for i in range(len(join_keys)):
        mask = index.codes[i] == -1
        if mask.any():
            # check if there already was any nulls at this location
            # if there was, it is factorized to `shape[i] - 1`
            a = join_keys[i][lcodes[i] == shape[i] - 1]
            if a.size == 0 or not a[0] != a[0]:
                shape[i] += 1

            rcodes[i][mask] = shape[i] - 1

    # get flat i8 join keys
    lkey, rkey = _get_join_keys(lcodes, rcodes, shape, sort)

    # factorize keys to a dense i8 space
    lkey, rkey, count = _factorize_keys(lkey, rkey, sort=sort)

    return libjoin.left_outer_join(lkey, rkey, count, sort=sort)


def _get_single_indexer(join_key, index, sort: bool = False):
    left_key, right_key, count = _factorize_keys(join_key, index, sort=sort)

    left_indexer, right_indexer = libjoin.left_outer_join(
        ensure_int64(left_key), ensure_int64(right_key), count, sort=sort
    )

    return left_indexer, right_indexer


def _left_join_on_index(left_ax: Index, right_ax: Index, join_keys, sort: bool = False):
    if len(join_keys) > 1:
        if not (
            isinstance(right_ax, MultiIndex) and len(join_keys) == right_ax.nlevels
        ):
            raise AssertionError(
                "If more than one join key is given then "
                "'right_ax' must be a MultiIndex and the "
                "number of join keys must be the number of levels in right_ax"
            )

        left_indexer, right_indexer = _get_multiindex_indexer(
            join_keys, right_ax, sort=sort
        )
    else:
        jkey = join_keys[0]

        left_indexer, right_indexer = _get_single_indexer(jkey, right_ax, sort=sort)

    if sort or len(left_ax) != len(left_indexer):
        # if asked to sort or there are 1-to-many matches
        join_index = left_ax.take(left_indexer)
        return join_index, left_indexer, right_indexer

    # left frame preserves order & length of its index
    return left_ax, None, right_indexer


def _factorize_keys(
    lk: ArrayLike, rk: ArrayLike, sort: bool = True, how: str = "inner"
) -> Tuple[np.ndarray, np.ndarray, int]:
    """
    Encode left and right keys as enumerated types.

    This is used to get the join indexers to be used when merging DataFrames.

    Parameters
    ----------
    lk : array-like
        Left key.
    rk : array-like
        Right key.
    sort : bool, defaults to True
        If True, the encoding is done such that the unique elements in the
        keys are sorted.
    how : {‘left’, ‘right’, ‘outer’, ‘inner’}, default ‘inner’
        Type of merge.

    Returns
    -------
    array
        Left (resp. right if called with `key='right'`) labels, as enumerated type.
    array
        Right (resp. left if called with `key='right'`) labels, as enumerated type.
    int
        Number of unique elements in union of left and right labels.

    See Also
    --------
    merge : Merge DataFrame or named Series objects
        with a database-style join.
    algorithms.factorize : Encode the object as an enumerated type
        or categorical variable.

    Examples
    --------
    >>> lk = np.array(["a", "c", "b"])
    >>> rk = np.array(["a", "c"])

    Here, the unique values are `'a', 'b', 'c'`. With the default
    `sort=True`, the encoding will be `{0: 'a', 1: 'b', 2: 'c'}`:

    >>> pd.core.reshape.merge._factorize_keys(lk, rk)
    (array([0, 2, 1]), array([0, 2]), 3)

    With the `sort=False`, the encoding will correspond to the order
    in which the unique elements first appear: `{0: 'a', 1: 'c', 2: 'b'}`:

    >>> pd.core.reshape.merge._factorize_keys(lk, rk, sort=False)
    (array([0, 1, 2]), array([0, 1]), 3)
    """
    # Some pre-processing for non-ndarray lk / rk
    lk = extract_array(lk, extract_numpy=True)
    rk = extract_array(rk, extract_numpy=True)

    if is_datetime64tz_dtype(lk.dtype) and is_datetime64tz_dtype(rk.dtype):
        # Extract the ndarray (UTC-localized) values
        # Note: we dont need the dtypes to match, as these can still be compared
        lk = cast("DatetimeArray", lk)._ndarray
        rk = cast("DatetimeArray", rk)._ndarray

    elif (
        is_categorical_dtype(lk.dtype)
        and is_categorical_dtype(rk.dtype)
        and is_dtype_equal(lk.dtype, rk.dtype)
    ):
        assert isinstance(lk, Categorical)
        assert isinstance(rk, Categorical)
        # Cast rk to encoding so we can compare codes with lk
        rk = lk._encode_with_my_categories(rk)

        lk = ensure_int64(lk.codes)
        rk = ensure_int64(rk.codes)

    elif is_extension_array_dtype(lk.dtype) and is_dtype_equal(lk.dtype, rk.dtype):
        lk, _ = lk._values_for_factorize()
        rk, _ = rk._values_for_factorize()

    if is_integer_dtype(lk.dtype) and is_integer_dtype(rk.dtype):
        # GH#23917 TODO: needs tests for case where lk is integer-dtype
        #  and rk is datetime-dtype
        klass = libhashtable.Int64Factorizer
        lk = ensure_int64(np.asarray(lk))
        rk = ensure_int64(np.asarray(rk))

    elif needs_i8_conversion(lk.dtype) and is_dtype_equal(lk.dtype, rk.dtype):
        # GH#23917 TODO: Needs tests for non-matching dtypes
        klass = libhashtable.Int64Factorizer
        lk = ensure_int64(np.asarray(lk, dtype=np.int64))
        rk = ensure_int64(np.asarray(rk, dtype=np.int64))

    else:
        klass = libhashtable.Factorizer
        lk = ensure_object(lk)
        rk = ensure_object(rk)

    rizer = klass(max(len(lk), len(rk)))

    llab = rizer.factorize(lk)
    rlab = rizer.factorize(rk)

    count = rizer.get_count()

    if sort:
        uniques = rizer.uniques.to_array()
        llab, rlab = _sort_labels(uniques, llab, rlab)

    # NA group
    lmask = llab == -1
    lany = lmask.any()
    rmask = rlab == -1
    rany = rmask.any()

    if lany or rany:
        if lany:
            np.putmask(llab, lmask, count)
        if rany:
            np.putmask(rlab, rmask, count)
        count += 1

    if how == "right":
        return rlab, llab, count
    return llab, rlab, count


def _sort_labels(uniques: np.ndarray, left, right):

    llength = len(left)
    labels = np.concatenate([left, right])

    _, new_labels = algos.safe_sort(uniques, labels, na_sentinel=-1)
    new_labels = ensure_int64(new_labels)
    new_left, new_right = new_labels[:llength], new_labels[llength:]

    return new_left, new_right


def _get_join_keys(llab, rlab, shape, sort: bool):

    # how many levels can be done without overflow
    nlev = next(
        lev
        for lev in range(len(shape), 0, -1)
        if not is_int64_overflow_possible(shape[:lev])
    )

    # get keys for the first `nlev` levels
    stride = np.prod(shape[1:nlev], dtype="i8")
    lkey = stride * llab[0].astype("i8", subok=False, copy=False)
    rkey = stride * rlab[0].astype("i8", subok=False, copy=False)

    for i in range(1, nlev):
        with np.errstate(divide="ignore"):
            stride //= shape[i]
        lkey += llab[i] * stride
        rkey += rlab[i] * stride

    if nlev == len(shape):  # all done!
        return lkey, rkey

    # densify current keys to avoid overflow
    lkey, rkey, count = _factorize_keys(lkey, rkey, sort=sort)

    llab = [lkey] + llab[nlev:]
    rlab = [rkey] + rlab[nlev:]
    shape = [count] + shape[nlev:]

    return _get_join_keys(llab, rlab, shape, sort)


def _should_fill(lname, rname) -> bool:
    if not isinstance(lname, str) or not isinstance(rname, str):
        return True
    return lname == rname


def _any(x) -> bool:
    return x is not None and com.any_not_none(*x)


def _validate_operand(obj: FrameOrSeries) -> "DataFrame":
    if isinstance(obj, ABCDataFrame):
        return obj
    elif isinstance(obj, ABCSeries):
        if obj.name is None:
            raise ValueError("Cannot merge a Series without a name")
        else:
            return obj.to_frame()
    else:
        raise TypeError(
            f"Can only merge Series or DataFrame objects, a {type(obj)} was passed"
        )


def _items_overlap_with_suffix(left: Index, right: Index, suffixes: Suffixes):
    """
    Suffixes type validation.

    If two indices overlap, add suffixes to overlapping entries.

    If corresponding suffix is empty, the entry is simply converted to string.

    """
    if not is_list_like(suffixes, allow_sets=False):
        warnings.warn(
            f"Passing 'suffixes' as a {type(suffixes)}, is not supported and may give "
            "unexpected results. Provide 'suffixes' as a tuple instead. In the "
            "future a 'TypeError' will be raised.",
            FutureWarning,
            stacklevel=4,
        )

    to_rename = left.intersection(right)
    if len(to_rename) == 0:
        return left, right

    lsuffix, rsuffix = suffixes

    if not lsuffix and not rsuffix:
        raise ValueError(f"columns overlap but no suffix specified: {to_rename}")

    def renamer(x, suffix):
        """
        Rename the left and right indices.

        If there is overlap, and suffix is not None, add
        suffix, otherwise, leave it as-is.

        Parameters
        ----------
        x : original column name
        suffix : str or None

        Returns
        -------
        x : renamed column name
        """
        if x in to_rename and suffix is not None:
            return f"{x}{suffix}"
        return x

    lrenamer = partial(renamer, suffix=lsuffix)
    rrenamer = partial(renamer, suffix=rsuffix)

    return (left._transform_index(lrenamer), right._transform_index(rrenamer))<|MERGE_RESOLUTION|>--- conflicted
+++ resolved
@@ -860,20 +860,13 @@
                     rvals = algos.take_1d(take_right, right_indexer, fill_value=rfill)
 
                 # if we have an all missing left_indexer
-<<<<<<< HEAD
-                # make sure to just use the right values
-                mask = left_indexer == -1
-                if mask.all():
-                    key_col = Index(rvals)
-=======
                 # make sure to just use the right values or vice-versa
                 mask_left = left_indexer == -1
                 mask_right = right_indexer == -1
                 if mask_left.all():
-                    key_col = rvals
+                    key_col = Index(rvals)
                 elif right_indexer is not None and mask_right.all():
-                    key_col = lvals
->>>>>>> 89b3d6b2
+                    key_col = Index(lvals)
                 else:
                     key_col = Index(lvals).where(~mask_left, rvals)
 
