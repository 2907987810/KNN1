"""
concat routines
"""

<<<<<<< HEAD
from typing import Hashable, List
=======
from typing import List
>>>>>>> 6d11aa89
import warnings

import numpy as np

from pandas import DataFrame, Index, MultiIndex, Series
from pandas.core.arrays.categorical import (
    factorize_from_iterable,
    factorize_from_iterables,
)
import pandas.core.common as com
from pandas.core.generic import NDFrame
from pandas.core.indexes.api import (
    all_indexes_same,
    ensure_index,
    get_consensus_names,
    get_objs_combined_axis,
)
import pandas.core.indexes.base as ibase
from pandas.core.internals import concatenate_block_managers

# ---------------------------------------------------------------------
# Concatenate DataFrame objects


def concat(
    objs,
    axis=0,
    join: str = "outer",
    join_axes=None,
    ignore_index: bool = False,
    keys=None,
    levels=None,
    names=None,
    verify_integrity: bool = False,
    sort=None,
    copy: bool = True,
):
    """
    Concatenate pandas objects along a particular axis with optional set logic
    along the other axes.

    Can also add a layer of hierarchical indexing on the concatenation axis,
    which may be useful if the labels are the same (or overlapping) on
    the passed axis number.

    Parameters
    ----------
    objs : a sequence or mapping of Series or DataFrame objects
        If a dict is passed, the sorted keys will be used as the `keys`
        argument, unless it is passed, in which case the values will be
        selected (see below). Any None objects will be dropped silently unless
        they are all None in which case a ValueError will be raised.
    axis : {0/'index', 1/'columns'}, default 0
        The axis to concatenate along.
    join : {'inner', 'outer'}, default 'outer'
        How to handle indexes on other axis (or axes).
    join_axes : list of Index objects
        .. deprecated:: 0.25.0

        Specific indexes to use for the other n - 1 axes instead of performing
        inner/outer set logic. Use .reindex() before or after concatenation
        as a replacement.
    ignore_index : bool, default False
        If True, do not use the index values along the concatenation axis. The
        resulting axis will be labeled 0, ..., n - 1. This is useful if you are
        concatenating objects where the concatenation axis does not have
        meaningful indexing information. Note the index values on the other
        axes are still respected in the join.
    keys : sequence, default None
        If multiple levels passed, should contain tuples. Construct
        hierarchical index using the passed keys as the outermost level.
    levels : list of sequences, default None
        Specific levels (unique values) to use for constructing a
        MultiIndex. Otherwise they will be inferred from the keys.
    names : list, default None
        Names for the levels in the resulting hierarchical index.
    verify_integrity : bool, default False
        Check whether the new concatenated axis contains duplicates. This can
        be very expensive relative to the actual data concatenation.
    sort : bool, default None
        Sort non-concatenation axis if it is not already aligned when `join`
        is 'outer'. The current default of sorting is deprecated and will
        change to not-sorting in a future version of pandas.

        Explicitly pass ``sort=True`` to silence the warning and sort.
        Explicitly pass ``sort=False`` to silence the warning and not sort.

        This has no effect when ``join='inner'``, which already preserves
        the order of the non-concatenation axis.

        .. versionadded:: 0.23.0

    copy : bool, default True
        If False, do not copy data unnecessarily.

    Returns
    -------
    object, type of objs
        When concatenating all ``Series`` along the index (axis=0), a
        ``Series`` is returned. When ``objs`` contains at least one
        ``DataFrame``, a ``DataFrame`` is returned. When concatenating along
        the columns (axis=1), a ``DataFrame`` is returned.

    See Also
    --------
    Series.append : Concatenate Series.
    DataFrame.append : Concatenate DataFrames.
    DataFrame.join : Join DataFrames using indexes.
    DataFrame.merge : Merge DataFrames by indexes or columns.

    Notes
    -----
    The keys, levels, and names arguments are all optional.

    A walkthrough of how this method fits in with other tools for combining
    pandas objects can be found `here
    <http://pandas.pydata.org/pandas-docs/stable/user_guide/merging.html>`__.

    Examples
    --------
    Combine two ``Series``.

    >>> s1 = pd.Series(['a', 'b'])
    >>> s2 = pd.Series(['c', 'd'])
    >>> pd.concat([s1, s2])
    0    a
    1    b
    0    c
    1    d
    dtype: object

    Clear the existing index and reset it in the result
    by setting the ``ignore_index`` option to ``True``.

    >>> pd.concat([s1, s2], ignore_index=True)
    0    a
    1    b
    2    c
    3    d
    dtype: object

    Add a hierarchical index at the outermost level of
    the data with the ``keys`` option.

    >>> pd.concat([s1, s2], keys=['s1', 's2'])
    s1  0    a
        1    b
    s2  0    c
        1    d
    dtype: object

    Label the index keys you create with the ``names`` option.

    >>> pd.concat([s1, s2], keys=['s1', 's2'],
    ...           names=['Series name', 'Row ID'])
    Series name  Row ID
    s1           0         a
                 1         b
    s2           0         c
                 1         d
    dtype: object

    Combine two ``DataFrame`` objects with identical columns.

    >>> df1 = pd.DataFrame([['a', 1], ['b', 2]],
    ...                    columns=['letter', 'number'])
    >>> df1
      letter  number
    0      a       1
    1      b       2
    >>> df2 = pd.DataFrame([['c', 3], ['d', 4]],
    ...                    columns=['letter', 'number'])
    >>> df2
      letter  number
    0      c       3
    1      d       4
    >>> pd.concat([df1, df2])
      letter  number
    0      a       1
    1      b       2
    0      c       3
    1      d       4

    Combine ``DataFrame`` objects with overlapping columns
    and return everything. Columns outside the intersection will
    be filled with ``NaN`` values.

    >>> df3 = pd.DataFrame([['c', 3, 'cat'], ['d', 4, 'dog']],
    ...                    columns=['letter', 'number', 'animal'])
    >>> df3
      letter  number animal
    0      c       3    cat
    1      d       4    dog
    >>> pd.concat([df1, df3], sort=False)
      letter  number animal
    0      a       1    NaN
    1      b       2    NaN
    0      c       3    cat
    1      d       4    dog

    Combine ``DataFrame`` objects with overlapping columns
    and return only those that are shared by passing ``inner`` to
    the ``join`` keyword argument.

    >>> pd.concat([df1, df3], join="inner")
      letter  number
    0      a       1
    1      b       2
    0      c       3
    1      d       4

    Combine ``DataFrame`` objects horizontally along the x axis by
    passing in ``axis=1``.

    >>> df4 = pd.DataFrame([['bird', 'polly'], ['monkey', 'george']],
    ...                    columns=['animal', 'name'])
    >>> pd.concat([df1, df4], axis=1)
      letter  number  animal    name
    0      a       1    bird   polly
    1      b       2  monkey  george

    Prevent the result from including duplicate index values with the
    ``verify_integrity`` option.

    >>> df5 = pd.DataFrame([1], index=['a'])
    >>> df5
       0
    a  1
    >>> df6 = pd.DataFrame([2], index=['a'])
    >>> df6
       0
    a  2
    >>> pd.concat([df5, df6], verify_integrity=True)
    Traceback (most recent call last):
        ...
    ValueError: Indexes have overlapping values: ['a']
    """
    op = _Concatenator(
        objs,
        axis=axis,
        ignore_index=ignore_index,
        join=join,
        join_axes=join_axes,
        keys=keys,
        levels=levels,
        names=names,
        verify_integrity=verify_integrity,
        copy=copy,
        sort=sort,
    )

    return op.get_result()


class _Concatenator:
    """
    Orchestrates a concatenation operation for BlockManagers
    """

    def __init__(
        self,
        objs,
        axis=0,
        join: str = "outer",
        join_axes=None,
        keys=None,
        levels=None,
        names=None,
        ignore_index: bool = False,
        verify_integrity: bool = False,
        copy: bool = True,
        sort=False,
    ):
        if isinstance(objs, (NDFrame, str)):
            raise TypeError(
                "first argument must be an iterable of pandas "
                "objects, you passed an object of type "
                '"{name}"'.format(name=type(objs).__name__)
            )

        if join == "outer":
            self.intersect = False
        elif join == "inner":
            self.intersect = True
        else:  # pragma: no cover
            raise ValueError(
                "Only can inner (intersect) or outer (union) join the other axis"
            )

        if isinstance(objs, dict):
            if keys is None:
                keys = list(objs.keys())
            objs = [objs[k] for k in keys]
        else:
            objs = list(objs)

        if len(objs) == 0:
            raise ValueError("No objects to concatenate")

        if keys is None:
            objs = list(com.not_none(*objs))
        else:
            # #1649
            clean_keys = []
            clean_objs = []
            for k, v in zip(keys, objs):
                if v is None:
                    continue
                clean_keys.append(k)
                clean_objs.append(v)
            objs = clean_objs
            name = getattr(keys, "name", None)
            keys = Index(clean_keys, name=name)

        if len(objs) == 0:
            raise ValueError("All objects passed were None")

        # consolidate data & figure out what our result ndim is going to be
        ndims = set()
        for obj in objs:
            if not isinstance(obj, (Series, DataFrame)):
                msg = (
                    "cannot concatenate object of type '{typ}';"
                    " only Series and DataFrame objs are valid".format(typ=type(obj))
                )
                raise TypeError(msg)

            # consolidate
            obj._consolidate(inplace=True)
            ndims.add(obj.ndim)

        # get the sample
        # want the highest ndim that we have, and must be non-empty
        # unless all objs are empty
        sample = None
        if len(ndims) > 1:
            max_ndim = max(ndims)
            for obj in objs:
                if obj.ndim == max_ndim and np.sum(obj.shape):
                    sample = obj
                    break

        else:
            # filter out the empties if we have not multi-index possibilities
            # note to keep empty Series as it affect to result columns / name
            non_empties = [
                obj for obj in objs if sum(obj.shape) > 0 or isinstance(obj, Series)
            ]

            if len(non_empties) and (
                keys is None and names is None and levels is None and not self.intersect
            ):
                objs = non_empties
                sample = objs[0]

        if sample is None:
            sample = objs[0]
        self.objs = objs

        # Standardize axis parameter to int
        if isinstance(sample, Series):
            axis = DataFrame._get_axis_number(axis)
        else:
            axis = sample._get_axis_number(axis)

        # Need to flip BlockManager axis in the DataFrame special case
        self._is_frame = isinstance(sample, DataFrame)
        if self._is_frame:
            axis = 1 if axis == 0 else 0

        self._is_series = isinstance(sample, Series)
        if not 0 <= axis <= sample.ndim:
            raise AssertionError(
                "axis must be between 0 and {ndim}, input was"
                " {axis}".format(ndim=sample.ndim, axis=axis)
            )

        # if we have mixed ndims, then convert to highest ndim
        # creating column numbers as needed
        if len(ndims) > 1:
            current_column = 0
            max_ndim = sample.ndim
            self.objs, objs = [], self.objs
            for obj in objs:

                ndim = obj.ndim
                if ndim == max_ndim:
                    pass

                elif ndim != max_ndim - 1:
                    raise ValueError(
                        "cannot concatenate unaligned mixed "
                        "dimensional NDFrame objects"
                    )

                else:
                    name = getattr(obj, "name", None)
                    if ignore_index or name is None:
                        name = current_column
                        current_column += 1

                    # doing a row-wise concatenation so need everything
                    # to line up
                    if self._is_frame and axis == 1:
                        name = 0
                    obj = sample._constructor({name: obj})

                self.objs.append(obj)

        # note: this is the BlockManager axis (since DataFrame is transposed)
        self.axis = axis
        self.join_axes = join_axes
        self.keys = keys
        self.names = names or getattr(keys, "names", None)
        self.levels = levels
        self.sort = sort

        self.ignore_index = ignore_index
        self.verify_integrity = verify_integrity
        self.copy = copy

        self.new_axes = self._get_new_axes()

    def get_result(self):

        # series only
        if self._is_series:

            # stack blocks
            if self.axis == 0:
                name = com.consensus_name_attr(self.objs)

                mgr = self.objs[0]._data.concat(
                    [x._data for x in self.objs], self.new_axes
                )
                cons = self.objs[0]._constructor
                return cons(mgr, name=name).__finalize__(self, method="concat")

            # combine as columns in a frame
            else:
                data = dict(zip(range(len(self.objs)), self.objs))
                cons = DataFrame

                index, columns = self.new_axes
                df = cons(data, index=index)
                df.columns = columns
                return df.__finalize__(self, method="concat")

        # combine block managers
        else:
            mgrs_indexers = []
            for obj in self.objs:
                mgr = obj._data
                indexers = {}
                for ax, new_labels in enumerate(self.new_axes):
                    if ax == self.axis:
                        # Suppress reindexing on concat axis
                        continue

                    obj_labels = mgr.axes[ax]
                    if not new_labels.equals(obj_labels):
                        indexers[ax] = obj_labels.reindex(new_labels)[1]

                mgrs_indexers.append((obj._data, indexers))

            new_data = concatenate_block_managers(
                mgrs_indexers, self.new_axes, concat_axis=self.axis, copy=self.copy
            )
            if not self.copy:
                new_data._consolidate_inplace()

            cons = self.objs[0]._constructor
            return cons._from_axes(new_data, self.new_axes).__finalize__(
                self, method="concat"
            )

    def _get_result_dim(self) -> int:
        if self._is_series and self.axis == 1:
            return 2
        else:
            return self.objs[0].ndim

    def _get_new_axes(self):
        ndim = self._get_result_dim()
        new_axes = [None] * ndim

        if self.join_axes is None:
            for i in range(ndim):
                if i == self.axis:
                    continue
                new_axes[i] = self._get_comb_axis(i)

        else:
            # GH 21951
            warnings.warn(
                "The join_axes-keyword is deprecated. Use .reindex or "
                ".reindex_like on the result to achieve the same "
                "functionality.",
                FutureWarning,
                stacklevel=4,
            )

            if len(self.join_axes) != ndim - 1:
                raise AssertionError(
                    "length of join_axes must be equal "
                    "to {length}".format(length=ndim - 1)
                )

            # ufff...
            indices = list(range(ndim))
            indices.remove(self.axis)

            for i, ax in zip(indices, self.join_axes):
                new_axes[i] = ax

        new_axes[self.axis] = self._get_concat_axis()
        return new_axes

    def _get_comb_axis(self, i: int) -> Index:
        data_axis = self.objs[0]._get_block_manager_axis(i)
        return get_objs_combined_axis(
            self.objs, axis=data_axis, intersect=self.intersect, sort=self.sort
        )

    def _get_concat_axis(self) -> Index:
        """
        Return index to be used along concatenation axis.
        """
        if self._is_series:
            if self.axis == 0:
                indexes = [x.index for x in self.objs]
            elif self.ignore_index:
                idx = ibase.default_index(len(self.objs))
                return idx
            elif self.keys is None:
<<<<<<< HEAD
                names: List[Hashable] = []
=======
                names: List = [None] * len(self.objs)
>>>>>>> 6d11aa89
                num = 0
                has_names = False
                for obj in self.objs:
                    if not isinstance(obj, Series):
                        raise TypeError(
                            "Cannot concatenate type 'Series' "
                            "with object of type {type!r}".format(
                                type=type(obj).__name__
                            )
                        )
                    if obj.name is not None:
                        names.append(obj.name)
                        has_names = True
                    else:
                        names.append(num)
                        num += 1
                if has_names:
                    return Index(names)
                else:
                    return ibase.default_index(len(self.objs))
            else:
                return ensure_index(self.keys).set_names(self.names)
        else:
            indexes = [x._data.axes[self.axis] for x in self.objs]

        if self.ignore_index:
            idx = ibase.default_index(sum(len(i) for i in indexes))
            return idx

        if self.keys is None:
            concat_axis = _concat_indexes(indexes)
        else:
            concat_axis = _make_concat_multiindex(
                indexes, self.keys, self.levels, self.names
            )

        self._maybe_check_integrity(concat_axis)

        return concat_axis

    def _maybe_check_integrity(self, concat_index: Index):
        if self.verify_integrity:
            if not concat_index.is_unique:
                overlap = concat_index[concat_index.duplicated()].unique()
                raise ValueError(
                    "Indexes have overlapping values: "
                    "{overlap!s}".format(overlap=overlap)
                )


def _concat_indexes(indexes) -> Index:
    return indexes[0].append(indexes[1:])


def _make_concat_multiindex(indexes, keys, levels=None, names=None) -> MultiIndex:

    if (levels is None and isinstance(keys[0], tuple)) or (
        levels is not None and len(levels) > 1
    ):
        zipped = list(zip(*keys))
        if names is None:
            names = [None] * len(zipped)

        if levels is None:
            _, levels = factorize_from_iterables(zipped)
        else:
            levels = [ensure_index(x) for x in levels]
    else:
        zipped = [keys]
        if names is None:
            names = [None]

        if levels is None:
            levels = [ensure_index(keys)]
        else:
            levels = [ensure_index(x) for x in levels]

    if not all_indexes_same(indexes):
        codes_list = []

        # things are potentially different sizes, so compute the exact codes
        # for each level and pass those to MultiIndex.from_arrays

        for hlevel, level in zip(zipped, levels):
            to_concat = []
            for key, index in zip(hlevel, indexes):
                try:
                    i = level.get_loc(key)
                except KeyError:
                    raise ValueError(
                        "Key {key!s} not in level {level!s}".format(
                            key=key, level=level
                        )
                    )

                to_concat.append(np.repeat(i, len(index)))
            codes_list.append(np.concatenate(to_concat))

        concat_index = _concat_indexes(indexes)

        # these go at the end
        if isinstance(concat_index, MultiIndex):
            levels.extend(concat_index.levels)
            codes_list.extend(concat_index.codes)
        else:
            codes, categories = factorize_from_iterable(concat_index)
            levels.append(categories)
            codes_list.append(codes)

        if len(names) == len(levels):
            names = list(names)
        else:
            # make sure that all of the passed indices have the same nlevels
            if not len({idx.nlevels for idx in indexes}) == 1:
                raise AssertionError(
                    "Cannot concat indices that do"
                    " not have the same number of levels"
                )

            # also copies
            names = names + get_consensus_names(indexes)

        return MultiIndex(
            levels=levels, codes=codes_list, names=names, verify_integrity=False
        )

    new_index = indexes[0]
    n = len(new_index)
    kpieces = len(indexes)

    # also copies
    new_names = list(names)
    new_levels = list(levels)

    # construct codes
    new_codes = []

    # do something a bit more speedy

    for hlevel, level in zip(zipped, levels):
        hlevel = ensure_index(hlevel)
        mapped = level.get_indexer(hlevel)

        mask = mapped == -1
        if mask.any():
            raise ValueError(
                "Values not found in passed level: {hlevel!s}".format(
                    hlevel=hlevel[mask]
                )
            )

        new_codes.append(np.repeat(mapped, n))

    if isinstance(new_index, MultiIndex):
        new_levels.extend(new_index.levels)
        new_codes.extend([np.tile(lab, kpieces) for lab in new_index.codes])
    else:
        new_levels.append(new_index)
        new_codes.append(np.tile(np.arange(n), kpieces))

    if len(new_names) < len(new_levels):
        new_names.extend(new_index.names)

    return MultiIndex(
        levels=new_levels, codes=new_codes, names=new_names, verify_integrity=False
    )<|MERGE_RESOLUTION|>--- conflicted
+++ resolved
@@ -2,11 +2,7 @@
 concat routines
 """
 
-<<<<<<< HEAD
 from typing import Hashable, List
-=======
-from typing import List
->>>>>>> 6d11aa89
 import warnings
 
 import numpy as np
@@ -542,11 +538,7 @@
                 idx = ibase.default_index(len(self.objs))
                 return idx
             elif self.keys is None:
-<<<<<<< HEAD
-                names: List[Hashable] = []
-=======
-                names: List = [None] * len(self.objs)
->>>>>>> 6d11aa89
+                names: List[Hashable] = [None] * len(self.objs)
                 num = 0
                 has_names = False
                 for obj in self.objs:
