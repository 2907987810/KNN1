"""
concat routines
"""

<<<<<<< HEAD
from typing import Hashable, List, Optional
import warnings
=======
from typing import List
>>>>>>> 40ef3259

import numpy as np

from pandas import DataFrame, Index, MultiIndex, Series
from pandas.core.arrays.categorical import (
    factorize_from_iterable,
    factorize_from_iterables,
)
import pandas.core.common as com
from pandas.core.generic import NDFrame
from pandas.core.indexes.api import (
    all_indexes_same,
    ensure_index,
    get_consensus_names,
    get_objs_combined_axis,
)
import pandas.core.indexes.base as ibase
from pandas.core.internals import concatenate_block_managers

# ---------------------------------------------------------------------
# Concatenate DataFrame objects


def concat(
    objs,
    axis=0,
    join: str = "outer",
    ignore_index: bool = False,
    keys=None,
    levels=None,
    names=None,
    verify_integrity: bool = False,
    sort: bool = False,
    copy: bool = True,
):
    """
    Concatenate pandas objects along a particular axis with optional set logic
    along the other axes.

    Can also add a layer of hierarchical indexing on the concatenation axis,
    which may be useful if the labels are the same (or overlapping) on
    the passed axis number.

    Parameters
    ----------
    objs : a sequence or mapping of Series or DataFrame objects
        If a dict is passed, the sorted keys will be used as the `keys`
        argument, unless it is passed, in which case the values will be
        selected (see below). Any None objects will be dropped silently unless
        they are all None in which case a ValueError will be raised.
    axis : {0/'index', 1/'columns'}, default 0
        The axis to concatenate along.
    join : {'inner', 'outer'}, default 'outer'
        How to handle indexes on other axis (or axes).
    ignore_index : bool, default False
        If True, do not use the index values along the concatenation axis. The
        resulting axis will be labeled 0, ..., n - 1. This is useful if you are
        concatenating objects where the concatenation axis does not have
        meaningful indexing information. Note the index values on the other
        axes are still respected in the join.
    keys : sequence, default None
        If multiple levels passed, should contain tuples. Construct
        hierarchical index using the passed keys as the outermost level.
    levels : list of sequences, default None
        Specific levels (unique values) to use for constructing a
        MultiIndex. Otherwise they will be inferred from the keys.
    names : list, default None
        Names for the levels in the resulting hierarchical index.
    verify_integrity : bool, default False
        Check whether the new concatenated axis contains duplicates. This can
        be very expensive relative to the actual data concatenation.
    sort : bool, default False
        Sort non-concatenation axis if it is not already aligned when `join`
        is 'outer'.
        This has no effect when ``join='inner'``, which already preserves
        the order of the non-concatenation axis.

        .. versionadded:: 0.23.0
        .. versionchanged:: 1.0.0

           Changed to not sort by default.

    copy : bool, default True
        If False, do not copy data unnecessarily.

    Returns
    -------
    object, type of objs
        When concatenating all ``Series`` along the index (axis=0), a
        ``Series`` is returned. When ``objs`` contains at least one
        ``DataFrame``, a ``DataFrame`` is returned. When concatenating along
        the columns (axis=1), a ``DataFrame`` is returned.

    See Also
    --------
    Series.append : Concatenate Series.
    DataFrame.append : Concatenate DataFrames.
    DataFrame.join : Join DataFrames using indexes.
    DataFrame.merge : Merge DataFrames by indexes or columns.

    Notes
    -----
    The keys, levels, and names arguments are all optional.

    A walkthrough of how this method fits in with other tools for combining
    pandas objects can be found `here
    <http://pandas.pydata.org/pandas-docs/stable/user_guide/merging.html>`__.

    Examples
    --------
    Combine two ``Series``.

    >>> s1 = pd.Series(['a', 'b'])
    >>> s2 = pd.Series(['c', 'd'])
    >>> pd.concat([s1, s2])
    0    a
    1    b
    0    c
    1    d
    dtype: object

    Clear the existing index and reset it in the result
    by setting the ``ignore_index`` option to ``True``.

    >>> pd.concat([s1, s2], ignore_index=True)
    0    a
    1    b
    2    c
    3    d
    dtype: object

    Add a hierarchical index at the outermost level of
    the data with the ``keys`` option.

    >>> pd.concat([s1, s2], keys=['s1', 's2'])
    s1  0    a
        1    b
    s2  0    c
        1    d
    dtype: object

    Label the index keys you create with the ``names`` option.

    >>> pd.concat([s1, s2], keys=['s1', 's2'],
    ...           names=['Series name', 'Row ID'])
    Series name  Row ID
    s1           0         a
                 1         b
    s2           0         c
                 1         d
    dtype: object

    Combine two ``DataFrame`` objects with identical columns.

    >>> df1 = pd.DataFrame([['a', 1], ['b', 2]],
    ...                    columns=['letter', 'number'])
    >>> df1
      letter  number
    0      a       1
    1      b       2
    >>> df2 = pd.DataFrame([['c', 3], ['d', 4]],
    ...                    columns=['letter', 'number'])
    >>> df2
      letter  number
    0      c       3
    1      d       4
    >>> pd.concat([df1, df2])
      letter  number
    0      a       1
    1      b       2
    0      c       3
    1      d       4

    Combine ``DataFrame`` objects with overlapping columns
    and return everything. Columns outside the intersection will
    be filled with ``NaN`` values.

    >>> df3 = pd.DataFrame([['c', 3, 'cat'], ['d', 4, 'dog']],
    ...                    columns=['letter', 'number', 'animal'])
    >>> df3
      letter  number animal
    0      c       3    cat
    1      d       4    dog
    >>> pd.concat([df1, df3], sort=False)
      letter  number animal
    0      a       1    NaN
    1      b       2    NaN
    0      c       3    cat
    1      d       4    dog

    Combine ``DataFrame`` objects with overlapping columns
    and return only those that are shared by passing ``inner`` to
    the ``join`` keyword argument.

    >>> pd.concat([df1, df3], join="inner")
      letter  number
    0      a       1
    1      b       2
    0      c       3
    1      d       4

    Combine ``DataFrame`` objects horizontally along the x axis by
    passing in ``axis=1``.

    >>> df4 = pd.DataFrame([['bird', 'polly'], ['monkey', 'george']],
    ...                    columns=['animal', 'name'])
    >>> pd.concat([df1, df4], axis=1)
      letter  number  animal    name
    0      a       1    bird   polly
    1      b       2  monkey  george

    Prevent the result from including duplicate index values with the
    ``verify_integrity`` option.

    >>> df5 = pd.DataFrame([1], index=['a'])
    >>> df5
       0
    a  1
    >>> df6 = pd.DataFrame([2], index=['a'])
    >>> df6
       0
    a  2
    >>> pd.concat([df5, df6], verify_integrity=True)
    Traceback (most recent call last):
        ...
    ValueError: Indexes have overlapping values: ['a']
    """
    op = _Concatenator(
        objs,
        axis=axis,
        ignore_index=ignore_index,
        join=join,
        keys=keys,
        levels=levels,
        names=names,
        verify_integrity=verify_integrity,
        copy=copy,
        sort=sort,
    )

    return op.get_result()


class _Concatenator:
    """
    Orchestrates a concatenation operation for BlockManagers
    """

    def __init__(
        self,
        objs,
        axis=0,
        join: str = "outer",
        keys=None,
        levels=None,
        names=None,
        ignore_index: bool = False,
        verify_integrity: bool = False,
        copy: bool = True,
        sort=False,
    ):
        if isinstance(objs, (NDFrame, str)):
            raise TypeError(
                "first argument must be an iterable of pandas "
                "objects, you passed an object of type "
                '"{name}"'.format(name=type(objs).__name__)
            )

        if join == "outer":
            self.intersect = False
        elif join == "inner":
            self.intersect = True
        else:  # pragma: no cover
            raise ValueError(
                "Only can inner (intersect) or outer (union) join the other axis"
            )

        if isinstance(objs, dict):
            if keys is None:
                keys = list(objs.keys())
            objs = [objs[k] for k in keys]
        else:
            objs = list(objs)

        if len(objs) == 0:
            raise ValueError("No objects to concatenate")

        if keys is None:
            objs = list(com.not_none(*objs))
        else:
            # #1649
            clean_keys = []
            clean_objs = []
            for k, v in zip(keys, objs):
                if v is None:
                    continue
                clean_keys.append(k)
                clean_objs.append(v)
            objs = clean_objs
            name = getattr(keys, "name", None)
            keys = Index(clean_keys, name=name)

        if len(objs) == 0:
            raise ValueError("All objects passed were None")

        # consolidate data & figure out what our result ndim is going to be
        ndims = set()
        for obj in objs:
            if not isinstance(obj, (Series, DataFrame)):
                msg = (
                    "cannot concatenate object of type '{typ}';"
                    " only Series and DataFrame objs are valid".format(typ=type(obj))
                )
                raise TypeError(msg)

            # consolidate
            obj._consolidate(inplace=True)
            ndims.add(obj.ndim)

        # get the sample
        # want the highest ndim that we have, and must be non-empty
        # unless all objs are empty
        sample = None
        if len(ndims) > 1:
            max_ndim = max(ndims)
            for obj in objs:
                if obj.ndim == max_ndim and np.sum(obj.shape):
                    sample = obj
                    break

        else:
            # filter out the empties if we have not multi-index possibilities
            # note to keep empty Series as it affect to result columns / name
            non_empties = [
                obj for obj in objs if sum(obj.shape) > 0 or isinstance(obj, Series)
            ]

            if len(non_empties) and (
                keys is None and names is None and levels is None and not self.intersect
            ):
                objs = non_empties
                sample = objs[0]

        if sample is None:
            sample = objs[0]
        self.objs = objs

        # Standardize axis parameter to int
        if isinstance(sample, Series):
            axis = DataFrame._get_axis_number(axis)
        else:
            axis = sample._get_axis_number(axis)

        # Need to flip BlockManager axis in the DataFrame special case
        self._is_frame = isinstance(sample, DataFrame)
        if self._is_frame:
            axis = 1 if axis == 0 else 0

        self._is_series = isinstance(sample, Series)
        if not 0 <= axis <= sample.ndim:
            raise AssertionError(
                "axis must be between 0 and {ndim}, input was"
                " {axis}".format(ndim=sample.ndim, axis=axis)
            )

        # if we have mixed ndims, then convert to highest ndim
        # creating column numbers as needed
        if len(ndims) > 1:
            current_column = 0
            max_ndim = sample.ndim
            self.objs, objs = [], self.objs
            for obj in objs:

                ndim = obj.ndim
                if ndim == max_ndim:
                    pass

                elif ndim != max_ndim - 1:
                    raise ValueError(
                        "cannot concatenate unaligned mixed "
                        "dimensional NDFrame objects"
                    )

                else:
                    name = getattr(obj, "name", None)
                    if ignore_index or name is None:
                        name = current_column
                        current_column += 1

                    # doing a row-wise concatenation so need everything
                    # to line up
                    if self._is_frame and axis == 1:
                        name = 0
                    obj = sample._constructor({name: obj})

                self.objs.append(obj)

        # note: this is the BlockManager axis (since DataFrame is transposed)
        self.axis = axis
        self.keys = keys
        self.names = names or getattr(keys, "names", None)
        self.levels = levels
        self.sort = sort

        self.ignore_index = ignore_index
        self.verify_integrity = verify_integrity
        self.copy = copy

        self.new_axes = self._get_new_axes()

    def get_result(self):

        # series only
        if self._is_series:

            # stack blocks
            if self.axis == 0:
                name = com.consensus_name_attr(self.objs)

                mgr = self.objs[0]._data.concat(
                    [x._data for x in self.objs], self.new_axes
                )
                cons = self.objs[0]._constructor
                return cons(mgr, name=name).__finalize__(self, method="concat")

            # combine as columns in a frame
            else:
                data = dict(zip(range(len(self.objs)), self.objs))
                cons = DataFrame

                index, columns = self.new_axes
                df = cons(data, index=index)
                df.columns = columns
                return df.__finalize__(self, method="concat")

        # combine block managers
        else:
            mgrs_indexers = []
            for obj in self.objs:
                mgr = obj._data
                indexers = {}
                for ax, new_labels in enumerate(self.new_axes):
                    if ax == self.axis:
                        # Suppress reindexing on concat axis
                        continue

                    obj_labels = mgr.axes[ax]
                    if not new_labels.equals(obj_labels):
                        indexers[ax] = obj_labels.reindex(new_labels)[1]

                mgrs_indexers.append((obj._data, indexers))

            new_data = concatenate_block_managers(
                mgrs_indexers, self.new_axes, concat_axis=self.axis, copy=self.copy
            )
            if not self.copy:
                new_data._consolidate_inplace()

            cons = self.objs[0]._constructor
            return cons._from_axes(new_data, self.new_axes).__finalize__(
                self, method="concat"
            )

    def _get_result_dim(self) -> int:
        if self._is_series and self.axis == 1:
            return 2
        else:
            return self.objs[0].ndim

    def _get_new_axes(self):
        ndim = self._get_result_dim()
        new_axes: List[Optional[Index]] = [None] * ndim

        for i in range(ndim):
            if i == self.axis:
                continue
            new_axes[i] = self._get_comb_axis(i)

        new_axes[self.axis] = self._get_concat_axis()
        return new_axes

    def _get_comb_axis(self, i: int) -> Index:
        data_axis = self.objs[0]._get_block_manager_axis(i)
        return get_objs_combined_axis(
            self.objs, axis=data_axis, intersect=self.intersect, sort=self.sort
        )

    def _get_concat_axis(self) -> Index:
        """
        Return index to be used along concatenation axis.
        """
        if self._is_series:
            if self.axis == 0:
                indexes = [x.index for x in self.objs]
            elif self.ignore_index:
                idx = ibase.default_index(len(self.objs))
                return idx
            elif self.keys is None:
                names: List[Optional[Hashable]] = [None] * len(self.objs)
                num = 0
                has_names = False
                for i, x in enumerate(self.objs):
                    if not isinstance(x, Series):
                        raise TypeError(
                            "Cannot concatenate type 'Series' "
                            "with object of type {type!r}".format(type=type(x).__name__)
                        )
                    if x.name is not None:
                        names[i] = x.name
                        has_names = True
                    else:
                        names[i] = num
                        num += 1
                if has_names:
                    return Index(names)
                else:
                    return ibase.default_index(len(self.objs))
            else:
                return ensure_index(self.keys).set_names(self.names)
        else:
            indexes = [x._data.axes[self.axis] for x in self.objs]

        if self.ignore_index:
            idx = ibase.default_index(sum(len(i) for i in indexes))
            return idx

        if self.keys is None:
            concat_axis = _concat_indexes(indexes)
        else:
            concat_axis = _make_concat_multiindex(
                indexes, self.keys, self.levels, self.names
            )

        self._maybe_check_integrity(concat_axis)

        return concat_axis

    def _maybe_check_integrity(self, concat_index: Index):
        if self.verify_integrity:
            if not concat_index.is_unique:
                overlap = concat_index[concat_index.duplicated()].unique()
                raise ValueError(
                    "Indexes have overlapping values: "
                    "{overlap!s}".format(overlap=overlap)
                )


def _concat_indexes(indexes) -> Index:
    return indexes[0].append(indexes[1:])


def _make_concat_multiindex(indexes, keys, levels=None, names=None) -> MultiIndex:

    if (levels is None and isinstance(keys[0], tuple)) or (
        levels is not None and len(levels) > 1
    ):
        zipped = list(zip(*keys))
        if names is None:
            names = [None] * len(zipped)

        if levels is None:
            _, levels = factorize_from_iterables(zipped)
        else:
            levels = [ensure_index(x) for x in levels]
    else:
        zipped = [keys]
        if names is None:
            names = [None]

        if levels is None:
            levels = [ensure_index(keys)]
        else:
            levels = [ensure_index(x) for x in levels]

    if not all_indexes_same(indexes):
        codes_list = []

        # things are potentially different sizes, so compute the exact codes
        # for each level and pass those to MultiIndex.from_arrays

        for hlevel, level in zip(zipped, levels):
            to_concat = []
            for key, index in zip(hlevel, indexes):
                try:
                    i = level.get_loc(key)
                except KeyError:
                    raise ValueError(
                        "Key {key!s} not in level {level!s}".format(
                            key=key, level=level
                        )
                    )

                to_concat.append(np.repeat(i, len(index)))
            codes_list.append(np.concatenate(to_concat))

        concat_index = _concat_indexes(indexes)

        # these go at the end
        if isinstance(concat_index, MultiIndex):
            levels.extend(concat_index.levels)
            codes_list.extend(concat_index.codes)
        else:
            codes, categories = factorize_from_iterable(concat_index)
            levels.append(categories)
            codes_list.append(codes)

        if len(names) == len(levels):
            names = list(names)
        else:
            # make sure that all of the passed indices have the same nlevels
            if not len({idx.nlevels for idx in indexes}) == 1:
                raise AssertionError(
                    "Cannot concat indices that do"
                    " not have the same number of levels"
                )

            # also copies
            names = names + get_consensus_names(indexes)

        return MultiIndex(
            levels=levels, codes=codes_list, names=names, verify_integrity=False
        )

    new_index = indexes[0]
    n = len(new_index)
    kpieces = len(indexes)

    # also copies
    new_names = list(names)
    new_levels = list(levels)

    # construct codes
    new_codes = []

    # do something a bit more speedy

    for hlevel, level in zip(zipped, levels):
        hlevel = ensure_index(hlevel)
        mapped = level.get_indexer(hlevel)

        mask = mapped == -1
        if mask.any():
            raise ValueError(
                "Values not found in passed level: {hlevel!s}".format(
                    hlevel=hlevel[mask]
                )
            )

        new_codes.append(np.repeat(mapped, n))

    if isinstance(new_index, MultiIndex):
        new_levels.extend(new_index.levels)
        new_codes.extend([np.tile(lab, kpieces) for lab in new_index.codes])
    else:
        new_levels.append(new_index)
        new_codes.append(np.tile(np.arange(n), kpieces))

    if len(new_names) < len(new_levels):
        new_names.extend(new_index.names)

    return MultiIndex(
        levels=new_levels, codes=new_codes, names=new_names, verify_integrity=False
    )<|MERGE_RESOLUTION|>--- conflicted
+++ resolved
@@ -2,12 +2,7 @@
 concat routines
 """
 
-<<<<<<< HEAD
 from typing import Hashable, List, Optional
-import warnings
-=======
-from typing import List
->>>>>>> 40ef3259
 
 import numpy as np
 
