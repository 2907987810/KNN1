"""
Concat routines.
"""

from collections import abc
from typing import Iterable, List, Mapping, Union, overload

import numpy as np

from pandas._typing import FrameOrSeriesUnion, Label

from pandas.core.dtypes.concat import concat_compat
from pandas.core.dtypes.generic import ABCDataFrame, ABCSeries

from pandas import DataFrame, Index, MultiIndex, Series
from pandas.core.arrays.categorical import (
    factorize_from_iterable,
    factorize_from_iterables,
)
import pandas.core.common as com
from pandas.core.generic import NDFrame
from pandas.core.indexes.api import (
    all_indexes_same,
    ensure_index,
    get_consensus_names,
    get_objs_combined_axis,
)
import pandas.core.indexes.base as ibase
from pandas.core.internals import concatenate_block_managers

# ---------------------------------------------------------------------
# Concatenate DataFrame objects


@overload
def concat(
    objs: Union[Iterable["DataFrame"], Mapping[Label, "DataFrame"]],
    axis=0,
    join: str = "outer",
    ignore_index: bool = False,
    keys=None,
    levels=None,
    names=None,
    verify_integrity: bool = False,
    sort: bool = False,
    copy: bool = True,
) -> "DataFrame":
    ...


@overload
def concat(
    objs: Union[Iterable[FrameOrSeriesUnion], Mapping[Label, FrameOrSeriesUnion]],
    axis=0,
    join: str = "outer",
    ignore_index: bool = False,
    keys=None,
    levels=None,
    names=None,
    verify_integrity: bool = False,
    sort: bool = False,
    copy: bool = True,
) -> FrameOrSeriesUnion:
    ...


def concat(
    objs: Union[Iterable[FrameOrSeriesUnion], Mapping[Label, FrameOrSeriesUnion]],
    axis=0,
    join="outer",
    ignore_index: bool = False,
    keys=None,
    levels=None,
    names=None,
    verify_integrity: bool = False,
    sort: bool = False,
    copy: bool = True,
) -> FrameOrSeriesUnion:
    """
    Concatenate pandas objects along a particular axis with optional set logic
    along the other axes.

    Can also add a layer of hierarchical indexing on the concatenation axis,
    which may be useful if the labels are the same (or overlapping) on
    the passed axis number.

    Parameters
    ----------
    objs : a sequence or mapping of Series or DataFrame objects
        If a mapping is passed, the sorted keys will be used as the `keys`
        argument, unless it is passed, in which case the values will be
        selected (see below). Any None objects will be dropped silently unless
        they are all None in which case a ValueError will be raised.
    axis : {0/'index', 1/'columns'}, default 0
        The axis to concatenate along.
    join : {'inner', 'outer'}, default 'outer'
        How to handle indexes on other axis (or axes).
    ignore_index : bool, default False
        If True, do not use the index values along the concatenation axis. The
        resulting axis will be labeled 0, ..., n - 1. This is useful if you are
        concatenating objects where the concatenation axis does not have
        meaningful indexing information. Note the index values on the other
        axes are still respected in the join.
    keys : sequence, default None
        If multiple levels passed, should contain tuples. Construct
        hierarchical index using the passed keys as the outermost level.
    levels : list of sequences, default None
        Specific levels (unique values) to use for constructing a
        MultiIndex. Otherwise they will be inferred from the keys.
    names : list, default None
        Names for the levels in the resulting hierarchical index.
    verify_integrity : bool, default False
        Check whether the new concatenated axis contains duplicates. This can
        be very expensive relative to the actual data concatenation.
    sort : bool, default False
        Sort non-concatenation axis if it is not already aligned when `join`
        is 'outer'.
        This has no effect when ``join='inner'``, which already preserves
        the order of the non-concatenation axis.

        .. versionadded:: 0.23.0
        .. versionchanged:: 1.0.0

           Changed to not sort by default.

    copy : bool, default True
        If False, do not copy data unnecessarily.

    Returns
    -------
    object, type of objs
        When concatenating all ``Series`` along the index (axis=0), a
        ``Series`` is returned. When ``objs`` contains at least one
        ``DataFrame``, a ``DataFrame`` is returned. When concatenating along
        the columns (axis=1), a ``DataFrame`` is returned.

    See Also
    --------
    Series.append : Concatenate Series.
    DataFrame.append : Concatenate DataFrames.
    DataFrame.join : Join DataFrames using indexes.
    DataFrame.merge : Merge DataFrames by indexes or columns.

    Notes
    -----
    The keys, levels, and names arguments are all optional.

    A walkthrough of how this method fits in with other tools for combining
    pandas objects can be found `here
    <https://pandas.pydata.org/pandas-docs/stable/user_guide/merging.html>`__.

    Examples
    --------
    Combine two ``Series``.

    >>> s1 = pd.Series(['a', 'b'])
    >>> s2 = pd.Series(['c', 'd'])
    >>> pd.concat([s1, s2])
    0    a
    1    b
    0    c
    1    d
    dtype: object

    Clear the existing index and reset it in the result
    by setting the ``ignore_index`` option to ``True``.

    >>> pd.concat([s1, s2], ignore_index=True)
    0    a
    1    b
    2    c
    3    d
    dtype: object

    Add a hierarchical index at the outermost level of
    the data with the ``keys`` option.

    >>> pd.concat([s1, s2], keys=['s1', 's2'])
    s1  0    a
        1    b
    s2  0    c
        1    d
    dtype: object

    Label the index keys you create with the ``names`` option.

    >>> pd.concat([s1, s2], keys=['s1', 's2'],
    ...           names=['Series name', 'Row ID'])
    Series name  Row ID
    s1           0         a
                 1         b
    s2           0         c
                 1         d
    dtype: object

    Combine two ``DataFrame`` objects with identical columns.

    >>> df1 = pd.DataFrame([['a', 1], ['b', 2]],
    ...                    columns=['letter', 'number'])
    >>> df1
      letter  number
    0      a       1
    1      b       2
    >>> df2 = pd.DataFrame([['c', 3], ['d', 4]],
    ...                    columns=['letter', 'number'])
    >>> df2
      letter  number
    0      c       3
    1      d       4
    >>> pd.concat([df1, df2])
      letter  number
    0      a       1
    1      b       2
    0      c       3
    1      d       4

    Combine ``DataFrame`` objects with overlapping columns
    and return everything. Columns outside the intersection will
    be filled with ``NaN`` values.

    >>> df3 = pd.DataFrame([['c', 3, 'cat'], ['d', 4, 'dog']],
    ...                    columns=['letter', 'number', 'animal'])
    >>> df3
      letter  number animal
    0      c       3    cat
    1      d       4    dog
    >>> pd.concat([df1, df3], sort=False)
      letter  number animal
    0      a       1    NaN
    1      b       2    NaN
    0      c       3    cat
    1      d       4    dog

    Combine ``DataFrame`` objects with overlapping columns
    and return only those that are shared by passing ``inner`` to
    the ``join`` keyword argument.

    >>> pd.concat([df1, df3], join="inner")
      letter  number
    0      a       1
    1      b       2
    0      c       3
    1      d       4

    Combine ``DataFrame`` objects horizontally along the x axis by
    passing in ``axis=1``.

    >>> df4 = pd.DataFrame([['bird', 'polly'], ['monkey', 'george']],
    ...                    columns=['animal', 'name'])
    >>> pd.concat([df1, df4], axis=1)
      letter  number  animal    name
    0      a       1    bird   polly
    1      b       2  monkey  george

    Prevent the result from including duplicate index values with the
    ``verify_integrity`` option.

    >>> df5 = pd.DataFrame([1], index=['a'])
    >>> df5
       0
    a  1
    >>> df6 = pd.DataFrame([2], index=['a'])
    >>> df6
       0
    a  2
    >>> pd.concat([df5, df6], verify_integrity=True)
    Traceback (most recent call last):
        ...
    ValueError: Indexes have overlapping values: ['a']
    """
    op = _Concatenator(
        objs,
        axis=axis,
        ignore_index=ignore_index,
        join=join,
        keys=keys,
        levels=levels,
        names=names,
        verify_integrity=verify_integrity,
        copy=copy,
        sort=sort,
    )

    return op.get_result()


class _Concatenator:
    """
    Orchestrates a concatenation operation for BlockManagers
    """

    def __init__(
        self,
        objs,
        axis=0,
        join: str = "outer",
        keys=None,
        levels=None,
        names=None,
        ignore_index: bool = False,
        verify_integrity: bool = False,
        copy: bool = True,
        sort=False,
    ):
        if isinstance(objs, (NDFrame, str)):
            raise TypeError(
                "first argument must be an iterable of pandas "
                f'objects, you passed an object of type "{type(objs).__name__}"'
            )

        if join == "outer":
            self.intersect = False
        elif join == "inner":
            self.intersect = True
        else:  # pragma: no cover
            raise ValueError(
                "Only can inner (intersect) or outer (union) join the other axis"
            )

        if isinstance(objs, abc.Mapping):
            if keys is None:
                keys = list(objs.keys())
            objs = [objs[k] for k in keys]
        else:
            objs = list(objs)

        if len(objs) == 0:
            raise ValueError("No objects to concatenate")

        if keys is None:
            objs = list(com.not_none(*objs))
        else:
            # #1649
            clean_keys = []
            clean_objs = []
            for k, v in zip(keys, objs):
                if v is None:
                    continue
                clean_keys.append(k)
                clean_objs.append(v)
            objs = clean_objs
            name = getattr(keys, "name", None)
            keys = Index(clean_keys, name=name)

        if len(objs) == 0:
            raise ValueError("All objects passed were None")

        # consolidate data & figure out what our result ndim is going to be
        ndims = set()
        for obj in objs:
            if not isinstance(obj, (Series, DataFrame)):
                msg = (
                    f"cannot concatenate object of type '{type(obj)}'; "
                    "only Series and DataFrame objs are valid"
                )
                raise TypeError(msg)

            # consolidate
            obj._consolidate(inplace=True)
            ndims.add(obj.ndim)

        # get the sample
        # want the highest ndim that we have, and must be non-empty
        # unless all objs are empty
        sample = None
        if len(ndims) > 1:
            max_ndim = max(ndims)
            for obj in objs:
                if obj.ndim == max_ndim and np.sum(obj.shape):
                    sample = obj
                    break

        else:
            # filter out the empties if we have not multi-index possibilities
            # note to keep empty Series as it affect to result columns / name
            non_empties = [
                obj for obj in objs if sum(obj.shape) > 0 or isinstance(obj, Series)
            ]

            if len(non_empties) and (
                keys is None and names is None and levels is None and not self.intersect
            ):
                objs = non_empties
                sample = objs[0]

        if sample is None:
            sample = objs[0]
        self.objs = objs

        # Standardize axis parameter to int
        if isinstance(sample, Series):
            axis = DataFrame._get_axis_number(axis)
        else:
            axis = sample._get_axis_number(axis)

        # Need to flip BlockManager axis in the DataFrame special case
        self._is_frame = isinstance(sample, ABCDataFrame)
        if self._is_frame:
            axis = DataFrame._get_block_manager_axis(axis)

        self._is_series = isinstance(sample, ABCSeries)
        if not 0 <= axis <= sample.ndim:
            raise AssertionError(
                f"axis must be between 0 and {sample.ndim}, input was {axis}"
            )

        # if we have mixed ndims, then convert to highest ndim
        # creating column numbers as needed
        if len(ndims) > 1:
            current_column = 0
            max_ndim = sample.ndim
            self.objs, objs = [], self.objs
            for obj in objs:

                ndim = obj.ndim
                if ndim == max_ndim:
                    pass

                elif ndim != max_ndim - 1:
                    raise ValueError(
                        "cannot concatenate unaligned mixed "
                        "dimensional NDFrame objects"
                    )

                else:
                    name = getattr(obj, "name", None)
                    if ignore_index or name is None:
                        name = current_column
                        current_column += 1

                    # doing a row-wise concatenation so need everything
                    # to line up
                    if self._is_frame and axis == 1:
                        name = 0
                    obj = sample._constructor({name: obj})

                self.objs.append(obj)

        # note: this is the BlockManager axis (since DataFrame is transposed)
        self.bm_axis = axis
        self.axis = 1 - self.bm_axis if self._is_frame else 0
        self.keys = keys
        self.names = names or getattr(keys, "names", None)
        self.levels = levels
        self.sort = sort

        self.ignore_index = ignore_index
        self.verify_integrity = verify_integrity
        self.copy = copy

        self.new_axes = self._get_new_axes()

    def get_result(self):

        # series only
        if self._is_series:

            # stack blocks
            if self.bm_axis == 0:
                name = com.consensus_name_attr(self.objs)
                cons = self.objs[0]._constructor

                arrs = [ser._values for ser in self.objs]

                res = concat_compat(arrs, axis=0)
                result = cons(res, index=self.new_axes[0], name=name, dtype=res.dtype)
                return result.__finalize__(self, method="concat")

            # combine as columns in a frame
            else:
                data = dict(zip(range(len(self.objs)), self.objs))
                cons = DataFrame

                index, columns = self.new_axes
                df = cons(data, index=index)
                df.columns = columns
                return df.__finalize__(self, method="concat")

        # combine block managers
        else:
            mgrs_indexers = []
            for obj in self.objs:
                indexers = {}
                for ax, new_labels in enumerate(self.new_axes):
                    # ::-1 to convert BlockManager ax to DataFrame ax
                    if ax == self.bm_axis:
                        # Suppress reindexing on concat axis
                        continue

                    # 1-ax to convert BlockManager axis to DataFrame axis
                    obj_labels = obj.axes[1 - ax]
                    if not new_labels.equals(obj_labels):
                        indexers[ax] = obj_labels.reindex(new_labels)[1]

                mgrs_indexers.append((obj._mgr, indexers))

            new_data = concatenate_block_managers(
                mgrs_indexers, self.new_axes, concat_axis=self.bm_axis, copy=self.copy
            )
            if not self.copy:
                new_data._consolidate_inplace()

            cons = self.objs[0]._constructor
            return cons(new_data).__finalize__(self, method="concat")

    def _get_result_dim(self) -> int:
        if self._is_series and self.bm_axis == 1:
            return 2
        else:
            return self.objs[0].ndim

    def _get_new_axes(self) -> List[Index]:
        ndim = self._get_result_dim()
        return [
            self._get_concat_axis() if i == self.bm_axis else self._get_comb_axis(i)
            for i in range(ndim)
        ]

    def _get_comb_axis(self, i: int) -> Index:
        data_axis = self.objs[0]._get_block_manager_axis(i)
        return get_objs_combined_axis(
            self.objs,
            axis=data_axis,
            intersect=self.intersect,
            sort=self.sort,
            copy=self.copy,
        )

    def _get_concat_axis(self) -> Index:
        """
        Return index to be used along concatenation axis.
        """
        if self._is_series:
            if self.bm_axis == 0:
                indexes = [x.index for x in self.objs]
            elif self.ignore_index:
                idx = ibase.default_index(len(self.objs))
                return idx
            elif self.keys is None:
                names: List[Label] = [None] * len(self.objs)
                num = 0
                has_names = False
                for i, x in enumerate(self.objs):
                    if not isinstance(x, Series):
                        raise TypeError(
                            f"Cannot concatenate type 'Series' with "
                            f"object of type '{type(x).__name__}'"
                        )
                    if x.name is not None:
                        names[i] = x.name
                        has_names = True
                    else:
                        names[i] = num
                        num += 1
                if has_names:
                    return Index(names)
                else:
                    return ibase.default_index(len(self.objs))
            else:
                return ensure_index(self.keys).set_names(self.names)
        else:
            indexes = [x.axes[self.axis] for x in self.objs]

        if self.ignore_index:
            idx = ibase.default_index(sum(len(i) for i in indexes))
            return idx

        if self.keys is None:
            concat_axis = _concat_indexes(indexes)
        else:
            concat_axis = _make_concat_multiindex(
                indexes, self.keys, self.levels, self.names
            )

        self._maybe_check_integrity(concat_axis)

        return concat_axis

    def _maybe_check_integrity(self, concat_index: Index):
        if self.verify_integrity:
            if not concat_index.is_unique:
                overlap = concat_index[concat_index.duplicated()].unique()
                raise ValueError(f"Indexes have overlapping values: {overlap}")


def _concat_indexes(indexes) -> Index:
    return indexes[0].append(indexes[1:])


def _make_concat_multiindex(indexes, keys, levels=None, names=None) -> MultiIndex:

    if (levels is None and isinstance(keys[0], tuple)) or (
        levels is not None and len(levels) > 1
    ):
        zipped = list(zip(*keys))
        if names is None:
            names = [None] * len(zipped)

        if levels is None:
            _, levels = factorize_from_iterables(zipped)
        else:
            levels = [ensure_index(x) for x in levels]
    else:
        zipped = [keys]
        if names is None:
            names = [None]

        if levels is None:
            levels = [ensure_index(keys)]
        else:
            levels = [ensure_index(x) for x in levels]

    if not all_indexes_same(indexes):
        codes_list = []

        # things are potentially different sizes, so compute the exact codes
        # for each level and pass those to MultiIndex.from_arrays

        for hlevel, level in zip(zipped, levels):
            to_concat = []
<<<<<<< HEAD
            for i, (key, index) in enumerate(zip(hlevel, indexes)):
                try:
                    level.get_loc(key)
                except KeyError as err:
                    raise ValueError(f"Key {key} not in level {level}") from err
=======
            for key, index in zip(hlevel, indexes):
                mask = level == key
                if not mask.any():
                    raise ValueError(f"Key {key} not in level {level}")
                i = np.nonzero(level == key)[0][0]
>>>>>>> 14eda586

                to_concat.append(np.repeat(i, len(index)))
            codes_list.append(np.concatenate(to_concat))

        concat_index = _concat_indexes(indexes)

        # these go at the end
        if isinstance(concat_index, MultiIndex):
            levels.extend(concat_index.levels)
            codes_list.extend(concat_index.codes)
        else:
            codes, categories = factorize_from_iterable(concat_index)
            levels.append(categories)
            codes_list.append(codes)

        if len(names) == len(levels):
            names = list(names)
        else:
            # make sure that all of the passed indices have the same nlevels
            if not len({idx.nlevels for idx in indexes}) == 1:
                raise AssertionError(
                    "Cannot concat indices that do not have the same number of levels"
                )

            # also copies
            names = names + get_consensus_names(indexes)

        return MultiIndex(
            levels=levels, codes=codes_list, names=names, verify_integrity=False
        )

    new_index = indexes[0]
    n = len(new_index)
    kpieces = len(indexes)

    # also copies
    new_names = list(names)
    new_levels = list(levels)

    # construct codes
    new_codes = []

    # do something a bit more speedy

    for hlevel, level in zip(zipped, levels):
        hlevel = ensure_index(hlevel)
        mapped = level.get_indexer(hlevel)

        mask = mapped == -1
        if mask.any():
            raise ValueError(f"Values not found in passed level: {hlevel[mask]!s}")

        new_codes.append(np.repeat(mapped, n))

    if isinstance(new_index, MultiIndex):
        new_levels.extend(new_index.levels)
        new_codes.extend([np.tile(lab, kpieces) for lab in new_index.codes])
    else:
        new_levels.append(new_index)
        new_codes.append(np.tile(np.arange(n), kpieces))

    if len(new_names) < len(new_levels):
        new_names.extend(new_index.names)

    return MultiIndex(
        levels=new_levels, codes=new_codes, names=new_names, verify_integrity=False
    )<|MERGE_RESOLUTION|>--- conflicted
+++ resolved
@@ -618,19 +618,11 @@
 
         for hlevel, level in zip(zipped, levels):
             to_concat = []
-<<<<<<< HEAD
-            for i, (key, index) in enumerate(zip(hlevel, indexes)):
-                try:
-                    level.get_loc(key)
-                except KeyError as err:
-                    raise ValueError(f"Key {key} not in level {level}") from err
-=======
             for key, index in zip(hlevel, indexes):
                 mask = level == key
                 if not mask.any():
                     raise ValueError(f"Key {key} not in level {level}")
                 i = np.nonzero(level == key)[0][0]
->>>>>>> 14eda586
 
                 to_concat.append(np.repeat(i, len(index)))
             codes_list.append(np.concatenate(to_concat))
