"""
Concat routines.
"""
from __future__ import annotations

from collections import abc
from typing import (
    TYPE_CHECKING,
    Callable,
    Hashable,
    Iterable,
    Literal,
    Mapping,
    cast,
    overload,
)

import numpy as np

from pandas._config import using_copy_on_write

from pandas._typing import (
    Axis,
    AxisInt,
    HashableT,
)
from pandas.util._decorators import cache_readonly

from pandas.core.dtypes.concat import concat_compat
from pandas.core.dtypes.generic import (
    ABCDataFrame,
    ABCSeries,
)
from pandas.core.dtypes.inference import is_bool
from pandas.core.dtypes.missing import isna

from pandas.core.arrays.categorical import (
    factorize_from_iterable,
    factorize_from_iterables,
)
import pandas.core.common as com
from pandas.core.indexes.api import (
    Index,
    MultiIndex,
    all_indexes_same,
    default_index,
    ensure_index,
    get_objs_combined_axis,
    get_unanimous_names,
)
from pandas.core.internals import concatenate_managers

if TYPE_CHECKING:
    from pandas import (
        DataFrame,
        Series,
    )
    from pandas.core.generic import NDFrame

# ---------------------------------------------------------------------
# Concatenate DataFrame objects


@overload
def concat(
    objs: Iterable[DataFrame] | Mapping[HashableT, DataFrame],
    *,
    axis: Literal[0, "index"] = ...,
    join: str = ...,
    ignore_index: bool = ...,
    keys=...,
    levels=...,
    names=...,
    verify_integrity: bool = ...,
    sort: bool = ...,
    copy: bool = ...,
) -> DataFrame:
    ...


@overload
def concat(
    objs: Iterable[Series] | Mapping[HashableT, Series],
    *,
    axis: Literal[0, "index"] = ...,
    join: str = ...,
    ignore_index: bool = ...,
    keys=...,
    levels=...,
    names=...,
    verify_integrity: bool = ...,
    sort: bool = ...,
    copy: bool = ...,
) -> Series:
    ...


@overload
def concat(
    objs: Iterable[NDFrame] | Mapping[HashableT, NDFrame],
    *,
    axis: Literal[0, "index"] = ...,
    join: str = ...,
    ignore_index: bool = ...,
    keys=...,
    levels=...,
    names=...,
    verify_integrity: bool = ...,
    sort: bool = ...,
    copy: bool = ...,
) -> DataFrame | Series:
    ...


@overload
def concat(
    objs: Iterable[NDFrame] | Mapping[HashableT, NDFrame],
    *,
    axis: Literal[1, "columns"],
    join: str = ...,
    ignore_index: bool = ...,
    keys=...,
    levels=...,
    names=...,
    verify_integrity: bool = ...,
    sort: bool = ...,
    copy: bool = ...,
) -> DataFrame:
    ...


@overload
def concat(
    objs: Iterable[NDFrame] | Mapping[HashableT, NDFrame],
    *,
    axis: Axis = ...,
    join: str = ...,
    ignore_index: bool = ...,
    keys=...,
    levels=...,
    names=...,
    verify_integrity: bool = ...,
    sort: bool = ...,
    copy: bool = ...,
) -> DataFrame | Series:
    ...


def concat(
    objs: Iterable[NDFrame] | Mapping[HashableT, NDFrame],
    *,
    axis: Axis = 0,
    join: str = "outer",
    ignore_index: bool = False,
    keys=None,
    levels=None,
    names=None,
    verify_integrity: bool = False,
    sort: bool = False,
    copy: bool | None = None,
) -> DataFrame | Series:
    """
    Concatenate pandas objects along a particular axis.

    Allows optional set logic along the other axes.

    Can also add a layer of hierarchical indexing on the concatenation axis,
    which may be useful if the labels are the same (or overlapping) on
    the passed axis number.

    Parameters
    ----------
    objs : a sequence or mapping of Series or DataFrame objects
        If a mapping is passed, the sorted keys will be used as the `keys`
        argument, unless it is passed, in which case the values will be
        selected (see below). Any None objects will be dropped silently unless
        they are all None in which case a ValueError will be raised.
    axis : {0/'index', 1/'columns'}, default 0
        The axis to concatenate along.
    join : {'inner', 'outer'}, default 'outer'
        How to handle indexes on other axis (or axes).
    ignore_index : bool, default False
        If True, do not use the index values along the concatenation axis. The
        resulting axis will be labeled 0, ..., n - 1. This is useful if you are
        concatenating objects where the concatenation axis does not have
        meaningful indexing information. Note the index values on the other
        axes are still respected in the join.
    keys : sequence, default None
        If multiple levels passed, should contain tuples. Construct
        hierarchical index using the passed keys as the outermost level.
    levels : list of sequences, default None
        Specific levels (unique values) to use for constructing a
        MultiIndex. Otherwise they will be inferred from the keys.
    names : list, default None
        Names for the levels in the resulting hierarchical index.
    verify_integrity : bool, default False
        Check whether the new concatenated axis contains duplicates. This can
        be very expensive relative to the actual data concatenation.
    sort : bool, default False
        Sort non-concatenation axis if it is not already aligned.

        .. versionchanged:: 1.0.0

           Changed to not sort by default.

    copy : bool, default True
        If False, do not copy data unnecessarily.

    Returns
    -------
    object, type of objs
        When concatenating all ``Series`` along the index (axis=0), a
        ``Series`` is returned. When ``objs`` contains at least one
        ``DataFrame``, a ``DataFrame`` is returned. When concatenating along
        the columns (axis=1), a ``DataFrame`` is returned.

    See Also
    --------
    DataFrame.join : Join DataFrames using indexes.
    DataFrame.merge : Merge DataFrames by indexes or columns.

    Notes
    -----
    The keys, levels, and names arguments are all optional.

    A walkthrough of how this method fits in with other tools for combining
    pandas objects can be found `here
    <https://pandas.pydata.org/pandas-docs/stable/user_guide/merging.html>`__.

    It is not recommended to build DataFrames by adding single rows in a
    for loop. Build a list of rows and make a DataFrame in a single concat.

    Examples
    --------
    Combine two ``Series``.

    >>> s1 = pd.Series(['a', 'b'])
    >>> s2 = pd.Series(['c', 'd'])
    >>> pd.concat([s1, s2])
    0    a
    1    b
    0    c
    1    d
    dtype: object

    Clear the existing index and reset it in the result
    by setting the ``ignore_index`` option to ``True``.

    >>> pd.concat([s1, s2], ignore_index=True)
    0    a
    1    b
    2    c
    3    d
    dtype: object

    Add a hierarchical index at the outermost level of
    the data with the ``keys`` option.

    >>> pd.concat([s1, s2], keys=['s1', 's2'])
    s1  0    a
        1    b
    s2  0    c
        1    d
    dtype: object

    Label the index keys you create with the ``names`` option.

    >>> pd.concat([s1, s2], keys=['s1', 's2'],
    ...           names=['Series name', 'Row ID'])
    Series name  Row ID
    s1           0         a
                 1         b
    s2           0         c
                 1         d
    dtype: object

    Combine two ``DataFrame`` objects with identical columns.

    >>> df1 = pd.DataFrame([['a', 1], ['b', 2]],
    ...                    columns=['letter', 'number'])
    >>> df1
      letter  number
    0      a       1
    1      b       2
    >>> df2 = pd.DataFrame([['c', 3], ['d', 4]],
    ...                    columns=['letter', 'number'])
    >>> df2
      letter  number
    0      c       3
    1      d       4
    >>> pd.concat([df1, df2])
      letter  number
    0      a       1
    1      b       2
    0      c       3
    1      d       4

    Combine ``DataFrame`` objects with overlapping columns
    and return everything. Columns outside the intersection will
    be filled with ``NaN`` values.

    >>> df3 = pd.DataFrame([['c', 3, 'cat'], ['d', 4, 'dog']],
    ...                    columns=['letter', 'number', 'animal'])
    >>> df3
      letter  number animal
    0      c       3    cat
    1      d       4    dog
    >>> pd.concat([df1, df3], sort=False)
      letter  number animal
    0      a       1    NaN
    1      b       2    NaN
    0      c       3    cat
    1      d       4    dog

    Combine ``DataFrame`` objects with overlapping columns
    and return only those that are shared by passing ``inner`` to
    the ``join`` keyword argument.

    >>> pd.concat([df1, df3], join="inner")
      letter  number
    0      a       1
    1      b       2
    0      c       3
    1      d       4

    Combine ``DataFrame`` objects horizontally along the x axis by
    passing in ``axis=1``.

    >>> df4 = pd.DataFrame([['bird', 'polly'], ['monkey', 'george']],
    ...                    columns=['animal', 'name'])
    >>> pd.concat([df1, df4], axis=1)
      letter  number  animal    name
    0      a       1    bird   polly
    1      b       2  monkey  george

    Prevent the result from including duplicate index values with the
    ``verify_integrity`` option.

    >>> df5 = pd.DataFrame([1], index=['a'])
    >>> df5
       0
    a  1
    >>> df6 = pd.DataFrame([2], index=['a'])
    >>> df6
       0
    a  2
    >>> pd.concat([df5, df6], verify_integrity=True)
    Traceback (most recent call last):
        ...
    ValueError: Indexes have overlapping values: ['a']

    Append a single row to the end of a ``DataFrame`` object.

    >>> df7 = pd.DataFrame({'a': 1, 'b': 2}, index=[0])
    >>> df7
        a   b
    0   1   2
    >>> new_row = pd.Series({'a': 3, 'b': 4})
    >>> new_row
    a    3
    b    4
    dtype: int64
    >>> pd.concat([df7, new_row.to_frame().T], ignore_index=True)
        a   b
    0   1   2
    1   3   4
    """
    if copy is None:
        if using_copy_on_write():
            copy = False
        else:
            copy = True

    op = _Concatenator(
        objs,
        axis=axis,
        ignore_index=ignore_index,
        join=join,
        keys=keys,
        levels=levels,
        names=names,
        verify_integrity=verify_integrity,
        copy=copy,
        sort=sort,
    )

    return op.get_result()


class _Concatenator:
    """
    Orchestrates a concatenation operation for BlockManagers
    """

    def __init__(
        self,
        objs: Iterable[NDFrame] | Mapping[HashableT, NDFrame],
        axis: Axis = 0,
        join: str = "outer",
        keys=None,
        levels=None,
        names=None,
        ignore_index: bool = False,
        verify_integrity: bool = False,
        copy: bool = True,
        sort: bool = False,
    ) -> None:
        if isinstance(objs, (ABCSeries, ABCDataFrame, str)):
            raise TypeError(
                "first argument must be an iterable of pandas "
                f'objects, you passed an object of type "{type(objs).__name__}"'
            )

        if join == "outer":
            self.intersect = False
        elif join == "inner":
            self.intersect = True
        else:  # pragma: no cover
            raise ValueError(
                "Only can inner (intersect) or outer (union) join the other axis"
            )

        if isinstance(objs, abc.Mapping):
            if keys is None:
                keys = list(objs.keys())
            objs = [objs[k] for k in keys]
        else:
            objs = list(objs)

        if len(objs) == 0:
            raise ValueError("No objects to concatenate")

        if keys is None:
            objs = list(com.not_none(*objs))
        else:
            # #1649
            clean_keys = []
            clean_objs = []
            for k, v in zip(keys, objs):
                if v is None:
                    continue
                clean_keys.append(k)
                clean_objs.append(v)
            objs = clean_objs

            if isinstance(keys, MultiIndex):
                # TODO: retain levels?
                keys = type(keys).from_tuples(clean_keys, names=keys.names)
            else:
                name = getattr(keys, "name", None)
                keys = Index(clean_keys, name=name)

        if len(objs) == 0:
            raise ValueError("All objects passed were None")

        # figure out what our result ndim is going to be
        ndims = set()
        for obj in objs:
            if not isinstance(obj, (ABCSeries, ABCDataFrame)):
                msg = (
                    f"cannot concatenate object of type '{type(obj)}'; "
                    "only Series and DataFrame objs are valid"
                )
                raise TypeError(msg)

            ndims.add(obj.ndim)

        # get the sample
        # want the highest ndim that we have, and must be non-empty
        # unless all objs are empty
        sample: NDFrame | None = None
        if len(ndims) > 1:
            max_ndim = max(ndims)
            for obj in objs:
                if obj.ndim == max_ndim and np.sum(obj.shape):
                    sample = obj
                    break

        else:
            # filter out the empties if we have not multi-index possibilities
            # note to keep empty Series as it affect to result columns / name
            non_empties = [
                obj for obj in objs if sum(obj.shape) > 0 or isinstance(obj, ABCSeries)
            ]

            if len(non_empties) and (
                keys is None and names is None and levels is None and not self.intersect
            ):
                objs = non_empties
                sample = objs[0]

        if sample is None:
            sample = objs[0]
        self.objs = objs

        # Standardize axis parameter to int
        if isinstance(sample, ABCSeries):
            from pandas import DataFrame

            axis = DataFrame._get_axis_number(axis)
        else:
            axis = sample._get_axis_number(axis)

        # Need to flip BlockManager axis in the DataFrame special case
        self._is_frame = isinstance(sample, ABCDataFrame)
        if self._is_frame:
            axis = sample._get_block_manager_axis(axis)

        self._is_series = isinstance(sample, ABCSeries)
        if not 0 <= axis <= sample.ndim:
            raise AssertionError(
                f"axis must be between 0 and {sample.ndim}, input was {axis}"
            )

        # if we have mixed ndims, then convert to highest ndim
        # creating column numbers as needed
        if len(ndims) > 1:
            current_column = 0
            max_ndim = sample.ndim
            self.objs, objs = [], self.objs
            for obj in objs:

                ndim = obj.ndim
                if ndim == max_ndim:
                    pass

                elif ndim != max_ndim - 1:
                    raise ValueError(
                        "cannot concatenate unaligned mixed "
                        "dimensional NDFrame objects"
                    )

                else:
                    name = getattr(obj, "name", None)
                    if ignore_index or name is None:
                        name = current_column
                        current_column += 1

                    # doing a row-wise concatenation so need everything
                    # to line up
                    if self._is_frame and axis == 1:
                        name = 0
                    # mypy needs to know sample is not an NDFrame
                    sample = cast("DataFrame | Series", sample)
<<<<<<< HEAD
                    obj = sample._constructor(obj, columns=[name], copy=False)
                    if isinstance(original_obj, ABCSeries) and using_copy_on_write():
                        # TODO(CoW): Remove when ref tracking in constructors works
                        for i, block in enumerate(original_obj._mgr.blocks):  # type: ignore[union-attr]  # noqa
                            obj._mgr.blocks[i].refs = block.refs  # type: ignore[union-attr]  # noqa
                            obj._mgr.blocks[i].refs.add_reference(obj._mgr.blocks[i])  # type: ignore[arg-type, union-attr]  # noqa

                    obj.columns = [new_name]
=======
                    obj = sample._constructor({name: obj}, copy=False)
>>>>>>> 783a68e7

                self.objs.append(obj)

        # note: this is the BlockManager axis (since DataFrame is transposed)
        self.bm_axis = axis
        self.axis = 1 - self.bm_axis if self._is_frame else 0
        self.keys = keys
        self.names = names or getattr(keys, "names", None)
        self.levels = levels

        if not is_bool(sort):
            raise ValueError(
                f"The 'sort' keyword only accepts boolean values; {sort} was passed."
            )
        self.sort = sort

        self.ignore_index = ignore_index
        self.verify_integrity = verify_integrity
        self.copy = copy

        self.new_axes = self._get_new_axes()

    def get_result(self):
        cons: Callable[..., DataFrame | Series]
        sample: DataFrame | Series

        # series only
        if self._is_series:
            sample = cast("Series", self.objs[0])

            # stack blocks
            if self.bm_axis == 0:
                name = com.consensus_name_attr(self.objs)
                cons = sample._constructor

                arrs = [ser._values for ser in self.objs]

                res = concat_compat(arrs, axis=0)
                result = cons(res, index=self.new_axes[0], name=name, dtype=res.dtype)
                return result.__finalize__(self, method="concat")

            # combine as columns in a frame
            else:
                data = dict(zip(range(len(self.objs)), self.objs))

                # GH28330 Preserves subclassed objects through concat
                cons = sample._constructor_expanddim

                index, columns = self.new_axes
                df = cons(data, index=index, copy=self.copy)
                df.columns = columns
                return df.__finalize__(self, method="concat")

        # combine block managers
        else:
            sample = cast("DataFrame", self.objs[0])

            mgrs_indexers = []
            for obj in self.objs:
                indexers = {}
                for ax, new_labels in enumerate(self.new_axes):
                    # ::-1 to convert BlockManager ax to DataFrame ax
                    if ax == self.bm_axis:
                        # Suppress reindexing on concat axis
                        continue

                    # 1-ax to convert BlockManager axis to DataFrame axis
                    obj_labels = obj.axes[1 - ax]
                    if not new_labels.equals(obj_labels):
                        indexers[ax] = obj_labels.get_indexer(new_labels)

                mgrs_indexers.append((obj._mgr, indexers))

            new_data = concatenate_managers(
                mgrs_indexers, self.new_axes, concat_axis=self.bm_axis, copy=self.copy
            )
            if not self.copy and not using_copy_on_write():
                new_data._consolidate_inplace()

            cons = sample._constructor
            return cons(new_data).__finalize__(self, method="concat")

    def _get_result_dim(self) -> int:
        if self._is_series and self.bm_axis == 1:
            return 2
        else:
            return self.objs[0].ndim

    def _get_new_axes(self) -> list[Index]:
        ndim = self._get_result_dim()
        return [
            self._get_concat_axis if i == self.bm_axis else self._get_comb_axis(i)
            for i in range(ndim)
        ]

    def _get_comb_axis(self, i: AxisInt) -> Index:
        data_axis = self.objs[0]._get_block_manager_axis(i)
        return get_objs_combined_axis(
            self.objs,
            axis=data_axis,
            intersect=self.intersect,
            sort=self.sort,
            copy=self.copy,
        )

    @cache_readonly
    def _get_concat_axis(self) -> Index:
        """
        Return index to be used along concatenation axis.
        """
        if self._is_series:
            if self.bm_axis == 0:
                indexes = [x.index for x in self.objs]
            elif self.ignore_index:
                idx = default_index(len(self.objs))
                return idx
            elif self.keys is None:
                names: list[Hashable] = [None] * len(self.objs)
                num = 0
                has_names = False
                for i, x in enumerate(self.objs):
                    if not isinstance(x, ABCSeries):
                        raise TypeError(
                            f"Cannot concatenate type 'Series' with "
                            f"object of type '{type(x).__name__}'"
                        )
                    if x.name is not None:
                        names[i] = x.name
                        has_names = True
                    else:
                        names[i] = num
                        num += 1
                if has_names:
                    return Index(names)
                else:
                    return default_index(len(self.objs))
            else:
                return ensure_index(self.keys).set_names(self.names)
        else:
            indexes = [x.axes[self.axis] for x in self.objs]

        if self.ignore_index:
            idx = default_index(sum(len(i) for i in indexes))
            return idx

        if self.keys is None:
            if self.levels is not None:
                raise ValueError("levels supported only when keys is not None")
            concat_axis = _concat_indexes(indexes)
        else:
            concat_axis = _make_concat_multiindex(
                indexes, self.keys, self.levels, self.names
            )

        self._maybe_check_integrity(concat_axis)

        return concat_axis

    def _maybe_check_integrity(self, concat_index: Index):
        if self.verify_integrity:
            if not concat_index.is_unique:
                overlap = concat_index[concat_index.duplicated()].unique()
                raise ValueError(f"Indexes have overlapping values: {overlap}")


def _concat_indexes(indexes) -> Index:
    return indexes[0].append(indexes[1:])


def _make_concat_multiindex(indexes, keys, levels=None, names=None) -> MultiIndex:

    if (levels is None and isinstance(keys[0], tuple)) or (
        levels is not None and len(levels) > 1
    ):
        zipped = list(zip(*keys))
        if names is None:
            names = [None] * len(zipped)

        if levels is None:
            _, levels = factorize_from_iterables(zipped)
        else:
            levels = [ensure_index(x) for x in levels]
    else:
        zipped = [keys]
        if names is None:
            names = [None]

        if levels is None:
            levels = [ensure_index(keys).unique()]
        else:
            levels = [ensure_index(x) for x in levels]

    for level in levels:
        if not level.is_unique:
            raise ValueError(f"Level values not unique: {level.tolist()}")

    if not all_indexes_same(indexes) or not all(level.is_unique for level in levels):
        codes_list = []

        # things are potentially different sizes, so compute the exact codes
        # for each level and pass those to MultiIndex.from_arrays

        for hlevel, level in zip(zipped, levels):
            to_concat = []
            for key, index in zip(hlevel, indexes):
                # Find matching codes, include matching nan values as equal.
                mask = (isna(level) & isna(key)) | (level == key)
                if not mask.any():
                    raise ValueError(f"Key {key} not in level {level}")
                i = np.nonzero(mask)[0][0]

                to_concat.append(np.repeat(i, len(index)))
            codes_list.append(np.concatenate(to_concat))

        concat_index = _concat_indexes(indexes)

        # these go at the end
        if isinstance(concat_index, MultiIndex):
            levels.extend(concat_index.levels)
            codes_list.extend(concat_index.codes)
        else:
            codes, categories = factorize_from_iterable(concat_index)
            levels.append(categories)
            codes_list.append(codes)

        if len(names) == len(levels):
            names = list(names)
        else:
            # make sure that all of the passed indices have the same nlevels
            if not len({idx.nlevels for idx in indexes}) == 1:
                raise AssertionError(
                    "Cannot concat indices that do not have the same number of levels"
                )

            # also copies
            names = list(names) + list(get_unanimous_names(*indexes))

        return MultiIndex(
            levels=levels, codes=codes_list, names=names, verify_integrity=False
        )

    new_index = indexes[0]
    n = len(new_index)
    kpieces = len(indexes)

    # also copies
    new_names = list(names)
    new_levels = list(levels)

    # construct codes
    new_codes = []

    # do something a bit more speedy

    for hlevel, level in zip(zipped, levels):
        hlevel = ensure_index(hlevel)
        mapped = level.get_indexer(hlevel)

        mask = mapped == -1
        if mask.any():
            raise ValueError(f"Values not found in passed level: {hlevel[mask]!s}")

        new_codes.append(np.repeat(mapped, n))

    if isinstance(new_index, MultiIndex):
        new_levels.extend(new_index.levels)
        new_codes.extend([np.tile(lab, kpieces) for lab in new_index.codes])
    else:
        new_levels.append(new_index.unique())
        single_codes = new_index.unique().get_indexer(new_index)
        new_codes.append(np.tile(single_codes, kpieces))

    if len(new_names) < len(new_levels):
        new_names.extend(new_index.names)

    return MultiIndex(
        levels=new_levels, codes=new_codes, names=new_names, verify_integrity=False
    )<|MERGE_RESOLUTION|>--- conflicted
+++ resolved
@@ -542,18 +542,7 @@
                         name = 0
                     # mypy needs to know sample is not an NDFrame
                     sample = cast("DataFrame | Series", sample)
-<<<<<<< HEAD
-                    obj = sample._constructor(obj, columns=[name], copy=False)
-                    if isinstance(original_obj, ABCSeries) and using_copy_on_write():
-                        # TODO(CoW): Remove when ref tracking in constructors works
-                        for i, block in enumerate(original_obj._mgr.blocks):  # type: ignore[union-attr]  # noqa
-                            obj._mgr.blocks[i].refs = block.refs  # type: ignore[union-attr]  # noqa
-                            obj._mgr.blocks[i].refs.add_reference(obj._mgr.blocks[i])  # type: ignore[arg-type, union-attr]  # noqa
-
-                    obj.columns = [new_name]
-=======
                     obj = sample._constructor({name: obj}, copy=False)
->>>>>>> 783a68e7
 
                 self.objs.append(obj)
 
