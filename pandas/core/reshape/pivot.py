--- conflicted
+++ resolved
@@ -568,15 +568,12 @@
     b      0  1  0
     c      0  0  0
     """
-<<<<<<< HEAD
     if values is None and aggfunc is not None:
         raise ValueError("aggfunc cannot be used without values.")
 
     if values is not None and aggfunc is None:
         raise ValueError("values cannot be used without an aggfunc.")
 
-=======
->>>>>>> 8a7fbbeb
     index = com.maybe_make_list(index)
     columns = com.maybe_make_list(columns)
 
