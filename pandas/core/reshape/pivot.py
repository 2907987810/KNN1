import numpy as np

from pandas.util._decorators import Appender, Substitution

from pandas.core.dtypes.cast import maybe_downcast_to_dtype
from pandas.core.dtypes.common import is_integer_dtype, is_list_like, is_scalar
from pandas.core.dtypes.generic import ABCDataFrame, ABCSeries

import pandas.core.common as com
from pandas.core.frame import _shared_docs
from pandas.core.groupby import Grouper
from pandas.core.index import Index, MultiIndex, get_objs_combined_axis
from pandas.core.reshape.concat import concat
from pandas.core.reshape.util import cartesian_product
from pandas.core.series import Series


# Note: We need to make sure `frame` is imported before `pivot`, otherwise
# _shared_docs['pivot_table'] will not yet exist.  TODO: Fix this dependency
@Substitution("\ndata : DataFrame")
@Appender(_shared_docs["pivot_table"], indents=1)
def pivot_table(
    data,
    values=None,
    index=None,
    columns=None,
    aggfunc="mean",
    fill_value=None,
    margins=False,
    dropna=True,
    margins_name="All",
    observed=False,
):
    index = _convert_by(index)
    columns = _convert_by(columns)

    if isinstance(aggfunc, list):
        pieces = []
        keys = []
        for func in aggfunc:
            table = pivot_table(
                data,
                values=values,
                index=index,
                columns=columns,
                fill_value=fill_value,
                aggfunc=func,
                margins=margins,
                dropna=dropna,
                margins_name=margins_name,
                observed=observed,
            )
            pieces.append(table)
            keys.append(getattr(func, "__name__", func))

        return concat(pieces, keys=keys, axis=1)

    keys = index + columns

    values_passed = values is not None
    if values_passed:
        if is_list_like(values):
            values_multi = True
            values = list(values)
        else:
            values_multi = False
            values = [values]

        # GH14938 Make sure value labels are in data
        for i in values:
            if i not in data:
                raise KeyError(i)

        to_filter = []
        for x in keys + values:
            if isinstance(x, Grouper):
                x = x.key
            try:
                if x in data:
                    to_filter.append(x)
            except TypeError:
                pass
        if len(to_filter) < len(data.columns):
            data = data[to_filter]

    else:
        values = data.columns
        for key in keys:
            try:
                values = values.drop(key)
            except (TypeError, ValueError, KeyError):
                pass
        values = list(values)

    grouped = data.groupby(keys, observed=observed)
    agged = grouped.agg(aggfunc)
    if dropna and isinstance(agged, ABCDataFrame) and len(agged.columns):
        agged = agged.dropna(how="all")

        # gh-21133
        # we want to down cast if
        # the original values are ints
        # as we grouped with a NaN value
        # and then dropped, coercing to floats
        for v in values:
            if (
                v in data
                and is_integer_dtype(data[v])
                and v in agged
                and not is_integer_dtype(agged[v])
            ):
                agged[v] = maybe_downcast_to_dtype(agged[v], data[v].dtype)

    table = agged
    if table.index.nlevels > 1:
        # Related GH #17123
        # If index_names are integers, determine whether the integers refer
        # to the level position or name.
        index_names = agged.index.names[: len(index)]
        to_unstack = []
        for i in range(len(index), len(keys)):
            name = agged.index.names[i]
            if name is None or name in index_names:
                to_unstack.append(i)
            else:
                to_unstack.append(name)
        table = agged.unstack(to_unstack)

    if not dropna:
        if table.index.nlevels > 1:
            m = MultiIndex.from_arrays(
                cartesian_product(table.index.levels), names=table.index.names
            )
            table = table.reindex(m, axis=0)

        if table.columns.nlevels > 1:
            m = MultiIndex.from_arrays(
                cartesian_product(table.columns.levels), names=table.columns.names
            )
            table = table.reindex(m, axis=1)

    if isinstance(table, ABCDataFrame):
        table = table.sort_index(axis=1)

    if fill_value is not None:
        table = table.fillna(value=fill_value, downcast="infer")

    if margins:
        if dropna:
            data = data[data.notna().all(axis=1)]
        table = _add_margins(
            table,
            data,
            values,
            rows=index,
            cols=columns,
            aggfunc=aggfunc,
            observed=dropna,
            margins_name=margins_name,
            fill_value=fill_value,
        )

    # discard the top level
    if (
        values_passed
        and not values_multi
        and not table.empty
        and (table.columns.nlevels > 1)
    ):
        table = table[values[0]]

    if len(index) == 0 and len(columns) > 0:
        table = table.T

    # GH 15193 Make sure empty columns are removed if dropna=True
    if isinstance(table, ABCDataFrame) and dropna:
        table = table.dropna(how="all", axis=1)

    return table


def _add_margins(
    table,
    data,
    values,
    rows,
    cols,
    aggfunc,
    observed=None,
    margins_name="All",
    fill_value=None,
):
    if not isinstance(margins_name, str):
        raise ValueError("margins_name argument must be a string")

    msg = 'Conflicting name "{name}" in margins'.format(name=margins_name)
    for level in table.index.names:
        if margins_name in table.index.get_level_values(level):
            raise ValueError(msg)

    grand_margin = _compute_grand_margin(data, values, aggfunc, margins_name)

    # could be passed a Series object with no 'columns'
    if hasattr(table, "columns"):
        for level in table.columns.names[1:]:
            if margins_name in table.columns.get_level_values(level):
                raise ValueError(msg)

    if len(rows) > 1:
        key = (margins_name,) + ("",) * (len(rows) - 1)
    else:
        key = margins_name

    if not values and isinstance(table, ABCSeries):
        # If there are no values and the table is a series, then there is only
        # one column in the data. Compute grand margin and return it.
        return table.append(Series({key: grand_margin[margins_name]}))

    if values:
        marginal_result_set = _generate_marginal_results(
            table,
            data,
            values,
            rows,
            cols,
            aggfunc,
            observed,
            grand_margin,
            margins_name,
        )
        if not isinstance(marginal_result_set, tuple):
            return marginal_result_set
        result, margin_keys, row_margin = marginal_result_set
    else:
        marginal_result_set = _generate_marginal_results_without_values(
            table, data, rows, cols, aggfunc, observed, margins_name
        )
        if not isinstance(marginal_result_set, tuple):
            return marginal_result_set
        result, margin_keys, row_margin = marginal_result_set
    row_margin = row_margin.reindex(result.columns, fill_value=fill_value)
    # populate grand margin
    for k in margin_keys:
        if isinstance(k, str):
            row_margin[k] = grand_margin[k]
        else:
            row_margin[k] = grand_margin[k[0]]

    from pandas import DataFrame

    margin_dummy = DataFrame(row_margin, columns=[key]).T

    row_names = result.index.names
    try:
        for dtype in set(result.dtypes):
            cols = result.select_dtypes([dtype]).columns
            margin_dummy[cols] = margin_dummy[cols].astype(dtype)
        result = result.append(margin_dummy)
    except TypeError:

        # we cannot reshape, so coerce the axis
        result.index = result.index._to_safe_for_reshape()
        result = result.append(margin_dummy)
    result.index.names = row_names

    return result


def _compute_grand_margin(data, values, aggfunc, margins_name="All"):

    if values:
        grand_margin = {}
        for k, v in data[values].items():
            try:
                if isinstance(aggfunc, str):
                    grand_margin[k] = getattr(v, aggfunc)()
                elif isinstance(aggfunc, dict):
                    if isinstance(aggfunc[k], str):
                        grand_margin[k] = getattr(v, aggfunc[k])()
                    else:
                        grand_margin[k] = aggfunc[k](v)
                else:
                    grand_margin[k] = aggfunc(v)
            except TypeError:
                pass
        return grand_margin
    else:
        return {margins_name: aggfunc(data.index)}


def _generate_marginal_results(
    table, data, values, rows, cols, aggfunc, observed, grand_margin, margins_name="All"
):
    if len(cols) > 0:
        # need to "interleave" the margins
        table_pieces = []
        margin_keys = []

        def _all_key(key):
            return (key, margins_name) + ("",) * (len(cols) - 1)

        if len(rows) > 0:
            margin = data[rows + values].groupby(rows, observed=observed).agg(aggfunc)
            cat_axis = 1

            for key, piece in table.groupby(level=0, axis=cat_axis, observed=observed):
                all_key = _all_key(key)

                # we are going to mutate this, so need to copy!
                piece = piece.copy()
                try:
                    piece[all_key] = margin[key]
                except TypeError:

                    # we cannot reshape, so coerce the axis
                    piece.set_axis(
                        piece._get_axis(cat_axis)._to_safe_for_reshape(),
                        axis=cat_axis,
                        inplace=True,
                    )
                    piece[all_key] = margin[key]

                table_pieces.append(piece)
                margin_keys.append(all_key)
        else:
            margin = grand_margin
            cat_axis = 0
            for key, piece in table.groupby(level=0, axis=cat_axis, observed=observed):
                all_key = _all_key(key)
                table_pieces.append(piece)
                table_pieces.append(Series(margin[key], index=[all_key]))
                margin_keys.append(all_key)

        result = concat(table_pieces, axis=cat_axis)

        if len(rows) == 0:
            return result
    else:
        result = table
        margin_keys = table.columns

    if len(cols) > 0:
        row_margin = data[cols + values].groupby(cols, observed=observed).agg(aggfunc)
        row_margin = row_margin.stack()

        # slight hack
        new_order = [len(cols)] + list(range(len(cols)))
        row_margin.index = row_margin.index.reorder_levels(new_order)
    else:
        row_margin = Series(np.nan, index=result.columns)

    return result, margin_keys, row_margin


def _generate_marginal_results_without_values(
    table, data, rows, cols, aggfunc, observed, margins_name="All"
):
    if len(cols) > 0:
        # need to "interleave" the margins
        margin_keys = []

        def _all_key():
            if len(cols) == 1:
                return margins_name
            return (margins_name,) + ("",) * (len(cols) - 1)

        if len(rows) > 0:
            margin = data[rows].groupby(rows, observed=observed).apply(aggfunc)
            all_key = _all_key()
            table[all_key] = margin
            result = table
            margin_keys.append(all_key)

        else:
            margin = data.groupby(level=0, axis=0, observed=observed).apply(aggfunc)
            all_key = _all_key()
            table[all_key] = margin
            result = table
            margin_keys.append(all_key)
            return result
    else:
        result = table
        margin_keys = table.columns

    if len(cols):
        row_margin = data[cols].groupby(cols, observed=observed).apply(aggfunc)
    else:
        row_margin = Series(np.nan, index=result.columns)

    return result, margin_keys, row_margin


def _convert_by(by):
    if by is None:
        by = []
    elif (
        is_scalar(by)
        or isinstance(by, (np.ndarray, Index, ABCSeries, Grouper))
        or hasattr(by, "__call__")
    ):
        by = [by]
    else:
        by = list(by)
    return by


@Substitution("\ndata : DataFrame")
@Appender(_shared_docs["pivot"], indents=1)
def pivot(data, index=None, columns=None, values=None):
    if values is None:
        cols = [columns] if index is None else [index, columns]
        append = index is None
        indexed = data.set_index(cols, append=append)
    else:
        if index is None:
            index = data.index
        else:
            index = data[index]
        index = MultiIndex.from_arrays([index, data[columns]])

        if is_list_like(values) and not isinstance(values, tuple):
            # Exclude tuple because it is seen as a single column name
            indexed = data._constructor(
                data[values].values, index=index, columns=values
            )
        else:
            indexed = data._constructor_sliced(data[values].values, index=index)
    return indexed.unstack(columns)


def crosstab(
    index,
    columns,
    values=None,
    rownames=None,
    colnames=None,
    aggfunc=None,
    margins=False,
    margins_name="All",
    dropna=True,
    normalize=False,
):
    """
    Compute a simple cross tabulation of two (or more) factors. By default
    computes a frequency table of the factors unless an array of values and an
    aggregation function are passed.

    Parameters
    ----------
    index : array-like, Series, or list of arrays/Series
        Values to group by in the rows.
    columns : array-like, Series, or list of arrays/Series
        Values to group by in the columns.
    values : array-like, optional
        Array of values to aggregate according to the factors.
        Requires `aggfunc` be specified.
    rownames : sequence, default None
        If passed, must match number of row arrays passed.
    colnames : sequence, default None
        If passed, must match number of column arrays passed.
    aggfunc : function, optional
        If specified, requires `values` be specified as well.
    margins : bool, default False
        Add row/column margins (subtotals).
    margins_name : str, default 'All'
        Name of the row/column that will contain the totals
        when margins is True.

        .. versionadded:: 0.21.0

    dropna : bool, default True
        Do not include columns whose entries are all NaN.
    normalize : bool, {'all', 'index', 'columns'}, or {0,1}, default False
        Normalize by dividing all values by the sum of values.

        - If passed 'all' or `True`, will normalize over all values.
        - If passed 'index' will normalize over each row.
        - If passed 'columns' will normalize over each column.
        - If margins is `True`, will also normalize margin values.

    Returns
    -------
    DataFrame
        Cross tabulation of the data.

    See Also
    --------
    DataFrame.pivot : Reshape data based on column values.
    pivot_table : Create a pivot table as a DataFrame.

    Notes
    -----
    Any Series passed will have their name attributes used unless row or column
    names for the cross-tabulation are specified.

    Any input passed containing Categorical data will have **all** of its
    categories included in the cross-tabulation, even if the actual data does
    not contain any instances of a particular category.

    In the event that there aren't overlapping indexes an empty DataFrame will
    be returned.

    Examples
    --------
    >>> a = np.array(["foo", "foo", "foo", "foo", "bar", "bar",
    ...               "bar", "bar", "foo", "foo", "foo"], dtype=object)
    >>> b = np.array(["one", "one", "one", "two", "one", "one",
    ...               "one", "two", "two", "two", "one"], dtype=object)
    >>> c = np.array(["dull", "dull", "shiny", "dull", "dull", "shiny",
    ...               "shiny", "dull", "shiny", "shiny", "shiny"],
    ...              dtype=object)
    >>> pd.crosstab(a, [b, c], rownames=['a'], colnames=['b', 'c'])
    b   one        two
    c   dull shiny dull shiny
    a
    bar    1     2    1     0
    foo    2     2    1     2

    Here 'c' and 'f' are not represented in the data and will not be
    shown in the output because dropna is True by default. Set
    dropna=False to preserve categories with no data.

    >>> foo = pd.Categorical(['a', 'b'], categories=['a', 'b', 'c'])
    >>> bar = pd.Categorical(['d', 'e'], categories=['d', 'e', 'f'])
    >>> pd.crosstab(foo, bar)
    col_0  d  e
    row_0
    a      1  0
    b      0  1
    >>> pd.crosstab(foo, bar, dropna=False)
    col_0  d  e  f
    row_0
    a      1  0  0
    b      0  1  0
    c      0  0  0
    """

    index = com.maybe_make_list(index)
    columns = com.maybe_make_list(columns)

    rownames = _get_names(index, rownames, prefix="row")
    colnames = _get_names(columns, colnames, prefix="col")

<<<<<<< HEAD
    common_idx = None
    pass_objs = [x for x in index + columns if isinstance(x, (ABCSeries, ABCDataFrame))]
    if pass_objs:
        common_idx = _get_objs_combined_axis(pass_objs, intersect=True, sort=False)
=======
    common_idx = get_objs_combined_axis(index + columns, intersect=True, sort=False)
>>>>>>> 43132670

    data = {}
    data.update(zip(rownames, index))
    data.update(zip(colnames, columns))

    if values is None and aggfunc is not None:
        raise ValueError("aggfunc cannot be used without values.")

    if values is not None and aggfunc is None:
        raise ValueError("values cannot be used without an aggfunc.")

    from pandas import DataFrame

    df = DataFrame(data, index=common_idx)
    if values is None:
        df["__dummy__"] = 0
        kwargs = {"aggfunc": len, "fill_value": 0}
    else:
        df["__dummy__"] = values
        kwargs = {"aggfunc": aggfunc}

    table = df.pivot_table(
        "__dummy__",
        index=rownames,
        columns=colnames,
        margins=margins,
        margins_name=margins_name,
        dropna=dropna,
        **kwargs,
    )

    # Post-process
    if normalize is not False:
        table = _normalize(
            table, normalize=normalize, margins=margins, margins_name=margins_name
        )

    return table


def _normalize(table, normalize, margins, margins_name="All"):

    if not isinstance(normalize, (bool, str)):
        axis_subs = {0: "index", 1: "columns"}
        try:
            normalize = axis_subs[normalize]
        except KeyError:
            raise ValueError("Not a valid normalize argument")

    if margins is False:

        # Actual Normalizations
        normalizers = {
            "all": lambda x: x / x.sum(axis=1).sum(axis=0),
            "columns": lambda x: x / x.sum(),
            "index": lambda x: x.div(x.sum(axis=1), axis=0),
        }

        normalizers[True] = normalizers["all"]

        try:
            f = normalizers[normalize]
        except KeyError:
            raise ValueError("Not a valid normalize argument")

        table = f(table)
        table = table.fillna(0)

    elif margins is True:
        # keep index and column of pivoted table
        table_index = table.index
        table_columns = table.columns

        # check if margin name is in (for MI cases) or equal to last
        # index/column and save the column and index margin
        if (margins_name not in table.iloc[-1, :].name) | (
            margins_name != table.iloc[:, -1].name
        ):
            raise ValueError(
                "{mname} not in pivoted DataFrame".format(mname=margins_name)
            )
        column_margin = table.iloc[:-1, -1]
        index_margin = table.iloc[-1, :-1]

        # keep the core table
        table = table.iloc[:-1, :-1]

        # Normalize core
        table = _normalize(table, normalize=normalize, margins=False)

        # Fix Margins
        if normalize == "columns":
            column_margin = column_margin / column_margin.sum()
            table = concat([table, column_margin], axis=1)
            table = table.fillna(0)
            table.columns = table_columns

        elif normalize == "index":
            index_margin = index_margin / index_margin.sum()
            table = table.append(index_margin)
            table = table.fillna(0)
            table.index = table_index

        elif normalize == "all" or normalize is True:
            column_margin = column_margin / column_margin.sum()
            index_margin = index_margin / index_margin.sum()
            index_margin.loc[margins_name] = 1
            table = concat([table, column_margin], axis=1)
            table = table.append(index_margin)

            table = table.fillna(0)
            table.index = table_index
            table.columns = table_columns

        else:
            raise ValueError("Not a valid normalize argument")

    else:
        raise ValueError("Not a valid margins argument")

    return table


def _get_names(arrs, names, prefix="row"):
    if names is None:
        names = []
        for i, arr in enumerate(arrs):
            if isinstance(arr, ABCSeries) and arr.name is not None:
                names.append(arr.name)
            else:
                names.append("{prefix}_{i}".format(prefix=prefix, i=i))
    else:
        if len(names) != len(arrs):
            raise AssertionError("arrays and names must have the same length")
        if not isinstance(names, list):
            names = list(names)

    return names<|MERGE_RESOLUTION|>--- conflicted
+++ resolved
@@ -541,14 +541,10 @@
     rownames = _get_names(index, rownames, prefix="row")
     colnames = _get_names(columns, colnames, prefix="col")
 
-<<<<<<< HEAD
     common_idx = None
     pass_objs = [x for x in index + columns if isinstance(x, (ABCSeries, ABCDataFrame))]
     if pass_objs:
-        common_idx = _get_objs_combined_axis(pass_objs, intersect=True, sort=False)
-=======
-    common_idx = get_objs_combined_axis(index + columns, intersect=True, sort=False)
->>>>>>> 43132670
+        common_idx = get_objs_combined_axis(pass_objs, intersect=True, sort=False)
 
     data = {}
     data.update(zip(rownames, index))
