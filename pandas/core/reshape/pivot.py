--- conflicted
+++ resolved
@@ -17,15 +17,9 @@
 import numpy as np
 
 from pandas._typing import (
-<<<<<<< HEAD
     AggFuncType,
     AggFuncTypeBase,
     AggFuncTypeDict,
-    FrameOrSeriesUnion,
-    IndexLabel,
-)
-from pandas.util._decorators import Appender, Substitution
-=======
     FrameOrSeriesUnion,
     IndexLabel,
 )
@@ -33,7 +27,6 @@
     Appender,
     Substitution,
 )
->>>>>>> 5bf5ae80
 
 from pandas.core.dtypes.cast import maybe_downcast_to_dtype
 from pandas.core.dtypes.common import (
