"""
Arithmetic operations for PandasObjects

This is not a public API.
"""
# necessary to enforce truediv in Python 2.X
from __future__ import division

import datetime
import operator
import textwrap
import warnings

import numpy as np

from pandas._libs import algos as libalgos, lib, ops as libops
import pandas.compat as compat
from pandas.compat import bind_method
from pandas.errors import NullFrequencyError
from pandas.util._decorators import Appender

from pandas.core.dtypes.cast import (
    construct_1d_object_array_from_listlike, find_common_type,
    maybe_upcast_putmask)
from pandas.core.dtypes.common import (
    ensure_object, is_bool_dtype, is_categorical_dtype, is_datetime64_dtype,
    is_datetime64tz_dtype, is_datetimelike_v_numeric, is_extension_array_dtype,
    is_integer_dtype, is_list_like, is_object_dtype, is_period_dtype,
    is_scalar, is_timedelta64_dtype, needs_i8_conversion)
from pandas.core.dtypes.generic import (
    ABCDataFrame, ABCIndex, ABCIndexClass, ABCPanel, ABCSeries, ABCSparseArray,
    ABCSparseSeries)
from pandas.core.dtypes.missing import isna, notna

import pandas as pd
import pandas.core.common as com
import pandas.core.missing as missing

# -----------------------------------------------------------------------------
# Ops Wrapping Utilities


def get_op_result_name(left, right):
    """
    Find the appropriate name to pin to an operation result.  This result
    should always be either an Index or a Series.

    Parameters
    ----------
    left : {Series, Index}
    right : object

    Returns
    -------
    name : object
        Usually a string
    """
    # `left` is always a pd.Series when called from within ops
    if isinstance(right, (ABCSeries, pd.Index)):
        name = _maybe_match_name(left, right)
    else:
        name = left.name
    return name


def _maybe_match_name(a, b):
    """
    Try to find a name to attach to the result of an operation between
    a and b.  If only one of these has a `name` attribute, return that
    name.  Otherwise return a consensus name if they match of None if
    they have different names.

    Parameters
    ----------
    a : object
    b : object

    Returns
    -------
    name : str or None

    See Also
    --------
    pandas.core.common.consensus_name_attr
    """
    a_has = hasattr(a, 'name')
    b_has = hasattr(b, 'name')
    if a_has and b_has:
        if a.name == b.name:
            return a.name
        else:
            # TODO: what if they both have np.nan for their names?
            return None
    elif a_has:
        return a.name
    elif b_has:
        return b.name
    return None


def maybe_upcast_for_op(obj):
    """
    Cast non-pandas objects to pandas types to unify behavior of arithmetic
    and comparison operations.

    Parameters
    ----------
    obj: object

    Returns
    -------
    out : object

    Notes
    -----
    Be careful to call this *after* determining the `name` attribute to be
    attached to the result of the arithmetic operation.
    """
    if type(obj) is datetime.timedelta:
        # GH#22390  cast up to Timedelta to rely on Timedelta
        # implementation; otherwise operation against numeric-dtype
        # raises TypeError
        return pd.Timedelta(obj)
    elif isinstance(obj, np.timedelta64) and not isna(obj):
        # In particular non-nanosecond timedelta64 needs to be cast to
        #  nanoseconds, or else we get undesired behavior like
        #  np.timedelta64(3, 'D') / 2 == np.timedelta64(1, 'D')
        # The isna check is to avoid casting timedelta64("NaT"), which would
        #  return NaT and incorrectly be treated as a datetime-NaT.
        return pd.Timedelta(obj)
    elif isinstance(obj, np.ndarray) and is_timedelta64_dtype(obj):
        # GH#22390 Unfortunately we need to special-case right-hand
        # timedelta64 dtypes because numpy casts integer dtypes to
        # timedelta64 when operating with timedelta64
        return pd.TimedeltaIndex(obj)
    return obj


# -----------------------------------------------------------------------------
# Reversed Operations not available in the stdlib operator module.
# Defining these instead of using lambdas allows us to reference them by name.

def radd(left, right):
    return right + left


def rsub(left, right):
    return right - left


def rmul(left, right):
    return right * left


def rdiv(left, right):
    return right / left


def rtruediv(left, right):
    return right / left


def rfloordiv(left, right):
    return right // left


def rmod(left, right):
    # check if right is a string as % is the string
    # formatting operation; this is a TypeError
    # otherwise perform the op
    if isinstance(right, compat.string_types):
        raise TypeError("{typ} cannot perform the operation mod".format(
            typ=type(left).__name__))

    return right % left


def rdivmod(left, right):
    return divmod(right, left)


def rpow(left, right):
    return right ** left


def rand_(left, right):
    return operator.and_(right, left)


def ror_(left, right):
    return operator.or_(right, left)


def rxor(left, right):
    return operator.xor(right, left)


# -----------------------------------------------------------------------------

def make_invalid_op(name):
    """
    Return a binary method that always raises a TypeError.

    Parameters
    ----------
    name : str

    Returns
    -------
    invalid_op : function
    """
    def invalid_op(self, other=None):
        raise TypeError("cannot perform {name} with this index type: "
                        "{typ}".format(name=name, typ=type(self).__name__))

    invalid_op.__name__ = name
    return invalid_op


def _gen_eval_kwargs(name):
    """
    Find the keyword arguments to pass to numexpr for the given operation.

    Parameters
    ----------
    name : str

    Returns
    -------
    eval_kwargs : dict

    Examples
    --------
    >>> _gen_eval_kwargs("__add__")
    {}

    >>> _gen_eval_kwargs("rtruediv")
    {'reversed': True, 'truediv': True}
    """
    kwargs = {}

    # Series and Panel appear to only pass __add__, __radd__, ...
    # but DataFrame gets both these dunder names _and_ non-dunder names
    # add, radd, ...
    name = name.replace('__', '')

    if name.startswith('r'):
        if name not in ['radd', 'rand', 'ror', 'rxor']:
            # Exclude commutative operations
            kwargs['reversed'] = True

    if name in ['truediv', 'rtruediv']:
        kwargs['truediv'] = True

    if name in ['ne']:
        kwargs['masker'] = True

    return kwargs


def _gen_fill_zeros(name):
    """
    Find the appropriate fill value to use when filling in undefined values
    in the results of the given operation caused by operating on
    (generally dividing by) zero.

    Parameters
    ----------
    name : str

    Returns
    -------
    fill_value : {None, np.nan, np.inf}
    """
    name = name.strip('__')
    if 'div' in name:
        # truediv, floordiv, div, and reversed variants
        fill_value = np.inf
    elif 'mod' in name:
        # mod, rmod
        fill_value = np.nan
    else:
        fill_value = None
    return fill_value


def _get_frame_op_default_axis(name):
    """
    Only DataFrame cares about default_axis, specifically:
    special methods have default_axis=None and flex methods
    have default_axis='columns'.

    Parameters
    ----------
    name : str

    Returns
    -------
    default_axis: str or None
    """
    if name.replace('__r', '__') in ['__and__', '__or__', '__xor__']:
        # bool methods
        return 'columns'
    elif name.startswith('__'):
        # __add__, __mul__, ...
        return None
    else:
        # add, mul, ...
        return 'columns'


def _get_opstr(op, cls):
    """
    Find the operation string, if any, to pass to numexpr for this
    operation.

    Parameters
    ----------
    op : binary operator
    cls : class

    Returns
    -------
    op_str : string or None
    """
    # numexpr is available for non-sparse classes
    subtyp = getattr(cls, '_subtyp', '')
    use_numexpr = 'sparse' not in subtyp

    if not use_numexpr:
        # if we're not using numexpr, then don't pass a str_rep
        return None

    return {operator.add: '+',
            radd: '+',
            operator.mul: '*',
            rmul: '*',
            operator.sub: '-',
            rsub: '-',
            operator.truediv: '/',
            rtruediv: '/',
            operator.floordiv: '//',
            rfloordiv: '//',
            operator.mod: None,  # TODO: Why None for mod but '%' for rmod?
            rmod: '%',
            operator.pow: '**',
            rpow: '**',
            operator.eq: '==',
            operator.ne: '!=',
            operator.le: '<=',
            operator.lt: '<',
            operator.ge: '>=',
            operator.gt: '>',
            operator.and_: '&',
            rand_: '&',
            operator.or_: '|',
            ror_: '|',
            operator.xor: '^',
            rxor: '^',
            divmod: None,
            rdivmod: None}[op]


def _get_op_name(op, special):
    """
    Find the name to attach to this method according to conventions
    for special and non-special methods.

    Parameters
    ----------
    op : binary operator
    special : bool

    Returns
    -------
    op_name : str
    """
    opname = op.__name__.strip('_')
    if special:
        opname = '__{opname}__'.format(opname=opname)
    return opname


# -----------------------------------------------------------------------------
# Docstring Generation and Templates

_op_descriptions = {
    # Arithmetic Operators
    'add': {'op': '+',
            'desc': 'Addition',
            'reverse': 'radd'},
    'sub': {'op': '-',
            'desc': 'Subtraction',
            'reverse': 'rsub'},
    'mul': {'op': '*',
            'desc': 'Multiplication',
            'reverse': 'rmul',
            'df_examples': None},
    'mod': {'op': '%',
            'desc': 'Modulo',
            'reverse': 'rmod'},
    'pow': {'op': '**',
            'desc': 'Exponential power',
            'reverse': 'rpow',
            'df_examples': None},
    'truediv': {'op': '/',
                'desc': 'Floating division',
                'reverse': 'rtruediv',
                'df_examples': None},
    'floordiv': {'op': '//',
                 'desc': 'Integer division',
                 'reverse': 'rfloordiv',
                 'df_examples': None},
    'divmod': {'op': 'divmod',
               'desc': 'Integer division and modulo',
               'reverse': 'rdivmod',
               'df_examples': None},

    # Comparison Operators
    'eq': {'op': '==',
           'desc': 'Equal to',
           'reverse': None},
    'ne': {'op': '!=',
           'desc': 'Not equal to',
           'reverse': None},
    'lt': {'op': '<',
           'desc': 'Less than',
           'reverse': None},
    'le': {'op': '<=',
           'desc': 'Less than or equal to',
           'reverse': None},
    'gt': {'op': '>',
           'desc': 'Greater than',
           'reverse': None},
    'ge': {'op': '>=',
           'desc': 'Greater than or equal to',
           'reverse': None}
}

_op_names = list(_op_descriptions.keys())
for key in _op_names:
    _op_descriptions[key]['reversed'] = False
    reverse_op = _op_descriptions[key]['reverse']
    if reverse_op is not None:
        _op_descriptions[reverse_op] = _op_descriptions[key].copy()
        _op_descriptions[reverse_op]['reversed'] = True
        _op_descriptions[reverse_op]['reverse'] = key

_flex_doc_SERIES = """
{desc} of series and other, element-wise (binary operator `{op_name}`).

Equivalent to ``{equiv}``, but with support to substitute a fill_value for
missing data in one of the inputs.

Parameters
----------
other : Series or scalar value
fill_value : None or float value, default None (NaN)
    Fill existing missing (NaN) values, and any new element needed for
    successful Series alignment, with this value before computation.
    If data in both corresponding Series locations is missing
    the result will be missing
level : int or name
    Broadcast across a level, matching Index values on the
    passed MultiIndex level

Returns
-------
result : Series

Examples
--------
>>> a = pd.Series([1, 1, 1, np.nan], index=['a', 'b', 'c', 'd'])
>>> a
a    1.0
b    1.0
c    1.0
d    NaN
dtype: float64
>>> b = pd.Series([1, np.nan, 1, np.nan], index=['a', 'b', 'd', 'e'])
>>> b
a    1.0
b    NaN
d    1.0
e    NaN
dtype: float64
>>> a.add(b, fill_value=0)
a    2.0
b    1.0
c    1.0
d    1.0
e    NaN
dtype: float64

See Also
--------
Series.{reverse}
"""

_arith_doc_FRAME = """
Binary operator %s with support to substitute a fill_value for missing data in
one of the inputs

Parameters
----------
other : Series, DataFrame, or constant
axis : {0, 1, 'index', 'columns'}
    For Series input, axis to match Series index on
fill_value : None or float value, default None
    Fill existing missing (NaN) values, and any new element needed for
    successful DataFrame alignment, with this value before computation.
    If data in both corresponding DataFrame locations is missing
    the result will be missing
level : int or name
    Broadcast across a level, matching Index values on the
    passed MultiIndex level

Notes
-----
Mismatched indices will be unioned together

Returns
-------
result : DataFrame
"""

_flex_doc_FRAME = """
{desc} of dataframe and other, element-wise (binary operator `{op_name}`).

Equivalent to ``{equiv}``, but with support to substitute a fill_value
for missing data in one of the inputs. With reverse version, `{reverse}`.

Among flexible wrappers (`add`, `sub`, `mul`, `div`, `mod`, `pow`) to
arithmetic operators: `+`, `-`, `*`, `/`, `//`, `%`, `**.

Parameters
----------
other : scalar, sequence, Series, or DataFrame
    Any single or multiple element data structure, or list-like object.
axis :  {{0 or 'index', 1 or 'columns'}}
    Whether to compare by the index (0 or 'index') or columns
    (1 or 'columns'). For Series input, axis to match Series index on.
level : int or label
    Broadcast across a level, matching Index values on the
    passed MultiIndex level.
fill_value : float or None, default None
    Fill existing missing (NaN) values, and any new element needed for
    successful DataFrame alignment, with this value before computation.
    If data in both corresponding DataFrame locations is missing
    the result will be missing.

Notes
-----
Mismatched indices will be unioned together.

Returns
-------
DataFrame
    Result of the arithmetic operation.

See Also
--------
DataFrame.add : Add DataFrames.
DataFrame.sub : Subtract DataFrames.
DataFrame.mul : Multiply DataFrames.
DataFrame.div : Divide DataFrames (float division).
DataFrame.truediv : Divide DataFrames (float division).
DataFrame.floordiv : Divide DataFrames (integer division).
DataFrame.mod : Calculate modulo (remainder after division).
DataFrame.pow : Calculate exponential power.

Examples
--------
>>> df = pd.DataFrame({{'angles': [0, 3, 4],
...                    'degrees': [360, 180, 360]}},
...                   index=['circle', 'triangle', 'rectangle'])
>>> df
           angles  degrees
circle          0      360
triangle        3      180
rectangle       4      360

Add a scalar with operator version which return the same
results.

>>> df + 1
           angles  degrees
circle          1      361
triangle        4      181
rectangle       5      361

>>> df.add(1)
           angles  degrees
circle          1      361
triangle        4      181
rectangle       5      361

Divide by constant with reverse version.

>>> df.div(10)
           angles  degrees
circle        0.0     36.0
triangle      0.3     18.0
rectangle     0.4     36.0

>>> df.rdiv(10)
             angles   degrees
circle          inf  0.027778
triangle   3.333333  0.055556
rectangle  2.500000  0.027778

Subtract a list and Series by axis with operator version.

>>> df - [1, 2]
           angles  degrees
circle         -1      358
triangle        2      178
rectangle       3      358

>>> df.sub([1, 2], axis='columns')
           angles  degrees
circle         -1      358
triangle        2      178
rectangle       3      358

>>> df.sub(pd.Series([1, 1, 1], index=['circle', 'triangle', 'rectangle']),
...        axis='index')
           angles  degrees
circle         -1      359
triangle        2      179
rectangle       3      359

Multiply a DataFrame of different shape with operator version.

>>> other = pd.DataFrame({{'angles': [0, 3, 4]}},
...                      index=['circle', 'triangle', 'rectangle'])
>>> other
           angles
circle          0
triangle        3
rectangle       4

>>> df * other
           angles  degrees
circle          0      NaN
triangle        9      NaN
rectangle      16      NaN

>>> df.mul(other, fill_value=0)
           angles  degrees
circle          0      0.0
triangle        9      0.0
rectangle      16      0.0

Divide by a MultiIndex by level.

>>> df_multindex = pd.DataFrame({{'angles': [0, 3, 4, 4, 5, 6],
...                              'degrees': [360, 180, 360, 360, 540, 720]}},
...                             index=[['A', 'A', 'A', 'B', 'B', 'B'],
...                                    ['circle', 'triangle', 'rectangle',
...                                     'square', 'pentagon', 'hexagon']])
>>> df_multindex
             angles  degrees
A circle          0      360
  triangle        3      180
  rectangle       4      360
B square          4      360
  pentagon        5      540
  hexagon         6      720

>>> df.div(df_multindex, level=1, fill_value=0)
             angles  degrees
A circle        NaN      1.0
  triangle      1.0      1.0
  rectangle     1.0      1.0
B square        0.0      0.0
  pentagon      0.0      0.0
  hexagon       0.0      0.0
"""

<<<<<<< HEAD
_flex_comp_doc_FRAME = """
{desc} of dataframe and other, element-wise (binary operator `{op_name}`).

Among flexible wrappers (`eq`, `ne`, `le`, `lt`, `ge`, `gt`) to comparison
operators.

Equivalent to `==`, `=!`, `<=`, `<`, `>=`, `>` with support to choose axis
(rows or columns) and level for comparison.

Parameters
----------
other : scalar, sequence, Series, or DataFrame
    Any single or multiple element data structure, or list-like object.
axis :  {{0 or 'index', 1 or 'columns'}}, default 'columns'
    Whether to compare by the index (0 or 'index') or columns
    (1 or 'columns').
level : int or label
    Broadcast across a level, matching Index values on the passed
    MultiIndex level.

Returns
-------
DataFrame of bool
    Result of the comparison.

=======
>>>>>>> dc0674d6
See Also
--------
DataFrame.eq : Compare DataFrames for equality elementwise.
DataFrame.ne : Compare DataFrames for inequality elementwise.
DataFrame.le : Compare DataFrames for less than inequality
    or equality elementwise.
DataFrame.lt : Compare DataFrames for strictly less than
    inequality elementwise.
DataFrame.ge : Compare DataFrames for greater than inequality
    or equality elementwise.
DataFrame.gt : Compare DataFrames for strictly greater than
    inequality elementwise.

Notes
--------
Mismatched indices will be unioned together.
`NaN` values are considered different (i.e. `NaN` != `NaN`).

Examples
--------
>>> df = pd.DataFrame({{'cost': [250, 150, 100],
...                    'revenue': [100, 250, 300]}},
...                   index=['A', 'B', 'C'])
>>> df
   cost  revenue
A   250      100
B   150      250
C   100      300

Compare to a scalar and operator version which return the same
results.

>>> df == 100
    cost  revenue
A  False     True
B  False    False
C   True    False

>>> df.eq(100)
    cost  revenue
A  False     True
B  False    False
C   True    False

Compare to a list and Series by axis and operator version. As shown,
for list axis is by default 'index', but for Series axis is by
default 'columns'.

>>> df != [100, 250, 300]
   cost  revenue
A  True    False
B  True    False
C  True    False

>>> df.ne([100, 250, 300], axis='index')
   cost  revenue
A  True    False
B  True    False
C  True    False

>>> df != pd.Series([100, 250, 300])
   cost  revenue     0     1     2
A  True     True  True  True  True
B  True     True  True  True  True
C  True     True  True  True  True

>>> df.ne(pd.Series([100, 250, 300]), axis='columns')
   cost  revenue     0     1     2
A  True     True  True  True  True
B  True     True  True  True  True
C  True     True  True  True  True

Compare to a DataFrame of different shape.

>>> other = pd.DataFrame({{'revenue': [300, 250, 100, 150]}},
...                      index=['A', 'B', 'C', 'D'])
>>> other
   revenue
A      300
B      250
C      100
D      150

>>> df.gt(other)
    cost  revenue
A  False    False
B  False    False
C  False     True
D  False    False

Compare to a MultiIndex by level.

>>> df_multindex = pd.DataFrame({{'cost': [250, 150, 100, 150, 300, 220],
...                              'revenue': [100, 250, 300, 200, 175, 225]}},
...                             index=[['Q1', 'Q1', 'Q1', 'Q2', 'Q2', 'Q2'],
...                                    ['A', 'B', 'C', 'A', 'B' ,'C']])
>>> df_multindex
      cost  revenue
Q1 A   250      100
   B   150      250
   C   100      300
Q2 A   150      200
   B   300      175
   C   220      225

>>> df.le(df_multindex, level=1)
       cost  revenue
Q1 A   True     True
   B   True     True
   C   True     True
Q2 A  False     True
   B   True    False
   C   True    False
"""

_flex_doc_PANEL = """
{desc} of series and other, element-wise (binary operator `{op_name}`).
Equivalent to ``{equiv}``.

Parameters
----------
other : DataFrame or Panel
axis : {{items, major_axis, minor_axis}}
    Axis to broadcast over

Returns
-------
Panel

See Also
--------
Panel.{reverse}
"""


_agg_doc_PANEL = """
Wrapper method for {op_name}

Parameters
----------
other : DataFrame or Panel
axis : {{items, major_axis, minor_axis}}
    Axis to broadcast over

Returns
-------
Panel
"""


def _make_flex_doc(op_name, typ):
    """
    Make the appropriate substitutions for the given operation and class-typ
    into either _flex_doc_SERIES or _flex_doc_FRAME to return the docstring
    to attach to a generated method.

    Parameters
    ----------
    op_name : str {'__add__', '__sub__', ... '__eq__', '__ne__', ...}
    typ : str {series, 'dataframe']}

    Returns
    -------
    doc : str
    """
    op_name = op_name.replace('__', '')
    op_desc = _op_descriptions[op_name]

    if op_desc['reversed']:
        equiv = 'other ' + op_desc['op'] + ' ' + typ
    else:
        equiv = typ + ' ' + op_desc['op'] + ' other'

    if typ == 'series':
        base_doc = _flex_doc_SERIES
        doc = base_doc.format(desc=op_desc['desc'], op_name=op_name,
                              equiv=equiv, reverse=op_desc['reverse'])
    elif typ == 'dataframe':
        base_doc = _flex_doc_FRAME
        doc = base_doc.format(desc=op_desc['desc'], op_name=op_name,
                              equiv=equiv, reverse=op_desc['reverse'])
    elif typ == 'panel':
        base_doc = _flex_doc_PANEL
        doc = base_doc.format(desc=op_desc['desc'], op_name=op_name,
                              equiv=equiv, reverse=op_desc['reverse'])
    else:
        raise AssertionError('Invalid typ argument.')
    return doc


# -----------------------------------------------------------------------------
# Masking NA values and fallbacks for operations numpy does not support

def fill_binop(left, right, fill_value):
    """
    If a non-None fill_value is given, replace null entries in left and right
    with this value, but only in positions where _one_ of left/right is null,
    not both.

    Parameters
    ----------
    left : array-like
    right : array-like
    fill_value : object

    Returns
    -------
    left : array-like
    right : array-like

    Notes
    -----
    Makes copies if fill_value is not None
    """
    # TODO: can we make a no-copy implementation?
    if fill_value is not None:
        left_mask = isna(left)
        right_mask = isna(right)
        left = left.copy()
        right = right.copy()

        # one but not both
        mask = left_mask ^ right_mask
        left[left_mask & mask] = fill_value
        right[right_mask & mask] = fill_value
    return left, right


def mask_cmp_op(x, y, op, allowed_types):
    """
    Apply the function `op` to only non-null points in x and y.

    Parameters
    ----------
    x : array-like
    y : array-like
    op : binary operation
    allowed_types : class or tuple of classes

    Returns
    -------
    result : ndarray[bool]
    """
    # TODO: Can we make the allowed_types arg unnecessary?
    xrav = x.ravel()
    result = np.empty(x.size, dtype=bool)
    if isinstance(y, allowed_types):
        yrav = y.ravel()
        mask = notna(xrav) & notna(yrav)
        result[mask] = op(np.array(list(xrav[mask])),
                          np.array(list(yrav[mask])))
    else:
        mask = notna(xrav)
        result[mask] = op(np.array(list(xrav[mask])), y)

    if op == operator.ne:  # pragma: no cover
        np.putmask(result, ~mask, True)
    else:
        np.putmask(result, ~mask, False)
    result = result.reshape(x.shape)
    return result


def masked_arith_op(x, y, op):
    """
    If the given arithmetic operation fails, attempt it again on
    only the non-null elements of the input array(s).

    Parameters
    ----------
    x : np.ndarray
    y : np.ndarray, Series, Index
    op : binary operator
    """
    # For Series `x` is 1D so ravel() is a no-op; calling it anyway makes
    # the logic valid for both Series and DataFrame ops.
    xrav = x.ravel()
    assert isinstance(x, (np.ndarray, ABCSeries)), type(x)
    if isinstance(y, (np.ndarray, ABCSeries, ABCIndexClass)):
        dtype = find_common_type([x.dtype, y.dtype])
        result = np.empty(x.size, dtype=dtype)

        # PeriodIndex.ravel() returns int64 dtype, so we have
        # to work around that case.  See GH#19956
        yrav = y if is_period_dtype(y) else y.ravel()
        mask = notna(xrav) & notna(yrav)

        if yrav.shape != mask.shape:
            # FIXME: GH#5284, GH#5035, GH#19448
            # Without specifically raising here we get mismatched
            # errors in Py3 (TypeError) vs Py2 (ValueError)
            # Note: Only = an issue in DataFrame case
            raise ValueError('Cannot broadcast operands together.')

        if mask.any():
            with np.errstate(all='ignore'):
                result[mask] = op(xrav[mask],
                                  com.values_from_object(yrav[mask]))

    else:
        assert is_scalar(y), type(y)
        assert isinstance(x, np.ndarray), type(x)
        # mask is only meaningful for x
        result = np.empty(x.size, dtype=x.dtype)
        mask = notna(xrav)

        # 1 ** np.nan is 1. So we have to unmask those.
        if op == pow:
            mask = np.where(x == 1, False, mask)
        elif op == rpow:
            mask = np.where(y == 1, False, mask)

        if mask.any():
            with np.errstate(all='ignore'):
                result[mask] = op(xrav[mask], y)

    result, changed = maybe_upcast_putmask(result, ~mask, np.nan)
    result = result.reshape(x.shape)  # 2D compat
    return result


def invalid_comparison(left, right, op):
    """
    If a comparison has mismatched types and is not necessarily meaningful,
    follow python3 conventions by:

        - returning all-False for equality
        - returning all-True for inequality
        - raising TypeError otherwise

    Parameters
    ----------
    left : array-like
    right : scalar, array-like
    op : operator.{eq, ne, lt, le, gt}

    Raises
    ------
    TypeError : on inequality comparisons
    """
    if op is operator.eq:
        res_values = np.zeros(left.shape, dtype=bool)
    elif op is operator.ne:
        res_values = np.ones(left.shape, dtype=bool)
    else:
        raise TypeError("Invalid comparison between dtype={dtype} and {typ}"
                        .format(dtype=left.dtype, typ=type(right).__name__))
    return res_values


# -----------------------------------------------------------------------------
# Dispatch logic

def should_series_dispatch(left, right, op):
    """
    Identify cases where a DataFrame operation should dispatch to its
    Series counterpart.

    Parameters
    ----------
    left : DataFrame
    right : DataFrame
    op : binary operator

    Returns
    -------
    override : bool
    """
    if left._is_mixed_type or right._is_mixed_type:
        return True

    if not len(left.columns) or not len(right.columns):
        # ensure obj.dtypes[0] exists for each obj
        return False

    ldtype = left.dtypes.iloc[0]
    rdtype = right.dtypes.iloc[0]

    if ((is_timedelta64_dtype(ldtype) and is_integer_dtype(rdtype)) or
            (is_timedelta64_dtype(rdtype) and is_integer_dtype(ldtype))):
        # numpy integer dtypes as timedelta64 dtypes in this scenario
        return True

    if is_datetime64_dtype(ldtype) and is_object_dtype(rdtype):
        # in particular case where right is an array of DateOffsets
        return True

    return False


def dispatch_to_series(left, right, func, str_rep=None, axis=None):
    """
    Evaluate the frame operation func(left, right) by evaluating
    column-by-column, dispatching to the Series implementation.

    Parameters
    ----------
    left : DataFrame
    right : scalar or DataFrame
    func : arithmetic or comparison operator
    str_rep : str or None, default None
    axis : {None, 0, 1, "index", "columns"}

    Returns
    -------
    DataFrame
    """
    # Note: we use iloc to access columns for compat with cases
    #       with non-unique columns.
    import pandas.core.computation.expressions as expressions

    right = lib.item_from_zerodim(right)
    if lib.is_scalar(right):

        def column_op(a, b):
            return {i: func(a.iloc[:, i], b)
                    for i in range(len(a.columns))}

    elif isinstance(right, ABCDataFrame):
        assert right._indexed_same(left)

        def column_op(a, b):
            return {i: func(a.iloc[:, i], b.iloc[:, i])
                    for i in range(len(a.columns))}

    elif isinstance(right, ABCSeries) and axis == "columns":
        # We only get here if called via left._combine_match_columns,
        # in which case we specifically want to operate row-by-row
        assert right.index.equals(left.columns)

        def column_op(a, b):
            return {i: func(a.iloc[:, i], b.iloc[i])
                    for i in range(len(a.columns))}

    elif isinstance(right, ABCSeries):
        assert right.index.equals(left.index)  # Handle other cases later

        def column_op(a, b):
            return {i: func(a.iloc[:, i], b)
                    for i in range(len(a.columns))}

    else:
        # Remaining cases have less-obvious dispatch rules
        raise NotImplementedError(right)

    new_data = expressions.evaluate(column_op, str_rep, left, right)

    result = left._constructor(new_data, index=left.index, copy=False)
    # Pin columns instead of passing to constructor for compat with
    # non-unique columns case
    result.columns = left.columns
    return result


def dispatch_to_index_op(op, left, right, index_class):
    """
    Wrap Series left in the given index_class to delegate the operation op
    to the index implementation.  DatetimeIndex and TimedeltaIndex perform
    type checking, timezone handling, overflow checks, etc.

    Parameters
    ----------
    op : binary operator (operator.add, operator.sub, ...)
    left : Series
    right : object
    index_class : DatetimeIndex or TimedeltaIndex

    Returns
    -------
    result : object, usually DatetimeIndex, TimedeltaIndex, or Series
    """
    left_idx = index_class(left)

    # avoid accidentally allowing integer add/sub.  For datetime64[tz] dtypes,
    # left_idx may inherit a freq from a cached DatetimeIndex.
    # See discussion in GH#19147.
    if getattr(left_idx, 'freq', None) is not None:
        left_idx = left_idx._shallow_copy(freq=None)
    try:
        result = op(left_idx, right)
    except NullFrequencyError:
        # DatetimeIndex and TimedeltaIndex with freq == None raise ValueError
        # on add/sub of integers (or int-like).  We re-raise as a TypeError.
        raise TypeError('incompatible type for a datetime/timedelta '
                        'operation [{name}]'.format(name=op.__name__))
    return result


def dispatch_to_extension_op(op, left, right):
    """
    Assume that left or right is a Series backed by an ExtensionArray,
    apply the operator defined by op.
    """

    # The op calls will raise TypeError if the op is not defined
    # on the ExtensionArray

    # unbox Series and Index to arrays
    if isinstance(left, (ABCSeries, ABCIndexClass)):
        new_left = left._values
    else:
        new_left = left

    if isinstance(right, (ABCSeries, ABCIndexClass)):
        new_right = right._values
    else:
        new_right = right

    res_values = op(new_left, new_right)
    res_name = get_op_result_name(left, right)

    if op.__name__ in ['divmod', 'rdivmod']:
        return _construct_divmod_result(
            left, res_values, left.index, res_name)

    return _construct_result(left, res_values, left.index, res_name)


# -----------------------------------------------------------------------------
# Functions that add arithmetic methods to objects, given arithmetic factory
# methods

def _get_method_wrappers(cls):
    """
    Find the appropriate operation-wrappers to use when defining flex/special
    arithmetic, boolean, and comparison operations with the given class.

    Parameters
    ----------
    cls : class

    Returns
    -------
    arith_flex : function or None
    comp_flex : function or None
    arith_special : function
    comp_special : function
    bool_special : function

    Notes
    -----
    None is only returned for SparseArray
    """
    if issubclass(cls, ABCSparseSeries):
        # Be sure to catch this before ABCSeries and ABCSparseArray,
        # as they will both come see SparseSeries as a subclass
        arith_flex = _flex_method_SERIES
        comp_flex = _flex_method_SERIES
        arith_special = _arith_method_SPARSE_SERIES
        comp_special = _arith_method_SPARSE_SERIES
        bool_special = _bool_method_SERIES
        # TODO: I don't think the functions defined by bool_method are tested
    elif issubclass(cls, ABCSeries):
        # Just Series; SparseSeries is caught above
        arith_flex = _flex_method_SERIES
        comp_flex = _flex_method_SERIES
        arith_special = _arith_method_SERIES
        comp_special = _comp_method_SERIES
        bool_special = _bool_method_SERIES
    elif issubclass(cls, ABCSparseArray):
        arith_flex = None
        comp_flex = None
        arith_special = _arith_method_SPARSE_ARRAY
        comp_special = _arith_method_SPARSE_ARRAY
        bool_special = _arith_method_SPARSE_ARRAY
    elif issubclass(cls, ABCPanel):
        arith_flex = _flex_method_PANEL
        comp_flex = _comp_method_PANEL
        arith_special = _arith_method_PANEL
        comp_special = _comp_method_PANEL
        bool_special = _arith_method_PANEL
    elif issubclass(cls, ABCDataFrame):
        # Same for DataFrame and SparseDataFrame
        arith_flex = _arith_method_FRAME
        comp_flex = _flex_comp_method_FRAME
        arith_special = _arith_method_FRAME
        comp_special = _comp_method_FRAME
        bool_special = _arith_method_FRAME
    return arith_flex, comp_flex, arith_special, comp_special, bool_special


def _create_methods(cls, arith_method, comp_method, bool_method, special):
    # creates actual methods based upon arithmetic, comp and bool method
    # constructors.

    have_divmod = issubclass(cls, ABCSeries)
    # divmod is available for Series and SparseSeries

    # yapf: disable
    new_methods = dict(
        add=arith_method(cls, operator.add, special),
        radd=arith_method(cls, radd, special),
        sub=arith_method(cls, operator.sub, special),
        mul=arith_method(cls, operator.mul, special),
        truediv=arith_method(cls, operator.truediv, special),
        floordiv=arith_method(cls, operator.floordiv, special),
        # Causes a floating point exception in the tests when numexpr enabled,
        # so for now no speedup
        mod=arith_method(cls, operator.mod, special),
        pow=arith_method(cls, operator.pow, special),
        # not entirely sure why this is necessary, but previously was included
        # so it's here to maintain compatibility
        rmul=arith_method(cls, rmul, special),
        rsub=arith_method(cls, rsub, special),
        rtruediv=arith_method(cls, rtruediv, special),
        rfloordiv=arith_method(cls, rfloordiv, special),
        rpow=arith_method(cls, rpow, special),
        rmod=arith_method(cls, rmod, special))
    # yapf: enable
    new_methods['div'] = new_methods['truediv']
    new_methods['rdiv'] = new_methods['rtruediv']
    if have_divmod:
        # divmod doesn't have an op that is supported by numexpr
        new_methods['divmod'] = arith_method(cls, divmod, special)
        new_methods['rdivmod'] = arith_method(cls, rdivmod, special)

    new_methods.update(dict(
        eq=comp_method(cls, operator.eq, special),
        ne=comp_method(cls, operator.ne, special),
        lt=comp_method(cls, operator.lt, special),
        gt=comp_method(cls, operator.gt, special),
        le=comp_method(cls, operator.le, special),
        ge=comp_method(cls, operator.ge, special)))

    if bool_method:
        new_methods.update(
            dict(and_=bool_method(cls, operator.and_, special),
                 or_=bool_method(cls, operator.or_, special),
                 # For some reason ``^`` wasn't used in original.
                 xor=bool_method(cls, operator.xor, special),
                 rand_=bool_method(cls, rand_, special),
                 ror_=bool_method(cls, ror_, special),
                 rxor=bool_method(cls, rxor, special)))

    if special:
        dunderize = lambda x: '__{name}__'.format(name=x.strip('_'))
    else:
        dunderize = lambda x: x
    new_methods = {dunderize(k): v for k, v in new_methods.items()}
    return new_methods


def add_methods(cls, new_methods):
    for name, method in new_methods.items():
        # For most methods, if we find that the class already has a method
        # of the same name, it is OK to over-write it.  The exception is
        # inplace methods (__iadd__, __isub__, ...) for SparseArray, which
        # retain the np.ndarray versions.
        force = not (issubclass(cls, ABCSparseArray) and
                     name.startswith('__i'))
        if force or name not in cls.__dict__:
            bind_method(cls, name, method)


# ----------------------------------------------------------------------
# Arithmetic
def add_special_arithmetic_methods(cls):
    """
    Adds the full suite of special arithmetic methods (``__add__``,
    ``__sub__``, etc.) to the class.

    Parameters
    ----------
    cls : class
        special methods will be defined and pinned to this class
    """
    _, _, arith_method, comp_method, bool_method = _get_method_wrappers(cls)
    new_methods = _create_methods(cls, arith_method, comp_method, bool_method,
                                  special=True)
    # inplace operators (I feel like these should get passed an `inplace=True`
    # or just be removed

    def _wrap_inplace_method(method):
        """
        return an inplace wrapper for this method
        """

        def f(self, other):
            result = method(self, other)

            # this makes sure that we are aligned like the input
            # we are updating inplace so we want to ignore is_copy
            self._update_inplace(result.reindex_like(self, copy=False)._data,
                                 verify_is_copy=False)

            return self

        return f

    new_methods.update(
        dict(__iadd__=_wrap_inplace_method(new_methods["__add__"]),
             __isub__=_wrap_inplace_method(new_methods["__sub__"]),
             __imul__=_wrap_inplace_method(new_methods["__mul__"]),
             __itruediv__=_wrap_inplace_method(new_methods["__truediv__"]),
             __ifloordiv__=_wrap_inplace_method(new_methods["__floordiv__"]),
             __imod__=_wrap_inplace_method(new_methods["__mod__"]),
             __ipow__=_wrap_inplace_method(new_methods["__pow__"])))
    if not compat.PY3:
        new_methods["__idiv__"] = _wrap_inplace_method(new_methods["__div__"])

    new_methods.update(
        dict(__iand__=_wrap_inplace_method(new_methods["__and__"]),
             __ior__=_wrap_inplace_method(new_methods["__or__"]),
             __ixor__=_wrap_inplace_method(new_methods["__xor__"])))

    add_methods(cls, new_methods=new_methods)


def add_flex_arithmetic_methods(cls):
    """
    Adds the full suite of flex arithmetic methods (``pow``, ``mul``, ``add``)
    to the class.

    Parameters
    ----------
    cls : class
        flex methods will be defined and pinned to this class
    """
    flex_arith_method, flex_comp_method, _, _, _ = _get_method_wrappers(cls)
    new_methods = _create_methods(cls, flex_arith_method,
                                  flex_comp_method, bool_method=None,
                                  special=False)
    new_methods.update(dict(multiply=new_methods['mul'],
                            subtract=new_methods['sub'],
                            divide=new_methods['div']))
    # opt out of bool flex methods for now
    assert not any(kname in new_methods for kname in ('ror_', 'rxor', 'rand_'))

    add_methods(cls, new_methods=new_methods)


# -----------------------------------------------------------------------------
# Series

def _align_method_SERIES(left, right, align_asobject=False):
    """ align lhs and rhs Series """

    # ToDo: Different from _align_method_FRAME, list, tuple and ndarray
    # are not coerced here
    # because Series has inconsistencies described in #13637

    if isinstance(right, ABCSeries):
        # avoid repeated alignment
        if not left.index.equals(right.index):

            if align_asobject:
                # to keep original value's dtype for bool ops
                left = left.astype(object)
                right = right.astype(object)

            left, right = left.align(right, copy=False)

    return left, right


def _construct_result(left, result, index, name, dtype=None):
    """
    If the raw op result has a non-None name (e.g. it is an Index object) and
    the name argument is None, then passing name to the constructor will
    not be enough; we still need to override the name attribute.
    """
    out = left._constructor(result, index=index, dtype=dtype)

    out.name = name
    return out


def _construct_divmod_result(left, result, index, name, dtype=None):
    """divmod returns a tuple of like indexed series instead of a single series.
    """
    constructor = left._constructor
    return (
        constructor(result[0], index=index, name=name, dtype=dtype),
        constructor(result[1], index=index, name=name, dtype=dtype),
    )


def _arith_method_SERIES(cls, op, special):
    """
    Wrapper function for Series arithmetic operations, to avoid
    code duplication.
    """
    str_rep = _get_opstr(op, cls)
    op_name = _get_op_name(op, special)
    eval_kwargs = _gen_eval_kwargs(op_name)
    fill_zeros = _gen_fill_zeros(op_name)
    construct_result = (_construct_divmod_result
                        if op in [divmod, rdivmod] else _construct_result)

    def na_op(x, y):
        import pandas.core.computation.expressions as expressions
        try:
            result = expressions.evaluate(op, str_rep, x, y, **eval_kwargs)
        except TypeError:
            result = masked_arith_op(x, y, op)

        result = missing.fill_zeros(result, x, y, op_name, fill_zeros)
        return result

    def safe_na_op(lvalues, rvalues):
        """
        return the result of evaluating na_op on the passed in values

        try coercion to object type if the native types are not compatible

        Parameters
        ----------
        lvalues : array-like
        rvalues : array-like

        Raises
        ------
        TypeError: invalid operation
        """
        try:
            with np.errstate(all='ignore'):
                return na_op(lvalues, rvalues)
        except Exception:
            if is_object_dtype(lvalues):
                return libalgos.arrmap_object(lvalues,
                                              lambda x: op(x, rvalues))
            raise

    def wrapper(left, right):
        if isinstance(right, ABCDataFrame):
            return NotImplemented

        left, right = _align_method_SERIES(left, right)
        res_name = get_op_result_name(left, right)
        right = maybe_upcast_for_op(right)

        if is_categorical_dtype(left):
            raise TypeError("{typ} cannot perform the operation "
                            "{op}".format(typ=type(left).__name__, op=str_rep))

        elif (is_extension_array_dtype(left) or
                (is_extension_array_dtype(right) and not is_scalar(right))):
            # GH#22378 disallow scalar to exclude e.g. "category", "Int64"
            return dispatch_to_extension_op(op, left, right)

        elif is_datetime64_dtype(left) or is_datetime64tz_dtype(left):
            result = dispatch_to_index_op(op, left, right, pd.DatetimeIndex)
            return construct_result(left, result,
                                    index=left.index, name=res_name,
                                    dtype=result.dtype)

        elif is_timedelta64_dtype(left):
            result = dispatch_to_index_op(op, left, right, pd.TimedeltaIndex)
            return construct_result(left, result,
                                    index=left.index, name=res_name,
                                    dtype=result.dtype)

        elif is_timedelta64_dtype(right):
            # We should only get here with non-scalar or timedelta64('NaT')
            #  values for right
            # Note: we cannot use dispatch_to_index_op because
            #  that may incorrectly raise TypeError when we
            #  should get NullFrequencyError
            result = op(pd.Index(left), right)
            return construct_result(left, result,
                                    index=left.index, name=res_name,
                                    dtype=result.dtype)

        lvalues = left.values
        rvalues = right
        if isinstance(rvalues, ABCSeries):
            rvalues = rvalues.values

        result = safe_na_op(lvalues, rvalues)
        return construct_result(left, result,
                                index=left.index, name=res_name, dtype=None)

    return wrapper


def _comp_method_OBJECT_ARRAY(op, x, y):
    if isinstance(y, list):
        y = construct_1d_object_array_from_listlike(y)
    if isinstance(y, (np.ndarray, ABCSeries, ABCIndex)):
        if not is_object_dtype(y.dtype):
            y = y.astype(np.object_)

        if isinstance(y, (ABCSeries, ABCIndex)):
            y = y.values

        result = libops.vec_compare(x, y, op)
    else:
        result = libops.scalar_compare(x, y, op)
    return result


def _comp_method_SERIES(cls, op, special):
    """
    Wrapper function for Series arithmetic operations, to avoid
    code duplication.
    """
    op_name = _get_op_name(op, special)
    masker = _gen_eval_kwargs(op_name).get('masker', False)

    def na_op(x, y):
        # TODO:
        # should have guarantess on what x, y can be type-wise
        # Extension Dtypes are not called here

        # Checking that cases that were once handled here are no longer
        # reachable.
        assert not (is_categorical_dtype(y) and not is_scalar(y))

        if is_object_dtype(x.dtype):
            result = _comp_method_OBJECT_ARRAY(op, x, y)

        elif is_datetimelike_v_numeric(x, y):
            return invalid_comparison(x, y, op)

        else:

            # we want to compare like types
            # we only want to convert to integer like if
            # we are not NotImplemented, otherwise
            # we would allow datetime64 (but viewed as i8) against
            # integer comparisons

            # we have a datetime/timedelta and may need to convert
            assert not needs_i8_conversion(x)
            mask = None
            if not is_scalar(y) and needs_i8_conversion(y):
                mask = isna(x) | isna(y)
                y = y.view('i8')
                x = x.view('i8')

            method = getattr(x, op_name, None)
            if method is not None:
                with np.errstate(all='ignore'):
                    result = method(y)
                if result is NotImplemented:
                    return invalid_comparison(x, y, op)
            else:
                result = op(x, y)

            if mask is not None and mask.any():
                result[mask] = masker

        return result

    def wrapper(self, other, axis=None):
        # Validate the axis parameter
        if axis is not None:
            self._get_axis_number(axis)

        res_name = get_op_result_name(self, other)

        if isinstance(other, list):
            # TODO: same for tuples?
            other = np.asarray(other)

        if isinstance(other, ABCDataFrame):  # pragma: no cover
            # Defer to DataFrame implementation; fail early
            return NotImplemented

        elif isinstance(other, ABCSeries) and not self._indexed_same(other):
            raise ValueError("Can only compare identically-labeled "
                             "Series objects")

        elif is_categorical_dtype(self):
            # Dispatch to Categorical implementation; pd.CategoricalIndex
            # behavior is non-canonical GH#19513
            res_values = dispatch_to_index_op(op, self, other, pd.Categorical)
            return self._constructor(res_values, index=self.index,
                                     name=res_name)

        elif is_datetime64_dtype(self) or is_datetime64tz_dtype(self):
            # Dispatch to DatetimeIndex to ensure identical
            # Series/Index behavior
            if (isinstance(other, datetime.date) and
                    not isinstance(other, datetime.datetime)):
                # https://github.com/pandas-dev/pandas/issues/21152
                # Compatibility for difference between Series comparison w/
                # datetime and date
                msg = (
                    "Comparing Series of datetimes with 'datetime.date'.  "
                    "Currently, the 'datetime.date' is coerced to a "
                    "datetime. In the future pandas will not coerce, "
                    "and {future}. "
                    "To retain the current behavior, "
                    "convert the 'datetime.date' to a datetime with "
                    "'pd.Timestamp'."
                )

                if op in {operator.lt, operator.le, operator.gt, operator.ge}:
                    future = "a TypeError will be raised"
                else:
                    future = (
                        "'the values will not compare equal to the "
                        "'datetime.date'"
                    )
                msg = '\n'.join(textwrap.wrap(msg.format(future=future)))
                warnings.warn(msg, FutureWarning, stacklevel=2)
                other = pd.Timestamp(other)

            res_values = dispatch_to_index_op(op, self, other,
                                              pd.DatetimeIndex)

            return self._constructor(res_values, index=self.index,
                                     name=res_name)

        elif is_timedelta64_dtype(self):
            res_values = dispatch_to_index_op(op, self, other,
                                              pd.TimedeltaIndex)
            return self._constructor(res_values, index=self.index,
                                     name=res_name)

        elif (is_extension_array_dtype(self) or
              (is_extension_array_dtype(other) and not is_scalar(other))):
            # Note: the `not is_scalar(other)` condition rules out
            # e.g. other == "category"
            return dispatch_to_extension_op(op, self, other)

        elif isinstance(other, ABCSeries):
            # By this point we have checked that self._indexed_same(other)
            res_values = na_op(self.values, other.values)
            # rename is needed in case res_name is None and res_values.name
            # is not.
            return self._constructor(res_values, index=self.index,
                                     name=res_name).rename(res_name)

        elif isinstance(other, (np.ndarray, pd.Index)):
            # do not check length of zerodim array
            # as it will broadcast
            if other.ndim != 0 and len(self) != len(other):
                raise ValueError('Lengths must match to compare')

            res_values = na_op(self.values, np.asarray(other))
            result = self._constructor(res_values, index=self.index)
            # rename is needed in case res_name is None and self.name
            # is not.
            return result.__finalize__(self).rename(res_name)

        elif is_scalar(other) and isna(other):
            # numpy does not like comparisons vs None
            if op is operator.ne:
                res_values = np.ones(len(self), dtype=bool)
            else:
                res_values = np.zeros(len(self), dtype=bool)
            return self._constructor(res_values, index=self.index,
                                     name=res_name, dtype='bool')

        else:
            values = self.get_values()

            with np.errstate(all='ignore'):
                res = na_op(values, other)
            if is_scalar(res):
                raise TypeError('Could not compare {typ} type with Series'
                                .format(typ=type(other)))

            # always return a full value series here
            res_values = com.values_from_object(res)
            return self._constructor(res_values, index=self.index,
                                     name=res_name, dtype='bool')

    return wrapper


def _bool_method_SERIES(cls, op, special):
    """
    Wrapper function for Series arithmetic operations, to avoid
    code duplication.
    """
    op_name = _get_op_name(op, special)

    def na_op(x, y):
        try:
            result = op(x, y)
        except TypeError:
            assert not isinstance(y, (list, ABCSeries, ABCIndexClass))
            if isinstance(y, np.ndarray):
                # bool-bool dtype operations should be OK, should not get here
                assert not (is_bool_dtype(x) and is_bool_dtype(y))
                x = ensure_object(x)
                y = ensure_object(y)
                result = libops.vec_binop(x, y, op)
            else:
                # let null fall thru
                assert lib.is_scalar(y)
                if not isna(y):
                    y = bool(y)
                try:
                    result = libops.scalar_binop(x, y, op)
                except (TypeError, ValueError, AttributeError,
                        OverflowError, NotImplementedError):
                    raise TypeError("cannot compare a dtyped [{dtype}] array "
                                    "with a scalar of type [{typ}]"
                                    .format(dtype=x.dtype,
                                            typ=type(y).__name__))

        return result

    fill_int = lambda x: x.fillna(0)
    fill_bool = lambda x: x.fillna(False).astype(bool)

    def wrapper(self, other):
        is_self_int_dtype = is_integer_dtype(self.dtype)

        self, other = _align_method_SERIES(self, other, align_asobject=True)
        res_name = get_op_result_name(self, other)

        if isinstance(other, ABCDataFrame):
            # Defer to DataFrame implementation; fail early
            return NotImplemented

        elif isinstance(other, (ABCSeries, ABCIndexClass)):
            is_other_int_dtype = is_integer_dtype(other.dtype)
            other = fill_int(other) if is_other_int_dtype else fill_bool(other)

            ovalues = other.values
            finalizer = lambda x: x

        else:
            # scalars, list, tuple, np.array
            is_other_int_dtype = is_integer_dtype(np.asarray(other))
            if is_list_like(other) and not isinstance(other, np.ndarray):
                # TODO: Can we do this before the is_integer_dtype check?
                # could the is_integer_dtype check be checking the wrong
                # thing?  e.g. other = [[0, 1], [2, 3], [4, 5]]?
                other = construct_1d_object_array_from_listlike(other)

            ovalues = other
            finalizer = lambda x: x.__finalize__(self)

        # For int vs int `^`, `|`, `&` are bitwise operators and return
        #   integer dtypes.  Otherwise these are boolean ops
        filler = (fill_int if is_self_int_dtype and is_other_int_dtype
                  else fill_bool)
        res_values = na_op(self.values, ovalues)
        unfilled = self._constructor(res_values,
                                     index=self.index, name=res_name)
        filled = filler(unfilled)
        return finalizer(filled)

    wrapper.__name__ = op_name
    return wrapper


def _flex_method_SERIES(cls, op, special):
    name = _get_op_name(op, special)
    doc = _make_flex_doc(name, 'series')

    @Appender(doc)
    def flex_wrapper(self, other, level=None, fill_value=None, axis=0):
        # validate axis
        if axis is not None:
            self._get_axis_number(axis)
        if isinstance(other, ABCSeries):
            return self._binop(other, op, level=level, fill_value=fill_value)
        elif isinstance(other, (np.ndarray, list, tuple)):
            if len(other) != len(self):
                raise ValueError('Lengths must be equal')
            other = self._constructor(other, self.index)
            return self._binop(other, op, level=level, fill_value=fill_value)
        else:
            if fill_value is not None:
                self = self.fillna(fill_value)

            return self._constructor(op(self, other),
                                     self.index).__finalize__(self)

    flex_wrapper.__name__ = name
    return flex_wrapper


# -----------------------------------------------------------------------------
# DataFrame


def _combine_series_frame(self, other, func, fill_value=None, axis=None,
                          level=None):
    """
    Apply binary operator `func` to self, other using alignment and fill
    conventions determined by the fill_value, axis, and level kwargs.

    Parameters
    ----------
    self : DataFrame
    other : Series
    func : binary operator
    fill_value : object, default None
    axis : {0, 1, 'columns', 'index', None}, default None
    level : int or None, default None

    Returns
    -------
    result : DataFrame
    """
    if fill_value is not None:
        raise NotImplementedError("fill_value {fill} not supported."
                                  .format(fill=fill_value))

    if axis is not None:
        axis = self._get_axis_number(axis)
        if axis == 0:
            return self._combine_match_index(other, func, level=level)
        else:
            return self._combine_match_columns(other, func, level=level)
    else:
        if not len(other):
            return self * np.nan

        if not len(self):
            # Ambiguous case, use _series so works with DataFrame
            return self._constructor(data=self._series, index=self.index,
                                     columns=self.columns)

        # default axis is columns
        return self._combine_match_columns(other, func, level=level)


def _align_method_FRAME(left, right, axis):
    """ convert rhs to meet lhs dims if input is list, tuple or np.ndarray """

    def to_series(right):
        msg = ('Unable to coerce to Series, length must be {req_len}: '
               'given {given_len}')
        if axis is not None and left._get_axis_name(axis) == 'index':
            if len(left.index) != len(right):
                raise ValueError(msg.format(req_len=len(left.index),
                                            given_len=len(right)))
            right = left._constructor_sliced(right, index=left.index)
        else:
            if len(left.columns) != len(right):
                raise ValueError(msg.format(req_len=len(left.columns),
                                            given_len=len(right)))
            right = left._constructor_sliced(right, index=left.columns)
        return right

    if isinstance(right, np.ndarray):

        if right.ndim == 1:
            right = to_series(right)

        elif right.ndim == 2:
            if right.shape == left.shape:
                right = left._constructor(right, index=left.index,
                                          columns=left.columns)

            elif right.shape[0] == left.shape[0] and right.shape[1] == 1:
                # Broadcast across columns
                right = np.broadcast_to(right, left.shape)
                right = left._constructor(right,
                                          index=left.index,
                                          columns=left.columns)

            elif right.shape[1] == left.shape[1] and right.shape[0] == 1:
                # Broadcast along rows
                right = to_series(right[0, :])

            else:
                raise ValueError("Unable to coerce to DataFrame, shape "
                                 "must be {req_shape}: given {given_shape}"
                                 .format(req_shape=left.shape,
                                         given_shape=right.shape))

        elif right.ndim > 2:
            raise ValueError('Unable to coerce to Series/DataFrame, dim '
                             'must be <= 2: {dim}'.format(dim=right.shape))

    elif (is_list_like(right) and
          not isinstance(right, (ABCSeries, ABCDataFrame))):
        # GH17901
        right = to_series(right)

    return right


def _arith_method_FRAME(cls, op, special):
    str_rep = _get_opstr(op, cls)
    op_name = _get_op_name(op, special)
    eval_kwargs = _gen_eval_kwargs(op_name)
    fill_zeros = _gen_fill_zeros(op_name)
    default_axis = _get_frame_op_default_axis(op_name)

    def na_op(x, y):
        import pandas.core.computation.expressions as expressions

        try:
            result = expressions.evaluate(op, str_rep, x, y, **eval_kwargs)
        except TypeError:
            result = masked_arith_op(x, y, op)

        result = missing.fill_zeros(result, x, y, op_name, fill_zeros)

        return result

    if op_name in _op_descriptions:
        # i.e. include "add" but not "__add__"
        doc = _make_flex_doc(op_name, 'dataframe')
    else:
        doc = _arith_doc_FRAME % op_name

    @Appender(doc)
    def f(self, other, axis=default_axis, level=None, fill_value=None):

        other = _align_method_FRAME(self, other, axis)

        if isinstance(other, ABCDataFrame):
            # Another DataFrame
            pass_op = op if should_series_dispatch(self, other, op) else na_op
            return self._combine_frame(other, pass_op, fill_value, level)
        elif isinstance(other, ABCSeries):
            # For these values of `axis`, we end up dispatching to Series op,
            # so do not want the masked op.
            pass_op = op if axis in [0, "columns", None] else na_op
            return _combine_series_frame(self, other, pass_op,
                                         fill_value=fill_value, axis=axis,
                                         level=level)
        else:
            if fill_value is not None:
                self = self.fillna(fill_value)

            assert np.ndim(other) == 0
            return self._combine_const(other, op)

    f.__name__ = op_name

    return f


def _flex_comp_method_FRAME(cls, op, special):
    str_rep = _get_opstr(op, cls)
    op_name = _get_op_name(op, special)
    default_axis = _get_frame_op_default_axis(op_name)

    def na_op(x, y):
        try:
            with np.errstate(invalid='ignore'):
                result = op(x, y)
        except TypeError:
            result = mask_cmp_op(x, y, op, (np.ndarray, ABCSeries))
        return result

    doc = _flex_comp_doc_FRAME.format(op_name=op_name,
                                      desc=_op_descriptions[op_name]['desc'])

    @Appender(doc)
    def f(self, other, axis=default_axis, level=None):

        other = _align_method_FRAME(self, other, axis)

        if isinstance(other, ABCDataFrame):
            # Another DataFrame
            if not self._indexed_same(other):
                self, other = self.align(other, 'outer',
                                         level=level, copy=False)
            return dispatch_to_series(self, other, na_op, str_rep)

        elif isinstance(other, ABCSeries):
            return _combine_series_frame(self, other, na_op,
                                         fill_value=None, axis=axis,
                                         level=level)
        else:
            assert np.ndim(other) == 0, other
            return self._combine_const(other, na_op)

    f.__name__ = op_name

    return f


def _comp_method_FRAME(cls, func, special):
    str_rep = _get_opstr(func, cls)
    op_name = _get_op_name(func, special)

    @Appender('Wrapper for comparison method {name}'.format(name=op_name))
    def f(self, other):

        other = _align_method_FRAME(self, other, axis=None)

        if isinstance(other, ABCDataFrame):
            # Another DataFrame
            if not self._indexed_same(other):
                raise ValueError('Can only compare identically-labeled '
                                 'DataFrame objects')
            return dispatch_to_series(self, other, func, str_rep)

        elif isinstance(other, ABCSeries):
            return _combine_series_frame(self, other, func,
                                         fill_value=None, axis=None,
                                         level=None)
        else:

            # straight boolean comparisons we want to allow all columns
            # (regardless of dtype to pass thru) See #4537 for discussion.
            res = self._combine_const(other, func)
            return res.fillna(True).astype(bool)

    f.__name__ = op_name

    return f


# -----------------------------------------------------------------------------
# Panel

def _arith_method_PANEL(cls, op, special):
    # work only for scalars
    op_name = _get_op_name(op, special)

    def f(self, other):
        if not is_scalar(other):
            raise ValueError('Simple arithmetic with {name} can only be '
                             'done with scalar values'
                             .format(name=self._constructor.__name__))

        return self._combine(other, op)

    f.__name__ = op_name
    return f


def _comp_method_PANEL(cls, op, special):
    str_rep = _get_opstr(op, cls)
    op_name = _get_op_name(op, special)

    def na_op(x, y):
        import pandas.core.computation.expressions as expressions

        try:
            result = expressions.evaluate(op, str_rep, x, y)
        except TypeError:
            result = mask_cmp_op(x, y, op, np.ndarray)
        return result

    @Appender('Wrapper for comparison method {name}'.format(name=op_name))
    def f(self, other, axis=None):
        # Validate the axis parameter
        if axis is not None:
            self._get_axis_number(axis)

        if isinstance(other, self._constructor):
            return self._compare_constructor(other, na_op)
        elif isinstance(other, (self._constructor_sliced, ABCDataFrame,
                                ABCSeries)):
            raise Exception("input needs alignment for this object [{object}]"
                            .format(object=self._constructor))
        else:
            return self._combine_const(other, na_op)

    f.__name__ = op_name

    return f


def _flex_method_PANEL(cls, op, special):
    str_rep = _get_opstr(op, cls)
    op_name = _get_op_name(op, special)
    eval_kwargs = _gen_eval_kwargs(op_name)
    fill_zeros = _gen_fill_zeros(op_name)

    def na_op(x, y):
        import pandas.core.computation.expressions as expressions

        try:
            result = expressions.evaluate(op, str_rep, x, y,
                                          errors='raise',
                                          **eval_kwargs)
        except TypeError:
            result = op(x, y)

        # handles discrepancy between numpy and numexpr on division/mod
        # by 0 though, given that these are generally (always?)
        # non-scalars, I'm not sure whether it's worth it at the moment
        result = missing.fill_zeros(result, x, y, op_name, fill_zeros)
        return result

    if op_name in _op_descriptions:
        doc = _make_flex_doc(op_name, 'panel')
    else:
        # doc strings substitors
        doc = _agg_doc_PANEL.format(op_name=op_name)

    @Appender(doc)
    def f(self, other, axis=0):
        return self._combine(other, na_op, axis=axis)

    f.__name__ = op_name
    return f


# -----------------------------------------------------------------------------
# Sparse

def _cast_sparse_series_op(left, right, opname):
    """
    For SparseSeries operation, coerce to float64 if the result is expected
    to have NaN or inf values

    Parameters
    ----------
    left : SparseArray
    right : SparseArray
    opname : str

    Returns
    -------
    left : SparseArray
    right : SparseArray
    """
    from pandas.core.sparse.api import SparseDtype

    opname = opname.strip('_')

    # TODO: This should be moved to the array?
    if is_integer_dtype(left) and is_integer_dtype(right):
        # series coerces to float64 if result should have NaN/inf
        if opname in ('floordiv', 'mod') and (right.values == 0).any():
            left = left.astype(SparseDtype(np.float64, left.fill_value))
            right = right.astype(SparseDtype(np.float64, right.fill_value))
        elif opname in ('rfloordiv', 'rmod') and (left.values == 0).any():
            left = left.astype(SparseDtype(np.float64, left.fill_value))
            right = right.astype(SparseDtype(np.float64, right.fill_value))

    return left, right


def _arith_method_SPARSE_SERIES(cls, op, special):
    """
    Wrapper function for Series arithmetic operations, to avoid
    code duplication.
    """
    op_name = _get_op_name(op, special)

    def wrapper(self, other):
        if isinstance(other, ABCDataFrame):
            return NotImplemented
        elif isinstance(other, ABCSeries):
            if not isinstance(other, ABCSparseSeries):
                other = other.to_sparse(fill_value=self.fill_value)
            return _sparse_series_op(self, other, op, op_name)
        elif is_scalar(other):
            with np.errstate(all='ignore'):
                new_values = op(self.values, other)
            return self._constructor(new_values,
                                     index=self.index,
                                     name=self.name)
        else:  # pragma: no cover
            raise TypeError('operation with {other} not supported'
                            .format(other=type(other)))

    wrapper.__name__ = op_name
    return wrapper


def _sparse_series_op(left, right, op, name):
    left, right = left.align(right, join='outer', copy=False)
    new_index = left.index
    new_name = get_op_result_name(left, right)

    from pandas.core.arrays.sparse import _sparse_array_op
    lvalues, rvalues = _cast_sparse_series_op(left.values, right.values, name)
    result = _sparse_array_op(lvalues, rvalues, op, name)
    return left._constructor(result, index=new_index, name=new_name)


def _arith_method_SPARSE_ARRAY(cls, op, special):
    """
    Wrapper function for Series arithmetic operations, to avoid
    code duplication.
    """
    op_name = _get_op_name(op, special)

    def wrapper(self, other):
        from pandas.core.arrays.sparse.array import (
            SparseArray, _sparse_array_op, _wrap_result, _get_fill)
        if isinstance(other, np.ndarray):
            if len(self) != len(other):
                raise AssertionError("length mismatch: {self} vs. {other}"
                                     .format(self=len(self), other=len(other)))
            if not isinstance(other, SparseArray):
                dtype = getattr(other, 'dtype', None)
                other = SparseArray(other, fill_value=self.fill_value,
                                    dtype=dtype)
            return _sparse_array_op(self, other, op, op_name)
        elif is_scalar(other):
            with np.errstate(all='ignore'):
                fill = op(_get_fill(self), np.asarray(other))
                result = op(self.sp_values, other)

            return _wrap_result(op_name, result, self.sp_index, fill)
        else:  # pragma: no cover
            raise TypeError('operation with {other} not supported'
                            .format(other=type(other)))

    wrapper.__name__ = op_name
    return wrapper<|MERGE_RESOLUTION|>--- conflicted
+++ resolved
@@ -678,7 +678,6 @@
   hexagon       0.0      0.0
 """
 
-<<<<<<< HEAD
 _flex_comp_doc_FRAME = """
 {desc} of dataframe and other, element-wise (binary operator `{op_name}`).
 
@@ -704,8 +703,6 @@
 DataFrame of bool
     Result of the comparison.
 
-=======
->>>>>>> dc0674d6
 See Also
 --------
 DataFrame.eq : Compare DataFrames for equality elementwise.
