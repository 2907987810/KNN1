--- conflicted
+++ resolved
@@ -516,36 +516,6 @@
 Returns
 -------
 result : DataFrame
-<<<<<<< HEAD
-=======
-
-Examples
---------
->>> a = pd.DataFrame([1, 1, 1, np.nan], index=['a', 'b', 'c', 'd'],
-...                  columns=['one'])
->>> a
-   one
-a  1.0
-b  1.0
-c  1.0
-d  NaN
->>> b = pd.DataFrame(dict(one=[1, np.nan, 1, np.nan],
-...                       two=[np.nan, 2, np.nan, 2]),
-...                  index=['a', 'b', 'd', 'e'])
->>> b
-   one  two
-a  1.0  NaN
-b  NaN  2.0
-d  1.0  NaN
-e  NaN  2.0
->>> a.add(b, fill_value=0)
-   one  two
-a  2.0  NaN
-b  1.0  2.0
-c  1.0  NaN
-d  1.0  NaN
-e  NaN  2.0
->>>>>>> 87f56546
 """
 
 _flex_doc_FRAME = """
