"""
Arithmetic operations for PandasObjects

This is not a public API.
"""
# necessary to enforce truediv in Python 2.X
from __future__ import division
import datetime
import operator
import textwrap
import warnings

import numpy as np
import pandas as pd

from pandas._libs import lib, algos as libalgos, ops as libops

from pandas import compat
from pandas.util._decorators import Appender

from pandas.compat import bind_method
import pandas.core.missing as missing
import pandas.core.common as com

from pandas.errors import NullFrequencyError
from pandas.core.dtypes.missing import notna, isna
from pandas.core.dtypes.common import (
    needs_i8_conversion,
    is_datetimelike_v_numeric,
    is_period_dtype,
    is_integer_dtype, is_categorical_dtype,
    is_object_dtype, is_timedelta64_dtype,
    is_datetime64_dtype, is_datetime64tz_dtype,
    is_bool_dtype,
    is_list_like,
    is_scalar,
    is_extension_array_dtype,
    ensure_object)
from pandas.core.dtypes.cast import (
    maybe_upcast_putmask, find_common_type,
    construct_1d_object_array_from_listlike)
from pandas.core.dtypes.generic import (
    ABCSeries,
    ABCDataFrame, ABCPanel,
    ABCIndex, ABCIndexClass,
    ABCSparseSeries, ABCSparseArray)


# -----------------------------------------------------------------------------
# Ops Wrapping Utilities

def get_op_result_name(left, right):
    """
    Find the appropriate name to pin to an operation result.  This result
    should always be either an Index or a Series.

    Parameters
    ----------
    left : {Series, Index}
    right : object

    Returns
    -------
    name : object
        Usually a string
    """
    # `left` is always a pd.Series when called from within ops
    if isinstance(right, (ABCSeries, pd.Index)):
        name = _maybe_match_name(left, right)
    else:
        name = left.name
    return name


def _maybe_match_name(a, b):
    """
    Try to find a name to attach to the result of an operation between
    a and b.  If only one of these has a `name` attribute, return that
    name.  Otherwise return a consensus name if they match of None if
    they have different names.

    Parameters
    ----------
    a : object
    b : object

    Returns
    -------
    name : str or None

    See also
    --------
    pandas.core.common.consensus_name_attr
    """
    a_has = hasattr(a, 'name')
    b_has = hasattr(b, 'name')
    if a_has and b_has:
        if a.name == b.name:
            return a.name
        else:
            # TODO: what if they both have np.nan for their names?
            return None
    elif a_has:
        return a.name
    elif b_has:
        return b.name
    return None


def maybe_upcast_for_op(obj):
    """
    Cast non-pandas objects to pandas types to unify behavior of arithmetic
    and comparison operations.

    Parameters
    ----------
    obj: object

    Returns
    -------
    out : object

    Notes
    -----
    Be careful to call this *after* determining the `name` attribute to be
    attached to the result of the arithmetic operation.
    """
    if type(obj) is datetime.timedelta:
        # GH#22390  cast up to Timedelta to rely on Timedelta
        # implementation; otherwise operation against numeric-dtype
        # raises TypeError
        return pd.Timedelta(obj)
    elif isinstance(obj, np.ndarray) and is_timedelta64_dtype(obj):
        # GH#22390 Unfortunately we need to special-case right-hand
        # timedelta64 dtypes because numpy casts integer dtypes to
        # timedelta64 when operating with timedelta64
        return pd.TimedeltaIndex(obj)
    return obj


# -----------------------------------------------------------------------------
# Reversed Operations not available in the stdlib operator module.
# Defining these instead of using lambdas allows us to reference them by name.

def radd(left, right):
    return right + left


def rsub(left, right):
    return right - left


def rmul(left, right):
    return right * left


def rdiv(left, right):
    return right / left


def rtruediv(left, right):
    return right / left


def rfloordiv(left, right):
    return right // left


def rmod(left, right):
    # check if right is a string as % is the string
    # formatting operation; this is a TypeError
    # otherwise perform the op
    if isinstance(right, compat.string_types):
        raise TypeError("{typ} cannot perform the operation mod".format(
            typ=type(left).__name__))

    return right % left


def rdivmod(left, right):
    return divmod(right, left)


def rpow(left, right):
    return right ** left


def rand_(left, right):
    return operator.and_(right, left)


def ror_(left, right):
    return operator.or_(right, left)


def rxor(left, right):
    return operator.xor(right, left)


# -----------------------------------------------------------------------------

def make_invalid_op(name):
    """
    Return a binary method that always raises a TypeError.

    Parameters
    ----------
    name : str

    Returns
    -------
    invalid_op : function
    """
    def invalid_op(self, other=None):
        raise TypeError("cannot perform {name} with this index type: "
                        "{typ}".format(name=name, typ=type(self).__name__))

    invalid_op.__name__ = name
    return invalid_op


def _gen_eval_kwargs(name):
    """
    Find the keyword arguments to pass to numexpr for the given operation.

    Parameters
    ----------
    name : str

    Returns
    -------
    eval_kwargs : dict

    Examples
    --------
    >>> _gen_eval_kwargs("__add__")
    {}

    >>> _gen_eval_kwargs("rtruediv")
    {"reversed": True, "truediv": True}
    """
    kwargs = {}

    # Series and Panel appear to only pass __add__, __radd__, ...
    # but DataFrame gets both these dunder names _and_ non-dunder names
    # add, radd, ...
    name = name.replace('__', '')

    if name.startswith('r'):
        if name not in ['radd', 'rand', 'ror', 'rxor']:
            # Exclude commutative operations
            kwargs['reversed'] = True

    if name in ['truediv', 'rtruediv']:
        kwargs['truediv'] = True

    if name in ['ne']:
        kwargs['masker'] = True

    return kwargs


def _gen_fill_zeros(name):
    """
    Find the appropriate fill value to use when filling in undefined values
    in the results of the given operation caused by operating on
    (generally dividing by) zero.

    Parameters
    ----------
    name : str

    Returns
    -------
    fill_value : {None, np.nan, np.inf}
    """
    name = name.strip('__')
    if 'div' in name:
        # truediv, floordiv, div, and reversed variants
        fill_value = np.inf
    elif 'mod' in name:
        # mod, rmod
        fill_value = np.nan
    else:
        fill_value = None
    return fill_value


def _get_frame_op_default_axis(name):
    """
    Only DataFrame cares about default_axis, specifically:
    special methods have default_axis=None and flex methods
    have default_axis='columns'.

    Parameters
    ----------
    name : str

    Returns
    -------
    default_axis: str or None
    """
    if name.replace('__r', '__') in ['__and__', '__or__', '__xor__']:
        # bool methods
        return 'columns'
    elif name.startswith('__'):
        # __add__, __mul__, ...
        return None
    else:
        # add, mul, ...
        return 'columns'


def _get_opstr(op, cls):
    """
    Find the operation string, if any, to pass to numexpr for this
    operation.

    Parameters
    ----------
    op : binary operator
    cls : class

    Returns
    -------
    op_str : string or None
    """
    # numexpr is available for non-sparse classes
    subtyp = getattr(cls, '_subtyp', '')
    use_numexpr = 'sparse' not in subtyp

    if not use_numexpr:
        # if we're not using numexpr, then don't pass a str_rep
        return None

    return {operator.add: '+',
            radd: '+',
            operator.mul: '*',
            rmul: '*',
            operator.sub: '-',
            rsub: '-',
            operator.truediv: '/',
            rtruediv: '/',
            operator.floordiv: '//',
            rfloordiv: '//',
            operator.mod: None,  # TODO: Why None for mod but '%' for rmod?
            rmod: '%',
            operator.pow: '**',
            rpow: '**',
            operator.eq: '==',
            operator.ne: '!=',
            operator.le: '<=',
            operator.lt: '<',
            operator.ge: '>=',
            operator.gt: '>',
            operator.and_: '&',
            rand_: '&',
            operator.or_: '|',
            ror_: '|',
            operator.xor: '^',
            rxor: '^',
            divmod: None,
            rdivmod: None}[op]


def _get_op_name(op, special):
    """
    Find the name to attach to this method according to conventions
    for special and non-special methods.

    Parameters
    ----------
    op : binary operator
    special : bool

    Returns
    -------
    op_name : str
    """
    opname = op.__name__.strip('_')
    if special:
        opname = '__{opname}__'.format(opname=opname)
    return opname


# -----------------------------------------------------------------------------
# Docstring Generation and Templates

_add_example_FRAME = """
>>> a = pd.DataFrame([1, 1, 1, np.nan], index=['a', 'b', 'c', 'd'],
...                  columns=['one'])
>>> a
   one
a  1.0
b  1.0
c  1.0
d  NaN
>>> b = pd.DataFrame(dict(one=[1, np.nan, 1, np.nan],
...                       two=[np.nan, 2, np.nan, 2]),
...                  index=['a', 'b', 'd', 'e'])
>>> b
   one  two
a  1.0  NaN
b  NaN  2.0
d  1.0  NaN
e  NaN  2.0
>>> a.add(b, fill_value=0)
   one  two
a  2.0  NaN
b  1.0  2.0
c  1.0  NaN
d  1.0  NaN
e  NaN  2.0
"""

_sub_example_FRAME = """
>>> a = pd.DataFrame([2, 1, 1, np.nan], index=['a', 'b', 'c', 'd'],
...                  columns=['one'])
>>> a
   one
a  2.0
b  1.0
c  1.0
d  NaN
>>> b = pd.DataFrame(dict(one=[1, np.nan, 1, np.nan],
...                       two=[3, 2, np.nan, 2]),
...                  index=['a', 'b', 'd', 'e'])
>>> b
   one  two
a  1.0  3.0
b  NaN  2.0
d  1.0  NaN
e  NaN  2.0
>>> a.sub(b, fill_value=0)
   one  two
a  1.0  -3.0
b  1.0  -2.0
c  1.0  NaN
d  -1.0  NaN
e  NaN  -2.0
"""

_mod_example_FRAME = """
**Using a scalar argument**

>>> df = pd.DataFrame([2, 4, np.nan, 6.2], index=["a", "b", "c", "d"],
...                   columns=['one'])
>>> df
    one
a   2.0
b   4.0
c   NaN
d   6.2
>>> df.mod(3, fill_value=-1)
    one
a   2.0
b   1.0
c   2.0
d   0.2

**Using a DataFrame argument**

>>> df = pd.DataFrame(dict(one=[np.nan, 2, 3, 14], two=[np.nan, 1, 1, 3]),
...                   index=['a', 'b', 'c', 'd'])
>>> df
    one   two
a   NaN   NaN
b   2.0   1.0
c   3.0   1.0
d   14.0  3.0
>>> other = pd.DataFrame(dict(one=[np.nan, np.nan, 6, np.nan],
...                           three=[np.nan, 10, np.nan, -7]),
...                      index=['a', 'b', 'd', 'e'])
>>> other
    one three
a   NaN NaN
b   NaN 10.0
d   6.0 NaN
e   NaN -7.0
>>> df.mod(other, fill_value=3)
    one   three two
a   NaN   NaN   NaN
b   2.0   3.0   1.0
c   0.0   NaN   1.0
d   2.0   NaN   0.0
e   NaN  -4.0   NaN
"""

_op_descriptions = {
    # Arithmetic Operators
    'add': {'op': '+',
            'desc': 'Addition',
            'reverse': 'radd',
            'df_examples': _add_example_FRAME},
    'sub': {'op': '-',
            'desc': 'Subtraction',
            'reverse': 'rsub',
            'df_examples': _sub_example_FRAME},
    'mul': {'op': '*',
            'desc': 'Multiplication',
            'reverse': 'rmul',
            'df_examples': None},
    'mod': {'op': '%',
            'desc': 'Modulo',
            'reverse': 'rmod',
            'df_examples': _mod_example_FRAME},
    'pow': {'op': '**',
            'desc': 'Exponential power',
            'reverse': 'rpow',
            'df_examples': None},
    'truediv': {'op': '/',
                'desc': 'Floating division',
                'reverse': 'rtruediv',
                'df_examples': None},
    'floordiv': {'op': '//',
                 'desc': 'Integer division',
                 'reverse': 'rfloordiv',
                 'df_examples': None},
    'divmod': {'op': 'divmod',
               'desc': 'Integer division and modulo',
               'reverse': None,
               'df_examples': None},

    # Comparison Operators
    'eq': {'op': '==',
           'desc': 'Equal to',
           'reverse': None,
           'df_examples': None},
    'ne': {'op': '!=',
           'desc': 'Not equal to',
           'reverse': None,
           'df_examples': None},
    'lt': {'op': '<',
           'desc': 'Less than',
           'reverse': None,
           'df_examples': None},
    'le': {'op': '<=',
           'desc': 'Less than or equal to',
           'reverse': None,
           'df_examples': None},
    'gt': {'op': '>',
           'desc': 'Greater than',
           'reverse': None,
           'df_examples': None},
    'ge': {'op': '>=',
           'desc': 'Greater than or equal to',
           'reverse': None,
           'df_examples': None}}

_op_names = list(_op_descriptions.keys())
for key in _op_names:
    _op_descriptions[key]['reversed'] = False
    reverse_op = _op_descriptions[key]['reverse']
    if reverse_op is not None:
        _op_descriptions[reverse_op] = _op_descriptions[key].copy()
        _op_descriptions[reverse_op]['reversed'] = True
        _op_descriptions[reverse_op]['reverse'] = key

_flex_doc_SERIES = """
{desc} of series and other, element-wise (binary operator `{op_name}`).

Equivalent to ``{equiv}``, but with support to substitute a fill_value for
missing data in one of the inputs.

Parameters
----------
other : Series or scalar value
fill_value : None or float value, default None (NaN)
    Fill existing missing (NaN) values, and any new element needed for
    successful Series alignment, with this value before computation.
    If data in both corresponding Series locations is missing
    the result will be missing
level : int or name
    Broadcast across a level, matching Index values on the
    passed MultiIndex level

Returns
-------
result : Series

Examples
--------
>>> a = pd.Series([1, 1, 1, np.nan], index=['a', 'b', 'c', 'd'])
>>> a
a    1.0
b    1.0
c    1.0
d    NaN
dtype: float64
>>> b = pd.Series([1, np.nan, 1, np.nan], index=['a', 'b', 'd', 'e'])
>>> b
a    1.0
b    NaN
d    1.0
e    NaN
dtype: float64
>>> a.add(b, fill_value=0)
a    2.0
b    1.0
c    1.0
d    1.0
e    NaN
dtype: float64

See also
--------
Series.{reverse}
"""

_arith_doc_FRAME = """
Binary operator %s with support to substitute a fill_value for missing data in
one of the inputs

Parameters
----------
other : Series, DataFrame, or constant
axis : {0, 1, 'index', 'columns'}
    For Series input, axis to match Series index on
fill_value : None or float value, default None
    Fill existing missing (NaN) values, and any new element needed for
    successful DataFrame alignment, with this value before computation.
    If data in both corresponding DataFrame locations is missing
    the result will be missing
level : int or name
    Broadcast across a level, matching Index values on the
    passed MultiIndex level

Notes
-----
Mismatched indices will be unioned together

Returns
-------
result : DataFrame
"""

_flex_doc_FRAME = """
{desc} of dataframe and other, element-wise (binary operator `{op_name}`).

Equivalent to ``{equiv}``, but with support to substitute a fill_value for
missing data in one of the inputs.

Parameters
----------
other : Series, DataFrame, or constant
axis : {{0, 1, 'index', 'columns'}}
    For Series input, axis to match Series index on
level : int or name
    Broadcast across a level, matching Index values on the
    passed MultiIndex level
fill_value : None or float value, default None
    Fill existing missing (NaN) values, and any new element needed for
    successful DataFrame alignment, with this value before computation.
    If data in both corresponding DataFrame locations is missing
    the result will be missing

Notes
-----
Mismatched indices will be unioned together

Returns
-------
result : DataFrame

Examples
--------
{df_examples}

See also
--------
DataFrame.{reverse}
"""

_flex_doc_PANEL = """
{desc} of series and other, element-wise (binary operator `{op_name}`).
Equivalent to ``{equiv}``.

Parameters
----------
other : DataFrame or Panel
axis : {{items, major_axis, minor_axis}}
    Axis to broadcast over

Returns
-------
Panel

See also
--------
Panel.{reverse}
"""


_agg_doc_PANEL = """
Wrapper method for {op_name}

Parameters
----------
other : DataFrame or Panel
axis : {{items, major_axis, minor_axis}}
    Axis to broadcast over

Returns
-------
Panel
"""


def _make_flex_doc(op_name, typ):
    """
    Make the appropriate substitutions for the given operation and class-typ
    into either _flex_doc_SERIES or _flex_doc_FRAME to return the docstring
    to attach to a generated method.

    Parameters
    ----------
    op_name : str {'__add__', '__sub__', ... '__eq__', '__ne__', ...}
    typ : str {series, 'dataframe']}

    Returns
    -------
    doc : str
    """
    op_name = op_name.replace('__', '')
    op_desc = _op_descriptions[op_name]

    if op_desc['reversed']:
        equiv = 'other ' + op_desc['op'] + ' ' + typ
    else:
        equiv = typ + ' ' + op_desc['op'] + ' other'

    if typ == 'series':
        base_doc = _flex_doc_SERIES
        doc = base_doc.format(desc=op_desc['desc'], op_name=op_name,
                              equiv=equiv, reverse=op_desc['reverse'])
    elif typ == 'dataframe':
        base_doc = _flex_doc_FRAME
        doc = base_doc.format(desc=op_desc['desc'], op_name=op_name,
                              equiv=equiv, reverse=op_desc['reverse'],
                              df_examples=op_desc['df_examples'])
    elif typ == 'panel':
        base_doc = _flex_doc_PANEL
        doc = base_doc.format(desc=op_desc['desc'], op_name=op_name,
                              equiv=equiv, reverse=op_desc['reverse'])
    else:
        raise AssertionError('Invalid typ argument.')
    return doc


# -----------------------------------------------------------------------------
# Masking NA values and fallbacks for operations numpy does not support

def fill_binop(left, right, fill_value):
    """
    If a non-None fill_value is given, replace null entries in left and right
    with this value, but only in positions where _one_ of left/right is null,
    not both.

    Parameters
    ----------
    left : array-like
    right : array-like
    fill_value : object

    Returns
    -------
    left : array-like
    right : array-like

    Notes
    -----
    Makes copies if fill_value is not None
    """
    # TODO: can we make a no-copy implementation?
    if fill_value is not None:
        left_mask = isna(left)
        right_mask = isna(right)
        left = left.copy()
        right = right.copy()

        # one but not both
        mask = left_mask ^ right_mask
        left[left_mask & mask] = fill_value
        right[right_mask & mask] = fill_value
    return left, right


def mask_cmp_op(x, y, op, allowed_types):
    """
    Apply the function `op` to only non-null points in x and y.

    Parameters
    ----------
    x : array-like
    y : array-like
    op : binary operation
    allowed_types : class or tuple of classes

    Returns
    -------
    result : ndarray[bool]
    """
    # TODO: Can we make the allowed_types arg unnecessary?
    xrav = x.ravel()
    result = np.empty(x.size, dtype=bool)
    if isinstance(y, allowed_types):
        yrav = y.ravel()
        mask = notna(xrav) & notna(yrav)
        result[mask] = op(np.array(list(xrav[mask])),
                          np.array(list(yrav[mask])))
    else:
        mask = notna(xrav)
        result[mask] = op(np.array(list(xrav[mask])), y)

    if op == operator.ne:  # pragma: no cover
        np.putmask(result, ~mask, True)
    else:
        np.putmask(result, ~mask, False)
    result = result.reshape(x.shape)
    return result


def masked_arith_op(x, y, op):
    """
    If the given arithmetic operation fails, attempt it again on
    only the non-null elements of the input array(s).

    Parameters
    ----------
    x : np.ndarray
    y : np.ndarray, Series, Index
    op : binary operator
    """
    # For Series `x` is 1D so ravel() is a no-op; calling it anyway makes
    # the logic valid for both Series and DataFrame ops.
    xrav = x.ravel()
    assert isinstance(x, (np.ndarray, ABCSeries)), type(x)
    if isinstance(y, (np.ndarray, ABCSeries, ABCIndexClass)):
        dtype = find_common_type([x.dtype, y.dtype])
        result = np.empty(x.size, dtype=dtype)

        # PeriodIndex.ravel() returns int64 dtype, so we have
        # to work around that case.  See GH#19956
        yrav = y if is_period_dtype(y) else y.ravel()
        mask = notna(xrav) & notna(yrav)

        if yrav.shape != mask.shape:
            # FIXME: GH#5284, GH#5035, GH#19448
            # Without specifically raising here we get mismatched
            # errors in Py3 (TypeError) vs Py2 (ValueError)
            # Note: Only = an issue in DataFrame case
            raise ValueError('Cannot broadcast operands together.')

        if mask.any():
            with np.errstate(all='ignore'):
                result[mask] = op(xrav[mask],
                                  com.values_from_object(yrav[mask]))

    else:
        assert is_scalar(y), type(y)
        assert isinstance(x, np.ndarray), type(x)
        # mask is only meaningful for x
        result = np.empty(x.size, dtype=x.dtype)
        mask = notna(xrav)
        if mask.any():
            with np.errstate(all='ignore'):
                result[mask] = op(xrav[mask], y)

    result, changed = maybe_upcast_putmask(result, ~mask, np.nan)
    result = result.reshape(x.shape)  # 2D compat
    return result


def invalid_comparison(left, right, op):
    """
    If a comparison has mismatched types and is not necessarily meaningful,
    follow python3 conventions by:

        - returning all-False for equality
        - returning all-True for inequality
        - raising TypeError otherwise

    Parameters
    ----------
    left : array-like
    right : scalar, array-like
    op : operator.{eq, ne, lt, le, gt}

    Raises
    ------
    TypeError : on inequality comparisons
    """
    if op is operator.eq:
        res_values = np.zeros(left.shape, dtype=bool)
    elif op is operator.ne:
        res_values = np.ones(left.shape, dtype=bool)
    else:
        raise TypeError("Invalid comparison between dtype={dtype} and {typ}"
                        .format(dtype=left.dtype, typ=type(right).__name__))
    return res_values


# -----------------------------------------------------------------------------
# Functions that add arithmetic methods to objects, given arithmetic factory
# methods

def _get_method_wrappers(cls):
    """
    Find the appropriate operation-wrappers to use when defining flex/special
    arithmetic, boolean, and comparison operations with the given class.

    Parameters
    ----------
    cls : class

    Returns
    -------
    arith_flex : function or None
    comp_flex : function or None
    arith_special : function
    comp_special : function
    bool_special : function

    Notes
    -----
    None is only returned for SparseArray
    """
    if issubclass(cls, ABCSparseSeries):
        # Be sure to catch this before ABCSeries and ABCSparseArray,
        # as they will both come see SparseSeries as a subclass
        arith_flex = _flex_method_SERIES
        comp_flex = _flex_method_SERIES
        arith_special = _arith_method_SPARSE_SERIES
        comp_special = _arith_method_SPARSE_SERIES
        bool_special = _bool_method_SERIES
        # TODO: I don't think the functions defined by bool_method are tested
    elif issubclass(cls, ABCSeries):
        # Just Series; SparseSeries is caught above
        arith_flex = _flex_method_SERIES
        comp_flex = _flex_method_SERIES
        arith_special = _arith_method_SERIES
        comp_special = _comp_method_SERIES
        bool_special = _bool_method_SERIES
    elif issubclass(cls, ABCSparseArray):
        arith_flex = None
        comp_flex = None
        arith_special = _arith_method_SPARSE_ARRAY
        comp_special = _arith_method_SPARSE_ARRAY
        bool_special = _arith_method_SPARSE_ARRAY
    elif issubclass(cls, ABCPanel):
        arith_flex = _flex_method_PANEL
        comp_flex = _comp_method_PANEL
        arith_special = _arith_method_PANEL
        comp_special = _comp_method_PANEL
        bool_special = _arith_method_PANEL
    elif issubclass(cls, ABCDataFrame):
        # Same for DataFrame and SparseDataFrame
        arith_flex = _arith_method_FRAME
        comp_flex = _flex_comp_method_FRAME
        arith_special = _arith_method_FRAME
        comp_special = _comp_method_FRAME
        bool_special = _arith_method_FRAME
    return arith_flex, comp_flex, arith_special, comp_special, bool_special


def _create_methods(cls, arith_method, comp_method, bool_method, special):
    # creates actual methods based upon arithmetic, comp and bool method
    # constructors.

    have_divmod = issubclass(cls, ABCSeries)
    # divmod is available for Series and SparseSeries

    # yapf: disable
    new_methods = dict(
        add=arith_method(cls, operator.add, special),
        radd=arith_method(cls, radd, special),
        sub=arith_method(cls, operator.sub, special),
        mul=arith_method(cls, operator.mul, special),
        truediv=arith_method(cls, operator.truediv, special),
        floordiv=arith_method(cls, operator.floordiv, special),
        # Causes a floating point exception in the tests when numexpr enabled,
        # so for now no speedup
        mod=arith_method(cls, operator.mod, special),
        pow=arith_method(cls, operator.pow, special),
        # not entirely sure why this is necessary, but previously was included
        # so it's here to maintain compatibility
        rmul=arith_method(cls, rmul, special),
        rsub=arith_method(cls, rsub, special),
        rtruediv=arith_method(cls, rtruediv, special),
        rfloordiv=arith_method(cls, rfloordiv, special),
        rpow=arith_method(cls, rpow, special),
        rmod=arith_method(cls, rmod, special))
    # yapf: enable
    new_methods['div'] = new_methods['truediv']
    new_methods['rdiv'] = new_methods['rtruediv']
    if have_divmod:
        # divmod doesn't have an op that is supported by numexpr
        new_methods['divmod'] = arith_method(cls, divmod, special)

    new_methods.update(dict(
        eq=comp_method(cls, operator.eq, special),
        ne=comp_method(cls, operator.ne, special),
        lt=comp_method(cls, operator.lt, special),
        gt=comp_method(cls, operator.gt, special),
        le=comp_method(cls, operator.le, special),
        ge=comp_method(cls, operator.ge, special)))

    if bool_method:
        new_methods.update(
            dict(and_=bool_method(cls, operator.and_, special),
                 or_=bool_method(cls, operator.or_, special),
                 # For some reason ``^`` wasn't used in original.
                 xor=bool_method(cls, operator.xor, special),
                 rand_=bool_method(cls, rand_, special),
                 ror_=bool_method(cls, ror_, special),
                 rxor=bool_method(cls, rxor, special)))

    if special:
        dunderize = lambda x: '__{name}__'.format(name=x.strip('_'))
    else:
        dunderize = lambda x: x
    new_methods = {dunderize(k): v for k, v in new_methods.items()}
    return new_methods


def add_methods(cls, new_methods):
    for name, method in new_methods.items():
        # For most methods, if we find that the class already has a method
        # of the same name, it is OK to over-write it.  The exception is
        # inplace methods (__iadd__, __isub__, ...) for SparseArray, which
        # retain the np.ndarray versions.
        force = not (issubclass(cls, ABCSparseArray) and
                     name.startswith('__i'))
        if force or name not in cls.__dict__:
            bind_method(cls, name, method)


# ----------------------------------------------------------------------
# Arithmetic
def add_special_arithmetic_methods(cls):
    """
    Adds the full suite of special arithmetic methods (``__add__``,
    ``__sub__``, etc.) to the class.

    Parameters
    ----------
    cls : class
        special methods will be defined and pinned to this class
    """
    _, _, arith_method, comp_method, bool_method = _get_method_wrappers(cls)
    new_methods = _create_methods(cls, arith_method, comp_method, bool_method,
                                  special=True)
    # inplace operators (I feel like these should get passed an `inplace=True`
    # or just be removed

    def _wrap_inplace_method(method):
        """
        return an inplace wrapper for this method
        """

        def f(self, other):
            result = method(self, other)

            # this makes sure that we are aligned like the input
            # we are updating inplace so we want to ignore is_copy
            self._update_inplace(result.reindex_like(self, copy=False)._data,
                                 verify_is_copy=False)

            return self

        return f

    new_methods.update(
        dict(__iadd__=_wrap_inplace_method(new_methods["__add__"]),
             __isub__=_wrap_inplace_method(new_methods["__sub__"]),
             __imul__=_wrap_inplace_method(new_methods["__mul__"]),
             __itruediv__=_wrap_inplace_method(new_methods["__truediv__"]),
             __ifloordiv__=_wrap_inplace_method(new_methods["__floordiv__"]),
             __imod__=_wrap_inplace_method(new_methods["__mod__"]),
             __ipow__=_wrap_inplace_method(new_methods["__pow__"])))
    if not compat.PY3:
        new_methods["__idiv__"] = _wrap_inplace_method(new_methods["__div__"])

    new_methods.update(
        dict(__iand__=_wrap_inplace_method(new_methods["__and__"]),
             __ior__=_wrap_inplace_method(new_methods["__or__"]),
             __ixor__=_wrap_inplace_method(new_methods["__xor__"])))

    add_methods(cls, new_methods=new_methods)


def add_flex_arithmetic_methods(cls):
    """
    Adds the full suite of flex arithmetic methods (``pow``, ``mul``, ``add``)
    to the class.

    Parameters
    ----------
    cls : class
        flex methods will be defined and pinned to this class
    """
    flex_arith_method, flex_comp_method, _, _, _ = _get_method_wrappers(cls)
    new_methods = _create_methods(cls, flex_arith_method,
                                  flex_comp_method, bool_method=None,
                                  special=False)
    new_methods.update(dict(multiply=new_methods['mul'],
                            subtract=new_methods['sub'],
                            divide=new_methods['div']))
    # opt out of bool flex methods for now
    assert not any(kname in new_methods for kname in ('ror_', 'rxor', 'rand_'))

    add_methods(cls, new_methods=new_methods)


# -----------------------------------------------------------------------------
# Series

def _align_method_SERIES(left, right, align_asobject=False):
    """ align lhs and rhs Series """

    # ToDo: Different from _align_method_FRAME, list, tuple and ndarray
    # are not coerced here
    # because Series has inconsistencies described in #13637

    if isinstance(right, ABCSeries):
        # avoid repeated alignment
        if not left.index.equals(right.index):

            if align_asobject:
                # to keep original value's dtype for bool ops
                left = left.astype(object)
                right = right.astype(object)

            left, right = left.align(right, copy=False)

    return left, right


def _construct_result(left, result, index, name, dtype=None):
    """
    If the raw op result has a non-None name (e.g. it is an Index object) and
    the name argument is None, then passing name to the constructor will
    not be enough; we still need to override the name attribute.
    """
    out = left._constructor(result, index=index, dtype=dtype)

    out.name = name
    return out


def _construct_divmod_result(left, result, index, name, dtype=None):
    """divmod returns a tuple of like indexed series instead of a single series.
    """
    constructor = left._constructor
    return (
        constructor(result[0], index=index, name=name, dtype=dtype),
        constructor(result[1], index=index, name=name, dtype=dtype),
    )


def dispatch_to_extension_op(op, left, right):
    """
    Assume that left or right is a Series backed by an ExtensionArray,
    apply the operator defined by op.
    """

    # The op calls will raise TypeError if the op is not defined
    # on the ExtensionArray
    # TODO(jreback)
    # we need to listify to avoid ndarray, or non-same-type extension array
    # dispatching

    if is_extension_array_dtype(left):

        new_left = left.values
        if isinstance(right, np.ndarray):

            # handle numpy scalars, this is a PITA
            # TODO(jreback)
            new_right = lib.item_from_zerodim(right)
            if is_scalar(new_right):
                new_right = [new_right]
            new_right = list(new_right)
        elif is_extension_array_dtype(right) and type(left) != type(right):
            new_right = list(new_right)
        else:
            new_right = right

    else:

        new_left = list(left.values)
        new_right = right

    res_values = op(new_left, new_right)
    res_name = get_op_result_name(left, right)

    if op.__name__ == 'divmod':
        return _construct_divmod_result(
            left, res_values, left.index, res_name)

    return _construct_result(left, res_values, left.index, res_name)


def _arith_method_SERIES(cls, op, special):
    """
    Wrapper function for Series arithmetic operations, to avoid
    code duplication.
    """
    str_rep = _get_opstr(op, cls)
    op_name = _get_op_name(op, special)
    eval_kwargs = _gen_eval_kwargs(op_name)
    fill_zeros = _gen_fill_zeros(op_name)
    construct_result = (_construct_divmod_result
                        if op is divmod else _construct_result)

    def na_op(x, y):
        import pandas.core.computation.expressions as expressions
        try:
            result = expressions.evaluate(op, str_rep, x, y, **eval_kwargs)
        except TypeError:
            result = masked_arith_op(x, y, op)

        result = missing.fill_zeros(result, x, y, op_name, fill_zeros)
        return result

    def safe_na_op(lvalues, rvalues):
        """
        return the result of evaluating na_op on the passed in values

        try coercion to object type if the native types are not compatible

        Parameters
        ----------
        lvalues : array-like
        rvalues : array-like

        Raises
        ------
        TypeError: invalid operation
        """
        try:
            with np.errstate(all='ignore'):
                return na_op(lvalues, rvalues)
        except Exception:
            if is_object_dtype(lvalues):
                return libalgos.arrmap_object(lvalues,
                                              lambda x: op(x, rvalues))
            raise

    def wrapper(left, right):
        if isinstance(right, ABCDataFrame):
            return NotImplemented

        left, right = _align_method_SERIES(left, right)
        res_name = get_op_result_name(left, right)
        right = maybe_upcast_for_op(right)

        if is_categorical_dtype(left):
            raise TypeError("{typ} cannot perform the operation "
                            "{op}".format(typ=type(left).__name__, op=str_rep))

        elif (is_extension_array_dtype(left) or
                (is_extension_array_dtype(right) and not is_scalar(right))):
            # GH#22378 disallow scalar to exclude e.g. "category", "Int64"
            return dispatch_to_extension_op(op, left, right)

        elif is_datetime64_dtype(left) or is_datetime64tz_dtype(left):
            result = dispatch_to_index_op(op, left, right, pd.DatetimeIndex)
            return construct_result(left, result,
                                    index=left.index, name=res_name,
                                    dtype=result.dtype)

        elif is_timedelta64_dtype(left):
            result = dispatch_to_index_op(op, left, right, pd.TimedeltaIndex)
            return construct_result(left, result,
                                    index=left.index, name=res_name,
                                    dtype=result.dtype)

        elif is_timedelta64_dtype(right) and not is_scalar(right):
            # i.e. exclude np.timedelta64 object
            # Note: we cannot use dispatch_to_index_op because
            # that may incorrectly raise TypeError when we
            # should get NullFrequencyError
            result = op(pd.Index(left), right)
            return construct_result(left, result,
                                    index=left.index, name=res_name,
                                    dtype=result.dtype)

        lvalues = left.values
        rvalues = right
        if isinstance(rvalues, ABCSeries):
            rvalues = rvalues.values

        result = safe_na_op(lvalues, rvalues)
        return construct_result(left, result,
                                index=left.index, name=res_name, dtype=None)

    return wrapper


def dispatch_to_index_op(op, left, right, index_class):
    """
    Wrap Series left in the given index_class to delegate the operation op
    to the index implementation.  DatetimeIndex and TimedeltaIndex perform
    type checking, timezone handling, overflow checks, etc.

    Parameters
    ----------
    op : binary operator (operator.add, operator.sub, ...)
    left : Series
    right : object
    index_class : DatetimeIndex or TimedeltaIndex

    Returns
    -------
    result : object, usually DatetimeIndex, TimedeltaIndex, or Series
    """
    left_idx = index_class(left)

    # avoid accidentally allowing integer add/sub.  For datetime64[tz] dtypes,
    # left_idx may inherit a freq from a cached DatetimeIndex.
    # See discussion in GH#19147.
    if getattr(left_idx, 'freq', None) is not None:
        left_idx = left_idx._shallow_copy(freq=None)
    try:
        result = op(left_idx, right)
    except NullFrequencyError:
        # DatetimeIndex and TimedeltaIndex with freq == None raise ValueError
        # on add/sub of integers (or int-like).  We re-raise as a TypeError.
        raise TypeError('incompatible type for a datetime/timedelta '
                        'operation [{name}]'.format(name=op.__name__))
    return result


def _comp_method_OBJECT_ARRAY(op, x, y):
    if isinstance(y, list):
        y = construct_1d_object_array_from_listlike(y)
    if isinstance(y, (np.ndarray, ABCSeries, ABCIndex)):
        if not is_object_dtype(y.dtype):
            y = y.astype(np.object_)

        if isinstance(y, (ABCSeries, ABCIndex)):
            y = y.values

        result = libops.vec_compare(x, y, op)
    else:
        result = libops.scalar_compare(x, y, op)
    return result


def _comp_method_SERIES(cls, op, special):
    """
    Wrapper function for Series arithmetic operations, to avoid
    code duplication.
    """
    op_name = _get_op_name(op, special)
    masker = _gen_eval_kwargs(op_name).get('masker', False)

    def na_op(x, y):
        # TODO:
        # should have guarantess on what x, y can be type-wise
        # Extension Dtypes are not called here

        # Checking that cases that were once handled here are no longer
        # reachable.
        assert not (is_categorical_dtype(y) and not is_scalar(y))

        if is_object_dtype(x.dtype):
            result = _comp_method_OBJECT_ARRAY(op, x, y)

        elif is_datetimelike_v_numeric(x, y):
            return invalid_comparison(x, y, op)

        else:

            # we want to compare like types
            # we only want to convert to integer like if
            # we are not NotImplemented, otherwise
            # we would allow datetime64 (but viewed as i8) against
            # integer comparisons

            # we have a datetime/timedelta and may need to convert
            assert not needs_i8_conversion(x)
            mask = None
            if not is_scalar(y) and needs_i8_conversion(y):
                mask = isna(x) | isna(y)
                y = y.view('i8')
                x = x.view('i8')

            method = getattr(x, op_name, None)
            if method is not None:
                with np.errstate(all='ignore'):
                    result = method(y)
                if result is NotImplemented:
                    return invalid_comparison(x, y, op)
            else:
                result = op(x, y)

            if mask is not None and mask.any():
                result[mask] = masker

        return result

    def wrapper(self, other, axis=None):
        # Validate the axis parameter
        if axis is not None:
            self._get_axis_number(axis)

        res_name = get_op_result_name(self, other)

        if isinstance(other, list):
            # TODO: same for tuples?
            other = np.asarray(other)

        if isinstance(other, ABCDataFrame):  # pragma: no cover
            # Defer to DataFrame implementation; fail early
            return NotImplemented

        elif isinstance(other, ABCSeries) and not self._indexed_same(other):
            raise ValueError("Can only compare identically-labeled "
                             "Series objects")

        elif is_categorical_dtype(self):
            # Dispatch to Categorical implementation; pd.CategoricalIndex
            # behavior is non-canonical GH#19513
            res_values = dispatch_to_index_op(op, self, other, pd.Categorical)
            return self._constructor(res_values, index=self.index,
                                     name=res_name)

        elif is_datetime64_dtype(self) or is_datetime64tz_dtype(self):
            # Dispatch to DatetimeIndex to ensure identical
            # Series/Index behavior
            if (isinstance(other, datetime.date) and
                    not isinstance(other, datetime.datetime)):
                # https://github.com/pandas-dev/pandas/issues/21152
                # Compatibility for difference between Series comparison w/
                # datetime and date
                msg = (
                    "Comparing Series of datetimes with 'datetime.date'.  "
                    "Currently, the 'datetime.date' is coerced to a "
                    "datetime. In the future pandas will not coerce, "
                    "and {future}. "
                    "To retain the current behavior, "
                    "convert the 'datetime.date' to a datetime with "
                    "'pd.Timestamp'."
                )

                if op in {operator.lt, operator.le, operator.gt, operator.ge}:
                    future = "a TypeError will be raised"
                else:
                    future = (
                        "'the values will not compare equal to the "
                        "'datetime.date'"
                    )
                msg = '\n'.join(textwrap.wrap(msg.format(future=future)))
                warnings.warn(msg, FutureWarning, stacklevel=2)
                other = pd.Timestamp(other)

            res_values = dispatch_to_index_op(op, self, other,
                                              pd.DatetimeIndex)

            return self._constructor(res_values, index=self.index,
                                     name=res_name)

        elif is_timedelta64_dtype(self):
            res_values = dispatch_to_index_op(op, self, other,
                                              pd.TimedeltaIndex)
            return self._constructor(res_values, index=self.index,
                                     name=res_name)

        elif (is_extension_array_dtype(self) or
              (is_extension_array_dtype(other) and not is_scalar(other))):
            # Note: the `not is_scalar(other)` condition rules out
            # e.g. other == "category"
            return dispatch_to_extension_op(op, self, other)

        elif isinstance(other, ABCSeries):
            # By this point we have checked that self._indexed_same(other)
            res_values = na_op(self.values, other.values)
            # rename is needed in case res_name is None and res_values.name
            # is not.
            return self._constructor(res_values, index=self.index,
                                     name=res_name).rename(res_name)

        elif isinstance(other, (np.ndarray, pd.Index)):
            # do not check length of zerodim array
            # as it will broadcast
            if other.ndim != 0 and len(self) != len(other):
                raise ValueError('Lengths must match to compare')

            res_values = na_op(self.values, np.asarray(other))
            result = self._constructor(res_values, index=self.index)
            # rename is needed in case res_name is None and self.name
            # is not.
            return result.__finalize__(self).rename(res_name)

        elif is_scalar(other) and isna(other):
            # numpy does not like comparisons vs None
            if op is operator.ne:
                res_values = np.ones(len(self), dtype=bool)
            else:
                res_values = np.zeros(len(self), dtype=bool)
            return self._constructor(res_values, index=self.index,
                                     name=res_name, dtype='bool')

        else:
            values = self.get_values()

            with np.errstate(all='ignore'):
                res = na_op(values, other)
            if is_scalar(res):
                raise TypeError('Could not compare {typ} type with Series'
                                .format(typ=type(other)))

            # always return a full value series here
            res_values = com.values_from_object(res)
            return self._constructor(res_values, index=self.index,
                                     name=res_name, dtype='bool')

    return wrapper


def _bool_method_SERIES(cls, op, special):
    """
    Wrapper function for Series arithmetic operations, to avoid
    code duplication.
    """

    def na_op(x, y):
        try:
            result = op(x, y)
        except TypeError:
            if isinstance(y, list):
                y = construct_1d_object_array_from_listlike(y)

            if isinstance(y, (np.ndarray, ABCSeries)):
                if (is_bool_dtype(x.dtype) and is_bool_dtype(y.dtype)):
                    result = op(x, y)  # when would this be hit?
                else:
                    x = ensure_object(x)
                    y = ensure_object(y)
                    result = libops.vec_binop(x, y, op)
            else:
                # let null fall thru
                if not isna(y):
                    y = bool(y)
                try:
                    result = libops.scalar_binop(x, y, op)
                except:
                    raise TypeError("cannot compare a dtyped [{dtype}] array "
                                    "with a scalar of type [{typ}]"
                                    .format(dtype=x.dtype,
                                            typ=type(y).__name__))

        return result

    fill_int = lambda x: x.fillna(0)
    fill_bool = lambda x: x.fillna(False).astype(bool)

    def wrapper(self, other):
        is_self_int_dtype = is_integer_dtype(self.dtype)

        self, other = _align_method_SERIES(self, other, align_asobject=True)

        if isinstance(other, ABCDataFrame):
            # Defer to DataFrame implementation; fail early
            return NotImplemented

        elif isinstance(other, ABCSeries):
            name = get_op_result_name(self, other)
            is_other_int_dtype = is_integer_dtype(other.dtype)
            other = fill_int(other) if is_other_int_dtype else fill_bool(other)

            filler = (fill_int if is_self_int_dtype and is_other_int_dtype
                      else fill_bool)

            res_values = na_op(self.values, other.values)
            unfilled = self._constructor(res_values,
                                         index=self.index, name=name)
            return filler(unfilled)

        else:
            # scalars, list, tuple, np.array
            filler = (fill_int if is_self_int_dtype and
                      is_integer_dtype(np.asarray(other)) else fill_bool)

            res_values = na_op(self.values, other)
            unfilled = self._constructor(res_values, index=self.index)
            return filler(unfilled).__finalize__(self)

    return wrapper


def _flex_method_SERIES(cls, op, special):
    name = _get_op_name(op, special)
    doc = _make_flex_doc(name, 'series')

    @Appender(doc)
    def flex_wrapper(self, other, level=None, fill_value=None, axis=0):
        # validate axis
        if axis is not None:
            self._get_axis_number(axis)
        if isinstance(other, ABCSeries):
            return self._binop(other, op, level=level, fill_value=fill_value)
        elif isinstance(other, (np.ndarray, list, tuple)):
            if len(other) != len(self):
                raise ValueError('Lengths must be equal')
            other = self._constructor(other, self.index)
            return self._binop(other, op, level=level, fill_value=fill_value)
        else:
            if fill_value is not None:
                self = self.fillna(fill_value)

            return self._constructor(op(self, other),
                                     self.index).__finalize__(self)

    flex_wrapper.__name__ = name
    return flex_wrapper


# -----------------------------------------------------------------------------
# DataFrame

def dispatch_to_series(left, right, func, str_rep=None):
    """
    Evaluate the frame operation func(left, right) by evaluating
    column-by-column, dispatching to the Series implementation.

    Parameters
    ----------
    left : DataFrame
    right : scalar or DataFrame
    func : arithmetic or comparison operator
    str_rep : str or None, default None

    Returns
    -------
    DataFrame
    """
    # Note: we use iloc to access columns for compat with cases
    #       with non-unique columns.
<<<<<<< HEAD
    import pandas.core.computation.expressions as expressions

=======
    right = lib.item_from_zerodim(right)
>>>>>>> e2e1a105
    if lib.is_scalar(right):

        def column_op(a, b):
            return {i: func(a.iloc[:, i], b)
                    for i in range(len(a.columns))}

    elif isinstance(right, ABCDataFrame):
        assert right._indexed_same(left)

        def column_op(a, b):
            return {i: func(a.iloc[:, i], b.iloc[:, i])
                    for i in range(len(a.columns))}

    elif isinstance(right, ABCSeries):
        assert right.index.equals(left.index)  # Handle other cases later

        def column_op(a, b):
            return {i: func(a.iloc[:, i], b)
                    for i in range(len(a.columns))}

    else:
        # Remaining cases have less-obvious dispatch rules
        raise NotImplementedError(right)

    new_data = expressions.evaluate(column_op, str_rep, left, right)

    result = left._constructor(new_data, index=left.index, copy=False)
    # Pin columns instead of passing to constructor for compat with
    # non-unique columns case
    result.columns = left.columns
    return result


def _combine_series_frame(self, other, func, fill_value=None, axis=None,
                          level=None, try_cast=True):
    """
    Apply binary operator `func` to self, other using alignment and fill
    conventions determined by the fill_value, axis, level, and try_cast kwargs.

    Parameters
    ----------
    self : DataFrame
    other : Series
    func : binary operator
    fill_value : object, default None
    axis : {0, 1, 'columns', 'index', None}, default None
    level : int or None, default None
    try_cast : bool, default True

    Returns
    -------
    result : DataFrame
    """
    if fill_value is not None:
        raise NotImplementedError("fill_value {fill} not supported."
                                  .format(fill=fill_value))

    if axis is not None:
        axis = self._get_axis_number(axis)
        if axis == 0:
            return self._combine_match_index(other, func, level=level)
        else:
            return self._combine_match_columns(other, func, level=level,
                                               try_cast=try_cast)
    else:
        if not len(other):
            return self * np.nan

        if not len(self):
            # Ambiguous case, use _series so works with DataFrame
            return self._constructor(data=self._series, index=self.index,
                                     columns=self.columns)

        # default axis is columns
        return self._combine_match_columns(other, func, level=level,
                                           try_cast=try_cast)


def _align_method_FRAME(left, right, axis):
    """ convert rhs to meet lhs dims if input is list, tuple or np.ndarray """

    def to_series(right):
        msg = ('Unable to coerce to Series, length must be {req_len}: '
               'given {given_len}')
        if axis is not None and left._get_axis_name(axis) == 'index':
            if len(left.index) != len(right):
                raise ValueError(msg.format(req_len=len(left.index),
                                            given_len=len(right)))
            right = left._constructor_sliced(right, index=left.index)
        else:
            if len(left.columns) != len(right):
                raise ValueError(msg.format(req_len=len(left.columns),
                                            given_len=len(right)))
            right = left._constructor_sliced(right, index=left.columns)
        return right

    if isinstance(right, np.ndarray):

        if right.ndim == 1:
            right = to_series(right)

        elif right.ndim == 2:
            if left.shape != right.shape:
                raise ValueError("Unable to coerce to DataFrame, shape "
                                 "must be {req_shape}: given {given_shape}"
                                 .format(req_shape=left.shape,
                                         given_shape=right.shape))

            right = left._constructor(right, index=left.index,
                                      columns=left.columns)
        elif right.ndim > 2:
            raise ValueError('Unable to coerce to Series/DataFrame, dim '
                             'must be <= 2: {dim}'.format(dim=right.shape))

    elif (is_list_like(right) and
          not isinstance(right, (ABCSeries, ABCDataFrame))):
        # GH17901
        right = to_series(right)

    return right


def _arith_method_FRAME(cls, op, special):
    str_rep = _get_opstr(op, cls)
    op_name = _get_op_name(op, special)
    eval_kwargs = _gen_eval_kwargs(op_name)
    fill_zeros = _gen_fill_zeros(op_name)
    default_axis = _get_frame_op_default_axis(op_name)

    def na_op(x, y):
        import pandas.core.computation.expressions as expressions

        try:
            result = expressions.evaluate(op, str_rep, x, y, **eval_kwargs)
        except TypeError:
            result = masked_arith_op(x, y, op)

        result = missing.fill_zeros(result, x, y, op_name, fill_zeros)

        return result

    if op_name in _op_descriptions:
        # i.e. include "add" but not "__add__"
        doc = _make_flex_doc(op_name, 'dataframe')
    else:
        doc = _arith_doc_FRAME % op_name

    @Appender(doc)
    def f(self, other, axis=default_axis, level=None, fill_value=None):

        other = _align_method_FRAME(self, other, axis)

        if isinstance(other, ABCDataFrame):  # Another DataFrame
            return self._combine_frame(other, na_op, fill_value, level)
        elif isinstance(other, ABCSeries):
            return _combine_series_frame(self, other, na_op,
                                         fill_value=fill_value, axis=axis,
                                         level=level, try_cast=True)
        else:
            if fill_value is not None:
                self = self.fillna(fill_value)

            pass_op = op if lib.is_scalar(other) else na_op
            return self._combine_const(other, pass_op, try_cast=True)

    f.__name__ = op_name

    return f


def _flex_comp_method_FRAME(cls, op, special):
    str_rep = _get_opstr(op, cls)
    op_name = _get_op_name(op, special)
    default_axis = _get_frame_op_default_axis(op_name)

    def na_op(x, y):
        try:
            with np.errstate(invalid='ignore'):
                result = op(x, y)
        except TypeError:
            result = mask_cmp_op(x, y, op, (np.ndarray, ABCSeries))
        return result

    @Appender('Wrapper for flexible comparison methods {name}'
              .format(name=op_name))
    def f(self, other, axis=default_axis, level=None):

        other = _align_method_FRAME(self, other, axis)

        if isinstance(other, ABCDataFrame):
            # Another DataFrame
            if not self._indexed_same(other):
                self, other = self.align(other, 'outer',
                                         level=level, copy=False)
            return dispatch_to_series(self, other, na_op, str_rep)

        elif isinstance(other, ABCSeries):
            return _combine_series_frame(self, other, na_op,
                                         fill_value=None, axis=axis,
                                         level=level, try_cast=False)
        else:
            return self._combine_const(other, na_op, try_cast=False)

    f.__name__ = op_name

    return f


def _comp_method_FRAME(cls, func, special):
    str_rep = _get_opstr(func, cls)
    op_name = _get_op_name(func, special)

    @Appender('Wrapper for comparison method {name}'.format(name=op_name))
    def f(self, other):
        if isinstance(other, ABCDataFrame):
            # Another DataFrame
            if not self._indexed_same(other):
                raise ValueError('Can only compare identically-labeled '
                                 'DataFrame objects')
            return dispatch_to_series(self, other, func, str_rep)

        elif isinstance(other, ABCSeries):
            return _combine_series_frame(self, other, func,
                                         fill_value=None, axis=None,
                                         level=None, try_cast=False)
        else:

            # straight boolean comparisons we want to allow all columns
            # (regardless of dtype to pass thru) See #4537 for discussion.
            res = self._combine_const(other, func,
                                      errors='ignore',
                                      try_cast=False)
            return res.fillna(True).astype(bool)

    f.__name__ = op_name

    return f


# -----------------------------------------------------------------------------
# Panel

def _arith_method_PANEL(cls, op, special):
    # work only for scalars
    op_name = _get_op_name(op, special)

    def f(self, other):
        if not is_scalar(other):
            raise ValueError('Simple arithmetic with {name} can only be '
                             'done with scalar values'
                             .format(name=self._constructor.__name__))

        return self._combine(other, op)

    f.__name__ = op_name
    return f


def _comp_method_PANEL(cls, op, special):
    str_rep = _get_opstr(op, cls)
    op_name = _get_op_name(op, special)

    def na_op(x, y):
        import pandas.core.computation.expressions as expressions

        try:
            result = expressions.evaluate(op, str_rep, x, y)
        except TypeError:
            result = mask_cmp_op(x, y, op, np.ndarray)
        return result

    @Appender('Wrapper for comparison method {name}'.format(name=op_name))
    def f(self, other, axis=None):
        # Validate the axis parameter
        if axis is not None:
            self._get_axis_number(axis)

        if isinstance(other, self._constructor):
            return self._compare_constructor(other, na_op, try_cast=False)
        elif isinstance(other, (self._constructor_sliced, ABCDataFrame,
                                ABCSeries)):
            raise Exception("input needs alignment for this object [{object}]"
                            .format(object=self._constructor))
        else:
            return self._combine_const(other, na_op, try_cast=False)

    f.__name__ = op_name

    return f


def _flex_method_PANEL(cls, op, special):
    str_rep = _get_opstr(op, cls)
    op_name = _get_op_name(op, special)
    eval_kwargs = _gen_eval_kwargs(op_name)
    fill_zeros = _gen_fill_zeros(op_name)

    def na_op(x, y):
        import pandas.core.computation.expressions as expressions

        try:
            result = expressions.evaluate(op, str_rep, x, y,
                                          errors='raise',
                                          **eval_kwargs)
        except TypeError:
            result = op(x, y)

        # handles discrepancy between numpy and numexpr on division/mod
        # by 0 though, given that these are generally (always?)
        # non-scalars, I'm not sure whether it's worth it at the moment
        result = missing.fill_zeros(result, x, y, op_name, fill_zeros)
        return result

    if op_name in _op_descriptions:
        doc = _make_flex_doc(op_name, 'panel')
    else:
        # doc strings substitors
        doc = _agg_doc_PANEL.format(op_name=op_name)

    @Appender(doc)
    def f(self, other, axis=0):
        return self._combine(other, na_op, axis=axis)

    f.__name__ = op_name
    return f


# -----------------------------------------------------------------------------
# Sparse

def _cast_sparse_series_op(left, right, opname):
    """
    For SparseSeries operation, coerce to float64 if the result is expected
    to have NaN or inf values

    Parameters
    ----------
    left : SparseArray
    right : SparseArray
    opname : str

    Returns
    -------
    left : SparseArray
    right : SparseArray
    """
    opname = opname.strip('_')

    if is_integer_dtype(left) and is_integer_dtype(right):
        # series coerces to float64 if result should have NaN/inf
        if opname in ('floordiv', 'mod') and (right.values == 0).any():
            left = left.astype(np.float64)
            right = right.astype(np.float64)
        elif opname in ('rfloordiv', 'rmod') and (left.values == 0).any():
            left = left.astype(np.float64)
            right = right.astype(np.float64)

    return left, right


def _arith_method_SPARSE_SERIES(cls, op, special):
    """
    Wrapper function for Series arithmetic operations, to avoid
    code duplication.
    """
    op_name = _get_op_name(op, special)

    def wrapper(self, other):
        if isinstance(other, ABCDataFrame):
            return NotImplemented
        elif isinstance(other, ABCSeries):
            if not isinstance(other, ABCSparseSeries):
                other = other.to_sparse(fill_value=self.fill_value)
            return _sparse_series_op(self, other, op, op_name)
        elif is_scalar(other):
            with np.errstate(all='ignore'):
                new_values = op(self.values, other)
            return self._constructor(new_values,
                                     index=self.index,
                                     name=self.name)
        else:  # pragma: no cover
            raise TypeError('operation with {other} not supported'
                            .format(other=type(other)))

    wrapper.__name__ = op_name
    return wrapper


def _sparse_series_op(left, right, op, name):
    left, right = left.align(right, join='outer', copy=False)
    new_index = left.index
    new_name = get_op_result_name(left, right)

    from pandas.core.sparse.array import _sparse_array_op
    lvalues, rvalues = _cast_sparse_series_op(left.values, right.values, name)
    result = _sparse_array_op(lvalues, rvalues, op, name)
    return left._constructor(result, index=new_index, name=new_name)


def _arith_method_SPARSE_ARRAY(cls, op, special):
    """
    Wrapper function for Series arithmetic operations, to avoid
    code duplication.
    """
    op_name = _get_op_name(op, special)

    def wrapper(self, other):
        from pandas.core.sparse.array import (
            SparseArray, _sparse_array_op, _wrap_result, _get_fill)
        if isinstance(other, np.ndarray):
            if len(self) != len(other):
                raise AssertionError("length mismatch: {self} vs. {other}"
                                     .format(self=len(self), other=len(other)))
            if not isinstance(other, SparseArray):
                dtype = getattr(other, 'dtype', None)
                other = SparseArray(other, fill_value=self.fill_value,
                                    dtype=dtype)
            return _sparse_array_op(self, other, op, op_name)
        elif is_scalar(other):
            with np.errstate(all='ignore'):
                fill = op(_get_fill(self), np.asarray(other))
                result = op(self.sp_values, other)

            return _wrap_result(op_name, result, self.sp_index, fill)
        else:  # pragma: no cover
            raise TypeError('operation with {other} not supported'
                            .format(other=type(other)))

    wrapper.__name__ = op_name
    return wrapper<|MERGE_RESOLUTION|>--- conflicted
+++ resolved
@@ -1639,12 +1639,9 @@
     """
     # Note: we use iloc to access columns for compat with cases
     #       with non-unique columns.
-<<<<<<< HEAD
     import pandas.core.computation.expressions as expressions
 
-=======
     right = lib.item_from_zerodim(right)
->>>>>>> e2e1a105
     if lib.is_scalar(right):
 
         def column_op(a, b):
