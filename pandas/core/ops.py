"""
Arithmetic operations for PandasObjects

This is not a public API.
"""
# necessary to enforce truediv in Python 2.X
from __future__ import division
import operator

import numpy as np
import pandas as pd

<<<<<<< HEAD
from pandas._libs import lib, algos as libalgos
=======
from pandas._libs import (lib, index as libindex,
                          algos as libalgos, ops as libops)
>>>>>>> 52559f53

from pandas import compat
from pandas.util._decorators import Appender

from pandas.compat import bind_method
import pandas.core.missing as missing
import pandas.core.common as com

from pandas.errors import NullFrequencyError
from pandas.core.dtypes.missing import notna, isna
from pandas.core.dtypes.common import (
    needs_i8_conversion,
    is_datetimelike_v_numeric,
    is_integer_dtype, is_categorical_dtype,
    is_object_dtype, is_timedelta64_dtype,
    is_datetime64_dtype, is_datetime64tz_dtype,
    is_bool_dtype,
    is_list_like,
    is_scalar,
    _ensure_object)
from pandas.core.dtypes.cast import (
    maybe_upcast_putmask, find_common_type,
    construct_1d_object_array_from_listlike)
from pandas.core.dtypes.generic import (
    ABCSeries,
    ABCDataFrame, ABCPanel,
    ABCIndex,
    ABCSparseSeries, ABCSparseArray)


# -----------------------------------------------------------------------------
# Ops Wrapping Utilities

def get_op_result_name(left, right):
    """
    Find the appropriate name to pin to an operation result.  This result
    should always be either an Index or a Series.

    Parameters
    ----------
    left : {Series, Index}
    right : object

    Returns
    -------
    name : object
        Usually a string
    """
    # `left` is always a pd.Series when called from within ops
    if isinstance(right, (ABCSeries, pd.Index)):
        name = _maybe_match_name(left, right)
    else:
        name = left.name
    return name


def _maybe_match_name(a, b):
    """
    Try to find a name to attach to the result of an operation between
    a and b.  If only one of these has a `name` attribute, return that
    name.  Otherwise return a consensus name if they match of None if
    they have different names.

    Parameters
    ----------
    a : object
    b : object

    Returns
    -------
    name : str or None

    See also
    --------
    pandas.core.common._consensus_name_attr
    """
    a_has = hasattr(a, 'name')
    b_has = hasattr(b, 'name')
    if a_has and b_has:
        if a.name == b.name:
            return a.name
        else:
            # TODO: what if they both have np.nan for their names?
            return None
    elif a_has:
        return a.name
    elif b_has:
        return b.name
    return None


# -----------------------------------------------------------------------------
# Reversed Operations not available in the stdlib operator module.
# Defining these instead of using lambdas allows us to reference them by name.

def radd(left, right):
    return right + left


def rsub(left, right):
    return right - left


def rmul(left, right):
    return right * left


def rdiv(left, right):
    return right / left


def rtruediv(left, right):
    return right / left


def rfloordiv(left, right):
    return right // left


def rmod(left, right):
    return right % left


def rdivmod(left, right):
    return divmod(right, left)


def rpow(left, right):
    return right ** left


def rand_(left, right):
    return operator.and_(right, left)


def ror_(left, right):
    return operator.or_(right, left)


def rxor(left, right):
    return operator.xor(right, left)


# -----------------------------------------------------------------------------

def make_invalid_op(name):
    """
    Return a binary method that always raises a TypeError.

    Parameters
    ----------
    name : str

    Returns
    -------
    invalid_op : function
    """
    def invalid_op(self, other=None):
        raise TypeError("cannot perform {name} with this index type: "
                        "{typ}".format(name=name, typ=type(self).__name__))

    invalid_op.__name__ = name
    return invalid_op


def _gen_eval_kwargs(name):
    """
    Find the keyword arguments to pass to numexpr for the given operation.

    Parameters
    ----------
    name : str

    Returns
    -------
    eval_kwargs : dict

    Examples
    --------
    >>> _gen_eval_kwargs("__add__")
    {}

    >>> _gen_eval_kwargs("rtruediv")
    {"reversed": True, "truediv": True}
    """
    kwargs = {}

    # Series and Panel appear to only pass __add__, __radd__, ...
    # but DataFrame gets both these dunder names _and_ non-dunder names
    # add, radd, ...
    name = name.replace('__', '')

    if name.startswith('r'):
        if name not in ['radd', 'rand', 'ror', 'rxor']:
            # Exclude commutative operations
            kwargs['reversed'] = True

    if name in ['truediv', 'rtruediv']:
        kwargs['truediv'] = True

    if name in ['ne']:
        kwargs['masker'] = True

    return kwargs


def _gen_fill_zeros(name):
    """
    Find the appropriate fill value to use when filling in undefined values
    in the results of the given operation caused by operating on
    (generally dividing by) zero.

    Parameters
    ----------
    name : str

    Returns
    -------
    fill_value : {None, np.nan, np.inf}
    """
    name = name.strip('__')
    if 'div' in name:
        # truediv, floordiv, div, and reversed variants
        fill_value = np.inf
    elif 'mod' in name:
        # mod, rmod
        fill_value = np.nan
    else:
        fill_value = None
    return fill_value


def _get_frame_op_default_axis(name):
    """
    Only DataFrame cares about default_axis, specifically:
    special methods have default_axis=None and flex methods
    have default_axis='columns'.

    Parameters
    ----------
    name : str

    Returns
    -------
    default_axis: str or None
    """
    if name.replace('__r', '__') in ['__and__', '__or__', '__xor__']:
        # bool methods
        return 'columns'
    elif name.startswith('__'):
        # __add__, __mul__, ...
        return None
    else:
        # add, mul, ...
        return 'columns'


def _get_opstr(op, cls):
    """
    Find the operation string, if any, to pass to numexpr for this
    operation.

    Parameters
    ----------
    op : binary operator
    cls : class

    Returns
    -------
    op_str : string or None
    """
    # numexpr is available for non-sparse classes
    subtyp = getattr(cls, '_subtyp', '')
    use_numexpr = 'sparse' not in subtyp

    if not use_numexpr:
        # if we're not using numexpr, then don't pass a str_rep
        return None

    return {operator.add: '+',
            radd: '+',
            operator.mul: '*',
            rmul: '*',
            operator.sub: '-',
            rsub: '-',
            operator.truediv: '/',
            rtruediv: '/',
            operator.floordiv: '//',
            rfloordiv: '//',
            operator.mod: None,  # TODO: Why None for mod but '%' for rmod?
            rmod: '%',
            operator.pow: '**',
            rpow: '**',
            operator.eq: '==',
            operator.ne: '!=',
            operator.le: '<=',
            operator.lt: '<',
            operator.ge: '>=',
            operator.gt: '>',
            operator.and_: '&',
            rand_: '&',
            operator.or_: '|',
            ror_: '|',
            operator.xor: '^',
            rxor: '^',
            divmod: None,
            rdivmod: None}[op]


def _get_op_name(op, special):
    """
    Find the name to attach to this method according to conventions
    for special and non-special methods.

    Parameters
    ----------
    op : binary operator
    special : bool

    Returns
    -------
    op_name : str
    """
    opname = op.__name__.strip('_')
    if special:
        opname = '__{opname}__'.format(opname=opname)
    return opname


# -----------------------------------------------------------------------------
# Docstring Generation and Templates

_op_descriptions = {
    'add': {'op': '+',
            'desc': 'Addition',
            'reverse': 'radd'},
    'sub': {'op': '-',
            'desc': 'Subtraction',
            'reverse': 'rsub'},
    'mul': {'op': '*',
            'desc': 'Multiplication',
            'reverse': 'rmul'},
    'mod': {'op': '%',
            'desc': 'Modulo',
            'reverse': 'rmod'},
    'pow': {'op': '**',
            'desc': 'Exponential power',
            'reverse': 'rpow'},
    'truediv': {'op': '/',
                'desc': 'Floating division',
                'reverse': 'rtruediv'},
    'floordiv': {'op': '//',
                 'desc': 'Integer division',
                 'reverse': 'rfloordiv'},
    'divmod': {'op': 'divmod',
               'desc': 'Integer division and modulo',
               'reverse': None},

    'eq': {'op': '==',
                 'desc': 'Equal to',
                 'reverse': None},
    'ne': {'op': '!=',
                 'desc': 'Not equal to',
                 'reverse': None},
    'lt': {'op': '<',
                 'desc': 'Less than',
                 'reverse': None},
    'le': {'op': '<=',
                 'desc': 'Less than or equal to',
                 'reverse': None},
    'gt': {'op': '>',
                 'desc': 'Greater than',
                 'reverse': None},
    'ge': {'op': '>=',
                 'desc': 'Greater than or equal to',
                 'reverse': None}}

_op_names = list(_op_descriptions.keys())
for key in _op_names:
    _op_descriptions[key]['reversed'] = False
    reverse_op = _op_descriptions[key]['reverse']
    if reverse_op is not None:
        _op_descriptions[reverse_op] = _op_descriptions[key].copy()
        _op_descriptions[reverse_op]['reversed'] = True
        _op_descriptions[reverse_op]['reverse'] = key

_flex_doc_SERIES = """
{desc} of series and other, element-wise (binary operator `{op_name}`).

Equivalent to ``{equiv}``, but with support to substitute a fill_value for
missing data in one of the inputs.

Parameters
----------
other : Series or scalar value
fill_value : None or float value, default None (NaN)
    Fill existing missing (NaN) values, and any new element needed for
    successful Series alignment, with this value before computation.
    If data in both corresponding Series locations is missing
    the result will be missing
level : int or name
    Broadcast across a level, matching Index values on the
    passed MultiIndex level

Returns
-------
result : Series

Examples
--------
>>> a = pd.Series([1, 1, 1, np.nan], index=['a', 'b', 'c', 'd'])
>>> a
a    1.0
b    1.0
c    1.0
d    NaN
dtype: float64
>>> b = pd.Series([1, np.nan, 1, np.nan], index=['a', 'b', 'd', 'e'])
>>> b
a    1.0
b    NaN
d    1.0
e    NaN
dtype: float64
>>> a.add(b, fill_value=0)
a    2.0
b    1.0
c    1.0
d    1.0
e    NaN
dtype: float64

See also
--------
Series.{reverse}
"""

_arith_doc_FRAME = """
Binary operator %s with support to substitute a fill_value for missing data in
one of the inputs

Parameters
----------
other : Series, DataFrame, or constant
axis : {0, 1, 'index', 'columns'}
    For Series input, axis to match Series index on
fill_value : None or float value, default None
    Fill existing missing (NaN) values, and any new element needed for
    successful DataFrame alignment, with this value before computation.
    If data in both corresponding DataFrame locations is missing
    the result will be missing
level : int or name
    Broadcast across a level, matching Index values on the
    passed MultiIndex level

Notes
-----
Mismatched indices will be unioned together

Returns
-------
result : DataFrame

Examples
--------
>>> a = pd.DataFrame([1, 1, 1, np.nan], index=['a', 'b', 'c', 'd'],
                     columns=['one'])
>>> a
   one
a  1.0
b  1.0
c  1.0
d  NaN
>>> b = pd.DataFrame(dict(one=[1, np.nan, 1, np.nan],
                          two=[np.nan, 2, np.nan, 2]),
                     index=['a', 'b', 'd', 'e'])
>>> b
   one  two
a  1.0  NaN
b  NaN  2.0
d  1.0  NaN
e  NaN  2.0
>>> a.add(b, fill_value=0)
   one  two
a  2.0  NaN
b  1.0  2.0
c  1.0  NaN
d  1.0  NaN
e  NaN  2.0
"""

_flex_doc_FRAME = """
{desc} of dataframe and other, element-wise (binary operator `{op_name}`).

Equivalent to ``{equiv}``, but with support to substitute a fill_value for
missing data in one of the inputs.

Parameters
----------
other : Series, DataFrame, or constant
axis : {{0, 1, 'index', 'columns'}}
    For Series input, axis to match Series index on
fill_value : None or float value, default None
    Fill existing missing (NaN) values, and any new element needed for
    successful DataFrame alignment, with this value before computation.
    If data in both corresponding DataFrame locations is missing
    the result will be missing
level : int or name
    Broadcast across a level, matching Index values on the
    passed MultiIndex level

Notes
-----
Mismatched indices will be unioned together

Returns
-------
result : DataFrame

Examples
--------
>>> a = pd.DataFrame([1, 1, 1, np.nan], index=['a', 'b', 'c', 'd'],
                     columns=['one'])
>>> a
   one
a  1.0
b  1.0
c  1.0
d  NaN
>>> b = pd.DataFrame(dict(one=[1, np.nan, 1, np.nan],
                          two=[np.nan, 2, np.nan, 2]),
                     index=['a', 'b', 'd', 'e'])
>>> b
   one  two
a  1.0  NaN
b  NaN  2.0
d  1.0  NaN
e  NaN  2.0
>>> a.add(b, fill_value=0)
   one  two
a  2.0  NaN
b  1.0  2.0
c  1.0  NaN
d  1.0  NaN
e  NaN  2.0

See also
--------
DataFrame.{reverse}
"""

_flex_doc_PANEL = """
{desc} of series and other, element-wise (binary operator `{op_name}`).
Equivalent to ``{equiv}``.

Parameters
----------
other : DataFrame or Panel
axis : {{items, major_axis, minor_axis}}
    Axis to broadcast over

Returns
-------
Panel

See also
--------
Panel.{reverse}
"""


_agg_doc_PANEL = """
Wrapper method for {op_name}

Parameters
----------
other : DataFrame or Panel
axis : {{items, major_axis, minor_axis}}
    Axis to broadcast over

Returns
-------
Panel
"""


def _make_flex_doc(op_name, typ):
    """
    Make the appropriate substitutions for the given operation and class-typ
    into either _flex_doc_SERIES or _flex_doc_FRAME to return the docstring
    to attach to a generated method.

    Parameters
    ----------
    op_name : str {'__add__', '__sub__', ... '__eq__', '__ne__', ...}
    typ : str {series, 'dataframe']}

    Returns
    -------
    doc : str
    """
    op_name = op_name.replace('__', '')
    op_desc = _op_descriptions[op_name]

    if op_desc['reversed']:
        equiv = 'other ' + op_desc['op'] + ' ' + typ
    else:
        equiv = typ + ' ' + op_desc['op'] + ' other'

    if typ == 'series':
        base_doc = _flex_doc_SERIES
    elif typ == 'dataframe':
        base_doc = _flex_doc_FRAME
    elif typ == 'panel':
        base_doc = _flex_doc_PANEL
    else:
        raise AssertionError('Invalid typ argument.')
    doc = base_doc.format(desc=op_desc['desc'], op_name=op_name,
                          equiv=equiv, reverse=op_desc['reverse'])
    return doc


# -----------------------------------------------------------------------------
# Masking NA values and fallbacks for operations numpy does not support

def fill_binop(left, right, fill_value):
    """
    If a non-None fill_value is given, replace null entries in left and right
    with this value, but only in positions where _one_ of left/right is null,
    not both.

    Parameters
    ----------
    left : array-like
    right : array-like
    fill_value : object

    Returns
    -------
    left : array-like
    right : array-like

    Notes
    -----
    Makes copies if fill_value is not None
    """
    # TODO: can we make a no-copy implementation?
    if fill_value is not None:
        left_mask = isna(left)
        right_mask = isna(right)
        left = left.copy()
        right = right.copy()

        # one but not both
        mask = left_mask ^ right_mask
        left[left_mask & mask] = fill_value
        right[right_mask & mask] = fill_value
    return left, right


def mask_cmp_op(x, y, op, allowed_types):
    """
    Apply the function `op` to only non-null points in x and y.

    Parameters
    ----------
    x : array-like
    y : array-like
    op : binary operation
    allowed_types : class or tuple of classes

    Returns
    -------
    result : ndarray[bool]
    """
    # TODO: Can we make the allowed_types arg unnecessary?
    xrav = x.ravel()
    result = np.empty(x.size, dtype=bool)
    if isinstance(y, allowed_types):
        yrav = y.ravel()
        mask = notna(xrav) & notna(yrav)
        result[mask] = op(np.array(list(xrav[mask])),
                          np.array(list(yrav[mask])))
    else:
        mask = notna(xrav)
        result[mask] = op(np.array(list(xrav[mask])), y)

    if op == operator.ne:  # pragma: no cover
        np.putmask(result, ~mask, True)
    else:
        np.putmask(result, ~mask, False)
    result = result.reshape(x.shape)
    return result


# -----------------------------------------------------------------------------
# Functions that add arithmetic methods to objects, given arithmetic factory
# methods

def _get_method_wrappers(cls):
    """
    Find the appropriate operation-wrappers to use when defining flex/special
    arithmetic, boolean, and comparison operations with the given class.

    Parameters
    ----------
    cls : class

    Returns
    -------
    arith_flex : function or None
    comp_flex : function or None
    arith_special : function
    comp_special : function
    bool_special : function

    Notes
    -----
    None is only returned for SparseArray
    """
    if issubclass(cls, ABCSparseSeries):
        # Be sure to catch this before ABCSeries and ABCSparseArray,
        # as they will both come see SparseSeries as a subclass
        arith_flex = _flex_method_SERIES
        comp_flex = _flex_method_SERIES
        arith_special = _arith_method_SPARSE_SERIES
        comp_special = _arith_method_SPARSE_SERIES
        bool_special = _bool_method_SERIES
        # TODO: I don't think the functions defined by bool_method are tested
    elif issubclass(cls, ABCSeries):
        # Just Series; SparseSeries is caught above
        arith_flex = _flex_method_SERIES
        comp_flex = _flex_method_SERIES
        arith_special = _arith_method_SERIES
        comp_special = _comp_method_SERIES
        bool_special = _bool_method_SERIES
    elif issubclass(cls, ABCSparseArray):
        arith_flex = None
        comp_flex = None
        arith_special = _arith_method_SPARSE_ARRAY
        comp_special = _arith_method_SPARSE_ARRAY
        bool_special = _arith_method_SPARSE_ARRAY
    elif issubclass(cls, ABCPanel):
        arith_flex = _flex_method_PANEL
        comp_flex = _comp_method_PANEL
        arith_special = _arith_method_PANEL
        comp_special = _comp_method_PANEL
        bool_special = _arith_method_PANEL
    elif issubclass(cls, ABCDataFrame):
        # Same for DataFrame and SparseDataFrame
        arith_flex = _arith_method_FRAME
        comp_flex = _flex_comp_method_FRAME
        arith_special = _arith_method_FRAME
        comp_special = _comp_method_FRAME
        bool_special = _arith_method_FRAME
    return arith_flex, comp_flex, arith_special, comp_special, bool_special


def _create_methods(cls, arith_method, comp_method, bool_method,
                    special=False):
    # creates actual methods based upon arithmetic, comp and bool method
    # constructors.

    have_divmod = issubclass(cls, ABCSeries)
    # divmod is available for Series and SparseSeries

    # yapf: disable
    new_methods = dict(
        add=arith_method(cls, operator.add, special),
        radd=arith_method(cls, radd, special),
        sub=arith_method(cls, operator.sub, special),
        mul=arith_method(cls, operator.mul, special),
        truediv=arith_method(cls, operator.truediv, special),
        floordiv=arith_method(cls, operator.floordiv, special),
        # Causes a floating point exception in the tests when numexpr enabled,
        # so for now no speedup
        mod=arith_method(cls, operator.mod, special),
        pow=arith_method(cls, operator.pow, special),
        # not entirely sure why this is necessary, but previously was included
        # so it's here to maintain compatibility
        rmul=arith_method(cls, rmul, special),
        rsub=arith_method(cls, rsub, special),
        rtruediv=arith_method(cls, rtruediv, special),
        rfloordiv=arith_method(cls, rfloordiv, special),
        rpow=arith_method(cls, rpow, special),
        rmod=arith_method(cls, rmod, special))
    # yapf: enable
    new_methods['div'] = new_methods['truediv']
    new_methods['rdiv'] = new_methods['rtruediv']
    if have_divmod:
        # divmod doesn't have an op that is supported by numexpr
        new_methods['divmod'] = arith_method(cls, divmod, special)

    new_methods.update(dict(
        eq=comp_method(cls, operator.eq, special),
        ne=comp_method(cls, operator.ne, special),
        lt=comp_method(cls, operator.lt, special),
        gt=comp_method(cls, operator.gt, special),
        le=comp_method(cls, operator.le, special),
        ge=comp_method(cls, operator.ge, special)))

    if bool_method:
        new_methods.update(
            dict(and_=bool_method(cls, operator.and_, special),
                 or_=bool_method(cls, operator.or_, special),
                 # For some reason ``^`` wasn't used in original.
                 xor=bool_method(cls, operator.xor, special),
                 rand_=bool_method(cls, rand_, special),
                 ror_=bool_method(cls, ror_, special),
                 rxor=bool_method(cls, rxor, special)))

    if special:
        dunderize = lambda x: '__{name}__'.format(name=x.strip('_'))
    else:
        dunderize = lambda x: x
    new_methods = {dunderize(k): v for k, v in new_methods.items()}
    return new_methods


def add_methods(cls, new_methods):
    for name, method in new_methods.items():
        # For most methods, if we find that the class already has a method
        # of the same name, it is OK to over-write it.  The exception is
        # inplace methods (__iadd__, __isub__, ...) for SparseArray, which
        # retain the np.ndarray versions.
        force = not (issubclass(cls, ABCSparseArray) and
                     name.startswith('__i'))
        if force or name not in cls.__dict__:
            bind_method(cls, name, method)


# ----------------------------------------------------------------------
# Arithmetic
def add_special_arithmetic_methods(cls):
    """
    Adds the full suite of special arithmetic methods (``__add__``,
    ``__sub__``, etc.) to the class.

    Parameters
    ----------
    cls : class
        special methods will be defined and pinned to this class
    """
    _, _, arith_method, comp_method, bool_method = _get_method_wrappers(cls)
    new_methods = _create_methods(cls, arith_method, comp_method, bool_method,
                                  special=True)
    # inplace operators (I feel like these should get passed an `inplace=True`
    # or just be removed

    def _wrap_inplace_method(method):
        """
        return an inplace wrapper for this method
        """

        def f(self, other):
            result = method(self, other)

            # this makes sure that we are aligned like the input
            # we are updating inplace so we want to ignore is_copy
            self._update_inplace(result.reindex_like(self, copy=False)._data,
                                 verify_is_copy=False)

            return self

        return f

    new_methods.update(
        dict(__iadd__=_wrap_inplace_method(new_methods["__add__"]),
             __isub__=_wrap_inplace_method(new_methods["__sub__"]),
             __imul__=_wrap_inplace_method(new_methods["__mul__"]),
             __itruediv__=_wrap_inplace_method(new_methods["__truediv__"]),
             __ifloordiv__=_wrap_inplace_method(new_methods["__floordiv__"]),
             __imod__=_wrap_inplace_method(new_methods["__mod__"]),
             __ipow__=_wrap_inplace_method(new_methods["__pow__"])))
    if not compat.PY3:
        new_methods["__idiv__"] = _wrap_inplace_method(new_methods["__div__"])

    new_methods.update(
        dict(__iand__=_wrap_inplace_method(new_methods["__and__"]),
             __ior__=_wrap_inplace_method(new_methods["__or__"]),
             __ixor__=_wrap_inplace_method(new_methods["__xor__"])))

    add_methods(cls, new_methods=new_methods)


def add_flex_arithmetic_methods(cls):
    """
    Adds the full suite of flex arithmetic methods (``pow``, ``mul``, ``add``)
    to the class.

    Parameters
    ----------
    cls : class
        flex methods will be defined and pinned to this class
    """
    flex_arith_method, flex_comp_method, _, _, _ = _get_method_wrappers(cls)
    new_methods = _create_methods(cls, flex_arith_method,
                                  flex_comp_method, bool_method=None,
                                  special=False)
    new_methods.update(dict(multiply=new_methods['mul'],
                            subtract=new_methods['sub'],
                            divide=new_methods['div']))
    # opt out of bool flex methods for now
    assert not any(kname in new_methods for kname in ('ror_', 'rxor', 'rand_'))

    add_methods(cls, new_methods=new_methods)


# -----------------------------------------------------------------------------
# Series

def _align_method_SERIES(left, right, align_asobject=False):
    """ align lhs and rhs Series """

    # ToDo: Different from _align_method_FRAME, list, tuple and ndarray
    # are not coerced here
    # because Series has inconsistencies described in #13637

    if isinstance(right, ABCSeries):
        # avoid repeated alignment
        if not left.index.equals(right.index):

            if align_asobject:
                # to keep original value's dtype for bool ops
                left = left.astype(object)
                right = right.astype(object)

            left, right = left.align(right, copy=False)

    return left, right


def _construct_result(left, result, index, name, dtype):
    """
    If the raw op result has a non-None name (e.g. it is an Index object) and
    the name argument is None, then passing name to the constructor will
    not be enough; we still need to override the name attribute.
    """
    out = left._constructor(result, index=index, dtype=dtype)

    out.name = name
    return out


def _construct_divmod_result(left, result, index, name, dtype):
    """divmod returns a tuple of like indexed series instead of a single series.
    """
    constructor = left._constructor
    return (
        constructor(result[0], index=index, name=name, dtype=dtype),
        constructor(result[1], index=index, name=name, dtype=dtype),
    )


def _arith_method_SERIES(cls, op, special):
    """
    Wrapper function for Series arithmetic operations, to avoid
    code duplication.
    """
    str_rep = _get_opstr(op, cls)
    name = _get_op_name(op, special)
    eval_kwargs = _gen_eval_kwargs(name)
    fill_zeros = _gen_fill_zeros(name)
    construct_result = (_construct_divmod_result
                        if op is divmod else _construct_result)

    def na_op(x, y):
        import pandas.core.computation.expressions as expressions

        try:
            result = expressions.evaluate(op, str_rep, x, y, **eval_kwargs)
        except TypeError:
            if isinstance(y, (np.ndarray, ABCSeries, pd.Index)):
                dtype = find_common_type([x.dtype, y.dtype])
                result = np.empty(x.size, dtype=dtype)
                mask = notna(x) & notna(y)
                result[mask] = op(x[mask], com._values_from_object(y[mask]))
            else:
                assert isinstance(x, np.ndarray)
                result = np.empty(len(x), dtype=x.dtype)
                mask = notna(x)
                result[mask] = op(x[mask], y)

            result, changed = maybe_upcast_putmask(result, ~mask, np.nan)

        result = missing.fill_zeros(result, x, y, name, fill_zeros)
        return result

    def safe_na_op(lvalues, rvalues):
        try:
            with np.errstate(all='ignore'):
                return na_op(lvalues, rvalues)
        except Exception:
            if is_object_dtype(lvalues):
                return libalgos.arrmap_object(lvalues,
                                              lambda x: op(x, rvalues))
            raise

    def wrapper(left, right, name=name, na_op=na_op):

        if isinstance(right, ABCDataFrame):
            return NotImplemented

        left, right = _align_method_SERIES(left, right)
        res_name = get_op_result_name(left, right)

        if is_datetime64_dtype(left) or is_datetime64tz_dtype(left):
            result = dispatch_to_index_op(op, left, right, pd.DatetimeIndex)
            return construct_result(left, result,
                                    index=left.index, name=res_name,
                                    dtype=result.dtype)

        elif is_timedelta64_dtype(left):
            result = dispatch_to_index_op(op, left, right, pd.TimedeltaIndex)
            return construct_result(left, result,
                                    index=left.index, name=res_name,
                                    dtype=result.dtype)

        elif is_categorical_dtype(left):
            raise TypeError("{typ} cannot perform the operation "
                            "{op}".format(typ=type(left).__name__, op=str_rep))

        lvalues = left.values
        rvalues = right
        if isinstance(rvalues, ABCSeries):
            rvalues = rvalues.values

        result = safe_na_op(lvalues, rvalues)
        return construct_result(left, result,
                                index=left.index, name=res_name, dtype=None)

    return wrapper


def dispatch_to_index_op(op, left, right, index_class):
    """
    Wrap Series left in the given index_class to delegate the operation op
    to the index implementation.  DatetimeIndex and TimedeltaIndex perform
    type checking, timezone handling, overflow checks, etc.

    Parameters
    ----------
    op : binary operator (operator.add, operator.sub, ...)
    left : Series
    right : object
    index_class : DatetimeIndex or TimedeltaIndex

    Returns
    -------
    result : object, usually DatetimeIndex, TimedeltaIndex, or Series
    """
    left_idx = index_class(left)

    # avoid accidentally allowing integer add/sub.  For datetime64[tz] dtypes,
    # left_idx may inherit a freq from a cached DatetimeIndex.
    # See discussion in GH#19147.
    if getattr(left_idx, 'freq', None) is not None:
        left_idx = left_idx._shallow_copy(freq=None)
    try:
        result = op(left_idx, right)
    except NullFrequencyError:
        # DatetimeIndex and TimedeltaIndex with freq == None raise ValueError
        # on add/sub of integers (or int-like).  We re-raise as a TypeError.
        raise TypeError('incompatible type for a datetime/timedelta '
                        'operation [{name}]'.format(name=op.__name__))
    return result


def _comp_method_OBJECT_ARRAY(op, x, y):
    if isinstance(y, list):
        y = construct_1d_object_array_from_listlike(y)
    if isinstance(y, (np.ndarray, ABCSeries, ABCIndex)):
        if not is_object_dtype(y.dtype):
            y = y.astype(np.object_)

        if isinstance(y, (ABCSeries, ABCIndex)):
            y = y.values

        result = libops.vec_compare(x, y, op)
    else:
        result = libops.scalar_compare(x, y, op)
    return result


def _comp_method_SERIES(cls, op, special):
    """
    Wrapper function for Series arithmetic operations, to avoid
    code duplication.
    """
    name = _get_op_name(op, special)
    masker = _gen_eval_kwargs(name).get('masker', False)

    def na_op(x, y):

        # dispatch to the categorical if we have a categorical
        # in either operand
        if is_categorical_dtype(y) and not is_scalar(y):
            # The `not is_scalar(y)` check excludes the string "category"
            return op(y, x)

        elif is_object_dtype(x.dtype):
            result = _comp_method_OBJECT_ARRAY(op, x, y)

        elif is_datetimelike_v_numeric(x, y):
            raise TypeError("invalid type comparison")

        else:

            # we want to compare like types
            # we only want to convert to integer like if
            # we are not NotImplemented, otherwise
            # we would allow datetime64 (but viewed as i8) against
            # integer comparisons

            # we have a datetime/timedelta and may need to convert
            assert not needs_i8_conversion(x)
            mask = None
            if not is_scalar(y) and needs_i8_conversion(y):
                mask = isna(x) | isna(y)
                y = y.view('i8')
                x = x.view('i8')

            method = getattr(x, name, None)
            if method is not None:
                with np.errstate(all='ignore'):
                    result = method(y)
                if result is NotImplemented:
                    raise TypeError("invalid type comparison")
            else:
                result = op(x, y)

            if mask is not None and mask.any():
                result[mask] = masker

        return result

    def wrapper(self, other, axis=None):
        # Validate the axis parameter
        if axis is not None:
            self._get_axis_number(axis)

        res_name = get_op_result_name(self, other)

        if isinstance(other, ABCDataFrame):  # pragma: no cover
            # Defer to DataFrame implementation; fail early
            return NotImplemented

        elif isinstance(other, ABCSeries) and not self._indexed_same(other):
            raise ValueError("Can only compare identically-labeled "
                             "Series objects")

        elif is_categorical_dtype(self):
            # Dispatch to Categorical implementation; pd.CategoricalIndex
            # behavior is non-canonical GH#19513
            res_values = dispatch_to_index_op(op, self, other, pd.Categorical)
            return self._constructor(res_values, index=self.index,
                                     name=res_name)

        if is_datetime64_dtype(self) or is_datetime64tz_dtype(self):
            # Dispatch to DatetimeIndex to ensure identical
            # Series/Index behavior
            res_values = dispatch_to_index_op(op, self, other,
                                              pd.DatetimeIndex)
            return self._constructor(res_values, index=self.index,
                                     name=res_name)

        elif is_timedelta64_dtype(self):
            res_values = dispatch_to_index_op(op, self, other,
                                              pd.TimedeltaIndex)
            return self._constructor(res_values, index=self.index,
                                     name=res_name)

        elif isinstance(other, ABCSeries):
            # By this point we have checked that self._indexed_same(other)
            res_values = na_op(self.values, other.values)
            # rename is needed in case res_name is None and res_values.name
            # is not.
            return self._constructor(res_values, index=self.index,
                                     name=res_name).rename(res_name)

        elif isinstance(other, (np.ndarray, pd.Index)):
            # do not check length of zerodim array
            # as it will broadcast
            if other.ndim != 0 and len(self) != len(other):
                raise ValueError('Lengths must match to compare')

            res_values = na_op(self.values, np.asarray(other))
            result = self._constructor(res_values, index=self.index)
            # rename is needed in case res_name is None and self.name
            # is not.
            return result.__finalize__(self).rename(res_name)

        elif isinstance(other, pd.Categorical):
            # ordering of checks matters; by this point we know
            # that not is_categorical_dtype(self)
            res_values = op(self.values, other)
            return self._constructor(res_values, index=self.index,
                                     name=res_name)

        elif is_scalar(other) and isna(other):
            # numpy does not like comparisons vs None
            if op is operator.ne:
                res_values = np.ones(len(self), dtype=bool)
            else:
                res_values = np.zeros(len(self), dtype=bool)
            return self._constructor(res_values, index=self.index,
                                     name=self.name, dtype='bool')

        else:
            values = self.get_values()
            if isinstance(other, list):
                other = np.asarray(other)

            with np.errstate(all='ignore'):
                res = na_op(values, other)
            if is_scalar(res):
                raise TypeError('Could not compare {typ} type with Series'
                                .format(typ=type(other)))

            # always return a full value series here
            res_values = com._values_from_object(res)
            return pd.Series(res_values, index=self.index,
                             name=res_name, dtype='bool')

    return wrapper


def _bool_method_SERIES(cls, op, special):
    """
    Wrapper function for Series arithmetic operations, to avoid
    code duplication.
    """

    def na_op(x, y):
        try:
            result = op(x, y)
        except TypeError:
            if isinstance(y, list):
                y = construct_1d_object_array_from_listlike(y)

            if isinstance(y, (np.ndarray, ABCSeries)):
                if (is_bool_dtype(x.dtype) and is_bool_dtype(y.dtype)):
                    result = op(x, y)  # when would this be hit?
                else:
                    x = _ensure_object(x)
                    y = _ensure_object(y)
                    result = libops.vec_binop(x, y, op)
            else:
                # let null fall thru
                if not isna(y):
                    y = bool(y)
                try:
                    result = libops.scalar_binop(x, y, op)
                except:
                    raise TypeError("cannot compare a dtyped [{dtype}] array "
                                    "with a scalar of type [{typ}]"
                                    .format(dtype=x.dtype,
                                            typ=type(y).__name__))

        return result

    fill_int = lambda x: x.fillna(0)
    fill_bool = lambda x: x.fillna(False).astype(bool)

    def wrapper(self, other):
        is_self_int_dtype = is_integer_dtype(self.dtype)

        self, other = _align_method_SERIES(self, other, align_asobject=True)

        if isinstance(other, ABCDataFrame):
            # Defer to DataFrame implementation; fail early
            return NotImplemented

        elif isinstance(other, ABCSeries):
            name = get_op_result_name(self, other)
            is_other_int_dtype = is_integer_dtype(other.dtype)
            other = fill_int(other) if is_other_int_dtype else fill_bool(other)

            filler = (fill_int if is_self_int_dtype and is_other_int_dtype
                      else fill_bool)

            res_values = na_op(self.values, other.values)
            unfilled = self._constructor(res_values,
                                         index=self.index, name=name)
            return filler(unfilled)

        else:
            # scalars, list, tuple, np.array
            filler = (fill_int if is_self_int_dtype and
                      is_integer_dtype(np.asarray(other)) else fill_bool)

            res_values = na_op(self.values, other)
            unfilled = self._constructor(res_values, index=self.index)
            return filler(unfilled).__finalize__(self)

    return wrapper


def _flex_method_SERIES(cls, op, special):
    name = _get_op_name(op, special)
    doc = _make_flex_doc(name, 'series')

    @Appender(doc)
    def flex_wrapper(self, other, level=None, fill_value=None, axis=0):
        # validate axis
        if axis is not None:
            self._get_axis_number(axis)
        if isinstance(other, ABCSeries):
            return self._binop(other, op, level=level, fill_value=fill_value)
        elif isinstance(other, (np.ndarray, list, tuple)):
            if len(other) != len(self):
                raise ValueError('Lengths must be equal')
            other = self._constructor(other, self.index)
            return self._binop(other, op, level=level, fill_value=fill_value)
        else:
            if fill_value is not None:
                self = self.fillna(fill_value)

            return self._constructor(op(self, other),
                                     self.index).__finalize__(self)

    flex_wrapper.__name__ = name
    return flex_wrapper


# -----------------------------------------------------------------------------
# DataFrame

def _combine_series_frame(self, other, func, fill_value=None, axis=None,
                          level=None, try_cast=True):
    """
    Apply binary operator `func` to self, other using alignment and fill
    conventions determined by the fill_value, axis, level, and try_cast kwargs.

    Parameters
    ----------
    self : DataFrame
    other : Series
    func : binary operator
    fill_value : object, default None
    axis : {0, 1, 'columns', 'index', None}, default None
    level : int or None, default None
    try_cast : bool, default True

    Returns
    -------
    result : DataFrame
    """
    if fill_value is not None:
        raise NotImplementedError("fill_value {fill} not supported."
                                  .format(fill=fill_value))

    if axis is not None:
        axis = self._get_axis_number(axis)
        if axis == 0:
            return self._combine_match_index(other, func, level=level)
        else:
            return self._combine_match_columns(other, func, level=level,
                                               try_cast=try_cast)
    else:
        if not len(other):
            return self * np.nan

        if not len(self):
            # Ambiguous case, use _series so works with DataFrame
            return self._constructor(data=self._series, index=self.index,
                                     columns=self.columns)

        # default axis is columns
        return self._combine_match_columns(other, func, level=level,
                                           try_cast=try_cast)


def _align_method_FRAME(left, right, axis):
    """ convert rhs to meet lhs dims if input is list, tuple or np.ndarray """

    def to_series(right):
        msg = ('Unable to coerce to Series, length must be {req_len}: '
               'given {given_len}')
        if axis is not None and left._get_axis_name(axis) == 'index':
            if len(left.index) != len(right):
                raise ValueError(msg.format(req_len=len(left.index),
                                            given_len=len(right)))
            right = left._constructor_sliced(right, index=left.index)
        else:
            if len(left.columns) != len(right):
                raise ValueError(msg.format(req_len=len(left.columns),
                                            given_len=len(right)))
            right = left._constructor_sliced(right, index=left.columns)
        return right

    if isinstance(right, np.ndarray):

        if right.ndim == 1:
            right = to_series(right)

        elif right.ndim == 2:
            if left.shape != right.shape:
                raise ValueError("Unable to coerce to DataFrame, shape "
                                 "must be {req_shape}: given {given_shape}"
                                 .format(req_shape=left.shape,
                                         given_shape=right.shape))

            right = left._constructor(right, index=left.index,
                                      columns=left.columns)
        elif right.ndim > 2:
            raise ValueError('Unable to coerce to Series/DataFrame, dim '
                             'must be <= 2: {dim}'.format(dim=right.shape))

    elif (is_list_like(right) and
          not isinstance(right, (ABCSeries, ABCDataFrame))):
        # GH17901
        right = to_series(right)

    return right


def _arith_method_FRAME(cls, op, special):
    str_rep = _get_opstr(op, cls)
    name = _get_op_name(op, special)
    eval_kwargs = _gen_eval_kwargs(name)
    fill_zeros = _gen_fill_zeros(name)
    default_axis = _get_frame_op_default_axis(name)

    def na_op(x, y):
        import pandas.core.computation.expressions as expressions

        try:
            result = expressions.evaluate(op, str_rep, x, y, **eval_kwargs)
        except TypeError:
            xrav = x.ravel()
            if isinstance(y, (np.ndarray, ABCSeries)):
                dtype = np.find_common_type([x.dtype, y.dtype], [])
                result = np.empty(x.size, dtype=dtype)
                yrav = y.ravel()
                mask = notna(xrav) & notna(yrav)
                xrav = xrav[mask]

                if yrav.shape != mask.shape:
                    # FIXME: GH#5284, GH#5035, GH#19448
                    # Without specifically raising here we get mismatched
                    # errors in Py3 (TypeError) vs Py2 (ValueError)
                    raise ValueError('Cannot broadcast operands together.')

                yrav = yrav[mask]
                if xrav.size:
                    with np.errstate(all='ignore'):
                        result[mask] = op(xrav, yrav)

            elif isinstance(x, np.ndarray):
                # mask is only meaningful for x
                result = np.empty(x.size, dtype=x.dtype)
                mask = notna(xrav)
                xrav = xrav[mask]
                if xrav.size:
                    with np.errstate(all='ignore'):
                        result[mask] = op(xrav, y)
            else:
                raise TypeError("cannot perform operation {op} between "
                                "objects of type {x} and {y}"
                                .format(op=name, x=type(x), y=type(y)))

            result, changed = maybe_upcast_putmask(result, ~mask, np.nan)
            result = result.reshape(x.shape)

        result = missing.fill_zeros(result, x, y, name, fill_zeros)

        return result

    if name in _op_descriptions:
        # i.e. include "add" but not "__add__"
        doc = _make_flex_doc(name, 'dataframe')
    else:
        doc = _arith_doc_FRAME % name

    @Appender(doc)
    def f(self, other, axis=default_axis, level=None, fill_value=None):

        other = _align_method_FRAME(self, other, axis)

        if isinstance(other, ABCDataFrame):  # Another DataFrame
            return self._combine_frame(other, na_op, fill_value, level)
        elif isinstance(other, ABCSeries):
            return _combine_series_frame(self, other, na_op,
                                         fill_value=fill_value, axis=axis,
                                         level=level, try_cast=True)
        else:
            if fill_value is not None:
                self = self.fillna(fill_value)

            return self._combine_const(other, na_op, try_cast=True)

    f.__name__ = name

    return f


def _flex_comp_method_FRAME(cls, op, special):
    str_rep = _get_opstr(op, cls)
    name = _get_op_name(op, special)
    default_axis = _get_frame_op_default_axis(name)

    def na_op(x, y):
        try:
            with np.errstate(invalid='ignore'):
                result = op(x, y)
        except TypeError:
            result = mask_cmp_op(x, y, op, (np.ndarray, ABCSeries))
        return result

    @Appender('Wrapper for flexible comparison methods {name}'
              .format(name=name))
    def f(self, other, axis=default_axis, level=None):

        other = _align_method_FRAME(self, other, axis)

        if isinstance(other, ABCDataFrame):
            # Another DataFrame
            if not self._indexed_same(other):
                self, other = self.align(other, 'outer',
                                         level=level, copy=False)
            return self._compare_frame(other, na_op, str_rep)

        elif isinstance(other, ABCSeries):
            return _combine_series_frame(self, other, na_op,
                                         fill_value=None, axis=axis,
                                         level=level, try_cast=False)
        else:
            return self._combine_const(other, na_op, try_cast=False)

    f.__name__ = name

    return f


def _comp_method_FRAME(cls, func, special):
    str_rep = _get_opstr(func, cls)
    name = _get_op_name(func, special)

    @Appender('Wrapper for comparison method {name}'.format(name=name))
    def f(self, other):
        if isinstance(other, ABCDataFrame):
            # Another DataFrame
            if not self._indexed_same(other):
                raise ValueError('Can only compare identically-labeled '
                                 'DataFrame objects')
            return self._compare_frame(other, func, str_rep)

        elif isinstance(other, ABCSeries):
            return _combine_series_frame(self, other, func,
                                         fill_value=None, axis=None,
                                         level=None, try_cast=False)
        else:

            # straight boolean comparisons we want to allow all columns
            # (regardless of dtype to pass thru) See #4537 for discussion.
            res = self._combine_const(other, func,
                                      errors='ignore',
                                      try_cast=False)
            return res.fillna(True).astype(bool)

    f.__name__ = name

    return f


# -----------------------------------------------------------------------------
# Panel

def _arith_method_PANEL(cls, op, special):
    # work only for scalars
    name = _get_op_name(op, special)

    def f(self, other):
        if not is_scalar(other):
            raise ValueError('Simple arithmetic with {name} can only be '
                             'done with scalar values'
                             .format(name=self._constructor.__name__))

        return self._combine(other, op)

    f.__name__ = name
    return f


def _comp_method_PANEL(cls, op, special):
    str_rep = _get_opstr(op, cls)
    name = _get_op_name(op, special)

    def na_op(x, y):
        import pandas.core.computation.expressions as expressions

        try:
            result = expressions.evaluate(op, str_rep, x, y)
        except TypeError:
            result = mask_cmp_op(x, y, op, np.ndarray)
        return result

    @Appender('Wrapper for comparison method {name}'.format(name=name))
    def f(self, other, axis=None):
        # Validate the axis parameter
        if axis is not None:
            axis = self._get_axis_number(axis)

        if isinstance(other, self._constructor):
            return self._compare_constructor(other, na_op, try_cast=False)
        elif isinstance(other, (self._constructor_sliced, ABCDataFrame,
                                ABCSeries)):
            raise Exception("input needs alignment for this object [{object}]"
                            .format(object=self._constructor))
        else:
            return self._combine_const(other, na_op, try_cast=False)

    f.__name__ = name

    return f


def _flex_method_PANEL(cls, op, special):
    str_rep = _get_opstr(op, cls)
    name = _get_op_name(op, special)
    eval_kwargs = _gen_eval_kwargs(name)
    fill_zeros = _gen_fill_zeros(name)

    def na_op(x, y):
        import pandas.core.computation.expressions as expressions

        try:
            result = expressions.evaluate(op, str_rep, x, y,
                                          errors='raise',
                                          **eval_kwargs)
        except TypeError:
            result = op(x, y)

        # handles discrepancy between numpy and numexpr on division/mod
        # by 0 though, given that these are generally (always?)
        # non-scalars, I'm not sure whether it's worth it at the moment
        result = missing.fill_zeros(result, x, y, name, fill_zeros)
        return result

    if name in _op_descriptions:
        doc = _make_flex_doc(name, 'panel')
    else:
        # doc strings substitors
        doc = _agg_doc_PANEL.format(op_name=name)

    @Appender(doc)
    def f(self, other, axis=0):
        return self._combine(other, na_op, axis=axis)

    f.__name__ = name
    return f


# -----------------------------------------------------------------------------
# Sparse

def _cast_sparse_series_op(left, right, opname):
    """
    For SparseSeries operation, coerce to float64 if the result is expected
    to have NaN or inf values

    Parameters
    ----------
    left : SparseArray
    right : SparseArray
    opname : str

    Returns
    -------
    left : SparseArray
    right : SparseArray
    """
    opname = opname.strip('_')

    if is_integer_dtype(left) and is_integer_dtype(right):
        # series coerces to float64 if result should have NaN/inf
        if opname in ('floordiv', 'mod') and (right.values == 0).any():
            left = left.astype(np.float64)
            right = right.astype(np.float64)
        elif opname in ('rfloordiv', 'rmod') and (left.values == 0).any():
            left = left.astype(np.float64)
            right = right.astype(np.float64)

    return left, right


def _arith_method_SPARSE_SERIES(cls, op, special):
    """
    Wrapper function for Series arithmetic operations, to avoid
    code duplication.
    """
    name = _get_op_name(op, special)

    def wrapper(self, other):
        if isinstance(other, ABCDataFrame):
            return NotImplemented
        elif isinstance(other, ABCSeries):
            if not isinstance(other, ABCSparseSeries):
                other = other.to_sparse(fill_value=self.fill_value)
            return _sparse_series_op(self, other, op, name)
        elif is_scalar(other):
            with np.errstate(all='ignore'):
                new_values = op(self.values, other)
            return self._constructor(new_values,
                                     index=self.index,
                                     name=self.name)
        else:  # pragma: no cover
            raise TypeError('operation with {other} not supported'
                            .format(other=type(other)))

    wrapper.__name__ = name
    return wrapper


def _sparse_series_op(left, right, op, name):
    left, right = left.align(right, join='outer', copy=False)
    new_index = left.index
    new_name = get_op_result_name(left, right)

    from pandas.core.sparse.array import _sparse_array_op
    lvalues, rvalues = _cast_sparse_series_op(left.values, right.values, name)
    result = _sparse_array_op(lvalues, rvalues, op, name)
    return left._constructor(result, index=new_index, name=new_name)


def _arith_method_SPARSE_ARRAY(cls, op, special):
    """
    Wrapper function for Series arithmetic operations, to avoid
    code duplication.
    """
    name = _get_op_name(op, special)

    def wrapper(self, other):
        from pandas.core.sparse.array import (
            SparseArray, _sparse_array_op, _wrap_result, _get_fill)
        if isinstance(other, np.ndarray):
            if len(self) != len(other):
                raise AssertionError("length mismatch: {self} vs. {other}"
                                     .format(self=len(self), other=len(other)))
            if not isinstance(other, SparseArray):
                dtype = getattr(other, 'dtype', None)
                other = SparseArray(other, fill_value=self.fill_value,
                                    dtype=dtype)
            return _sparse_array_op(self, other, op, name)
        elif is_scalar(other):
            with np.errstate(all='ignore'):
                fill = op(_get_fill(self), np.asarray(other))
                result = op(self.sp_values, other)

            return _wrap_result(name, result, self.sp_index, fill)
        else:  # pragma: no cover
            raise TypeError('operation with {other} not supported'
                            .format(other=type(other)))

    wrapper.__name__ = name
    return wrapper<|MERGE_RESOLUTION|>--- conflicted
+++ resolved
@@ -10,12 +10,7 @@
 import numpy as np
 import pandas as pd
 
-<<<<<<< HEAD
-from pandas._libs import lib, algos as libalgos
-=======
-from pandas._libs import (lib, index as libindex,
-                          algos as libalgos, ops as libops)
->>>>>>> 52559f53
+from pandas._libs import lib, algos as libalgos, ops as libops
 
 from pandas import compat
 from pandas.util._decorators import Appender
