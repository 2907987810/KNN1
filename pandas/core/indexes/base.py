from __future__ import annotations

from datetime import datetime
import functools
from itertools import zip_longest
import operator
from typing import (
    TYPE_CHECKING,
    Any,
    Callable,
    Hashable,
    Literal,
    Sequence,
    TypeVar,
    cast,
    final,
    overload,
)
import warnings

import numpy as np

from pandas._config import get_option

from pandas._libs import (
    algos as libalgos,
    index as libindex,
    lib,
)
import pandas._libs.join as libjoin
from pandas._libs.lib import (
    is_datetime_array,
    no_default,
)
from pandas._libs.tslibs import (
    IncompatibleFrequency,
    NaTType,
    OutOfBoundsDatetime,
    Timestamp,
    tz_compare,
)
from pandas._typing import (
    AnyArrayLike,
    ArrayLike,
    Dtype,
    DtypeObj,
    F,
    Shape,
    npt,
)
from pandas.compat.numpy import function as nv
from pandas.errors import (
    DuplicateLabelError,
    InvalidIndexError,
)
from pandas.util._decorators import (
    Appender,
    cache_readonly,
    deprecate_nonkeyword_arguments,
    doc,
)
from pandas.util._exceptions import (
    find_stack_level,
    rewrite_exception,
)

from pandas.core.dtypes.cast import (
    can_hold_element,
    find_common_type,
    infer_dtype_from,
    validate_numeric_casting,
)
from pandas.core.dtypes.common import (
    ensure_int64,
    ensure_object,
    ensure_platform_int,
    is_bool_dtype,
    is_categorical_dtype,
    is_dtype_equal,
    is_ea_or_datetimelike_dtype,
    is_extension_array_dtype,
    is_float,
    is_float_dtype,
    is_hashable,
    is_integer,
    is_interval_dtype,
    is_iterator,
    is_list_like,
    is_numeric_dtype,
    is_object_dtype,
    is_scalar,
    is_signed_integer_dtype,
    is_unsigned_integer_dtype,
    needs_i8_conversion,
    pandas_dtype,
    validate_all_hashable,
)
from pandas.core.dtypes.concat import concat_compat
from pandas.core.dtypes.dtypes import (
    CategoricalDtype,
    DatetimeTZDtype,
    ExtensionDtype,
    IntervalDtype,
    PandasDtype,
    PeriodDtype,
)
from pandas.core.dtypes.generic import (
    ABCDatetimeIndex,
    ABCMultiIndex,
    ABCPeriodIndex,
    ABCSeries,
    ABCTimedeltaIndex,
)
from pandas.core.dtypes.inference import is_dict_like
from pandas.core.dtypes.missing import (
    array_equivalent,
    is_valid_na_for_dtype,
    isna,
)

from pandas.core import (
    missing,
    ops,
)
from pandas.core.accessor import CachedAccessor
import pandas.core.algorithms as algos
from pandas.core.array_algos.putmask import (
    setitem_datetimelike_compat,
    validate_putmask,
)
from pandas.core.arrays import (
    Categorical,
    ExtensionArray,
)
from pandas.core.arrays.datetimes import (
    tz_to_dtype,
    validate_tz_from_dtype,
)
from pandas.core.arrays.sparse import SparseDtype
from pandas.core.base import (
    IndexOpsMixin,
    PandasObject,
)
import pandas.core.common as com
from pandas.core.construction import (
    ensure_wrapped_if_datetimelike,
    extract_array,
    sanitize_array,
)
from pandas.core.indexers import deprecate_ndim_indexing
from pandas.core.indexes.frozen import FrozenList
from pandas.core.ops import get_op_result_name
from pandas.core.ops.invalid import make_invalid_op
from pandas.core.sorting import (
    ensure_key_mapped,
    get_group_index_sorter,
    nargsort,
)
from pandas.core.strings import StringMethods

from pandas.io.formats.printing import (
    PrettyDict,
    default_pprint,
    format_object_summary,
    pprint_thing,
)

if TYPE_CHECKING:
    from pandas import (
        CategoricalIndex,
        DataFrame,
        IntervalIndex,
        MultiIndex,
        Series,
    )
    from pandas.core.arrays import PeriodArray


__all__ = ["Index"]

_unsortable_types = frozenset(("mixed", "mixed-integer"))

_index_doc_kwargs: dict[str, str] = {
    "klass": "Index",
    "inplace": "",
    "target_klass": "Index",
    "raises_section": "",
    "unique": "Index",
    "duplicated": "np.ndarray",
}
_index_shared_docs: dict[str, str] = {}
str_t = str


_o_dtype = np.dtype("object")


def _maybe_return_indexers(meth: F) -> F:
    """
    Decorator to simplify 'return_indexers' checks in Index.join.
    """

    @functools.wraps(meth)
    def join(
        self,
        other,
        how: str_t = "left",
        level=None,
        return_indexers: bool = False,
        sort: bool = False,
    ):
        join_index, lidx, ridx = meth(self, other, how=how, level=level, sort=sort)
        if not return_indexers:
            return join_index

        if lidx is not None:
            lidx = ensure_platform_int(lidx)
        if ridx is not None:
            ridx = ensure_platform_int(ridx)
        return join_index, lidx, ridx

    return cast(F, join)


def disallow_kwargs(kwargs: dict[str, Any]) -> None:
    if kwargs:
        raise TypeError(f"Unexpected keyword arguments {repr(set(kwargs))}")


def _new_Index(cls, d):
    """
    This is called upon unpickling, rather than the default which doesn't
    have arguments and breaks __new__.
    """
    # required for backward compat, because PI can't be instantiated with
    # ordinals through __new__ GH #13277
    if issubclass(cls, ABCPeriodIndex):
        from pandas.core.indexes.period import _new_PeriodIndex

        return _new_PeriodIndex(cls, **d)

    if issubclass(cls, ABCMultiIndex):
        if "labels" in d and "codes" not in d:
            # GH#23752 "labels" kwarg has been replaced with "codes"
            d["codes"] = d.pop("labels")

    elif "dtype" not in d and "data" in d:
        # Prevent Index.__new__ from conducting inference;
        #  "data" key not in RangeIndex
        d["dtype"] = d["data"].dtype
    return cls.__new__(cls, **d)


_IndexT = TypeVar("_IndexT", bound="Index")


class Index(IndexOpsMixin, PandasObject):
    """
    Immutable sequence used for indexing and alignment. The basic object
    storing axis labels for all pandas objects.

    Parameters
    ----------
    data : array-like (1-dimensional)
    dtype : NumPy dtype (default: object)
        If dtype is None, we find the dtype that best fits the data.
        If an actual dtype is provided, we coerce to that dtype if it's safe.
        Otherwise, an error will be raised.
    copy : bool
        Make a copy of input ndarray.
    name : object
        Name to be stored in the index.
    tupleize_cols : bool (default: True)
        When True, attempt to create a MultiIndex if possible.

    See Also
    --------
    RangeIndex : Index implementing a monotonic integer range.
    CategoricalIndex : Index of :class:`Categorical` s.
    MultiIndex : A multi-level, or hierarchical Index.
    IntervalIndex : An Index of :class:`Interval` s.
    DatetimeIndex : Index of datetime64 data.
    TimedeltaIndex : Index of timedelta64 data.
    PeriodIndex : Index of Period data.
    NumericIndex : Index of numpy int/uint/float data.
    Int64Index : Index of purely int64 labels (deprecated).
    UInt64Index : Index of purely uint64 labels (deprecated).
    Float64Index : Index of  purely float64 labels (deprecated).

    Notes
    -----
    An Index instance can **only** contain hashable objects

    Examples
    --------
    >>> pd.Index([1, 2, 3])
    Int64Index([1, 2, 3], dtype='int64')

    >>> pd.Index(list('abc'))
    Index(['a', 'b', 'c'], dtype='object')
    """

    # tolist is not actually deprecated, just suppressed in the __dir__
    _hidden_attrs: frozenset[str] = (
        PandasObject._hidden_attrs
        | IndexOpsMixin._hidden_attrs
        | frozenset(["contains", "set_value"])
    )

    # To hand over control to subclasses
    _join_precedence = 1

    # Cython methods; see github.com/cython/cython/issues/2647
    #  for why we need to wrap these instead of making them class attributes
    # Moreover, cython will choose the appropriate-dtyped sub-function
    #  given the dtypes of the passed arguments

    @final
    def _left_indexer_unique(self: _IndexT, other: _IndexT) -> npt.NDArray[np.intp]:
        # Caller is responsible for ensuring other.dtype == self.dtype
        sv = self._get_engine_target()
        ov = other._get_engine_target()
        return libjoin.left_join_indexer_unique(sv, ov)

    @final
    def _left_indexer(
        self: _IndexT, other: _IndexT
    ) -> tuple[ArrayLike, npt.NDArray[np.intp], npt.NDArray[np.intp]]:
        # Caller is responsible for ensuring other.dtype == self.dtype
        sv = self._get_engine_target()
        ov = other._get_engine_target()
        joined_ndarray, lidx, ridx = libjoin.left_join_indexer(sv, ov)
        joined = self._from_join_target(joined_ndarray)
        return joined, lidx, ridx

    @final
    def _inner_indexer(
        self: _IndexT, other: _IndexT
    ) -> tuple[ArrayLike, npt.NDArray[np.intp], npt.NDArray[np.intp]]:
        # Caller is responsible for ensuring other.dtype == self.dtype
        sv = self._get_engine_target()
        ov = other._get_engine_target()
        joined_ndarray, lidx, ridx = libjoin.inner_join_indexer(sv, ov)
        joined = self._from_join_target(joined_ndarray)
        return joined, lidx, ridx

    @final
    def _outer_indexer(
        self: _IndexT, other: _IndexT
    ) -> tuple[ArrayLike, npt.NDArray[np.intp], npt.NDArray[np.intp]]:
        # Caller is responsible for ensuring other.dtype == self.dtype
        sv = self._get_engine_target()
        ov = other._get_engine_target()
        joined_ndarray, lidx, ridx = libjoin.outer_join_indexer(sv, ov)
        joined = self._from_join_target(joined_ndarray)
        return joined, lidx, ridx

    _typ: str = "index"
    _data: ExtensionArray | np.ndarray
    _id: object | None = None
    _name: Hashable = None
    # MultiIndex.levels previously allowed setting the index name. We
    # don't allow this anymore, and raise if it happens rather than
    # failing silently.
    _no_setting_name: bool = False
    _comparables: list[str] = ["name"]
    _attributes: list[str] = ["name"]
    _is_numeric_dtype: bool = False
    _can_hold_na: bool = True
    _can_hold_strings: bool = True

    # Whether this index is a NumericIndex, but not a Int64Index, Float64Index,
    # UInt64Index or RangeIndex. Needed for backwards compat. Remove this attribute and
    # associated code in pandas 2.0.
    _is_backward_compat_public_numeric_index: bool = False

    _engine_type: type[libindex.IndexEngine] = libindex.ObjectEngine
    # whether we support partial string indexing. Overridden
    # in DatetimeIndex and PeriodIndex
    _supports_partial_string_indexing = False

    _accessors = {"str"}

    str = CachedAccessor("str", StringMethods)

    # --------------------------------------------------------------------
    # Constructors

    def __new__(
        cls, data=None, dtype=None, copy=False, name=None, tupleize_cols=True, **kwargs
    ) -> Index:

        if kwargs:
            warnings.warn(
                "Passing keywords other than 'data', 'dtype', 'copy', 'name', "
                "'tupleize_cols' is deprecated and will raise TypeError in a "
                "future version.  Use the specific Index subclass directly instead.",
                FutureWarning,
                stacklevel=2,
            )

        from pandas.core.arrays import PandasArray
        from pandas.core.indexes.range import RangeIndex

        name = maybe_extract_name(name, data, cls)

        if dtype is not None:
            dtype = pandas_dtype(dtype)
        if "tz" in kwargs:
            tz = kwargs.pop("tz")
            validate_tz_from_dtype(dtype, tz)
            dtype = tz_to_dtype(tz)

        if isinstance(data, PandasArray):
            # ensure users don't accidentally put a PandasArray in an index.
            data = data.to_numpy()
        if isinstance(dtype, PandasDtype):
            dtype = dtype.numpy_dtype

        data_dtype = getattr(data, "dtype", None)

        # range
        if isinstance(data, (range, RangeIndex)):
            result = RangeIndex(start=data, copy=copy, name=name)
            if dtype is not None:
                return result.astype(dtype, copy=False)
            return result

        elif is_ea_or_datetimelike_dtype(dtype):
            # non-EA dtype indexes have special casting logic, so we punt here
            klass = cls._dtype_to_subclass(dtype)
            if klass is not Index:
                return klass(data, dtype=dtype, copy=copy, name=name, **kwargs)

            ea_cls = dtype.construct_array_type()
            data = ea_cls._from_sequence(data, dtype=dtype, copy=copy)
            data = np.asarray(data, dtype=object)
            disallow_kwargs(kwargs)
            return Index._simple_new(data, name=name)

        elif is_ea_or_datetimelike_dtype(data_dtype):
            klass = cls._dtype_to_subclass(data_dtype)
            if klass is not Index:
                result = klass(data, copy=copy, name=name, **kwargs)
                if dtype is not None:
                    return result.astype(dtype, copy=False)
                return result

            data = np.array(data, dtype=object, copy=copy)
            disallow_kwargs(kwargs)
            return Index._simple_new(data, name=name)

        # index-like
        elif (
            isinstance(data, Index)
            and data._is_backward_compat_public_numeric_index
            and dtype is None
        ):
            return data._constructor(data, name=name, copy=copy)
        elif isinstance(data, (np.ndarray, Index, ABCSeries)):

            if isinstance(data, ABCMultiIndex):
                data = data._values

            if dtype is not None:
                # we need to avoid having numpy coerce
                # things that look like ints/floats to ints unless
                # they are actually ints, e.g. '0' and 0.0
                # should not be coerced
                # GH 11836
                data = sanitize_array(data, None, dtype=dtype, copy=copy)

                dtype = data.dtype

            if data.dtype.kind in ["i", "u", "f"]:
                # maybe coerce to a sub-class
                arr = data
            else:
                arr = com.asarray_tuplesafe(data, dtype=np.dtype("object"))

                if dtype is None:
                    arr = _maybe_cast_data_without_dtype(
                        arr, cast_numeric_deprecated=True
                    )
                    dtype = arr.dtype

                    if kwargs:
                        return cls(arr, dtype, copy=copy, name=name, **kwargs)

            klass = cls._dtype_to_subclass(arr.dtype)
            arr = klass._ensure_array(arr, dtype, copy)
            disallow_kwargs(kwargs)
            return klass._simple_new(arr, name)

        elif is_scalar(data):
            raise cls._scalar_data_error(data)
        elif hasattr(data, "__array__"):
            return Index(np.asarray(data), dtype=dtype, copy=copy, name=name, **kwargs)
        else:

            if tupleize_cols and is_list_like(data):
                # GH21470: convert iterable to list before determining if empty
                if is_iterator(data):
                    data = list(data)

                if data and all(isinstance(e, tuple) for e in data):
                    # we must be all tuples, otherwise don't construct
                    # 10697
                    from pandas.core.indexes.multi import MultiIndex

                    return MultiIndex.from_tuples(
                        data, names=name or kwargs.get("names")
                    )
            # other iterable of some kind

            subarr = com.asarray_tuplesafe(data, dtype=np.dtype("object"))
            if dtype is None:
                # with e.g. a list [1, 2, 3] casting to numeric is _not_ deprecated
                # error: Incompatible types in assignment (expression has type
                # "Union[ExtensionArray, ndarray[Any, Any]]", variable has type
                # "ndarray[Any, Any]")
                subarr = _maybe_cast_data_without_dtype(  # type: ignore[assignment]
                    subarr, cast_numeric_deprecated=False
                )
                dtype = subarr.dtype
            return Index(subarr, dtype=dtype, copy=copy, name=name, **kwargs)

    @classmethod
    def _ensure_array(cls, data, dtype, copy: bool):
        """
        Ensure we have a valid array to pass to _simple_new.
        """
        if data.ndim > 1:
            # GH#13601, GH#20285, GH#27125
            raise ValueError("Index data must be 1-dimensional")
        if copy:
            # asarray_tuplesafe does not always copy underlying data,
            #  so need to make sure that this happens
            data = data.copy()
        return data

    @final
    @classmethod
    def _dtype_to_subclass(cls, dtype: DtypeObj):
        # Delay import for perf. https://github.com/pandas-dev/pandas/pull/31423

        if isinstance(dtype, ExtensionDtype):
            if isinstance(dtype, DatetimeTZDtype):
                from pandas import DatetimeIndex

                return DatetimeIndex
            elif isinstance(dtype, CategoricalDtype):
                from pandas import CategoricalIndex

                return CategoricalIndex
            elif isinstance(dtype, IntervalDtype):
                from pandas import IntervalIndex

                return IntervalIndex
            elif isinstance(dtype, PeriodDtype):
                from pandas import PeriodIndex

                return PeriodIndex

            elif isinstance(dtype, SparseDtype):
                return cls._dtype_to_subclass(dtype.subtype)

            return Index

        if dtype.kind == "M":
            from pandas import DatetimeIndex

            return DatetimeIndex

        elif dtype.kind == "m":
            from pandas import TimedeltaIndex

            return TimedeltaIndex

        elif is_float_dtype(dtype):
            from pandas.core.api import Float64Index

            return Float64Index
        elif is_unsigned_integer_dtype(dtype):
            from pandas.core.api import UInt64Index

            return UInt64Index
        elif is_signed_integer_dtype(dtype):
            from pandas.core.api import Int64Index

            return Int64Index

        # error: Non-overlapping equality check (left operand type: "dtype[Any]", right
        # operand type: "Type[object]")
        elif dtype == object:  # type: ignore[comparison-overlap]
            # NB: assuming away MultiIndex
            return Index

        elif issubclass(dtype.type, (str, bool, np.bool_)):
            return Index

        raise NotImplementedError(dtype)

    """
    NOTE for new Index creation:

    - _simple_new: It returns new Index with the same type as the caller.
      All metadata (such as name) must be provided by caller's responsibility.
      Using _shallow_copy is recommended because it fills these metadata
      otherwise specified.

    - _shallow_copy: It returns new Index with the same type (using
      _simple_new), but fills caller's metadata otherwise specified. Passed
      kwargs will overwrite corresponding metadata.

    See each method's docstring.
    """

    @property
    def asi8(self):
        """
        Integer representation of the values.

        Returns
        -------
        ndarray
            An ndarray with int64 dtype.
        """
        warnings.warn(
            "Index.asi8 is deprecated and will be removed in a future version.",
            FutureWarning,
            stacklevel=2,
        )
        return None

    @classmethod
    def _simple_new(cls: type[_IndexT], values, name: Hashable = None) -> _IndexT:
        """
        We require that we have a dtype compat for the values. If we are passed
        a non-dtype compat, then coerce using the constructor.

        Must be careful not to recurse.
        """
        assert isinstance(values, np.ndarray), type(values)

        result = object.__new__(cls)
        result._data = values
        result._name = name
        result._cache = {}
        result._reset_identity()

        return result

    @classmethod
    def _with_infer(cls, *args, **kwargs):
        """
        Constructor that uses the 1.0.x behavior inferring numeric dtypes
        for ndarray[object] inputs.
        """
        with warnings.catch_warnings():
            warnings.filterwarnings("ignore", ".*the Index constructor", FutureWarning)
            result = cls(*args, **kwargs)

        if result.dtype == object and not result._is_multi:
            # error: Argument 1 to "maybe_convert_objects" has incompatible type
            # "Union[ExtensionArray, ndarray[Any, Any]]"; expected
            # "ndarray[Any, Any]"
            values = lib.maybe_convert_objects(result._values)  # type: ignore[arg-type]
            if values.dtype.kind in ["i", "u", "f"]:
                return Index(values, name=result.name)

        return result

    @cache_readonly
    def _constructor(self: _IndexT) -> type[_IndexT]:
        return type(self)

    @final
    def _maybe_check_unique(self) -> None:
        """
        Check that an Index has no duplicates.

        This is typically only called via
        `NDFrame.flags.allows_duplicate_labels.setter` when it's set to
        True (duplicates aren't allowed).

        Raises
        ------
        DuplicateLabelError
            When the index is not unique.
        """
        if not self.is_unique:
            msg = """Index has duplicates."""
            duplicates = self._format_duplicate_message()
            msg += f"\n{duplicates}"

            raise DuplicateLabelError(msg)

    @final
    def _format_duplicate_message(self) -> DataFrame:
        """
        Construct the DataFrame for a DuplicateLabelError.

        This returns a DataFrame indicating the labels and positions
        of duplicates in an index. This should only be called when it's
        already known that duplicates are present.

        Examples
        --------
        >>> idx = pd.Index(['a', 'b', 'a'])
        >>> idx._format_duplicate_message()
            positions
        label
        a        [0, 2]
        """
        from pandas import Series

        duplicates = self[self.duplicated(keep="first")].unique()
        assert len(duplicates)

        out = Series(np.arange(len(self))).groupby(self).agg(list)[duplicates]
        if self._is_multi:
            # test_format_duplicate_labels_message_multi
            # error: "Type[Index]" has no attribute "from_tuples"  [attr-defined]
            out.index = type(self).from_tuples(out.index)  # type: ignore[attr-defined]

        if self.nlevels == 1:
            out = out.rename_axis("label")
        return out.to_frame(name="positions")

    # --------------------------------------------------------------------
    # Index Internals Methods

    @final
    def _get_attributes_dict(self) -> dict[str_t, Any]:
        """
        Return an attributes dict for my class.

        Temporarily added back for compatibility issue in dask, see
        https://github.com/pandas-dev/pandas/pull/43895
        """
        warnings.warn(
            "The Index._get_attributes_dict method is deprecated, and will be "
            "removed in a future version",
            DeprecationWarning,
            stacklevel=2,
        )
        return {k: getattr(self, k, None) for k in self._attributes}

    def _shallow_copy(self: _IndexT, values, name: Hashable = no_default) -> _IndexT:
        """
        Create a new Index with the same class as the caller, don't copy the
        data, use the same object attributes with passed in attributes taking
        precedence.

        *this is an internal non-public method*

        Parameters
        ----------
        values : the values to create the new Index, optional
        name : Label, defaults to self.name
        """
        name = self._name if name is no_default else name

        return self._simple_new(values, name=name)

    def _view(self: _IndexT) -> _IndexT:
        """
        fastpath to make a shallow copy, i.e. new object with same data.
        """
        result = self._simple_new(self._values, name=self._name)

        result._cache = self._cache
        return result

    @final
    def _rename(self: _IndexT, name: Hashable) -> _IndexT:
        """
        fastpath for rename if new name is already validated.
        """
        result = self._view()
        result._name = name
        return result

    @final
    def is_(self, other) -> bool:
        """
        More flexible, faster check like ``is`` but that works through views.

        Note: this is *not* the same as ``Index.identical()``, which checks
        that metadata is also the same.

        Parameters
        ----------
        other : object
            Other object to compare against.

        Returns
        -------
        bool
            True if both have same underlying data, False otherwise.

        See Also
        --------
        Index.identical : Works like ``Index.is_`` but also checks metadata.
        """
        if self is other:
            return True
        elif not hasattr(other, "_id"):
            return False
        elif self._id is None or other._id is None:
            return False
        else:
            return self._id is other._id

    @final
    def _reset_identity(self) -> None:
        """
        Initializes or resets ``_id`` attribute with new object.
        """
        self._id = object()

    @final
    def _cleanup(self) -> None:
        self._engine.clear_mapping()

    @cache_readonly
    def _engine(self) -> libindex.IndexEngine:
        # For base class (object dtype) we get ObjectEngine

        # to avoid a reference cycle, bind `target_values` to a local variable, so
        # `self` is not passed into the lambda.
        target_values = self._get_engine_target()
        return self._engine_type(target_values)

    @final
    @cache_readonly
    def _dir_additions_for_owner(self) -> set[str_t]:
        """
        Add the string-like labels to the owner dataframe/series dir output.

        If this is a MultiIndex, it's first level values are used.
        """
        return {
            c
            for c in self.unique(level=0)[:100]
            if isinstance(c, str) and c.isidentifier()
        }

    # --------------------------------------------------------------------
    # Array-Like Methods

    # ndarray compat
    def __len__(self) -> int:
        """
        Return the length of the Index.
        """
        return len(self._data)

    def __array__(self, dtype=None) -> np.ndarray:
        """
        The array interface, return my values.
        """
        return np.asarray(self._data, dtype=dtype)

    def __array_wrap__(self, result, context=None):
        """
        Gets called after a ufunc and other functions e.g. np.split.
        """
        result = lib.item_from_zerodim(result)
        if is_bool_dtype(result) or lib.is_scalar(result) or np.ndim(result) > 1:
            return result

        return Index(result, name=self.name)

    @cache_readonly
    def dtype(self) -> DtypeObj:
        """
        Return the dtype object of the underlying data.
        """
        return self._data.dtype

    @final
    def ravel(self, order="C"):
        """
        Return an ndarray of the flattened values of the underlying data.

        Returns
        -------
        numpy.ndarray
            Flattened array.

        See Also
        --------
        numpy.ndarray.ravel : Return a flattened array.
        """
        warnings.warn(
            "Index.ravel returning ndarray is deprecated; in a future version "
            "this will return a view on self.",
            FutureWarning,
            stacklevel=2,
        )
        if needs_i8_conversion(self.dtype):
            # Item "ndarray[Any, Any]" of "Union[ExtensionArray, ndarray[Any, Any]]"
            # has no attribute "_ndarray"
            values = self._data._ndarray  # type: ignore[union-attr]
        elif is_interval_dtype(self.dtype):
            values = np.asarray(self._data)
        else:
            values = self._get_engine_target()
        return values.ravel(order=order)

    def view(self, cls=None):

        # we need to see if we are subclassing an
        # index type here
        if cls is not None and not hasattr(cls, "_typ"):
            dtype = cls
            if isinstance(cls, str):
                dtype = pandas_dtype(cls)

            if isinstance(dtype, (np.dtype, ExtensionDtype)) and needs_i8_conversion(
                dtype
            ):
                if dtype.kind == "m" and dtype != "m8[ns]":
                    # e.g. m8[s]
                    return self._data.view(cls)

                arr = self._data.view("i8")
                idx_cls = self._dtype_to_subclass(dtype)
                arr_cls = idx_cls._data_cls
                arr = arr_cls(self._data.view("i8"), dtype=dtype)
                return idx_cls._simple_new(arr, name=self.name)

            result = self._data.view(cls)
        else:
            result = self._view()
        if isinstance(result, Index):
            result._id = self._id
        return result

    def astype(self, dtype, copy=True):
        """
        Create an Index with values cast to dtypes.

        The class of a new Index is determined by dtype. When conversion is
        impossible, a TypeError exception is raised.

        Parameters
        ----------
        dtype : numpy dtype or pandas type
            Note that any signed integer `dtype` is treated as ``'int64'``,
            and any unsigned integer `dtype` is treated as ``'uint64'``,
            regardless of the size.
        copy : bool, default True
            By default, astype always returns a newly allocated object.
            If copy is set to False and internal requirements on dtype are
            satisfied, the original data is used to create a new Index
            or the original Index is returned.

        Returns
        -------
        Index
            Index with values cast to specified dtype.
        """
        if dtype is not None:
            dtype = pandas_dtype(dtype)

        if is_dtype_equal(self.dtype, dtype):
            # Ensure that self.astype(self.dtype) is self
            return self.copy() if copy else self

        if (
            self.dtype == np.dtype("M8[ns]")
            and isinstance(dtype, np.dtype)
            and dtype.kind == "M"
            and dtype != np.dtype("M8[ns]")
        ):
            # For now DatetimeArray supports this by unwrapping ndarray,
            #  but DatetimeIndex doesn't
            raise TypeError(f"Cannot cast {type(self).__name__} to dtype")

        values = self._data
        if isinstance(values, ExtensionArray):
            with rewrite_exception(type(values).__name__, type(self).__name__):
                new_values = values.astype(dtype, copy=copy)

        elif isinstance(dtype, ExtensionDtype):
            cls = dtype.construct_array_type()
            # Note: for RangeIndex and CategoricalDtype self vs self._values
            #  behaves differently here.
            new_values = cls._from_sequence(self, dtype=dtype, copy=copy)

        else:
            try:
                new_values = values.astype(dtype, copy=copy)
            except (TypeError, ValueError) as err:
                raise TypeError(
                    f"Cannot cast {type(self).__name__} to dtype {dtype}"
                ) from err

        # pass copy=False because any copying will be done in the astype above
        return Index(new_values, name=self.name, dtype=new_values.dtype, copy=False)

    _index_shared_docs[
        "take"
    ] = """
        Return a new %(klass)s of the values selected by the indices.

        For internal compatibility with numpy arrays.

        Parameters
        ----------
        indices : array-like
            Indices to be taken.
        axis : int, optional
            The axis over which to select values, always 0.
        allow_fill : bool, default True
        fill_value : scalar, default None
            If allow_fill=True and fill_value is not None, indices specified by
            -1 are regarded as NA. If Index doesn't hold NA, raise ValueError.

        Returns
        -------
        Index
            An index formed of elements at the given indices. Will be the same
            type as self, except for RangeIndex.

        See Also
        --------
        numpy.ndarray.take: Return an array formed from the
            elements of a at the given indices.
        """

    @Appender(_index_shared_docs["take"] % _index_doc_kwargs)
    def take(
        self, indices, axis: int = 0, allow_fill: bool = True, fill_value=None, **kwargs
    ):
        if kwargs:
            nv.validate_take((), kwargs)
        indices = ensure_platform_int(indices)
        allow_fill = self._maybe_disallow_fill(allow_fill, fill_value, indices)

        # Note: we discard fill_value and use self._na_value, only relevant
        #  in the case where allow_fill is True and fill_value is not None
        taken = algos.take(
            self._values, indices, allow_fill=allow_fill, fill_value=self._na_value
        )
        return type(self)._simple_new(taken, name=self.name)

    @final
    def _maybe_disallow_fill(self, allow_fill: bool, fill_value, indices) -> bool:
        """
        We only use pandas-style take when allow_fill is True _and_
        fill_value is not None.
        """
        if allow_fill and fill_value is not None:
            # only fill if we are passing a non-None fill_value
            if self._can_hold_na:
                if (indices < -1).any():
                    raise ValueError(
                        "When allow_fill=True and fill_value is not None, "
                        "all indices must be >= -1"
                    )
            else:
                cls_name = type(self).__name__
                raise ValueError(
                    f"Unable to fill values because {cls_name} cannot contain NA"
                )
        else:
            allow_fill = False
        return allow_fill

    _index_shared_docs[
        "repeat"
    ] = """
        Repeat elements of a %(klass)s.

        Returns a new %(klass)s where each element of the current %(klass)s
        is repeated consecutively a given number of times.

        Parameters
        ----------
        repeats : int or array of ints
            The number of repetitions for each element. This should be a
            non-negative integer. Repeating 0 times will return an empty
            %(klass)s.
        axis : None
            Must be ``None``. Has no effect but is accepted for compatibility
            with numpy.

        Returns
        -------
        repeated_index : %(klass)s
            Newly created %(klass)s with repeated elements.

        See Also
        --------
        Series.repeat : Equivalent function for Series.
        numpy.repeat : Similar method for :class:`numpy.ndarray`.

        Examples
        --------
        >>> idx = pd.Index(['a', 'b', 'c'])
        >>> idx
        Index(['a', 'b', 'c'], dtype='object')
        >>> idx.repeat(2)
        Index(['a', 'a', 'b', 'b', 'c', 'c'], dtype='object')
        >>> idx.repeat([1, 2, 3])
        Index(['a', 'b', 'b', 'c', 'c', 'c'], dtype='object')
        """

    @Appender(_index_shared_docs["repeat"] % _index_doc_kwargs)
    def repeat(self, repeats, axis=None):
        repeats = ensure_platform_int(repeats)
        nv.validate_repeat((), {"axis": axis})
        res_values = self._values.repeat(repeats)

        return type(self)._simple_new(res_values, name=self.name)

    # --------------------------------------------------------------------
    # Copying Methods

    def copy(
        self: _IndexT,
        name: Hashable | None = None,
        deep: bool = False,
        dtype: Dtype | None = None,
        names: Sequence[Hashable] | None = None,
    ) -> _IndexT:
        """
        Make a copy of this object.

        Name and dtype sets those attributes on the new object.

        Parameters
        ----------
        name : Label, optional
            Set name for new object.
        deep : bool, default False
        dtype : numpy dtype or pandas type, optional
            Set dtype for new object.

            .. deprecated:: 1.2.0
                use ``astype`` method instead.
        names : list-like, optional
            Kept for compatibility with MultiIndex. Should not be used.

        Returns
        -------
        Index
            Index refer to new object which is a copy of this object.

        Notes
        -----
        In most cases, there should be no functional difference from using
        ``deep``, but if ``deep`` is passed it will attempt to deepcopy.
        """
        name = self._validate_names(name=name, names=names, deep=deep)[0]
        if deep:
            new_data = self._data.copy()
            new_index = type(self)._simple_new(new_data, name=name)
        else:
            new_index = self._rename(name=name)

        if dtype:
            warnings.warn(
                "parameter dtype is deprecated and will be removed in a future "
                "version. Use the astype method instead.",
                FutureWarning,
                stacklevel=2,
            )
            new_index = new_index.astype(dtype)
        return new_index

    @final
    def __copy__(self: _IndexT, **kwargs) -> _IndexT:
        return self.copy(**kwargs)

    @final
    def __deepcopy__(self: _IndexT, memo=None) -> _IndexT:
        """
        Parameters
        ----------
        memo, default None
            Standard signature. Unused
        """
        return self.copy(deep=True)

    # --------------------------------------------------------------------
    # Rendering Methods

    @final
    def __repr__(self) -> str_t:
        """
        Return a string representation for this object.
        """
        klass_name = type(self).__name__
        data = self._format_data()
        attrs = self._format_attrs()
        space = self._format_space()
        attrs_str = [f"{k}={v}" for k, v in attrs]
        prepr = f",{space}".join(attrs_str)

        # no data provided, just attributes
        if data is None:
            data = ""

        return f"{klass_name}({data}{prepr})"

    def _format_space(self) -> str_t:

        # using space here controls if the attributes
        # are line separated or not (the default)

        # max_seq_items = get_option('display.max_seq_items')
        # if len(self) > max_seq_items:
        #    space = "\n%s" % (' ' * (len(klass) + 1))
        return " "

    @property
    def _formatter_func(self):
        """
        Return the formatter function.
        """
        return default_pprint

    def _format_data(self, name=None) -> str_t:
        """
        Return the formatted data as a unicode string.
        """
        # do we want to justify (only do so for non-objects)
        is_justify = True

        if self.inferred_type == "string":
            is_justify = False
        elif self.inferred_type == "categorical":
            self = cast("CategoricalIndex", self)
            if is_object_dtype(self.categories):
                is_justify = False

        return format_object_summary(
            self,
            self._formatter_func,
            is_justify=is_justify,
            name=name,
            line_break_each_value=self._is_multi,
        )

    def _format_attrs(self) -> list[tuple[str_t, str_t | int | bool | None]]:
        """
        Return a list of tuples of the (attr,formatted_value).
        """
        attrs: list[tuple[str_t, str_t | int | bool | None]] = []

        if not self._is_multi:
            attrs.append(("dtype", f"'{self.dtype}'"))

        if self.name is not None:
            attrs.append(("name", default_pprint(self.name)))
        elif self._is_multi and any(x is not None for x in self.names):
            attrs.append(("names", default_pprint(self.names)))

        max_seq_items = get_option("display.max_seq_items") or len(self)
        if len(self) > max_seq_items:
            attrs.append(("length", len(self)))
        return attrs

    @final
    def _mpl_repr(self) -> np.ndarray:
        # how to represent ourselves to matplotlib
        if isinstance(self.dtype, np.dtype) and self.dtype.kind != "M":
            return cast(np.ndarray, self.values)
        return self.astype(object, copy=False)._values

    def format(
        self,
        name: bool = False,
        formatter: Callable | None = None,
        na_rep: str_t = "NaN",
    ) -> list[str_t]:
        """
        Render a string representation of the Index.
        """
        header = []
        if name:
            header.append(
                pprint_thing(self.name, escape_chars=("\t", "\r", "\n"))
                if self.name is not None
                else ""
            )

        if formatter is not None:
            return header + list(self.map(formatter))

        return self._format_with_header(header, na_rep=na_rep)

    def _format_with_header(self, header: list[str_t], na_rep: str_t) -> list[str_t]:
        from pandas.io.formats.format import format_array

        values = self._values

        if is_object_dtype(values.dtype):
            values = cast(np.ndarray, values)
            values = lib.maybe_convert_objects(values, safe=True)

            result = [pprint_thing(x, escape_chars=("\t", "\r", "\n")) for x in values]

            # could have nans
            mask = isna(values)
            if mask.any():
                result_arr = np.array(result)
                result_arr[mask] = na_rep
                result = result_arr.tolist()
        else:
            result = trim_front(format_array(values, None, justify="left"))
        return header + result

    @final
    def to_native_types(self, slicer=None, **kwargs) -> np.ndarray:
        """
        Format specified values of `self` and return them.

        .. deprecated:: 1.2.0

        Parameters
        ----------
        slicer : int, array-like
            An indexer into `self` that specifies which values
            are used in the formatting process.
        kwargs : dict
            Options for specifying how the values should be formatted.
            These options include the following:

            1) na_rep : str
                The value that serves as a placeholder for NULL values
            2) quoting : bool or None
                Whether or not there are quoted values in `self`
            3) date_format : str
                The format used to represent date-like values.

        Returns
        -------
        numpy.ndarray
            Formatted values.
        """
        warnings.warn(
            "The 'to_native_types' method is deprecated and will be removed in "
            "a future version. Use 'astype(str)' instead.",
            FutureWarning,
            stacklevel=2,
        )
        values = self
        if slicer is not None:
            values = values[slicer]
        return values._format_native_types(**kwargs)

    def _format_native_types(self, na_rep="", quoting=None, **kwargs):
        """
        Actually format specific types of the index.
        """
        mask = isna(self)
        if not self.is_object() and not quoting:
            values = np.asarray(self).astype(str)
        else:
            values = np.array(self, dtype=object, copy=True)

        values[mask] = na_rep
        return values

    def _summary(self, name=None) -> str_t:
        """
        Return a summarized representation.

        Parameters
        ----------
        name : str
            name to use in the summary representation

        Returns
        -------
        String with a summarized representation of the index
        """
        if len(self) > 0:
            head = self[0]
            if hasattr(head, "format") and not isinstance(head, str):
                head = head.format()
            elif needs_i8_conversion(self.dtype):
                # e.g. Timedelta, display as values, not quoted
                head = self._formatter_func(head).replace("'", "")
            tail = self[-1]
            if hasattr(tail, "format") and not isinstance(tail, str):
                tail = tail.format()
            elif needs_i8_conversion(self.dtype):
                # e.g. Timedelta, display as values, not quoted
                tail = self._formatter_func(tail).replace("'", "")

            index_summary = f", {head} to {tail}"
        else:
            index_summary = ""

        if name is None:
            name = type(self).__name__
        return f"{name}: {len(self)} entries{index_summary}"

    # --------------------------------------------------------------------
    # Conversion Methods

    def to_flat_index(self):
        """
        Identity method.

        This is implemented for compatibility with subclass implementations
        when chaining.

        Returns
        -------
        pd.Index
            Caller.

        See Also
        --------
        MultiIndex.to_flat_index : Subclass implementation.
        """
        return self

    def to_series(self, index=None, name: Hashable = None) -> Series:
        """
        Create a Series with both index and values equal to the index keys.

        Useful with map for returning an indexer based on an index.

        Parameters
        ----------
        index : Index, optional
            Index of resulting Series. If None, defaults to original index.
        name : str, optional
            Name of resulting Series. If None, defaults to name of original
            index.

        Returns
        -------
        Series
            The dtype will be based on the type of the Index values.

        See Also
        --------
        Index.to_frame : Convert an Index to a DataFrame.
        Series.to_frame : Convert Series to DataFrame.

        Examples
        --------
        >>> idx = pd.Index(['Ant', 'Bear', 'Cow'], name='animal')

        By default, the original Index and original name is reused.

        >>> idx.to_series()
        animal
        Ant      Ant
        Bear    Bear
        Cow      Cow
        Name: animal, dtype: object

        To enforce a new Index, specify new labels to ``index``:

        >>> idx.to_series(index=[0, 1, 2])
        0     Ant
        1    Bear
        2     Cow
        Name: animal, dtype: object

        To override the name of the resulting column, specify `name`:

        >>> idx.to_series(name='zoo')
        animal
        Ant      Ant
        Bear    Bear
        Cow      Cow
        Name: zoo, dtype: object
        """
        from pandas import Series

        if index is None:
            index = self._view()
        if name is None:
            name = self.name

        return Series(self._values.copy(), index=index, name=name)

    def to_frame(
        self, index: bool = True, name: Hashable = lib.no_default
    ) -> DataFrame:
        """
        Create a DataFrame with a column containing the Index.

        Parameters
        ----------
        index : bool, default True
            Set the index of the returned DataFrame as the original Index.

        name : object, default None
            The passed name should substitute for the index name (if it has
            one).

        Returns
        -------
        DataFrame
            DataFrame containing the original Index data.

        See Also
        --------
        Index.to_series : Convert an Index to a Series.
        Series.to_frame : Convert Series to DataFrame.

        Examples
        --------
        >>> idx = pd.Index(['Ant', 'Bear', 'Cow'], name='animal')
        >>> idx.to_frame()
               animal
        animal
        Ant       Ant
        Bear     Bear
        Cow       Cow

        By default, the original Index is reused. To enforce a new Index:

        >>> idx.to_frame(index=False)
            animal
        0   Ant
        1  Bear
        2   Cow

        To override the name of the resulting column, specify `name`:

        >>> idx.to_frame(index=False, name='zoo')
            zoo
        0   Ant
        1  Bear
        2   Cow
        """
        from pandas import DataFrame

        if name is lib.no_default:
            name = self.name or 0
        result = DataFrame({name: self._values.copy()})

        if index:
            result.index = self
        return result

    # --------------------------------------------------------------------
    # Name-Centric Methods

    @property
    def name(self):
        """
        Return Index or MultiIndex name.
        """
        return self._name

    @name.setter
    def name(self, value: Hashable):
        if self._no_setting_name:
            # Used in MultiIndex.levels to avoid silently ignoring name updates.
            raise RuntimeError(
                "Cannot set name on a level of a MultiIndex. Use "
                "'MultiIndex.set_names' instead."
            )
        maybe_extract_name(value, None, type(self))
        self._name = value

    @final
    def _validate_names(
        self, name=None, names=None, deep: bool = False
    ) -> list[Hashable]:
        """
        Handles the quirks of having a singular 'name' parameter for general
        Index and plural 'names' parameter for MultiIndex.
        """
        from copy import deepcopy

        if names is not None and name is not None:
            raise TypeError("Can only provide one of `names` and `name`")
        elif names is None and name is None:
            new_names = deepcopy(self.names) if deep else self.names
        elif names is not None:
            if not is_list_like(names):
                raise TypeError("Must pass list-like as `names`.")
            new_names = names
        elif not is_list_like(name):
            new_names = [name]
        else:
            new_names = name

        if len(new_names) != len(self.names):
            raise ValueError(
                f"Length of new names must be {len(self.names)}, got {len(new_names)}"
            )

        # All items in 'new_names' need to be hashable
        validate_all_hashable(*new_names, error_name=f"{type(self).__name__}.name")

        return new_names

    def _get_names(self) -> FrozenList:
        return FrozenList((self.name,))

    def _set_names(self, values, *, level=None) -> None:
        """
        Set new names on index. Each name has to be a hashable type.

        Parameters
        ----------
        values : str or sequence
            name(s) to set
        level : int, level name, or sequence of int/level names (default None)
            If the index is a MultiIndex (hierarchical), level(s) to set (None
            for all levels).  Otherwise level must be None

        Raises
        ------
        TypeError if each name is not hashable.
        """
        if not is_list_like(values):
            raise ValueError("Names must be a list-like")
        if len(values) != 1:
            raise ValueError(f"Length of new names must be 1, got {len(values)}")

        # GH 20527
        # All items in 'name' need to be hashable:
        validate_all_hashable(*values, error_name=f"{type(self).__name__}.name")

        self._name = values[0]

    names = property(fset=_set_names, fget=_get_names)

    @deprecate_nonkeyword_arguments(version=None, allowed_args=["self", "names"])
    def set_names(self, names, level=None, inplace: bool = False):
        """
        Set Index or MultiIndex name.

        Able to set new names partially and by level.

        Parameters
        ----------

        names : label or list of label or dict-like for MultiIndex
            Name(s) to set.

            .. versionchanged:: 1.3.0

        level : int, label or list of int or label, optional
            If the index is a MultiIndex and names is not dict-like, level(s) to set
            (None for all levels). Otherwise level must be None.

            .. versionchanged:: 1.3.0

        inplace : bool, default False
            Modifies the object directly, instead of creating a new Index or
            MultiIndex.

        Returns
        -------
        Index or None
            The same type as the caller or None if ``inplace=True``.

        See Also
        --------
        Index.rename : Able to set new names without level.

        Examples
        --------
        >>> idx = pd.Index([1, 2, 3, 4])
        >>> idx
        Int64Index([1, 2, 3, 4], dtype='int64')
        >>> idx.set_names('quarter')
        Int64Index([1, 2, 3, 4], dtype='int64', name='quarter')

        >>> idx = pd.MultiIndex.from_product([['python', 'cobra'],
        ...                                   [2018, 2019]])
        >>> idx
        MultiIndex([('python', 2018),
                    ('python', 2019),
                    ( 'cobra', 2018),
                    ( 'cobra', 2019)],
                   )
        >>> idx.set_names(['kind', 'year'], inplace=True)
        >>> idx
        MultiIndex([('python', 2018),
                    ('python', 2019),
                    ( 'cobra', 2018),
                    ( 'cobra', 2019)],
                   names=['kind', 'year'])
        >>> idx.set_names('species', level=0)
        MultiIndex([('python', 2018),
                    ('python', 2019),
                    ( 'cobra', 2018),
                    ( 'cobra', 2019)],
                   names=['species', 'year'])

        When renaming levels with a dict, levels can not be passed.

        >>> idx.set_names({'kind': 'snake'})
        MultiIndex([('python', 2018),
                    ('python', 2019),
                    ( 'cobra', 2018),
                    ( 'cobra', 2019)],
                   names=['snake', 'year'])
        """
        if level is not None and not isinstance(self, ABCMultiIndex):
            raise ValueError("Level must be None for non-MultiIndex")

        elif level is not None and not is_list_like(level) and is_list_like(names):
            raise TypeError("Names must be a string when a single level is provided.")

        elif not is_list_like(names) and level is None and self.nlevels > 1:
            raise TypeError("Must pass list-like as `names`.")

        elif is_dict_like(names) and not isinstance(self, ABCMultiIndex):
            raise TypeError("Can only pass dict-like as `names` for MultiIndex.")

        elif is_dict_like(names) and level is not None:
            raise TypeError("Can not pass level for dictlike `names`.")

        if isinstance(self, ABCMultiIndex) and is_dict_like(names) and level is None:
            # Transform dict to list of new names and corresponding levels
            level, names_adjusted = [], []
            for i, name in enumerate(self.names):
                if name in names.keys():
                    level.append(i)
                    names_adjusted.append(names[name])
            names = names_adjusted

        if not is_list_like(names):
            names = [names]
        if level is not None and not is_list_like(level):
            level = [level]

        if inplace:
            idx = self
        else:
            idx = self._view()

        idx._set_names(names, level=level)
        if not inplace:
            return idx

    def rename(self, name, inplace=False):
        """
        Alter Index or MultiIndex name.

        Able to set new names without level. Defaults to returning new index.
        Length of names must match number of levels in MultiIndex.

        Parameters
        ----------
        name : label or list of labels
            Name(s) to set.
        inplace : bool, default False
            Modifies the object directly, instead of creating a new Index or
            MultiIndex.

        Returns
        -------
        Index or None
            The same type as the caller or None if ``inplace=True``.

        See Also
        --------
        Index.set_names : Able to set new names partially and by level.

        Examples
        --------
        >>> idx = pd.Index(['A', 'C', 'A', 'B'], name='score')
        >>> idx.rename('grade')
        Index(['A', 'C', 'A', 'B'], dtype='object', name='grade')

        >>> idx = pd.MultiIndex.from_product([['python', 'cobra'],
        ...                                   [2018, 2019]],
        ...                                   names=['kind', 'year'])
        >>> idx
        MultiIndex([('python', 2018),
                    ('python', 2019),
                    ( 'cobra', 2018),
                    ( 'cobra', 2019)],
                   names=['kind', 'year'])
        >>> idx.rename(['species', 'year'])
        MultiIndex([('python', 2018),
                    ('python', 2019),
                    ( 'cobra', 2018),
                    ( 'cobra', 2019)],
                   names=['species', 'year'])
        >>> idx.rename('species')
        Traceback (most recent call last):
        TypeError: Must pass list-like as `names`.
        """
        return self.set_names([name], inplace=inplace)

    # --------------------------------------------------------------------
    # Level-Centric Methods

    @property
    def nlevels(self) -> int:
        """
        Number of levels.
        """
        return 1

    def _sort_levels_monotonic(self: _IndexT) -> _IndexT:
        """
        Compat with MultiIndex.
        """
        return self

    @final
    def _validate_index_level(self, level) -> None:
        """
        Validate index level.

        For single-level Index getting level number is a no-op, but some
        verification must be done like in MultiIndex.

        """
        if isinstance(level, int):
            if level < 0 and level != -1:
                raise IndexError(
                    "Too many levels: Index has only 1 level, "
                    f"{level} is not a valid level number"
                )
            elif level > 0:
                raise IndexError(
                    f"Too many levels: Index has only 1 level, not {level + 1}"
                )
        elif level != self.name:
            raise KeyError(
                f"Requested level ({level}) does not match index name ({self.name})"
            )

    def _get_level_number(self, level) -> int:
        self._validate_index_level(level)
        return 0

    def sortlevel(self, level=None, ascending=True, sort_remaining=None):
        """
        For internal compatibility with the Index API.

        Sort the Index. This is for compat with MultiIndex

        Parameters
        ----------
        ascending : bool, default True
            False to sort in descending order

        level, sort_remaining are compat parameters

        Returns
        -------
        Index
        """
        if not isinstance(ascending, (list, bool)):
            raise TypeError(
                "ascending must be a single bool value or"
                "a list of bool values of length 1"
            )

        if isinstance(ascending, list):
            if len(ascending) != 1:
                raise TypeError("ascending must be a list of bool values of length 1")
            ascending = ascending[0]

        if not isinstance(ascending, bool):
            raise TypeError("ascending must be a bool value")

        return self.sort_values(return_indexer=True, ascending=ascending)

    def _get_level_values(self, level) -> Index:
        """
        Return an Index of values for requested level.

        This is primarily useful to get an individual level of values from a
        MultiIndex, but is provided on Index as well for compatibility.

        Parameters
        ----------
        level : int or str
            It is either the integer position or the name of the level.

        Returns
        -------
        Index
            Calling object, as there is only one level in the Index.

        See Also
        --------
        MultiIndex.get_level_values : Get values for a level of a MultiIndex.

        Notes
        -----
        For Index, level should be 0, since there are no multiple levels.

        Examples
        --------
        >>> idx = pd.Index(list('abc'))
        >>> idx
        Index(['a', 'b', 'c'], dtype='object')

        Get level values by supplying `level` as integer:

        >>> idx.get_level_values(0)
        Index(['a', 'b', 'c'], dtype='object')
        """
        self._validate_index_level(level)
        return self

    get_level_values = _get_level_values

    @final
    def droplevel(self, level=0):
        """
        Return index with requested level(s) removed.

        If resulting index has only 1 level left, the result will be
        of Index type, not MultiIndex.

        Parameters
        ----------
        level : int, str, or list-like, default 0
            If a string is given, must be the name of a level
            If list-like, elements must be names or indexes of levels.

        Returns
        -------
        Index or MultiIndex

        Examples
        --------
        >>> mi = pd.MultiIndex.from_arrays(
        ... [[1, 2], [3, 4], [5, 6]], names=['x', 'y', 'z'])
        >>> mi
        MultiIndex([(1, 3, 5),
                    (2, 4, 6)],
                   names=['x', 'y', 'z'])

        >>> mi.droplevel()
        MultiIndex([(3, 5),
                    (4, 6)],
                   names=['y', 'z'])

        >>> mi.droplevel(2)
        MultiIndex([(1, 3),
                    (2, 4)],
                   names=['x', 'y'])

        >>> mi.droplevel('z')
        MultiIndex([(1, 3),
                    (2, 4)],
                   names=['x', 'y'])

        >>> mi.droplevel(['x', 'y'])
        Int64Index([5, 6], dtype='int64', name='z')
        """
        if not isinstance(level, (tuple, list)):
            level = [level]

        levnums = sorted(self._get_level_number(lev) for lev in level)[::-1]

        return self._drop_level_numbers(levnums)

    @final
    def _drop_level_numbers(self, levnums: list[int]):
        """
        Drop MultiIndex levels by level _number_, not name.
        """

        if not levnums and not isinstance(self, ABCMultiIndex):
            return self
        if len(levnums) >= self.nlevels:
            raise ValueError(
                f"Cannot remove {len(levnums)} levels from an index with "
                f"{self.nlevels} levels: at least one level must be left."
            )
        # The two checks above guarantee that here self is a MultiIndex
        self = cast("MultiIndex", self)

        new_levels = list(self.levels)
        new_codes = list(self.codes)
        new_names = list(self.names)

        for i in levnums:
            new_levels.pop(i)
            new_codes.pop(i)
            new_names.pop(i)

        if len(new_levels) == 1:
            lev = new_levels[0]

            if len(lev) == 0:
                # If lev is empty, lev.take will fail GH#42055
                res_values = algos.take(lev._values, new_codes[0], allow_fill=True)
                result = type(lev)._simple_new(res_values, name=new_names[0])
            else:
                # set nan if needed
                mask = new_codes[0] == -1
                result = new_levels[0].take(new_codes[0])
                if mask.any():
                    result = result.putmask(mask, np.nan)

                result._name = new_names[0]

            return result
        else:
            from pandas.core.indexes.multi import MultiIndex

            return MultiIndex(
                levels=new_levels,
                codes=new_codes,
                names=new_names,
                verify_integrity=False,
            )

    def _get_grouper_for_level(self, mapper, *, level=None):
        """
        Get index grouper corresponding to an index level

        Parameters
        ----------
        mapper: Group mapping function or None
            Function mapping index values to groups
        level : int or None
            Index level, positional

        Returns
        -------
        grouper : Index
            Index of values to group on.
        labels : ndarray of int or None
            Array of locations in level_index.
        uniques : Index or None
            Index of unique values for level.
        """
        assert level is None or level == 0
        if mapper is None:
            grouper = self
        else:
            grouper = self.map(mapper)

        return grouper, None, None

    # --------------------------------------------------------------------
    # Introspection Methods

    @final
    @property
    def is_monotonic(self) -> bool:
        """
        Alias for is_monotonic_increasing.
        """
        return self.is_monotonic_increasing

    @property
    def is_monotonic_increasing(self) -> bool:
        """
        Return if the index is monotonic increasing (only equal or
        increasing) values.

        Examples
        --------
        >>> Index([1, 2, 3]).is_monotonic_increasing
        True
        >>> Index([1, 2, 2]).is_monotonic_increasing
        True
        >>> Index([1, 3, 2]).is_monotonic_increasing
        False
        """
        return self._engine.is_monotonic_increasing

    @property
    def is_monotonic_decreasing(self) -> bool:
        """
        Return if the index is monotonic decreasing (only equal or
        decreasing) values.

        Examples
        --------
        >>> Index([3, 2, 1]).is_monotonic_decreasing
        True
        >>> Index([3, 2, 2]).is_monotonic_decreasing
        True
        >>> Index([3, 1, 2]).is_monotonic_decreasing
        False
        """
        return self._engine.is_monotonic_decreasing

    @final
    @property
    def _is_strictly_monotonic_increasing(self) -> bool:
        """
        Return if the index is strictly monotonic increasing
        (only increasing) values.

        Examples
        --------
        >>> Index([1, 2, 3])._is_strictly_monotonic_increasing
        True
        >>> Index([1, 2, 2])._is_strictly_monotonic_increasing
        False
        >>> Index([1, 3, 2])._is_strictly_monotonic_increasing
        False
        """
        return self.is_unique and self.is_monotonic_increasing

    @final
    @property
    def _is_strictly_monotonic_decreasing(self) -> bool:
        """
        Return if the index is strictly monotonic decreasing
        (only decreasing) values.

        Examples
        --------
        >>> Index([3, 2, 1])._is_strictly_monotonic_decreasing
        True
        >>> Index([3, 2, 2])._is_strictly_monotonic_decreasing
        False
        >>> Index([3, 1, 2])._is_strictly_monotonic_decreasing
        False
        """
        return self.is_unique and self.is_monotonic_decreasing

    @cache_readonly
    def is_unique(self) -> bool:
        """
        Return if the index has unique values.
        """
        return self._engine.is_unique

    @final
    @property
    def has_duplicates(self) -> bool:
        """
        Check if the Index has duplicate values.

        Returns
        -------
        bool
            Whether or not the Index has duplicate values.

        Examples
        --------
        >>> idx = pd.Index([1, 5, 7, 7])
        >>> idx.has_duplicates
        True

        >>> idx = pd.Index([1, 5, 7])
        >>> idx.has_duplicates
        False

        >>> idx = pd.Index(["Watermelon", "Orange", "Apple",
        ...                 "Watermelon"]).astype("category")
        >>> idx.has_duplicates
        True

        >>> idx = pd.Index(["Orange", "Apple",
        ...                 "Watermelon"]).astype("category")
        >>> idx.has_duplicates
        False
        """
        return not self.is_unique

    @final
    def is_boolean(self) -> bool:
        """
        Check if the Index only consists of booleans.

        Returns
        -------
        bool
            Whether or not the Index only consists of booleans.

        See Also
        --------
        is_integer : Check if the Index only consists of integers.
        is_floating : Check if the Index is a floating type.
        is_numeric : Check if the Index only consists of numeric data.
        is_object : Check if the Index is of the object dtype.
        is_categorical : Check if the Index holds categorical data.
        is_interval : Check if the Index holds Interval objects.
        is_mixed : Check if the Index holds data with mixed data types.

        Examples
        --------
        >>> idx = pd.Index([True, False, True])
        >>> idx.is_boolean()
        True

        >>> idx = pd.Index(["True", "False", "True"])
        >>> idx.is_boolean()
        False

        >>> idx = pd.Index([True, False, "True"])
        >>> idx.is_boolean()
        False
        """
        return self.inferred_type in ["boolean"]

    @final
    def is_integer(self) -> bool:
        """
        Check if the Index only consists of integers.

        Returns
        -------
        bool
            Whether or not the Index only consists of integers.

        See Also
        --------
        is_boolean : Check if the Index only consists of booleans.
        is_floating : Check if the Index is a floating type.
        is_numeric : Check if the Index only consists of numeric data.
        is_object : Check if the Index is of the object dtype.
        is_categorical : Check if the Index holds categorical data.
        is_interval : Check if the Index holds Interval objects.
        is_mixed : Check if the Index holds data with mixed data types.

        Examples
        --------
        >>> idx = pd.Index([1, 2, 3, 4])
        >>> idx.is_integer()
        True

        >>> idx = pd.Index([1.0, 2.0, 3.0, 4.0])
        >>> idx.is_integer()
        False

        >>> idx = pd.Index(["Apple", "Mango", "Watermelon"])
        >>> idx.is_integer()
        False
        """
        return self.inferred_type in ["integer"]

    @final
    def is_floating(self) -> bool:
        """
        Check if the Index is a floating type.

        The Index may consist of only floats, NaNs, or a mix of floats,
        integers, or NaNs.

        Returns
        -------
        bool
            Whether or not the Index only consists of only consists of floats, NaNs, or
            a mix of floats, integers, or NaNs.

        See Also
        --------
        is_boolean : Check if the Index only consists of booleans.
        is_integer : Check if the Index only consists of integers.
        is_numeric : Check if the Index only consists of numeric data.
        is_object : Check if the Index is of the object dtype.
        is_categorical : Check if the Index holds categorical data.
        is_interval : Check if the Index holds Interval objects.
        is_mixed : Check if the Index holds data with mixed data types.

        Examples
        --------
        >>> idx = pd.Index([1.0, 2.0, 3.0, 4.0])
        >>> idx.is_floating()
        True

        >>> idx = pd.Index([1.0, 2.0, np.nan, 4.0])
        >>> idx.is_floating()
        True

        >>> idx = pd.Index([1, 2, 3, 4, np.nan])
        >>> idx.is_floating()
        True

        >>> idx = pd.Index([1, 2, 3, 4])
        >>> idx.is_floating()
        False
        """
        return self.inferred_type in ["floating", "mixed-integer-float", "integer-na"]

    @final
    def is_numeric(self) -> bool:
        """
        Check if the Index only consists of numeric data.

        Returns
        -------
        bool
            Whether or not the Index only consists of numeric data.

        See Also
        --------
        is_boolean : Check if the Index only consists of booleans.
        is_integer : Check if the Index only consists of integers.
        is_floating : Check if the Index is a floating type.
        is_object : Check if the Index is of the object dtype.
        is_categorical : Check if the Index holds categorical data.
        is_interval : Check if the Index holds Interval objects.
        is_mixed : Check if the Index holds data with mixed data types.

        Examples
        --------
        >>> idx = pd.Index([1.0, 2.0, 3.0, 4.0])
        >>> idx.is_numeric()
        True

        >>> idx = pd.Index([1, 2, 3, 4.0])
        >>> idx.is_numeric()
        True

        >>> idx = pd.Index([1, 2, 3, 4])
        >>> idx.is_numeric()
        True

        >>> idx = pd.Index([1, 2, 3, 4.0, np.nan])
        >>> idx.is_numeric()
        True

        >>> idx = pd.Index([1, 2, 3, 4.0, np.nan, "Apple"])
        >>> idx.is_numeric()
        False
        """
        return self.inferred_type in ["integer", "floating"]

    @final
    def is_object(self) -> bool:
        """
        Check if the Index is of the object dtype.

        Returns
        -------
        bool
            Whether or not the Index is of the object dtype.

        See Also
        --------
        is_boolean : Check if the Index only consists of booleans.
        is_integer : Check if the Index only consists of integers.
        is_floating : Check if the Index is a floating type.
        is_numeric : Check if the Index only consists of numeric data.
        is_categorical : Check if the Index holds categorical data.
        is_interval : Check if the Index holds Interval objects.
        is_mixed : Check if the Index holds data with mixed data types.

        Examples
        --------
        >>> idx = pd.Index(["Apple", "Mango", "Watermelon"])
        >>> idx.is_object()
        True

        >>> idx = pd.Index(["Apple", "Mango", 2.0])
        >>> idx.is_object()
        True

        >>> idx = pd.Index(["Watermelon", "Orange", "Apple",
        ...                 "Watermelon"]).astype("category")
        >>> idx.is_object()
        False

        >>> idx = pd.Index([1.0, 2.0, 3.0, 4.0])
        >>> idx.is_object()
        False
        """
        return is_object_dtype(self.dtype)

    @final
    def is_categorical(self) -> bool:
        """
        Check if the Index holds categorical data.

        Returns
        -------
        bool
            True if the Index is categorical.

        See Also
        --------
        CategoricalIndex : Index for categorical data.
        is_boolean : Check if the Index only consists of booleans.
        is_integer : Check if the Index only consists of integers.
        is_floating : Check if the Index is a floating type.
        is_numeric : Check if the Index only consists of numeric data.
        is_object : Check if the Index is of the object dtype.
        is_interval : Check if the Index holds Interval objects.
        is_mixed : Check if the Index holds data with mixed data types.

        Examples
        --------
        >>> idx = pd.Index(["Watermelon", "Orange", "Apple",
        ...                 "Watermelon"]).astype("category")
        >>> idx.is_categorical()
        True

        >>> idx = pd.Index([1, 3, 5, 7])
        >>> idx.is_categorical()
        False

        >>> s = pd.Series(["Peter", "Victor", "Elisabeth", "Mar"])
        >>> s
        0        Peter
        1       Victor
        2    Elisabeth
        3          Mar
        dtype: object
        >>> s.index.is_categorical()
        False
        """
        return self.inferred_type in ["categorical"]

    @final
    def is_interval(self) -> bool:
        """
        Check if the Index holds Interval objects.

        Returns
        -------
        bool
            Whether or not the Index holds Interval objects.

        See Also
        --------
        IntervalIndex : Index for Interval objects.
        is_boolean : Check if the Index only consists of booleans.
        is_integer : Check if the Index only consists of integers.
        is_floating : Check if the Index is a floating type.
        is_numeric : Check if the Index only consists of numeric data.
        is_object : Check if the Index is of the object dtype.
        is_categorical : Check if the Index holds categorical data.
        is_mixed : Check if the Index holds data with mixed data types.

        Examples
        --------
        >>> idx = pd.Index([pd.Interval(left=0, right=5),
        ...                 pd.Interval(left=5, right=10)])
        >>> idx.is_interval()
        True

        >>> idx = pd.Index([1, 3, 5, 7])
        >>> idx.is_interval()
        False
        """
        return self.inferred_type in ["interval"]

    @final
    def is_mixed(self) -> bool:
        """
        Check if the Index holds data with mixed data types.

        Returns
        -------
        bool
            Whether or not the Index holds data with mixed data types.

        See Also
        --------
        is_boolean : Check if the Index only consists of booleans.
        is_integer : Check if the Index only consists of integers.
        is_floating : Check if the Index is a floating type.
        is_numeric : Check if the Index only consists of numeric data.
        is_object : Check if the Index is of the object dtype.
        is_categorical : Check if the Index holds categorical data.
        is_interval : Check if the Index holds Interval objects.

        Examples
        --------
        >>> idx = pd.Index(['a', np.nan, 'b'])
        >>> idx.is_mixed()
        True

        >>> idx = pd.Index([1.0, 2.0, 3.0, 5.0])
        >>> idx.is_mixed()
        False
        """
        warnings.warn(
            "Index.is_mixed is deprecated and will be removed in a future version. "
            "Check index.inferred_type directly instead.",
            FutureWarning,
            stacklevel=2,
        )
        return self.inferred_type in ["mixed"]

    @final
    def holds_integer(self) -> bool:
        """
        Whether the type is an integer type.
        """
        return self.inferred_type in ["integer", "mixed-integer"]

    @cache_readonly
    def inferred_type(self) -> str_t:
        """
        Return a string of the type inferred from the values.
        """
        return lib.infer_dtype(self._values, skipna=False)

    @cache_readonly
    def _is_all_dates(self) -> bool:
        """
        Whether or not the index values only consist of dates.
        """
        return is_datetime_array(ensure_object(self._values))

    @cache_readonly
    @final
    def is_all_dates(self) -> bool:
        """
        Whether or not the index values only consist of dates.
        """
        warnings.warn(
            "Index.is_all_dates is deprecated, will be removed in a future version. "
            "check index.inferred_type instead.",
            FutureWarning,
            stacklevel=2,
        )
        return self._is_all_dates

    @cache_readonly
    def _is_multi(self) -> bool:
        """
        Cached check equivalent to isinstance(self, MultiIndex)
        """
        return isinstance(self, ABCMultiIndex)

    # --------------------------------------------------------------------
    # Pickle Methods

    def __reduce__(self):
        d = {"data": self._data, "name": self.name}
        return _new_Index, (type(self), d), None

    # --------------------------------------------------------------------
    # Null Handling Methods

    _na_value: float | NaTType = np.nan
    """The expected NA value to use with this index."""

    @cache_readonly
    def _isnan(self) -> npt.NDArray[np.bool_]:
        """
        Return if each value is NaN.
        """
        if self._can_hold_na:
            return isna(self)
        else:
            # shouldn't reach to this condition by checking hasnans beforehand
            values = np.empty(len(self), dtype=np.bool_)
            values.fill(False)
            return values

    @cache_readonly
    def hasnans(self) -> bool:
        """
        Return if I have any nans; enables various perf speedups.
        """
        if self._can_hold_na:
            return bool(self._isnan.any())
        else:
            return False

    @final
    def isna(self) -> npt.NDArray[np.bool_]:
        """
        Detect missing values.

        Return a boolean same-sized object indicating if the values are NA.
        NA values, such as ``None``, :attr:`numpy.NaN` or :attr:`pd.NaT`, get
        mapped to ``True`` values.
        Everything else get mapped to ``False`` values. Characters such as
        empty strings `''` or :attr:`numpy.inf` are not considered NA values
        (unless you set ``pandas.options.mode.use_inf_as_na = True``).

        Returns
        -------
        numpy.ndarray[bool]
            A boolean array of whether my values are NA.

        See Also
        --------
        Index.notna : Boolean inverse of isna.
        Index.dropna : Omit entries with missing values.
        isna : Top-level isna.
        Series.isna : Detect missing values in Series object.

        Examples
        --------
        Show which entries in a pandas.Index are NA. The result is an
        array.

        >>> idx = pd.Index([5.2, 6.0, np.NaN])
        >>> idx
        Float64Index([5.2, 6.0, nan], dtype='float64')
        >>> idx.isna()
        array([False, False,  True])

        Empty strings are not considered NA values. None is considered an NA
        value.

        >>> idx = pd.Index(['black', '', 'red', None])
        >>> idx
        Index(['black', '', 'red', None], dtype='object')
        >>> idx.isna()
        array([False, False, False,  True])

        For datetimes, `NaT` (Not a Time) is considered as an NA value.

        >>> idx = pd.DatetimeIndex([pd.Timestamp('1940-04-25'),
        ...                         pd.Timestamp(''), None, pd.NaT])
        >>> idx
        DatetimeIndex(['1940-04-25', 'NaT', 'NaT', 'NaT'],
                      dtype='datetime64[ns]', freq=None)
        >>> idx.isna()
        array([False,  True,  True,  True])
        """
        return self._isnan

    isnull = isna

    @final
    def notna(self) -> npt.NDArray[np.bool_]:
        """
        Detect existing (non-missing) values.

        Return a boolean same-sized object indicating if the values are not NA.
        Non-missing values get mapped to ``True``. Characters such as empty
        strings ``''`` or :attr:`numpy.inf` are not considered NA values
        (unless you set ``pandas.options.mode.use_inf_as_na = True``).
        NA values, such as None or :attr:`numpy.NaN`, get mapped to ``False``
        values.

        Returns
        -------
        numpy.ndarray[bool]
            Boolean array to indicate which entries are not NA.

        See Also
        --------
        Index.notnull : Alias of notna.
        Index.isna: Inverse of notna.
        notna : Top-level notna.

        Examples
        --------
        Show which entries in an Index are not NA. The result is an
        array.

        >>> idx = pd.Index([5.2, 6.0, np.NaN])
        >>> idx
        Float64Index([5.2, 6.0, nan], dtype='float64')
        >>> idx.notna()
        array([ True,  True, False])

        Empty strings are not considered NA values. None is considered a NA
        value.

        >>> idx = pd.Index(['black', '', 'red', None])
        >>> idx
        Index(['black', '', 'red', None], dtype='object')
        >>> idx.notna()
        array([ True,  True,  True, False])
        """
        return ~self.isna()

    notnull = notna

    def fillna(self, value=None, downcast=None):
        """
        Fill NA/NaN values with the specified value.

        Parameters
        ----------
        value : scalar
            Scalar value to use to fill holes (e.g. 0).
            This value cannot be a list-likes.
        downcast : dict, default is None
            A dict of item->dtype of what to downcast if possible,
            or the string 'infer' which will try to downcast to an appropriate
            equal type (e.g. float64 to int64 if possible).

        Returns
        -------
        Index

        See Also
        --------
        DataFrame.fillna : Fill NaN values of a DataFrame.
        Series.fillna : Fill NaN Values of a Series.
        """
        value = self._require_scalar(value)
        if self.hasnans:
            result = self.putmask(self._isnan, value)
            if downcast is None:
                # no need to care metadata other than name
                # because it can't have freq if
                return Index._with_infer(result, name=self.name)
        return self._view()

    def dropna(self: _IndexT, how: str_t = "any") -> _IndexT:
        """
        Return Index without NA/NaN values.

        Parameters
        ----------
        how : {'any', 'all'}, default 'any'
            If the Index is a MultiIndex, drop the value when any or all levels
            are NaN.

        Returns
        -------
        Index
        """
        if how not in ("any", "all"):
            raise ValueError(f"invalid how option: {how}")

        if self.hasnans:
            res_values = self._values[~self._isnan]
            return type(self)._simple_new(res_values, name=self.name)
        return self._view()

    # --------------------------------------------------------------------
    # Uniqueness Methods

    def unique(self: _IndexT, level: Hashable | None = None) -> _IndexT:
        """
        Return unique values in the index.

        Unique values are returned in order of appearance, this does NOT sort.

        Parameters
        ----------
        level : int or hashable, optional
            Only return values from specified level (for MultiIndex).
            If int, gets the level by integer position, else by level name.

        Returns
        -------
        Index

        See Also
        --------
        unique : Numpy array of unique values in that column.
        Series.unique : Return unique values of Series object.
        """
        if level is not None:
            self._validate_index_level(level)

        if self.is_unique:
            return self._view()

        result = super().unique()
        return self._shallow_copy(result)

    @deprecate_nonkeyword_arguments(version=None, allowed_args=["self"])
    def drop_duplicates(self: _IndexT, keep: str_t | bool = "first") -> _IndexT:
        """
        Return Index with duplicate values removed.

        Parameters
        ----------
        keep : {'first', 'last', ``False``}, default 'first'
            - 'first' : Drop duplicates except for the first occurrence.
            - 'last' : Drop duplicates except for the last occurrence.
            - ``False`` : Drop all duplicates.

        Returns
        -------
        deduplicated : Index

        See Also
        --------
        Series.drop_duplicates : Equivalent method on Series.
        DataFrame.drop_duplicates : Equivalent method on DataFrame.
        Index.duplicated : Related method on Index, indicating duplicate
            Index values.

        Examples
        --------
        Generate an pandas.Index with duplicate values.

        >>> idx = pd.Index(['lama', 'cow', 'lama', 'beetle', 'lama', 'hippo'])

        The `keep` parameter controls  which duplicate values are removed.
        The value 'first' keeps the first occurrence for each
        set of duplicated entries. The default value of keep is 'first'.

        >>> idx.drop_duplicates(keep='first')
        Index(['lama', 'cow', 'beetle', 'hippo'], dtype='object')

        The value 'last' keeps the last occurrence for each set of duplicated
        entries.

        >>> idx.drop_duplicates(keep='last')
        Index(['cow', 'beetle', 'lama', 'hippo'], dtype='object')

        The value ``False`` discards all sets of duplicated entries.

        >>> idx.drop_duplicates(keep=False)
        Index(['cow', 'beetle', 'hippo'], dtype='object')
        """
        if self.is_unique:
            return self._view()

        return super().drop_duplicates(keep=keep)

    def duplicated(
        self, keep: Literal["first", "last", False] = "first"
    ) -> npt.NDArray[np.bool_]:
        """
        Indicate duplicate index values.

        Duplicated values are indicated as ``True`` values in the resulting
        array. Either all duplicates, all except the first, or all except the
        last occurrence of duplicates can be indicated.

        Parameters
        ----------
        keep : {'first', 'last', False}, default 'first'
            The value or values in a set of duplicates to mark as missing.

            - 'first' : Mark duplicates as ``True`` except for the first
              occurrence.
            - 'last' : Mark duplicates as ``True`` except for the last
              occurrence.
            - ``False`` : Mark all duplicates as ``True``.

        Returns
        -------
        np.ndarray[bool]

        See Also
        --------
        Series.duplicated : Equivalent method on pandas.Series.
        DataFrame.duplicated : Equivalent method on pandas.DataFrame.
        Index.drop_duplicates : Remove duplicate values from Index.

        Examples
        --------
        By default, for each set of duplicated values, the first occurrence is
        set to False and all others to True:

        >>> idx = pd.Index(['lama', 'cow', 'lama', 'beetle', 'lama'])
        >>> idx.duplicated()
        array([False, False,  True, False,  True])

        which is equivalent to

        >>> idx.duplicated(keep='first')
        array([False, False,  True, False,  True])

        By using 'last', the last occurrence of each set of duplicated values
        is set on False and all others on True:

        >>> idx.duplicated(keep='last')
        array([ True, False,  True, False, False])

        By setting keep on ``False``, all duplicates are True:

        >>> idx.duplicated(keep=False)
        array([ True, False,  True, False,  True])
        """
        if self.is_unique:
            # fastpath available bc we are immutable
            return np.zeros(len(self), dtype=bool)
        return self._duplicated(keep=keep)

    # --------------------------------------------------------------------
    # Arithmetic & Logical Methods

    def __iadd__(self, other):
        # alias for __add__
        return self + other

    @final
    def __and__(self, other):
        warnings.warn(
            "Index.__and__ operating as a set operation is deprecated, "
            "in the future this will be a logical operation matching "
            "Series.__and__.  Use index.intersection(other) instead.",
            FutureWarning,
            stacklevel=2,
        )
        return self.intersection(other)

    @final
    def __or__(self, other):
        warnings.warn(
            "Index.__or__ operating as a set operation is deprecated, "
            "in the future this will be a logical operation matching "
            "Series.__or__.  Use index.union(other) instead.",
            FutureWarning,
            stacklevel=2,
        )
        return self.union(other)

    @final
    def __xor__(self, other):
        warnings.warn(
            "Index.__xor__ operating as a set operation is deprecated, "
            "in the future this will be a logical operation matching "
            "Series.__xor__.  Use index.symmetric_difference(other) instead.",
            FutureWarning,
            stacklevel=2,
        )
        return self.symmetric_difference(other)

    @final
    def __nonzero__(self):
        raise ValueError(
            f"The truth value of a {type(self).__name__} is ambiguous. "
            "Use a.empty, a.bool(), a.item(), a.any() or a.all()."
        )

    __bool__ = __nonzero__

    # --------------------------------------------------------------------
    # Set Operation Methods

    def _get_reconciled_name_object(self, other):
        """
        If the result of a set operation will be self,
        return self, unless the name changes, in which
        case make a shallow copy of self.
        """
        name = get_op_result_name(self, other)
        if self.name != name:
            return self.rename(name)
        return self

    @final
    def _validate_sort_keyword(self, sort):
        if sort not in [None, False]:
            raise ValueError(
                "The 'sort' keyword only takes the values of "
                f"None or False; {sort} was passed."
            )

    @final
    def union(self, other, sort=None):
        """
        Form the union of two Index objects.

        If the Index objects are incompatible, both Index objects will be
        cast to dtype('object') first.

            .. versionchanged:: 0.25.0

        Parameters
        ----------
        other : Index or array-like
        sort : bool or None, default None
            Whether to sort the resulting Index.

            * None : Sort the result, except when

              1. `self` and `other` are equal.
              2. `self` or `other` has length 0.
              3. Some values in `self` or `other` cannot be compared.
                 A RuntimeWarning is issued in this case.

            * False : do not sort the result.

        Returns
        -------
        union : Index

        Examples
        --------
        Union matching dtypes

        >>> idx1 = pd.Index([1, 2, 3, 4])
        >>> idx2 = pd.Index([3, 4, 5, 6])
        >>> idx1.union(idx2)
        Int64Index([1, 2, 3, 4, 5, 6], dtype='int64')

        Union mismatched dtypes

        >>> idx1 = pd.Index(['a', 'b', 'c', 'd'])
        >>> idx2 = pd.Index([1, 2, 3, 4])
        >>> idx1.union(idx2)
        Index(['a', 'b', 'c', 'd', 1, 2, 3, 4], dtype='object')

        MultiIndex case

        >>> idx1 = pd.MultiIndex.from_arrays(
        ...     [[1, 1, 2, 2], ["Red", "Blue", "Red", "Blue"]]
        ... )
        >>> idx1
        MultiIndex([(1,  'Red'),
            (1, 'Blue'),
            (2,  'Red'),
            (2, 'Blue')],
           )
        >>> idx2 = pd.MultiIndex.from_arrays(
        ...     [[3, 3, 2, 2], ["Red", "Green", "Red", "Green"]]
        ... )
        >>> idx2
        MultiIndex([(3,   'Red'),
            (3, 'Green'),
            (2,   'Red'),
            (2, 'Green')],
           )
        >>> idx1.union(idx2)
        MultiIndex([(1,  'Blue'),
            (1,   'Red'),
            (2,  'Blue'),
            (2, 'Green'),
            (2,   'Red'),
            (3, 'Green'),
            (3,   'Red')],
           )
        >>> idx1.union(idx2, sort=False)
        MultiIndex([(1,   'Red'),
            (1,  'Blue'),
            (2,   'Red'),
            (2,  'Blue'),
            (3,   'Red'),
            (3, 'Green'),
            (2, 'Green')],
           )
        """
        self._validate_sort_keyword(sort)
        self._assert_can_do_setop(other)
        other, result_name = self._convert_can_do_setop(other)

        if not is_dtype_equal(self.dtype, other.dtype):
            if (
                isinstance(self, ABCMultiIndex)
                and not is_object_dtype(unpack_nested_dtype(other))
                and len(other) > 0
            ):
                raise NotImplementedError(
                    "Can only union MultiIndex with MultiIndex or Index of tuples, "
                    "try mi.to_flat_index().union(other) instead."
                )
            if (
                isinstance(self, ABCDatetimeIndex)
                and isinstance(other, ABCDatetimeIndex)
                and self.tz is not None
                and other.tz is not None
            ):
                # GH#39328
                warnings.warn(
                    "In a future version, the union of DatetimeIndex objects "
                    "with mismatched timezones will cast both to UTC instead of "
                    "object dtype. To retain the old behavior, "
                    "use `index.astype(object).union(other)`",
                    FutureWarning,
                    stacklevel=2,
                )

            dtype = self._find_common_type_compat(other)
            left = self.astype(dtype, copy=False)
            right = other.astype(dtype, copy=False)
            return left.union(right, sort=sort)

        elif not len(other) or self.equals(other):
            # NB: whether this (and the `if not len(self)` check below) come before
            #  or after the is_dtype_equal check above affects the returned dtype
            return self._get_reconciled_name_object(other)

        elif not len(self):
            return other._get_reconciled_name_object(self)

        result = self._union(other, sort=sort)

        return self._wrap_setop_result(other, result)

    def _union(self, other: Index, sort):
        """
        Specific union logic should go here. In subclasses, union behavior
        should be overwritten here rather than in `self.union`.

        Parameters
        ----------
        other : Index or array-like
        sort : False or None, default False
            Whether to sort the resulting index.

            * False : do not sort the result.
            * None : sort the result, except when `self` and `other` are equal
              or when the values cannot be compared.

        Returns
        -------
        Index
        """
        # TODO(EA): setops-refactor, clean all this up
        lvals = self._values
        rvals = other._values

        if (
            sort is None
            and self.is_monotonic
            and other.is_monotonic
            and not (self.has_duplicates and other.has_duplicates)
            and self._can_use_libjoin
        ):
            # Both are unique and monotonic, so can use outer join
            try:
                return self._outer_indexer(other)[0]
            except (TypeError, IncompatibleFrequency):
                # incomparable objects; should only be for object dtype
                value_list = list(lvals)

                # worth making this faster? a very unusual case
                value_set = set(lvals)
                value_list.extend([x for x in rvals if x not in value_set])
                # If objects are unorderable, we must have object dtype.
                return np.array(value_list, dtype=object)

        elif not other.is_unique:
            # other has duplicates
            result = algos.union_with_duplicates(lvals, rvals)
            return _maybe_try_sort(result, sort)

        # Self may have duplicates; other already checked as unique
        # find indexes of things in "other" that are not in "self"
        if self._index_as_unique:
            indexer = self.get_indexer(other)
            missing = (indexer == -1).nonzero()[0]
        else:
            missing = algos.unique1d(self.get_indexer_non_unique(other)[1])

        if len(missing) > 0:
            other_diff = rvals.take(missing)
            result = concat_compat((lvals, other_diff))
        else:
            result = lvals

        if not self.is_monotonic or not other.is_monotonic:
            # if both are monotonic then result should already be sorted
            result = _maybe_try_sort(result, sort)

        return result

    @final
    def _wrap_setop_result(self, other: Index, result) -> Index:
        name = get_op_result_name(self, other)
        if isinstance(result, Index):
            if result.name != name:
                return result.rename(name)
            return result
        else:
            return self._shallow_copy(result, name=name)

    # TODO: standardize return type of non-union setops type(self vs other)
    @final
    def intersection(self, other, sort=False):
        """
        Form the intersection of two Index objects.

        This returns a new Index with elements common to the index and `other`.

        Parameters
        ----------
        other : Index or array-like
        sort : False or None, default False
            Whether to sort the resulting index.

            * False : do not sort the result.
            * None : sort the result, except when `self` and `other` are equal
              or when the values cannot be compared.

        Returns
        -------
        intersection : Index

        Examples
        --------
        >>> idx1 = pd.Index([1, 2, 3, 4])
        >>> idx2 = pd.Index([3, 4, 5, 6])
        >>> idx1.intersection(idx2)
        Int64Index([3, 4], dtype='int64')
        """
        self._validate_sort_keyword(sort)
        self._assert_can_do_setop(other)
        other, result_name = self._convert_can_do_setop(other)

        if self.equals(other):
            if self.has_duplicates:
                return self.unique()._get_reconciled_name_object(other)
            return self._get_reconciled_name_object(other)

        if len(self) == 0 or len(other) == 0:
            # fastpath; we need to be careful about having commutativity

            if self._is_multi or other._is_multi:
                # _convert_can_do_setop ensures that we have both or neither
                # We retain self.levels
                return self[:0].rename(result_name)

            dtype = self._find_common_type_compat(other)
            if is_dtype_equal(self.dtype, dtype):
                # Slicing allows us to retain DTI/TDI.freq, RangeIndex

                # Note: self[:0] vs other[:0] affects
                #  1) which index's `freq` we get in DTI/TDI cases
                #     This may be a historical artifact, i.e. no documented
                #     reason for this choice.
                #  2) The `step` we get in RangeIndex cases
                if len(self) == 0:
                    return self[:0].rename(result_name)
                else:
                    return other[:0].rename(result_name)

            return Index([], dtype=dtype, name=result_name)

        elif not self._should_compare(other):
            # We can infer that the intersection is empty.
            if isinstance(self, ABCMultiIndex):
                return self[:0].rename(result_name)
            return Index([], name=result_name)

        elif not is_dtype_equal(self.dtype, other.dtype):
            dtype = self._find_common_type_compat(other)
            this = self.astype(dtype, copy=False)
            other = other.astype(dtype, copy=False)
            return this.intersection(other, sort=sort)

        result = self._intersection(other, sort=sort)
        return self._wrap_intersection_result(other, result)

    def _intersection(self, other: Index, sort=False):
        """
        intersection specialized to the case with matching dtypes.
        """
        if self.is_monotonic and other.is_monotonic and self._can_use_libjoin:
            try:
                result = self._inner_indexer(other)[0]
            except TypeError:
                # non-comparable; should only be for object dtype
                pass
            else:
                # TODO: algos.unique1d should preserve DTA/TDA
                res = algos.unique1d(result)
                return ensure_wrapped_if_datetimelike(res)

        res_values = self._intersection_via_get_indexer(other, sort=sort)
        res_values = _maybe_try_sort(res_values, sort)
        return res_values

    def _wrap_intersection_result(self, other, result):
        # We will override for MultiIndex to handle empty results
        return self._wrap_setop_result(other, result)

    @final
    def _intersection_via_get_indexer(self, other: Index, sort) -> ArrayLike:
        """
        Find the intersection of two Indexes using get_indexer.

        Returns
        -------
        np.ndarray or ExtensionArray
            The returned array will be unique.
        """
        left_unique = self.unique()
        right_unique = other.unique()

        # even though we are unique, we need get_indexer_for for IntervalIndex
        indexer = left_unique.get_indexer_for(right_unique)

        mask = indexer != -1

        taker = indexer.take(mask.nonzero()[0])
        if sort is False:
            # sort bc we want the elements in the same order they are in self
            # unnecessary in the case with sort=None bc we will sort later
            taker = np.sort(taker)

        result = left_unique.take(taker)._values
        return result

    @final
    def difference(self, other, sort=None):
        """
        Return a new Index with elements of index not in `other`.

        This is the set difference of two Index objects.

        Parameters
        ----------
        other : Index or array-like
        sort : False or None, default None
            Whether to sort the resulting index. By default, the
            values are attempted to be sorted, but any TypeError from
            incomparable elements is caught by pandas.

            * None : Attempt to sort the result, but catch any TypeErrors
              from comparing incomparable elements.
            * False : Do not sort the result.

        Returns
        -------
        difference : Index

        Examples
        --------
        >>> idx1 = pd.Index([2, 1, 3, 4])
        >>> idx2 = pd.Index([3, 4, 5, 6])
        >>> idx1.difference(idx2)
        Int64Index([1, 2], dtype='int64')
        >>> idx1.difference(idx2, sort=False)
        Int64Index([2, 1], dtype='int64')
        """
        self._validate_sort_keyword(sort)
        self._assert_can_do_setop(other)
        other, result_name = self._convert_can_do_setop(other)

        if self.equals(other):
            # Note: we do not (yet) sort even if sort=None GH#24959
            return self[:0].rename(result_name)

        if len(other) == 0:
            # Note: we do not (yet) sort even if sort=None GH#24959
            return self.rename(result_name)

        if not self._should_compare(other):
            # Nothing matches -> difference is everything
            return self.rename(result_name)

        result = self._difference(other, sort=sort)
        return self._wrap_difference_result(other, result)

    def _difference(self, other, sort):
        # overridden by RangeIndex

        this = self.unique()

        indexer = this.get_indexer_for(other)
        indexer = indexer.take((indexer != -1).nonzero()[0])

        label_diff = np.setdiff1d(np.arange(this.size), indexer, assume_unique=True)
        the_diff = this._values.take(label_diff)
        the_diff = _maybe_try_sort(the_diff, sort)

        return the_diff

    def _wrap_difference_result(self, other, result):
        # We will override for MultiIndex to handle empty results
        return self._wrap_setop_result(other, result)

    def symmetric_difference(self, other, result_name=None, sort=None):
        """
        Compute the symmetric difference of two Index objects.

        Parameters
        ----------
        other : Index or array-like
        result_name : str
        sort : False or None, default None
            Whether to sort the resulting index. By default, the
            values are attempted to be sorted, but any TypeError from
            incomparable elements is caught by pandas.

            * None : Attempt to sort the result, but catch any TypeErrors
              from comparing incomparable elements.
            * False : Do not sort the result.

        Returns
        -------
        symmetric_difference : Index

        Notes
        -----
        ``symmetric_difference`` contains elements that appear in either
        ``idx1`` or ``idx2`` but not both. Equivalent to the Index created by
        ``idx1.difference(idx2) | idx2.difference(idx1)`` with duplicates
        dropped.

        Examples
        --------
        >>> idx1 = pd.Index([1, 2, 3, 4])
        >>> idx2 = pd.Index([2, 3, 4, 5])
        >>> idx1.symmetric_difference(idx2)
        Int64Index([1, 5], dtype='int64')
        """
        self._validate_sort_keyword(sort)
        self._assert_can_do_setop(other)
        other, result_name_update = self._convert_can_do_setop(other)
        if result_name is None:
            result_name = result_name_update

        if not self._should_compare(other):
            return self.union(other, sort=sort).rename(result_name)

        elif not is_dtype_equal(self.dtype, other.dtype):
            dtype = self._find_common_type_compat(other)
            this = self.astype(dtype, copy=False)
            that = other.astype(dtype, copy=False)
            return this.symmetric_difference(that, sort=sort).rename(result_name)

        this = self.unique()
        other = other.unique()
        indexer = this.get_indexer_for(other)

        # {this} minus {other}
        common_indexer = indexer.take((indexer != -1).nonzero()[0])
        left_indexer = np.setdiff1d(
            np.arange(this.size), common_indexer, assume_unique=True
        )
        left_diff = this._values.take(left_indexer)

        # {other} minus {this}
        right_indexer = (indexer == -1).nonzero()[0]
        right_diff = other._values.take(right_indexer)

        res_values = concat_compat([left_diff, right_diff])
        res_values = _maybe_try_sort(res_values, sort)

        result = Index(res_values, name=result_name)

        if self._is_multi:
            self = cast("MultiIndex", self)
            if len(result) == 0:
                # On equal symmetric_difference MultiIndexes the difference is empty.
                # Therefore, an empty MultiIndex is returned GH#13490
                return type(self)(
                    levels=[[] for _ in range(self.nlevels)],
                    codes=[[] for _ in range(self.nlevels)],
                    names=result.name,
                )
            return type(self).from_tuples(result, names=result.name)

        return result

    @final
    def _assert_can_do_setop(self, other) -> bool:
        if not is_list_like(other):
            raise TypeError("Input must be Index or array-like")
        return True

    def _convert_can_do_setop(self, other) -> tuple[Index, Hashable]:
        if not isinstance(other, Index):
            other = Index(other, name=self.name)
            result_name = self.name
        else:
            result_name = get_op_result_name(self, other)
        return other, result_name

    # --------------------------------------------------------------------
    # Indexing Methods

    def get_loc(self, key, method=None, tolerance=None):
        """
        Get integer location, slice or boolean mask for requested label.

        Parameters
        ----------
        key : label
        method : {None, 'pad'/'ffill', 'backfill'/'bfill', 'nearest'}, optional
            * default: exact matches only.
            * pad / ffill: find the PREVIOUS index value if no exact match.
            * backfill / bfill: use NEXT index value if no exact match
            * nearest: use the NEAREST index value if no exact match. Tied
              distances are broken by preferring the larger index value.
        tolerance : int or float, optional
            Maximum distance from index value for inexact matches. The value of
            the index at the matching location must satisfy the equation
            ``abs(index[loc] - key) <= tolerance``.

        Returns
        -------
        loc : int if unique index, slice if monotonic index, else mask

        Examples
        --------
        >>> unique_index = pd.Index(list('abc'))
        >>> unique_index.get_loc('b')
        1

        >>> monotonic_index = pd.Index(list('abbc'))
        >>> monotonic_index.get_loc('b')
        slice(1, 3, None)

        >>> non_monotonic_index = pd.Index(list('abcb'))
        >>> non_monotonic_index.get_loc('b')
        array([False,  True, False,  True])
        """
        if method is None:
            if tolerance is not None:
                raise ValueError(
                    "tolerance argument only valid if using pad, "
                    "backfill or nearest lookups"
                )
            casted_key = self._maybe_cast_indexer(key)
            try:
                return self._engine.get_loc(casted_key)
            except KeyError as err:
                raise KeyError(key) from err

        # GH#42269
        warnings.warn(
            f"Passing method to {type(self).__name__}.get_loc is deprecated "
            "and will raise in a future version. Use "
            "index.get_indexer([item], method=...) instead.",
            FutureWarning,
            stacklevel=2,
        )

        if is_scalar(key) and isna(key) and not self.hasnans:
            raise KeyError(key)

        if tolerance is not None:
            tolerance = self._convert_tolerance(tolerance, np.asarray(key))

        indexer = self.get_indexer([key], method=method, tolerance=tolerance)
        if indexer.ndim > 1 or indexer.size > 1:
            raise TypeError("get_loc requires scalar valued input")
        loc = indexer.item()
        if loc == -1:
            raise KeyError(key)
        return loc

    _index_shared_docs[
        "get_indexer"
    ] = """
        Compute indexer and mask for new index given the current index. The
        indexer should be then used as an input to ndarray.take to align the
        current data to the new index.

        Parameters
        ----------
        target : %(target_klass)s
        method : {None, 'pad'/'ffill', 'backfill'/'bfill', 'nearest'}, optional
            * default: exact matches only.
            * pad / ffill: find the PREVIOUS index value if no exact match.
            * backfill / bfill: use NEXT index value if no exact match
            * nearest: use the NEAREST index value if no exact match. Tied
              distances are broken by preferring the larger index value.
        limit : int, optional
            Maximum number of consecutive labels in ``target`` to match for
            inexact matches.
        tolerance : optional
            Maximum distance between original and new labels for inexact
            matches. The values of the index at the matching locations must
            satisfy the equation ``abs(index[indexer] - target) <= tolerance``.

            Tolerance may be a scalar value, which applies the same tolerance
            to all values, or list-like, which applies variable tolerance per
            element. List-like includes list, tuple, array, Series, and must be
            the same size as the index and its dtype must exactly match the
            index's type.

        Returns
        -------
        indexer : np.ndarray[np.intp]
            Integers from 0 to n - 1 indicating that the index at these
            positions matches the corresponding target values. Missing values
            in the target are marked by -1.
        %(raises_section)s
        Examples
        --------
        >>> index = pd.Index(['c', 'a', 'b'])
        >>> index.get_indexer(['a', 'b', 'x'])
        array([ 1,  2, -1])

        Notice that the return value is an array of locations in ``index``
        and ``x`` is marked by -1, as it is not in ``index``.
        """

    @Appender(_index_shared_docs["get_indexer"] % _index_doc_kwargs)
    @final
    def get_indexer(
        self,
        target,
        method: str_t | None = None,
        limit: int | None = None,
        tolerance=None,
    ) -> npt.NDArray[np.intp]:
        method = missing.clean_reindex_fill_method(method)
        target = self._maybe_cast_listlike_indexer(target)

        self._check_indexing_method(method, limit, tolerance)

        if not self._index_as_unique:
            raise InvalidIndexError(self._requires_unique_msg)

        if len(target) == 0:
            return np.array([], dtype=np.intp)

        if not self._should_compare(target) and not self._should_partial_index(target):
            # IntervalIndex get special treatment bc numeric scalars can be
            #  matched to Interval scalars
            return self._get_indexer_non_comparable(target, method=method, unique=True)

        if is_categorical_dtype(self.dtype):
            # _maybe_cast_listlike_indexer ensures target has our dtype
            #  (could improve perf by doing _should_compare check earlier?)
            assert is_dtype_equal(self.dtype, target.dtype)

            indexer = self._engine.get_indexer(target.codes)
            if self.hasnans and target.hasnans:
                loc = self.get_loc(np.nan)
                mask = target.isna()
                indexer[mask] = loc
            return indexer

        if is_categorical_dtype(target.dtype):
            # potential fastpath
            # get an indexer for unique categories then propagate to codes via take_nd
            # get_indexer instead of _get_indexer needed for MultiIndex cases
            #  e.g. test_append_different_columns_types
            categories_indexer = self.get_indexer(target.categories)

            indexer = algos.take_nd(categories_indexer, target.codes, fill_value=-1)

            if (not self._is_multi and self.hasnans) and target.hasnans:
                # Exclude MultiIndex because hasnans raises NotImplementedError
                # we should only get here if we are unique, so loc is an integer
                # GH#41934
                loc = self.get_loc(np.nan)
                mask = target.isna()
                indexer[mask] = loc

            return ensure_platform_int(indexer)

        pself, ptarget = self._maybe_promote(target)
        if pself is not self or ptarget is not target:
            return pself.get_indexer(
                ptarget, method=method, limit=limit, tolerance=tolerance
            )

        if is_dtype_equal(self.dtype, target.dtype) and self.equals(target):
            # Only call equals if we have same dtype to avoid inference/casting
            return np.arange(len(target), dtype=np.intp)

        if not is_dtype_equal(self.dtype, target.dtype) and not is_interval_dtype(
            self.dtype
        ):
            # IntervalIndex gets special treatment for partial-indexing
            dtype = self._find_common_type_compat(target)

            this = self.astype(dtype, copy=False)
            target = target.astype(dtype, copy=False)
            return this._get_indexer(
                target, method=method, limit=limit, tolerance=tolerance
            )

        return self._get_indexer(target, method, limit, tolerance)

    def _get_indexer(
        self,
        target: Index,
        method: str_t | None = None,
        limit: int | None = None,
        tolerance=None,
    ) -> npt.NDArray[np.intp]:
        if tolerance is not None:
            tolerance = self._convert_tolerance(tolerance, target)

        if method in ["pad", "backfill"]:
            indexer = self._get_fill_indexer(target, method, limit, tolerance)
        elif method == "nearest":
            indexer = self._get_nearest_indexer(target, limit, tolerance)
        else:
            tgt_values = target._get_engine_target()
            if target._is_multi and self._is_multi:
                engine = self._engine
                # error: "IndexEngine" has no attribute "_extract_level_codes"
                tgt_values = engine._extract_level_codes(  # type: ignore[attr-defined]
                    target
                )

            indexer = self._engine.get_indexer(tgt_values)

        return ensure_platform_int(indexer)

    @final
    def _should_partial_index(self, target: Index) -> bool:
        """
        Should we attempt partial-matching indexing?
        """
        if is_interval_dtype(self.dtype):
            # "Index" has no attribute "left"
            return self.left._should_compare(target)  # type: ignore[attr-defined]
        return False

    @final
    def _check_indexing_method(
        self,
        method: str_t | None,
        limit: int | None = None,
        tolerance=None,
    ) -> None:
        """
        Raise if we have a get_indexer `method` that is not supported or valid.
        """
        if method not in [None, "bfill", "backfill", "pad", "ffill", "nearest"]:
            # in practice the clean_reindex_fill_method call would raise
            #  before we get here
            raise ValueError("Invalid fill method")  # pragma: no cover

        if self._is_multi:
            if method == "nearest":
                raise NotImplementedError(
                    "method='nearest' not implemented yet "
                    "for MultiIndex; see GitHub issue 9365"
                )
            elif method == "pad" or method == "backfill":
                if tolerance is not None:
                    raise NotImplementedError(
                        "tolerance not implemented yet for MultiIndex"
                    )

        if is_interval_dtype(self.dtype) or is_categorical_dtype(self.dtype):
            # GH#37871 for now this is only for IntervalIndex and CategoricalIndex
            if method is not None:
                raise NotImplementedError(
                    f"method {method} not yet implemented for {type(self).__name__}"
                )

        if method is None:
            if tolerance is not None:
                raise ValueError(
                    "tolerance argument only valid if doing pad, "
                    "backfill or nearest reindexing"
                )
            if limit is not None:
                raise ValueError(
                    "limit argument only valid if doing pad, "
                    "backfill or nearest reindexing"
                )

    def _convert_tolerance(self, tolerance, target: np.ndarray | Index) -> np.ndarray:
        # override this method on subclasses
        tolerance = np.asarray(tolerance)
        if target.size != tolerance.size and tolerance.size > 1:
            raise ValueError("list-like tolerance size must match target index size")
        return tolerance

    @final
    def _get_fill_indexer(
        self, target: Index, method: str_t, limit: int | None = None, tolerance=None
    ) -> npt.NDArray[np.intp]:

        if self._is_multi:
            # TODO: get_indexer_with_fill docstring says values must be _sorted_
            #  but that doesn't appear to be enforced
            # error: "IndexEngine" has no attribute "get_indexer_with_fill"
            return self._engine.get_indexer_with_fill(  # type: ignore[attr-defined]
                target=target._values, values=self._values, method=method, limit=limit
            )

        if self.is_monotonic_increasing and target.is_monotonic_increasing:
            target_values = target._get_engine_target()
            own_values = self._get_engine_target()

            if method == "pad":
                indexer = libalgos.pad(own_values, target_values, limit=limit)
            else:
                # i.e. "backfill"
                indexer = libalgos.backfill(own_values, target_values, limit=limit)
        else:
            indexer = self._get_fill_indexer_searchsorted(target, method, limit)
        if tolerance is not None and len(self):
            indexer = self._filter_indexer_tolerance(target, indexer, tolerance)
        return indexer

    @final
    def _get_fill_indexer_searchsorted(
        self, target: Index, method: str_t, limit: int | None = None
    ) -> npt.NDArray[np.intp]:
        """
        Fallback pad/backfill get_indexer that works for monotonic decreasing
        indexes and non-monotonic targets.
        """
        if limit is not None:
            raise ValueError(
                f"limit argument for {repr(method)} method only well-defined "
                "if index and target are monotonic"
            )

        side: Literal["left", "right"] = "left" if method == "pad" else "right"

        # find exact matches first (this simplifies the algorithm)
        indexer = self.get_indexer(target)
        nonexact = indexer == -1
        indexer[nonexact] = self._searchsorted_monotonic(target[nonexact], side)
        if side == "left":
            # searchsorted returns "indices into a sorted array such that,
            # if the corresponding elements in v were inserted before the
            # indices, the order of a would be preserved".
            # Thus, we need to subtract 1 to find values to the left.
            indexer[nonexact] -= 1
            # This also mapped not found values (values of 0 from
            # np.searchsorted) to -1, which conveniently is also our
            # sentinel for missing values
        else:
            # Mark indices to the right of the largest value as not found
            indexer[indexer == len(self)] = -1
        return indexer

    @final
    def _get_nearest_indexer(
        self, target: Index, limit: int | None, tolerance
    ) -> npt.NDArray[np.intp]:
        """
        Get the indexer for the nearest index labels; requires an index with
        values that can be subtracted from each other (e.g., not strings or
        tuples).
        """
        if not len(self):
            return self._get_fill_indexer(target, "pad")

        left_indexer = self.get_indexer(target, "pad", limit=limit)
        right_indexer = self.get_indexer(target, "backfill", limit=limit)

        left_distances = self._difference_compat(target, left_indexer)
        right_distances = self._difference_compat(target, right_indexer)

        op = operator.lt if self.is_monotonic_increasing else operator.le
        indexer = np.where(
            op(left_distances, right_distances) | (right_indexer == -1),
            left_indexer,
            right_indexer,
        )
        if tolerance is not None:
            indexer = self._filter_indexer_tolerance(target, indexer, tolerance)
        return indexer

    @final
    def _filter_indexer_tolerance(
        self,
        target: Index,
        indexer: npt.NDArray[np.intp],
        tolerance,
    ) -> npt.NDArray[np.intp]:

        distance = self._difference_compat(target, indexer)

        return np.where(distance <= tolerance, indexer, -1)

    @final
    def _difference_compat(
        self, target: Index, indexer: npt.NDArray[np.intp]
    ) -> ArrayLike:
        # Compatibility for PeriodArray, for which __sub__ returns an ndarray[object]
        #  of DateOffset objects, which do not support __abs__ (and would be slow
        #  if they did)

        if isinstance(self.dtype, PeriodDtype):
            # Note: we only get here with matching dtypes
            own_values = cast("PeriodArray", self._data)._ndarray
            target_values = cast("PeriodArray", target._data)._ndarray
            diff = own_values[indexer] - target_values
        else:
            # error: Unsupported left operand type for - ("ExtensionArray")
            diff = self._values[indexer] - target._values  # type: ignore[operator]
        return abs(diff)

    # --------------------------------------------------------------------
    # Indexer Conversion Methods

    @final
    def _validate_positional_slice(self, key: slice) -> None:
        """
        For positional indexing, a slice must have either int or None
        for each of start, stop, and step.
        """
        self._validate_indexer("positional", key.start, "iloc")
        self._validate_indexer("positional", key.stop, "iloc")
        self._validate_indexer("positional", key.step, "iloc")

    def _convert_slice_indexer(self, key: slice, kind: str_t):
        """
        Convert a slice indexer.

        By definition, these are labels unless 'iloc' is passed in.
        Floats are not allowed as the start, step, or stop of the slice.

        Parameters
        ----------
        key : label of the slice bound
        kind : {'loc', 'getitem'}
        """
        assert kind in ["loc", "getitem"], kind

        # potentially cast the bounds to integers
        start, stop, step = key.start, key.stop, key.step

        # figure out if this is a positional indexer
        def is_int(v):
            return v is None or is_integer(v)

        is_index_slice = is_int(start) and is_int(stop) and is_int(step)
        is_positional = is_index_slice and not (
            self.is_integer() or self.is_categorical()
        )

        if kind == "getitem":
            """
            called from the getitem slicers, validate that we are in fact
            integers
            """
            if self.is_integer() or is_index_slice:
                self._validate_indexer("slice", key.start, "getitem")
                self._validate_indexer("slice", key.stop, "getitem")
                self._validate_indexer("slice", key.step, "getitem")
                return key

        # convert the slice to an indexer here

        # if we are mixed and have integers
        if is_positional:
            try:
                # Validate start & stop
                if start is not None:
                    self.get_loc(start)
                if stop is not None:
                    self.get_loc(stop)
                is_positional = False
            except KeyError:
                pass

        if com.is_null_slice(key):
            # It doesn't matter if we are positional or label based
            indexer = key
        elif is_positional:
            if kind == "loc":
                # GH#16121, GH#24612, GH#31810
                warnings.warn(
                    "Slicing a positional slice with .loc is not supported, "
                    "and will raise TypeError in a future version.  "
                    "Use .loc with labels or .iloc with positions instead.",
                    FutureWarning,
                    stacklevel=5,
                )
            indexer = key
        else:
            indexer = self.slice_indexer(start, stop, step)

        return indexer

    @final
    def _invalid_indexer(self, form: str_t, key) -> TypeError:
        """
        Consistent invalid indexer message.
        """
        return TypeError(
            f"cannot do {form} indexing on {type(self).__name__} with these "
            f"indexers [{key}] of type {type(key).__name__}"
        )

    # --------------------------------------------------------------------
    # Reindex Methods

    @final
    def _validate_can_reindex(self, indexer: np.ndarray) -> None:
        """
        Check if we are allowing reindexing with this particular indexer.

        Parameters
        ----------
        indexer : an integer ndarray

        Raises
        ------
        ValueError if its a duplicate axis
        """
        # trying to reindex on an axis with duplicates
        if not self._index_as_unique and len(indexer):
            raise ValueError("cannot reindex on an axis with duplicate labels")

    def reindex(
        self, target, method=None, level=None, limit=None, tolerance=None
    ) -> tuple[Index, npt.NDArray[np.intp] | None]:
        """
        Create index with target's values.

        Parameters
        ----------
        target : an iterable
        method : {None, 'pad'/'ffill', 'backfill'/'bfill', 'nearest'}, optional
            * default: exact matches only.
            * pad / ffill: find the PREVIOUS index value if no exact match.
            * backfill / bfill: use NEXT index value if no exact match
            * nearest: use the NEAREST index value if no exact match. Tied
              distances are broken by preferring the larger index value.
        level : int, optional
            Level of multiindex.
        limit : int, optional
            Maximum number of consecutive labels in ``target`` to match for
            inexact matches.
        tolerance : int or float, optional
            Maximum distance between original and new labels for inexact
            matches. The values of the index at the matching locations must
            satisfy the equation ``abs(index[indexer] - target) <= tolerance``.

            Tolerance may be a scalar value, which applies the same tolerance
            to all values, or list-like, which applies variable tolerance per
            element. List-like includes list, tuple, array, Series, and must be
            the same size as the index and its dtype must exactly match the
            index's type.

        Returns
        -------
        new_index : pd.Index
            Resulting index.
        indexer : np.ndarray[np.intp] or None
            Indices of output values in original index.

        Raises
        ------
        TypeError
            If ``method`` passed along with ``level``.
        ValueError
            If non-unique multi-index
        ValueError
            If non-unique index and ``method`` or ``limit`` passed.

        See Also
        --------
        Series.reindex
        DataFrame.reindex

        Examples
        --------
        >>> idx = pd.Index(['car', 'bike', 'train', 'tractor'])
        >>> idx
        Index(['car', 'bike', 'train', 'tractor'], dtype='object')
        >>> idx.reindex(['car', 'bike'])
        (Index(['car', 'bike'], dtype='object'), array([0, 1]))
        """
        # GH6552: preserve names when reindexing to non-named target
        # (i.e. neither Index nor Series).
        preserve_names = not hasattr(target, "name")

        # GH7774: preserve dtype/tz if target is empty and not an Index.
        target = ensure_has_len(target)  # target may be an iterator

        if not isinstance(target, Index) and len(target) == 0:
            if level is not None and self._is_multi:
                # "Index" has no attribute "levels"; maybe "nlevels"?
                idx = self.levels[level]  # type: ignore[attr-defined]
            else:
                idx = self
            target = idx[:0]
        else:
            target = ensure_index(target)

        if level is not None:
            if method is not None:
                raise TypeError("Fill method not supported if level passed")

            # TODO: tests where passing `keep_order=not self._is_multi`
            #  makes a difference for non-MultiIndex case
            target, indexer, _ = self._join_level(
                target, level, how="right", keep_order=not self._is_multi
            )

        else:
            if self.equals(target):
                indexer = None
            else:
                if self._index_as_unique:
                    indexer = self.get_indexer(
                        target, method=method, limit=limit, tolerance=tolerance
                    )
                elif self._is_multi:
                    raise ValueError("cannot handle a non-unique multi-index!")
                else:
                    if method is not None or limit is not None:
                        raise ValueError(
                            "cannot reindex a non-unique index "
                            "with a method or limit"
                        )
                    indexer, _ = self.get_indexer_non_unique(target)

                if not self.is_unique:
                    # GH#42568
                    warnings.warn(
                        "reindexing with a non-unique Index is deprecated and "
                        "will raise in a future version.",
                        FutureWarning,
                        stacklevel=2,
                    )

        target = self._wrap_reindex_result(target, indexer, preserve_names)
        return target, indexer

    def _wrap_reindex_result(self, target, indexer, preserve_names: bool):
        target = self._maybe_preserve_names(target, preserve_names)
        return target

    def _maybe_preserve_names(self, target: Index, preserve_names: bool):
        if preserve_names and target.nlevels == 1 and target.name != self.name:
            target = target.copy(deep=False)
            target.name = self.name
        return target

    @final
    def _reindex_non_unique(
        self, target: Index
    ) -> tuple[Index, npt.NDArray[np.intp], npt.NDArray[np.intp] | None]:
        """
        Create a new index with target's values (move/add/delete values as
        necessary) use with non-unique Index and a possibly non-unique target.

        Parameters
        ----------
        target : an iterable

        Returns
        -------
        new_index : pd.Index
            Resulting index.
        indexer : np.ndarray[np.intp]
            Indices of output values in original index.
        new_indexer : np.ndarray[np.intp] or None

        """
        target = ensure_index(target)
        if len(target) == 0:
            # GH#13691
            return self[:0], np.array([], dtype=np.intp), None

        indexer, missing = self.get_indexer_non_unique(target)
        check = indexer != -1
        new_labels = self.take(indexer[check])
        new_indexer = None

        if len(missing):
            length = np.arange(len(indexer), dtype=np.intp)

            missing = ensure_platform_int(missing)
            missing_labels = target.take(missing)
            missing_indexer = length[~check]
            cur_labels = self.take(indexer[check]).values
            cur_indexer = length[check]

            # Index constructor below will do inference
            new_labels = np.empty((len(indexer),), dtype=object)
            new_labels[cur_indexer] = cur_labels
            new_labels[missing_indexer] = missing_labels

            # GH#38906
            if not len(self):

                new_indexer = np.arange(0, dtype=np.intp)

            # a unique indexer
            elif target.is_unique:

                # see GH5553, make sure we use the right indexer
                new_indexer = np.arange(len(indexer), dtype=np.intp)
                new_indexer[cur_indexer] = np.arange(len(cur_labels))
                new_indexer[missing_indexer] = -1

            # we have a non_unique selector, need to use the original
            # indexer here
            else:

                # need to retake to have the same size as the indexer
                indexer[~check] = -1

                # reset the new indexer to account for the new size
                new_indexer = np.arange(len(self.take(indexer)), dtype=np.intp)
                new_indexer[~check] = -1

        if isinstance(self, ABCMultiIndex):
            new_index = type(self).from_tuples(new_labels, names=self.names)
        else:
            new_index = Index._with_infer(new_labels, name=self.name)
        return new_index, indexer, new_indexer

    # --------------------------------------------------------------------
    # Join Methods

    @final
    @_maybe_return_indexers
    def join(
        self,
        other,
        how: str_t = "left",
        level=None,
        return_indexers: bool = False,
        sort: bool = False,
    ):
        """
        Compute join_index and indexers to conform data
        structures to the new index.

        Parameters
        ----------
        other : Index
        how : {'left', 'right', 'inner', 'outer'}
        level : int or level name, default None
        return_indexers : bool, default False
        sort : bool, default False
            Sort the join keys lexicographically in the result Index. If False,
            the order of the join keys depends on the join type (how keyword).

        Returns
        -------
        join_index, (left_indexer, right_indexer)
        """
        other = ensure_index(other)

        if isinstance(self, ABCDatetimeIndex) and isinstance(other, ABCDatetimeIndex):
            if (self.tz is None) ^ (other.tz is None):
                # Raise instead of casting to object below.
                raise TypeError("Cannot join tz-naive with tz-aware DatetimeIndex")

        if not self._is_multi and not other._is_multi:
            # We have specific handling for MultiIndex below
            pself, pother = self._maybe_promote(other)
            if pself is not self or pother is not other:
                return pself.join(
                    pother, how=how, level=level, return_indexers=True, sort=sort
                )

        lindexer: np.ndarray | None
        rindexer: np.ndarray | None

        # try to figure out the join level
        # GH3662
        if level is None and (self._is_multi or other._is_multi):

            # have the same levels/names so a simple join
            if self.names == other.names:
                pass
            else:
                return self._join_multi(other, how=how)

        # join on the level
        if level is not None and (self._is_multi or other._is_multi):
            return self._join_level(other, level, how=how)

        if len(other) == 0 and how in ("left", "outer"):
            join_index = self._view()
            rindexer = np.repeat(np.intp(-1), len(join_index))
            return join_index, None, rindexer

        if len(self) == 0 and how in ("right", "outer"):
            join_index = other._view()
            lindexer = np.repeat(np.intp(-1), len(join_index))
            return join_index, lindexer, None

        if self._join_precedence < other._join_precedence:
            how = {"right": "left", "left": "right"}.get(how, how)
            join_index, lidx, ridx = other.join(
                self, how=how, level=level, return_indexers=True
            )
            lidx, ridx = ridx, lidx
            return join_index, lidx, ridx

        if not is_dtype_equal(self.dtype, other.dtype):
            dtype = self._find_common_type_compat(other)
            this = self.astype(dtype, copy=False)
            other = other.astype(dtype, copy=False)
            return this.join(other, how=how, return_indexers=True)

        _validate_join_method(how)

        if not self.is_unique and not other.is_unique:
            return self._join_non_unique(other, how=how)
        elif not self.is_unique or not other.is_unique:
            if self.is_monotonic and other.is_monotonic:
                if self._can_use_libjoin:
                    # otherwise we will fall through to _join_via_get_indexer
                    return self._join_monotonic(other, how=how)
            else:
                return self._join_non_unique(other, how=how)
        elif (
            self.is_monotonic
            and other.is_monotonic
            and self._can_use_libjoin
            and (
                not isinstance(self, ABCMultiIndex)
                or not any(is_categorical_dtype(dtype) for dtype in self.dtypes)
            )
        ):
            # Categorical is monotonic if data are ordered as categories, but join can
            #  not handle this in case of not lexicographically monotonic GH#38502
            try:
                return self._join_monotonic(other, how=how)
            except TypeError:
                # object dtype; non-comparable objects
                pass

        return self._join_via_get_indexer(other, how, sort)

    @final
    def _join_via_get_indexer(
        self, other: Index, how: str_t, sort: bool
    ) -> tuple[Index, npt.NDArray[np.intp] | None, npt.NDArray[np.intp] | None]:
        # Fallback if we do not have any fastpaths available based on
        #  uniqueness/monotonicity

        # Note: at this point we have checked matching dtypes

        if how == "left":
            join_index = self
        elif how == "right":
            join_index = other
        elif how == "inner":
            # TODO: sort=False here for backwards compat. It may
            # be better to use the sort parameter passed into join
            join_index = self.intersection(other, sort=False)
        elif how == "outer":
            # TODO: sort=True here for backwards compat. It may
            # be better to use the sort parameter passed into join
            join_index = self.union(other)

        if sort:
            join_index = join_index.sort_values()

        if join_index is self:
            lindexer = None
        else:
            lindexer = self.get_indexer(join_index)
        if join_index is other:
            rindexer = None
        else:
            rindexer = other.get_indexer(join_index)
        return join_index, lindexer, rindexer

    @final
    def _join_multi(self, other: Index, how: str_t):
        from pandas.core.indexes.multi import MultiIndex
        from pandas.core.reshape.merge import restore_dropped_levels_multijoin

        # figure out join names
        self_names_list = list(com.not_none(*self.names))
        other_names_list = list(com.not_none(*other.names))
        self_names_order = self_names_list.index
        other_names_order = other_names_list.index
        self_names = set(self_names_list)
        other_names = set(other_names_list)
        overlap = self_names & other_names

        # need at least 1 in common
        if not overlap:
            raise ValueError("cannot join with no overlapping index names")

        if isinstance(self, MultiIndex) and isinstance(other, MultiIndex):

            # Drop the non-matching levels from left and right respectively
            ldrop_names = sorted(self_names - overlap, key=self_names_order)
            rdrop_names = sorted(other_names - overlap, key=other_names_order)

            # if only the order differs
            if not len(ldrop_names + rdrop_names):
                self_jnlevels = self
                other_jnlevels = other.reorder_levels(self.names)
            else:
                self_jnlevels = self.droplevel(ldrop_names)
                other_jnlevels = other.droplevel(rdrop_names)

            # Join left and right
            # Join on same leveled multi-index frames is supported
            join_idx, lidx, ridx = self_jnlevels.join(
                other_jnlevels, how, return_indexers=True
            )

            # Restore the dropped levels
            # Returned index level order is
            # common levels, ldrop_names, rdrop_names
            dropped_names = ldrop_names + rdrop_names

            levels, codes, names = restore_dropped_levels_multijoin(
                self, other, dropped_names, join_idx, lidx, ridx
            )

            # Re-create the multi-index
            multi_join_idx = MultiIndex(
                levels=levels, codes=codes, names=names, verify_integrity=False
            )

            multi_join_idx = multi_join_idx.remove_unused_levels()

            return multi_join_idx, lidx, ridx

        jl = list(overlap)[0]

        # Case where only one index is multi
        # make the indices into mi's that match
        flip_order = False
        if isinstance(self, MultiIndex):
            self, other = other, self
            flip_order = True
            # flip if join method is right or left
            how = {"right": "left", "left": "right"}.get(how, how)

        level = other.names.index(jl)
        result = self._join_level(other, level, how=how)

        if flip_order:
            return result[0], result[2], result[1]
        return result

    @final
    def _join_non_unique(
        self, other: Index, how: str_t = "left"
    ) -> tuple[Index, npt.NDArray[np.intp], npt.NDArray[np.intp]]:
        from pandas.core.reshape.merge import get_join_indexers

        # We only get here if dtypes match
        assert self.dtype == other.dtype

        left_idx, right_idx = get_join_indexers(
            [self._values], [other._values], how=how, sort=True
        )
        mask = left_idx == -1

        join_array = self._values.take(left_idx)
        right = other._values.take(right_idx)

        if isinstance(join_array, np.ndarray):
            np.putmask(join_array, mask, right)
        else:
            # error: "ExtensionArray" has no attribute "putmask"
            join_array.putmask(mask, right)  # type: ignore[attr-defined]

        join_index = self._wrap_joined_index(join_array, other)

        return join_index, left_idx, right_idx

    @final
    def _join_level(
        self, other: Index, level, how: str_t = "left", keep_order: bool = True
    ) -> tuple[MultiIndex, npt.NDArray[np.intp] | None, npt.NDArray[np.intp] | None]:
        """
        The join method *only* affects the level of the resulting
        MultiIndex. Otherwise it just exactly aligns the Index data to the
        labels of the level in the MultiIndex.

        If ```keep_order == True```, the order of the data indexed by the
        MultiIndex will not be changed; otherwise, it will tie out
        with `other`.
        """
        from pandas.core.indexes.multi import MultiIndex

        def _get_leaf_sorter(labels: list[np.ndarray]) -> npt.NDArray[np.intp]:
            """
            Returns sorter for the inner most level while preserving the
            order of higher levels.

            Parameters
            ----------
            labels : list[np.ndarray]
                Each ndarray has signed integer dtype, not necessarily identical.

            Returns
            -------
            np.ndarray[np.intp]
            """
            if labels[0].size == 0:
                return np.empty(0, dtype=np.intp)

            if len(labels) == 1:
                return get_group_index_sorter(ensure_platform_int(labels[0]))

            # find indexers of beginning of each set of
            # same-key labels w.r.t all but last level
            tic = labels[0][:-1] != labels[0][1:]
            for lab in labels[1:-1]:
                tic |= lab[:-1] != lab[1:]

            starts = np.hstack(([True], tic, [True])).nonzero()[0]
            lab = ensure_int64(labels[-1])
            return lib.get_level_sorter(lab, ensure_platform_int(starts))

        if isinstance(self, MultiIndex) and isinstance(other, MultiIndex):
            raise TypeError("Join on level between two MultiIndex objects is ambiguous")

        left, right = self, other

        flip_order = not isinstance(self, MultiIndex)
        if flip_order:
            left, right = right, left
            how = {"right": "left", "left": "right"}.get(how, how)

        assert isinstance(left, MultiIndex)

        level = left._get_level_number(level)
        old_level = left.levels[level]

        if not right.is_unique:
            raise NotImplementedError(
                "Index._join_level on non-unique index is not implemented"
            )

        new_level, left_lev_indexer, right_lev_indexer = old_level.join(
            right, how=how, return_indexers=True
        )

        if left_lev_indexer is None:
            if keep_order or len(left) == 0:
                left_indexer = None
                join_index = left
            else:  # sort the leaves
                left_indexer = _get_leaf_sorter(left.codes[: level + 1])
                join_index = left[left_indexer]

        else:
            left_lev_indexer = ensure_platform_int(left_lev_indexer)
            rev_indexer = lib.get_reverse_indexer(left_lev_indexer, len(old_level))
            old_codes = left.codes[level]

            taker = old_codes[old_codes != -1]
            new_lev_codes = rev_indexer.take(taker)

            new_codes = list(left.codes)
            new_codes[level] = new_lev_codes

            new_levels = list(left.levels)
            new_levels[level] = new_level

            if keep_order:  # just drop missing values. o.w. keep order
                left_indexer = np.arange(len(left), dtype=np.intp)
                left_indexer = cast(np.ndarray, left_indexer)
                mask = new_lev_codes != -1
                if not mask.all():
                    new_codes = [lab[mask] for lab in new_codes]
                    left_indexer = left_indexer[mask]

            else:  # tie out the order with other
                if level == 0:  # outer most level, take the fast route
                    max_new_lev = 0 if len(new_lev_codes) == 0 else new_lev_codes.max()
                    ngroups = 1 + max_new_lev
                    left_indexer, counts = libalgos.groupsort_indexer(
                        new_lev_codes, ngroups
                    )

                    # missing values are placed first; drop them!
                    left_indexer = left_indexer[counts[0] :]
                    new_codes = [lab[left_indexer] for lab in new_codes]

                else:  # sort the leaves
                    mask = new_lev_codes != -1
                    mask_all = mask.all()
                    if not mask_all:
                        new_codes = [lab[mask] for lab in new_codes]

                    left_indexer = _get_leaf_sorter(new_codes[: level + 1])
                    new_codes = [lab[left_indexer] for lab in new_codes]

                    # left_indexers are w.r.t masked frame.
                    # reverse to original frame!
                    if not mask_all:
                        left_indexer = mask.nonzero()[0][left_indexer]

            join_index = MultiIndex(
                levels=new_levels,
                codes=new_codes,
                names=left.names,
                verify_integrity=False,
            )

        if right_lev_indexer is not None:
            right_indexer = right_lev_indexer.take(join_index.codes[level])
        else:
            right_indexer = join_index.codes[level]

        if flip_order:
            left_indexer, right_indexer = right_indexer, left_indexer

        left_indexer = (
            None if left_indexer is None else ensure_platform_int(left_indexer)
        )
        right_indexer = (
            None if right_indexer is None else ensure_platform_int(right_indexer)
        )
        return join_index, left_indexer, right_indexer

    @final
    def _join_monotonic(
        self, other: Index, how: str_t = "left"
    ) -> tuple[Index, npt.NDArray[np.intp] | None, npt.NDArray[np.intp] | None]:
        # We only get here with matching dtypes and both monotonic increasing
        assert other.dtype == self.dtype

        if self.equals(other):
            ret_index = other if how == "right" else self
            return ret_index, None, None

        ridx: np.ndarray | None
        lidx: np.ndarray | None

        if self.is_unique and other.is_unique:
            # We can perform much better than the general case
            if how == "left":
                join_index = self
                lidx = None
                ridx = self._left_indexer_unique(other)
            elif how == "right":
                join_index = other
                lidx = other._left_indexer_unique(self)
                ridx = None
            elif how == "inner":
                join_array, lidx, ridx = self._inner_indexer(other)
                join_index = self._wrap_joined_index(join_array, other)
            elif how == "outer":
                join_array, lidx, ridx = self._outer_indexer(other)
                join_index = self._wrap_joined_index(join_array, other)
        else:
            if how == "left":
                join_array, lidx, ridx = self._left_indexer(other)
            elif how == "right":
                join_array, ridx, lidx = other._left_indexer(self)
            elif how == "inner":
                join_array, lidx, ridx = self._inner_indexer(other)
            elif how == "outer":
                join_array, lidx, ridx = self._outer_indexer(other)

            join_index = self._wrap_joined_index(join_array, other)

        lidx = None if lidx is None else ensure_platform_int(lidx)
        ridx = None if ridx is None else ensure_platform_int(ridx)
        return join_index, lidx, ridx

    def _wrap_joined_index(self: _IndexT, joined: ArrayLike, other: _IndexT) -> _IndexT:
        assert other.dtype == self.dtype

        if isinstance(self, ABCMultiIndex):
            name = self.names if self.names == other.names else None
            # error: Incompatible return value type (got "MultiIndex",
            # expected "_IndexT")
            return self._constructor(joined, name=name)  # type: ignore[return-value]
        else:
            name = get_op_result_name(self, other)
            return self._constructor._with_infer(joined, name=name)

    @cache_readonly
    def _can_use_libjoin(self) -> bool:
        """
        Whether we can use the fastpaths implement in _libs.join
        """
        # Note: this will need to be updated when e.g. Nullable dtypes
        #  are supported in Indexes.
        return not is_interval_dtype(self.dtype)

    # --------------------------------------------------------------------
    # Uncategorized Methods

    @property
    def values(self) -> ArrayLike:
        """
        Return an array representing the data in the Index.

        .. warning::

           We recommend using :attr:`Index.array` or
           :meth:`Index.to_numpy`, depending on whether you need
           a reference to the underlying data or a NumPy array.

        Returns
        -------
        array: numpy.ndarray or ExtensionArray

        See Also
        --------
        Index.array : Reference to the underlying data.
        Index.to_numpy : A NumPy array representing the underlying data.
        """
        return self._data

    # error: Decorated property not supported
    # https://github.com/python/mypy/issues/1362
    @cache_readonly  # type: ignore[misc]
    @doc(IndexOpsMixin.array)
    def array(self) -> ExtensionArray:
        array = self._data
        if isinstance(array, np.ndarray):
            from pandas.core.arrays.numpy_ import PandasArray

            array = PandasArray(array)
        return array

    @property
    def _values(self) -> ExtensionArray | np.ndarray:
        """
        The best array representation.

        This is an ndarray or ExtensionArray.

        ``_values`` are consistent between ``Series`` and ``Index``.

        It may differ from the public '.values' method.

        index             | values          | _values       |
        ----------------- | --------------- | ------------- |
        Index             | ndarray         | ndarray       |
        CategoricalIndex  | Categorical     | Categorical   |
        DatetimeIndex     | ndarray[M8ns]   | DatetimeArray |
        DatetimeIndex[tz] | ndarray[M8ns]   | DatetimeArray |
        PeriodIndex       | ndarray[object] | PeriodArray   |
        IntervalIndex     | IntervalArray   | IntervalArray |

        See Also
        --------
        values : Values
        """
        return self._data

    def _get_engine_target(self) -> np.ndarray:
        """
        Get the ndarray that we can pass to the IndexEngine constructor.
        """
        # error: Incompatible return value type (got "Union[ExtensionArray,
        # ndarray]", expected "ndarray")
        return self._values  # type: ignore[return-value]

    def _from_join_target(self, result: np.ndarray) -> ArrayLike:
        """
        Cast the ndarray returned from one of the libjoin.foo_indexer functions
        back to type(self)._data.
        """
        return result

    @doc(IndexOpsMixin._memory_usage)
    def memory_usage(self, deep: bool = False) -> int:
        result = self._memory_usage(deep=deep)

        # include our engine hashtable
        result += self._engine.sizeof(deep=deep)
        return result

    @final
    def where(self, cond, other=None) -> Index:
        """
        Replace values where the condition is False.

        The replacement is taken from other.

        Parameters
        ----------
        cond : bool array-like with the same length as self
            Condition to select the values on.
        other : scalar, or array-like, default None
            Replacement if the condition is False.

        Returns
        -------
        pandas.Index
            A copy of self with values replaced from other
            where the condition is False.

        See Also
        --------
        Series.where : Same method for Series.
        DataFrame.where : Same method for DataFrame.

        Examples
        --------
        >>> idx = pd.Index(['car', 'bike', 'train', 'tractor'])
        >>> idx
        Index(['car', 'bike', 'train', 'tractor'], dtype='object')
        >>> idx.where(idx.isin(['car', 'train']), 'other')
        Index(['car', 'other', 'train', 'other'], dtype='object')
        """
        if isinstance(self, ABCMultiIndex):
            raise NotImplementedError(
                ".where is not supported for MultiIndex operations"
            )
        cond = np.asarray(cond, dtype=bool)
        return self.putmask(~cond, other)

    # construction helpers
    @final
    @classmethod
    def _scalar_data_error(cls, data):
        # We return the TypeError so that we can raise it from the constructor
        #  in order to keep mypy happy
        return TypeError(
            f"{cls.__name__}(...) must be called with a collection of some "
            f"kind, {repr(data)} was passed"
        )

    @final
    @classmethod
    def _string_data_error(cls, data):
        raise TypeError(
            "String dtype not supported, you may need "
            "to explicitly cast to a numeric type"
        )

    def _validate_fill_value(self, value):
        """
        Check if the value can be inserted into our array without casting,
        and convert it to an appropriate native type if necessary.

        Raises
        ------
        TypeError
            If the value cannot be inserted into an array of this dtype.
        """
        if not can_hold_element(self._values, value):
            raise TypeError
        return value

    @final
    def _require_scalar(self, value):
        """
        Check that this is a scalar value that we can use for setitem-like
        operations without changing dtype.
        """
        if not is_scalar(value):
            raise TypeError(f"'value' must be a scalar, passed: {type(value).__name__}")
        return value

    def _is_memory_usage_qualified(self) -> bool:
        """
        Return a boolean if we need a qualified .info display.
        """
        return self.is_object()

    def is_type_compatible(self, kind: str_t) -> bool:
        """
        Whether the index type is compatible with the provided type.
        """
        warnings.warn(
            "Index.is_type_compatible is deprecated and will be removed in a "
            "future version.",
            FutureWarning,
            stacklevel=2,
        )
        return kind == self.inferred_type

    def __contains__(self, key: Any) -> bool:
        """
        Return a boolean indicating whether the provided key is in the index.

        Parameters
        ----------
        key : label
            The key to check if it is present in the index.

        Returns
        -------
        bool
            Whether the key search is in the index.

        Raises
        ------
        TypeError
            If the key is not hashable.

        See Also
        --------
        Index.isin : Returns an ndarray of boolean dtype indicating whether the
            list-like key is in the index.

        Examples
        --------
        >>> idx = pd.Index([1, 2, 3, 4])
        >>> idx
        Int64Index([1, 2, 3, 4], dtype='int64')

        >>> 2 in idx
        True
        >>> 6 in idx
        False
        """
        hash(key)
        try:
            return key in self._engine
        except (OverflowError, TypeError, ValueError):
            return False

    # https://github.com/python/typeshed/issues/2148#issuecomment-520783318
    # Incompatible types in assignment (expression has type "None", base class
    # "object" defined the type as "Callable[[object], int]")
    __hash__: None  # type: ignore[assignment]

    @final
    def __setitem__(self, key, value):
        raise TypeError("Index does not support mutable operations")

    def __getitem__(self, key):
        """
        Override numpy.ndarray's __getitem__ method to work as desired.

        This function adds lists and Series as valid boolean indexers
        (ndarrays only supports ndarray with dtype=bool).

        If resulting ndim != 1, plain ndarray is returned instead of
        corresponding `Index` subclass.

        """
        getitem = self._data.__getitem__

        if is_scalar(key):
            key = com.cast_scalar_indexer(key, warn_float=True)
            return getitem(key)

        if isinstance(key, slice):
            # This case is separated from the conditional above to avoid
            # pessimization com.is_bool_indexer and ndim checks.
            result = getitem(key)
            # Going through simple_new for performance.
            return type(self)._simple_new(result, name=self._name)

        if com.is_bool_indexer(key):
            # if we have list[bools, length=1e5] then doing this check+convert
            #  takes 166 µs + 2.1 ms and cuts the ndarray.__getitem__
            #  time below from 3.8 ms to 496 µs
            # if we already have ndarray[bool], the overhead is 1.4 µs or .25%
            key = np.asarray(key, dtype=bool)

        result = getitem(key)
        # Because we ruled out integer above, we always get an arraylike here
        if result.ndim > 1:
            deprecate_ndim_indexing(result)
            if hasattr(result, "_ndarray"):
                # i.e. NDArrayBackedExtensionArray
                # Unpack to ndarray for MPL compat
                return result._ndarray
            return result

        # NB: Using _constructor._simple_new would break if MultiIndex
        #  didn't override __getitem__
        return self._constructor._simple_new(result, name=self._name)

    def _getitem_slice(self: _IndexT, slobj: slice) -> _IndexT:
        """
        Fastpath for __getitem__ when we know we have a slice.
        """
        res = self._data[slobj]
        return type(self)._simple_new(res, name=self._name)

    @final
    def _can_hold_identifiers_and_holds_name(self, name) -> bool:
        """
        Faster check for ``name in self`` when we know `name` is a Python
        identifier (e.g. in NDFrame.__getattr__, which hits this to support
        . key lookup). For indexes that can't hold identifiers (everything
        but object & categorical) we just return False.

        https://github.com/pandas-dev/pandas/issues/19764
        """
        if self.is_object() or self.is_categorical():
            return name in self
        return False

    def append(self, other: Index | Sequence[Index]) -> Index:
        """
        Append a collection of Index options together.

        Parameters
        ----------
        other : Index or list/tuple of indices

        Returns
        -------
        Index
        """
        to_concat = [self]

        if isinstance(other, (list, tuple)):
            to_concat += list(other)
        else:
            # error: Argument 1 to "append" of "list" has incompatible type
            # "Union[Index, Sequence[Index]]"; expected "Index"
            to_concat.append(other)  # type: ignore[arg-type]

        for obj in to_concat:
            if not isinstance(obj, Index):
                raise TypeError("all inputs must be Index")

        names = {obj.name for obj in to_concat}
        name = None if len(names) > 1 else self.name

        return self._concat(to_concat, name)

    def _concat(self, to_concat: list[Index], name: Hashable) -> Index:
        """
        Concatenate multiple Index objects.
        """
        to_concat_vals = [x._values for x in to_concat]

        result = concat_compat(to_concat_vals)
        return Index._with_infer(result, name=name)

    @final
    def putmask(self, mask, value) -> Index:
        """
        Return a new Index of the values set with the mask.

        Returns
        -------
        Index

        See Also
        --------
        numpy.ndarray.putmask : Changes elements of an array
            based on conditional and input values.
        """
        mask, noop = validate_putmask(self._values, mask)
        if noop:
            return self.copy()

        if value is None and (self._is_numeric_dtype or self.dtype == object):
            value = self._na_value
        try:
            converted = self._validate_fill_value(value)
        except (ValueError, TypeError) as err:
            if is_object_dtype(self):  # pragma: no cover
                raise err

            dtype = self._find_common_type_compat(value)
            return self.astype(dtype).putmask(mask, value)

        values = self._values.copy()

        if isinstance(values, np.ndarray):
            converted = setitem_datetimelike_compat(values, mask.sum(), converted)
            np.putmask(values, mask, converted)

        else:
            # Note: we use the original value here, not converted, as
            #  _validate_fill_value is not idempotent
            # error: "ExtensionArray" has no attribute "putmask"
            values.putmask(mask, value)  # type: ignore[attr-defined]

        return self._shallow_copy(values)

    def equals(self, other: Any) -> bool:
        """
        Determine if two Index object are equal.

        The things that are being compared are:

        * The elements inside the Index object.
        * The order of the elements inside the Index object.

        Parameters
        ----------
        other : Any
            The other object to compare against.

        Returns
        -------
        bool
            True if "other" is an Index and it has the same elements and order
            as the calling index; False otherwise.

        Examples
        --------
        >>> idx1 = pd.Index([1, 2, 3])
        >>> idx1
        Int64Index([1, 2, 3], dtype='int64')
        >>> idx1.equals(pd.Index([1, 2, 3]))
        True

        The elements inside are compared

        >>> idx2 = pd.Index(["1", "2", "3"])
        >>> idx2
        Index(['1', '2', '3'], dtype='object')

        >>> idx1.equals(idx2)
        False

        The order is compared

        >>> ascending_idx = pd.Index([1, 2, 3])
        >>> ascending_idx
        Int64Index([1, 2, 3], dtype='int64')
        >>> descending_idx = pd.Index([3, 2, 1])
        >>> descending_idx
        Int64Index([3, 2, 1], dtype='int64')
        >>> ascending_idx.equals(descending_idx)
        False

        The dtype is *not* compared

        >>> int64_idx = pd.Int64Index([1, 2, 3])
        >>> int64_idx
        Int64Index([1, 2, 3], dtype='int64')
        >>> uint64_idx = pd.UInt64Index([1, 2, 3])
        >>> uint64_idx
        UInt64Index([1, 2, 3], dtype='uint64')
        >>> int64_idx.equals(uint64_idx)
        True
        """
        if self.is_(other):
            return True

        if not isinstance(other, Index):
            return False

        if is_object_dtype(self.dtype) and not is_object_dtype(other.dtype):
            # if other is not object, use other's logic for coercion
            return other.equals(self)

        if isinstance(other, ABCMultiIndex):
            # d-level MultiIndex can equal d-tuple Index
            return other.equals(self)

        if is_extension_array_dtype(other.dtype):
            # All EA-backed Index subclasses override equals
            return other.equals(self)

        return array_equivalent(self._values, other._values)

    @final
    def identical(self, other) -> bool:
        """
        Similar to equals, but checks that object attributes and types are also equal.

        Returns
        -------
        bool
            If two Index objects have equal elements and same type True,
            otherwise False.
        """
        return (
            self.equals(other)
            and all(
                getattr(self, c, None) == getattr(other, c, None)
                for c in self._comparables
            )
            and type(self) == type(other)
        )

    @final
    def asof(self, label):
        """
        Return the label from the index, or, if not present, the previous one.

        Assuming that the index is sorted, return the passed index label if it
        is in the index, or return the previous index label if the passed one
        is not in the index.

        Parameters
        ----------
        label : object
            The label up to which the method returns the latest index label.

        Returns
        -------
        object
            The passed label if it is in the index. The previous label if the
            passed label is not in the sorted index or `NaN` if there is no
            such label.

        See Also
        --------
        Series.asof : Return the latest value in a Series up to the
            passed index.
        merge_asof : Perform an asof merge (similar to left join but it
            matches on nearest key rather than equal key).
        Index.get_loc : An `asof` is a thin wrapper around `get_loc`
            with method='pad'.

        Examples
        --------
        `Index.asof` returns the latest index label up to the passed label.

        >>> idx = pd.Index(['2013-12-31', '2014-01-02', '2014-01-03'])
        >>> idx.asof('2014-01-01')
        '2013-12-31'

        If the label is in the index, the method returns the passed label.

        >>> idx.asof('2014-01-02')
        '2014-01-02'

        If all of the labels in the index are later than the passed label,
        NaN is returned.

        >>> idx.asof('1999-01-02')
        nan

        If the index is not sorted, an error is raised.

        >>> idx_not_sorted = pd.Index(['2013-12-31', '2015-01-02',
        ...                            '2014-01-03'])
        >>> idx_not_sorted.asof('2013-12-31')
        Traceback (most recent call last):
        ValueError: index must be monotonic increasing or decreasing
        """
        self._searchsorted_monotonic(label)  # validate sortedness
        try:
            loc = self.get_loc(label)
        except (KeyError, TypeError):
            # KeyError -> No exact match, try for padded
            # TypeError -> passed e.g. non-hashable, fall through to get
            #  the tested exception message
            indexer = self.get_indexer([label], method="pad")
            if indexer.ndim > 1 or indexer.size > 1:
                raise TypeError("asof requires scalar valued input")
            loc = indexer.item()
            if loc == -1:
                return self._na_value
        else:
            if isinstance(loc, slice):
                loc = loc.indices(len(self))[-1]

        return self[loc]

    def asof_locs(self, where: Index, mask: np.ndarray) -> npt.NDArray[np.intp]:
        """
        Return the locations (indices) of labels in the index.

        As in the `asof` function, if the label (a particular entry in
        `where`) is not in the index, the latest index label up to the
        passed label is chosen and its index returned.

        If all of the labels in the index are later than a label in `where`,
        -1 is returned.

        `mask` is used to ignore NA values in the index during calculation.

        Parameters
        ----------
        where : Index
            An Index consisting of an array of timestamps.
        mask : np.ndarray[bool]
            Array of booleans denoting where values in the original
            data are not NA.

        Returns
        -------
        np.ndarray[np.intp]
            An array of locations (indices) of the labels from the Index
            which correspond to the return values of the `asof` function
            for every element in `where`.
        """
        # error: No overload variant of "searchsorted" of "ndarray" matches argument
        # types "Union[ExtensionArray, ndarray[Any, Any]]", "str"
        # TODO: will be fixed when ExtensionArray.searchsorted() is fixed
        locs = self._values[mask].searchsorted(
            where._values, side="right"  # type: ignore[call-overload]
        )
        locs = np.where(locs > 0, locs - 1, 0)

        result = np.arange(len(self), dtype=np.intp)[mask].take(locs)

        first_value = self._values[mask.argmax()]
        result[(locs == 0) & (where._values < first_value)] = -1

        return result

    def sort_values(
        self,
        return_indexer: bool = False,
        ascending: bool = True,
        na_position: str_t = "last",
        key: Callable | None = None,
    ):
        """
        Return a sorted copy of the index.

        Return a sorted copy of the index, and optionally return the indices
        that sorted the index itself.

        Parameters
        ----------
        return_indexer : bool, default False
            Should the indices that would sort the index be returned.
        ascending : bool, default True
            Should the index values be sorted in an ascending order.
        na_position : {'first' or 'last'}, default 'last'
            Argument 'first' puts NaNs at the beginning, 'last' puts NaNs at
            the end.

            .. versionadded:: 1.2.0

        key : callable, optional
            If not None, apply the key function to the index values
            before sorting. This is similar to the `key` argument in the
            builtin :meth:`sorted` function, with the notable difference that
            this `key` function should be *vectorized*. It should expect an
            ``Index`` and return an ``Index`` of the same shape.

            .. versionadded:: 1.1.0

        Returns
        -------
        sorted_index : pandas.Index
            Sorted copy of the index.
        indexer : numpy.ndarray, optional
            The indices that the index itself was sorted by.

        See Also
        --------
        Series.sort_values : Sort values of a Series.
        DataFrame.sort_values : Sort values in a DataFrame.

        Examples
        --------
        >>> idx = pd.Index([10, 100, 1, 1000])
        >>> idx
        Int64Index([10, 100, 1, 1000], dtype='int64')

        Sort values in ascending order (default behavior).

        >>> idx.sort_values()
        Int64Index([1, 10, 100, 1000], dtype='int64')

        Sort values in descending order, and also get the indices `idx` was
        sorted by.

        >>> idx.sort_values(ascending=False, return_indexer=True)
        (Int64Index([1000, 100, 10, 1], dtype='int64'), array([3, 1, 0, 2]))
        """
        idx = ensure_key_mapped(self, key)

        # GH 35584. Sort missing values according to na_position kwarg
        # ignore na_position for MultiIndex
        if not isinstance(self, ABCMultiIndex):
            _as = nargsort(
                items=idx, ascending=ascending, na_position=na_position, key=key
            )
        else:
            _as = idx.argsort()
            if not ascending:
                _as = _as[::-1]

        sorted_index = self.take(_as)

        if return_indexer:
            return sorted_index, _as
        else:
            return sorted_index

    @final
    def sort(self, *args, **kwargs):
        """
        Use sort_values instead.
        """
        raise TypeError("cannot sort an Index object in-place, use sort_values instead")

    def shift(self, periods=1, freq=None):
        """
        Shift index by desired number of time frequency increments.

        This method is for shifting the values of datetime-like indexes
        by a specified time increment a given number of times.

        Parameters
        ----------
        periods : int, default 1
            Number of periods (or increments) to shift by,
            can be positive or negative.
        freq : pandas.DateOffset, pandas.Timedelta or str, optional
            Frequency increment to shift by.
            If None, the index is shifted by its own `freq` attribute.
            Offset aliases are valid strings, e.g., 'D', 'W', 'M' etc.

        Returns
        -------
        pandas.Index
            Shifted index.

        See Also
        --------
        Series.shift : Shift values of Series.

        Notes
        -----
        This method is only implemented for datetime-like index classes,
        i.e., DatetimeIndex, PeriodIndex and TimedeltaIndex.

        Examples
        --------
        Put the first 5 month starts of 2011 into an index.

        >>> month_starts = pd.date_range('1/1/2011', periods=5, freq='MS')
        >>> month_starts
        DatetimeIndex(['2011-01-01', '2011-02-01', '2011-03-01', '2011-04-01',
                       '2011-05-01'],
                      dtype='datetime64[ns]', freq='MS')

        Shift the index by 10 days.

        >>> month_starts.shift(10, freq='D')
        DatetimeIndex(['2011-01-11', '2011-02-11', '2011-03-11', '2011-04-11',
                       '2011-05-11'],
                      dtype='datetime64[ns]', freq=None)

        The default value of `freq` is the `freq` attribute of the index,
        which is 'MS' (month start) in this example.

        >>> month_starts.shift(10)
        DatetimeIndex(['2011-11-01', '2011-12-01', '2012-01-01', '2012-02-01',
                       '2012-03-01'],
                      dtype='datetime64[ns]', freq='MS')
        """
        raise NotImplementedError(
            f"This method is only implemented for DatetimeIndex, PeriodIndex and "
            f"TimedeltaIndex; Got type {type(self).__name__}"
        )

    def argsort(self, *args, **kwargs) -> npt.NDArray[np.intp]:
        """
        Return the integer indices that would sort the index.

        Parameters
        ----------
        *args
            Passed to `numpy.ndarray.argsort`.
        **kwargs
            Passed to `numpy.ndarray.argsort`.

        Returns
        -------
        np.ndarray[np.intp]
            Integer indices that would sort the index if used as
            an indexer.

        See Also
        --------
        numpy.argsort : Similar method for NumPy arrays.
        Index.sort_values : Return sorted copy of Index.

        Examples
        --------
        >>> idx = pd.Index(['b', 'a', 'd', 'c'])
        >>> idx
        Index(['b', 'a', 'd', 'c'], dtype='object')

        >>> order = idx.argsort()
        >>> order
        array([1, 0, 3, 2])

        >>> idx[order]
        Index(['a', 'b', 'c', 'd'], dtype='object')
        """
        # This works for either ndarray or EA, is overridden
        #  by RangeIndex, MultIIndex
        return self._data.argsort(*args, **kwargs)

    @final
    def get_value(self, series: Series, key):
        """
        Fast lookup of value from 1-dimensional ndarray.

        Only use this if you know what you're doing.

        Returns
        -------
        scalar or Series
        """
        warnings.warn(
            "get_value is deprecated and will be removed in a future version. "
            "Use Series[key] instead.",
            FutureWarning,
            stacklevel=2,
        )

        self._check_indexing_error(key)

        try:
            # GH 20882, 21257
            # First try to convert the key to a location
            # If that fails, raise a KeyError if an integer
            # index, otherwise, see if key is an integer, and
            # try that
            loc = self.get_loc(key)
        except KeyError:
            if not self._should_fallback_to_positional:
                raise
            elif is_integer(key):
                # If the Index cannot hold integer, then this is unambiguously
                #  a locational lookup.
                loc = key
            else:
                raise

        return self._get_values_for_loc(series, loc, key)

    def _check_indexing_error(self, key):
        if not is_scalar(key):
            # if key is not a scalar, directly raise an error (the code below
            # would convert to numpy arrays and raise later any way) - GH29926
            raise InvalidIndexError(key)

    @cache_readonly
    def _should_fallback_to_positional(self) -> bool:
        """
        Should an integer key be treated as positional?
        """
        return not self.holds_integer() and not self.is_boolean()

    def _get_values_for_loc(self, series: Series, loc, key):
        """
        Do a positional lookup on the given Series, returning either a scalar
        or a Series.

        Assumes that `series.index is self`

        key is included for MultiIndex compat.
        """
        if is_integer(loc):
            return series._values[loc]

        return series.iloc[loc]

    @final
    def set_value(self, arr, key, value):
        """
        Fast lookup of value from 1-dimensional ndarray.

        .. deprecated:: 1.0

        Notes
        -----
        Only use this if you know what you're doing.
        """
        warnings.warn(
            (
                "The 'set_value' method is deprecated, and "
                "will be removed in a future version."
            ),
            FutureWarning,
            stacklevel=2,
        )
        loc = self._engine.get_loc(key)
        validate_numeric_casting(arr.dtype, value)
        arr[loc] = value

    _index_shared_docs[
        "get_indexer_non_unique"
    ] = """
        Compute indexer and mask for new index given the current index. The
        indexer should be then used as an input to ndarray.take to align the
        current data to the new index.

        Parameters
        ----------
        target : %(target_klass)s

        Returns
        -------
        indexer : np.ndarray[np.intp]
            Integers from 0 to n - 1 indicating that the index at these
            positions matches the corresponding target values. Missing values
            in the target are marked by -1.
        missing : np.ndarray[np.intp]
            An indexer into the target of the values not found.
            These correspond to the -1 in the indexer array.
        """

    @Appender(_index_shared_docs["get_indexer_non_unique"] % _index_doc_kwargs)
    def get_indexer_non_unique(
        self, target
    ) -> tuple[npt.NDArray[np.intp], npt.NDArray[np.intp]]:
        target = ensure_index(target)
        target = self._maybe_cast_listlike_indexer(target)

        if not self._should_compare(target) and not is_interval_dtype(self.dtype):
            # IntervalIndex get special treatment bc numeric scalars can be
            #  matched to Interval scalars
            return self._get_indexer_non_comparable(target, method=None, unique=False)

        pself, ptarget = self._maybe_promote(target)
        if pself is not self or ptarget is not target:
            return pself.get_indexer_non_unique(ptarget)

        if not is_dtype_equal(self.dtype, target.dtype):
            # TODO: if object, could use infer_dtype to preempt costly
            #  conversion if still non-comparable?
            dtype = self._find_common_type_compat(target)

            this = self.astype(dtype, copy=False)
            that = target.astype(dtype, copy=False)
            return this.get_indexer_non_unique(that)

        # Note: _maybe_promote ensures we never get here with MultiIndex
        #  self and non-Multi target
        tgt_values = target._get_engine_target()
        if self._is_multi and target._is_multi:
            engine = self._engine
            # error: "IndexEngine" has no attribute "_extract_level_codes"
            tgt_values = engine._extract_level_codes(  # type: ignore[attr-defined]
                target
            )

        indexer, missing = self._engine.get_indexer_non_unique(tgt_values)
        return ensure_platform_int(indexer), ensure_platform_int(missing)

    @final
    def get_indexer_for(self, target) -> npt.NDArray[np.intp]:
        """
        Guaranteed return of an indexer even when non-unique.

        This dispatches to get_indexer or get_indexer_non_unique
        as appropriate.

        Returns
        -------
        np.ndarray[np.intp]
            List of indices.

        Examples
        --------
        >>> idx = pd.Index([np.nan, 'var1', np.nan])
        >>> idx.get_indexer_for([np.nan])
        array([0, 2])
        """
        if self._index_as_unique:
            return self.get_indexer(target)
        indexer, _ = self.get_indexer_non_unique(target)
        return indexer

    def _get_indexer_strict(self, key, axis_name: str_t) -> tuple[Index, np.ndarray]:
        """
        Analogue to get_indexer that raises if any elements are missing.
        """
        keyarr = key
        if not isinstance(keyarr, Index):
            keyarr = com.asarray_tuplesafe(keyarr)

        if self._index_as_unique:
            indexer = self.get_indexer_for(keyarr)
            keyarr = self.reindex(keyarr)[0]
        else:
            keyarr, indexer, new_indexer = self._reindex_non_unique(keyarr)

        self._raise_if_missing(keyarr, indexer, axis_name)

        keyarr = self.take(indexer)
        if isinstance(key, Index):
            # GH 42790 - Preserve name from an Index
            keyarr.name = key.name
        if keyarr.dtype.kind in ["m", "M"]:
            # DTI/TDI.take can infer a freq in some cases when we dont want one
            if isinstance(key, list) or (
                isinstance(key, type(self))
                # "Index" has no attribute "freq"
                and key.freq is None  # type: ignore[attr-defined]
            ):
                keyarr = keyarr._with_freq(None)

        return keyarr, indexer

    def _raise_if_missing(self, key, indexer, axis_name: str_t) -> None:
        """
        Check that indexer can be used to return a result.

        e.g. at least one element was found,
        unless the list of keys was actually empty.

        Parameters
        ----------
        key : list-like
            Targeted labels (only used to show correct error message).
        indexer: array-like of booleans
            Indices corresponding to the key,
            (with -1 indicating not found).
        axis_name : str

        Raises
        ------
        KeyError
            If at least one key was requested but none was found.
        """
        if len(key) == 0:
            return

        # Count missing values
        missing_mask = indexer < 0
        nmissing = missing_mask.sum()

        if nmissing:

            # TODO: remove special-case; this is just to keep exception
            #  message tests from raising while debugging
            use_interval_msg = is_interval_dtype(self.dtype) or (
                is_categorical_dtype(self.dtype)
                # "Index" has no attribute "categories"  [attr-defined]
                and is_interval_dtype(
                    self.categories.dtype  # type: ignore[attr-defined]
                )
            )

            if nmissing == len(indexer):
                if use_interval_msg:
                    key = list(key)
                raise KeyError(f"None of [{key}] are in the [{axis_name}]")

            not_found = list(ensure_index(key)[missing_mask.nonzero()[0]].unique())
            raise KeyError(f"{not_found} not in index")

    @overload
    def _get_indexer_non_comparable(
        self, target: Index, method, unique: Literal[True] = ...
    ) -> npt.NDArray[np.intp]:
        ...

    @overload
    def _get_indexer_non_comparable(
        self, target: Index, method, unique: Literal[False]
    ) -> tuple[npt.NDArray[np.intp], npt.NDArray[np.intp]]:
        ...

    @overload
    def _get_indexer_non_comparable(
        self, target: Index, method, unique: bool = True
    ) -> npt.NDArray[np.intp] | tuple[npt.NDArray[np.intp], npt.NDArray[np.intp]]:
        ...

    @final
    def _get_indexer_non_comparable(
        self, target: Index, method, unique: bool = True
    ) -> npt.NDArray[np.intp] | tuple[npt.NDArray[np.intp], npt.NDArray[np.intp]]:
        """
        Called from get_indexer or get_indexer_non_unique when the target
        is of a non-comparable dtype.

        For get_indexer lookups with method=None, get_indexer is an _equality_
        check, so non-comparable dtypes mean we will always have no matches.

        For get_indexer lookups with a method, get_indexer is an _inequality_
        check, so non-comparable dtypes mean we will always raise TypeError.

        Parameters
        ----------
        target : Index
        method : str or None
        unique : bool, default True
            * True if called from get_indexer.
            * False if called from get_indexer_non_unique.

        Raises
        ------
        TypeError
            If doing an inequality check, i.e. method is not None.
        """
        if method is not None:
            other = unpack_nested_dtype(target)
            raise TypeError(f"Cannot compare dtypes {self.dtype} and {other.dtype}")

        no_matches = -1 * np.ones(target.shape, dtype=np.intp)
        if unique:
            # This is for get_indexer
            return no_matches
        else:
            # This is for get_indexer_non_unique
            missing = np.arange(len(target), dtype=np.intp)
            return no_matches, missing

    @property
    def _index_as_unique(self) -> bool:
        """
        Whether we should treat this as unique for the sake of
        get_indexer vs get_indexer_non_unique.

        For IntervalIndex compat.
        """
        return self.is_unique

    _requires_unique_msg = "Reindexing only valid with uniquely valued Index objects"

    @final
    def _maybe_promote(self, other: Index) -> tuple[Index, Index]:
        """
        When dealing with an object-dtype Index and a non-object Index, see
        if we can upcast the object-dtype one to improve performance.
        """

        if isinstance(self, ABCDatetimeIndex) and isinstance(other, ABCDatetimeIndex):
            if (
                self.tz is not None
                and other.tz is not None
                and not tz_compare(self.tz, other.tz)
            ):
                # standardize on UTC
                return self.tz_convert("UTC"), other.tz_convert("UTC")

        elif self.inferred_type == "date" and isinstance(other, ABCDatetimeIndex):
            try:
                return type(other)(self), other
            except OutOfBoundsDatetime:
                return self, other
        elif self.inferred_type == "timedelta" and isinstance(other, ABCTimedeltaIndex):
            # TODO: we dont have tests that get here
            return type(other)(self), other
        elif self.inferred_type == "boolean":
            if not is_object_dtype(self.dtype):
                return self.astype("object"), other.astype("object")

        elif self.dtype.kind == "u" and other.dtype.kind == "i":
            # GH#41873
            if other.min() >= 0:
                # lookup min as it may be cached
                # TODO: may need itemsize check if we have non-64-bit Indexes
                return self, other.astype(self.dtype)

        elif self._is_multi and not other._is_multi:
            try:
                # "Type[Index]" has no attribute "from_tuples"
                other = type(self).from_tuples(other)  # type: ignore[attr-defined]
            except (TypeError, ValueError):
                # let's instead try with a straight Index
                self = Index(self._values)

        if not is_object_dtype(self.dtype) and is_object_dtype(other.dtype):
            # Reverse op so we dont need to re-implement on the subclasses
            other, self = other._maybe_promote(self)

        return self, other

    @final
    def _find_common_type_compat(self, target) -> DtypeObj:
        """
        Implementation of find_common_type that adjusts for Index-specific
        special cases.
        """
        if is_interval_dtype(self.dtype) and is_valid_na_for_dtype(target, self.dtype):
            # e.g. setting NA value into IntervalArray[int64]
            self = cast("IntervalIndex", self)
            return IntervalDtype(np.float64, closed=self.closed)

        target_dtype, _ = infer_dtype_from(target, pandas_dtype=True)

        # special case: if one dtype is uint64 and the other a signed int, return object
        # See https://github.com/pandas-dev/pandas/issues/26778 for discussion
        # Now it's:
        # * float | [u]int -> float
        # * uint64 | signed int  -> object
        # We may change union(float | [u]int) to go to object.
        if self.dtype == "uint64" or target_dtype == "uint64":
            if is_signed_integer_dtype(self.dtype) or is_signed_integer_dtype(
                target_dtype
            ):
                return np.dtype("object")

        dtype = find_common_type([self.dtype, target_dtype])

        if dtype.kind in ["i", "u"]:
            # TODO: what about reversed with self being categorical?
            if (
                isinstance(target, Index)
                and is_categorical_dtype(target.dtype)
                and target.hasnans
            ):
                # FIXME: find_common_type incorrect with Categorical GH#38240
                # FIXME: some cases where float64 cast can be lossy?
                dtype = np.dtype(np.float64)
        if dtype.kind == "c":
            dtype = np.dtype(object)
        return dtype

    @final
    def _should_compare(self, other: Index) -> bool:
        """
        Check if `self == other` can ever have non-False entries.
        """

        if (other.is_boolean() and self.is_numeric()) or (
            self.is_boolean() and other.is_numeric()
        ):
            # GH#16877 Treat boolean labels passed to a numeric index as not
            #  found. Without this fix False and True would be treated as 0 and 1
            #  respectively.
            return False

        other = unpack_nested_dtype(other)
        dtype = other.dtype
        return self._is_comparable_dtype(dtype) or is_object_dtype(dtype)

    def _is_comparable_dtype(self, dtype: DtypeObj) -> bool:
        """
        Can we compare values of the given dtype to our own?
        """
        return True

    @final
    def groupby(self, values) -> PrettyDict[Hashable, np.ndarray]:
        """
        Group the index labels by a given array of values.

        Parameters
        ----------
        values : array
            Values used to determine the groups.

        Returns
        -------
        dict
            {group name -> group labels}
        """
        # TODO: if we are a MultiIndex, we can do better
        # that converting to tuples
        if isinstance(values, ABCMultiIndex):
            values = values._values
        values = Categorical(values)
        result = values._reverse_indexer()

        # map to the label
        result = {k: self.take(v) for k, v in result.items()}

        return PrettyDict(result)

    def map(self, mapper, na_action=None):
        """
        Map values using input correspondence (a dict, Series, or function).

        Parameters
        ----------
        mapper : function, dict, or Series
            Mapping correspondence.
        na_action : {None, 'ignore'}
            If 'ignore', propagate NA values, without passing them to the
            mapping correspondence.

        Returns
        -------
        applied : Union[Index, MultiIndex], inferred
            The output of the mapping function applied to the index.
            If the function returns a tuple with more than one element
            a MultiIndex will be returned.
        """
        from pandas.core.indexes.multi import MultiIndex

        new_values = self._map_values(mapper, na_action=na_action)

        # we can return a MultiIndex
        if new_values.size and isinstance(new_values[0], tuple):
            if isinstance(self, MultiIndex):
                names = self.names
            elif self.name:
                names = [self.name] * len(new_values[0])
            else:
                names = None
            return MultiIndex.from_tuples(new_values, names=names)

        dtype = None
        if not new_values.size:
            # empty
            dtype = self.dtype

        if self._is_backward_compat_public_numeric_index and is_numeric_dtype(
            new_values.dtype
        ):
            return self._constructor(
                new_values, dtype=dtype, copy=False, name=self.name
            )

        return Index._with_infer(new_values, dtype=dtype, copy=False, name=self.name)

    # TODO: De-duplicate with map, xref GH#32349
    @final
    def _transform_index(self, func, *, level=None) -> Index:
        """
        Apply function to all values found in index.

        This includes transforming multiindex entries separately.
        Only apply function to one level of the MultiIndex if level is specified.
        """
        if isinstance(self, ABCMultiIndex):
            if level is not None:
                # Caller is responsible for ensuring level is positional.
                items = [
                    tuple(func(y) if i == level else y for i, y in enumerate(x))
                    for x in self
                ]
            else:
                items = [tuple(func(y) for y in x) for x in self]
            return type(self).from_tuples(items, names=self.names)
        else:
            items = [func(x) for x in self]
            return Index(items, name=self.name, tupleize_cols=False)

    def isin(self, values, level=None) -> np.ndarray:
        """
        Return a boolean array where the index values are in `values`.

        Compute boolean array of whether each index value is found in the
        passed set of values. The length of the returned boolean array matches
        the length of the index.

        Parameters
        ----------
        values : set or list-like
            Sought values.
        level : str or int, optional
            Name or position of the index level to use (if the index is a
            `MultiIndex`).

        Returns
        -------
        np.ndarray[bool]
            NumPy array of boolean values.

        See Also
        --------
        Series.isin : Same for Series.
        DataFrame.isin : Same method for DataFrames.

        Notes
        -----
        In the case of `MultiIndex` you must either specify `values` as a
        list-like object containing tuples that are the same length as the
        number of levels, or specify `level`. Otherwise it will raise a
        ``ValueError``.

        If `level` is specified:

        - if it is the name of one *and only one* index level, use that level;
        - otherwise it should be a number indicating level position.

        Examples
        --------
        >>> idx = pd.Index([1,2,3])
        >>> idx
        Int64Index([1, 2, 3], dtype='int64')

        Check whether each index value in a list of values.

        >>> idx.isin([1, 4])
        array([ True, False, False])

        >>> midx = pd.MultiIndex.from_arrays([[1,2,3],
        ...                                  ['red', 'blue', 'green']],
        ...                                  names=('number', 'color'))
        >>> midx
        MultiIndex([(1,   'red'),
                    (2,  'blue'),
                    (3, 'green')],
                   names=['number', 'color'])

        Check whether the strings in the 'color' level of the MultiIndex
        are in a list of colors.

        >>> midx.isin(['red', 'orange', 'yellow'], level='color')
        array([ True, False, False])

        To check across the levels of a MultiIndex, pass a list of tuples:

        >>> midx.isin([(1, 'red'), (3, 'red')])
        array([ True, False, False])

        For a DatetimeIndex, string values in `values` are converted to
        Timestamps.

        >>> dates = ['2000-03-11', '2000-03-12', '2000-03-13']
        >>> dti = pd.to_datetime(dates)
        >>> dti
        DatetimeIndex(['2000-03-11', '2000-03-12', '2000-03-13'],
        dtype='datetime64[ns]', freq=None)

        >>> dti.isin(['2000-03-11'])
        array([ True, False, False])
        """
        if level is not None:
            self._validate_index_level(level)
        return algos.isin(self._values, values)

    def _get_string_slice(self, key: str_t):
        # this is for partial string indexing,
        # overridden in DatetimeIndex, TimedeltaIndex and PeriodIndex
        raise NotImplementedError

    def slice_indexer(
        self,
        start: Hashable | None = None,
        end: Hashable | None = None,
        step: int | None = None,
        kind=no_default,
    ) -> slice:
        """
        Compute the slice indexer for input labels and step.

        Index needs to be ordered and unique.

        Parameters
        ----------
        start : label, default None
            If None, defaults to the beginning.
        end : label, default None
            If None, defaults to the end.
        step : int, default None
        kind : str, default None

            .. deprecated:: 1.4.0

        Returns
        -------
        indexer : slice

        Raises
        ------
        KeyError : If key does not exist, or key is not unique and index is
            not ordered.

        Notes
        -----
        This function assumes that the data is sorted, so use at your own peril

        Examples
        --------
        This is a method on all index types. For example you can do:

        >>> idx = pd.Index(list('abcd'))
        >>> idx.slice_indexer(start='b', end='c')
        slice(1, 3, None)

        >>> idx = pd.MultiIndex.from_arrays([list('abcd'), list('efgh')])
        >>> idx.slice_indexer(start='b', end=('c', 'g'))
        slice(1, 3, None)
        """
        self._deprecated_arg(kind, "kind", "slice_indexer")

        start_slice, end_slice = self.slice_locs(start, end, step=step)

        # return a slice
        if not is_scalar(start_slice):
            raise AssertionError("Start slice bound is non-scalar")
        if not is_scalar(end_slice):
            raise AssertionError("End slice bound is non-scalar")

        return slice(start_slice, end_slice, step)

    def _maybe_cast_indexer(self, key):
        """
        If we have a float key and are not a floating index, then try to cast
        to an int if equivalent.
        """
        if not self.is_floating():
            return com.cast_scalar_indexer(key)
        return key

    def _maybe_cast_listlike_indexer(self, target) -> Index:
        """
        Analogue to maybe_cast_indexer for get_indexer instead of get_loc.
        """
        return ensure_index(target)

    @final
    def _validate_indexer(self, form: str_t, key, kind: str_t):
        """
        If we are positional indexer, validate that we have appropriate
        typed bounds must be an integer.
        """
        assert kind in ["getitem", "iloc"]

        if key is not None and not is_integer(key):
            raise self._invalid_indexer(form, key)

    def _maybe_cast_slice_bound(self, label, side: str_t, kind=no_default):
        """
        This function should be overloaded in subclasses that allow non-trivial
        casting on label-slice bounds, e.g. datetime-like indices allowing
        strings containing formatted datetimes.

        Parameters
        ----------
        label : object
        side : {'left', 'right'}
        kind : {'loc', 'getitem'} or None

            .. deprecated:: 1.3.0

        Returns
        -------
        label : object

        Notes
        -----
        Value of `side` parameter should be validated in caller.
        """
        assert kind in ["loc", "getitem", None, no_default]
        self._deprecated_arg(kind, "kind", "_maybe_cast_slice_bound")

        # We are a plain index here (sub-class override this method if they
        # wish to have special treatment for floats/ints, e.g. Float64Index and
        # datetimelike Indexes
        # reject them, if index does not contain label
        if (is_float(label) or is_integer(label)) and label not in self._values:
            raise self._invalid_indexer("slice", label)

        return label

    def _searchsorted_monotonic(self, label, side: Literal["left", "right"] = "left"):
        if self.is_monotonic_increasing:
            return self.searchsorted(label, side=side)
        elif self.is_monotonic_decreasing:
            # np.searchsorted expects ascending sort order, have to reverse
            # everything for it to work (element ordering, search side and
            # resulting value).
            pos = self[::-1].searchsorted(
                label, side="right" if side == "left" else "left"
            )
            return len(self) - pos

        raise ValueError("index must be monotonic increasing or decreasing")

    def get_slice_bound(
        self, label, side: Literal["left", "right"], kind=no_default
    ) -> int:
        """
        Calculate slice bound that corresponds to given label.

        Returns leftmost (one-past-the-rightmost if ``side=='right'``) position
        of given label.

        Parameters
        ----------
        label : object
        side : {'left', 'right'}
        kind : {'loc', 'getitem'} or None

            .. deprecated:: 1.4.0

        Returns
        -------
        int
            Index of label.
        """
        assert kind in ["loc", "getitem", None, no_default]
        self._deprecated_arg(kind, "kind", "get_slice_bound")

        if side not in ("left", "right"):
            raise ValueError(
                "Invalid value for side kwarg, must be either "
                f"'left' or 'right': {side}"
            )

        original_label = label

        # For datetime indices label may be a string that has to be converted
        # to datetime boundary according to its resolution.
        label = self._maybe_cast_slice_bound(label, side)

        # we need to look up the label
        try:
            slc = self.get_loc(label)
        except KeyError as err:
            try:
                return self._searchsorted_monotonic(label, side)
            except ValueError:
                # raise the original KeyError
                raise err

        if isinstance(slc, np.ndarray):
            # get_loc may return a boolean array, which
            # is OK as long as they are representable by a slice.
            assert is_bool_dtype(slc.dtype)
            slc = lib.maybe_booleans_to_slice(slc.view("u1"))
            if isinstance(slc, np.ndarray):
                raise KeyError(
                    f"Cannot get {side} slice bound for non-unique "
                    f"label: {repr(original_label)}"
                )

        if isinstance(slc, slice):
            if side == "left":
                return slc.start
            else:
                return slc.stop
        else:
            if side == "right":
                return slc + 1
            else:
                return slc

    def slice_locs(
        self, start=None, end=None, step=None, kind=no_default
    ) -> tuple[int, int]:
        """
        Compute slice locations for input labels.

        Parameters
        ----------
        start : label, default None
            If None, defaults to the beginning.
        end : label, default None
            If None, defaults to the end.
        step : int, defaults None
            If None, defaults to 1.
        kind : {'loc', 'getitem'} or None

            .. deprecated:: 1.4.0

        Returns
        -------
        start, end : int

        See Also
        --------
        Index.get_loc : Get location for a single label.

        Notes
        -----
        This method only works if the index is monotonic or unique.

        Examples
        --------
        >>> idx = pd.Index(list('abcd'))
        >>> idx.slice_locs(start='b', end='c')
        (1, 3)
        """
        self._deprecated_arg(kind, "kind", "slice_locs")
        inc = step is None or step >= 0

        if not inc:
            # If it's a reverse slice, temporarily swap bounds.
            start, end = end, start

        # GH 16785: If start and end happen to be date strings with UTC offsets
        # attempt to parse and check that the offsets are the same
        if isinstance(start, (str, datetime)) and isinstance(end, (str, datetime)):
            try:
                ts_start = Timestamp(start)
                ts_end = Timestamp(end)
            except (ValueError, TypeError):
                pass
            else:
                if not tz_compare(ts_start.tzinfo, ts_end.tzinfo):
                    raise ValueError("Both dates must have the same UTC offset")

        start_slice = None
        if start is not None:
            start_slice = self.get_slice_bound(start, "left")
        if start_slice is None:
            start_slice = 0

        end_slice = None
        if end is not None:
            end_slice = self.get_slice_bound(end, "right")
        if end_slice is None:
            end_slice = len(self)

        if not inc:
            # Bounds at this moment are swapped, swap them back and shift by 1.
            #
            # slice_locs('B', 'A', step=-1): s='B', e='A'
            #
            #              s='A'                 e='B'
            # AFTER SWAP:    |                     |
            #                v ------------------> V
            #           -----------------------------------
            #           | | |A|A|A|A| | | | | |B|B| | | | |
            #           -----------------------------------
            #              ^ <------------------ ^
            # SHOULD BE:   |                     |
            #           end=s-1              start=e-1
            #
            end_slice, start_slice = start_slice - 1, end_slice - 1

            # i == -1 triggers ``len(self) + i`` selection that points to the
            # last element, not before-the-first one, subtracting len(self)
            # compensates that.
            if end_slice == -1:
                end_slice -= len(self)
            if start_slice == -1:
                start_slice -= len(self)

        return start_slice, end_slice

    def delete(self: _IndexT, loc) -> _IndexT:
        """
        Make new Index with passed location(-s) deleted.

        Parameters
        ----------
        loc : int or list of int
            Location of item(-s) which will be deleted.
            Use a list of locations to delete more than one value at the same time.

        Returns
        -------
        Index
            Will be same type as self, except for RangeIndex.

        See Also
        --------
        numpy.delete : Delete any rows and column from NumPy array (ndarray).

        Examples
        --------
        >>> idx = pd.Index(['a', 'b', 'c'])
        >>> idx.delete(1)
        Index(['a', 'c'], dtype='object')

        >>> idx = pd.Index(['a', 'b', 'c'])
        >>> idx.delete([0, 2])
        Index(['b'], dtype='object')
        """
        res_values = np.delete(self._data, loc)
        return type(self)._simple_new(res_values, name=self.name)

    def insert(self, loc: int, item) -> Index:
        """
        Make new Index inserting new item at location.

        Follows Python list.append semantics for negative values.

        Parameters
        ----------
        loc : int
        item : object

        Returns
        -------
        new_index : Index
        """
        # Note: this method is overridden by all ExtensionIndex subclasses,
        #  so self is never backed by an EA.
        item = lib.item_from_zerodim(item)
        if is_valid_na_for_dtype(item, self.dtype) and self.dtype != object:
            item = self._na_value

        arr = self._values

        try:
            if isinstance(arr, ExtensionArray):
                res_values = arr.insert(loc, item)
                return type(self)._simple_new(res_values, name=self.name)
            else:
                item = self._validate_fill_value(item)
        except (TypeError, ValueError):
            # e.g. trying to insert an integer into a DatetimeIndex
            #  We cannot keep the same dtype, so cast to the (often object)
            #  minimal shared dtype before doing the insert.
            dtype = self._find_common_type_compat(item)
            return self.astype(dtype).insert(loc, item)

<<<<<<< HEAD
        arr = np.asarray(self)
=======
        if arr.dtype != object or not isinstance(
            item, (tuple, np.datetime64, np.timedelta64)
        ):
            # with object-dtype we need to worry about numpy incorrectly casting
            # dt64/td64 to integer, also about treating tuples as sequences
            # special-casing dt64/td64 https://github.com/numpy/numpy/issues/12550
            casted = arr.dtype.type(item)
            new_values = np.insert(arr, loc, casted)

        else:
            new_values = np.insert(arr, loc, None)
            new_values[loc] = item
>>>>>>> f3958f05

        # Use Index constructor to ensure we get tuples cast correctly.
        item = Index([item], dtype=self.dtype)._values
        idx = np.concatenate((arr[:loc], item, arr[loc:]))
        return Index._with_infer(idx, name=self.name)

    def drop(self, labels, errors: str_t = "raise") -> Index:
        """
        Make new Index with passed list of labels deleted.

        Parameters
        ----------
        labels : array-like or scalar
        errors : {'ignore', 'raise'}, default 'raise'
            If 'ignore', suppress error and existing labels are dropped.

        Returns
        -------
        dropped : Index
            Will be same type as self, except for RangeIndex.

        Raises
        ------
        KeyError
            If not all of the labels are found in the selected axis
        """
        if not isinstance(labels, Index):
            # avoid materializing e.g. RangeIndex
            arr_dtype = "object" if self.dtype == "object" else None
            labels = com.index_labels_to_array(labels, dtype=arr_dtype)

        indexer = self.get_indexer_for(labels)
        mask = indexer == -1
        if mask.any():
            if errors != "ignore":
                raise KeyError(f"{list(labels[mask])} not found in axis")
            indexer = indexer[~mask]
        return self.delete(indexer)

    # --------------------------------------------------------------------
    # Generated Arithmetic, Comparison, and Unary Methods

    def _cmp_method(self, other, op):
        """
        Wrapper used to dispatch comparison operations.
        """
        if self.is_(other):
            # fastpath
            if op in {operator.eq, operator.le, operator.ge}:
                arr = np.ones(len(self), dtype=bool)
                if self._can_hold_na and not isinstance(self, ABCMultiIndex):
                    # TODO: should set MultiIndex._can_hold_na = False?
                    arr[self.isna()] = False
                return arr
            elif op in {operator.ne, operator.lt, operator.gt}:
                arr = np.zeros(len(self), dtype=bool)
                if self._can_hold_na and not isinstance(self, ABCMultiIndex):
                    arr[self.isna()] = True
                return arr

        if isinstance(other, (np.ndarray, Index, ABCSeries, ExtensionArray)) and len(
            self
        ) != len(other):
            raise ValueError("Lengths must match to compare")

        if not isinstance(other, ABCMultiIndex):
            other = extract_array(other, extract_numpy=True)
        else:
            other = np.asarray(other)

        if is_object_dtype(self.dtype) and isinstance(other, ExtensionArray):
            # e.g. PeriodArray, Categorical
            with np.errstate(all="ignore"):
                result = op(self._values, other)

        elif isinstance(self._values, ExtensionArray):
            result = op(self._values, other)

        elif is_object_dtype(self.dtype) and not isinstance(self, ABCMultiIndex):
            # don't pass MultiIndex
            with np.errstate(all="ignore"):
                result = ops.comp_method_OBJECT_ARRAY(op, self._values, other)

        else:
            with np.errstate(all="ignore"):
                result = ops.comparison_op(self._values, other, op)

        return result

    def _construct_result(self, result, name):
        if isinstance(result, tuple):
            return (
                Index._with_infer(result[0], name=name),
                Index._with_infer(result[1], name=name),
            )
        return Index._with_infer(result, name=name)

    def _arith_method(self, other, op):
        if (
            isinstance(other, Index)
            and is_object_dtype(other.dtype)
            and type(other) is not Index
        ):
            # We return NotImplemented for object-dtype index *subclasses* so they have
            # a chance to implement ops before we unwrap them.
            # See https://github.com/pandas-dev/pandas/issues/31109
            return NotImplemented

        return super()._arith_method(other, op)

    @final
    def _unary_method(self, op):
        result = op(self._values)
        return Index(result, name=self.name)

    def __abs__(self):
        return self._unary_method(operator.abs)

    def __neg__(self):
        return self._unary_method(operator.neg)

    def __pos__(self):
        return self._unary_method(operator.pos)

    def __inv__(self):
        # TODO: why not operator.inv?
        # TODO: __inv__ vs __invert__?
        return self._unary_method(lambda x: -x)

    # --------------------------------------------------------------------
    # Reductions

    def any(self, *args, **kwargs):
        """
        Return whether any element is Truthy.

        Parameters
        ----------
        *args
            Required for compatibility with numpy.
        **kwargs
            Required for compatibility with numpy.

        Returns
        -------
        any : bool or array-like (if axis is specified)
            A single element array-like may be converted to bool.

        See Also
        --------
        Index.all : Return whether all elements are True.
        Series.all : Return whether all elements are True.

        Notes
        -----
        Not a Number (NaN), positive infinity and negative infinity
        evaluate to True because these are not equal to zero.

        Examples
        --------
        >>> index = pd.Index([0, 1, 2])
        >>> index.any()
        True

        >>> index = pd.Index([0, 0, 0])
        >>> index.any()
        False
        """
        nv.validate_any(args, kwargs)
        self._maybe_disable_logical_methods("any")
        # error: Argument 1 to "any" has incompatible type "ArrayLike"; expected
        # "Union[Union[int, float, complex, str, bytes, generic], Sequence[Union[int,
        # float, complex, str, bytes, generic]], Sequence[Sequence[Any]],
        # _SupportsArray]"
        return np.any(self.values)  # type: ignore[arg-type]

    def all(self, *args, **kwargs):
        """
        Return whether all elements are Truthy.

        Parameters
        ----------
        *args
            Required for compatibility with numpy.
        **kwargs
            Required for compatibility with numpy.

        Returns
        -------
        all : bool or array-like (if axis is specified)
            A single element array-like may be converted to bool.

        See Also
        --------
        Index.any : Return whether any element in an Index is True.
        Series.any : Return whether any element in a Series is True.
        Series.all : Return whether all elements in a Series are True.

        Notes
        -----
        Not a Number (NaN), positive infinity and negative infinity
        evaluate to True because these are not equal to zero.

        Examples
        --------
        **all**

        True, because nonzero integers are considered True.

        >>> pd.Index([1, 2, 3]).all()
        True

        False, because ``0`` is considered False.

        >>> pd.Index([0, 1, 2]).all()
        False

        **any**

        True, because ``1`` is considered True.

        >>> pd.Index([0, 0, 1]).any()
        True

        False, because ``0`` is considered False.

        >>> pd.Index([0, 0, 0]).any()
        False
        """
        nv.validate_all(args, kwargs)
        self._maybe_disable_logical_methods("all")
        # error: Argument 1 to "all" has incompatible type "ArrayLike"; expected
        # "Union[Union[int, float, complex, str, bytes, generic], Sequence[Union[int,
        # float, complex, str, bytes, generic]], Sequence[Sequence[Any]],
        # _SupportsArray]"
        return np.all(self.values)  # type: ignore[arg-type]

    @final
    def _maybe_disable_logical_methods(self, opname: str_t) -> None:
        """
        raise if this Index subclass does not support any or all.
        """
        if (
            isinstance(self, ABCMultiIndex)
            or needs_i8_conversion(self.dtype)
            or is_interval_dtype(self.dtype)
            or is_categorical_dtype(self.dtype)
            or is_float_dtype(self.dtype)
        ):
            # This call will raise
            make_invalid_op(opname)(self)

    @Appender(IndexOpsMixin.argmin.__doc__)
    def argmin(self, axis=None, skipna=True, *args, **kwargs):
        nv.validate_argmin(args, kwargs)
        nv.validate_minmax_axis(axis)

        if not self._is_multi and self.hasnans:
            # Take advantage of cache
            mask = self._isnan
            if not skipna or mask.all():
                return -1
        return super().argmin(skipna=skipna)

    @Appender(IndexOpsMixin.argmax.__doc__)
    def argmax(self, axis=None, skipna=True, *args, **kwargs):
        nv.validate_argmax(args, kwargs)
        nv.validate_minmax_axis(axis)

        if not self._is_multi and self.hasnans:
            # Take advantage of cache
            mask = self._isnan
            if not skipna or mask.all():
                return -1
        return super().argmax(skipna=skipna)

    @doc(IndexOpsMixin.min)
    def min(self, axis=None, skipna=True, *args, **kwargs):
        nv.validate_min(args, kwargs)
        nv.validate_minmax_axis(axis)

        if not len(self):
            return self._na_value

        if len(self) and self.is_monotonic_increasing:
            # quick check
            first = self[0]
            if not isna(first):
                return first

        if not self._is_multi and self.hasnans:
            # Take advantage of cache
            mask = self._isnan
            if not skipna or mask.all():
                return self._na_value

        if not self._is_multi and not isinstance(self._values, np.ndarray):
            # "ExtensionArray" has no attribute "min"
            return self._values.min(skipna=skipna)  # type: ignore[attr-defined]

        return super().min(skipna=skipna)

    @doc(IndexOpsMixin.max)
    def max(self, axis=None, skipna=True, *args, **kwargs):
        nv.validate_max(args, kwargs)
        nv.validate_minmax_axis(axis)

        if not len(self):
            return self._na_value

        if len(self) and self.is_monotonic_increasing:
            # quick check
            last = self[-1]
            if not isna(last):
                return last

        if not self._is_multi and self.hasnans:
            # Take advantage of cache
            mask = self._isnan
            if not skipna or mask.all():
                return self._na_value

        if not self._is_multi and not isinstance(self._values, np.ndarray):
            # "ExtensionArray" has no attribute "max"
            return self._values.max(skipna=skipna)  # type: ignore[attr-defined]

        return super().max(skipna=skipna)

    # --------------------------------------------------------------------

    @final
    @property
    def shape(self) -> Shape:
        """
        Return a tuple of the shape of the underlying data.
        """
        # See GH#27775, GH#27384 for history/reasoning in how this is defined.
        return (len(self),)

    @final
    def _deprecated_arg(self, value, name: str_t, methodname: str_t) -> None:
        """
        Issue a FutureWarning if the arg/kwarg is not no_default.
        """
        if value is not no_default:
            warnings.warn(
                f"'{name}' argument in {methodname} is deprecated "
                "and will be removed in a future version.  Do not pass it.",
                FutureWarning,
                stacklevel=find_stack_level(),
            )


def ensure_index_from_sequences(sequences, names=None) -> Index:
    """
    Construct an index from sequences of data.

    A single sequence returns an Index. Many sequences returns a
    MultiIndex.

    Parameters
    ----------
    sequences : sequence of sequences
    names : sequence of str

    Returns
    -------
    index : Index or MultiIndex

    Examples
    --------
    >>> ensure_index_from_sequences([[1, 2, 3]], names=["name"])
    Int64Index([1, 2, 3], dtype='int64', name='name')

    >>> ensure_index_from_sequences([["a", "a"], ["a", "b"]], names=["L1", "L2"])
    MultiIndex([('a', 'a'),
                ('a', 'b')],
               names=['L1', 'L2'])

    See Also
    --------
    ensure_index
    """
    from pandas.core.indexes.multi import MultiIndex

    if len(sequences) == 1:
        if names is not None:
            names = names[0]
        return Index(sequences[0], name=names)
    else:
        return MultiIndex.from_arrays(sequences, names=names)


def ensure_index(index_like: AnyArrayLike | Sequence, copy: bool = False) -> Index:
    """
    Ensure that we have an index from some index-like object.

    Parameters
    ----------
    index_like : sequence
        An Index or other sequence
    copy : bool, default False

    Returns
    -------
    index : Index or MultiIndex

    See Also
    --------
    ensure_index_from_sequences

    Examples
    --------
    >>> ensure_index(['a', 'b'])
    Index(['a', 'b'], dtype='object')

    >>> ensure_index([('a', 'a'),  ('b', 'c')])
    Index([('a', 'a'), ('b', 'c')], dtype='object')

    >>> ensure_index([['a', 'a'], ['b', 'c']])
    MultiIndex([('a', 'b'),
            ('a', 'c')],
           )
    """
    if isinstance(index_like, Index):
        if copy:
            index_like = index_like.copy()
        return index_like

    if isinstance(index_like, ABCSeries):
        name = index_like.name
        return Index._with_infer(index_like, name=name, copy=copy)

    if is_iterator(index_like):
        index_like = list(index_like)

    if isinstance(index_like, list):
        if type(index_like) is not list:
            # must check for exactly list here because of strict type
            # check in clean_index_list
            index_like = list(index_like)

        if len(index_like) and lib.is_all_arraylike(index_like):
            from pandas.core.indexes.multi import MultiIndex

            return MultiIndex.from_arrays(index_like)
        else:
            return Index._with_infer(index_like, copy=copy, tupleize_cols=False)
    else:
        return Index._with_infer(index_like, copy=copy)


def ensure_has_len(seq):
    """
    If seq is an iterator, put its values into a list.
    """
    try:
        len(seq)
    except TypeError:
        return list(seq)
    else:
        return seq


def trim_front(strings: list[str]) -> list[str]:
    """
    Trims zeros and decimal points.

    Examples
    --------
    >>> trim_front([" a", " b"])
    ['a', 'b']

    >>> trim_front([" a", " "])
    ['a', '']
    """
    if not strings:
        return strings
    while all(strings) and all(x[0] == " " for x in strings):
        strings = [x[1:] for x in strings]
    return strings


def _validate_join_method(method: str) -> None:
    if method not in ["left", "right", "inner", "outer"]:
        raise ValueError(f"do not recognize join method {method}")


def maybe_extract_name(name, obj, cls) -> Hashable:
    """
    If no name is passed, then extract it from data, validating hashability.
    """
    if name is None and isinstance(obj, (Index, ABCSeries)):
        # Note we don't just check for "name" attribute since that would
        #  pick up e.g. dtype.name
        name = obj.name

    # GH#29069
    if not is_hashable(name):
        raise TypeError(f"{cls.__name__}.name must be a hashable type")

    return name


_cast_depr_msg = (
    "In a future version, passing an object-dtype arraylike to pd.Index will "
    "not infer numeric values to numeric dtype (matching the Series behavior). "
    "To retain the old behavior, explicitly pass the desired dtype or use the "
    "desired Index subclass"
)


def _maybe_cast_data_without_dtype(
    subarr: np.ndarray, cast_numeric_deprecated: bool = True
) -> ArrayLike:
    """
    If we have an arraylike input but no passed dtype, try to infer
    a supported dtype.

    Parameters
    ----------
    subarr : np.ndarray[object]
    cast_numeric_deprecated : bool, default True
        Whether to issue a FutureWarning when inferring numeric dtypes.

    Returns
    -------
    np.ndarray or ExtensionArray
    """

    result = lib.maybe_convert_objects(
        subarr,
        convert_datetime=True,
        convert_timedelta=True,
        convert_period=True,
        convert_interval=True,
        dtype_if_all_nat=np.dtype("datetime64[ns]"),
    )
    if result.dtype.kind in ["i", "u", "f"]:
        if not cast_numeric_deprecated:
            # i.e. we started with a list, not an ndarray[object]
            return result

        warnings.warn(
            "In a future version, the Index constructor will not infer numeric "
            "dtypes when passed object-dtype sequences (matching Series behavior)",
            FutureWarning,
            stacklevel=3,
        )
    if result.dtype.kind in ["b", "c"]:
        return subarr
    result = ensure_wrapped_if_datetimelike(result)
    return result


def get_unanimous_names(*indexes: Index) -> tuple[Hashable, ...]:
    """
    Return common name if all indices agree, otherwise None (level-by-level).

    Parameters
    ----------
    indexes : list of Index objects

    Returns
    -------
    list
        A list representing the unanimous 'names' found.
    """
    name_tups = [tuple(i.names) for i in indexes]
    name_sets = [{*ns} for ns in zip_longest(*name_tups)]
    names = tuple(ns.pop() if len(ns) == 1 else None for ns in name_sets)
    return names


def unpack_nested_dtype(other: _IndexT) -> _IndexT:
    """
    When checking if our dtype is comparable with another, we need
    to unpack CategoricalDtype to look at its categories.dtype.

    Parameters
    ----------
    other : Index

    Returns
    -------
    Index
    """
    dtype = other.dtype
    if is_categorical_dtype(dtype):
        # If there is ever a SparseIndex, this could get dispatched
        #  here too.
        # error: Item  "dtype[Any]"/"ExtensionDtype" of "Union[dtype[Any],
        # ExtensionDtype]" has no attribute "categories"
        return dtype.categories  # type: ignore[union-attr]
    return other


def _maybe_try_sort(result, sort):
    if sort is None:
        try:
            result = algos.safe_sort(result)
        except TypeError as err:
            warnings.warn(
                f"{err}, sort order is undefined for incomparable objects.",
                RuntimeWarning,
                stacklevel=4,
            )
    return result<|MERGE_RESOLUTION|>--- conflicted
+++ resolved
@@ -105,6 +105,7 @@
     PeriodDtype,
 )
 from pandas.core.dtypes.generic import (
+    ABCDataFrame,
     ABCDatetimeIndex,
     ABCMultiIndex,
     ABCPeriodIndex,
@@ -119,6 +120,7 @@
 )
 
 from pandas.core import (
+    arraylike,
     missing,
     ops,
 )
@@ -357,6 +359,7 @@
 
     _typ: str = "index"
     _data: ExtensionArray | np.ndarray
+    _data_cls: type[np.ndarray] | type[ExtensionArray] = np.ndarray
     _id: object | None = None
     _name: Hashable = None
     # MultiIndex.levels previously allowed setting the index name. We
@@ -641,7 +644,7 @@
 
         Must be careful not to recurse.
         """
-        assert isinstance(values, np.ndarray), type(values)
+        assert isinstance(values, cls._data_cls), type(values)
 
         result = object.__new__(cls)
         result._data = values
@@ -862,6 +865,24 @@
         The array interface, return my values.
         """
         return np.asarray(self._data, dtype=dtype)
+
+    def __array_ufunc__(self, ufunc: np.ufunc, method: str_t, *inputs, **kwargs):
+        if any(isinstance(other, (ABCSeries, ABCDataFrame)) for other in inputs):
+            return NotImplemented
+
+        result = arraylike.maybe_dispatch_ufunc_to_dunder_op(
+            self, ufunc, method, *inputs, **kwargs
+        )
+        if result is not NotImplemented:
+            return result
+
+        new_inputs = [x if x is not self else x._values for x in inputs]
+        result = getattr(ufunc, method)(*new_inputs, **kwargs)
+        if ufunc.nout == 2:
+            # i.e. np.divmod, np.modf, np.frexp
+            return tuple(self.__array_wrap__(x) for x in result)
+
+        return self.__array_wrap__(result)
 
     def __array_wrap__(self, result, context=None):
         """
@@ -1046,7 +1067,8 @@
         taken = algos.take(
             self._values, indices, allow_fill=allow_fill, fill_value=self._na_value
         )
-        return type(self)._simple_new(taken, name=self.name)
+        # _constructor so RangeIndex->Int64Index
+        return self._constructor._simple_new(taken, name=self.name)
 
     @final
     def _maybe_disallow_fill(self, allow_fill: bool, fill_value, indices) -> bool:
@@ -1116,7 +1138,8 @@
         nv.validate_repeat((), {"axis": axis})
         res_values = self._values.repeat(repeats)
 
-        return type(self)._simple_new(res_values, name=self.name)
+        # _constructor so RangeIndex->Int64Index
+        return self._constructor._simple_new(res_values, name=self.name)
 
     # --------------------------------------------------------------------
     # Copying Methods
@@ -2519,6 +2542,7 @@
         )
         return self._is_all_dates
 
+    @final
     @cache_readonly
     def _is_multi(self) -> bool:
         """
@@ -4975,6 +4999,11 @@
         to_concat_vals = [x._values for x in to_concat]
 
         result = concat_compat(to_concat_vals)
+
+        is_numeric = result.dtype.kind in ["i", "u", "f"]
+        if self._is_backward_compat_public_numeric_index and is_numeric:
+            return type(self)._simple_new(result, name=name)
+
         return Index._with_infer(result, name=name)
 
     @final
@@ -5092,6 +5121,14 @@
         if isinstance(other, ABCMultiIndex):
             # d-level MultiIndex can equal d-tuple Index
             return other.equals(self)
+
+        if isinstance(self._values, ExtensionArray):
+            # Dispatch to the ExtensionArray's .equals method.
+            if not isinstance(other, type(self)):
+                return False
+
+            earr = cast(ExtensionArray, self._data)
+            return earr.equals(other._data)
 
         if is_extension_array_dtype(other.dtype):
             # All EA-backed Index subclasses override equals
@@ -6377,8 +6414,15 @@
         >>> idx.delete([0, 2])
         Index(['b'], dtype='object')
         """
-        res_values = np.delete(self._data, loc)
-        return type(self)._simple_new(res_values, name=self.name)
+        values = self._values
+        if isinstance(values, np.ndarray):
+            # TODO(__array_function__): special casing will be unnecessary
+            res_values = np.delete(values, loc)
+        else:
+            res_values = values.delete(loc)
+
+        # _constructor so RangeIndex->Int64Index
+        return self._constructor._simple_new(res_values, name=self.name)
 
     def insert(self, loc: int, item) -> Index:
         """
@@ -6416,9 +6460,6 @@
             dtype = self._find_common_type_compat(item)
             return self.astype(dtype).insert(loc, item)
 
-<<<<<<< HEAD
-        arr = np.asarray(self)
-=======
         if arr.dtype != object or not isinstance(
             item, (tuple, np.datetime64, np.timedelta64)
         ):
@@ -6431,12 +6472,10 @@
         else:
             new_values = np.insert(arr, loc, None)
             new_values[loc] = item
->>>>>>> f3958f05
-
-        # Use Index constructor to ensure we get tuples cast correctly.
-        item = Index([item], dtype=self.dtype)._values
-        idx = np.concatenate((arr[:loc], item, arr[loc:]))
-        return Index._with_infer(idx, name=self.name)
+
+        # Use self._constructor instead of Index to retain NumericIndex GH#43921
+        # TODO(2.0) can use Index instead of self._constructor
+        return self._constructor._with_infer(new_values, name=self.name)
 
     def drop(self, labels, errors: str_t = "raise") -> Index:
         """
