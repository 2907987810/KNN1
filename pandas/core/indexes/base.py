from copy import copy as copy_func
from datetime import datetime
from itertools import zip_longest
import operator
from typing import (
    TYPE_CHECKING,
    Any,
    Callable,
    Dict,
    FrozenSet,
    Hashable,
    List,
    NewType,
    Optional,
    Sequence,
    Set,
    Tuple,
    TypeVar,
    Union,
    cast,
)
import warnings

import numpy as np

from pandas._libs import algos as libalgos, index as libindex, lib
import pandas._libs.join as libjoin
from pandas._libs.lib import is_datetime_array, no_default
from pandas._libs.tslibs import IncompatibleFrequency, OutOfBoundsDatetime, Timestamp
from pandas._libs.tslibs.timezones import tz_compare
from pandas._typing import AnyArrayLike, ArrayLike, Dtype, DtypeObj, Label, Shape, final
from pandas.compat.numpy import function as nv
from pandas.errors import DuplicateLabelError, InvalidIndexError
from pandas.util._decorators import Appender, cache_readonly, doc

from pandas.core.dtypes.cast import (
    find_common_type,
    maybe_cast_to_integer_array,
    maybe_promote,
    validate_numeric_casting,
)
from pandas.core.dtypes.common import (
    ensure_int64,
    ensure_object,
    ensure_platform_int,
    is_bool_dtype,
    is_categorical_dtype,
    is_dtype_equal,
    is_ea_or_datetimelike_dtype,
    is_extension_array_dtype,
    is_float,
    is_float_dtype,
    is_hashable,
    is_integer,
    is_integer_dtype,
    is_interval_dtype,
    is_iterator,
    is_list_like,
    is_object_dtype,
    is_scalar,
    is_signed_integer_dtype,
    is_unsigned_integer_dtype,
    needs_i8_conversion,
    pandas_dtype,
    validate_all_hashable,
)
from pandas.core.dtypes.concat import concat_compat
from pandas.core.dtypes.dtypes import (
    CategoricalDtype,
    DatetimeTZDtype,
    ExtensionDtype,
    IntervalDtype,
    PeriodDtype,
)
from pandas.core.dtypes.generic import (
    ABCDatetimeIndex,
    ABCMultiIndex,
    ABCPandasArray,
    ABCPeriodIndex,
    ABCSeries,
    ABCTimedeltaIndex,
)
from pandas.core.dtypes.inference import is_dict_like
from pandas.core.dtypes.missing import array_equivalent, isna

from pandas.core import missing, ops
from pandas.core.accessor import CachedAccessor
import pandas.core.algorithms as algos
from pandas.core.arrays import Categorical, ExtensionArray
from pandas.core.arrays.datetimes import tz_to_dtype, validate_tz_from_dtype
from pandas.core.arrays.sparse import SparseDtype
from pandas.core.base import IndexOpsMixin, PandasObject
import pandas.core.common as com
from pandas.core.construction import extract_array
from pandas.core.indexers import deprecate_ndim_indexing
from pandas.core.indexes.frozen import FrozenList
from pandas.core.ops import get_op_result_name
from pandas.core.ops.invalid import make_invalid_op
from pandas.core.sorting import ensure_key_mapped, nargsort
from pandas.core.strings import StringMethods

from pandas.io.formats.printing import (
    PrettyDict,
    default_pprint,
    format_object_attrs,
    format_object_summary,
    pprint_thing,
)

if TYPE_CHECKING:
    from pandas import MultiIndex, RangeIndex, Series


__all__ = ["Index"]

_unsortable_types = frozenset(("mixed", "mixed-integer"))

_index_doc_kwargs = {
    "klass": "Index",
    "inplace": "",
    "target_klass": "Index",
    "raises_section": "",
    "unique": "Index",
    "duplicated": "np.ndarray",
}
_index_shared_docs = {}
str_t = str


# pandas\core\indexes\base.py:121: error: Value of type variable "_DTypeScalar"
# of "dtype" cannot be "object"  [type-var]
_o_dtype = np.dtype(object)  # type: ignore[type-var]


_Identity = NewType("_Identity", object)


def disallow_kwargs(kwargs: Dict[str, Any]):
    if kwargs:
        raise TypeError(f"Unexpected keyword arguments {repr(set(kwargs))}")


def _new_Index(cls, d):
    """
    This is called upon unpickling, rather than the default which doesn't
    have arguments and breaks __new__.
    """
    # required for backward compat, because PI can't be instantiated with
    # ordinals through __new__ GH #13277
    if issubclass(cls, ABCPeriodIndex):
        from pandas.core.indexes.period import _new_PeriodIndex

        return _new_PeriodIndex(cls, **d)

    if issubclass(cls, ABCMultiIndex):
        if "labels" in d and "codes" not in d:
            # GH#23752 "labels" kwarg has been replaced with "codes"
            d["codes"] = d.pop("labels")

    return cls.__new__(cls, **d)


_IndexT = TypeVar("_IndexT", bound="Index")


class Index(IndexOpsMixin, PandasObject):
    """
    Immutable sequence used for indexing and alignment. The basic object
    storing axis labels for all pandas objects.

    Parameters
    ----------
    data : array-like (1-dimensional)
    dtype : NumPy dtype (default: object)
        If dtype is None, we find the dtype that best fits the data.
        If an actual dtype is provided, we coerce to that dtype if it's safe.
        Otherwise, an error will be raised.
    copy : bool
        Make a copy of input ndarray.
    name : object
        Name to be stored in the index.
    tupleize_cols : bool (default: True)
        When True, attempt to create a MultiIndex if possible.

    See Also
    --------
    RangeIndex : Index implementing a monotonic integer range.
    CategoricalIndex : Index of :class:`Categorical` s.
    MultiIndex : A multi-level, or hierarchical Index.
    IntervalIndex : An Index of :class:`Interval` s.
    DatetimeIndex : Index of datetime64 data.
    TimedeltaIndex : Index of timedelta64 data.
    PeriodIndex : Index of Period data.
    Int64Index : A special case of :class:`Index` with purely integer labels.
    UInt64Index : A special case of :class:`Index` with purely unsigned integer labels.
    Float64Index : A special case of :class:`Index` with purely float labels.

    Notes
    -----
    An Index instance can **only** contain hashable objects

    Examples
    --------
    >>> pd.Index([1, 2, 3])
    Int64Index([1, 2, 3], dtype='int64')

    >>> pd.Index(list('abc'))
    Index(['a', 'b', 'c'], dtype='object')
    """

    # tolist is not actually deprecated, just suppressed in the __dir__
    _hidden_attrs: FrozenSet[str] = (
        PandasObject._hidden_attrs
        | IndexOpsMixin._hidden_attrs
        | frozenset(["contains", "set_value"])
    )

    # To hand over control to subclasses
    _join_precedence = 1

    # Cython methods; see github.com/cython/cython/issues/2647
    #  for why we need to wrap these instead of making them class attributes
    # Moreover, cython will choose the appropriate-dtyped sub-function
    #  given the dtypes of the passed arguments
    def _left_indexer_unique(self, left, right):
        return libjoin.left_join_indexer_unique(left, right)

    def _left_indexer(self, left, right):
        return libjoin.left_join_indexer(left, right)

    def _inner_indexer(self, left, right):
        return libjoin.inner_join_indexer(left, right)

    def _outer_indexer(self, left, right):
        return libjoin.outer_join_indexer(left, right)

    _typ = "index"
    _data: Union[ExtensionArray, np.ndarray]
    _id: Optional[_Identity] = None
    _name: Label = None
    # MultiIndex.levels previously allowed setting the index name. We
    # don't allow this anymore, and raise if it happens rather than
    # failing silently.
    _no_setting_name: bool = False
    _comparables = ["name"]
    _attributes = ["name"]
    _is_numeric_dtype = False
    _can_hold_na = True
    _can_hold_strings = True

    # would we like our indexing holder to defer to us
    _defer_to_indexing = False

    _engine_type = libindex.ObjectEngine
    # whether we support partial string indexing. Overridden
    # in DatetimeIndex and PeriodIndex
    _supports_partial_string_indexing = False

    _accessors = {"str"}

    str = CachedAccessor("str", StringMethods)

    # --------------------------------------------------------------------
    # Constructors

    def __new__(
        cls, data=None, dtype=None, copy=False, name=None, tupleize_cols=True, **kwargs
    ) -> "Index":

        if kwargs:
            warnings.warn(
                "Passing keywords other than 'data', 'dtype', 'copy', 'name', "
                "'tupleize_cols' is deprecated and will raise TypeError in a "
                "future version.  Use the specific Index subclass directly instead",
                FutureWarning,
                stacklevel=2,
            )

        from pandas.core.indexes.range import RangeIndex

        name = maybe_extract_name(name, data, cls)

        if dtype is not None:
            dtype = pandas_dtype(dtype)
        if "tz" in kwargs:
            tz = kwargs.pop("tz")
            validate_tz_from_dtype(dtype, tz)
            dtype = tz_to_dtype(tz)

        if isinstance(data, ABCPandasArray):
            # ensure users don't accidentally put a PandasArray in an index.
            data = data.to_numpy()

        data_dtype = getattr(data, "dtype", None)

        # range
        if isinstance(data, RangeIndex):
            result = RangeIndex(start=data, copy=copy, name=name)
            if dtype is not None:
                return result.astype(dtype, copy=False)
            return result
        elif isinstance(data, range):
            result = RangeIndex.from_range(data, name=name)
            if dtype is not None:
                return result.astype(dtype, copy=False)
            return result

        elif is_ea_or_datetimelike_dtype(dtype):
            # non-EA dtype indexes have special casting logic, so we punt here
            klass = cls._dtype_to_subclass(dtype)
            if klass is not Index:
                return klass(data, dtype=dtype, copy=copy, name=name, **kwargs)

            ea_cls = dtype.construct_array_type()
            data = ea_cls._from_sequence(data, dtype=dtype, copy=copy)
            data = np.asarray(data, dtype=object)
            disallow_kwargs(kwargs)
            return Index._simple_new(data, name=name)

        elif is_ea_or_datetimelike_dtype(data_dtype):
            klass = cls._dtype_to_subclass(data_dtype)
            if klass is not Index:
                result = klass(data, copy=copy, name=name, **kwargs)
                if dtype is not None:
                    return result.astype(dtype, copy=False)
                return result

            data = np.array(data, dtype=object, copy=copy)
            disallow_kwargs(kwargs)
            return Index._simple_new(data, name=name)

        # index-like
        elif isinstance(data, (np.ndarray, Index, ABCSeries)):

            if dtype is not None:
                # we need to avoid having numpy coerce
                # things that look like ints/floats to ints unless
                # they are actually ints, e.g. '0' and 0.0
                # should not be coerced
                # GH 11836
<<<<<<< HEAD

                # pandas/core/indexes/base.py:339: error: Argument 1 to
                # "_maybe_cast_with_dtype" has incompatible type "Union[ndarray, Index,
                # Series]"; expected "ndarray"  [arg-type]
                data = _maybe_cast_with_dtype(
                    data, dtype, copy  # type: ignore[arg-type]
                )
                dtype = data.dtype  # TODO: maybe not for object?

            # maybe coerce to a sub-class
            if is_signed_integer_dtype(data.dtype):
                return Int64Index(data, copy=copy, dtype=dtype, name=name)
            elif is_unsigned_integer_dtype(data.dtype):
                return UInt64Index(data, copy=copy, dtype=dtype, name=name)
            elif is_float_dtype(data.dtype):
                return Float64Index(data, copy=copy, dtype=dtype, name=name)
            elif issubclass(data.dtype.type, bool) or is_bool_dtype(data):
                subarr = data.astype("object")
=======
                data = _maybe_cast_with_dtype(data, dtype, copy)
                dtype = data.dtype

            if data.dtype.kind in ["i", "u", "f"]:
                # maybe coerce to a sub-class
                arr = data
>>>>>>> a3b651ae
            else:
                arr = com.asarray_tuplesafe(data, dtype=object)

                if dtype is None:
                    arr = _maybe_cast_data_without_dtype(arr)
                    dtype = arr.dtype

                    if kwargs:
                        return cls(arr, dtype, copy=copy, name=name, **kwargs)

            klass = cls._dtype_to_subclass(arr.dtype)
            arr = klass._ensure_array(arr, dtype, copy)
            disallow_kwargs(kwargs)
            return klass._simple_new(arr, name)

        elif is_scalar(data):
            raise cls._scalar_data_error(data)
        elif hasattr(data, "__array__"):
            return Index(np.asarray(data), dtype=dtype, copy=copy, name=name, **kwargs)
        else:

            if tupleize_cols and is_list_like(data):
                # GH21470: convert iterable to list before determining if empty
                if is_iterator(data):
                    data = list(data)

                if data and all(isinstance(e, tuple) for e in data):
                    # we must be all tuples, otherwise don't construct
                    # 10697
                    from pandas.core.indexes.multi import MultiIndex

                    return MultiIndex.from_tuples(
                        data, names=name or kwargs.get("names")
                    )
            # other iterable of some kind
            subarr = com.asarray_tuplesafe(data, dtype=object)
            return Index(subarr, dtype=dtype, copy=copy, name=name, **kwargs)

    @classmethod
    def _ensure_array(cls, data, dtype, copy: bool):
        """
        Ensure we have a valid array to pass to _simple_new.
        """
        if data.ndim > 1:
            # GH#13601, GH#20285, GH#27125
            raise ValueError("Index data must be 1-dimensional")
        if copy:
            # asarray_tuplesafe does not always copy underlying data,
            #  so need to make sure that this happens
            data = data.copy()
        return data

    @classmethod
    def _dtype_to_subclass(cls, dtype: DtypeObj):
        # Delay import for perf. https://github.com/pandas-dev/pandas/pull/31423

        if isinstance(dtype, ExtensionDtype):
            if isinstance(dtype, DatetimeTZDtype):
                from pandas import DatetimeIndex

                return DatetimeIndex
            elif isinstance(dtype, CategoricalDtype):
                from pandas import CategoricalIndex

                return CategoricalIndex
            elif isinstance(dtype, IntervalDtype):
                from pandas import IntervalIndex

                return IntervalIndex
            elif isinstance(dtype, PeriodDtype):
                from pandas import PeriodIndex

                return PeriodIndex

            elif isinstance(dtype, SparseDtype):
                return cls._dtype_to_subclass(dtype.subtype)

            return Index

        if dtype.kind == "M":
            from pandas import DatetimeIndex

            return DatetimeIndex

        elif dtype.kind == "m":
            from pandas import TimedeltaIndex

            return TimedeltaIndex

        elif is_float_dtype(dtype):
            from pandas import Float64Index

            return Float64Index
        elif is_unsigned_integer_dtype(dtype):
            from pandas import UInt64Index

            return UInt64Index
        elif is_signed_integer_dtype(dtype):
            from pandas import Int64Index

            return Int64Index

        elif dtype == object:
            # NB: assuming away MultiIndex
            return Index

        elif issubclass(dtype.type, (str, bool, np.bool_)):
            return Index

        raise NotImplementedError(dtype)

    """
    NOTE for new Index creation:

    - _simple_new: It returns new Index with the same type as the caller.
      All metadata (such as name) must be provided by caller's responsibility.
      Using _shallow_copy is recommended because it fills these metadata
      otherwise specified.

    - _shallow_copy: It returns new Index with the same type (using
      _simple_new), but fills caller's metadata otherwise specified. Passed
      kwargs will overwrite corresponding metadata.

    See each method's docstring.
    """

    @property
    def asi8(self):
        """
        Integer representation of the values.

        Returns
        -------
        ndarray
            An ndarray with int64 dtype.
        """
        warnings.warn(
            "Index.asi8 is deprecated and will be removed in a future version",
            FutureWarning,
            stacklevel=2,
        )
        return None

    @classmethod
    def _simple_new(cls, values, name: Label = None):
        """
        We require that we have a dtype compat for the values. If we are passed
        a non-dtype compat, then coerce using the constructor.

        Must be careful not to recurse.
        """
        assert isinstance(values, np.ndarray), type(values)

        result = object.__new__(cls)
        result._data = values
        # _index_data is a (temporary?) fix to ensure that the direct data
        # manipulation we do in `_libs/reduction.pyx` continues to work.
        # We need access to the actual ndarray, since we're messing with
        # data buffers and strides.
        result._index_data = values
        result._name = name
        result._cache = {}
        result._reset_identity()

        return result

    @cache_readonly
    def _constructor(self):
        return type(self)

    @final
    def _maybe_check_unique(self):
        """
        Check that an Index has no duplicates.

        This is typically only called via
        `NDFrame.flags.allows_duplicate_labels.setter` when it's set to
        True (duplicates aren't allowed).

        Raises
        ------
        DuplicateLabelError
            When the index is not unique.
        """
        if not self.is_unique:
            msg = """Index has duplicates."""
            duplicates = self._format_duplicate_message()
            msg += f"\n{duplicates}"

            raise DuplicateLabelError(msg)

    @final
    def _format_duplicate_message(self):
        """
        Construct the DataFrame for a DuplicateLabelError.

        This returns a DataFrame indicating the labels and positions
        of duplicates in an index. This should only be called when it's
        already known that duplicates are present.

        Examples
        --------
        >>> idx = pd.Index(['a', 'b', 'a'])
        >>> idx._format_duplicate_message()
            positions
        label
        a        [0, 2]
        """
        from pandas import Series

        duplicates = self[self.duplicated(keep="first")].unique()
        assert len(duplicates)

        out = Series(np.arange(len(self))).groupby(self).agg(list)[duplicates]
        if self.nlevels == 1:
            out = out.rename_axis("label")
        return out.to_frame(name="positions")

    # --------------------------------------------------------------------
    # Index Internals Methods

    @final
    def _get_attributes_dict(self):
        """
        Return an attributes dict for my class.
        """
        return {k: getattr(self, k, None) for k in self._attributes}

    def _shallow_copy(self, values=None, name: Label = no_default):
        """
        Create a new Index with the same class as the caller, don't copy the
        data, use the same object attributes with passed in attributes taking
        precedence.

        *this is an internal non-public method*

        Parameters
        ----------
        values : the values to create the new Index, optional
        name : Label, defaults to self.name
        """
        name = self.name if name is no_default else name

        if values is not None:
            return self._simple_new(values, name=name)

        result = self._simple_new(self._values, name=name)
        result._cache = self._cache
        return result

    @final
    def is_(self, other) -> bool:
        """
        More flexible, faster check like ``is`` but that works through views.

        Note: this is *not* the same as ``Index.identical()``, which checks
        that metadata is also the same.

        Parameters
        ----------
        other : object
            Other object to compare against.

        Returns
        -------
        bool
            True if both have same underlying data, False otherwise.

        See Also
        --------
        Index.identical : Works like ``Index.is_`` but also checks metadata.
        """
        if self is other:
            return True
        elif not hasattr(other, "_id"):
            return False
        elif self._id is None or other._id is None:
            return False
        else:
            return self._id is other._id

    @final
    def _reset_identity(self) -> None:
        """
        Initializes or resets ``_id`` attribute with new object.
        """
        self._id = _Identity(object())

    @final
    def _cleanup(self):
        self._engine.clear_mapping()

    @cache_readonly
    def _engine(self):
        # property, for now, slow to look up

        # to avoid a reference cycle, bind `target_values` to a local variable, so
        # `self` is not passed into the lambda.
        target_values = self._get_engine_target()
        return self._engine_type(lambda: target_values, len(self))

    @cache_readonly
    def _dir_additions_for_owner(self) -> Set[str_t]:
        """
        Add the string-like labels to the owner dataframe/series dir output.

        If this is a MultiIndex, it's first level values are used.
        """
        return {
            c
            for c in self.unique(level=0)[:100]
            if isinstance(c, str) and c.isidentifier()
        }

    # --------------------------------------------------------------------
    # Array-Like Methods

    # ndarray compat
    def __len__(self) -> int:
        """
        Return the length of the Index.
        """
        return len(self._data)

    def __array__(self, dtype=None) -> np.ndarray:
        """
        The array interface, return my values.
        """
        return np.asarray(self._data, dtype=dtype)

    def __array_wrap__(self, result, context=None):
        """
        Gets called after a ufunc and other functions.
        """
        result = lib.item_from_zerodim(result)
        if is_bool_dtype(result) or lib.is_scalar(result) or np.ndim(result) > 1:
            return result

        attrs = self._get_attributes_dict()
        return Index(result, **attrs)

    @cache_readonly
    def dtype(self):
        """
        Return the dtype object of the underlying data.
        """
        return self._data.dtype

    @final
    def ravel(self, order="C"):
        """
        Return an ndarray of the flattened values of the underlying data.

        Returns
        -------
        numpy.ndarray
            Flattened array.

        See Also
        --------
        numpy.ndarray.ravel : Return a flattened array.
        """
        warnings.warn(
            "Index.ravel returning ndarray is deprecated; in a future version "
            "this will return a view on self.",
            FutureWarning,
            stacklevel=2,
        )
        values = self._get_engine_target()
        return values.ravel(order=order)

    def view(self, cls=None):

        # we need to see if we are subclassing an
        # index type here
        if cls is not None and not hasattr(cls, "_typ"):
            result = self._data.view(cls)
        else:
            result = self._shallow_copy()
        if isinstance(result, Index):
            result._id = self._id
        return result

    def astype(self, dtype, copy=True):
        """
        Create an Index with values cast to dtypes.

        The class of a new Index is determined by dtype. When conversion is
        impossible, a TypeError exception is raised.

        Parameters
        ----------
        dtype : numpy dtype or pandas type
            Note that any signed integer `dtype` is treated as ``'int64'``,
            and any unsigned integer `dtype` is treated as ``'uint64'``,
            regardless of the size.
        copy : bool, default True
            By default, astype always returns a newly allocated object.
            If copy is set to False and internal requirements on dtype are
            satisfied, the original data is used to create a new Index
            or the original Index is returned.

        Returns
        -------
        Index
            Index with values cast to specified dtype.
        """
        if dtype is not None:
            dtype = pandas_dtype(dtype)

        if is_dtype_equal(self.dtype, dtype):
            return self.copy() if copy else self

        elif is_categorical_dtype(dtype):
            from pandas.core.indexes.category import CategoricalIndex

            return CategoricalIndex(
                self._values, name=self.name, dtype=dtype, copy=copy
            )

        elif is_extension_array_dtype(dtype):
            return Index(np.asarray(self), name=self.name, dtype=dtype, copy=copy)

        try:
            casted = self._values.astype(dtype, copy=copy)
        except (TypeError, ValueError) as err:
            raise TypeError(
                f"Cannot cast {type(self).__name__} to dtype {dtype}"
            ) from err
        return Index(casted, name=self.name, dtype=dtype)

    _index_shared_docs[
        "take"
    ] = """
        Return a new %(klass)s of the values selected by the indices.

        For internal compatibility with numpy arrays.

        Parameters
        ----------
        indices : list
            Indices to be taken.
        axis : int, optional
            The axis over which to select values, always 0.
        allow_fill : bool, default True
        fill_value : bool, default None
            If allow_fill=True and fill_value is not None, indices specified by
            -1 is regarded as NA. If Index doesn't hold NA, raise ValueError.

        Returns
        -------
        numpy.ndarray
            Elements of given indices.

        See Also
        --------
        numpy.ndarray.take: Return an array formed from the
            elements of a at the given indices.
        """

    @Appender(_index_shared_docs["take"] % _index_doc_kwargs)
    def take(self, indices, axis=0, allow_fill=True, fill_value=None, **kwargs):
        if kwargs:
            nv.validate_take((), kwargs)
        indices = ensure_platform_int(indices)
        allow_fill = self._maybe_disallow_fill(allow_fill, fill_value, indices)

        # Note: we discard fill_value and use self._na_value, only relevant
        #  in the case where allow_fill is True and fill_value is not None
        taken = algos.take(
            self._values, indices, allow_fill=allow_fill, fill_value=self._na_value
        )
        return self._shallow_copy(taken)

    def _maybe_disallow_fill(self, allow_fill: bool, fill_value, indices) -> bool:
        """
        We only use pandas-style take when allow_fill is True _and_
        fill_value is not None.
        """
        if allow_fill and fill_value is not None:
            # only fill if we are passing a non-None fill_value
            if self._can_hold_na:
                if (indices < -1).any():
                    raise ValueError(
                        "When allow_fill=True and fill_value is not None, "
                        "all indices must be >= -1"
                    )
            else:
                cls_name = type(self).__name__
                raise ValueError(
                    f"Unable to fill values because {cls_name} cannot contain NA"
                )
        else:
            allow_fill = False
        return allow_fill

    _index_shared_docs[
        "repeat"
    ] = """
        Repeat elements of a %(klass)s.

        Returns a new %(klass)s where each element of the current %(klass)s
        is repeated consecutively a given number of times.

        Parameters
        ----------
        repeats : int or array of ints
            The number of repetitions for each element. This should be a
            non-negative integer. Repeating 0 times will return an empty
            %(klass)s.
        axis : None
            Must be ``None``. Has no effect but is accepted for compatibility
            with numpy.

        Returns
        -------
        repeated_index : %(klass)s
            Newly created %(klass)s with repeated elements.

        See Also
        --------
        Series.repeat : Equivalent function for Series.
        numpy.repeat : Similar method for :class:`numpy.ndarray`.

        Examples
        --------
        >>> idx = pd.Index(['a', 'b', 'c'])
        >>> idx
        Index(['a', 'b', 'c'], dtype='object')
        >>> idx.repeat(2)
        Index(['a', 'a', 'b', 'b', 'c', 'c'], dtype='object')
        >>> idx.repeat([1, 2, 3])
        Index(['a', 'b', 'b', 'c', 'c', 'c'], dtype='object')
        """

    @Appender(_index_shared_docs["repeat"] % _index_doc_kwargs)
    def repeat(self, repeats, axis=None):
        repeats = ensure_platform_int(repeats)
        nv.validate_repeat((), {"axis": axis})
        return self._shallow_copy(self._values.repeat(repeats))

    # --------------------------------------------------------------------
    # Copying Methods

    def copy(
        self: _IndexT,
        name: Optional[Label] = None,
        deep: bool = False,
        dtype: Optional[Dtype] = None,
        names: Optional[Sequence[Label]] = None,
    ) -> _IndexT:
        """
        Make a copy of this object.

        Name and dtype sets those attributes on the new object.

        Parameters
        ----------
        name : Label, optional
            Set name for new object.
        deep : bool, default False
        dtype : numpy dtype or pandas type, optional
            Set dtype for new object.

            .. deprecated:: 1.2.0
                use ``astype`` method instead.
        names : list-like, optional
            Kept for compatibility with MultiIndex. Should not be used.

        Returns
        -------
        Index
            Index refer to new object which is a copy of this object.

        Notes
        -----
        In most cases, there should be no functional difference from using
        ``deep``, but if ``deep`` is passed it will attempt to deepcopy.
        """
        name = self._validate_names(name=name, names=names, deep=deep)[0]
        if deep:
            new_index = self._shallow_copy(self._data.copy(), name=name)
        else:
            new_index = self._shallow_copy(name=name)

        if dtype:
            warnings.warn(
                "parameter dtype is deprecated and will be removed in a future "
                "version. Use the astype method instead.",
                FutureWarning,
                stacklevel=2,
            )
            new_index = new_index.astype(dtype)
        return new_index

    @final
    def __copy__(self, **kwargs):
        return self.copy(**kwargs)

    @final
    def __deepcopy__(self, memo=None):
        """
        Parameters
        ----------
        memo, default None
            Standard signature. Unused
        """
        return self.copy(deep=True)

    # --------------------------------------------------------------------
    # Rendering Methods

    def __repr__(self) -> str_t:
        """
        Return a string representation for this object.
        """
        klass_name = type(self).__name__
        data = self._format_data()
        attrs = self._format_attrs()
        space = self._format_space()
        attrs_str = [f"{k}={v}" for k, v in attrs]
        prepr = f",{space}".join(attrs_str)

        # no data provided, just attributes
        if data is None:
            data = ""

        return f"{klass_name}({data}{prepr})"

    def _format_space(self) -> str_t:

        # using space here controls if the attributes
        # are line separated or not (the default)

        # max_seq_items = get_option('display.max_seq_items')
        # if len(self) > max_seq_items:
        #    space = "\n%s" % (' ' * (len(klass) + 1))
        return " "

    @property
    def _formatter_func(self):
        """
        Return the formatter function.
        """
        return default_pprint

    def _format_data(self, name=None) -> str_t:
        """
        Return the formatted data as a unicode string.
        """
        # do we want to justify (only do so for non-objects)
        is_justify = True

        if self.inferred_type == "string":
            is_justify = False
        elif self.inferred_type == "categorical":
            # error: "Index" has no attribute "categories"
            if is_object_dtype(self.categories):  # type: ignore[attr-defined]
                is_justify = False

        return format_object_summary(
            self, self._formatter_func, is_justify=is_justify, name=name
        )

    def _format_attrs(self):
        """
        Return a list of tuples of the (attr,formatted_value).
        """
        return format_object_attrs(self)

    def _mpl_repr(self):
        # how to represent ourselves to matplotlib
        return self.values

    def format(
        self,
        name: bool = False,
        formatter: Optional[Callable] = None,
        na_rep: str_t = "NaN",
    ) -> List[str_t]:
        """
        Render a string representation of the Index.
        """
        header = []
        if name:
            header.append(
                pprint_thing(self.name, escape_chars=("\t", "\r", "\n"))
                if self.name is not None
                else ""
            )

        if formatter is not None:
            return header + list(self.map(formatter))

        return self._format_with_header(header, na_rep=na_rep)

    def _format_with_header(
        self, header: List[str_t], na_rep: str_t = "NaN"
    ) -> List[str_t]:
        from pandas.io.formats.format import format_array

        values = self._values

        if is_object_dtype(values.dtype):
            values = lib.maybe_convert_objects(values, safe=1)

            result = [pprint_thing(x, escape_chars=("\t", "\r", "\n")) for x in values]

            # could have nans
            mask = isna(values)
            if mask.any():
                result_arr = np.array(result)
                result_arr[mask] = na_rep
                result = result_arr.tolist()
        else:
            result = trim_front(format_array(values, None, justify="left"))
        return header + result

    def to_native_types(self, slicer=None, **kwargs):
        """
        Format specified values of `self` and return them.

        .. deprecated:: 1.2.0

        Parameters
        ----------
        slicer : int, array-like
            An indexer into `self` that specifies which values
            are used in the formatting process.
        kwargs : dict
            Options for specifying how the values should be formatted.
            These options include the following:

            1) na_rep : str
                The value that serves as a placeholder for NULL values
            2) quoting : bool or None
                Whether or not there are quoted values in `self`
            3) date_format : str
                The format used to represent date-like values.

        Returns
        -------
        numpy.ndarray
            Formatted values.
        """
        warnings.warn(
            "The 'to_native_types' method is deprecated and will be removed in "
            "a future version. Use 'astype(str)' instead.",
            FutureWarning,
            stacklevel=2,
        )
        values = self
        if slicer is not None:
            values = values[slicer]
        return values._format_native_types(**kwargs)

    def _format_native_types(self, na_rep="", quoting=None, **kwargs):
        """
        Actually format specific types of the index.
        """
        mask = isna(self)
        if not self.is_object() and not quoting:
            values = np.asarray(self).astype(str)
        else:
            values = np.array(self, dtype=object, copy=True)

        values[mask] = na_rep
        return values

    def _summary(self, name=None) -> str_t:
        """
        Return a summarized representation.

        Parameters
        ----------
        name : str
            name to use in the summary representation

        Returns
        -------
        String with a summarized representation of the index
        """
        if len(self) > 0:
            head = self[0]
            if hasattr(head, "format") and not isinstance(head, str):
                head = head.format()
            tail = self[-1]
            if hasattr(tail, "format") and not isinstance(tail, str):
                tail = tail.format()
            index_summary = f", {head} to {tail}"
        else:
            index_summary = ""

        if name is None:
            name = type(self).__name__
        return f"{name}: {len(self)} entries{index_summary}"

    # --------------------------------------------------------------------
    # Conversion Methods

    def to_flat_index(self):
        """
        Identity method.

        .. versionadded:: 0.24.0

        This is implemented for compatibility with subclass implementations
        when chaining.

        Returns
        -------
        pd.Index
            Caller.

        See Also
        --------
        MultiIndex.to_flat_index : Subclass implementation.
        """
        return self

    def to_series(self, index=None, name=None):
        """
        Create a Series with both index and values equal to the index keys.

        Useful with map for returning an indexer based on an index.

        Parameters
        ----------
        index : Index, optional
            Index of resulting Series. If None, defaults to original index.
        name : str, optional
            Name of resulting Series. If None, defaults to name of original
            index.

        Returns
        -------
        Series
            The dtype will be based on the type of the Index values.

        See Also
        --------
        Index.to_frame : Convert an Index to a DataFrame.
        Series.to_frame : Convert Series to DataFrame.

        Examples
        --------
        >>> idx = pd.Index(['Ant', 'Bear', 'Cow'], name='animal')

        By default, the original Index and original name is reused.

        >>> idx.to_series()
        animal
        Ant      Ant
        Bear    Bear
        Cow      Cow
        Name: animal, dtype: object

        To enforce a new Index, specify new labels to ``index``:

        >>> idx.to_series(index=[0, 1, 2])
        0     Ant
        1    Bear
        2     Cow
        Name: animal, dtype: object

        To override the name of the resulting column, specify `name`:

        >>> idx.to_series(name='zoo')
        animal
        Ant      Ant
        Bear    Bear
        Cow      Cow
        Name: zoo, dtype: object
        """
        from pandas import Series

        if index is None:
            index = self._shallow_copy()
        if name is None:
            name = self.name

        return Series(self._values.copy(), index=index, name=name)

    def to_frame(self, index: bool = True, name=None):
        """
        Create a DataFrame with a column containing the Index.

        .. versionadded:: 0.24.0

        Parameters
        ----------
        index : bool, default True
            Set the index of the returned DataFrame as the original Index.

        name : object, default None
            The passed name should substitute for the index name (if it has
            one).

        Returns
        -------
        DataFrame
            DataFrame containing the original Index data.

        See Also
        --------
        Index.to_series : Convert an Index to a Series.
        Series.to_frame : Convert Series to DataFrame.

        Examples
        --------
        >>> idx = pd.Index(['Ant', 'Bear', 'Cow'], name='animal')
        >>> idx.to_frame()
               animal
        animal
        Ant       Ant
        Bear     Bear
        Cow       Cow

        By default, the original Index is reused. To enforce a new Index:

        >>> idx.to_frame(index=False)
            animal
        0   Ant
        1  Bear
        2   Cow

        To override the name of the resulting column, specify `name`:

        >>> idx.to_frame(index=False, name='zoo')
            zoo
        0   Ant
        1  Bear
        2   Cow
        """
        from pandas import DataFrame

        if name is None:
            name = self.name or 0
        result = DataFrame({name: self._values.copy()})

        if index:
            result.index = self
        return result

    # --------------------------------------------------------------------
    # Name-Centric Methods

    @property
    def name(self):
        """
        Return Index or MultiIndex name.
        """
        return self._name

    @name.setter
    def name(self, value):
        if self._no_setting_name:
            # Used in MultiIndex.levels to avoid silently ignoring name updates.
            raise RuntimeError(
                "Cannot set name on a level of a MultiIndex. Use "
                "'MultiIndex.set_names' instead."
            )
        maybe_extract_name(value, None, type(self))
        self._name = value

    @final
    def _validate_names(self, name=None, names=None, deep: bool = False) -> List[Label]:
        """
        Handles the quirks of having a singular 'name' parameter for general
        Index and plural 'names' parameter for MultiIndex.
        """
        from copy import deepcopy

        if names is not None and name is not None:
            raise TypeError("Can only provide one of `names` and `name`")
        elif names is None and name is None:
            new_names = deepcopy(self.names) if deep else self.names
        elif names is not None:
            if not is_list_like(names):
                raise TypeError("Must pass list-like as `names`.")
            new_names = names
        elif not is_list_like(name):
            new_names = [name]
        else:
            new_names = name

        if len(new_names) != len(self.names):
            raise ValueError(
                f"Length of new names must be {len(self.names)}, got {len(new_names)}"
            )

        # All items in 'new_names' need to be hashable
        validate_all_hashable(*new_names, error_name=f"{type(self).__name__}.name")

        return new_names

    def _get_names(self):
        return FrozenList((self.name,))

    def _set_names(self, values, level=None):
        """
        Set new names on index. Each name has to be a hashable type.

        Parameters
        ----------
        values : str or sequence
            name(s) to set
        level : int, level name, or sequence of int/level names (default None)
            If the index is a MultiIndex (hierarchical), level(s) to set (None
            for all levels).  Otherwise level must be None

        Raises
        ------
        TypeError if each name is not hashable.
        """
        if not is_list_like(values):
            raise ValueError("Names must be a list-like")
        if len(values) != 1:
            raise ValueError(f"Length of new names must be 1, got {len(values)}")

        # GH 20527
        # All items in 'name' need to be hashable:
        validate_all_hashable(*values, error_name=f"{type(self).__name__}.name")

        self._name = values[0]

    names = property(fset=_set_names, fget=_get_names)

    @final
    def set_names(self, names, level=None, inplace: bool = False):
        """
        Set Index or MultiIndex name.

        Able to set new names partially and by level.

        Parameters
        ----------

        names : label or list of label or dict-like for MultiIndex
            Name(s) to set.

            .. versionchanged:: 1.3.0

        level : int, label or list of int or label, optional
            If the index is a MultiIndex and names is not dict-like, level(s) to set
            (None for all levels). Otherwise level must be None.

            .. versionchanged:: 1.3.0

        inplace : bool, default False
            Modifies the object directly, instead of creating a new Index or
            MultiIndex.

        Returns
        -------
        Index or None
            The same type as the caller or None if ``inplace=True``.

        See Also
        --------
        Index.rename : Able to set new names without level.

        Examples
        --------
        >>> idx = pd.Index([1, 2, 3, 4])
        >>> idx
        Int64Index([1, 2, 3, 4], dtype='int64')
        >>> idx.set_names('quarter')
        Int64Index([1, 2, 3, 4], dtype='int64', name='quarter')

        >>> idx = pd.MultiIndex.from_product([['python', 'cobra'],
        ...                                   [2018, 2019]])
        >>> idx
        MultiIndex([('python', 2018),
                    ('python', 2019),
                    ( 'cobra', 2018),
                    ( 'cobra', 2019)],
                   )
        >>> idx.set_names(['kind', 'year'], inplace=True)
        >>> idx
        MultiIndex([('python', 2018),
                    ('python', 2019),
                    ( 'cobra', 2018),
                    ( 'cobra', 2019)],
                   names=['kind', 'year'])
        >>> idx.set_names('species', level=0)
        MultiIndex([('python', 2018),
                    ('python', 2019),
                    ( 'cobra', 2018),
                    ( 'cobra', 2019)],
                   names=['species', 'year'])

        When renaming levels with a dict, levels can not be passed.

        >>> idx.set_names({'kind': 'snake'})
        MultiIndex([('python', 2018),
                    ('python', 2019),
                    ( 'cobra', 2018),
                    ( 'cobra', 2019)],
                   names=['snake', 'year'])
        """
        if level is not None and not isinstance(self, ABCMultiIndex):
            raise ValueError("Level must be None for non-MultiIndex")

        elif level is not None and not is_list_like(level) and is_list_like(names):
            raise TypeError("Names must be a string when a single level is provided.")

        elif not is_list_like(names) and level is None and self.nlevels > 1:
            raise TypeError("Must pass list-like as `names`.")

        elif is_dict_like(names) and not isinstance(self, ABCMultiIndex):
            raise TypeError("Can only pass dict-like as `names` for MultiIndex.")

        elif is_dict_like(names) and level is not None:
            raise TypeError("Can not pass level for dictlike `names`.")

        if isinstance(self, ABCMultiIndex) and is_dict_like(names) and level is None:
            # Transform dict to list of new names and corresponding levels
            level, names_adjusted = [], []
            for i, name in enumerate(self.names):
                if name in names.keys():
                    level.append(i)
                    names_adjusted.append(names[name])
            names = names_adjusted

        if not is_list_like(names):
            names = [names]
        if level is not None and not is_list_like(level):
            level = [level]

        if inplace:
            idx = self
        else:
            idx = self._shallow_copy()

        idx._set_names(names, level=level)
        if not inplace:
            return idx

    def rename(self, name, inplace=False):
        """
        Alter Index or MultiIndex name.

        Able to set new names without level. Defaults to returning new index.
        Length of names must match number of levels in MultiIndex.

        Parameters
        ----------
        name : label or list of labels
            Name(s) to set.
        inplace : bool, default False
            Modifies the object directly, instead of creating a new Index or
            MultiIndex.

        Returns
        -------
        Index or None
            The same type as the caller or None if ``inplace=True``.

        See Also
        --------
        Index.set_names : Able to set new names partially and by level.

        Examples
        --------
        >>> idx = pd.Index(['A', 'C', 'A', 'B'], name='score')
        >>> idx.rename('grade')
        Index(['A', 'C', 'A', 'B'], dtype='object', name='grade')

        >>> idx = pd.MultiIndex.from_product([['python', 'cobra'],
        ...                                   [2018, 2019]],
        ...                                   names=['kind', 'year'])
        >>> idx
        MultiIndex([('python', 2018),
                    ('python', 2019),
                    ( 'cobra', 2018),
                    ( 'cobra', 2019)],
                   names=['kind', 'year'])
        >>> idx.rename(['species', 'year'])
        MultiIndex([('python', 2018),
                    ('python', 2019),
                    ( 'cobra', 2018),
                    ( 'cobra', 2019)],
                   names=['species', 'year'])
        >>> idx.rename('species')
        Traceback (most recent call last):
        TypeError: Must pass list-like as `names`.
        """
        return self.set_names([name], inplace=inplace)

    # --------------------------------------------------------------------
    # Level-Centric Methods

    @property
    def nlevels(self) -> int:
        """
        Number of levels.
        """
        return 1

    def _sort_levels_monotonic(self):
        """
        Compat with MultiIndex.
        """
        return self

    @final
    def _validate_index_level(self, level):
        """
        Validate index level.

        For single-level Index getting level number is a no-op, but some
        verification must be done like in MultiIndex.

        """
        if isinstance(level, int):
            if level < 0 and level != -1:
                raise IndexError(
                    "Too many levels: Index has only 1 level, "
                    f"{level} is not a valid level number"
                )
            elif level > 0:
                raise IndexError(
                    f"Too many levels: Index has only 1 level, not {level + 1}"
                )
        elif level != self.name:
            raise KeyError(
                f"Requested level ({level}) does not match index name ({self.name})"
            )

    def _get_level_number(self, level) -> int:
        self._validate_index_level(level)
        return 0

    def sortlevel(self, level=None, ascending=True, sort_remaining=None):
        """
        For internal compatibility with the Index API.

        Sort the Index. This is for compat with MultiIndex

        Parameters
        ----------
        ascending : bool, default True
            False to sort in descending order

        level, sort_remaining are compat parameters

        Returns
        -------
        Index
        """
        if not isinstance(ascending, (list, bool)):
            raise TypeError(
                "ascending must be a single bool value or"
                "a list of bool values of length 1"
            )

        if isinstance(ascending, list):
            if len(ascending) != 1:
                raise TypeError("ascending must be a list of bool values of length 1")
            ascending = ascending[0]

        if not isinstance(ascending, bool):
            raise TypeError("ascending must be a bool value")

        return self.sort_values(return_indexer=True, ascending=ascending)

    def _get_level_values(self, level):
        """
        Return an Index of values for requested level.

        This is primarily useful to get an individual level of values from a
        MultiIndex, but is provided on Index as well for compatibility.

        Parameters
        ----------
        level : int or str
            It is either the integer position or the name of the level.

        Returns
        -------
        Index
            Calling object, as there is only one level in the Index.

        See Also
        --------
        MultiIndex.get_level_values : Get values for a level of a MultiIndex.

        Notes
        -----
        For Index, level should be 0, since there are no multiple levels.

        Examples
        --------
        >>> idx = pd.Index(list('abc'))
        >>> idx
        Index(['a', 'b', 'c'], dtype='object')

        Get level values by supplying `level` as integer:

        >>> idx.get_level_values(0)
        Index(['a', 'b', 'c'], dtype='object')
        """
        self._validate_index_level(level)
        return self

    get_level_values = _get_level_values

    @final
    def droplevel(self, level=0):
        """
        Return index with requested level(s) removed.

        If resulting index has only 1 level left, the result will be
        of Index type, not MultiIndex.

        Parameters
        ----------
        level : int, str, or list-like, default 0
            If a string is given, must be the name of a level
            If list-like, elements must be names or indexes of levels.

        Returns
        -------
        Index or MultiIndex

        Examples
        --------
        >>> mi = pd.MultiIndex.from_arrays(
        ... [[1, 2], [3, 4], [5, 6]], names=['x', 'y', 'z'])
        >>> mi
        MultiIndex([(1, 3, 5),
                    (2, 4, 6)],
                   names=['x', 'y', 'z'])

        >>> mi.droplevel()
        MultiIndex([(3, 5),
                    (4, 6)],
                   names=['y', 'z'])

        >>> mi.droplevel(2)
        MultiIndex([(1, 3),
                    (2, 4)],
                   names=['x', 'y'])

        >>> mi.droplevel('z')
        MultiIndex([(1, 3),
                    (2, 4)],
                   names=['x', 'y'])

        >>> mi.droplevel(['x', 'y'])
        Int64Index([5, 6], dtype='int64', name='z')
        """
        if not isinstance(level, (tuple, list)):
            level = [level]

        levnums = sorted(self._get_level_number(lev) for lev in level)[::-1]

        return self._drop_level_numbers(levnums)

    def _drop_level_numbers(self, levnums: List[int]):
        """
        Drop MultiIndex levels by level _number_, not name.
        """

        if not levnums and not isinstance(self, ABCMultiIndex):
            return self
        if len(levnums) >= self.nlevels:
            raise ValueError(
                f"Cannot remove {len(levnums)} levels from an index with "
                f"{self.nlevels} levels: at least one level must be left."
            )
        # The two checks above guarantee that here self is a MultiIndex
        self = cast("MultiIndex", self)

        new_levels = list(self.levels)
        new_codes = list(self.codes)
        new_names = list(self.names)

        for i in levnums:
            new_levels.pop(i)
            new_codes.pop(i)
            new_names.pop(i)

        if len(new_levels) == 1:

            # set nan if needed
            mask = new_codes[0] == -1
            result = new_levels[0].take(new_codes[0])
            if mask.any():
                result = result.putmask(mask, np.nan)

            result._name = new_names[0]
            return result
        else:
            from pandas.core.indexes.multi import MultiIndex

            return MultiIndex(
                levels=new_levels,
                codes=new_codes,
                names=new_names,
                verify_integrity=False,
            )

    def _get_grouper_for_level(self, mapper, level=None):
        """
        Get index grouper corresponding to an index level

        Parameters
        ----------
        mapper: Group mapping function or None
            Function mapping index values to groups
        level : int or None
            Index level

        Returns
        -------
        grouper : Index
            Index of values to group on.
        labels : ndarray of int or None
            Array of locations in level_index.
        uniques : Index or None
            Index of unique values for level.
        """
        assert level is None or level == 0
        if mapper is None:
            grouper = self
        else:
            grouper = self.map(mapper)

        return grouper, None, None

    # --------------------------------------------------------------------
    # Introspection Methods

    @final
    @property
    def is_monotonic(self) -> bool:
        """
        Alias for is_monotonic_increasing.
        """
        return self.is_monotonic_increasing

    @property
    def is_monotonic_increasing(self) -> bool:
        """
        Return if the index is monotonic increasing (only equal or
        increasing) values.

        Examples
        --------
        >>> Index([1, 2, 3]).is_monotonic_increasing
        True
        >>> Index([1, 2, 2]).is_monotonic_increasing
        True
        >>> Index([1, 3, 2]).is_monotonic_increasing
        False
        """
        return self._engine.is_monotonic_increasing

    @property
    def is_monotonic_decreasing(self) -> bool:
        """
        Return if the index is monotonic decreasing (only equal or
        decreasing) values.

        Examples
        --------
        >>> Index([3, 2, 1]).is_monotonic_decreasing
        True
        >>> Index([3, 2, 2]).is_monotonic_decreasing
        True
        >>> Index([3, 1, 2]).is_monotonic_decreasing
        False
        """
        return self._engine.is_monotonic_decreasing

    @property
    def _is_strictly_monotonic_increasing(self) -> bool:
        """
        Return if the index is strictly monotonic increasing
        (only increasing) values.

        Examples
        --------
        >>> Index([1, 2, 3])._is_strictly_monotonic_increasing
        True
        >>> Index([1, 2, 2])._is_strictly_monotonic_increasing
        False
        >>> Index([1, 3, 2])._is_strictly_monotonic_increasing
        False
        """
        return self.is_unique and self.is_monotonic_increasing

    @property
    def _is_strictly_monotonic_decreasing(self) -> bool:
        """
        Return if the index is strictly monotonic decreasing
        (only decreasing) values.

        Examples
        --------
        >>> Index([3, 2, 1])._is_strictly_monotonic_decreasing
        True
        >>> Index([3, 2, 2])._is_strictly_monotonic_decreasing
        False
        >>> Index([3, 1, 2])._is_strictly_monotonic_decreasing
        False
        """
        return self.is_unique and self.is_monotonic_decreasing

    @cache_readonly
    def is_unique(self) -> bool:
        """
        Return if the index has unique values.
        """
        return self._engine.is_unique

    @property
    def has_duplicates(self) -> bool:
        """
        Check if the Index has duplicate values.

        Returns
        -------
        bool
            Whether or not the Index has duplicate values.

        Examples
        --------
        >>> idx = pd.Index([1, 5, 7, 7])
        >>> idx.has_duplicates
        True

        >>> idx = pd.Index([1, 5, 7])
        >>> idx.has_duplicates
        False

        >>> idx = pd.Index(["Watermelon", "Orange", "Apple",
        ...                 "Watermelon"]).astype("category")
        >>> idx.has_duplicates
        True

        >>> idx = pd.Index(["Orange", "Apple",
        ...                 "Watermelon"]).astype("category")
        >>> idx.has_duplicates
        False
        """
        return not self.is_unique

    @final
    def is_boolean(self) -> bool:
        """
        Check if the Index only consists of booleans.

        Returns
        -------
        bool
            Whether or not the Index only consists of booleans.

        See Also
        --------
        is_integer : Check if the Index only consists of integers.
        is_floating : Check if the Index is a floating type.
        is_numeric : Check if the Index only consists of numeric data.
        is_object : Check if the Index is of the object dtype.
        is_categorical : Check if the Index holds categorical data.
        is_interval : Check if the Index holds Interval objects.
        is_mixed : Check if the Index holds data with mixed data types.

        Examples
        --------
        >>> idx = pd.Index([True, False, True])
        >>> idx.is_boolean()
        True

        >>> idx = pd.Index(["True", "False", "True"])
        >>> idx.is_boolean()
        False

        >>> idx = pd.Index([True, False, "True"])
        >>> idx.is_boolean()
        False
        """
        return self.inferred_type in ["boolean"]

    @final
    def is_integer(self) -> bool:
        """
        Check if the Index only consists of integers.

        Returns
        -------
        bool
            Whether or not the Index only consists of integers.

        See Also
        --------
        is_boolean : Check if the Index only consists of booleans.
        is_floating : Check if the Index is a floating type.
        is_numeric : Check if the Index only consists of numeric data.
        is_object : Check if the Index is of the object dtype.
        is_categorical : Check if the Index holds categorical data.
        is_interval : Check if the Index holds Interval objects.
        is_mixed : Check if the Index holds data with mixed data types.

        Examples
        --------
        >>> idx = pd.Index([1, 2, 3, 4])
        >>> idx.is_integer()
        True

        >>> idx = pd.Index([1.0, 2.0, 3.0, 4.0])
        >>> idx.is_integer()
        False

        >>> idx = pd.Index(["Apple", "Mango", "Watermelon"])
        >>> idx.is_integer()
        False
        """
        return self.inferred_type in ["integer"]

    @final
    def is_floating(self) -> bool:
        """
        Check if the Index is a floating type.

        The Index may consist of only floats, NaNs, or a mix of floats,
        integers, or NaNs.

        Returns
        -------
        bool
            Whether or not the Index only consists of only consists of floats, NaNs, or
            a mix of floats, integers, or NaNs.

        See Also
        --------
        is_boolean : Check if the Index only consists of booleans.
        is_integer : Check if the Index only consists of integers.
        is_numeric : Check if the Index only consists of numeric data.
        is_object : Check if the Index is of the object dtype.
        is_categorical : Check if the Index holds categorical data.
        is_interval : Check if the Index holds Interval objects.
        is_mixed : Check if the Index holds data with mixed data types.

        Examples
        --------
        >>> idx = pd.Index([1.0, 2.0, 3.0, 4.0])
        >>> idx.is_floating()
        True

        >>> idx = pd.Index([1.0, 2.0, np.nan, 4.0])
        >>> idx.is_floating()
        True

        >>> idx = pd.Index([1, 2, 3, 4, np.nan])
        >>> idx.is_floating()
        True

        >>> idx = pd.Index([1, 2, 3, 4])
        >>> idx.is_floating()
        False
        """
        return self.inferred_type in ["floating", "mixed-integer-float", "integer-na"]

    @final
    def is_numeric(self) -> bool:
        """
        Check if the Index only consists of numeric data.

        Returns
        -------
        bool
            Whether or not the Index only consists of numeric data.

        See Also
        --------
        is_boolean : Check if the Index only consists of booleans.
        is_integer : Check if the Index only consists of integers.
        is_floating : Check if the Index is a floating type.
        is_object : Check if the Index is of the object dtype.
        is_categorical : Check if the Index holds categorical data.
        is_interval : Check if the Index holds Interval objects.
        is_mixed : Check if the Index holds data with mixed data types.

        Examples
        --------
        >>> idx = pd.Index([1.0, 2.0, 3.0, 4.0])
        >>> idx.is_numeric()
        True

        >>> idx = pd.Index([1, 2, 3, 4.0])
        >>> idx.is_numeric()
        True

        >>> idx = pd.Index([1, 2, 3, 4])
        >>> idx.is_numeric()
        True

        >>> idx = pd.Index([1, 2, 3, 4.0, np.nan])
        >>> idx.is_numeric()
        True

        >>> idx = pd.Index([1, 2, 3, 4.0, np.nan, "Apple"])
        >>> idx.is_numeric()
        False
        """
        return self.inferred_type in ["integer", "floating"]

    @final
    def is_object(self) -> bool:
        """
        Check if the Index is of the object dtype.

        Returns
        -------
        bool
            Whether or not the Index is of the object dtype.

        See Also
        --------
        is_boolean : Check if the Index only consists of booleans.
        is_integer : Check if the Index only consists of integers.
        is_floating : Check if the Index is a floating type.
        is_numeric : Check if the Index only consists of numeric data.
        is_categorical : Check if the Index holds categorical data.
        is_interval : Check if the Index holds Interval objects.
        is_mixed : Check if the Index holds data with mixed data types.

        Examples
        --------
        >>> idx = pd.Index(["Apple", "Mango", "Watermelon"])
        >>> idx.is_object()
        True

        >>> idx = pd.Index(["Apple", "Mango", 2.0])
        >>> idx.is_object()
        True

        >>> idx = pd.Index(["Watermelon", "Orange", "Apple",
        ...                 "Watermelon"]).astype("category")
        >>> idx.is_object()
        False

        >>> idx = pd.Index([1.0, 2.0, 3.0, 4.0])
        >>> idx.is_object()
        False
        """
        return is_object_dtype(self.dtype)

    @final
    def is_categorical(self) -> bool:
        """
        Check if the Index holds categorical data.

        Returns
        -------
        bool
            True if the Index is categorical.

        See Also
        --------
        CategoricalIndex : Index for categorical data.
        is_boolean : Check if the Index only consists of booleans.
        is_integer : Check if the Index only consists of integers.
        is_floating : Check if the Index is a floating type.
        is_numeric : Check if the Index only consists of numeric data.
        is_object : Check if the Index is of the object dtype.
        is_interval : Check if the Index holds Interval objects.
        is_mixed : Check if the Index holds data with mixed data types.

        Examples
        --------
        >>> idx = pd.Index(["Watermelon", "Orange", "Apple",
        ...                 "Watermelon"]).astype("category")
        >>> idx.is_categorical()
        True

        >>> idx = pd.Index([1, 3, 5, 7])
        >>> idx.is_categorical()
        False

        >>> s = pd.Series(["Peter", "Victor", "Elisabeth", "Mar"])
        >>> s
        0        Peter
        1       Victor
        2    Elisabeth
        3          Mar
        dtype: object
        >>> s.index.is_categorical()
        False
        """
        return self.inferred_type in ["categorical"]

    @final
    def is_interval(self) -> bool:
        """
        Check if the Index holds Interval objects.

        Returns
        -------
        bool
            Whether or not the Index holds Interval objects.

        See Also
        --------
        IntervalIndex : Index for Interval objects.
        is_boolean : Check if the Index only consists of booleans.
        is_integer : Check if the Index only consists of integers.
        is_floating : Check if the Index is a floating type.
        is_numeric : Check if the Index only consists of numeric data.
        is_object : Check if the Index is of the object dtype.
        is_categorical : Check if the Index holds categorical data.
        is_mixed : Check if the Index holds data with mixed data types.

        Examples
        --------
        >>> idx = pd.Index([pd.Interval(left=0, right=5),
        ...                 pd.Interval(left=5, right=10)])
        >>> idx.is_interval()
        True

        >>> idx = pd.Index([1, 3, 5, 7])
        >>> idx.is_interval()
        False
        """
        return self.inferred_type in ["interval"]

    @final
    def is_mixed(self) -> bool:
        """
        Check if the Index holds data with mixed data types.

        Returns
        -------
        bool
            Whether or not the Index holds data with mixed data types.

        See Also
        --------
        is_boolean : Check if the Index only consists of booleans.
        is_integer : Check if the Index only consists of integers.
        is_floating : Check if the Index is a floating type.
        is_numeric : Check if the Index only consists of numeric data.
        is_object : Check if the Index is of the object dtype.
        is_categorical : Check if the Index holds categorical data.
        is_interval : Check if the Index holds Interval objects.

        Examples
        --------
        >>> idx = pd.Index(['a', np.nan, 'b'])
        >>> idx.is_mixed()
        True

        >>> idx = pd.Index([1.0, 2.0, 3.0, 5.0])
        >>> idx.is_mixed()
        False
        """
        warnings.warn(
            "Index.is_mixed is deprecated and will be removed in a future version. "
            "Check index.inferred_type directly instead.",
            FutureWarning,
            stacklevel=2,
        )
        return self.inferred_type in ["mixed"]

    @final
    def holds_integer(self) -> bool:
        """
        Whether the type is an integer type.
        """
        return self.inferred_type in ["integer", "mixed-integer"]

    @cache_readonly
    def inferred_type(self) -> str_t:
        """
        Return a string of the type inferred from the values.
        """
        return lib.infer_dtype(self._values, skipna=False)

    @cache_readonly
    def _is_all_dates(self) -> bool:
        """
        Whether or not the index values only consist of dates.
        """
        return is_datetime_array(ensure_object(self._values))

    @cache_readonly
    def is_all_dates(self):
        """
        Whether or not the index values only consist of dates.
        """
        warnings.warn(
            "Index.is_all_dates is deprecated, will be removed in a future version.  "
            "check index.inferred_type instead",
            FutureWarning,
            stacklevel=2,
        )
        return self._is_all_dates

    # --------------------------------------------------------------------
    # Pickle Methods

    def __reduce__(self):
        d = {"data": self._data}
        d.update(self._get_attributes_dict())
        return _new_Index, (type(self), d), None

    # --------------------------------------------------------------------
    # Null Handling Methods

    _na_value = np.nan
    """The expected NA value to use with this index."""

    @cache_readonly
    def _isnan(self):
        """
        Return if each value is NaN.
        """
        if self._can_hold_na:
            return isna(self)
        else:
            # shouldn't reach to this condition by checking hasnans beforehand
            values = np.empty(len(self), dtype=np.bool_)
            values.fill(False)
            return values

    @cache_readonly
    @final
    def _nan_idxs(self):
        if self._can_hold_na:
            return self._isnan.nonzero()[0]
        else:
            return np.array([], dtype=np.intp)

    @cache_readonly
    def hasnans(self) -> bool:
        """
        Return if I have any nans; enables various perf speedups.
        """
        if self._can_hold_na:
            return bool(self._isnan.any())
        else:
            return False

    @final
    def isna(self):
        """
        Detect missing values.

        Return a boolean same-sized object indicating if the values are NA.
        NA values, such as ``None``, :attr:`numpy.NaN` or :attr:`pd.NaT`, get
        mapped to ``True`` values.
        Everything else get mapped to ``False`` values. Characters such as
        empty strings `''` or :attr:`numpy.inf` are not considered NA values
        (unless you set ``pandas.options.mode.use_inf_as_na = True``).

        Returns
        -------
        numpy.ndarray
            A boolean array of whether my values are NA.

        See Also
        --------
        Index.notna : Boolean inverse of isna.
        Index.dropna : Omit entries with missing values.
        isna : Top-level isna.
        Series.isna : Detect missing values in Series object.

        Examples
        --------
        Show which entries in a pandas.Index are NA. The result is an
        array.

        >>> idx = pd.Index([5.2, 6.0, np.NaN])
        >>> idx
        Float64Index([5.2, 6.0, nan], dtype='float64')
        >>> idx.isna()
        array([False, False,  True])

        Empty strings are not considered NA values. None is considered an NA
        value.

        >>> idx = pd.Index(['black', '', 'red', None])
        >>> idx
        Index(['black', '', 'red', None], dtype='object')
        >>> idx.isna()
        array([False, False, False,  True])

        For datetimes, `NaT` (Not a Time) is considered as an NA value.

        >>> idx = pd.DatetimeIndex([pd.Timestamp('1940-04-25'),
        ...                         pd.Timestamp(''), None, pd.NaT])
        >>> idx
        DatetimeIndex(['1940-04-25', 'NaT', 'NaT', 'NaT'],
                      dtype='datetime64[ns]', freq=None)
        >>> idx.isna()
        array([False,  True,  True,  True])
        """
        return self._isnan

    isnull = isna

    @final
    def notna(self):
        """
        Detect existing (non-missing) values.

        Return a boolean same-sized object indicating if the values are not NA.
        Non-missing values get mapped to ``True``. Characters such as empty
        strings ``''`` or :attr:`numpy.inf` are not considered NA values
        (unless you set ``pandas.options.mode.use_inf_as_na = True``).
        NA values, such as None or :attr:`numpy.NaN`, get mapped to ``False``
        values.

        Returns
        -------
        numpy.ndarray
            Boolean array to indicate which entries are not NA.

        See Also
        --------
        Index.notnull : Alias of notna.
        Index.isna: Inverse of notna.
        notna : Top-level notna.

        Examples
        --------
        Show which entries in an Index are not NA. The result is an
        array.

        >>> idx = pd.Index([5.2, 6.0, np.NaN])
        >>> idx
        Float64Index([5.2, 6.0, nan], dtype='float64')
        >>> idx.notna()
        array([ True,  True, False])

        Empty strings are not considered NA values. None is considered a NA
        value.

        >>> idx = pd.Index(['black', '', 'red', None])
        >>> idx
        Index(['black', '', 'red', None], dtype='object')
        >>> idx.notna()
        array([ True,  True,  True, False])
        """
        return ~self.isna()

    notnull = notna

    def fillna(self, value=None, downcast=None):
        """
        Fill NA/NaN values with the specified value.

        Parameters
        ----------
        value : scalar
            Scalar value to use to fill holes (e.g. 0).
            This value cannot be a list-likes.
        downcast : dict, default is None
            A dict of item->dtype of what to downcast if possible,
            or the string 'infer' which will try to downcast to an appropriate
            equal type (e.g. float64 to int64 if possible).

        Returns
        -------
        Index

        See Also
        --------
        DataFrame.fillna : Fill NaN values of a DataFrame.
        Series.fillna : Fill NaN Values of a Series.
        """
        value = self._require_scalar(value)
        if self.hasnans:
            result = self.putmask(self._isnan, value)
            if downcast is None:
                # no need to care metadata other than name
                # because it can't have freq if
                return Index(result, name=self.name)
        return self._shallow_copy()

    def dropna(self, how="any"):
        """
        Return Index without NA/NaN values.

        Parameters
        ----------
        how : {'any', 'all'}, default 'any'
            If the Index is a MultiIndex, drop the value when any or all levels
            are NaN.

        Returns
        -------
        Index
        """
        if how not in ("any", "all"):
            raise ValueError(f"invalid how option: {how}")

        if self.hasnans:
            return self._shallow_copy(self._values[~self._isnan])
        return self._shallow_copy()

    # --------------------------------------------------------------------
    # Uniqueness Methods

    def unique(self, level=None):
        """
        Return unique values in the index.

        Unique values are returned in order of appearance, this does NOT sort.

        Parameters
        ----------
        level : int or str, optional, default None
            Only return values from specified level (for MultiIndex).

        Returns
        -------
        Index without duplicates

        See Also
        --------
        unique : Numpy array of unique values in that column.
        Series.unique : Return unique values of Series object.
        """
        if level is not None:
            self._validate_index_level(level)

        if self.is_unique:
            return self._shallow_copy()

        result = super().unique()
        return self._shallow_copy(result)

    @final
    def drop_duplicates(self, keep="first"):
        """
        Return Index with duplicate values removed.

        Parameters
        ----------
        keep : {'first', 'last', ``False``}, default 'first'
            - 'first' : Drop duplicates except for the first occurrence.
            - 'last' : Drop duplicates except for the last occurrence.
            - ``False`` : Drop all duplicates.

        Returns
        -------
        deduplicated : Index

        See Also
        --------
        Series.drop_duplicates : Equivalent method on Series.
        DataFrame.drop_duplicates : Equivalent method on DataFrame.
        Index.duplicated : Related method on Index, indicating duplicate
            Index values.

        Examples
        --------
        Generate an pandas.Index with duplicate values.

        >>> idx = pd.Index(['lama', 'cow', 'lama', 'beetle', 'lama', 'hippo'])

        The `keep` parameter controls  which duplicate values are removed.
        The value 'first' keeps the first occurrence for each
        set of duplicated entries. The default value of keep is 'first'.

        >>> idx.drop_duplicates(keep='first')
        Index(['lama', 'cow', 'beetle', 'hippo'], dtype='object')

        The value 'last' keeps the last occurrence for each set of duplicated
        entries.

        >>> idx.drop_duplicates(keep='last')
        Index(['cow', 'beetle', 'lama', 'hippo'], dtype='object')

        The value ``False`` discards all sets of duplicated entries.

        >>> idx.drop_duplicates(keep=False)
        Index(['cow', 'beetle', 'hippo'], dtype='object')
        """
        if self.is_unique:
            return self._shallow_copy()

        return super().drop_duplicates(keep=keep)

    def duplicated(self, keep="first"):
        """
        Indicate duplicate index values.

        Duplicated values are indicated as ``True`` values in the resulting
        array. Either all duplicates, all except the first, or all except the
        last occurrence of duplicates can be indicated.

        Parameters
        ----------
        keep : {'first', 'last', False}, default 'first'
            The value or values in a set of duplicates to mark as missing.

            - 'first' : Mark duplicates as ``True`` except for the first
              occurrence.
            - 'last' : Mark duplicates as ``True`` except for the last
              occurrence.
            - ``False`` : Mark all duplicates as ``True``.

        Returns
        -------
        numpy.ndarray

        See Also
        --------
        Series.duplicated : Equivalent method on pandas.Series.
        DataFrame.duplicated : Equivalent method on pandas.DataFrame.
        Index.drop_duplicates : Remove duplicate values from Index.

        Examples
        --------
        By default, for each set of duplicated values, the first occurrence is
        set to False and all others to True:

        >>> idx = pd.Index(['lama', 'cow', 'lama', 'beetle', 'lama'])
        >>> idx.duplicated()
        array([False, False,  True, False,  True])

        which is equivalent to

        >>> idx.duplicated(keep='first')
        array([False, False,  True, False,  True])

        By using 'last', the last occurrence of each set of duplicated values
        is set on False and all others on True:

        >>> idx.duplicated(keep='last')
        array([ True, False,  True, False, False])

        By setting keep on ``False``, all duplicates are True:

        >>> idx.duplicated(keep=False)
        array([ True, False,  True, False,  True])
        """
        if self.is_unique:
            # fastpath available bc we are immutable
            return np.zeros(len(self), dtype=bool)
        return super().duplicated(keep=keep)

    def _get_unique_index(self, dropna: bool = False):
        """
        Returns an index containing unique values.

        Parameters
        ----------
        dropna : bool, default False
            If True, NaN values are dropped.

        Returns
        -------
        uniques : index
        """
        if self.is_unique and not dropna:
            return self

        if not self.is_unique:
            values = self.unique()
            if not isinstance(self, ABCMultiIndex):
                # extract an array to pass to _shallow_copy
                values = values._data
        else:
            values = self._values

        if dropna and not isinstance(self, ABCMultiIndex):
            # isna not defined for MultiIndex
            if self.hasnans:
                values = values[~isna(values)]

        return self._shallow_copy(values)

    # --------------------------------------------------------------------
    # Arithmetic & Logical Methods

    def __iadd__(self, other):
        # alias for __add__
        return self + other

    @final
    def __and__(self, other):
        warnings.warn(
            "Index.__and__ operating as a set operation is deprecated, "
            "in the future this will be a logical operation matching "
            "Series.__and__.  Use index.intersection(other) instead",
            FutureWarning,
            stacklevel=2,
        )
        return self.intersection(other)

    @final
    def __or__(self, other):
        warnings.warn(
            "Index.__or__ operating as a set operation is deprecated, "
            "in the future this will be a logical operation matching "
            "Series.__or__.  Use index.union(other) instead",
            FutureWarning,
            stacklevel=2,
        )
        return self.union(other)

    @final
    def __xor__(self, other):
        warnings.warn(
            "Index.__xor__ operating as a set operation is deprecated, "
            "in the future this will be a logical operation matching "
            "Series.__xor__.  Use index.symmetric_difference(other) instead",
            FutureWarning,
            stacklevel=2,
        )
        return self.symmetric_difference(other)

    @final
    def __nonzero__(self):
        raise ValueError(
            f"The truth value of a {type(self).__name__} is ambiguous. "
            "Use a.empty, a.bool(), a.item(), a.any() or a.all()."
        )

    __bool__ = __nonzero__

    # --------------------------------------------------------------------
    # Set Operation Methods

    def _get_reconciled_name_object(self, other):
        """
        If the result of a set operation will be self,
        return self, unless the name changes, in which
        case make a shallow copy of self.
        """
        name = get_op_result_name(self, other)
        if self.name != name:
            return self.rename(name)
        return self

    @final
    def _validate_sort_keyword(self, sort):
        if sort not in [None, False]:
            raise ValueError(
                "The 'sort' keyword only takes the values of "
                f"None or False; {sort} was passed."
            )

    @final
    def union(self, other, sort=None):
        """
        Form the union of two Index objects.

        If the Index objects are incompatible, both Index objects will be
        cast to dtype('object') first.

            .. versionchanged:: 0.25.0

        Parameters
        ----------
        other : Index or array-like
        sort : bool or None, default None
            Whether to sort the resulting Index.

            * None : Sort the result, except when

              1. `self` and `other` are equal.
              2. `self` or `other` has length 0.
              3. Some values in `self` or `other` cannot be compared.
                 A RuntimeWarning is issued in this case.

            * False : do not sort the result.

            .. versionadded:: 0.24.0

            .. versionchanged:: 0.24.1

               Changed the default value from ``True`` to ``None``
               (without change in behaviour).

        Returns
        -------
        union : Index

        Examples
        --------
        Union matching dtypes

        >>> idx1 = pd.Index([1, 2, 3, 4])
        >>> idx2 = pd.Index([3, 4, 5, 6])
        >>> idx1.union(idx2)
        Int64Index([1, 2, 3, 4, 5, 6], dtype='int64')

        Union mismatched dtypes

        >>> idx1 = pd.Index(['a', 'b', 'c', 'd'])
        >>> idx2 = pd.Index([1, 2, 3, 4])
        >>> idx1.union(idx2)
        Index(['a', 'b', 'c', 'd', 1, 2, 3, 4], dtype='object')

        MultiIndex case

        >>> idx1 = pd.MultiIndex.from_arrays(
        ...     [[1, 1, 2, 2], ["Red", "Blue", "Red", "Blue"]]
        ... )
        >>> idx1
        MultiIndex([(1,  'Red'),
            (1, 'Blue'),
            (2,  'Red'),
            (2, 'Blue')],
           )
        >>> idx2 = pd.MultiIndex.from_arrays(
        ...     [[3, 3, 2, 2], ["Red", "Green", "Red", "Green"]]
        ... )
        >>> idx2
        MultiIndex([(3,   'Red'),
            (3, 'Green'),
            (2,   'Red'),
            (2, 'Green')],
           )
        >>> idx1.union(idx2)
        MultiIndex([(1,  'Blue'),
            (1,   'Red'),
            (2,  'Blue'),
            (2, 'Green'),
            (2,   'Red'),
            (3, 'Green'),
            (3,   'Red')],
           )
        >>> idx1.union(idx2, sort=False)
        MultiIndex([(1,   'Red'),
            (1,  'Blue'),
            (2,   'Red'),
            (2,  'Blue'),
            (3,   'Red'),
            (3, 'Green'),
            (2, 'Green')],
           )
        """
        self._validate_sort_keyword(sort)
        self._assert_can_do_setop(other)
        other, result_name = self._convert_can_do_setop(other)

        if not is_dtype_equal(self.dtype, other.dtype):
            if isinstance(self, ABCMultiIndex) and not is_object_dtype(
                unpack_nested_dtype(other)
            ):
                raise NotImplementedError(
                    "Can only union MultiIndex with MultiIndex or Index of tuples, "
                    "try mi.to_flat_index().union(other) instead."
                )

            dtype = find_common_type([self.dtype, other.dtype])
            if self._is_numeric_dtype and other._is_numeric_dtype:
                # Right now, we treat union(int, float) a bit special.
                # See https://github.com/pandas-dev/pandas/issues/26778 for discussion
                # We may change union(int, float) to go to object.
                # float | [u]int -> float  (the special case)
                # <T>   | <T>    -> T
                # <T>   | <U>    -> object
                if not (is_integer_dtype(self.dtype) and is_integer_dtype(other.dtype)):
                    dtype = "float64"
                else:
                    # one is int64 other is uint64
                    dtype = object

            left = self.astype(dtype, copy=False)
            right = other.astype(dtype, copy=False)
            return left.union(right, sort=sort)

        elif not len(other) or self.equals(other):
            # NB: whether this (and the `if not len(self)` check below) come before
            #  or after the is_dtype_equal check above affects the returned dtype
            return self._get_reconciled_name_object(other)

        elif not len(self):
            return other._get_reconciled_name_object(self)

        result = self._union(other, sort=sort)

        return self._wrap_setop_result(other, result)

    def _union(self, other, sort):
        """
        Specific union logic should go here. In subclasses, union behavior
        should be overwritten here rather than in `self.union`.

        Parameters
        ----------
        other : Index or array-like
        sort : False or None, default False
            Whether to sort the resulting index.

            * False : do not sort the result.
            * None : sort the result, except when `self` and `other` are equal
              or when the values cannot be compared.

        Returns
        -------
        Index
        """
        # TODO(EA): setops-refactor, clean all this up
        lvals = self._values
        rvals = other._values

        if sort is None and self.is_monotonic and other.is_monotonic:
            try:
                result = self._outer_indexer(lvals, rvals)[0]
            except TypeError:
                # incomparable objects
                result = list(lvals)

                # worth making this faster? a very unusual case
                value_set = set(lvals)
                result.extend([x for x in rvals if x not in value_set])
                result = Index(result)._values  # do type inference here
        else:
            # find indexes of things in "other" that are not in "self"
            if self.is_unique:
                indexer = self.get_indexer(other)
                missing = (indexer == -1).nonzero()[0]
            else:
                missing = algos.unique1d(self.get_indexer_non_unique(other)[1])

            if len(missing) > 0:
                other_diff = algos.take_nd(rvals, missing, allow_fill=False)
                result = concat_compat((lvals, other_diff))

            else:
                result = lvals

            if sort is None:
                try:
                    result = algos.safe_sort(result)
                except TypeError as err:
                    warnings.warn(
                        f"{err}, sort order is undefined for incomparable objects",
                        RuntimeWarning,
                        stacklevel=3,
                    )

        return result

    @final
    def _wrap_setop_result(self, other, result):
        if isinstance(self, (ABCDatetimeIndex, ABCTimedeltaIndex)) and isinstance(
            result, np.ndarray
        ):
            result = type(self._data)._simple_new(result, dtype=self.dtype)
        elif is_categorical_dtype(self.dtype) and isinstance(result, np.ndarray):
            result = Categorical(result, dtype=self.dtype)

        name = get_op_result_name(self, other)
        if isinstance(result, Index):
            if result.name != name:
                return result.rename(name)
            return result
        else:
            return self._shallow_copy(result, name=name)

    # TODO: standardize return type of non-union setops type(self vs other)
    @final
    def intersection(self, other, sort=False):
        """
        Form the intersection of two Index objects.

        This returns a new Index with elements common to the index and `other`.

        Parameters
        ----------
        other : Index or array-like
        sort : False or None, default False
            Whether to sort the resulting index.

            * False : do not sort the result.
            * None : sort the result, except when `self` and `other` are equal
              or when the values cannot be compared.

            .. versionadded:: 0.24.0

            .. versionchanged:: 0.24.1

               Changed the default from ``True`` to ``False``, to match
               the behaviour of 0.23.4 and earlier.

        Returns
        -------
        intersection : Index

        Examples
        --------
        >>> idx1 = pd.Index([1, 2, 3, 4])
        >>> idx2 = pd.Index([3, 4, 5, 6])
        >>> idx1.intersection(idx2)
        Int64Index([3, 4], dtype='int64')
        """
        self._validate_sort_keyword(sort)
        self._assert_can_do_setop(other)
        other, result_name = self._convert_can_do_setop(other)

        if self.equals(other):
            if self.has_duplicates:
                return self.unique()._get_reconciled_name_object(other)
            return self._get_reconciled_name_object(other)

        elif not self._should_compare(other):
            # We can infer that the intersection is empty.
            if isinstance(self, ABCMultiIndex):
                return self[:0].rename(result_name)
            return Index([], name=result_name)

        elif not is_dtype_equal(self.dtype, other.dtype):
            dtype = find_common_type([self.dtype, other.dtype])
            this = self.astype(dtype, copy=False)
            other = other.astype(dtype, copy=False)
            return this.intersection(other, sort=sort)

        result = self._intersection(other, sort=sort)
        return self._wrap_setop_result(other, result)

    def _intersection(self, other, sort=False):
        """
        intersection specialized to the case with matching dtypes.
        """
        # TODO(EA): setops-refactor, clean all this up
        lvals = self._values
        rvals = other._values

        if self.is_monotonic and other.is_monotonic:
            try:
                result = self._inner_indexer(lvals, rvals)[0]
            except TypeError:
                pass
            else:
                return algos.unique1d(result)

        try:
            indexer = other.get_indexer(lvals)
        except (InvalidIndexError, IncompatibleFrequency):
            # InvalidIndexError raised by get_indexer if non-unique
            # IncompatibleFrequency raised by PeriodIndex.get_indexer
            indexer, _ = other.get_indexer_non_unique(lvals)

        mask = indexer != -1
        indexer = indexer.take(mask.nonzero()[0])

        result = other.take(indexer).unique()._values

        if sort is None:
            result = algos.safe_sort(result)

        # Intersection has to be unique
        assert Index(result).is_unique

        return result

    def difference(self, other, sort=None):
        """
        Return a new Index with elements of index not in `other`.

        This is the set difference of two Index objects.

        Parameters
        ----------
        other : Index or array-like
        sort : False or None, default None
            Whether to sort the resulting index. By default, the
            values are attempted to be sorted, but any TypeError from
            incomparable elements is caught by pandas.

            * None : Attempt to sort the result, but catch any TypeErrors
              from comparing incomparable elements.
            * False : Do not sort the result.

            .. versionadded:: 0.24.0

            .. versionchanged:: 0.24.1

               Changed the default value from ``True`` to ``None``
               (without change in behaviour).

        Returns
        -------
        difference : Index

        Examples
        --------
        >>> idx1 = pd.Index([2, 1, 3, 4])
        >>> idx2 = pd.Index([3, 4, 5, 6])
        >>> idx1.difference(idx2)
        Int64Index([1, 2], dtype='int64')
        >>> idx1.difference(idx2, sort=False)
        Int64Index([2, 1], dtype='int64')
        """
        self._validate_sort_keyword(sort)
        self._assert_can_do_setop(other)
        other, result_name = self._convert_can_do_setop(other)

        if self.equals(other):
            # Note: we do not (yet) sort even if sort=None GH#24959
            return self[:0].rename(result_name)

        if len(other) == 0:
            # Note: we do not (yet) sort even if sort=None GH#24959
            return self.rename(result_name)

        result = self._difference(other, sort=sort)
        return self._wrap_setop_result(other, result)

    def _difference(self, other, sort):

        this = self._get_unique_index()

        indexer = this.get_indexer(other)
        indexer = indexer.take((indexer != -1).nonzero()[0])

        label_diff = np.setdiff1d(np.arange(this.size), indexer, assume_unique=True)
        the_diff = this._values.take(label_diff)
        if sort is None:
            try:
                the_diff = algos.safe_sort(the_diff)
            except TypeError:
                pass

        return the_diff

    def symmetric_difference(self, other, result_name=None, sort=None):
        """
        Compute the symmetric difference of two Index objects.

        Parameters
        ----------
        other : Index or array-like
        result_name : str
        sort : False or None, default None
            Whether to sort the resulting index. By default, the
            values are attempted to be sorted, but any TypeError from
            incomparable elements is caught by pandas.

            * None : Attempt to sort the result, but catch any TypeErrors
              from comparing incomparable elements.
            * False : Do not sort the result.

            .. versionadded:: 0.24.0

            .. versionchanged:: 0.24.1

               Changed the default value from ``True`` to ``None``
               (without change in behaviour).

        Returns
        -------
        symmetric_difference : Index

        Notes
        -----
        ``symmetric_difference`` contains elements that appear in either
        ``idx1`` or ``idx2`` but not both. Equivalent to the Index created by
        ``idx1.difference(idx2) | idx2.difference(idx1)`` with duplicates
        dropped.

        Examples
        --------
        >>> idx1 = pd.Index([1, 2, 3, 4])
        >>> idx2 = pd.Index([2, 3, 4, 5])
        >>> idx1.symmetric_difference(idx2)
        Int64Index([1, 5], dtype='int64')

        You can also use the ``^`` operator:

        >>> idx1 ^ idx2
        Int64Index([1, 5], dtype='int64')
        """
        self._validate_sort_keyword(sort)
        self._assert_can_do_setop(other)
        other, result_name_update = self._convert_can_do_setop(other)
        if result_name is None:
            result_name = result_name_update

        if not self._should_compare(other):
            return self.union(other).rename(result_name)
        elif not is_dtype_equal(self.dtype, other.dtype):
            dtype = find_common_type([self.dtype, other.dtype])
            this = self.astype(dtype, copy=False)
            that = other.astype(dtype, copy=False)
            return this.symmetric_difference(that, sort=sort).rename(result_name)

        this = self._get_unique_index()
        other = other._get_unique_index()
        indexer = this.get_indexer_for(other)

        # {this} minus {other}
        common_indexer = indexer.take((indexer != -1).nonzero()[0])
        left_indexer = np.setdiff1d(
            np.arange(this.size), common_indexer, assume_unique=True
        )
        left_diff = this._values.take(left_indexer)

        # {other} minus {this}
        right_indexer = (indexer == -1).nonzero()[0]
        right_diff = other._values.take(right_indexer)

        the_diff = concat_compat([left_diff, right_diff])
        if sort is None:
            try:
                the_diff = algos.safe_sort(the_diff)
            except TypeError:
                pass

        return Index(the_diff, name=result_name)

    def _assert_can_do_setop(self, other):
        if not is_list_like(other):
            raise TypeError("Input must be Index or array-like")
        return True

    def _convert_can_do_setop(self, other):
        if not isinstance(other, Index):
            other = Index(other, name=self.name)
            result_name = self.name
        else:
            result_name = get_op_result_name(self, other)
        return other, result_name

    # --------------------------------------------------------------------
    # Indexing Methods

    def get_loc(self, key, method=None, tolerance=None):
        """
        Get integer location, slice or boolean mask for requested label.

        Parameters
        ----------
        key : label
        method : {None, 'pad'/'ffill', 'backfill'/'bfill', 'nearest'}, optional
            * default: exact matches only.
            * pad / ffill: find the PREVIOUS index value if no exact match.
            * backfill / bfill: use NEXT index value if no exact match
            * nearest: use the NEAREST index value if no exact match. Tied
              distances are broken by preferring the larger index value.
        tolerance : int or float, optional
            Maximum distance from index value for inexact matches. The value of
            the index at the matching location must satisfy the equation
            ``abs(index[loc] - key) <= tolerance``.

        Returns
        -------
        loc : int if unique index, slice if monotonic index, else mask

        Examples
        --------
        >>> unique_index = pd.Index(list('abc'))
        >>> unique_index.get_loc('b')
        1

        >>> monotonic_index = pd.Index(list('abbc'))
        >>> monotonic_index.get_loc('b')
        slice(1, 3, None)

        >>> non_monotonic_index = pd.Index(list('abcb'))
        >>> non_monotonic_index.get_loc('b')
        array([False,  True, False,  True])
        """
        if method is None:
            if tolerance is not None:
                raise ValueError(
                    "tolerance argument only valid if using pad, "
                    "backfill or nearest lookups"
                )
            casted_key = self._maybe_cast_indexer(key)
            try:
                return self._engine.get_loc(casted_key)
            except KeyError as err:
                raise KeyError(key) from err

        if tolerance is not None:
            tolerance = self._convert_tolerance(tolerance, np.asarray(key))

        indexer = self.get_indexer([key], method=method, tolerance=tolerance)
        if indexer.ndim > 1 or indexer.size > 1:
            raise TypeError("get_loc requires scalar valued input")
        loc = indexer.item()
        if loc == -1:
            raise KeyError(key)
        return loc

    _index_shared_docs[
        "get_indexer"
    ] = """
        Compute indexer and mask for new index given the current index. The
        indexer should be then used as an input to ndarray.take to align the
        current data to the new index.

        Parameters
        ----------
        target : %(target_klass)s
        method : {None, 'pad'/'ffill', 'backfill'/'bfill', 'nearest'}, optional
            * default: exact matches only.
            * pad / ffill: find the PREVIOUS index value if no exact match.
            * backfill / bfill: use NEXT index value if no exact match
            * nearest: use the NEAREST index value if no exact match. Tied
              distances are broken by preferring the larger index value.
        limit : int, optional
            Maximum number of consecutive labels in ``target`` to match for
            inexact matches.
        tolerance : optional
            Maximum distance between original and new labels for inexact
            matches. The values of the index at the matching locations must
            satisfy the equation ``abs(index[indexer] - target) <= tolerance``.

            Tolerance may be a scalar value, which applies the same tolerance
            to all values, or list-like, which applies variable tolerance per
            element. List-like includes list, tuple, array, Series, and must be
            the same size as the index and its dtype must exactly match the
            index's type.

        Returns
        -------
        indexer : ndarray of int
            Integers from 0 to n - 1 indicating that the index at these
            positions matches the corresponding target values. Missing values
            in the target are marked by -1.
        %(raises_section)s
        Examples
        --------
        >>> index = pd.Index(['c', 'a', 'b'])
        >>> index.get_indexer(['a', 'b', 'x'])
        array([ 1,  2, -1])

        Notice that the return value is an array of locations in ``index``
        and ``x`` is marked by -1, as it is not in ``index``.
        """

    @Appender(_index_shared_docs["get_indexer"] % _index_doc_kwargs)
    def get_indexer(
        self, target, method=None, limit=None, tolerance=None
    ) -> np.ndarray:

        method = missing.clean_reindex_fill_method(method)
        target = ensure_index(target)

        self._check_indexing_method(method)

        if not self._index_as_unique:
            raise InvalidIndexError(self._requires_unique_msg)

        # Treat boolean labels passed to a numeric index as not found. Without
        # this fix False and True would be treated as 0 and 1 respectively.
        # (GH #16877)
        if target.is_boolean() and self.is_numeric():
            return ensure_platform_int(np.repeat(-1, target.size))

        pself, ptarget = self._maybe_promote(target)
        if pself is not self or ptarget is not target:
            return pself.get_indexer(
                ptarget, method=method, limit=limit, tolerance=tolerance
            )

        return self._get_indexer(target, method, limit, tolerance)

    def _get_indexer(
        self, target: "Index", method=None, limit=None, tolerance=None
    ) -> np.ndarray:
        if tolerance is not None:
            tolerance = self._convert_tolerance(tolerance, target)

        if not is_dtype_equal(self.dtype, target.dtype):
            this = self.astype(object)
            target = target.astype(object)
            return this.get_indexer(
                target, method=method, limit=limit, tolerance=tolerance
            )

        if method in ["pad", "backfill"]:
            indexer = self._get_fill_indexer(target, method, limit, tolerance)
        elif method == "nearest":
            indexer = self._get_nearest_indexer(target, limit, tolerance)
        else:
            if tolerance is not None:
                raise ValueError(
                    "tolerance argument only valid if doing pad, "
                    "backfill or nearest reindexing"
                )
            if limit is not None:
                raise ValueError(
                    "limit argument only valid if doing pad, "
                    "backfill or nearest reindexing"
                )

            indexer = self._engine.get_indexer(target._get_engine_target())

        return ensure_platform_int(indexer)

    def _check_indexing_method(self, method):
        """
        Raise if we have a get_indexer `method` that is not supported or valid.
        """
        # GH#37871 for now this is only for IntervalIndex and CategoricalIndex
        if not (is_interval_dtype(self.dtype) or is_categorical_dtype(self.dtype)):
            return

        if method is None:
            return

        if method in ["bfill", "backfill", "pad", "ffill", "nearest"]:
            raise NotImplementedError(
                f"method {method} not yet implemented for {type(self).__name__}"
            )

        raise ValueError("Invalid fill method")

    def _convert_tolerance(self, tolerance, target):
        # override this method on subclasses
        tolerance = np.asarray(tolerance)
        if target.size != tolerance.size and tolerance.size > 1:
            raise ValueError("list-like tolerance size must match target index size")
        return tolerance

    @final
    def _get_fill_indexer(
        self, target: "Index", method: str_t, limit=None, tolerance=None
    ) -> np.ndarray:

        target_values = target._get_engine_target()

        if self.is_monotonic_increasing and target.is_monotonic_increasing:
            engine_method = (
                self._engine.get_pad_indexer
                if method == "pad"
                else self._engine.get_backfill_indexer
            )
            indexer = engine_method(target_values, limit)
        else:
            indexer = self._get_fill_indexer_searchsorted(target, method, limit)
        if tolerance is not None and len(self):
            indexer = self._filter_indexer_tolerance(target_values, indexer, tolerance)
        return indexer

    @final
    def _get_fill_indexer_searchsorted(
        self, target: "Index", method: str_t, limit=None
    ) -> np.ndarray:
        """
        Fallback pad/backfill get_indexer that works for monotonic decreasing
        indexes and non-monotonic targets.
        """
        if limit is not None:
            raise ValueError(
                f"limit argument for {repr(method)} method only well-defined "
                "if index and target are monotonic"
            )

        side = "left" if method == "pad" else "right"

        # find exact matches first (this simplifies the algorithm)
        indexer = self.get_indexer(target)
        nonexact = indexer == -1
        indexer[nonexact] = self._searchsorted_monotonic(target[nonexact], side)
        if side == "left":
            # searchsorted returns "indices into a sorted array such that,
            # if the corresponding elements in v were inserted before the
            # indices, the order of a would be preserved".
            # Thus, we need to subtract 1 to find values to the left.
            indexer[nonexact] -= 1
            # This also mapped not found values (values of 0 from
            # np.searchsorted) to -1, which conveniently is also our
            # sentinel for missing values
        else:
            # Mark indices to the right of the largest value as not found
            indexer[indexer == len(self)] = -1
        return indexer

    @final
    def _get_nearest_indexer(self, target: "Index", limit, tolerance) -> np.ndarray:
        """
        Get the indexer for the nearest index labels; requires an index with
        values that can be subtracted from each other (e.g., not strings or
        tuples).
        """
        if not len(self):
            return self._get_fill_indexer(target, "pad")

        left_indexer = self.get_indexer(target, "pad", limit=limit)
        right_indexer = self.get_indexer(target, "backfill", limit=limit)

        target_values = target._values
        # error: Unsupported left operand type for - ("ExtensionArray")
        left_distances = np.abs(
            self._values[left_indexer] - target_values  # type: ignore[operator]
        )
        # error: Unsupported left operand type for - ("ExtensionArray")
        right_distances = np.abs(
            self._values[right_indexer] - target_values  # type: ignore[operator]
        )

        op = operator.lt if self.is_monotonic_increasing else operator.le
        indexer = np.where(
            op(left_distances, right_distances) | (right_indexer == -1),
            left_indexer,
            right_indexer,
        )
        if tolerance is not None:
            indexer = self._filter_indexer_tolerance(target_values, indexer, tolerance)
        return indexer

    @final
    def _filter_indexer_tolerance(
        self,
        target: Union["Index", np.ndarray, ExtensionArray],
        indexer: np.ndarray,
        tolerance,
    ) -> np.ndarray:
        # error: Unsupported left operand type for - ("ExtensionArray")
<<<<<<< HEAD

        # pandas\core\indexes\base.py:3256: error: Argument 1 to "abs" has
        # incompatible type "Union[Any, ndarray, generic]"; expected
        # "SupportsAbs[Any]"  [arg-type]
        distance = abs(
            self._values[indexer] - target  # type: ignore[operator,arg-type]
        )
        indexer = np.where(distance <= tolerance, indexer, -1)
        return indexer
=======
        distance = abs(self._values[indexer] - target)  # type: ignore[operator]
        return np.where(distance <= tolerance, indexer, -1)
>>>>>>> a3b651ae

    # --------------------------------------------------------------------
    # Indexer Conversion Methods

    def _get_partial_string_timestamp_match_key(self, key):
        """
        Translate any partial string timestamp matches in key, returning the
        new key.

        Only relevant for MultiIndex.
        """
        # GH#10331
        return key

    @final
    def _validate_positional_slice(self, key: slice):
        """
        For positional indexing, a slice must have either int or None
        for each of start, stop, and step.
        """
        self._validate_indexer("positional", key.start, "iloc")
        self._validate_indexer("positional", key.stop, "iloc")
        self._validate_indexer("positional", key.step, "iloc")

    def _convert_slice_indexer(self, key: slice, kind: str_t):
        """
        Convert a slice indexer.

        By definition, these are labels unless 'iloc' is passed in.
        Floats are not allowed as the start, step, or stop of the slice.

        Parameters
        ----------
        key : label of the slice bound
        kind : {'loc', 'getitem'}
        """
        assert kind in ["loc", "getitem"], kind

        # potentially cast the bounds to integers
        start, stop, step = key.start, key.stop, key.step

        # figure out if this is a positional indexer
        def is_int(v):
            return v is None or is_integer(v)

        is_index_slice = is_int(start) and is_int(stop) and is_int(step)
        is_positional = is_index_slice and not (
            self.is_integer() or self.is_categorical()
        )

        if kind == "getitem":
            """
            called from the getitem slicers, validate that we are in fact
            integers
            """
            if self.is_integer() or is_index_slice:
                self._validate_indexer("slice", key.start, "getitem")
                self._validate_indexer("slice", key.stop, "getitem")
                self._validate_indexer("slice", key.step, "getitem")
                return key

        # convert the slice to an indexer here

        # if we are mixed and have integers
        if is_positional:
            try:
                # Validate start & stop
                if start is not None:
                    self.get_loc(start)
                if stop is not None:
                    self.get_loc(stop)
                is_positional = False
            except KeyError:
                pass

        if com.is_null_slice(key):
            # It doesn't matter if we are positional or label based
            indexer = key
        elif is_positional:
            if kind == "loc":
                # GH#16121, GH#24612, GH#31810
                warnings.warn(
                    "Slicing a positional slice with .loc is not supported, "
                    "and will raise TypeError in a future version.  "
                    "Use .loc with labels or .iloc with positions instead.",
                    FutureWarning,
                    stacklevel=6,
                )
            indexer = key
        else:
            indexer = self.slice_indexer(start, stop, step, kind=kind)

        return indexer

    def _convert_listlike_indexer(self, keyarr):
        """
        Parameters
        ----------
        keyarr : list-like
            Indexer to convert.

        Returns
        -------
        indexer : numpy.ndarray or None
            Return an ndarray or None if cannot convert.
        keyarr : numpy.ndarray
            Return tuple-safe keys.
        """
        if isinstance(keyarr, Index):
            pass
        else:
            keyarr = self._convert_arr_indexer(keyarr)

        indexer = self._convert_list_indexer(keyarr)
        return indexer, keyarr

    def _convert_arr_indexer(self, keyarr):
        """
        Convert an array-like indexer to the appropriate dtype.

        Parameters
        ----------
        keyarr : array-like
            Indexer to convert.

        Returns
        -------
        converted_keyarr : array-like
        """
        return com.asarray_tuplesafe(keyarr)

    def _convert_list_indexer(self, keyarr):
        """
        Convert a list-like indexer to the appropriate dtype.

        Parameters
        ----------
        keyarr : Index (or sub-class)
            Indexer to convert.
        kind : iloc, loc, optional

        Returns
        -------
        positional indexer or None
        """
        return None

    @final
    def _invalid_indexer(self, form: str_t, key) -> TypeError:
        """
        Consistent invalid indexer message.
        """
        return TypeError(
            f"cannot do {form} indexing on {type(self).__name__} with these "
            f"indexers [{key}] of type {type(key).__name__}"
        )

    # --------------------------------------------------------------------
    # Reindex Methods

    @final
    def _can_reindex(self, indexer):
        """
        Check if we are allowing reindexing with this particular indexer.

        Parameters
        ----------
        indexer : an integer indexer

        Raises
        ------
        ValueError if its a duplicate axis
        """
        # trying to reindex on an axis with duplicates
        if not self._index_as_unique and len(indexer):
            raise ValueError("cannot reindex from a duplicate axis")

    def reindex(self, target, method=None, level=None, limit=None, tolerance=None):
        """
        Create index with target's values.

        Parameters
        ----------
        target : an iterable

        Returns
        -------
        new_index : pd.Index
            Resulting index.
        indexer : np.ndarray or None
            Indices of output values in original index.
        """
        # GH6552: preserve names when reindexing to non-named target
        # (i.e. neither Index nor Series).
        preserve_names = not hasattr(target, "name")

        # GH7774: preserve dtype/tz if target is empty and not an Index.
        target = ensure_has_len(target)  # target may be an iterator

        if not isinstance(target, Index) and len(target) == 0:
            target = self[:0]
        else:
            target = ensure_index(target)

        if level is not None:
            if method is not None:
                raise TypeError("Fill method not supported if level passed")
            _, indexer, _ = self._join_level(
                target, level, how="right", return_indexers=True
            )
        else:
            if self.equals(target):
                indexer = None
            else:
                if self._index_as_unique:
                    indexer = self.get_indexer(
                        target, method=method, limit=limit, tolerance=tolerance
                    )
                else:
                    if method is not None or limit is not None:
                        raise ValueError(
                            "cannot reindex a non-unique index "
                            "with a method or limit"
                        )
                    indexer, _ = self.get_indexer_non_unique(target)

        if preserve_names and target.nlevels == 1 and target.name != self.name:
            target = target.copy()
            target.name = self.name

        return target, indexer

    def _reindex_non_unique(self, target):
        """
        Create a new index with target's values (move/add/delete values as
        necessary) use with non-unique Index and a possibly non-unique target.

        Parameters
        ----------
        target : an iterable

        Returns
        -------
        new_index : pd.Index
            Resulting index.
        indexer : np.ndarray or None
            Indices of output values in original index.

        """
        target = ensure_index(target)
        if len(target) == 0:
            # GH#13691
            return self[:0], np.array([], dtype=np.intp), None

        indexer, missing = self.get_indexer_non_unique(target)
        check = indexer != -1
        new_labels = self.take(indexer[check])
        new_indexer = None

        if len(missing):
            length = np.arange(len(indexer))

            missing = ensure_platform_int(missing)
            missing_labels = target.take(missing)
            missing_indexer = ensure_int64(length[~check])
            cur_labels = self.take(indexer[check]).values
            cur_indexer = ensure_int64(length[check])

            new_labels = np.empty((len(indexer),), dtype=object)
            new_labels[cur_indexer] = cur_labels
            new_labels[missing_indexer] = missing_labels

            # a unique indexer
            if target.is_unique:

                # see GH5553, make sure we use the right indexer
                new_indexer = np.arange(len(indexer))
                new_indexer[cur_indexer] = np.arange(len(cur_labels))
                new_indexer[missing_indexer] = -1

            # we have a non_unique selector, need to use the original
            # indexer here
            else:

                # need to retake to have the same size as the indexer
                indexer[~check] = -1

                # reset the new indexer to account for the new size
                new_indexer = np.arange(len(self.take(indexer)))
                new_indexer[~check] = -1

        if isinstance(self, ABCMultiIndex):
            new_index = type(self).from_tuples(new_labels, names=self.names)
        else:
            new_index = Index(new_labels, name=self.name)
        return new_index, indexer, new_indexer

    # --------------------------------------------------------------------
    # Join Methods

    def join(self, other, how="left", level=None, return_indexers=False, sort=False):
        """
        Compute join_index and indexers to conform data
        structures to the new index.

        Parameters
        ----------
        other : Index
        how : {'left', 'right', 'inner', 'outer'}
        level : int or level name, default None
        return_indexers : bool, default False
        sort : bool, default False
            Sort the join keys lexicographically in the result Index. If False,
            the order of the join keys depends on the join type (how keyword).

        Returns
        -------
        join_index, (left_indexer, right_indexer)
        """
        other = ensure_index(other)
        self_is_mi = isinstance(self, ABCMultiIndex)
        other_is_mi = isinstance(other, ABCMultiIndex)

        # try to figure out the join level
        # GH3662
        if level is None and (self_is_mi or other_is_mi):

            # have the same levels/names so a simple join
            if self.names == other.names:
                pass
            else:
                return self._join_multi(other, how=how, return_indexers=return_indexers)

        # join on the level
        if level is not None and (self_is_mi or other_is_mi):
            return self._join_level(
                other, level, how=how, return_indexers=return_indexers
            )

        if len(other) == 0 and how in ("left", "outer"):
            join_index = self._shallow_copy()
            if return_indexers:
                rindexer = np.repeat(-1, len(join_index))
                return join_index, None, rindexer
            else:
                return join_index

        if len(self) == 0 and how in ("right", "outer"):
            join_index = other._shallow_copy()
            if return_indexers:
                lindexer = np.repeat(-1, len(join_index))
                return join_index, lindexer, None
            else:
                return join_index

        if self._join_precedence < other._join_precedence:
            how = {"right": "left", "left": "right"}.get(how, how)
            result = other.join(
                self, how=how, level=level, return_indexers=return_indexers
            )
            if return_indexers:
                x, y, z = result
                result = x, z, y
            return result

        if not is_dtype_equal(self.dtype, other.dtype):
            this = self.astype("O")
            other = other.astype("O")
            return this.join(other, how=how, return_indexers=return_indexers)

        _validate_join_method(how)

        if not self.is_unique and not other.is_unique:
            return self._join_non_unique(
                other, how=how, return_indexers=return_indexers
            )
        elif not self.is_unique or not other.is_unique:
            if self.is_monotonic and other.is_monotonic:
                return self._join_monotonic(
                    other, how=how, return_indexers=return_indexers
                )
            else:
                return self._join_non_unique(
                    other, how=how, return_indexers=return_indexers
                )
        elif self.is_monotonic and other.is_monotonic:
            try:
                return self._join_monotonic(
                    other, how=how, return_indexers=return_indexers
                )
            except TypeError:
                pass

        if how == "left":
            join_index = self
        elif how == "right":
            join_index = other
        elif how == "inner":
            # TODO: sort=False here for backwards compat. It may
            # be better to use the sort parameter passed into join
            join_index = self.intersection(other, sort=False)
        elif how == "outer":
            # TODO: sort=True here for backwards compat. It may
            # be better to use the sort parameter passed into join
            join_index = self.union(other)

        if sort:
            join_index = join_index.sort_values()

        if return_indexers:
            if join_index is self:
                # pandas\core\indexes\base.py:3564: error: Incompatible types
                # in assignment (expression has type "None", variable has type
                # "ndarray")  [assignment]
                lindexer = None  # type: ignore[assignment]
            else:
                lindexer = self.get_indexer(join_index)
            if join_index is other:
                # pandas\core\indexes\base.py:3568: error: Incompatible types
                # in assignment (expression has type "None", variable has type
                # "ndarray")  [assignment]
                rindexer = None  # type: ignore[assignment]
            else:
                rindexer = other.get_indexer(join_index)
            return join_index, lindexer, rindexer
        else:
            return join_index

    @final
    def _join_multi(self, other, how, return_indexers=True):
        from pandas.core.indexes.multi import MultiIndex
        from pandas.core.reshape.merge import restore_dropped_levels_multijoin

        # figure out join names
        self_names_list = list(com.not_none(*self.names))
        other_names_list = list(com.not_none(*other.names))
        self_names_order = self_names_list.index
        other_names_order = other_names_list.index
        self_names = set(self_names_list)
        other_names = set(other_names_list)
        overlap = self_names & other_names

        # need at least 1 in common
        if not overlap:
            raise ValueError("cannot join with no overlapping index names")

        if isinstance(self, MultiIndex) and isinstance(other, MultiIndex):

            # Drop the non-matching levels from left and right respectively
            ldrop_names = sorted(self_names - overlap, key=self_names_order)
            rdrop_names = sorted(other_names - overlap, key=other_names_order)

            # if only the order differs
            if not len(ldrop_names + rdrop_names):
                self_jnlevels = self
                other_jnlevels = other.reorder_levels(self.names)
            else:
                self_jnlevels = self.droplevel(ldrop_names)
                other_jnlevels = other.droplevel(rdrop_names)

            # Join left and right
            # Join on same leveled multi-index frames is supported
            join_idx, lidx, ridx = self_jnlevels.join(
                other_jnlevels, how, return_indexers=True
            )

            # Restore the dropped levels
            # Returned index level order is
            # common levels, ldrop_names, rdrop_names
            dropped_names = ldrop_names + rdrop_names

            levels, codes, names = restore_dropped_levels_multijoin(
                self, other, dropped_names, join_idx, lidx, ridx
            )

            # Re-create the multi-index
            multi_join_idx = MultiIndex(
                levels=levels, codes=codes, names=names, verify_integrity=False
            )

            multi_join_idx = multi_join_idx.remove_unused_levels()

            if return_indexers:
                return multi_join_idx, lidx, ridx
            else:
                return multi_join_idx

        jl = list(overlap)[0]

        # Case where only one index is multi
        # make the indices into mi's that match
        flip_order = False
        if isinstance(self, MultiIndex):
            self, other = other, self
            flip_order = True
            # flip if join method is right or left
            how = {"right": "left", "left": "right"}.get(how, how)

        level = other.names.index(jl)
        result = self._join_level(
            other, level, how=how, return_indexers=return_indexers
        )

        if flip_order and isinstance(result, tuple):
            return result[0], result[2], result[1]
        return result

    @final
    def _join_non_unique(self, other, how="left", return_indexers=False):
        from pandas.core.reshape.merge import get_join_indexers

        # We only get here if dtypes match
        assert self.dtype == other.dtype

        lvalues = self._get_engine_target()
        rvalues = other._get_engine_target()

        left_idx, right_idx = get_join_indexers(
            [lvalues], [rvalues], how=how, sort=True
        )

        left_idx = ensure_platform_int(left_idx)
        right_idx = ensure_platform_int(right_idx)

        join_index = np.asarray(lvalues.take(left_idx))
        mask = left_idx == -1
        np.putmask(join_index, mask, rvalues.take(right_idx))

        # pandas/core/indexes/base.py:3845: error: Incompatible types in assignment
        # (expression has type "Index", variable has type "ndarray")  [assignment]
        join_index = self._wrap_joined_index(
            join_index, other  # type: ignore[assignment]
        )

        if return_indexers:
            return join_index, left_idx, right_idx
        else:
            return join_index

    @final
    def _join_level(
        self, other, level, how="left", return_indexers=False, keep_order=True
    ):
        """
        The join method *only* affects the level of the resulting
        MultiIndex. Otherwise it just exactly aligns the Index data to the
        labels of the level in the MultiIndex.

        If ```keep_order == True```, the order of the data indexed by the
        MultiIndex will not be changed; otherwise, it will tie out
        with `other`.
        """
        from pandas.core.indexes.multi import MultiIndex

        def _get_leaf_sorter(labels):
            """
            Returns sorter for the inner most level while preserving the
            order of higher levels.
            """
            if labels[0].size == 0:
                return np.empty(0, dtype="int64")

            if len(labels) == 1:
                lab = ensure_int64(labels[0])
                sorter, _ = libalgos.groupsort_indexer(lab, 1 + lab.max())
                return sorter

            # find indexers of beginning of each set of
            # same-key labels w.r.t all but last level
            tic = labels[0][:-1] != labels[0][1:]
            for lab in labels[1:-1]:
                tic |= lab[:-1] != lab[1:]

            starts = np.hstack(([True], tic, [True])).nonzero()[0]
            lab = ensure_int64(labels[-1])
            return lib.get_level_sorter(lab, ensure_int64(starts))

        if isinstance(self, MultiIndex) and isinstance(other, MultiIndex):
            raise TypeError("Join on level between two MultiIndex objects is ambiguous")

        left, right = self, other

        flip_order = not isinstance(self, MultiIndex)
        if flip_order:
            left, right = right, left
            how = {"right": "left", "left": "right"}.get(how, how)

        assert isinstance(left, MultiIndex)

        level = left._get_level_number(level)
        old_level = left.levels[level]

        if not right.is_unique:
            raise NotImplementedError(
                "Index._join_level on non-unique index is not implemented"
            )

        new_level, left_lev_indexer, right_lev_indexer = old_level.join(
            right, how=how, return_indexers=True
        )

        if left_lev_indexer is None:
            if keep_order or len(left) == 0:
                left_indexer = None
                join_index = left
            else:  # sort the leaves
                left_indexer = _get_leaf_sorter(left.codes[: level + 1])
                join_index = left[left_indexer]

        else:
            left_lev_indexer = ensure_int64(left_lev_indexer)
            rev_indexer = lib.get_reverse_indexer(left_lev_indexer, len(old_level))
            old_codes = left.codes[level]
            new_lev_codes = algos.take_nd(
                rev_indexer, old_codes[old_codes != -1], allow_fill=False
            )

            new_codes = list(left.codes)
            new_codes[level] = new_lev_codes

            new_levels = list(left.levels)
            new_levels[level] = new_level

            if keep_order:  # just drop missing values. o.w. keep order
                left_indexer = np.arange(len(left), dtype=np.intp)
                mask = new_lev_codes != -1
                if not mask.all():
                    new_codes = [lab[mask] for lab in new_codes]
                    left_indexer = left_indexer[mask]

            else:  # tie out the order with other
                if level == 0:  # outer most level, take the fast route
                    ngroups = 1 + new_lev_codes.max()
                    left_indexer, counts = libalgos.groupsort_indexer(
                        new_lev_codes, ngroups
                    )

                    # missing values are placed first; drop them!
                    left_indexer = left_indexer[counts[0] :]
                    new_codes = [lab[left_indexer] for lab in new_codes]

                else:  # sort the leaves
                    mask = new_lev_codes != -1
                    mask_all = mask.all()
                    if not mask_all:
                        new_codes = [lab[mask] for lab in new_codes]

                    left_indexer = _get_leaf_sorter(new_codes[: level + 1])
                    new_codes = [lab[left_indexer] for lab in new_codes]

                    # left_indexers are w.r.t masked frame.
                    # reverse to original frame!
                    if not mask_all:
                        left_indexer = mask.nonzero()[0][left_indexer]

            join_index = MultiIndex(
                levels=new_levels,
                codes=new_codes,
                names=left.names,
                verify_integrity=False,
            )

        if right_lev_indexer is not None:
            right_indexer = algos.take_nd(
                right_lev_indexer, join_index.codes[level], allow_fill=False
            )
        else:
            right_indexer = join_index.codes[level]

        if flip_order:
            left_indexer, right_indexer = right_indexer, left_indexer

        if return_indexers:
            left_indexer = (
                None if left_indexer is None else ensure_platform_int(left_indexer)
            )
            right_indexer = (
                None if right_indexer is None else ensure_platform_int(right_indexer)
            )
            return join_index, left_indexer, right_indexer
        else:
            return join_index

    @final
    def _join_monotonic(self, other, how="left", return_indexers=False):
        # We only get here with matching dtypes
        assert other.dtype == self.dtype

        if self.equals(other):
            ret_index = other if how == "right" else self
            if return_indexers:
                return ret_index, None, None
            else:
                return ret_index

        sv = self._get_engine_target()
        ov = other._get_engine_target()

        if self.is_unique and other.is_unique:
            # We can perform much better than the general case
            if how == "left":
                join_index = self
                lidx = None
                ridx = self._left_indexer_unique(sv, ov)
            elif how == "right":
                join_index = other
                lidx = self._left_indexer_unique(ov, sv)
                ridx = None
            elif how == "inner":
                join_index, lidx, ridx = self._inner_indexer(sv, ov)
                # pandas/core/indexes/base.py:4023: error: Argument 1 to
                # "_wrap_joined_index" of "Index" has incompatible type "Index";
                # expected "ndarray"  [arg-type]
                join_index = self._wrap_joined_index(
                    join_index, other  # type: ignore[arg-type]
                )
            elif how == "outer":
                join_index, lidx, ridx = self._outer_indexer(sv, ov)
                # pandas/core/indexes/base.py:4026: error: Argument 1 to
                # "_wrap_joined_index" of "Index" has incompatible type "Index";
                # expected "ndarray"  [arg-type]
                join_index = self._wrap_joined_index(
                    join_index, other  # type: ignore[arg-type]
                )
        else:
            if how == "left":
                join_index, lidx, ridx = self._left_indexer(sv, ov)
            elif how == "right":
                join_index, ridx, lidx = self._left_indexer(ov, sv)
            elif how == "inner":
                join_index, lidx, ridx = self._inner_indexer(sv, ov)
            elif how == "outer":
                join_index, lidx, ridx = self._outer_indexer(sv, ov)
            # pandas/core/indexes/base.py:4036: error: Argument 1 to
            # "_wrap_joined_index" of "Index" has incompatible type "Index"; expected
            # "ndarray"  [arg-type]
            join_index = self._wrap_joined_index(
                join_index, other  # type: ignore[arg-type]
            )

        if return_indexers:
            lidx = None if lidx is None else ensure_platform_int(lidx)
            ridx = None if ridx is None else ensure_platform_int(ridx)
            return join_index, lidx, ridx
        else:
            return join_index

    def _wrap_joined_index(
        self: _IndexT, joined: np.ndarray, other: _IndexT
    ) -> _IndexT:
        assert other.dtype == self.dtype

        if isinstance(self, ABCMultiIndex):
            name = self.names if self.names == other.names else None
        else:
            name = get_op_result_name(self, other)
        return self._constructor(joined, name=name)

    # --------------------------------------------------------------------
    # Uncategorized Methods

    @property
    def values(self) -> ArrayLike:
        """
        Return an array representing the data in the Index.

        .. warning::

           We recommend using :attr:`Index.array` or
           :meth:`Index.to_numpy`, depending on whether you need
           a reference to the underlying data or a NumPy array.

        Returns
        -------
        array: numpy.ndarray or ExtensionArray

        See Also
        --------
        Index.array : Reference to the underlying data.
        Index.to_numpy : A NumPy array representing the underlying data.
        """
<<<<<<< HEAD
        # error: Incompatible return value type (got "Union[ExtensionArray,
        # ndarray]", expected "ndarray")
        return self._data.view(np.ndarray)  # type: ignore[return-value]
=======
        return self._data
>>>>>>> a3b651ae

    @cache_readonly
    @doc(IndexOpsMixin.array)
    def array(self) -> ExtensionArray:
        array = self._data
        if isinstance(array, np.ndarray):
            from pandas.core.arrays.numpy_ import PandasArray

            array = PandasArray(array)
        return array

    @property
    def _values(self) -> Union[ExtensionArray, np.ndarray]:
        """
        The best array representation.

        This is an ndarray or ExtensionArray.

        ``_values`` are consistent between ``Series`` and ``Index``.

        It may differ from the public '.values' method.

        index             | values          | _values       |
        ----------------- | --------------- | ------------- |
        Index             | ndarray         | ndarray       |
        CategoricalIndex  | Categorical     | Categorical   |
        DatetimeIndex     | ndarray[M8ns]   | DatetimeArray |
        DatetimeIndex[tz] | ndarray[M8ns]   | DatetimeArray |
        PeriodIndex       | ndarray[object] | PeriodArray   |
        IntervalIndex     | IntervalArray   | IntervalArray |

        See Also
        --------
        values : Values
        """
        return self._data

    def _get_engine_target(self) -> np.ndarray:
        """
        Get the ndarray that we can pass to the IndexEngine constructor.
        """
        # error: Incompatible return value type (got "Union[ExtensionArray,
        # ndarray]", expected "ndarray")
        return self._values  # type: ignore[return-value]

    @doc(IndexOpsMixin.memory_usage)
    def memory_usage(self, deep: bool = False) -> int:
        result = super().memory_usage(deep=deep)

        # include our engine hashtable
        result += self._engine.sizeof(deep=deep)
        return result

    def where(self, cond, other=None):
        """
        Replace values where the condition is False.

        The replacement is taken from other.

        Parameters
        ----------
        cond : bool array-like with the same length as self
            Condition to select the values on.
        other : scalar, or array-like, default None
            Replacement if the condition is False.

        Returns
        -------
        pandas.Index
            A copy of self with values replaced from other
            where the condition is False.

        See Also
        --------
        Series.where : Same method for Series.
        DataFrame.where : Same method for DataFrame.

        Examples
        --------
        >>> idx = pd.Index(['car', 'bike', 'train', 'tractor'])
        >>> idx
        Index(['car', 'bike', 'train', 'tractor'], dtype='object')
        >>> idx.where(idx.isin(['car', 'train']), 'other')
        Index(['car', 'other', 'train', 'other'], dtype='object')
        """
        if other is None:
            other = self._na_value

        values = self.values

        try:
            self._validate_fill_value(other)
        except (ValueError, TypeError):
            return self.astype(object).where(cond, other)

        values = np.where(cond, values, other)

        return Index(values, name=self.name)

    # construction helpers
    @final
    @classmethod
    def _scalar_data_error(cls, data):
        # We return the TypeError so that we can raise it from the constructor
        #  in order to keep mypy happy
        return TypeError(
            f"{cls.__name__}(...) must be called with a collection of some "
            f"kind, {repr(data)} was passed"
        )

    @final
    @classmethod
    def _string_data_error(cls, data):
        raise TypeError(
            "String dtype not supported, you may need "
            "to explicitly cast to a numeric type"
        )

    def _validate_fill_value(self, value):
        """
        Check if the value can be inserted into our array without casting,
        and convert it to an appropriate native type if necessary.

        Raises
        ------
        TypeError
            If the value cannot be inserted into an array of this dtype.
        """
        return value

    @final
    def _require_scalar(self, value):
        """
        Check that this is a scalar value that we can use for setitem-like
        operations without changing dtype.
        """
        if not is_scalar(value):
            raise TypeError(f"'value' must be a scalar, passed: {type(value).__name__}")
        return value

    @property
    def _has_complex_internals(self) -> bool:
        """
        Indicates if an index is not directly backed by a numpy array
        """
        # used to avoid libreduction code paths, which raise or require conversion
        return False

    def _is_memory_usage_qualified(self) -> bool:
        """
        Return a boolean if we need a qualified .info display.
        """
        return self.is_object()

    def is_type_compatible(self, kind: str_t) -> bool:
        """
        Whether the index type is compatible with the provided type.
        """
        return kind == self.inferred_type

    def __contains__(self, key: Any) -> bool:
        """
        Return a boolean indicating whether the provided key is in the index.

        Parameters
        ----------
        key : label
            The key to check if it is present in the index.

        Returns
        -------
        bool
            Whether the key search is in the index.

        Raises
        ------
        TypeError
            If the key is not hashable.

        See Also
        --------
        Index.isin : Returns an ndarray of boolean dtype indicating whether the
            list-like key is in the index.

        Examples
        --------
        >>> idx = pd.Index([1, 2, 3, 4])
        >>> idx
        Int64Index([1, 2, 3, 4], dtype='int64')

        >>> 2 in idx
        True
        >>> 6 in idx
        False
        """
        hash(key)
        try:
            return key in self._engine
        except (OverflowError, TypeError, ValueError):
            return False

    @final
    def __hash__(self):
        raise TypeError(f"unhashable type: {repr(type(self).__name__)}")

    @final
    def __setitem__(self, key, value):
        raise TypeError("Index does not support mutable operations")

    def __getitem__(self, key):
        """
        Override numpy.ndarray's __getitem__ method to work as desired.

        This function adds lists and Series as valid boolean indexers
        (ndarrays only supports ndarray with dtype=bool).

        If resulting ndim != 1, plain ndarray is returned instead of
        corresponding `Index` subclass.

        """
        # There's no custom logic to be implemented in __getslice__, so it's
        # not overloaded intentionally.
        getitem = self._data.__getitem__
        promote = self._shallow_copy

        if is_scalar(key):
            key = com.cast_scalar_indexer(key, warn_float=True)
            return getitem(key)

        if isinstance(key, slice):
            # This case is separated from the conditional above to avoid
            # pessimization of basic indexing.
            return promote(getitem(key))

        if com.is_bool_indexer(key):
            key = np.asarray(key, dtype=bool)

        result = getitem(key)
        if not is_scalar(result):
            # pandas\core\indexes\base.py:4283: error: Argument 1 to "ndim" has
            # incompatible type "Union[ExtensionArray, Any]"; expected
            # "Union[Union[int, float, complex, str, bytes, generic],
            # Sequence[Union[int, float, complex, str, bytes, generic]],
            # Sequence[Sequence[Any]], _SupportsArray]"  [arg-type]
            if np.ndim(result) > 1:  # type: ignore[arg-type]
                deprecate_ndim_indexing(result)
                return result
            return promote(result)
        else:
            return result

    @final
    def _can_hold_identifiers_and_holds_name(self, name) -> bool:
        """
        Faster check for ``name in self`` when we know `name` is a Python
        identifier (e.g. in NDFrame.__getattr__, which hits this to support
        . key lookup). For indexes that can't hold identifiers (everything
        but object & categorical) we just return False.

        https://github.com/pandas-dev/pandas/issues/19764
        """
        if self.is_object() or self.is_categorical():
            return name in self
        return False

    def append(self, other):
        """
        Append a collection of Index options together.

        Parameters
        ----------
        other : Index or list/tuple of indices

        Returns
        -------
        appended : Index
        """
        to_concat = [self]

        if isinstance(other, (list, tuple)):
            to_concat += list(other)
        else:
            to_concat.append(other)

        for obj in to_concat:
            if not isinstance(obj, Index):
                raise TypeError("all inputs must be Index")

        names = {obj.name for obj in to_concat}
        name = None if len(names) > 1 else self.name

        return self._concat(to_concat, name)

    def _concat(self, to_concat: List["Index"], name: Label) -> "Index":
        """
        Concatenate multiple Index objects.
        """
        to_concat_vals = [x._values for x in to_concat]

        result = concat_compat(to_concat_vals)
        return Index(result, name=name)

    def putmask(self, mask, value):
        """
        Return a new Index of the values set with the mask.

        Returns
        -------
        Index

        See Also
        --------
        numpy.ndarray.putmask : Changes elements of an array
            based on conditional and input values.
        """
        values = self._values.copy()
        try:
            converted = self._validate_fill_value(value)
        except (ValueError, TypeError) as err:
            if is_object_dtype(self):
                raise err

            # coerces to object
            return self.astype(object).putmask(mask, value)

        np.putmask(values, mask, converted)
        return self._shallow_copy(values)

    def equals(self, other: object) -> bool:
        """
        Determine if two Index object are equal.

        The things that are being compared are:

        * The elements inside the Index object.
        * The order of the elements inside the Index object.

        Parameters
        ----------
        other : Any
            The other object to compare against.

        Returns
        -------
        bool
            True if "other" is an Index and it has the same elements and order
            as the calling index; False otherwise.

        Examples
        --------
        >>> idx1 = pd.Index([1, 2, 3])
        >>> idx1
        Int64Index([1, 2, 3], dtype='int64')
        >>> idx1.equals(pd.Index([1, 2, 3]))
        True

        The elements inside are compared

        >>> idx2 = pd.Index(["1", "2", "3"])
        >>> idx2
        Index(['1', '2', '3'], dtype='object')

        >>> idx1.equals(idx2)
        False

        The order is compared

        >>> ascending_idx = pd.Index([1, 2, 3])
        >>> ascending_idx
        Int64Index([1, 2, 3], dtype='int64')
        >>> descending_idx = pd.Index([3, 2, 1])
        >>> descending_idx
        Int64Index([3, 2, 1], dtype='int64')
        >>> ascending_idx.equals(descending_idx)
        False

        The dtype is *not* compared

        >>> int64_idx = pd.Int64Index([1, 2, 3])
        >>> int64_idx
        Int64Index([1, 2, 3], dtype='int64')
        >>> uint64_idx = pd.UInt64Index([1, 2, 3])
        >>> uint64_idx
        UInt64Index([1, 2, 3], dtype='uint64')
        >>> int64_idx.equals(uint64_idx)
        True
        """
        if self.is_(other):
            return True

        if not isinstance(other, Index):
            return False

        if is_object_dtype(self.dtype) and not is_object_dtype(other.dtype):
            # if other is not object, use other's logic for coercion
            return other.equals(self)

        if isinstance(other, ABCMultiIndex):
            # d-level MultiIndex can equal d-tuple Index
            return other.equals(self)

        if is_extension_array_dtype(other.dtype):
            # All EA-backed Index subclasses override equals
            return other.equals(self)

        return array_equivalent(self._values, other._values)

    @final
    def identical(self, other) -> bool:
        """
        Similar to equals, but checks that object attributes and types are also equal.

        Returns
        -------
        bool
            If two Index objects have equal elements and same type True,
            otherwise False.
        """
        return (
            self.equals(other)
            and all(
                getattr(self, c, None) == getattr(other, c, None)
                for c in self._comparables
            )
            and type(self) == type(other)
        )

    @final
    def asof(self, label):
        """
        Return the label from the index, or, if not present, the previous one.

        Assuming that the index is sorted, return the passed index label if it
        is in the index, or return the previous index label if the passed one
        is not in the index.

        Parameters
        ----------
        label : object
            The label up to which the method returns the latest index label.

        Returns
        -------
        object
            The passed label if it is in the index. The previous label if the
            passed label is not in the sorted index or `NaN` if there is no
            such label.

        See Also
        --------
        Series.asof : Return the latest value in a Series up to the
            passed index.
        merge_asof : Perform an asof merge (similar to left join but it
            matches on nearest key rather than equal key).
        Index.get_loc : An `asof` is a thin wrapper around `get_loc`
            with method='pad'.

        Examples
        --------
        `Index.asof` returns the latest index label up to the passed label.

        >>> idx = pd.Index(['2013-12-31', '2014-01-02', '2014-01-03'])
        >>> idx.asof('2014-01-01')
        '2013-12-31'

        If the label is in the index, the method returns the passed label.

        >>> idx.asof('2014-01-02')
        '2014-01-02'

        If all of the labels in the index are later than the passed label,
        NaN is returned.

        >>> idx.asof('1999-01-02')
        nan

        If the index is not sorted, an error is raised.

        >>> idx_not_sorted = pd.Index(['2013-12-31', '2015-01-02',
        ...                            '2014-01-03'])
        >>> idx_not_sorted.asof('2013-12-31')
        Traceback (most recent call last):
        ValueError: index must be monotonic increasing or decreasing
        """
        try:
            loc = self.get_loc(label, method="pad")
        except KeyError:
            return self._na_value
        else:
            if isinstance(loc, slice):
                loc = loc.indices(len(self))[-1]
            return self[loc]

    def asof_locs(self, where: "Index", mask) -> np.ndarray:
        """
        Return the locations (indices) of labels in the index.

        As in the `asof` function, if the label (a particular entry in
        `where`) is not in the index, the latest index label up to the
        passed label is chosen and its index returned.

        If all of the labels in the index are later than a label in `where`,
        -1 is returned.

        `mask` is used to ignore NA values in the index during calculation.

        Parameters
        ----------
        where : Index
            An Index consisting of an array of timestamps.
        mask : array-like
            Array of booleans denoting where values in the original
            data are not NA.

        Returns
        -------
        numpy.ndarray
            An array of locations (indices) of the labels from the Index
            which correspond to the return values of the `asof` function
            for every element in `where`.
        """
        locs = self._values[mask].searchsorted(where._values, side="right")
        locs = np.where(locs > 0, locs - 1, 0)

        result = np.arange(len(self))[mask].take(locs)

        # TODO: overload return type of ExtensionArray.__getitem__
        first_value = cast(Any, self._values[mask.argmax()])
        result[(locs == 0) & (where._values < first_value)] = -1

        return result

    @final
    def sort_values(
        self,
        return_indexer: bool = False,
        ascending: bool = True,
        na_position: str_t = "last",
        key: Optional[Callable] = None,
    ):
        """
        Return a sorted copy of the index.

        Return a sorted copy of the index, and optionally return the indices
        that sorted the index itself.

        Parameters
        ----------
        return_indexer : bool, default False
            Should the indices that would sort the index be returned.
        ascending : bool, default True
            Should the index values be sorted in an ascending order.
        na_position : {'first' or 'last'}, default 'last'
            Argument 'first' puts NaNs at the beginning, 'last' puts NaNs at
            the end.

            .. versionadded:: 1.2.0

        key : callable, optional
            If not None, apply the key function to the index values
            before sorting. This is similar to the `key` argument in the
            builtin :meth:`sorted` function, with the notable difference that
            this `key` function should be *vectorized*. It should expect an
            ``Index`` and return an ``Index`` of the same shape.

            .. versionadded:: 1.1.0

        Returns
        -------
        sorted_index : pandas.Index
            Sorted copy of the index.
        indexer : numpy.ndarray, optional
            The indices that the index itself was sorted by.

        See Also
        --------
        Series.sort_values : Sort values of a Series.
        DataFrame.sort_values : Sort values in a DataFrame.

        Examples
        --------
        >>> idx = pd.Index([10, 100, 1, 1000])
        >>> idx
        Int64Index([10, 100, 1, 1000], dtype='int64')

        Sort values in ascending order (default behavior).

        >>> idx.sort_values()
        Int64Index([1, 10, 100, 1000], dtype='int64')

        Sort values in descending order, and also get the indices `idx` was
        sorted by.

        >>> idx.sort_values(ascending=False, return_indexer=True)
        (Int64Index([1000, 100, 10, 1], dtype='int64'), array([3, 1, 0, 2]))
        """
        idx = ensure_key_mapped(self, key)

        # GH 35584. Sort missing values according to na_position kwarg
        # ignore na_position for MultiIndex
        if not isinstance(self, ABCMultiIndex):
            _as = nargsort(
                items=idx, ascending=ascending, na_position=na_position, key=key
            )
        else:
            _as = idx.argsort()
            if not ascending:
                _as = _as[::-1]

        sorted_index = self.take(_as)

        if return_indexer:
            return sorted_index, _as
        else:
            return sorted_index

    @final
    def sort(self, *args, **kwargs):
        """
        Use sort_values instead.
        """
        raise TypeError("cannot sort an Index object in-place, use sort_values instead")

    def shift(self, periods=1, freq=None):
        """
        Shift index by desired number of time frequency increments.

        This method is for shifting the values of datetime-like indexes
        by a specified time increment a given number of times.

        Parameters
        ----------
        periods : int, default 1
            Number of periods (or increments) to shift by,
            can be positive or negative.
        freq : pandas.DateOffset, pandas.Timedelta or str, optional
            Frequency increment to shift by.
            If None, the index is shifted by its own `freq` attribute.
            Offset aliases are valid strings, e.g., 'D', 'W', 'M' etc.

        Returns
        -------
        pandas.Index
            Shifted index.

        See Also
        --------
        Series.shift : Shift values of Series.

        Notes
        -----
        This method is only implemented for datetime-like index classes,
        i.e., DatetimeIndex, PeriodIndex and TimedeltaIndex.

        Examples
        --------
        Put the first 5 month starts of 2011 into an index.

        >>> month_starts = pd.date_range('1/1/2011', periods=5, freq='MS')
        >>> month_starts
        DatetimeIndex(['2011-01-01', '2011-02-01', '2011-03-01', '2011-04-01',
                       '2011-05-01'],
                      dtype='datetime64[ns]', freq='MS')

        Shift the index by 10 days.

        >>> month_starts.shift(10, freq='D')
        DatetimeIndex(['2011-01-11', '2011-02-11', '2011-03-11', '2011-04-11',
                       '2011-05-11'],
                      dtype='datetime64[ns]', freq=None)

        The default value of `freq` is the `freq` attribute of the index,
        which is 'MS' (month start) in this example.

        >>> month_starts.shift(10)
        DatetimeIndex(['2011-11-01', '2011-12-01', '2012-01-01', '2012-02-01',
                       '2012-03-01'],
                      dtype='datetime64[ns]', freq='MS')
        """
        raise NotImplementedError(
            f"This method is only implemented for DatetimeIndex, PeriodIndex and "
            f"TimedeltaIndex; Got type {type(self).__name__}"
        )

    def argsort(self, *args, **kwargs) -> np.ndarray:
        """
        Return the integer indices that would sort the index.

        Parameters
        ----------
        *args
            Passed to `numpy.ndarray.argsort`.
        **kwargs
            Passed to `numpy.ndarray.argsort`.

        Returns
        -------
        numpy.ndarray
            Integer indices that would sort the index if used as
            an indexer.

        See Also
        --------
        numpy.argsort : Similar method for NumPy arrays.
        Index.sort_values : Return sorted copy of Index.

        Examples
        --------
        >>> idx = pd.Index(['b', 'a', 'd', 'c'])
        >>> idx
        Index(['b', 'a', 'd', 'c'], dtype='object')

        >>> order = idx.argsort()
        >>> order
        array([1, 0, 3, 2])

        >>> idx[order]
        Index(['a', 'b', 'c', 'd'], dtype='object')
        """
        # This works for either ndarray or EA, is overridden
        #  by RangeIndex, MultIIndex
        return self._data.argsort(*args, **kwargs)

    @final
    def get_value(self, series: "Series", key):
        """
        Fast lookup of value from 1-dimensional ndarray.

        Only use this if you know what you're doing.

        Returns
        -------
        scalar or Series
        """
        warnings.warn(
            "get_value is deprecated and will be removed in a future version. "
            "Use Series[key] instead",
            FutureWarning,
            stacklevel=2,
        )

        self._check_indexing_error(key)

        try:
            # GH 20882, 21257
            # First try to convert the key to a location
            # If that fails, raise a KeyError if an integer
            # index, otherwise, see if key is an integer, and
            # try that
            loc = self.get_loc(key)
        except KeyError:
            if not self._should_fallback_to_positional():
                raise
            elif is_integer(key):
                # If the Index cannot hold integer, then this is unambiguously
                #  a locational lookup.
                loc = key
            else:
                raise

        return self._get_values_for_loc(series, loc, key)

    def _check_indexing_error(self, key):
        if not is_scalar(key):
            # if key is not a scalar, directly raise an error (the code below
            # would convert to numpy arrays and raise later any way) - GH29926
            raise InvalidIndexError(key)

    def _should_fallback_to_positional(self) -> bool:
        """
        Should an integer key be treated as positional?
        """
        return not self.holds_integer() and not self.is_boolean()

    def _get_values_for_loc(self, series: "Series", loc, key):
        """
        Do a positional lookup on the given Series, returning either a scalar
        or a Series.

        Assumes that `series.index is self`

        key is included for MultiIndex compat.
        """
        if is_integer(loc):
            return series._values[loc]

        return series.iloc[loc]

    @final
    def set_value(self, arr, key, value):
        """
        Fast lookup of value from 1-dimensional ndarray.

        .. deprecated:: 1.0

        Notes
        -----
        Only use this if you know what you're doing.
        """
        warnings.warn(
            (
                "The 'set_value' method is deprecated, and "
                "will be removed in a future version."
            ),
            FutureWarning,
            stacklevel=2,
        )
        loc = self._engine.get_loc(key)
        validate_numeric_casting(arr.dtype, value)
        arr[loc] = value

    _index_shared_docs[
        "get_indexer_non_unique"
    ] = """
        Compute indexer and mask for new index given the current index. The
        indexer should be then used as an input to ndarray.take to align the
        current data to the new index.

        Parameters
        ----------
        target : %(target_klass)s

        Returns
        -------
        indexer : ndarray of int
            Integers from 0 to n - 1 indicating that the index at these
            positions matches the corresponding target values. Missing values
            in the target are marked by -1.
        missing : ndarray of int
            An indexer into the target of the values not found.
            These correspond to the -1 in the indexer array.
        """

    @Appender(_index_shared_docs["get_indexer_non_unique"] % _index_doc_kwargs)
    def get_indexer_non_unique(self, target):
        target = ensure_index(target)

        if target.is_boolean() and self.is_numeric():
            # Treat boolean labels passed to a numeric index as not found. Without
            # this fix False and True would be treated as 0 and 1 respectively.
            # (GH #16877)
            return self._get_indexer_non_comparable(target, method=None, unique=False)

        pself, ptarget = self._maybe_promote(target)
        if pself is not self or ptarget is not target:
            return pself.get_indexer_non_unique(ptarget)

        if not self._should_compare(target):
            return self._get_indexer_non_comparable(target, method=None, unique=False)

        if not is_dtype_equal(self.dtype, target.dtype):
            # TODO: if object, could use infer_dtype to preempt costly
            #  conversion if still non-comparable?
            dtype = find_common_type([self.dtype, target.dtype])
            if (
                dtype.kind in ["i", "u"]
                and is_categorical_dtype(target.dtype)
                and target.hasnans
            ):
                # FIXME: find_common_type incorrect with Categorical GH#38240
                # FIXME: some cases where float64 cast can be lossy?
                dtype = np.dtype(np.float64)

            this = self.astype(dtype, copy=False)
            that = target.astype(dtype, copy=False)
            return this.get_indexer_non_unique(that)

        tgt_values = target._get_engine_target()

        indexer, missing = self._engine.get_indexer_non_unique(tgt_values)
        return ensure_platform_int(indexer), missing

    @final
    def get_indexer_for(self, target, **kwargs):
        """
        Guaranteed return of an indexer even when non-unique.

        This dispatches to get_indexer or get_indexer_non_unique
        as appropriate.

        Returns
        -------
        numpy.ndarray
            List of indices.
        """
        if self._index_as_unique:
            return self.get_indexer(target, **kwargs)
        indexer, _ = self.get_indexer_non_unique(target)
        return indexer

    def _get_indexer_non_comparable(self, target: "Index", method, unique: bool = True):
        """
        Called from get_indexer or get_indexer_non_unique when the target
        is of a non-comparable dtype.

        For get_indexer lookups with method=None, get_indexer is an _equality_
        check, so non-comparable dtypes mean we will always have no matches.

        For get_indexer lookups with a method, get_indexer is an _inequality_
        check, so non-comparable dtypes mean we will always raise TypeError.

        Parameters
        ----------
        target : Index
        method : str or None
        unique : bool, default True
            * True if called from get_indexer.
            * False if called from get_indexer_non_unique.

        Raises
        ------
        TypeError
            If doing an inequality check, i.e. method is not None.
        """
        if method is not None:
            other = unpack_nested_dtype(target)
            raise TypeError(f"Cannot compare dtypes {self.dtype} and {other.dtype}")

        no_matches = -1 * np.ones(target.shape, dtype=np.intp)
        if unique:
            # This is for get_indexer
            return no_matches
        else:
            # This is for get_indexer_non_unique
            missing = np.arange(len(target), dtype=np.intp)
            return no_matches, missing

    @property
    def _index_as_unique(self):
        """
        Whether we should treat this as unique for the sake of
        get_indexer vs get_indexer_non_unique.

        For IntervalIndex compat.
        """
        return self.is_unique

    _requires_unique_msg = "Reindexing only valid with uniquely valued Index objects"

    @final
    def _maybe_promote(self, other: "Index"):
        """
        When dealing with an object-dtype Index and a non-object Index, see
        if we can upcast the object-dtype one to improve performance.
        """

        if self.inferred_type == "date" and isinstance(other, ABCDatetimeIndex):
            try:
                return type(other)(self), other
            except OutOfBoundsDatetime:
                return self, other
        elif self.inferred_type == "timedelta" and isinstance(other, ABCTimedeltaIndex):
            # TODO: we dont have tests that get here
            return type(other)(self), other
        elif self.inferred_type == "boolean":
            if not is_object_dtype(self.dtype):
                return self.astype("object"), other.astype("object")

        if not is_object_dtype(self.dtype) and is_object_dtype(other.dtype):
            # Reverse op so we dont need to re-implement on the subclasses
            other, self = other._maybe_promote(self)

        return self, other

    def _should_compare(self, other: "Index") -> bool:
        """
        Check if `self == other` can ever have non-False entries.
        """
        other = unpack_nested_dtype(other)
        dtype = other.dtype
        return self._is_comparable_dtype(dtype) or is_object_dtype(dtype)

    def _is_comparable_dtype(self, dtype: DtypeObj) -> bool:
        """
        Can we compare values of the given dtype to our own?
        """
        return True

    @final
    def groupby(self, values) -> PrettyDict[Hashable, np.ndarray]:
        """
        Group the index labels by a given array of values.

        Parameters
        ----------
        values : array
            Values used to determine the groups.

        Returns
        -------
        dict
            {group name -> group labels}
        """
        # TODO: if we are a MultiIndex, we can do better
        # that converting to tuples
        if isinstance(values, ABCMultiIndex):
            values = values._values
        values = Categorical(values)
        result = values._reverse_indexer()

        # map to the label
        result = {k: self.take(v) for k, v in result.items()}

        return PrettyDict(result)

    def map(self, mapper, na_action=None):
        """
        Map values using input correspondence (a dict, Series, or function).

        Parameters
        ----------
        mapper : function, dict, or Series
            Mapping correspondence.
        na_action : {None, 'ignore'}
            If 'ignore', propagate NA values, without passing them to the
            mapping correspondence.

        Returns
        -------
        applied : Union[Index, MultiIndex], inferred
            The output of the mapping function applied to the index.
            If the function returns a tuple with more than one element
            a MultiIndex will be returned.
        """
        from pandas.core.indexes.multi import MultiIndex

        new_values = super()._map_values(mapper, na_action=na_action)

        attributes = self._get_attributes_dict()

        # we can return a MultiIndex
        if new_values.size and isinstance(new_values[0], tuple):
            if isinstance(self, MultiIndex):
                names = self.names
            elif attributes.get("name"):
                names = [attributes.get("name")] * len(new_values[0])
            else:
                names = None
            return MultiIndex.from_tuples(new_values, names=names)

        attributes["copy"] = False
        if not new_values.size:
            # empty
            attributes["dtype"] = self.dtype

        return Index(new_values, **attributes)

    # TODO: De-duplicate with map, xref GH#32349
    @final
    def _transform_index(self, func, level=None) -> "Index":
        """
        Apply function to all values found in index.

        This includes transforming multiindex entries separately.
        Only apply function to one level of the MultiIndex if level is specified.
        """
        if isinstance(self, ABCMultiIndex):
            if level is not None:
                items = [
                    tuple(func(y) if i == level else y for i, y in enumerate(x))
                    for x in self
                ]
            else:
                items = [tuple(func(y) for y in x) for x in self]
            return type(self).from_tuples(items, names=self.names)
        else:
            items = [func(x) for x in self]
            return Index(items, name=self.name, tupleize_cols=False)

    def isin(self, values, level=None):
        """
        Return a boolean array where the index values are in `values`.

        Compute boolean array of whether each index value is found in the
        passed set of values. The length of the returned boolean array matches
        the length of the index.

        Parameters
        ----------
        values : set or list-like
            Sought values.
        level : str or int, optional
            Name or position of the index level to use (if the index is a
            `MultiIndex`).

        Returns
        -------
        is_contained : ndarray
            NumPy array of boolean values.

        See Also
        --------
        Series.isin : Same for Series.
        DataFrame.isin : Same method for DataFrames.

        Notes
        -----
        In the case of `MultiIndex` you must either specify `values` as a
        list-like object containing tuples that are the same length as the
        number of levels, or specify `level`. Otherwise it will raise a
        ``ValueError``.

        If `level` is specified:

        - if it is the name of one *and only one* index level, use that level;
        - otherwise it should be a number indicating level position.

        Examples
        --------
        >>> idx = pd.Index([1,2,3])
        >>> idx
        Int64Index([1, 2, 3], dtype='int64')

        Check whether each index value in a list of values.

        >>> idx.isin([1, 4])
        array([ True, False, False])

        >>> midx = pd.MultiIndex.from_arrays([[1,2,3],
        ...                                  ['red', 'blue', 'green']],
        ...                                  names=('number', 'color'))
        >>> midx
        MultiIndex([(1,   'red'),
                    (2,  'blue'),
                    (3, 'green')],
                   names=['number', 'color'])

        Check whether the strings in the 'color' level of the MultiIndex
        are in a list of colors.

        >>> midx.isin(['red', 'orange', 'yellow'], level='color')
        array([ True, False, False])

        To check across the levels of a MultiIndex, pass a list of tuples:

        >>> midx.isin([(1, 'red'), (3, 'red')])
        array([ True, False, False])

        For a DatetimeIndex, string values in `values` are converted to
        Timestamps.

        >>> dates = ['2000-03-11', '2000-03-12', '2000-03-13']
        >>> dti = pd.to_datetime(dates)
        >>> dti
        DatetimeIndex(['2000-03-11', '2000-03-12', '2000-03-13'],
        dtype='datetime64[ns]', freq=None)

        >>> dti.isin(['2000-03-11'])
        array([ True, False, False])
        """
        if level is not None:
            self._validate_index_level(level)
        # pandas/core/indexes/base.py:5253: error: Value of type variable "AnyArrayLike"
        # of "isin" cannot be "Union[ExtensionArray, ndarray]"  [type-var]
        return algos.isin(self._values, values)  # type: ignore[type-var]

    def _get_string_slice(self, key: str_t):
        # this is for partial string indexing,
        # overridden in DatetimeIndex, TimedeltaIndex and PeriodIndex
        raise NotImplementedError

    def slice_indexer(
        self,
        start: Optional[Label] = None,
        end: Optional[Label] = None,
        step: Optional[int] = None,
        kind: Optional[str_t] = None,
    ) -> slice:
        """
        Compute the slice indexer for input labels and step.

        Index needs to be ordered and unique.

        Parameters
        ----------
        start : label, default None
            If None, defaults to the beginning.
        end : label, default None
            If None, defaults to the end.
        step : int, default None
        kind : str, default None

        Returns
        -------
        indexer : slice

        Raises
        ------
        KeyError : If key does not exist, or key is not unique and index is
            not ordered.

        Notes
        -----
        This function assumes that the data is sorted, so use at your own peril

        Examples
        --------
        This is a method on all index types. For example you can do:

        >>> idx = pd.Index(list('abcd'))
        >>> idx.slice_indexer(start='b', end='c')
        slice(1, 3, None)

        >>> idx = pd.MultiIndex.from_arrays([list('abcd'), list('efgh')])
        >>> idx.slice_indexer(start='b', end=('c', 'g'))
        slice(1, 3, None)
        """
        start_slice, end_slice = self.slice_locs(start, end, step=step, kind=kind)

        # return a slice
        if not is_scalar(start_slice):
            raise AssertionError("Start slice bound is non-scalar")
        if not is_scalar(end_slice):
            raise AssertionError("End slice bound is non-scalar")

        return slice(start_slice, end_slice, step)

    def _maybe_cast_indexer(self, key):
        """
        If we have a float key and are not a floating index, then try to cast
        to an int if equivalent.
        """
        if not self.is_floating():
            return com.cast_scalar_indexer(key)
        return key

    @final
    def _validate_indexer(self, form: str_t, key, kind: str_t):
        """
        If we are positional indexer, validate that we have appropriate
        typed bounds must be an integer.
        """
        assert kind in ["getitem", "iloc"]

        if key is not None and not is_integer(key):
            raise self._invalid_indexer(form, key)

    def _maybe_cast_slice_bound(self, label, side: str_t, kind):
        """
        This function should be overloaded in subclasses that allow non-trivial
        casting on label-slice bounds, e.g. datetime-like indices allowing
        strings containing formatted datetimes.

        Parameters
        ----------
        label : object
        side : {'left', 'right'}
        kind : {'loc', 'getitem'} or None

        Returns
        -------
        label : object

        Notes
        -----
        Value of `side` parameter should be validated in caller.
        """
        assert kind in ["loc", "getitem", None]

        # We are a plain index here (sub-class override this method if they
        # wish to have special treatment for floats/ints, e.g. Float64Index and
        # datetimelike Indexes
        # reject them, if index does not contain label
        if (is_float(label) or is_integer(label)) and label not in self._values:
            raise self._invalid_indexer("slice", label)

        return label

    def _searchsorted_monotonic(self, label, side="left"):
        if self.is_monotonic_increasing:
            return self.searchsorted(label, side=side)
        elif self.is_monotonic_decreasing:
            # np.searchsorted expects ascending sort order, have to reverse
            # everything for it to work (element ordering, search side and
            # resulting value).
            pos = self[::-1].searchsorted(
                label, side="right" if side == "left" else "left"
            )
            return len(self) - pos

        raise ValueError("index must be monotonic increasing or decreasing")

    def get_slice_bound(self, label, side: str_t, kind) -> int:
        """
        Calculate slice bound that corresponds to given label.

        Returns leftmost (one-past-the-rightmost if ``side=='right'``) position
        of given label.

        Parameters
        ----------
        label : object
        side : {'left', 'right'}
        kind : {'loc', 'getitem'} or None

        Returns
        -------
        int
            Index of label.
        """
        assert kind in ["loc", "getitem", None]

        if side not in ("left", "right"):
            raise ValueError(
                "Invalid value for side kwarg, must be either "
                f"'left' or 'right': {side}"
            )

        original_label = label

        # For datetime indices label may be a string that has to be converted
        # to datetime boundary according to its resolution.
        label = self._maybe_cast_slice_bound(label, side, kind)

        # we need to look up the label
        try:
            slc = self.get_loc(label)
        except KeyError as err:
            try:
                return self._searchsorted_monotonic(label, side)
            except ValueError:
                # raise the original KeyError
                raise err

        if isinstance(slc, np.ndarray):
            # get_loc may return a boolean array or an array of indices, which
            # is OK as long as they are representable by a slice.
            if is_bool_dtype(slc):
                slc = lib.maybe_booleans_to_slice(slc.view("u1"))
            else:
                slc = lib.maybe_indices_to_slice(
                    slc.astype(np.intp, copy=False), len(self)
                )
            if isinstance(slc, np.ndarray):
                raise KeyError(
                    f"Cannot get {side} slice bound for non-unique "
                    f"label: {repr(original_label)}"
                )

        if isinstance(slc, slice):
            if side == "left":
                return slc.start
            else:
                return slc.stop
        else:
            if side == "right":
                return slc + 1
            else:
                return slc

    def slice_locs(self, start=None, end=None, step=None, kind=None):
        """
        Compute slice locations for input labels.

        Parameters
        ----------
        start : label, default None
            If None, defaults to the beginning.
        end : label, default None
            If None, defaults to the end.
        step : int, defaults None
            If None, defaults to 1.
        kind : {'loc', 'getitem'} or None

        Returns
        -------
        start, end : int

        See Also
        --------
        Index.get_loc : Get location for a single label.

        Notes
        -----
        This method only works if the index is monotonic or unique.

        Examples
        --------
        >>> idx = pd.Index(list('abcd'))
        >>> idx.slice_locs(start='b', end='c')
        (1, 3)
        """
        inc = step is None or step >= 0

        if not inc:
            # If it's a reverse slice, temporarily swap bounds.
            start, end = end, start

        # GH 16785: If start and end happen to be date strings with UTC offsets
        # attempt to parse and check that the offsets are the same
        if isinstance(start, (str, datetime)) and isinstance(end, (str, datetime)):
            try:
                ts_start = Timestamp(start)
                ts_end = Timestamp(end)
            except (ValueError, TypeError):
                pass
            else:
                if not tz_compare(ts_start.tzinfo, ts_end.tzinfo):
                    raise ValueError("Both dates must have the same UTC offset")

        start_slice = None
        if start is not None:
            start_slice = self.get_slice_bound(start, "left", kind)
        if start_slice is None:
            start_slice = 0

        end_slice = None
        if end is not None:
            end_slice = self.get_slice_bound(end, "right", kind)
        if end_slice is None:
            end_slice = len(self)

        if not inc:
            # Bounds at this moment are swapped, swap them back and shift by 1.
            #
            # slice_locs('B', 'A', step=-1): s='B', e='A'
            #
            #              s='A'                 e='B'
            # AFTER SWAP:    |                     |
            #                v ------------------> V
            #           -----------------------------------
            #           | | |A|A|A|A| | | | | |B|B| | | | |
            #           -----------------------------------
            #              ^ <------------------ ^
            # SHOULD BE:   |                     |
            #           end=s-1              start=e-1
            #
            end_slice, start_slice = start_slice - 1, end_slice - 1

            # i == -1 triggers ``len(self) + i`` selection that points to the
            # last element, not before-the-first one, subtracting len(self)
            # compensates that.
            if end_slice == -1:
                end_slice -= len(self)
            if start_slice == -1:
                start_slice -= len(self)

        return start_slice, end_slice

    def delete(self, loc):
        """
        Make new Index with passed location(-s) deleted.

        Parameters
        ----------
        loc : int or list of int
            Location of item(-s) which will be deleted.
            Use a list of locations to delete more than one value at the same time.

        Returns
        -------
        Index
            New Index with passed location(-s) deleted.

        See Also
        --------
        numpy.delete : Delete any rows and column from NumPy array (ndarray).

        Examples
        --------
        >>> idx = pd.Index(['a', 'b', 'c'])
        >>> idx.delete(1)
        Index(['a', 'c'], dtype='object')

        >>> idx = pd.Index(['a', 'b', 'c'])
        >>> idx.delete([0, 2])
        Index(['b'], dtype='object')
        """
        return self._shallow_copy(np.delete(self._data, loc))

    def insert(self, loc: int, item):
        """
        Make new Index inserting new item at location.

        Follows Python list.append semantics for negative values.

        Parameters
        ----------
        loc : int
        item : object

        Returns
        -------
        new_index : Index
        """
        # Note: this method is overridden by all ExtensionIndex subclasses,
        #  so self is never backed by an EA.

        try:
            item = self._validate_fill_value(item)
        except TypeError:
            if is_scalar(item):
                dtype, item = maybe_promote(self.dtype, item)
            else:
                # maybe_promote would raise ValueError
                dtype = np.dtype(object)

            return self.astype(dtype).insert(loc, item)

        arr = np.asarray(self)

        # Use Index constructor to ensure we get tuples cast correctly.
        item = Index([item], dtype=self.dtype)._values
        idx = np.concatenate((arr[:loc], item, arr[loc:]))
        return Index(idx, name=self.name)

    def drop(self, labels, errors: str_t = "raise"):
        """
        Make new Index with passed list of labels deleted.

        Parameters
        ----------
        labels : array-like
        errors : {'ignore', 'raise'}, default 'raise'
            If 'ignore', suppress error and existing labels are dropped.

        Returns
        -------
        dropped : Index

        Raises
        ------
        KeyError
            If not all of the labels are found in the selected axis
        """
        arr_dtype = "object" if self.dtype == "object" else None
        labels = com.index_labels_to_array(labels, dtype=arr_dtype)
        indexer = self.get_indexer_for(labels)
        mask = indexer == -1
        if mask.any():
            if errors != "ignore":
                raise KeyError(f"{labels[mask]} not found in axis")
            indexer = indexer[~mask]
        return self.delete(indexer)

    # --------------------------------------------------------------------
    # Generated Arithmetic, Comparison, and Unary Methods

    def _cmp_method(self, other, op):
        """
        Wrapper used to dispatch comparison operations.
        """
        if self.is_(other):
            # fastpath
            if op in {operator.eq, operator.le, operator.ge}:
                arr = np.ones(len(self), dtype=bool)
                if self._can_hold_na and not isinstance(self, ABCMultiIndex):
                    # TODO: should set MultiIndex._can_hold_na = False?
                    arr[self.isna()] = False
                return arr
            elif op in {operator.ne, operator.lt, operator.gt}:
                return np.zeros(len(self), dtype=bool)

        if isinstance(other, (np.ndarray, Index, ABCSeries, ExtensionArray)) and len(
            self
        ) != len(other):
            raise ValueError("Lengths must match to compare")

        if not isinstance(other, ABCMultiIndex):
            other = extract_array(other, extract_numpy=True)
        else:
            other = np.asarray(other)

        if is_object_dtype(self.dtype) and isinstance(other, ExtensionArray):
            # e.g. PeriodArray, Categorical
            with np.errstate(all="ignore"):
                result = op(self._values, other)

        elif is_object_dtype(self.dtype) and not isinstance(self, ABCMultiIndex):
            # don't pass MultiIndex
            with np.errstate(all="ignore"):
                result = ops.comp_method_OBJECT_ARRAY(op, self._values, other)

        elif is_interval_dtype(self.dtype):
            with np.errstate(all="ignore"):
                result = op(self._values, np.asarray(other))

        else:
            with np.errstate(all="ignore"):
                # pandas\core\indexes\base.py:5393: error: Value of type
                # variable "ArrayLike" of "comparison_op" cannot be
                # "Union[ExtensionArray, ndarray]"  [type-var]
                result = ops.comparison_op(
                    self._values, other, op  # type: ignore[type-var]
                )

        return result

    def _arith_method(self, other, op):
        """
        Wrapper used to dispatch arithmetic operations.
        """

        from pandas import Series

        result = op(Series(self), other)
        if isinstance(result, tuple):
            return (Index(result[0]), Index(result[1]))
        return Index(result)

    def _unary_method(self, op):
        result = op(self._values)
        return Index(result, name=self.name)

    def __abs__(self):
        return self._unary_method(operator.abs)

    def __neg__(self):
        return self._unary_method(operator.neg)

    def __pos__(self):
        return self._unary_method(operator.pos)

    def __inv__(self):
        # TODO: why not operator.inv?
        # TODO: __inv__ vs __invert__?
        return self._unary_method(lambda x: -x)

    def any(self, *args, **kwargs):
        """
        Return whether any element is Truthy.

        Parameters
        ----------
        *args
            These parameters will be passed to numpy.any.
        **kwargs
            These parameters will be passed to numpy.any.

        Returns
        -------
        any : bool or array_like (if axis is specified)
            A single element array_like may be converted to bool.

        See Also
        --------
        Index.all : Return whether all elements are True.
        Series.all : Return whether all elements are True.

        Notes
        -----
        Not a Number (NaN), positive infinity and negative infinity
        evaluate to True because these are not equal to zero.

        Examples
        --------
        >>> index = pd.Index([0, 1, 2])
        >>> index.any()
        True

        >>> index = pd.Index([0, 0, 0])
        >>> index.any()
        False
        """
        # FIXME: docstr inaccurate, args/kwargs not passed
        self._maybe_disable_logical_methods("any")
        return np.any(self.values)

    def all(self):
        """
        Return whether all elements are Truthy.

        Parameters
        ----------
        *args
            These parameters will be passed to numpy.all.
        **kwargs
            These parameters will be passed to numpy.all.

        Returns
        -------
        all : bool or array_like (if axis is specified)
            A single element array_like may be converted to bool.

        See Also
        --------
        Index.any : Return whether any element in an Index is True.
        Series.any : Return whether any element in a Series is True.
        Series.all : Return whether all elements in a Series are True.

        Notes
        -----
        Not a Number (NaN), positive infinity and negative infinity
        evaluate to True because these are not equal to zero.

        Examples
        --------
        **all**

        True, because nonzero integers are considered True.

        >>> pd.Index([1, 2, 3]).all()
        True

        False, because ``0`` is considered False.

        >>> pd.Index([0, 1, 2]).all()
        False

        **any**

        True, because ``1`` is considered True.

        >>> pd.Index([0, 0, 1]).any()
        True

        False, because ``0`` is considered False.

        >>> pd.Index([0, 0, 0]).any()
        False
        """
        # FIXME: docstr inaccurate, args/kwargs not passed

        self._maybe_disable_logical_methods("all")
        return np.all(self.values)

    @final
    def _maybe_disable_logical_methods(self, opname: str_t):
        """
        raise if this Index subclass does not support any or all.
        """
        if (
            isinstance(self, ABCMultiIndex)
            or needs_i8_conversion(self.dtype)
            or is_interval_dtype(self.dtype)
            or is_categorical_dtype(self.dtype)
            or is_float_dtype(self.dtype)
        ):
            # This call will raise
            make_invalid_op(opname)(self)

    @property
    def shape(self) -> Shape:
        """
        Return a tuple of the shape of the underlying data.
        """
        # not using "(len(self), )" to return "correct" shape if the values
        # consists of a >1 D array (see GH-27775)
        # overridden in MultiIndex.shape to avoid materializing the values
        return self._values.shape


def ensure_index_from_sequences(sequences, names=None):
    """
    Construct an index from sequences of data.

    A single sequence returns an Index. Many sequences returns a
    MultiIndex.

    Parameters
    ----------
    sequences : sequence of sequences
    names : sequence of str

    Returns
    -------
    index : Index or MultiIndex

    Examples
    --------
    >>> ensure_index_from_sequences([[1, 2, 3]], names=["name"])
    Int64Index([1, 2, 3], dtype='int64', name='name')

    >>> ensure_index_from_sequences([["a", "a"], ["a", "b"]], names=["L1", "L2"])
    MultiIndex([('a', 'a'),
                ('a', 'b')],
               names=['L1', 'L2'])

    See Also
    --------
    ensure_index
    """
    from pandas.core.indexes.multi import MultiIndex

    if len(sequences) == 1:
        if names is not None:
            names = names[0]
        return Index(sequences[0], name=names)
    else:
        return MultiIndex.from_arrays(sequences, names=names)


def ensure_index(
    index_like: Union[AnyArrayLike, Sequence], copy: bool = False
) -> Index:
    """
    Ensure that we have an index from some index-like object.

    Parameters
    ----------
    index_like : sequence
        An Index or other sequence
    copy : bool, default False

    Returns
    -------
    index : Index or MultiIndex

    See Also
    --------
    ensure_index_from_sequences

    Examples
    --------
    >>> ensure_index(['a', 'b'])
    Index(['a', 'b'], dtype='object')

    >>> ensure_index([('a', 'a'),  ('b', 'c')])
    Index([('a', 'a'), ('b', 'c')], dtype='object')

    >>> ensure_index([['a', 'a'], ['b', 'c']])
    MultiIndex([('a', 'b'),
            ('a', 'c')],
           )
    """
    if isinstance(index_like, Index):
        if copy:
            index_like = index_like.copy()
        return index_like
    if hasattr(index_like, "name"):
        # https://github.com/python/mypy/issues/1424
        # error: Item "ExtensionArray" of "Union[ExtensionArray,
        # Sequence[Any]]" has no attribute "name"  [union-attr]
        # error: Item "Sequence[Any]" of "Union[ExtensionArray, Sequence[Any]]"
        # has no attribute "name"  [union-attr]
        # error: "Sequence[Any]" has no attribute "name"  [attr-defined]
        # error: Item "Sequence[Any]" of "Union[Series, Sequence[Any]]" has no
        # attribute "name"  [union-attr]
        # error: Item "Sequence[Any]" of "Union[Any, Sequence[Any]]" has no
        # attribute "name"  [union-attr]
        name = index_like.name  # type: ignore[union-attr, attr-defined]
        return Index(index_like, name=name, copy=copy)

    if is_iterator(index_like):
        index_like = list(index_like)

    # must check for exactly list here because of strict type
    # check in clean_index_list
    if isinstance(index_like, list):
        if type(index_like) != list:
            index_like = list(index_like)

        converted, all_arrays = lib.clean_index_list(index_like)

        if len(converted) > 0 and all_arrays:
            from pandas.core.indexes.multi import MultiIndex

            return MultiIndex.from_arrays(converted)
        else:
            if isinstance(converted, np.ndarray) and converted.dtype == np.int64:
                # Check for overflows if we should actually be uint64
                # xref GH#35481
                alt = np.asarray(index_like)
                if alt.dtype == np.uint64:
                    converted = alt

            index_like = converted
    else:
        # clean_index_list does the equivalent of copying
        # so only need to do this if not list instance
        if copy:
            index_like = copy_func(index_like)

    return Index(index_like)


def ensure_has_len(seq):
    """
    If seq is an iterator, put its values into a list.
    """
    try:
        len(seq)
    except TypeError:
        return list(seq)
    else:
        return seq


def trim_front(strings: List[str]) -> List[str]:
    """
    Trims zeros and decimal points.

    Examples
    --------
    >>> trim_front([" a", " b"])
    ['a', 'b']

    >>> trim_front([" a", " "])
    ['a', '']
    """
    if not strings:
        return strings
    while all(strings) and all(x[0] == " " for x in strings):
        strings = [x[1:] for x in strings]
    return strings


def _validate_join_method(method: str):
    if method not in ["left", "right", "inner", "outer"]:
        raise ValueError(f"do not recognize join method {method}")


def default_index(n: int) -> "RangeIndex":
    from pandas.core.indexes.range import RangeIndex

    return RangeIndex(0, n, name=None)


def maybe_extract_name(name, obj, cls) -> Label:
    """
    If no name is passed, then extract it from data, validating hashability.
    """
    if name is None and isinstance(obj, (Index, ABCSeries)):
        # Note we don't just check for "name" attribute since that would
        #  pick up e.g. dtype.name
        name = obj.name

    # GH#29069
    if not is_hashable(name):
        raise TypeError(f"{cls.__name__}.name must be a hashable type")

    return name


def _maybe_cast_with_dtype(data: np.ndarray, dtype: np.dtype, copy: bool) -> np.ndarray:
    """
    If a dtype is passed, cast to the closest matching dtype that is supported
    by Index.

    Parameters
    ----------
    data : np.ndarray
    dtype : np.dtype
    copy : bool

    Returns
    -------
    np.ndarray
    """
    # we need to avoid having numpy coerce
    # things that look like ints/floats to ints unless
    # they are actually ints, e.g. '0' and 0.0
    # should not be coerced
    # GH 11836
    if is_integer_dtype(dtype):
        inferred = lib.infer_dtype(data, skipna=False)
        if inferred == "integer":
            data = maybe_cast_to_integer_array(data, dtype, copy=copy)
        elif inferred in ["floating", "mixed-integer-float"]:
            if isna(data).any():
                raise ValueError("cannot convert float NaN to integer")

            if inferred == "mixed-integer-float":
                data = maybe_cast_to_integer_array(data, dtype)

            # If we are actually all equal to integers,
            # then coerce to integer.
            try:
                data = _try_convert_to_int_array(data, copy, dtype)
            except ValueError:
                data = np.array(data, dtype=np.float64, copy=copy)

        elif inferred != "string":
            data = data.astype(dtype)
    elif is_float_dtype(dtype):
        inferred = lib.infer_dtype(data, skipna=False)
        if inferred != "string":
            data = data.astype(dtype)
    else:
        data = np.array(data, dtype=dtype, copy=copy)

    return data


def _maybe_cast_data_without_dtype(subarr):
    """
    If we have an arraylike input but no passed dtype, try to infer
    a supported dtype.

    Parameters
    ----------
    subarr : np.ndarray, Index, or Series

    Returns
    -------
    converted : np.ndarray or ExtensionArray
    dtype : np.dtype or ExtensionDtype
    """
    # Runtime import needed bc IntervalArray imports Index
    from pandas.core.arrays import (
        DatetimeArray,
        IntervalArray,
        PeriodArray,
        TimedeltaArray,
    )

    assert subarr.dtype == object, subarr.dtype
    inferred = lib.infer_dtype(subarr, skipna=False)

    if inferred == "integer":
        try:
<<<<<<< HEAD
            # pandas\core\indexes\base.py:5803: error: Argument 3 to
            # "_try_convert_to_int_array" has incompatible type "None";
            # expected "dtype"  [arg-type]
            data = _try_convert_to_int_array(
                subarr, False, None  # type: ignore[arg-type]
            )
            return data, data.dtype
=======
            data = _try_convert_to_int_array(subarr, False, None)
            return data
>>>>>>> a3b651ae
        except ValueError:
            pass

        return subarr

    elif inferred in ["floating", "mixed-integer-float", "integer-na"]:
        # TODO: Returns IntegerArray for integer-na case in the future
        data = np.asarray(subarr).astype(np.float64, copy=False)
        return data

    elif inferred == "interval":
        try:
            data = IntervalArray._from_sequence(subarr, copy=False)
            return data
        except ValueError:
            # GH27172: mixed closed Intervals --> object dtype
            pass
    elif inferred == "boolean":
        # don't support boolean explicitly ATM
        pass
    elif inferred != "string":
        if inferred.startswith("datetime"):
            try:
                data = DatetimeArray._from_sequence(subarr, copy=False)
                return data
            except (ValueError, OutOfBoundsDatetime):
                # GH 27011
                # If we have mixed timezones, just send it
                # down the base constructor
                pass

        elif inferred.startswith("timedelta"):
<<<<<<< HEAD
            # pandas\core\indexes\base.py:5836: error: Incompatible types in
            # assignment (expression has type "TimedeltaArray", variable has
            # type "ndarray")  [assignment]
            data = TimedeltaArray._from_sequence(  # type: ignore[assignment]
                subarr, copy=False
            )
            return data, data.dtype
=======
            data = TimedeltaArray._from_sequence(subarr, copy=False)
            return data
>>>>>>> a3b651ae
        elif inferred == "period":
            try:
                data = PeriodArray._from_sequence(subarr)
                return data
            except IncompatibleFrequency:
                pass

    return subarr


def _try_convert_to_int_array(
    data: np.ndarray, copy: bool, dtype: np.dtype
) -> np.ndarray:
    """
    Attempt to convert an array of data into an integer array.

    Parameters
    ----------
    data : The data to convert.
    copy : bool
        Whether to copy the data or not.
    dtype : np.dtype

    Returns
    -------
    int_array : data converted to either an ndarray[int64] or ndarray[uint64]

    Raises
    ------
    ValueError if the conversion was not successful.
    """
    if not is_unsigned_integer_dtype(dtype):
        # skip int64 conversion attempt if uint-like dtype is passed, as
        # this could return Int64Index when UInt64Index is what's desired
        try:
            res = data.astype("i8", copy=False)
            if (res == data).all():
                return res  # TODO: might still need to copy
        except (OverflowError, TypeError, ValueError):
            pass

    # Conversion to int64 failed (possibly due to overflow) or was skipped,
    # so let's try now with uint64.
    try:
        res = data.astype("u8", copy=False)
        if (res == data).all():
            return res  # TODO: might still need to copy
    except (OverflowError, TypeError, ValueError):
        pass

    raise ValueError


def get_unanimous_names(*indexes: Index) -> Tuple[Label, ...]:
    """
    Return common name if all indices agree, otherwise None (level-by-level).

    Parameters
    ----------
    indexes : list of Index objects

    Returns
    -------
    list
        A list representing the unanimous 'names' found.
    """
    name_tups = [tuple(i.names) for i in indexes]
    name_sets = [{*ns} for ns in zip_longest(*name_tups)]
    names = tuple(ns.pop() if len(ns) == 1 else None for ns in name_sets)
    return names


def unpack_nested_dtype(other: Index) -> Index:
    """
    When checking if our dtype is comparable with another, we need
    to unpack CategoricalDtype to look at its categories.dtype.

    Parameters
    ----------
    other : Index

    Returns
    -------
    Index
    """
    dtype = other.dtype
    if is_categorical_dtype(dtype):
        # If there is ever a SparseIndex, this could get dispatched
        #  here too.
        return dtype.categories
    return other<|MERGE_RESOLUTION|>--- conflicted
+++ resolved
@@ -338,33 +338,12 @@
                 # they are actually ints, e.g. '0' and 0.0
                 # should not be coerced
                 # GH 11836
-<<<<<<< HEAD
-
-                # pandas/core/indexes/base.py:339: error: Argument 1 to
-                # "_maybe_cast_with_dtype" has incompatible type "Union[ndarray, Index,
-                # Series]"; expected "ndarray"  [arg-type]
-                data = _maybe_cast_with_dtype(
-                    data, dtype, copy  # type: ignore[arg-type]
-                )
-                dtype = data.dtype  # TODO: maybe not for object?
-
-            # maybe coerce to a sub-class
-            if is_signed_integer_dtype(data.dtype):
-                return Int64Index(data, copy=copy, dtype=dtype, name=name)
-            elif is_unsigned_integer_dtype(data.dtype):
-                return UInt64Index(data, copy=copy, dtype=dtype, name=name)
-            elif is_float_dtype(data.dtype):
-                return Float64Index(data, copy=copy, dtype=dtype, name=name)
-            elif issubclass(data.dtype.type, bool) or is_bool_dtype(data):
-                subarr = data.astype("object")
-=======
                 data = _maybe_cast_with_dtype(data, dtype, copy)
                 dtype = data.dtype
 
             if data.dtype.kind in ["i", "u", "f"]:
                 # maybe coerce to a sub-class
                 arr = data
->>>>>>> a3b651ae
             else:
                 arr = com.asarray_tuplesafe(data, dtype=object)
 
@@ -3479,20 +3458,8 @@
         tolerance,
     ) -> np.ndarray:
         # error: Unsupported left operand type for - ("ExtensionArray")
-<<<<<<< HEAD
-
-        # pandas\core\indexes\base.py:3256: error: Argument 1 to "abs" has
-        # incompatible type "Union[Any, ndarray, generic]"; expected
-        # "SupportsAbs[Any]"  [arg-type]
-        distance = abs(
-            self._values[indexer] - target  # type: ignore[operator,arg-type]
-        )
-        indexer = np.where(distance <= tolerance, indexer, -1)
-        return indexer
-=======
         distance = abs(self._values[indexer] - target)  # type: ignore[operator]
         return np.where(distance <= tolerance, indexer, -1)
->>>>>>> a3b651ae
 
     # --------------------------------------------------------------------
     # Indexer Conversion Methods
@@ -4274,13 +4241,7 @@
         Index.array : Reference to the underlying data.
         Index.to_numpy : A NumPy array representing the underlying data.
         """
-<<<<<<< HEAD
-        # error: Incompatible return value type (got "Union[ExtensionArray,
-        # ndarray]", expected "ndarray")
-        return self._data.view(np.ndarray)  # type: ignore[return-value]
-=======
         return self._data
->>>>>>> a3b651ae
 
     @cache_readonly
     @doc(IndexOpsMixin.array)
@@ -6282,18 +6243,8 @@
 
     if inferred == "integer":
         try:
-<<<<<<< HEAD
-            # pandas\core\indexes\base.py:5803: error: Argument 3 to
-            # "_try_convert_to_int_array" has incompatible type "None";
-            # expected "dtype"  [arg-type]
-            data = _try_convert_to_int_array(
-                subarr, False, None  # type: ignore[arg-type]
-            )
-            return data, data.dtype
-=======
             data = _try_convert_to_int_array(subarr, False, None)
             return data
->>>>>>> a3b651ae
         except ValueError:
             pass
 
@@ -6326,18 +6277,8 @@
                 pass
 
         elif inferred.startswith("timedelta"):
-<<<<<<< HEAD
-            # pandas\core\indexes\base.py:5836: error: Incompatible types in
-            # assignment (expression has type "TimedeltaArray", variable has
-            # type "ndarray")  [assignment]
-            data = TimedeltaArray._from_sequence(  # type: ignore[assignment]
-                subarr, copy=False
-            )
-            return data, data.dtype
-=======
             data = TimedeltaArray._from_sequence(subarr, copy=False)
             return data
->>>>>>> a3b651ae
         elif inferred == "period":
             try:
                 data = PeriodArray._from_sequence(subarr)
