from datetime import datetime, timedelta
import warnings
import operator

import numpy as np
from pandas._libs import (lib, index as libindex, tslib as libts,
<<<<<<< HEAD
                          algos as libalgos, join as libjoin)
=======
                          algos as libalgos, join as libjoin,
                          Timestamp, Timedelta)
>>>>>>> b585e3b5
from pandas._libs.lib import is_datetime_array

from pandas.compat import range, u, set_function_name
from pandas.compat.numpy import function as nv
from pandas import compat

from pandas.core.accessor import CachedAccessor
from pandas.core.dtypes.generic import (
    ABCSeries, ABCDataFrame,
    ABCMultiIndex,
    ABCPeriodIndex, ABCTimedeltaIndex,
    ABCDateOffset)
from pandas.core.dtypes.missing import isna, array_equivalent
from pandas.core.dtypes.common import (
    _ensure_int64,
    _ensure_object,
    _ensure_categorical,
    _ensure_platform_int,
    is_integer,
    is_float,
    is_dtype_equal,
    is_dtype_union_equal,
    is_object_dtype,
    is_categorical_dtype,
    is_interval_dtype,
    is_period_dtype,
    is_bool,
    is_bool_dtype,
    is_signed_integer_dtype,
    is_unsigned_integer_dtype,
    is_integer_dtype, is_float_dtype,
    is_datetime64_any_dtype,
    is_datetime64tz_dtype,
    is_timedelta64_dtype,
    needs_i8_conversion,
    is_iterator, is_list_like,
    is_scalar)

from pandas.core.base import PandasObject, IndexOpsMixin
import pandas.core.common as com
import pandas.core.base as base
from pandas.core import ops
from pandas.util._decorators import (
    Appender, Substitution, cache_readonly, deprecate_kwarg)
from pandas.core.indexes.frozen import FrozenList
import pandas.core.dtypes.concat as _concat
import pandas.core.missing as missing
import pandas.core.algorithms as algos
import pandas.core.sorting as sorting
from pandas.io.formats.printing import pprint_thing
from pandas.core.ops import make_invalid_op
from pandas.core.config import get_option
from pandas.core.strings import StringMethods


# simplify
default_pprint = lambda x, max_seq_items=None: \
    pprint_thing(x, escape_chars=('\t', '\r', '\n'), quote_strings=True,
                 max_seq_items=max_seq_items)

__all__ = ['Index']

_unsortable_types = frozenset(('mixed', 'mixed-integer'))

_index_doc_kwargs = dict(klass='Index', inplace='',
                         target_klass='Index',
                         unique='Index', duplicated='np.ndarray')
_index_shared_docs = dict()


def _try_get_item(x):
    try:
        return x.item()
    except AttributeError:
        return x


def _make_comparison_op(op, cls):
    def cmp_method(self, other):
        if isinstance(other, (np.ndarray, Index, ABCSeries)):
            if other.ndim > 0 and len(self) != len(other):
                raise ValueError('Lengths must match to compare')

        # we may need to directly compare underlying
        # representations
        if needs_i8_conversion(self) and needs_i8_conversion(other):
            return self._evaluate_compare(other, op)

        if is_object_dtype(self) and self.nlevels == 1:
            # don't pass MultiIndex
            with np.errstate(all='ignore'):
                result = ops._comp_method_OBJECT_ARRAY(op, self.values, other)
        else:
            with np.errstate(all='ignore'):
                result = op(self.values, np.asarray(other))

        # technically we could support bool dtyped Index
        # for now just return the indexing array directly
        if is_bool_dtype(result):
            return result
        try:
            return Index(result)
        except TypeError:
            return result

    name = '__{name}__'.format(name=op.__name__)
    # TODO: docstring?
    return set_function_name(cmp_method, name, cls)


def _make_arithmetic_op(op, cls):
    def index_arithmetic_method(self, other):
        if isinstance(other, (ABCSeries, ABCDataFrame)):
            return NotImplemented

        other = self._validate_for_numeric_binop(other, op)

        # handle time-based others
        if isinstance(other, (ABCDateOffset, np.timedelta64, timedelta)):
            return self._evaluate_with_timedelta_like(other, op)
        elif isinstance(other, (datetime, np.datetime64)):
            return self._evaluate_with_datetime_like(other, op)

        values = self.values
        with np.errstate(all='ignore'):
            result = op(values, other)

        result = missing.dispatch_missing(op, values, other, result)

        attrs = self._get_attributes_dict()
        attrs = self._maybe_update_attributes(attrs)
        if op is divmod:
            result = (Index(result[0], **attrs), Index(result[1], **attrs))
        else:
            result = Index(result, **attrs)
        return result

    name = '__{name}__'.format(name=op.__name__)
    # TODO: docstring?
    return set_function_name(index_arithmetic_method, name, cls)


class InvalidIndexError(Exception):
    pass


_o_dtype = np.dtype(object)
_Identity = object


def _new_Index(cls, d):
    """ This is called upon unpickling, rather than the default which doesn't
    have arguments and breaks __new__
    """
    # required for backward compat, because PI can't be instantiated with
    # ordinals through __new__ GH #13277
    if issubclass(cls, ABCPeriodIndex):
        from pandas.core.indexes.period import _new_PeriodIndex
        return _new_PeriodIndex(cls, **d)
    return cls.__new__(cls, **d)


class Index(IndexOpsMixin, PandasObject):
    """
    Immutable ndarray implementing an ordered, sliceable set. The basic object
    storing axis labels for all pandas objects

    Parameters
    ----------
    data : array-like (1-dimensional)
    dtype : NumPy dtype (default: object)
    copy : bool
        Make a copy of input ndarray
    name : object
        Name to be stored in the index
    tupleize_cols : bool (default: True)
        When True, attempt to create a MultiIndex if possible

    Notes
    -----
    An Index instance can **only** contain hashable objects

    Examples
    --------
    >>> pd.Index([1, 2, 3])
    Int64Index([1, 2, 3], dtype='int64')

    >>> pd.Index(list('abc'))
    Index(['a', 'b', 'c'], dtype='object')

    See Also
    ---------
    RangeIndex : Index implementing a monotonic integer range
    CategoricalIndex : Index of :class:`Categorical` s.
    MultiIndex : A multi-level, or hierarchical, Index
    IntervalIndex : an Index of :class:`Interval` s.
    DatetimeIndex, TimedeltaIndex, PeriodIndex
    Int64Index, UInt64Index,  Float64Index
    """
    # To hand over control to subclasses
    _join_precedence = 1

    # Cython methods
    _left_indexer_unique = libjoin.left_join_indexer_unique_object
    _left_indexer = libjoin.left_join_indexer_object
    _inner_indexer = libjoin.inner_join_indexer_object
    _outer_indexer = libjoin.outer_join_indexer_object

    _typ = 'index'
    _data = None
    _id = None
    name = None
    asi8 = None
    _comparables = ['name']
    _attributes = ['name']
    _is_numeric_dtype = False
    _can_hold_na = True

    # would we like our indexing holder to defer to us
    _defer_to_indexing = False

    # prioritize current class for _shallow_copy_with_infer,
    # used to infer integers as datetime-likes
    _infer_as_myclass = False

    _engine_type = libindex.ObjectEngine

    _accessors = frozenset(['str'])
    str = CachedAccessor("str", StringMethods)

    def __new__(cls, data=None, dtype=None, copy=False, name=None,
                fastpath=False, tupleize_cols=True, **kwargs):

        if name is None and hasattr(data, 'name'):
            name = data.name

        if fastpath:
            return cls._simple_new(data, name)

        from .range import RangeIndex

        # range
        if isinstance(data, RangeIndex):
            return RangeIndex(start=data, copy=copy, dtype=dtype, name=name)
        elif isinstance(data, range):
            return RangeIndex.from_range(data, copy=copy, dtype=dtype,
                                         name=name)

        # categorical
        if is_categorical_dtype(data) or is_categorical_dtype(dtype):
            from .category import CategoricalIndex
            return CategoricalIndex(data, dtype=dtype, copy=copy, name=name,
                                    **kwargs)

        # interval
        if is_interval_dtype(data) or is_interval_dtype(dtype):
            from .interval import IntervalIndex
            closed = kwargs.get('closed', None)
            return IntervalIndex(data, dtype=dtype, name=name, copy=copy,
                                 closed=closed)

        # index-like
        elif isinstance(data, (np.ndarray, Index, ABCSeries)):

            if (is_datetime64_any_dtype(data) or
                (dtype is not None and is_datetime64_any_dtype(dtype)) or
                    'tz' in kwargs):
                from pandas.core.indexes.datetimes import DatetimeIndex
                result = DatetimeIndex(data, copy=copy, name=name,
                                       dtype=dtype, **kwargs)
                if dtype is not None and is_dtype_equal(_o_dtype, dtype):
                    return Index(result.to_pydatetime(), dtype=_o_dtype)
                else:
                    return result

            elif (is_timedelta64_dtype(data) or
                  (dtype is not None and is_timedelta64_dtype(dtype))):
                from pandas.core.indexes.timedeltas import TimedeltaIndex
                result = TimedeltaIndex(data, copy=copy, name=name, **kwargs)
                if dtype is not None and _o_dtype == dtype:
                    return Index(result.to_pytimedelta(), dtype=_o_dtype)
                else:
                    return result

            if dtype is not None:
                try:

                    # we need to avoid having numpy coerce
                    # things that look like ints/floats to ints unless
                    # they are actually ints, e.g. '0' and 0.0
                    # should not be coerced
                    # GH 11836
                    if is_integer_dtype(dtype):
                        inferred = lib.infer_dtype(data)
                        if inferred == 'integer':
                            data = np.array(data, copy=copy, dtype=dtype)
                        elif inferred in ['floating', 'mixed-integer-float']:
                            if isna(data).any():
                                raise ValueError('cannot convert float '
                                                 'NaN to integer')

                            # If we are actually all equal to integers,
                            # then coerce to integer.
                            try:
                                return cls._try_convert_to_int_index(
                                    data, copy, name, dtype)
                            except ValueError:
                                pass

                            # Return an actual float index.
                            from .numeric import Float64Index
                            return Float64Index(data, copy=copy, dtype=dtype,
                                                name=name)

                        elif inferred == 'string':
                            pass
                        else:
                            data = data.astype(dtype)
                    elif is_float_dtype(dtype):
                        inferred = lib.infer_dtype(data)
                        if inferred == 'string':
                            pass
                        else:
                            data = data.astype(dtype)
                    else:
                        data = np.array(data, dtype=dtype, copy=copy)

                except (TypeError, ValueError) as e:
                    msg = str(e)
                    if 'cannot convert float' in msg:
                        raise

            # maybe coerce to a sub-class
            from pandas.core.indexes.period import (
                PeriodIndex, IncompatibleFrequency)
            if isinstance(data, PeriodIndex):
                return PeriodIndex(data, copy=copy, name=name, **kwargs)
            if is_signed_integer_dtype(data.dtype):
                from .numeric import Int64Index
                return Int64Index(data, copy=copy, dtype=dtype, name=name)
            elif is_unsigned_integer_dtype(data.dtype):
                from .numeric import UInt64Index
                return UInt64Index(data, copy=copy, dtype=dtype, name=name)
            elif is_float_dtype(data.dtype):
                from .numeric import Float64Index
                return Float64Index(data, copy=copy, dtype=dtype, name=name)
            elif issubclass(data.dtype.type, np.bool) or is_bool_dtype(data):
                subarr = data.astype('object')
            else:
                subarr = com._asarray_tuplesafe(data, dtype=object)

            # _asarray_tuplesafe does not always copy underlying data,
            # so need to make sure that this happens
            if copy:
                subarr = subarr.copy()

            if dtype is None:
                inferred = lib.infer_dtype(subarr)
                if inferred == 'integer':
                    try:
                        return cls._try_convert_to_int_index(
                            subarr, copy, name, dtype)
                    except ValueError:
                        pass

                    return Index(subarr, copy=copy,
                                 dtype=object, name=name)
                elif inferred in ['floating', 'mixed-integer-float']:
                    from .numeric import Float64Index
                    return Float64Index(subarr, copy=copy, name=name)
                elif inferred == 'interval':
                    from .interval import IntervalIndex
                    return IntervalIndex(subarr, name=name, copy=copy)
                elif inferred == 'boolean':
                    # don't support boolean explicitly ATM
                    pass
                elif inferred != 'string':
                    if inferred.startswith('datetime'):
                        if (lib.is_datetime_with_singletz_array(subarr) or
                                'tz' in kwargs):
                            # only when subarr has the same tz
                            from pandas.core.indexes.datetimes import (
                                DatetimeIndex)
                            try:
                                return DatetimeIndex(subarr, copy=copy,
                                                     name=name, **kwargs)
                            except libts.OutOfBoundsDatetime:
                                pass

                    elif inferred.startswith('timedelta'):
                        from pandas.core.indexes.timedeltas import (
                            TimedeltaIndex)
                        return TimedeltaIndex(subarr, copy=copy, name=name,
                                              **kwargs)
                    elif inferred == 'period':
                        try:
                            return PeriodIndex(subarr, name=name, **kwargs)
                        except IncompatibleFrequency:
                            pass
            return cls._simple_new(subarr, name)

        elif hasattr(data, '__array__'):
            return Index(np.asarray(data), dtype=dtype, copy=copy, name=name,
                         **kwargs)
        elif data is None or is_scalar(data):
            cls._scalar_data_error(data)
        else:
            if tupleize_cols and is_list_like(data) and data:
                if is_iterator(data):
                    data = list(data)
                # we must be all tuples, otherwise don't construct
                # 10697
                if all(isinstance(e, tuple) for e in data):
                    from .multi import MultiIndex
                    return MultiIndex.from_tuples(
                        data, names=name or kwargs.get('names'))
            # other iterable of some kind
            subarr = com._asarray_tuplesafe(data, dtype=object)
            return Index(subarr, dtype=dtype, copy=copy, name=name, **kwargs)

    """
    NOTE for new Index creation:

    - _simple_new: It returns new Index with the same type as the caller.
      All metadata (such as name) must be provided by caller's responsibility.
      Using _shallow_copy is recommended because it fills these metadata
      otherwise specified.

    - _shallow_copy: It returns new Index with the same type (using
      _simple_new), but fills caller's metadata otherwise specified. Passed
      kwargs will overwrite corresponding metadata.

    - _shallow_copy_with_infer: It returns new Index inferring its type
      from passed values. It fills caller's metadata otherwise specified as the
      same as _shallow_copy.

    See each method's docstring.
    """

    @classmethod
    def _simple_new(cls, values, name=None, dtype=None, **kwargs):
        """
        we require the we have a dtype compat for the values
        if we are passed a non-dtype compat, then coerce using the constructor

        Must be careful not to recurse.
        """
        if not hasattr(values, 'dtype'):
            if values is None and dtype is not None:
                values = np.empty(0, dtype=dtype)
            else:
                values = np.array(values, copy=False)
                if is_object_dtype(values):
                    values = cls(values, name=name, dtype=dtype,
                                 **kwargs)._ndarray_values

        result = object.__new__(cls)
        result._data = values
        result.name = name
        for k, v in compat.iteritems(kwargs):
            setattr(result, k, v)
        return result._reset_identity()

    _index_shared_docs['_shallow_copy'] = """
        create a new Index with the same class as the caller, don't copy the
        data, use the same object attributes with passed in attributes taking
        precedence

        *this is an internal non-public method*

        Parameters
        ----------
        values : the values to create the new Index, optional
        kwargs : updates the default attributes for this Index
        """

    @Appender(_index_shared_docs['_shallow_copy'])
    def _shallow_copy(self, values=None, **kwargs):
        if values is None:
            values = self.values
        attributes = self._get_attributes_dict()
        attributes.update(kwargs)
        return self._simple_new(values, **attributes)

    def _shallow_copy_with_infer(self, values=None, **kwargs):
        """
        create a new Index inferring the class with passed value, don't copy
        the data, use the same object attributes with passed in attributes
        taking precedence

        *this is an internal non-public method*

        Parameters
        ----------
        values : the values to create the new Index, optional
        kwargs : updates the default attributes for this Index
        """
        if values is None:
            values = self.values
        attributes = self._get_attributes_dict()
        attributes.update(kwargs)
        attributes['copy'] = False
        if self._infer_as_myclass:
            try:
                return self._constructor(values, **attributes)
            except (TypeError, ValueError):
                pass
        return Index(values, **attributes)

    def _deepcopy_if_needed(self, orig, copy=False):
        """
        .. versionadded:: 0.19.0

        Make a copy of self if data coincides (in memory) with orig.
        Subclasses should override this if self._base is not an ndarray.

        Parameters
        ----------
        orig : ndarray
            other ndarray to compare self._data against
        copy : boolean, default False
            when False, do not run any check, just return self

        Returns
        -------
        A copy of self if needed, otherwise self : Index
        """
        if copy:
            # Retrieve the "base objects", i.e. the original memory allocations
            orig = orig if orig.base is None else orig.base
            new = self._data if self._data.base is None else self._data.base
            if orig is new:
                return self.copy(deep=True)

        return self

    def _update_inplace(self, result, **kwargs):
        # guard when called from IndexOpsMixin
        raise TypeError("Index can't be updated inplace")

    def _sort_levels_monotonic(self):
        """ compat with MultiIndex """
        return self

    _index_shared_docs['_get_grouper_for_level'] = """
        Get index grouper corresponding to an index level

        Parameters
        ----------
        mapper: Group mapping function or None
            Function mapping index values to groups
        level : int or None
            Index level

        Returns
        -------
        grouper : Index
            Index of values to group on
        labels : ndarray of int or None
            Array of locations in level_index
        uniques : Index or None
            Index of unique values for level
        """

    @Appender(_index_shared_docs['_get_grouper_for_level'])
    def _get_grouper_for_level(self, mapper, level=None):
        assert level is None or level == 0
        if mapper is None:
            grouper = self
        else:
            grouper = self.map(mapper)

        return grouper, None, None

    def is_(self, other):
        """
        More flexible, faster check like ``is`` but that works through views

        Note: this is *not* the same as ``Index.identical()``, which checks
        that metadata is also the same.

        Parameters
        ----------
        other : object
            other object to compare against.

        Returns
        -------
        True if both have same underlying data, False otherwise : bool
        """
        # use something other than None to be clearer
        return self._id is getattr(
            other, '_id', Ellipsis) and self._id is not None

    def _reset_identity(self):
        """Initializes or resets ``_id`` attribute with new object"""
        self._id = _Identity()
        return self

    # ndarray compat
    def __len__(self):
        """
        return the length of the Index
        """
        return len(self._data)

    def __array__(self, dtype=None):
        """ the array interface, return my values """
        return self._data.view(np.ndarray)

    def __array_wrap__(self, result, context=None):
        """
        Gets called after a ufunc
        """
        if is_bool_dtype(result):
            return result

        attrs = self._get_attributes_dict()
        attrs = self._maybe_update_attributes(attrs)
        return Index(result, **attrs)

    @cache_readonly
    def dtype(self):
        """ return the dtype object of the underlying data """
        return self._data.dtype

    @cache_readonly
    def dtype_str(self):
        """ return the dtype str of the underlying data """
        return str(self.dtype)

    @property
    def values(self):
        """ return the underlying data as an ndarray """
        return self._data.view(np.ndarray)

    @property
    def _values(self):
        # type: () -> Union[ExtensionArray, Index]
        # TODO(EA): remove index types as they become extension arrays
        """The best array representation.

        This is an ndarray, ExtensionArray, or Index subclass. This differs
        from ``_ndarray_values``, which always returns an ndarray.

        Both ``_values`` and ``_ndarray_values`` are consistent between
        ``Series`` and ``Index``.

        It may differ from the public '.values' method.

        index             | values          | _values     | _ndarray_values |
        ----------------- | -------------- -| ----------- | --------------- |
        CategoricalIndex  | Categorical     | Categorical | codes           |
        DatetimeIndex[tz] | ndarray[M8ns]   | DTI[tz]     | ndarray[M8ns]   |

        For the following, the ``._values`` is currently ``ndarray[object]``,
        but will soon be an ``ExtensionArray``

        index             | values          | _values      | _ndarray_values |
        ----------------- | --------------- | ------------ | --------------- |
        PeriodIndex       | ndarray[object] | ndarray[obj] | ndarray[int]    |
        IntervalIndex     | ndarray[object] | ndarray[obj] | ndarray[object] |

        See Also
        --------
        values
        _ndarray_values
        """
        return self.values

    def get_values(self):
        """ return the underlying data as an ndarray """
        return self.values

    @Appender(IndexOpsMixin.memory_usage.__doc__)
    def memory_usage(self, deep=False):
        result = super(Index, self).memory_usage(deep=deep)

        # include our engine hashtable
        result += self._engine.sizeof(deep=deep)
        return result

    # ops compat
    @deprecate_kwarg(old_arg_name='n', new_arg_name='repeats')
    def repeat(self, repeats, *args, **kwargs):
        """
        Repeat elements of an Index. Refer to `numpy.ndarray.repeat`
        for more information about the `repeats` argument.

        See also
        --------
        numpy.ndarray.repeat
        """
        nv.validate_repeat(args, kwargs)
        return self._shallow_copy(self._values.repeat(repeats))

    _index_shared_docs['where'] = """
        .. versionadded:: 0.19.0

        Return an Index of same shape as self and whose corresponding
        entries are from self where cond is True and otherwise are from
        other.

        Parameters
        ----------
        cond : boolean array-like with the same length as self
        other : scalar, or array-like
        """

    @Appender(_index_shared_docs['where'])
    def where(self, cond, other=None):
        if other is None:
            other = self._na_value

        dtype = self.dtype
        values = self.values

        if is_bool(other) or is_bool_dtype(other):

            # bools force casting
            values = values.astype(object)
            dtype = None

        values = np.where(cond, values, other)

        if self._is_numeric_dtype and np.any(isna(values)):
            # We can't coerce to the numeric dtype of "self" (unless
            # it's float) if there are NaN values in our output.
            dtype = None

        return self._shallow_copy_with_infer(values, dtype=dtype)

    def ravel(self, order='C'):
        """
        return an ndarray of the flattened values of the underlying data

        See also
        --------
        numpy.ndarray.ravel
        """
        return self._ndarray_values.ravel(order=order)

    # construction helpers
    @classmethod
    def _try_convert_to_int_index(cls, data, copy, name, dtype):
        """
        Attempt to convert an array of data into an integer index.

        Parameters
        ----------
        data : The data to convert.
        copy : Whether to copy the data or not.
        name : The name of the index returned.

        Returns
        -------
        int_index : data converted to either an Int64Index or a
                    UInt64Index

        Raises
        ------
        ValueError if the conversion was not successful.
        """

        from .numeric import Int64Index, UInt64Index
        if not is_unsigned_integer_dtype(dtype):
            # skip int64 conversion attempt if uint-like dtype is passed, as
            # this could return Int64Index when UInt64Index is what's desrired
            try:
                res = data.astype('i8', copy=False)
                if (res == data).all():
                    return Int64Index(res, copy=copy, name=name)
            except (OverflowError, TypeError, ValueError):
                pass

        # Conversion to int64 failed (possibly due to overflow) or was skipped,
        # so let's try now with uint64.
        try:
            res = data.astype('u8', copy=False)
            if (res == data).all():
                return UInt64Index(res, copy=copy, name=name)
        except (OverflowError, TypeError, ValueError):
            pass

        raise ValueError

    @classmethod
    def _scalar_data_error(cls, data):
        raise TypeError('{0}(...) must be called with a collection of some '
                        'kind, {1} was passed'.format(cls.__name__,
                                                      repr(data)))

    @classmethod
    def _string_data_error(cls, data):
        raise TypeError('String dtype not supported, you may need '
                        'to explicitly cast to a numeric type')

    @classmethod
    def _coerce_to_ndarray(cls, data):
        """coerces data to ndarray, raises on scalar data. Converts other
        iterables to list first and then to array. Does not touch ndarrays.
        """

        if not isinstance(data, (np.ndarray, Index)):
            if data is None or is_scalar(data):
                cls._scalar_data_error(data)

            # other iterable of some kind
            if not isinstance(data, (ABCSeries, list, tuple)):
                data = list(data)
            data = np.asarray(data)
        return data

    def _get_attributes_dict(self):
        """ return an attributes dict for my class """
        return {k: getattr(self, k, None) for k in self._attributes}

    def view(self, cls=None):

        # we need to see if we are subclassing an
        # index type here
        if cls is not None and not hasattr(cls, '_typ'):
            result = self._data.view(cls)
        else:
            result = self._shallow_copy()
        if isinstance(result, Index):
            result._id = self._id
        return result

    def _coerce_scalar_to_index(self, item):
        """
        we need to coerce a scalar to a compat for our index type

        Parameters
        ----------
        item : scalar item to coerce
        """
        dtype = self.dtype

        if self._is_numeric_dtype and isna(item):
            # We can't coerce to the numeric dtype of "self" (unless
            # it's float) if there are NaN values in our output.
            dtype = None

        return Index([item], dtype=dtype, **self._get_attributes_dict())

    _index_shared_docs['copy'] = """
        Make a copy of this object.  Name and dtype sets those attributes on
        the new object.

        Parameters
        ----------
        name : string, optional
        deep : boolean, default False
        dtype : numpy dtype or pandas type

        Returns
        -------
        copy : Index

        Notes
        -----
        In most cases, there should be no functional difference from using
        ``deep``, but if ``deep`` is passed it will attempt to deepcopy.
        """

    @Appender(_index_shared_docs['copy'])
    def copy(self, name=None, deep=False, dtype=None, **kwargs):
        if deep:
            new_index = self._shallow_copy(self._data.copy())
        else:
            new_index = self._shallow_copy()

        names = kwargs.get('names')
        names = self._validate_names(name=name, names=names, deep=deep)
        new_index = new_index.set_names(names)

        if dtype:
            new_index = new_index.astype(dtype)
        return new_index

    def __copy__(self, **kwargs):
        return self.copy(**kwargs)

    def __deepcopy__(self, memo=None):
        if memo is None:
            memo = {}
        return self.copy(deep=True)

    def _validate_names(self, name=None, names=None, deep=False):
        """
        Handles the quirks of having a singular 'name' parameter for general
        Index and plural 'names' parameter for MultiIndex.
        """
        from copy import deepcopy
        if names is not None and name is not None:
            raise TypeError("Can only provide one of `names` and `name`")
        elif names is None and name is None:
            return deepcopy(self.names) if deep else self.names
        elif names is not None:
            if not is_list_like(names):
                raise TypeError("Must pass list-like as `names`.")
            return names
        else:
            if not is_list_like(name):
                return [name]
            return name

    def __unicode__(self):
        """
        Return a string representation for this object.

        Invoked by unicode(df) in py2 only. Yields a Unicode String in both
        py2/py3.
        """
        klass = self.__class__.__name__
        data = self._format_data()
        attrs = self._format_attrs()
        space = self._format_space()

        prepr = (u(",%s") %
                 space).join(u("%s=%s") % (k, v) for k, v in attrs)

        # no data provided, just attributes
        if data is None:
            data = ''

        res = u("%s(%s%s)") % (klass, data, prepr)

        return res

    def _format_space(self):

        # using space here controls if the attributes
        # are line separated or not (the default)

        # max_seq_items = get_option('display.max_seq_items')
        # if len(self) > max_seq_items:
        #    space = "\n%s" % (' ' * (len(klass) + 1))
        return " "

    @property
    def _formatter_func(self):
        """
        Return the formatted data as a unicode string
        """
        return default_pprint

    def _format_data(self, name=None):
        """
        Return the formatted data as a unicode string
        """
        from pandas.io.formats.console import get_console_size
        from pandas.io.formats.format import _get_adjustment
        display_width, _ = get_console_size()
        if display_width is None:
            display_width = get_option('display.width') or 80
        if name is None:
            name = self.__class__.__name__

        space1 = "\n%s" % (' ' * (len(name) + 1))
        space2 = "\n%s" % (' ' * (len(name) + 2))

        n = len(self)
        sep = ','
        max_seq_items = get_option('display.max_seq_items') or n
        formatter = self._formatter_func

        # do we want to justify (only do so for non-objects)
        is_justify = not (self.inferred_type in ('string', 'unicode') or
                          (self.inferred_type == 'categorical' and
                           is_object_dtype(self.categories)))

        # are we a truncated display
        is_truncated = n > max_seq_items

        # adj can optionally handle unicode eastern asian width
        adj = _get_adjustment()

        def _extend_line(s, line, value, display_width, next_line_prefix):

            if (adj.len(line.rstrip()) + adj.len(value.rstrip()) >=
                    display_width):
                s += line.rstrip()
                line = next_line_prefix
            line += value
            return s, line

        def best_len(values):
            if values:
                return max(adj.len(x) for x in values)
            else:
                return 0

        if n == 0:
            summary = '[], '
        elif n == 1:
            first = formatter(self[0])
            summary = '[%s], ' % first
        elif n == 2:
            first = formatter(self[0])
            last = formatter(self[-1])
            summary = '[%s, %s], ' % (first, last)
        else:

            if n > max_seq_items:
                n = min(max_seq_items // 2, 10)
                head = [formatter(x) for x in self[:n]]
                tail = [formatter(x) for x in self[-n:]]
            else:
                head = []
                tail = [formatter(x) for x in self]

            # adjust all values to max length if needed
            if is_justify:

                # however, if we are not truncated and we are only a single
                # line, then don't justify
                if (is_truncated or
                        not (len(', '.join(head)) < display_width and
                             len(', '.join(tail)) < display_width)):
                    max_len = max(best_len(head), best_len(tail))
                    head = [x.rjust(max_len) for x in head]
                    tail = [x.rjust(max_len) for x in tail]

            summary = ""
            line = space2

            for i in range(len(head)):
                word = head[i] + sep + ' '
                summary, line = _extend_line(summary, line, word,
                                             display_width, space2)

            if is_truncated:
                # remove trailing space of last line
                summary += line.rstrip() + space2 + '...'
                line = space2

            for i in range(len(tail) - 1):
                word = tail[i] + sep + ' '
                summary, line = _extend_line(summary, line, word,
                                             display_width, space2)

            # last value: no sep added + 1 space of width used for trailing ','
            summary, line = _extend_line(summary, line, tail[-1],
                                         display_width - 2, space2)
            summary += line
            summary += '],'

            if len(summary) > (display_width):
                summary += space1
            else:  # one row
                summary += ' '

            # remove initial space
            summary = '[' + summary[len(space2):]

        return summary

    def _format_attrs(self):
        """
        Return a list of tuples of the (attr,formatted_value)
        """
        attrs = []
        attrs.append(('dtype', "'%s'" % self.dtype))
        if self.name is not None:
            attrs.append(('name', default_pprint(self.name)))
        max_seq_items = get_option('display.max_seq_items') or len(self)
        if len(self) > max_seq_items:
            attrs.append(('length', len(self)))
        return attrs

    def to_series(self, index=None, name=None):
        """
        Create a Series with both index and values equal to the index keys
        useful with map for returning an indexer based on an index

        Parameters
        ----------
        index : Index, optional
            index of resulting Series. If None, defaults to original index
        name : string, optional
            name of resulting Series. If None, defaults to name of original
            index

        Returns
        -------
        Series : dtype will be based on the type of the Index values.
        """

        from pandas import Series

        if index is None:
            index = self._shallow_copy()
        if name is None:
            name = self.name

        return Series(self._to_embed(), index=index, name=name)

    def to_frame(self, index=True):
        """
        Create a DataFrame with a column containing the Index.

        .. versionadded:: 0.21.0

        Parameters
        ----------
        index : boolean, default True
            Set the index of the returned DataFrame as the original Index.

        Returns
        -------
        DataFrame : a DataFrame containing the original Index data.
        """

        from pandas import DataFrame
        result = DataFrame(self._shallow_copy(), columns=[self.name or 0])

        if index:
            result.index = self
        return result

    def _to_embed(self, keep_tz=False, dtype=None):
        """
        *this is an internal non-public method*

        return an array repr of this object, potentially casting to object

        """
        if dtype is not None:
            return self.astype(dtype)._to_embed(keep_tz=keep_tz)

        return self.values.copy()

    _index_shared_docs['astype'] = """
        Create an Index with values cast to dtypes. The class of a new Index
        is determined by dtype. When conversion is impossible, a ValueError
        exception is raised.

        Parameters
        ----------
        dtype : numpy dtype or pandas type
        copy : bool, default True
            By default, astype always returns a newly allocated object.
            If copy is set to False and internal requirements on dtype are
            satisfied, the original data is used to create a new Index
            or the original Index is returned.

            .. versionadded:: 0.19.0

        """

    @Appender(_index_shared_docs['astype'])
    def astype(self, dtype, copy=True):
        if is_dtype_equal(self.dtype, dtype):
            return self.copy() if copy else self
        elif is_categorical_dtype(dtype):
            from .category import CategoricalIndex
            return CategoricalIndex(self.values, name=self.name, dtype=dtype,
                                    copy=copy)
        try:
            return Index(self.values.astype(dtype, copy=copy), name=self.name,
                         dtype=dtype)
        except (TypeError, ValueError):
            msg = 'Cannot cast {name} to dtype {dtype}'
            raise TypeError(msg.format(name=type(self).__name__, dtype=dtype))

    def _to_safe_for_reshape(self):
        """ convert to object if we are a categorical """
        return self

    def _assert_can_do_setop(self, other):
        if not is_list_like(other):
            raise TypeError('Input must be Index or array-like')
        return True

    def _convert_can_do_setop(self, other):
        if not isinstance(other, Index):
            other = Index(other, name=self.name)
            result_name = self.name
        else:
            result_name = self.name if self.name == other.name else None
        return other, result_name

    def _convert_for_op(self, value):
        """ Convert value to be insertable to ndarray """
        return value

    def _assert_can_do_op(self, value):
        """ Check value is valid for scalar op """
        if not is_scalar(value):
            msg = "'value' must be a scalar, passed: {0}"
            raise TypeError(msg.format(type(value).__name__))

    @property
    def nlevels(self):
        return 1

    def _get_names(self):
        return FrozenList((self.name, ))

    def _set_names(self, values, level=None):
        if len(values) != 1:
            raise ValueError('Length of new names must be 1, got %d' %
                             len(values))
        self.name = values[0]

    names = property(fset=_set_names, fget=_get_names)

    def set_names(self, names, level=None, inplace=False):
        """
        Set new names on index. Defaults to returning new index.

        Parameters
        ----------
        names : str or sequence
            name(s) to set
        level : int, level name, or sequence of int/level names (default None)
            If the index is a MultiIndex (hierarchical), level(s) to set (None
            for all levels).  Otherwise level must be None
        inplace : bool
            if True, mutates in place

        Returns
        -------
        new index (of same type and class...etc) [if inplace, returns None]

        Examples
        --------
        >>> Index([1, 2, 3, 4]).set_names('foo')
        Int64Index([1, 2, 3, 4], dtype='int64')
        >>> Index([1, 2, 3, 4]).set_names(['foo'])
        Int64Index([1, 2, 3, 4], dtype='int64')
        >>> idx = MultiIndex.from_tuples([(1, u'one'), (1, u'two'),
                                          (2, u'one'), (2, u'two')],
                                          names=['foo', 'bar'])
        >>> idx.set_names(['baz', 'quz'])
        MultiIndex(levels=[[1, 2], [u'one', u'two']],
                   labels=[[0, 0, 1, 1], [0, 1, 0, 1]],
                   names=[u'baz', u'quz'])
        >>> idx.set_names('baz', level=0)
        MultiIndex(levels=[[1, 2], [u'one', u'two']],
                   labels=[[0, 0, 1, 1], [0, 1, 0, 1]],
                   names=[u'baz', u'bar'])
        """
        if level is not None and self.nlevels == 1:
            raise ValueError('Level must be None for non-MultiIndex')

        if level is not None and not is_list_like(level) and is_list_like(
                names):
            raise TypeError("Names must be a string")

        if not is_list_like(names) and level is None and self.nlevels > 1:
            raise TypeError("Must pass list-like as `names`.")

        if not is_list_like(names):
            names = [names]
        if level is not None and not is_list_like(level):
            level = [level]

        if inplace:
            idx = self
        else:
            idx = self._shallow_copy()
        idx._set_names(names, level=level)
        if not inplace:
            return idx

    def rename(self, name, inplace=False):
        """
        Set new names on index. Defaults to returning new index.

        Parameters
        ----------
        name : str or list
            name to set
        inplace : bool
            if True, mutates in place

        Returns
        -------
        new index (of same type and class...etc) [if inplace, returns None]
        """
        return self.set_names([name], inplace=inplace)

    @property
    def _has_complex_internals(self):
        # to disable groupby tricks in MultiIndex
        return False

    def summary(self, name=None):
        if len(self) > 0:
            head = self[0]
            if (hasattr(head, 'format') and
                    not isinstance(head, compat.string_types)):
                head = head.format()
            tail = self[-1]
            if (hasattr(tail, 'format') and
                    not isinstance(tail, compat.string_types)):
                tail = tail.format()
            index_summary = ', %s to %s' % (pprint_thing(head),
                                            pprint_thing(tail))
        else:
            index_summary = ''

        if name is None:
            name = type(self).__name__
        return '%s: %s entries%s' % (name, len(self), index_summary)

    def _mpl_repr(self):
        # how to represent ourselves to matplotlib
        return self.values

    _na_value = np.nan
    """The expected NA value to use with this index."""

    # introspection
    @property
    def is_monotonic(self):
        """ alias for is_monotonic_increasing (deprecated) """
        return self.is_monotonic_increasing

    @property
    def is_monotonic_increasing(self):
        """
        return if the index is monotonic increasing (only equal or
        increasing) values.

        Examples
        --------
        >>> Index([1, 2, 3]).is_monotonic_increasing
        True
        >>> Index([1, 2, 2]).is_monotonic_increasing
        True
        >>> Index([1, 3, 2]).is_monotonic_increasing
        False
        """
        return self._engine.is_monotonic_increasing

    @property
    def is_monotonic_decreasing(self):
        """
        return if the index is monotonic decreasing (only equal or
        decreasing) values.

        Examples
        --------
        >>> Index([3, 2, 1]).is_monotonic_decreasing
        True
        >>> Index([3, 2, 2]).is_monotonic_decreasing
        True
        >>> Index([3, 1, 2]).is_monotonic_decreasing
        False
        """
        return self._engine.is_monotonic_decreasing

    @property
    def _is_strictly_monotonic_increasing(self):
        """return if the index is strictly monotonic increasing
        (only increasing) values

        Examples
        --------
        >>> Index([1, 2, 3])._is_strictly_monotonic_increasing
        True
        >>> Index([1, 2, 2])._is_strictly_monotonic_increasing
        False
        >>> Index([1, 3, 2])._is_strictly_monotonic_increasing
        False
        """
        return self.is_unique and self.is_monotonic_increasing

    @property
    def _is_strictly_monotonic_decreasing(self):
        """return if the index is strictly monotonic decreasing
        (only decreasing) values

        Examples
        --------
        >>> Index([3, 2, 1])._is_strictly_monotonic_decreasing
        True
        >>> Index([3, 2, 2])._is_strictly_monotonic_decreasing
        False
        >>> Index([3, 1, 2])._is_strictly_monotonic_decreasing
        False
        """
        return self.is_unique and self.is_monotonic_decreasing

    def is_lexsorted_for_tuple(self, tup):
        return True

    @cache_readonly(allow_setting=True)
    def is_unique(self):
        """ return if the index has unique values """
        return self._engine.is_unique

    @property
    def has_duplicates(self):
        return not self.is_unique

    def is_boolean(self):
        return self.inferred_type in ['boolean']

    def is_integer(self):
        return self.inferred_type in ['integer']

    def is_floating(self):
        return self.inferred_type in ['floating', 'mixed-integer-float']

    def is_numeric(self):
        return self.inferred_type in ['integer', 'floating']

    def is_object(self):
        return is_object_dtype(self.dtype)

    def is_categorical(self):
        return self.inferred_type in ['categorical']

    def is_interval(self):
        return self.inferred_type in ['interval']

    def is_mixed(self):
        return self.inferred_type in ['mixed']

    def holds_integer(self):
        return self.inferred_type in ['integer', 'mixed-integer']

    _index_shared_docs['_convert_scalar_indexer'] = """
        Convert a scalar indexer.

        Parameters
        ----------
        key : label of the slice bound
        kind : {'ix', 'loc', 'getitem', 'iloc'} or None
    """

    @Appender(_index_shared_docs['_convert_scalar_indexer'])
    def _convert_scalar_indexer(self, key, kind=None):
        assert kind in ['ix', 'loc', 'getitem', 'iloc', None]

        if kind == 'iloc':
            return self._validate_indexer('positional', key, kind)

        if len(self) and not isinstance(self, ABCMultiIndex,):

            # we can raise here if we are definitive that this
            # is positional indexing (eg. .ix on with a float)
            # or label indexing if we are using a type able
            # to be represented in the index

            if kind in ['getitem', 'ix'] and is_float(key):
                if not self.is_floating():
                    return self._invalid_indexer('label', key)

            elif kind in ['loc'] and is_float(key):

                # we want to raise KeyError on string/mixed here
                # technically we *could* raise a TypeError
                # on anything but mixed though
                if self.inferred_type not in ['floating',
                                              'mixed-integer-float',
                                              'string',
                                              'unicode',
                                              'mixed']:
                    return self._invalid_indexer('label', key)

            elif kind in ['loc'] and is_integer(key):
                if not self.holds_integer():
                    return self._invalid_indexer('label', key)

        return key

    _index_shared_docs['_convert_slice_indexer'] = """
        Convert a slice indexer.

        By definition, these are labels unless 'iloc' is passed in.
        Floats are not allowed as the start, step, or stop of the slice.

        Parameters
        ----------
        key : label of the slice bound
        kind : {'ix', 'loc', 'getitem', 'iloc'} or None
    """

    @Appender(_index_shared_docs['_convert_slice_indexer'])
    def _convert_slice_indexer(self, key, kind=None):
        assert kind in ['ix', 'loc', 'getitem', 'iloc', None]

        # if we are not a slice, then we are done
        if not isinstance(key, slice):
            return key

        # validate iloc
        if kind == 'iloc':
            return slice(self._validate_indexer('slice', key.start, kind),
                         self._validate_indexer('slice', key.stop, kind),
                         self._validate_indexer('slice', key.step, kind))

        # potentially cast the bounds to integers
        start, stop, step = key.start, key.stop, key.step

        # figure out if this is a positional indexer
        def is_int(v):
            return v is None or is_integer(v)

        is_null_slicer = start is None and stop is None
        is_index_slice = is_int(start) and is_int(stop)
        is_positional = is_index_slice and not self.is_integer()

        if kind == 'getitem':
            """
            called from the getitem slicers, validate that we are in fact
            integers
            """
            if self.is_integer() or is_index_slice:
                return slice(self._validate_indexer('slice', key.start, kind),
                             self._validate_indexer('slice', key.stop, kind),
                             self._validate_indexer('slice', key.step, kind))

        # convert the slice to an indexer here

        # if we are mixed and have integers
        try:
            if is_positional and self.is_mixed():
                # TODO: i, j are not used anywhere
                if start is not None:
                    i = self.get_loc(start)  # noqa
                if stop is not None:
                    j = self.get_loc(stop)  # noqa
                is_positional = False
        except KeyError:
            if self.inferred_type == 'mixed-integer-float':
                raise

        if is_null_slicer:
            indexer = key
        elif is_positional:
            indexer = key
        else:
            try:
                indexer = self.slice_indexer(start, stop, step, kind=kind)
            except Exception:
                if is_index_slice:
                    if self.is_integer():
                        raise
                    else:
                        indexer = key
                else:
                    raise

        return indexer

    def _convert_listlike_indexer(self, keyarr, kind=None):
        """
        Parameters
        ----------
        keyarr : list-like
            Indexer to convert.

        Returns
        -------
        tuple (indexer, keyarr)
            indexer is an ndarray or None if cannot convert
            keyarr are tuple-safe keys
        """
        if isinstance(keyarr, Index):
            keyarr = self._convert_index_indexer(keyarr)
        else:
            keyarr = self._convert_arr_indexer(keyarr)

        indexer = self._convert_list_indexer(keyarr, kind=kind)
        return indexer, keyarr

    _index_shared_docs['_convert_arr_indexer'] = """
        Convert an array-like indexer to the appropriate dtype.

        Parameters
        ----------
        keyarr : array-like
            Indexer to convert.

        Returns
        -------
        converted_keyarr : array-like
    """

    @Appender(_index_shared_docs['_convert_arr_indexer'])
    def _convert_arr_indexer(self, keyarr):
        keyarr = com._asarray_tuplesafe(keyarr)
        return keyarr

    _index_shared_docs['_convert_index_indexer'] = """
        Convert an Index indexer to the appropriate dtype.

        Parameters
        ----------
        keyarr : Index (or sub-class)
            Indexer to convert.

        Returns
        -------
        converted_keyarr : Index (or sub-class)
    """

    @Appender(_index_shared_docs['_convert_index_indexer'])
    def _convert_index_indexer(self, keyarr):
        return keyarr

    _index_shared_docs['_convert_list_indexer'] = """
        Convert a list-like indexer to the appropriate dtype.

        Parameters
        ----------
        keyarr : Index (or sub-class)
            Indexer to convert.
        kind : iloc, ix, loc, optional

        Returns
        -------
        positional indexer or None
    """

    @Appender(_index_shared_docs['_convert_list_indexer'])
    def _convert_list_indexer(self, keyarr, kind=None):
        if (kind in [None, 'iloc', 'ix'] and
                is_integer_dtype(keyarr) and not self.is_floating() and
                not isinstance(keyarr, ABCPeriodIndex)):

            if self.inferred_type == 'mixed-integer':
                indexer = self.get_indexer(keyarr)
                if (indexer >= 0).all():
                    return indexer
                # missing values are flagged as -1 by get_indexer and negative
                # indices are already converted to positive indices in the
                # above if-statement, so the negative flags are changed to
                # values outside the range of indices so as to trigger an
                # IndexError in maybe_convert_indices
                indexer[indexer < 0] = len(self)
                from pandas.core.indexing import maybe_convert_indices
                return maybe_convert_indices(indexer, len(self))

            elif not self.inferred_type == 'integer':
                keyarr = np.where(keyarr < 0, len(self) + keyarr, keyarr)
                return keyarr

        return None

    def _invalid_indexer(self, form, key):
        """ consistent invalid indexer message """
        raise TypeError("cannot do {form} indexing on {klass} with these "
                        "indexers [{key}] of {kind}".format(
                            form=form, klass=type(self), key=key,
                            kind=type(key)))

    def get_duplicates(self):
        from collections import defaultdict
        counter = defaultdict(lambda: 0)
        for k in self.values:
            counter[k] += 1
        return sorted(k for k, v in compat.iteritems(counter) if v > 1)

    _get_duplicates = get_duplicates

    def _cleanup(self):
        self._engine.clear_mapping()

    @cache_readonly
    def _constructor(self):
        return type(self)

    @cache_readonly
    def _engine(self):
        # property, for now, slow to look up
        return self._engine_type(lambda: self._ndarray_values, len(self))

    def _validate_index_level(self, level):
        """
        Validate index level.

        For single-level Index getting level number is a no-op, but some
        verification must be done like in MultiIndex.

        """
        if isinstance(level, int):
            if level < 0 and level != -1:
                raise IndexError("Too many levels: Index has only 1 level,"
                                 " %d is not a valid level number" % (level, ))
            elif level > 0:
                raise IndexError("Too many levels:"
                                 " Index has only 1 level, not %d" %
                                 (level + 1))
        elif level != self.name:
            raise KeyError('Level %s must be same as name (%s)' %
                           (level, self.name))

    def _get_level_number(self, level):
        self._validate_index_level(level)
        return 0

    @cache_readonly
    def inferred_type(self):
        """ return a string of the type inferred from the values """
        return lib.infer_dtype(self)

    def _is_memory_usage_qualified(self):
        """ return a boolean if we need a qualified .info display """
        return self.is_object()

    def is_type_compatible(self, kind):
        return kind == self.inferred_type

    @cache_readonly
    def is_all_dates(self):
        if self._data is None:
            return False
        return is_datetime_array(_ensure_object(self.values))

    def __reduce__(self):
        d = dict(data=self._data)
        d.update(self._get_attributes_dict())
        return _new_Index, (self.__class__, d), None

    def __setstate__(self, state):
        """Necessary for making this object picklable"""

        if isinstance(state, dict):
            self._data = state.pop('data')
            for k, v in compat.iteritems(state):
                setattr(self, k, v)

        elif isinstance(state, tuple):

            if len(state) == 2:
                nd_state, own_state = state
                data = np.empty(nd_state[1], dtype=nd_state[2])
                np.ndarray.__setstate__(data, nd_state)
                self.name = own_state[0]

            else:  # pragma: no cover
                data = np.empty(state)
                np.ndarray.__setstate__(data, state)

            self._data = data
            self._reset_identity()
        else:
            raise Exception("invalid pickle state")

    _unpickle_compat = __setstate__

    def __nonzero__(self):
        raise ValueError("The truth value of a {0} is ambiguous. "
                         "Use a.empty, a.bool(), a.item(), a.any() or a.all()."
                         .format(self.__class__.__name__))

    __bool__ = __nonzero__

    _index_shared_docs['__contains__'] = """
        return a boolean if this key is IN the index

        Parameters
        ----------
        key : object

        Returns
        -------
        boolean
        """

    @Appender(_index_shared_docs['__contains__'] % _index_doc_kwargs)
    def __contains__(self, key):
        hash(key)
        try:
            return key in self._engine
        except (OverflowError, TypeError, ValueError):
            return False

    _index_shared_docs['contains'] = """
        return a boolean if this key is IN the index

        Parameters
        ----------
        key : object

        Returns
        -------
        boolean
        """

    @Appender(_index_shared_docs['contains'] % _index_doc_kwargs)
    def contains(self, key):
        hash(key)
        try:
            return key in self._engine
        except (TypeError, ValueError):
            return False

    def __hash__(self):
        raise TypeError("unhashable type: %r" % type(self).__name__)

    def __setitem__(self, key, value):
        raise TypeError("Index does not support mutable operations")

    def __getitem__(self, key):
        """
        Override numpy.ndarray's __getitem__ method to work as desired.

        This function adds lists and Series as valid boolean indexers
        (ndarrays only supports ndarray with dtype=bool).

        If resulting ndim != 1, plain ndarray is returned instead of
        corresponding `Index` subclass.

        """
        # There's no custom logic to be implemented in __getslice__, so it's
        # not overloaded intentionally.
        getitem = self._data.__getitem__
        promote = self._shallow_copy

        if is_scalar(key):
            return getitem(key)

        if isinstance(key, slice):
            # This case is separated from the conditional above to avoid
            # pessimization of basic indexing.
            return promote(getitem(key))

        if com.is_bool_indexer(key):
            key = np.asarray(key)

        key = com._values_from_object(key)
        result = getitem(key)
        if not is_scalar(result):
            return promote(result)
        else:
            return result

    def append(self, other):
        """
        Append a collection of Index options together

        Parameters
        ----------
        other : Index or list/tuple of indices

        Returns
        -------
        appended : Index
        """

        to_concat = [self]

        if isinstance(other, (list, tuple)):
            to_concat = to_concat + list(other)
        else:
            to_concat.append(other)

        for obj in to_concat:
            if not isinstance(obj, Index):
                raise TypeError('all inputs must be Index')

        names = {obj.name for obj in to_concat}
        name = None if len(names) > 1 else self.name

        return self._concat(to_concat, name)

    def _concat(self, to_concat, name):

        typs = _concat.get_dtype_kinds(to_concat)

        if len(typs) == 1:
            return self._concat_same_dtype(to_concat, name=name)
        return _concat._concat_index_asobject(to_concat, name=name)

    def _concat_same_dtype(self, to_concat, name):
        """
        Concatenate to_concat which has the same class
        """
        # must be overridden in specific classes
        return _concat._concat_index_asobject(to_concat, name)

    _index_shared_docs['take'] = """
        return a new %(klass)s of the values selected by the indices

        For internal compatibility with numpy arrays.

        Parameters
        ----------
        indices : list
            Indices to be taken
        axis : int, optional
            The axis over which to select values, always 0.
        allow_fill : bool, default True
        fill_value : bool, default None
            If allow_fill=True and fill_value is not None, indices specified by
            -1 is regarded as NA. If Index doesn't hold NA, raise ValueError

        See also
        --------
        numpy.ndarray.take
        """

    @Appender(_index_shared_docs['take'] % _index_doc_kwargs)
    def take(self, indices, axis=0, allow_fill=True,
             fill_value=None, **kwargs):
        if kwargs:
            nv.validate_take(tuple(), kwargs)
        indices = _ensure_platform_int(indices)
        if self._can_hold_na:
            taken = self._assert_take_fillable(self.values, indices,
                                               allow_fill=allow_fill,
                                               fill_value=fill_value,
                                               na_value=self._na_value)
        else:
            if allow_fill and fill_value is not None:
                msg = 'Unable to fill values because {0} cannot contain NA'
                raise ValueError(msg.format(self.__class__.__name__))
            taken = self.values.take(indices)
        return self._shallow_copy(taken)

    def _assert_take_fillable(self, values, indices, allow_fill=True,
                              fill_value=None, na_value=np.nan):
        """ Internal method to handle NA filling of take """
        indices = _ensure_platform_int(indices)

        # only fill if we are passing a non-None fill_value
        if allow_fill and fill_value is not None:
            if (indices < -1).any():
                msg = ('When allow_fill=True and fill_value is not None, '
                       'all indices must be >= -1')
                raise ValueError(msg)
            taken = values.take(indices)
            mask = indices == -1
            if mask.any():
                taken[mask] = na_value
        else:
            taken = values.take(indices)
        return taken

    @cache_readonly
    def _isnan(self):
        """ return if each value is nan"""
        if self._can_hold_na:
            return isna(self)
        else:
            # shouldn't reach to this condition by checking hasnans beforehand
            values = np.empty(len(self), dtype=np.bool_)
            values.fill(False)
            return values

    @cache_readonly
    def _nan_idxs(self):
        if self._can_hold_na:
            w, = self._isnan.nonzero()
            return w
        else:
            return np.array([], dtype=np.int64)

    @cache_readonly
    def hasnans(self):
        """ return if I have any nans; enables various perf speedups """
        if self._can_hold_na:
            return self._isnan.any()
        else:
            return False

    def isna(self):
        """
        Detect missing values

        .. versionadded:: 0.20.0

        Returns
        -------
        a boolean array of whether my values are NA

        See also
        --------
        isnull : alias of isna
        pandas.isna : top-level isna
        """
        return self._isnan
    isnull = isna

    def notna(self):
        """
        Inverse of isna

        .. versionadded:: 0.20.0

        Returns
        -------
        a boolean array of whether my values are not NA

        See also
        --------
        notnull : alias of notna
        pandas.notna : top-level notna
        """
        return ~self.isna()
    notnull = notna

    def putmask(self, mask, value):
        """
        return a new Index of the values set with the mask

        See also
        --------
        numpy.ndarray.putmask
        """
        values = self.values.copy()
        try:
            np.putmask(values, mask, self._convert_for_op(value))
            return self._shallow_copy(values)
        except (ValueError, TypeError) as err:
            if is_object_dtype(self):
                raise err

            # coerces to object
            return self.astype(object).putmask(mask, value)

    def format(self, name=False, formatter=None, **kwargs):
        """
        Render a string representation of the Index
        """
        header = []
        if name:
            header.append(pprint_thing(self.name,
                                       escape_chars=('\t', '\r', '\n')) if
                          self.name is not None else '')

        if formatter is not None:
            return header + list(self.map(formatter))

        return self._format_with_header(header, **kwargs)

    def _format_with_header(self, header, na_rep='NaN', **kwargs):
        values = self.values

        from pandas.io.formats.format import format_array

        if is_categorical_dtype(values.dtype):
            values = np.array(values)
        elif is_object_dtype(values.dtype):
            values = lib.maybe_convert_objects(values, safe=1)

        if is_object_dtype(values.dtype):
            result = [pprint_thing(x, escape_chars=('\t', '\r', '\n'))
                      for x in values]

            # could have nans
            mask = isna(values)
            if mask.any():
                result = np.array(result)
                result[mask] = na_rep
                result = result.tolist()

        else:
            result = _trim_front(format_array(values, None, justify='left'))
        return header + result

    def to_native_types(self, slicer=None, **kwargs):
        """
        Format specified values of `self` and return them.

        Parameters
        ----------
        slicer : int, array-like
            An indexer into `self` that specifies which values
            are used in the formatting process.
        kwargs : dict
            Options for specifying how the values should be formatted.
            These options include the following:

            1) na_rep : str
                The value that serves as a placeholder for NULL values
            2) quoting : bool or None
                Whether or not there are quoted values in `self`
            3) date_format : str
                The format used to represent date-like values
        """

        values = self
        if slicer is not None:
            values = values[slicer]
        return values._format_native_types(**kwargs)

    def _format_native_types(self, na_rep='', quoting=None, **kwargs):
        """ actually format my specific types """
        mask = isna(self)
        if not self.is_object() and not quoting:
            values = np.asarray(self).astype(str)
        else:
            values = np.array(self, dtype=object, copy=True)

        values[mask] = na_rep
        return values

    def equals(self, other):
        """
        Determines if two Index objects contain the same elements.
        """
        if self.is_(other):
            return True

        if not isinstance(other, Index):
            return False

        if is_object_dtype(self) and not is_object_dtype(other):
            # if other is not object, use other's logic for coercion
            return other.equals(self)

        try:
            return array_equivalent(com._values_from_object(self),
                                    com._values_from_object(other))
        except Exception:
            return False

    def identical(self, other):
        """Similar to equals, but check that other comparable attributes are
        also equal
        """
        return (self.equals(other) and
                all((getattr(self, c, None) == getattr(other, c, None)
                     for c in self._comparables)) and
                type(self) == type(other))

    def asof(self, label):
        """
        For a sorted index, return the most recent label up to and including
        the passed label. Return NaN if not found.

        See also
        --------
        get_loc : asof is a thin wrapper around get_loc with method='pad'
        """
        try:
            loc = self.get_loc(label, method='pad')
        except KeyError:
            return self._na_value
        else:
            if isinstance(loc, slice):
                loc = loc.indices(len(self))[-1]
            return self[loc]

    def asof_locs(self, where, mask):
        """
        where : array of timestamps
        mask : array of booleans where data is not NA

        """
        locs = self.values[mask].searchsorted(where.values, side='right')

        locs = np.where(locs > 0, locs - 1, 0)
        result = np.arange(len(self))[mask].take(locs)

        first = mask.argmax()
        result[(locs == 0) & (where < self.values[first])] = -1

        return result

    def sort_values(self, return_indexer=False, ascending=True):
        """
        Return sorted copy of Index
        """
        _as = self.argsort()
        if not ascending:
            _as = _as[::-1]

        sorted_index = self.take(_as)

        if return_indexer:
            return sorted_index, _as
        else:
            return sorted_index

    def sort(self, *args, **kwargs):
        raise TypeError("cannot sort an Index object in-place, use "
                        "sort_values instead")

    def sortlevel(self, level=None, ascending=True, sort_remaining=None):
        """

        For internal compatibility with with the Index API

        Sort the Index. This is for compat with MultiIndex

        Parameters
        ----------
        ascending : boolean, default True
            False to sort in descending order

        level, sort_remaining are compat parameters

        Returns
        -------
        sorted_index : Index
        """
        return self.sort_values(return_indexer=True, ascending=ascending)

    def shift(self, periods=1, freq=None):
        """
        Shift Index containing datetime objects by input number of periods and
        DateOffset

        Returns
        -------
        shifted : Index
        """
        raise NotImplementedError("Not supported for type %s" %
                                  type(self).__name__)

    def argsort(self, *args, **kwargs):
        """
        Returns the indices that would sort the index and its
        underlying data.

        Returns
        -------
        argsorted : numpy array

        See also
        --------
        numpy.ndarray.argsort
        """
        result = self.asi8
        if result is None:
            result = np.array(self)
        return result.argsort(*args, **kwargs)

    def __add__(self, other):
        return Index(np.array(self) + other)

    def __radd__(self, other):
        return Index(other + np.array(self))

    def __iadd__(self, other):
        # alias for __add__
        return self + other

    def __sub__(self, other):
        raise TypeError("cannot perform __sub__ with this index type: "
                        "{typ}".format(typ=type(self).__name__))

    def __and__(self, other):
        return self.intersection(other)

    def __or__(self, other):
        return self.union(other)

    def __xor__(self, other):
        return self.symmetric_difference(other)

    def _get_consensus_name(self, other):
        """
        Given 2 indexes, give a consensus name meaning
        we take the not None one, or None if the names differ.
        Return a new object if we are resetting the name
        """
        if self.name != other.name:
            if self.name is None or other.name is None:
                name = self.name or other.name
            else:
                name = None
            if self.name != name:
                return self._shallow_copy(name=name)
        return self

    def union(self, other):
        """
        Form the union of two Index objects and sorts if possible.

        Parameters
        ----------
        other : Index or array-like

        Returns
        -------
        union : Index

        Examples
        --------

        >>> idx1 = pd.Index([1, 2, 3, 4])
        >>> idx2 = pd.Index([3, 4, 5, 6])
        >>> idx1.union(idx2)
        Int64Index([1, 2, 3, 4, 5, 6], dtype='int64')

        """
        self._assert_can_do_setop(other)
        other = _ensure_index(other)

        if len(other) == 0 or self.equals(other):
            return self._get_consensus_name(other)

        if len(self) == 0:
            return other._get_consensus_name(self)

        # TODO: is_dtype_union_equal is a hack around
        # 1. buggy set ops with duplicates (GH #13432)
        # 2. CategoricalIndex lacking setops (GH #10186)
        # Once those are fixed, this workaround can be removed
        if not is_dtype_union_equal(self.dtype, other.dtype):
            this = self.astype('O')
            other = other.astype('O')
            return this.union(other)

        # TODO(EA): setops-refactor, clean all this up
        if is_period_dtype(self) or is_datetime64tz_dtype(self):
            lvals = self._ndarray_values
        else:
            lvals = self._values
        if is_period_dtype(other) or is_datetime64tz_dtype(other):
            rvals = other._ndarray_values
        else:
            rvals = other._values

        if self.is_monotonic and other.is_monotonic:
            try:
                result = self._outer_indexer(lvals, rvals)[0]
            except TypeError:
                # incomparable objects
                result = list(lvals)

                # worth making this faster? a very unusual case
                value_set = set(lvals)
                result.extend([x for x in rvals if x not in value_set])
        else:
            indexer = self.get_indexer(other)
            indexer, = (indexer == -1).nonzero()

            if len(indexer) > 0:
                other_diff = algos.take_nd(rvals, indexer,
                                           allow_fill=False)
                result = _concat._concat_compat((lvals, other_diff))

                try:
                    lvals[0] < other_diff[0]
                except TypeError as e:
                    warnings.warn("%s, sort order is undefined for "
                                  "incomparable objects" % e, RuntimeWarning,
                                  stacklevel=3)
                else:
                    types = frozenset((self.inferred_type,
                                       other.inferred_type))
                    if not types & _unsortable_types:
                        result.sort()

            else:
                result = lvals

                try:
                    result = np.sort(result)
                except TypeError as e:
                    warnings.warn("%s, sort order is undefined for "
                                  "incomparable objects" % e, RuntimeWarning,
                                  stacklevel=3)

        # for subclasses
        return self._wrap_union_result(other, result)

    def _wrap_union_result(self, other, result):
        name = self.name if self.name == other.name else None
        return self.__class__(result, name=name)

    def intersection(self, other):
        """
        Form the intersection of two Index objects.

        This returns a new Index with elements common to the index and `other`,
        preserving the order of the calling index.

        Parameters
        ----------
        other : Index or array-like

        Returns
        -------
        intersection : Index

        Examples
        --------

        >>> idx1 = pd.Index([1, 2, 3, 4])
        >>> idx2 = pd.Index([3, 4, 5, 6])
        >>> idx1.intersection(idx2)
        Int64Index([3, 4], dtype='int64')

        """
        self._assert_can_do_setop(other)
        other = _ensure_index(other)

        if self.equals(other):
            return self._get_consensus_name(other)

        if not is_dtype_equal(self.dtype, other.dtype):
            this = self.astype('O')
            other = other.astype('O')
            return this.intersection(other)

        # TODO(EA): setops-refactor, clean all this up
        if is_period_dtype(self):
            lvals = self._ndarray_values
        else:
            lvals = self._values
        if is_period_dtype(other):
            rvals = other._ndarray_values
        else:
            rvals = other._values

        if self.is_monotonic and other.is_monotonic:
            try:
                result = self._inner_indexer(lvals, rvals)[0]
                return self._wrap_union_result(other, result)
            except TypeError:
                pass

        try:
            indexer = Index(rvals).get_indexer(lvals)
            indexer = indexer.take((indexer != -1).nonzero()[0])
        except Exception:
            # duplicates
            indexer = algos.unique1d(
                Index(rvals).get_indexer_non_unique(lvals)[0])
            indexer = indexer[indexer != -1]

        taken = other.take(indexer)
        if self.name != other.name:
            taken.name = None
        return taken

    def difference(self, other):
        """
        Return a new Index with elements from the index that are not in
        `other`.

        This is the set difference of two Index objects.
        It's sorted if sorting is possible.

        Parameters
        ----------
        other : Index or array-like

        Returns
        -------
        difference : Index

        Examples
        --------

        >>> idx1 = pd.Index([1, 2, 3, 4])
        >>> idx2 = pd.Index([3, 4, 5, 6])
        >>> idx1.difference(idx2)
        Int64Index([1, 2], dtype='int64')

        """
        self._assert_can_do_setop(other)

        if self.equals(other):
            return Index([], name=self.name)

        other, result_name = self._convert_can_do_setop(other)

        this = self._get_unique_index()

        indexer = this.get_indexer(other)
        indexer = indexer.take((indexer != -1).nonzero()[0])

        label_diff = np.setdiff1d(np.arange(this.size), indexer,
                                  assume_unique=True)
        the_diff = this.values.take(label_diff)
        try:
            the_diff = sorting.safe_sort(the_diff)
        except TypeError:
            pass

        return this._shallow_copy(the_diff, name=result_name, freq=None)

    def symmetric_difference(self, other, result_name=None):
        """
        Compute the symmetric difference of two Index objects.
        It's sorted if sorting is possible.

        Parameters
        ----------
        other : Index or array-like
        result_name : str

        Returns
        -------
        symmetric_difference : Index

        Notes
        -----
        ``symmetric_difference`` contains elements that appear in either
        ``idx1`` or ``idx2`` but not both. Equivalent to the Index created by
        ``idx1.difference(idx2) | idx2.difference(idx1)`` with duplicates
        dropped.

        Examples
        --------
        >>> idx1 = Index([1, 2, 3, 4])
        >>> idx2 = Index([2, 3, 4, 5])
        >>> idx1.symmetric_difference(idx2)
        Int64Index([1, 5], dtype='int64')

        You can also use the ``^`` operator:

        >>> idx1 ^ idx2
        Int64Index([1, 5], dtype='int64')
        """
        self._assert_can_do_setop(other)
        other, result_name_update = self._convert_can_do_setop(other)
        if result_name is None:
            result_name = result_name_update

        this = self._get_unique_index()
        other = other._get_unique_index()
        indexer = this.get_indexer(other)

        # {this} minus {other}
        common_indexer = indexer.take((indexer != -1).nonzero()[0])
        left_indexer = np.setdiff1d(np.arange(this.size), common_indexer,
                                    assume_unique=True)
        left_diff = this.values.take(left_indexer)

        # {other} minus {this}
        right_indexer = (indexer == -1).nonzero()[0]
        right_diff = other.values.take(right_indexer)

        the_diff = _concat._concat_compat([left_diff, right_diff])
        try:
            the_diff = sorting.safe_sort(the_diff)
        except TypeError:
            pass

        attribs = self._get_attributes_dict()
        attribs['name'] = result_name
        if 'freq' in attribs:
            attribs['freq'] = None
        return self._shallow_copy_with_infer(the_diff, **attribs)

    def _get_unique_index(self, dropna=False):
        """
        Returns an index containing unique values.

        Parameters
        ----------
        dropna : bool
            If True, NaN values are dropped.

        Returns
        -------
        uniques : index
        """
        if self.is_unique and not dropna:
            return self

        values = self.values

        if not self.is_unique:
            values = self.unique()

        if dropna:
            try:
                if self.hasnans:
                    values = values[~isna(values)]
            except NotImplementedError:
                pass

        return self._shallow_copy(values)

    _index_shared_docs['get_loc'] = """
        Get integer location, slice or boolean mask for requested label.

        Parameters
        ----------
        key : label
        method : {None, 'pad'/'ffill', 'backfill'/'bfill', 'nearest'}, optional
            * default: exact matches only.
            * pad / ffill: find the PREVIOUS index value if no exact match.
            * backfill / bfill: use NEXT index value if no exact match
            * nearest: use the NEAREST index value if no exact match. Tied
              distances are broken by preferring the larger index value.
        tolerance : optional
            Maximum distance from index value for inexact matches. The value of
            the index at the matching location most satisfy the equation
            ``abs(index[loc] - key) <= tolerance``.

            Tolerance may be a scalar
            value, which applies the same tolerance to all values, or
            list-like, which applies variable tolerance per element. List-like
            includes list, tuple, array, Series, and must be the same size as
            the index and its dtype must exactly match the index's type.

            .. versionadded:: 0.21.0 (list-like tolerance)

        Returns
        -------
        loc : int if unique index, slice if monotonic index, else mask

        Examples
        ---------
        >>> unique_index = pd.Index(list('abc'))
        >>> unique_index.get_loc('b')
        1

        >>> monotonic_index = pd.Index(list('abbc'))
        >>> monotonic_index.get_loc('b')
        slice(1, 3, None)

        >>> non_monotonic_index = pd.Index(list('abcb'))
        >>> non_monotonic_index.get_loc('b')
        array([False,  True, False,  True], dtype=bool)
        """

    @Appender(_index_shared_docs['get_loc'])
    def get_loc(self, key, method=None, tolerance=None):
        if method is None:
            if tolerance is not None:
                raise ValueError('tolerance argument only valid if using pad, '
                                 'backfill or nearest lookups')
            try:
                return self._engine.get_loc(key)
            except KeyError:
                return self._engine.get_loc(self._maybe_cast_indexer(key))

        indexer = self.get_indexer([key], method=method, tolerance=tolerance)
        if indexer.ndim > 1 or indexer.size > 1:
            raise TypeError('get_loc requires scalar valued input')
        loc = indexer.item()
        if loc == -1:
            raise KeyError(key)
        return loc

    def get_value(self, series, key):
        """
        Fast lookup of value from 1-dimensional ndarray. Only use this if you
        know what you're doing
        """

        # if we have something that is Index-like, then
        # use this, e.g. DatetimeIndex
        s = getattr(series, '_values', None)
        if isinstance(s, Index) and is_scalar(key):
            try:
                return s[key]
            except (IndexError, ValueError):

                # invalid type as an indexer
                pass

        s = com._values_from_object(series)
        k = com._values_from_object(key)

        k = self._convert_scalar_indexer(k, kind='getitem')
        try:
            return self._engine.get_value(s, k,
                                          tz=getattr(series.dtype, 'tz', None))
        except KeyError as e1:
            if len(self) > 0 and self.inferred_type in ['integer', 'boolean']:
                raise

            try:
                return libindex.get_value_box(s, key)
            except IndexError:
                raise
            except TypeError:
                # generator/iterator-like
                if is_iterator(key):
                    raise InvalidIndexError(key)
                else:
                    raise e1
            except Exception:  # pragma: no cover
                raise e1
        except TypeError:
            # python 3
            if is_scalar(key):  # pragma: no cover
                raise IndexError(key)
            raise InvalidIndexError(key)

    def set_value(self, arr, key, value):
        """
        Fast lookup of value from 1-dimensional ndarray. Only use this if you
        know what you're doing
        """
        self._engine.set_value(com._values_from_object(arr),
                               com._values_from_object(key), value)

    def _get_level_values(self, level):
        """
        Return an Index of values for requested level, equal to the length
        of the index.

        Parameters
        ----------
        level : int or str
            ``level`` is either the integer position of the level in the
            MultiIndex, or the name of the level.

        Returns
        -------
        values : Index
            ``self``, as there is only one level in the Index.

        See also
        ---------
        pandas.MultiIndex.get_level_values : get values for a level of a
                                             MultiIndex
        """

        self._validate_index_level(level)
        return self

    get_level_values = _get_level_values

    _index_shared_docs['get_indexer'] = """
        Compute indexer and mask for new index given the current index. The
        indexer should be then used as an input to ndarray.take to align the
        current data to the new index.

        Parameters
        ----------
        target : %(target_klass)s
        method : {None, 'pad'/'ffill', 'backfill'/'bfill', 'nearest'}, optional
            * default: exact matches only.
            * pad / ffill: find the PREVIOUS index value if no exact match.
            * backfill / bfill: use NEXT index value if no exact match
            * nearest: use the NEAREST index value if no exact match. Tied
              distances are broken by preferring the larger index value.
        limit : int, optional
            Maximum number of consecutive labels in ``target`` to match for
            inexact matches.
        tolerance : optional
            Maximum distance between original and new labels for inexact
            matches. The values of the index at the matching locations most
            satisfy the equation ``abs(index[indexer] - target) <= tolerance``.

            Tolerance may be a scalar value, which applies the same tolerance
            to all values, or list-like, which applies variable tolerance per
            element. List-like includes list, tuple, array, Series, and must be
            the same size as the index and its dtype must exactly match the
            index's type.

            .. versionadded:: 0.21.0 (list-like tolerance)

        Examples
        --------
        >>> indexer = index.get_indexer(new_index)
        >>> new_values = cur_values.take(indexer)

        Returns
        -------
        indexer : ndarray of int
            Integers from 0 to n - 1 indicating that the index at these
            positions matches the corresponding target values. Missing values
            in the target are marked by -1.
        """

    @Appender(_index_shared_docs['get_indexer'] % _index_doc_kwargs)
    def get_indexer(self, target, method=None, limit=None, tolerance=None):
        method = missing.clean_reindex_fill_method(method)
        target = _ensure_index(target)
        if tolerance is not None:
            tolerance = self._convert_tolerance(tolerance, target)

        # Treat boolean labels passed to a numeric index as not found. Without
        # this fix False and True would be treated as 0 and 1 respectively.
        # (GH #16877)
        if target.is_boolean() and self.is_numeric():
            return _ensure_platform_int(np.repeat(-1, target.size))

        pself, ptarget = self._maybe_promote(target)
        if pself is not self or ptarget is not target:
            return pself.get_indexer(ptarget, method=method, limit=limit,
                                     tolerance=tolerance)

        if not is_dtype_equal(self.dtype, target.dtype):
            this = self.astype(object)
            target = target.astype(object)
            return this.get_indexer(target, method=method, limit=limit,
                                    tolerance=tolerance)

        if not self.is_unique:
            raise InvalidIndexError('Reindexing only valid with uniquely'
                                    ' valued Index objects')

        if method == 'pad' or method == 'backfill':
            indexer = self._get_fill_indexer(target, method, limit, tolerance)
        elif method == 'nearest':
            indexer = self._get_nearest_indexer(target, limit, tolerance)
        else:
            if tolerance is not None:
                raise ValueError('tolerance argument only valid if doing pad, '
                                 'backfill or nearest reindexing')
            if limit is not None:
                raise ValueError('limit argument only valid if doing pad, '
                                 'backfill or nearest reindexing')

            indexer = self._engine.get_indexer(target._ndarray_values)

        return _ensure_platform_int(indexer)

    def _convert_tolerance(self, tolerance, target):
        # override this method on subclasses
        tolerance = np.asarray(tolerance)
        if target.size != tolerance.size and tolerance.size > 1:
            raise ValueError('list-like tolerance size must match '
                             'target index size')
        return tolerance

    def _get_fill_indexer(self, target, method, limit=None, tolerance=None):
        if self.is_monotonic_increasing and target.is_monotonic_increasing:
            method = (self._engine.get_pad_indexer if method == 'pad' else
                      self._engine.get_backfill_indexer)
            indexer = method(target._ndarray_values, limit)
        else:
            indexer = self._get_fill_indexer_searchsorted(target, method,
                                                          limit)
        if tolerance is not None:
            indexer = self._filter_indexer_tolerance(target._ndarray_values,
                                                     indexer,
                                                     tolerance)
        return indexer

    def _get_fill_indexer_searchsorted(self, target, method, limit=None):
        """
        Fallback pad/backfill get_indexer that works for monotonic decreasing
        indexes and non-monotonic targets
        """
        if limit is not None:
            raise ValueError('limit argument for %r method only well-defined '
                             'if index and target are monotonic' % method)

        side = 'left' if method == 'pad' else 'right'

        # find exact matches first (this simplifies the algorithm)
        indexer = self.get_indexer(target)
        nonexact = (indexer == -1)
        indexer[nonexact] = self._searchsorted_monotonic(target[nonexact],
                                                         side)
        if side == 'left':
            # searchsorted returns "indices into a sorted array such that,
            # if the corresponding elements in v were inserted before the
            # indices, the order of a would be preserved".
            # Thus, we need to subtract 1 to find values to the left.
            indexer[nonexact] -= 1
            # This also mapped not found values (values of 0 from
            # np.searchsorted) to -1, which conveniently is also our
            # sentinel for missing values
        else:
            # Mark indices to the right of the largest value as not found
            indexer[indexer == len(self)] = -1
        return indexer

    def _get_nearest_indexer(self, target, limit, tolerance):
        """
        Get the indexer for the nearest index labels; requires an index with
        values that can be subtracted from each other (e.g., not strings or
        tuples).
        """
        left_indexer = self.get_indexer(target, 'pad', limit=limit)
        right_indexer = self.get_indexer(target, 'backfill', limit=limit)

        target = np.asarray(target)
        left_distances = abs(self.values[left_indexer] - target)
        right_distances = abs(self.values[right_indexer] - target)

        op = operator.lt if self.is_monotonic_increasing else operator.le
        indexer = np.where(op(left_distances, right_distances) |
                           (right_indexer == -1), left_indexer, right_indexer)
        if tolerance is not None:
            indexer = self._filter_indexer_tolerance(target, indexer,
                                                     tolerance)
        return indexer

    def _filter_indexer_tolerance(self, target, indexer, tolerance):
        distance = abs(self.values[indexer] - target)
        indexer = np.where(distance <= tolerance, indexer, -1)
        return indexer

    _index_shared_docs['get_indexer_non_unique'] = """
        Compute indexer and mask for new index given the current index. The
        indexer should be then used as an input to ndarray.take to align the
        current data to the new index.

        Parameters
        ----------
        target : %(target_klass)s

        Returns
        -------
        indexer : ndarray of int
            Integers from 0 to n - 1 indicating that the index at these
            positions matches the corresponding target values. Missing values
            in the target are marked by -1.
        missing : ndarray of int
            An indexer into the target of the values not found.
            These correspond to the -1 in the indexer array
        """

    @Appender(_index_shared_docs['get_indexer_non_unique'] % _index_doc_kwargs)
    def get_indexer_non_unique(self, target):
        target = _ensure_index(target)
        pself, ptarget = self._maybe_promote(target)
        if pself is not self or ptarget is not target:
            return pself.get_indexer_non_unique(ptarget)

        if self.is_all_dates:
            self = Index(self.asi8)
            tgt_values = target.asi8
        else:
            tgt_values = target._ndarray_values

        indexer, missing = self._engine.get_indexer_non_unique(tgt_values)
        return _ensure_platform_int(indexer), missing

    def get_indexer_for(self, target, **kwargs):
        """
        guaranteed return of an indexer even when non-unique
        This dispatches to get_indexer or get_indexer_nonunique as appropriate
        """
        if self.is_unique:
            return self.get_indexer(target, **kwargs)
        indexer, _ = self.get_indexer_non_unique(target, **kwargs)
        return indexer

    def _maybe_promote(self, other):
        # A hack, but it works
        from pandas.core.indexes.datetimes import DatetimeIndex
        if self.inferred_type == 'date' and isinstance(other, DatetimeIndex):
            return DatetimeIndex(self), other
        elif self.inferred_type == 'boolean':
            if not is_object_dtype(self.dtype):
                return self.astype('object'), other.astype('object')
        return self, other

    def groupby(self, values):
        """
        Group the index labels by a given array of values.

        Parameters
        ----------
        values : array
            Values used to determine the groups.

        Returns
        -------
        groups : dict
            {group name -> group labels}
        """

        # TODO: if we are a MultiIndex, we can do better
        # that converting to tuples
        from .multi import MultiIndex
        if isinstance(values, MultiIndex):
            values = values.values
        values = _ensure_categorical(values)
        result = values._reverse_indexer()

        # map to the label
        result = {k: self.take(v) for k, v in compat.iteritems(result)}

        return result

    def map(self, mapper, na_action=None):
        """Map values of Series using input correspondence

        Parameters
        ----------
        mapper : function, dict, or Series
        na_action : {None, 'ignore'}
            If 'ignore', propagate NA values, without passing them to the
            mapping function

        Returns
        -------
        applied : Union[Index, MultiIndex], inferred
            The output of the mapping function applied to the index.
            If the function returns a tuple with more than one element
            a MultiIndex will be returned.

        """

        from .multi import MultiIndex
        new_values = super(Index, self)._map_values(
            mapper, na_action=na_action)

        attributes = self._get_attributes_dict()

        # we can return a MultiIndex
        if new_values.size and isinstance(new_values[0], tuple):
            if isinstance(self, MultiIndex):
                names = self.names
            elif attributes.get('name'):
                names = [attributes.get('name')] * len(new_values[0])
            else:
                names = None
            return MultiIndex.from_tuples(new_values,
                                          names=names)

        attributes['copy'] = False
        if not new_values.size:
            # empty
            attributes['dtype'] = self.dtype

        return Index(new_values, **attributes)

    def isin(self, values, level=None):
        """
        Compute boolean array of whether each index value is found in the
        passed set of values.

        Parameters
        ----------
        values : set or list-like
            Sought values.

            .. versionadded:: 0.18.1

            Support for values as a set

        level : str or int, optional
            Name or position of the index level to use (if the index is a
            MultiIndex).

        Notes
        -----
        If `level` is specified:

        - if it is the name of one *and only one* index level, use that level;
        - otherwise it should be a number indicating level position.

        Returns
        -------
        is_contained : ndarray (boolean dtype)

        """
        if level is not None:
            self._validate_index_level(level)
        return algos.isin(np.array(self), values)

    def _can_reindex(self, indexer):
        """
        *this is an internal non-public method*

        Check if we are allowing reindexing with this particular indexer

        Parameters
        ----------
        indexer : an integer indexer

        Raises
        ------
        ValueError if its a duplicate axis
        """

        # trying to reindex on an axis with duplicates
        if not self.is_unique and len(indexer):
            raise ValueError("cannot reindex from a duplicate axis")

    def reindex(self, target, method=None, level=None, limit=None,
                tolerance=None):
        """
        Create index with target's values (move/add/delete values as necessary)

        Parameters
        ----------
        target : an iterable

        Returns
        -------
        new_index : pd.Index
            Resulting index
        indexer : np.ndarray or None
            Indices of output values in original index

        """
        # GH6552: preserve names when reindexing to non-named target
        # (i.e. neither Index nor Series).
        preserve_names = not hasattr(target, 'name')

        # GH7774: preserve dtype/tz if target is empty and not an Index.
        target = _ensure_has_len(target)  # target may be an iterator

        if not isinstance(target, Index) and len(target) == 0:
            attrs = self._get_attributes_dict()
            attrs.pop('freq', None)  # don't preserve freq
            target = self._simple_new(None, dtype=self.dtype, **attrs)
        else:
            target = _ensure_index(target)

        if level is not None:
            if method is not None:
                raise TypeError('Fill method not supported if level passed')
            _, indexer, _ = self._join_level(target, level, how='right',
                                             return_indexers=True)
        else:
            if self.equals(target):
                indexer = None
            else:

                if self.is_unique:
                    indexer = self.get_indexer(target, method=method,
                                               limit=limit,
                                               tolerance=tolerance)
                else:
                    if method is not None or limit is not None:
                        raise ValueError("cannot reindex a non-unique index "
                                         "with a method or limit")
                    indexer, missing = self.get_indexer_non_unique(target)

        if preserve_names and target.nlevels == 1 and target.name != self.name:
            target = target.copy()
            target.name = self.name

        return target, indexer

    def _reindex_non_unique(self, target):
        """
        *this is an internal non-public method*

        Create a new index with target's values (move/add/delete values as
        necessary) use with non-unique Index and a possibly non-unique target

        Parameters
        ----------
        target : an iterable

        Returns
        -------
        new_index : pd.Index
            Resulting index
        indexer : np.ndarray or None
            Indices of output values in original index

        """

        target = _ensure_index(target)
        indexer, missing = self.get_indexer_non_unique(target)
        check = indexer != -1
        new_labels = self.take(indexer[check])
        new_indexer = None

        if len(missing):
            length = np.arange(len(indexer))

            missing = _ensure_platform_int(missing)
            missing_labels = target.take(missing)
            missing_indexer = _ensure_int64(length[~check])
            cur_labels = self.take(indexer[check]).values
            cur_indexer = _ensure_int64(length[check])

            new_labels = np.empty(tuple([len(indexer)]), dtype=object)
            new_labels[cur_indexer] = cur_labels
            new_labels[missing_indexer] = missing_labels

            # a unique indexer
            if target.is_unique:

                # see GH5553, make sure we use the right indexer
                new_indexer = np.arange(len(indexer))
                new_indexer[cur_indexer] = np.arange(len(cur_labels))
                new_indexer[missing_indexer] = -1

            # we have a non_unique selector, need to use the original
            # indexer here
            else:

                # need to retake to have the same size as the indexer
                indexer[~check] = 0

                # reset the new indexer to account for the new size
                new_indexer = np.arange(len(self.take(indexer)))
                new_indexer[~check] = -1

        new_index = self._shallow_copy_with_infer(new_labels, freq=None)
        return new_index, indexer, new_indexer

    _index_shared_docs['join'] = """
        *this is an internal non-public method*

        Compute join_index and indexers to conform data
        structures to the new index.

        Parameters
        ----------
        other : Index
        how : {'left', 'right', 'inner', 'outer'}
        level : int or level name, default None
        return_indexers : boolean, default False
        sort : boolean, default False
            Sort the join keys lexicographically in the result Index. If False,
            the order of the join keys depends on the join type (how keyword)

            .. versionadded:: 0.20.0

        Returns
        -------
        join_index, (left_indexer, right_indexer)
        """

    @Appender(_index_shared_docs['join'])
    def join(self, other, how='left', level=None, return_indexers=False,
             sort=False):
        from .multi import MultiIndex
        self_is_mi = isinstance(self, MultiIndex)
        other_is_mi = isinstance(other, MultiIndex)

        # try to figure out the join level
        # GH3662
        if level is None and (self_is_mi or other_is_mi):

            # have the same levels/names so a simple join
            if self.names == other.names:
                pass
            else:
                return self._join_multi(other, how=how,
                                        return_indexers=return_indexers)

        # join on the level
        if level is not None and (self_is_mi or other_is_mi):
            return self._join_level(other, level, how=how,
                                    return_indexers=return_indexers)

        other = _ensure_index(other)

        if len(other) == 0 and how in ('left', 'outer'):
            join_index = self._shallow_copy()
            if return_indexers:
                rindexer = np.repeat(-1, len(join_index))
                return join_index, None, rindexer
            else:
                return join_index

        if len(self) == 0 and how in ('right', 'outer'):
            join_index = other._shallow_copy()
            if return_indexers:
                lindexer = np.repeat(-1, len(join_index))
                return join_index, lindexer, None
            else:
                return join_index

        if self._join_precedence < other._join_precedence:
            how = {'right': 'left', 'left': 'right'}.get(how, how)
            result = other.join(self, how=how, level=level,
                                return_indexers=return_indexers)
            if return_indexers:
                x, y, z = result
                result = x, z, y
            return result

        if not is_dtype_equal(self.dtype, other.dtype):
            this = self.astype('O')
            other = other.astype('O')
            return this.join(other, how=how, return_indexers=return_indexers)

        _validate_join_method(how)

        if not self.is_unique and not other.is_unique:
            return self._join_non_unique(other, how=how,
                                         return_indexers=return_indexers)
        elif not self.is_unique or not other.is_unique:
            if self.is_monotonic and other.is_monotonic:
                return self._join_monotonic(other, how=how,
                                            return_indexers=return_indexers)
            else:
                return self._join_non_unique(other, how=how,
                                             return_indexers=return_indexers)
        elif self.is_monotonic and other.is_monotonic:
            try:
                return self._join_monotonic(other, how=how,
                                            return_indexers=return_indexers)
            except TypeError:
                pass

        if how == 'left':
            join_index = self
        elif how == 'right':
            join_index = other
        elif how == 'inner':
            join_index = self.intersection(other)
        elif how == 'outer':
            join_index = self.union(other)

        if sort:
            join_index = join_index.sort_values()

        if return_indexers:
            if join_index is self:
                lindexer = None
            else:
                lindexer = self.get_indexer(join_index)
            if join_index is other:
                rindexer = None
            else:
                rindexer = other.get_indexer(join_index)
            return join_index, lindexer, rindexer
        else:
            return join_index

    def _join_multi(self, other, how, return_indexers=True):
        from .multi import MultiIndex
        self_is_mi = isinstance(self, MultiIndex)
        other_is_mi = isinstance(other, MultiIndex)

        # figure out join names
        self_names = com._not_none(*self.names)
        other_names = com._not_none(*other.names)
        overlap = list(set(self_names) & set(other_names))

        # need at least 1 in common, but not more than 1
        if not len(overlap):
            raise ValueError("cannot join with no level specified and no "
                             "overlapping names")
        if len(overlap) > 1:
            raise NotImplementedError("merging with more than one level "
                                      "overlap on a multi-index is not "
                                      "implemented")
        jl = overlap[0]

        # make the indices into mi's that match
        if not (self_is_mi and other_is_mi):

            flip_order = False
            if self_is_mi:
                self, other = other, self
                flip_order = True
                # flip if join method is right or left
                how = {'right': 'left', 'left': 'right'}.get(how, how)

            level = other.names.index(jl)
            result = self._join_level(other, level, how=how,
                                      return_indexers=return_indexers)

            if flip_order:
                if isinstance(result, tuple):
                    return result[0], result[2], result[1]
            return result

        # 2 multi-indexes
        raise NotImplementedError("merging with both multi-indexes is not "
                                  "implemented")

    def _join_non_unique(self, other, how='left', return_indexers=False):
        from pandas.core.reshape.merge import _get_join_indexers

        left_idx, right_idx = _get_join_indexers([self._ndarray_values],
                                                 [other._ndarray_values],
                                                 how=how,
                                                 sort=True)

        left_idx = _ensure_platform_int(left_idx)
        right_idx = _ensure_platform_int(right_idx)

        join_index = np.asarray(self._ndarray_values.take(left_idx))
        mask = left_idx == -1
        np.putmask(join_index, mask, other._ndarray_values.take(right_idx))

        join_index = self._wrap_joined_index(join_index, other)

        if return_indexers:
            return join_index, left_idx, right_idx
        else:
            return join_index

    def _join_level(self, other, level, how='left', return_indexers=False,
                    keep_order=True):
        """
        The join method *only* affects the level of the resulting
        MultiIndex. Otherwise it just exactly aligns the Index data to the
        labels of the level in the MultiIndex. If `keep_order` == True, the
        order of the data indexed by the MultiIndex will not be changed;
        otherwise, it will tie out with `other`.
        """
        from .multi import MultiIndex

        def _get_leaf_sorter(labels):
            """
            returns sorter for the inner most level while preserving the
            order of higher levels
            """
            if labels[0].size == 0:
                return np.empty(0, dtype='int64')

            if len(labels) == 1:
                lab = _ensure_int64(labels[0])
                sorter, _ = libalgos.groupsort_indexer(lab, 1 + lab.max())
                return sorter

            # find indexers of beginning of each set of
            # same-key labels w.r.t all but last level
            tic = labels[0][:-1] != labels[0][1:]
            for lab in labels[1:-1]:
                tic |= lab[:-1] != lab[1:]

            starts = np.hstack(([True], tic, [True])).nonzero()[0]
            lab = _ensure_int64(labels[-1])
            return lib.get_level_sorter(lab, _ensure_int64(starts))

        if isinstance(self, MultiIndex) and isinstance(other, MultiIndex):
            raise TypeError('Join on level between two MultiIndex objects '
                            'is ambiguous')

        left, right = self, other

        flip_order = not isinstance(self, MultiIndex)
        if flip_order:
            left, right = right, left
            how = {'right': 'left', 'left': 'right'}.get(how, how)

        level = left._get_level_number(level)
        old_level = left.levels[level]

        if not right.is_unique:
            raise NotImplementedError('Index._join_level on non-unique index '
                                      'is not implemented')

        new_level, left_lev_indexer, right_lev_indexer = \
            old_level.join(right, how=how, return_indexers=True)

        if left_lev_indexer is None:
            if keep_order or len(left) == 0:
                left_indexer = None
                join_index = left
            else:  # sort the leaves
                left_indexer = _get_leaf_sorter(left.labels[:level + 1])
                join_index = left[left_indexer]

        else:
            left_lev_indexer = _ensure_int64(left_lev_indexer)
            rev_indexer = lib.get_reverse_indexer(left_lev_indexer,
                                                  len(old_level))

            new_lev_labels = algos.take_nd(rev_indexer, left.labels[level],
                                           allow_fill=False)

            new_labels = list(left.labels)
            new_labels[level] = new_lev_labels

            new_levels = list(left.levels)
            new_levels[level] = new_level

            if keep_order:  # just drop missing values. o.w. keep order
                left_indexer = np.arange(len(left), dtype=np.intp)
                mask = new_lev_labels != -1
                if not mask.all():
                    new_labels = [lab[mask] for lab in new_labels]
                    left_indexer = left_indexer[mask]

            else:  # tie out the order with other
                if level == 0:  # outer most level, take the fast route
                    ngroups = 1 + new_lev_labels.max()
                    left_indexer, counts = libalgos.groupsort_indexer(
                        new_lev_labels, ngroups)

                    # missing values are placed first; drop them!
                    left_indexer = left_indexer[counts[0]:]
                    new_labels = [lab[left_indexer] for lab in new_labels]

                else:  # sort the leaves
                    mask = new_lev_labels != -1
                    mask_all = mask.all()
                    if not mask_all:
                        new_labels = [lab[mask] for lab in new_labels]

                    left_indexer = _get_leaf_sorter(new_labels[:level + 1])
                    new_labels = [lab[left_indexer] for lab in new_labels]

                    # left_indexers are w.r.t masked frame.
                    # reverse to original frame!
                    if not mask_all:
                        left_indexer = mask.nonzero()[0][left_indexer]

            join_index = MultiIndex(levels=new_levels, labels=new_labels,
                                    names=left.names, verify_integrity=False)

        if right_lev_indexer is not None:
            right_indexer = algos.take_nd(right_lev_indexer,
                                          join_index.labels[level],
                                          allow_fill=False)
        else:
            right_indexer = join_index.labels[level]

        if flip_order:
            left_indexer, right_indexer = right_indexer, left_indexer

        if return_indexers:
            left_indexer = (None if left_indexer is None
                            else _ensure_platform_int(left_indexer))
            right_indexer = (None if right_indexer is None
                             else _ensure_platform_int(right_indexer))
            return join_index, left_indexer, right_indexer
        else:
            return join_index

    def _join_monotonic(self, other, how='left', return_indexers=False):
        if self.equals(other):
            ret_index = other if how == 'right' else self
            if return_indexers:
                return ret_index, None, None
            else:
                return ret_index

        sv = self._ndarray_values
        ov = other._ndarray_values

        if self.is_unique and other.is_unique:
            # We can perform much better than the general case
            if how == 'left':
                join_index = self
                lidx = None
                ridx = self._left_indexer_unique(sv, ov)
            elif how == 'right':
                join_index = other
                lidx = self._left_indexer_unique(ov, sv)
                ridx = None
            elif how == 'inner':
                join_index, lidx, ridx = self._inner_indexer(sv, ov)
                join_index = self._wrap_joined_index(join_index, other)
            elif how == 'outer':
                join_index, lidx, ridx = self._outer_indexer(sv, ov)
                join_index = self._wrap_joined_index(join_index, other)
        else:
            if how == 'left':
                join_index, lidx, ridx = self._left_indexer(sv, ov)
            elif how == 'right':
                join_index, ridx, lidx = self._left_indexer(ov, sv)
            elif how == 'inner':
                join_index, lidx, ridx = self._inner_indexer(sv, ov)
            elif how == 'outer':
                join_index, lidx, ridx = self._outer_indexer(sv, ov)
            join_index = self._wrap_joined_index(join_index, other)

        if return_indexers:
            lidx = None if lidx is None else _ensure_platform_int(lidx)
            ridx = None if ridx is None else _ensure_platform_int(ridx)
            return join_index, lidx, ridx
        else:
            return join_index

    def _wrap_joined_index(self, joined, other):
        name = self.name if self.name == other.name else None
        return Index(joined, name=name)

    def _get_string_slice(self, key, use_lhs=True, use_rhs=True):
        # this is for partial string indexing,
        # overridden in DatetimeIndex, TimedeltaIndex and PeriodIndex
        raise NotImplementedError

    def slice_indexer(self, start=None, end=None, step=None, kind=None):
        """
        For an ordered or unique index, compute the slice indexer for input
        labels and step.

        Parameters
        ----------
        start : label, default None
            If None, defaults to the beginning
        end : label, default None
            If None, defaults to the end
        step : int, default None
        kind : string, default None

        Returns
        -------
        indexer : slice

        Raises
        ------
        KeyError : If key does not exist, or key is not unique and index is
            not ordered.

        Notes
        -----
        This function assumes that the data is sorted, so use at your own peril

        Examples
        ---------
        This is a method on all index types. For example you can do:

        >>> idx = pd.Index(list('abcd'))
        >>> idx.slice_indexer(start='b', end='c')
        slice(1, 3)

        >>> idx = pd.MultiIndex.from_arrays([list('abcd'), list('efgh')])
        >>> idx.slice_indexer(start='b', end=('c', 'g'))
        slice(1, 3)
        """
        start_slice, end_slice = self.slice_locs(start, end, step=step,
                                                 kind=kind)

        # return a slice
        if not is_scalar(start_slice):
            raise AssertionError("Start slice bound is non-scalar")
        if not is_scalar(end_slice):
            raise AssertionError("End slice bound is non-scalar")

        return slice(start_slice, end_slice, step)

    def _maybe_cast_indexer(self, key):
        """
        If we have a float key and are not a floating index
        then try to cast to an int if equivalent
        """

        if is_float(key) and not self.is_floating():
            try:
                ckey = int(key)
                if ckey == key:
                    key = ckey
            except (OverflowError, ValueError, TypeError):
                pass
        return key

    def _validate_indexer(self, form, key, kind):
        """
        if we are positional indexer
        validate that we have appropriate typed bounds
        must be an integer
        """
        assert kind in ['ix', 'loc', 'getitem', 'iloc']

        if key is None:
            pass
        elif is_integer(key):
            pass
        elif kind in ['iloc', 'getitem']:
            self._invalid_indexer(form, key)
        return key

    _index_shared_docs['_maybe_cast_slice_bound'] = """
        This function should be overloaded in subclasses that allow non-trivial
        casting on label-slice bounds, e.g. datetime-like indices allowing
        strings containing formatted datetimes.

        Parameters
        ----------
        label : object
        side : {'left', 'right'}
        kind : {'ix', 'loc', 'getitem'}

        Returns
        -------
        label :  object

        Notes
        -----
        Value of `side` parameter should be validated in caller.

        """

    @Appender(_index_shared_docs['_maybe_cast_slice_bound'])
    def _maybe_cast_slice_bound(self, label, side, kind):
        assert kind in ['ix', 'loc', 'getitem', None]

        # We are a plain index here (sub-class override this method if they
        # wish to have special treatment for floats/ints, e.g. Float64Index and
        # datetimelike Indexes
        # reject them
        if is_float(label):
            if not (kind in ['ix'] and (self.holds_integer() or
                                        self.is_floating())):
                self._invalid_indexer('slice', label)

        # we are trying to find integer bounds on a non-integer based index
        # this is rejected (generally .loc gets you here)
        elif is_integer(label):
            self._invalid_indexer('slice', label)

        return label

    def _searchsorted_monotonic(self, label, side='left'):
        if self.is_monotonic_increasing:
            return self.searchsorted(label, side=side)
        elif self.is_monotonic_decreasing:
            # np.searchsorted expects ascending sort order, have to reverse
            # everything for it to work (element ordering, search side and
            # resulting value).
            pos = self[::-1].searchsorted(label, side='right' if side == 'left'
                                          else 'left')
            return len(self) - pos

        raise ValueError('index must be monotonic increasing or decreasing')

    def _get_loc_only_exact_matches(self, key):
        """
        This is overridden on subclasses (namely, IntervalIndex) to control
        get_slice_bound.
        """
        return self.get_loc(key)

    def get_slice_bound(self, label, side, kind):
        """
        Calculate slice bound that corresponds to given label.

        Returns leftmost (one-past-the-rightmost if ``side=='right'``) position
        of given label.

        Parameters
        ----------
        label : object
        side : {'left', 'right'}
        kind : {'ix', 'loc', 'getitem'}

        """
        assert kind in ['ix', 'loc', 'getitem', None]

        if side not in ('left', 'right'):
            raise ValueError("Invalid value for side kwarg,"
                             " must be either 'left' or 'right': %s" %
                             (side, ))

        original_label = label

        # For datetime indices label may be a string that has to be converted
        # to datetime boundary according to its resolution.
        label = self._maybe_cast_slice_bound(label, side, kind)

        # we need to look up the label
        try:
            slc = self._get_loc_only_exact_matches(label)
        except KeyError as err:
            try:
                return self._searchsorted_monotonic(label, side)
            except ValueError:
                # raise the original KeyError
                raise err

        if isinstance(slc, np.ndarray):
            # get_loc may return a boolean array or an array of indices, which
            # is OK as long as they are representable by a slice.
            if is_bool_dtype(slc):
                slc = lib.maybe_booleans_to_slice(slc.view('u1'))
            else:
                slc = lib.maybe_indices_to_slice(slc.astype('i8'), len(self))
            if isinstance(slc, np.ndarray):
                raise KeyError("Cannot get %s slice bound for non-unique "
                               "label: %r" % (side, original_label))

        if isinstance(slc, slice):
            if side == 'left':
                return slc.start
            else:
                return slc.stop
        else:
            if side == 'right':
                return slc + 1
            else:
                return slc

    def slice_locs(self, start=None, end=None, step=None, kind=None):
        """
        Compute slice locations for input labels.

        Parameters
        ----------
        start : label, default None
            If None, defaults to the beginning
        end : label, default None
            If None, defaults to the end
        step : int, defaults None
            If None, defaults to 1
        kind : {'ix', 'loc', 'getitem'} or None

        Returns
        -------
        start, end : int

        Notes
        -----
        This method only works if the index is monotonic or unique.

        Examples
        ---------
        >>> idx = pd.Index(list('abcd'))
        >>> idx.slice_locs(start='b', end='c')
        (1, 3)

        See Also
        --------
        Index.get_loc : Get location for a single label
        """
        inc = (step is None or step >= 0)

        if not inc:
            # If it's a reverse slice, temporarily swap bounds.
            start, end = end, start

        start_slice = None
        if start is not None:
            start_slice = self.get_slice_bound(start, 'left', kind)
        if start_slice is None:
            start_slice = 0

        end_slice = None
        if end is not None:
            end_slice = self.get_slice_bound(end, 'right', kind)
        if end_slice is None:
            end_slice = len(self)

        if not inc:
            # Bounds at this moment are swapped, swap them back and shift by 1.
            #
            # slice_locs('B', 'A', step=-1): s='B', e='A'
            #
            #              s='A'                 e='B'
            # AFTER SWAP:    |                     |
            #                v ------------------> V
            #           -----------------------------------
            #           | | |A|A|A|A| | | | | |B|B| | | | |
            #           -----------------------------------
            #              ^ <------------------ ^
            # SHOULD BE:   |                     |
            #           end=s-1              start=e-1
            #
            end_slice, start_slice = start_slice - 1, end_slice - 1

            # i == -1 triggers ``len(self) + i`` selection that points to the
            # last element, not before-the-first one, subtracting len(self)
            # compensates that.
            if end_slice == -1:
                end_slice -= len(self)
            if start_slice == -1:
                start_slice -= len(self)

        return start_slice, end_slice

    def delete(self, loc):
        """
        Make new Index with passed location(-s) deleted

        Returns
        -------
        new_index : Index
        """
        return self._shallow_copy(np.delete(self._data, loc))

    def insert(self, loc, item):
        """
        Make new Index inserting new item at location. Follows
        Python list.append semantics for negative values

        Parameters
        ----------
        loc : int
        item : object

        Returns
        -------
        new_index : Index
        """
        if is_scalar(item) and isna(item):
            # GH 18295
            item = self._na_value

        _self = np.asarray(self)
        item = self._coerce_scalar_to_index(item)._ndarray_values
        idx = np.concatenate((_self[:loc], item, _self[loc:]))
        return self._shallow_copy_with_infer(idx)

    def drop(self, labels, errors='raise'):
        """
        Make new Index with passed list of labels deleted

        Parameters
        ----------
        labels : array-like
        errors : {'ignore', 'raise'}, default 'raise'
            If 'ignore', suppress error and existing labels are dropped.

        Returns
        -------
        dropped : Index

        Raises
        ------
        KeyError
            If none of the labels are found in the selected axis
        """
        arr_dtype = 'object' if self.dtype == 'object' else None
        labels = com._index_labels_to_array(labels, dtype=arr_dtype)
        indexer = self.get_indexer(labels)
        mask = indexer == -1
        if mask.any():
            if errors != 'ignore':
                raise KeyError(
                    'labels %s not contained in axis' % labels[mask])
            indexer = indexer[~mask]
        return self.delete(indexer)

    _index_shared_docs['index_unique'] = (
        """
        Return unique values in the index. Uniques are returned in order
        of appearance, this does NOT sort.

        Parameters
        ----------
        level : int or str, optional, default None
            Only return values from specified level (for MultiIndex)

            .. versionadded:: 0.23.0

        Returns
        -------
        Index without duplicates

        See Also
        --------
        unique
        Series.unique
        """)

    @Appender(_index_shared_docs['index_unique'] % _index_doc_kwargs)
    def unique(self, level=None):
        if level is not None:
            self._validate_index_level(level)
        result = super(Index, self).unique()
        return self._shallow_copy(result)

    @Appender(base._shared_docs['drop_duplicates'] % _index_doc_kwargs)
    def drop_duplicates(self, keep='first'):
        return super(Index, self).drop_duplicates(keep=keep)

    @Appender(base._shared_docs['duplicated'] % _index_doc_kwargs)
    def duplicated(self, keep='first'):
        return super(Index, self).duplicated(keep=keep)

    _index_shared_docs['fillna'] = """
        Fill NA/NaN values with the specified value

        Parameters
        ----------
        value : scalar
            Scalar value to use to fill holes (e.g. 0).
            This value cannot be a list-likes.
        downcast : dict, default is None
            a dict of item->dtype of what to downcast if possible,
            or the string 'infer' which will try to downcast to an appropriate
            equal type (e.g. float64 to int64 if possible)

        Returns
        -------
        filled : %(klass)s
        """

    @Appender(_index_shared_docs['fillna'])
    def fillna(self, value=None, downcast=None):
        self._assert_can_do_op(value)
        if self.hasnans:
            result = self.putmask(self._isnan, value)
            if downcast is None:
                # no need to care metadata other than name
                # because it can't have freq if
                return Index(result, name=self.name)
        return self._shallow_copy()

    _index_shared_docs['dropna'] = """
        Return Index without NA/NaN values

        Parameters
        ----------
        how :  {'any', 'all'}, default 'any'
            If the Index is a MultiIndex, drop the value when any or all levels
            are NaN.

        Returns
        -------
        valid : Index
        """

    @Appender(_index_shared_docs['dropna'])
    def dropna(self, how='any'):
        if how not in ('any', 'all'):
            raise ValueError("invalid how option: {0}".format(how))

        if self.hasnans:
            return self._shallow_copy(self.values[~self._isnan])
        return self._shallow_copy()

<<<<<<< HEAD
    def _evaluate_with_timedelta_like(self, other, op):
        raise TypeError("can only perform ops with timedelta like values")
=======
    def _evaluate_with_timedelta_like(self, other, op, opstr, reversed=False):
        # Timedelta knows how to operate with np.array, so dispatch to that
        # operation and then wrap the results
        other = Timedelta(other)
        values = self.values
        if reversed:
            values, other = other, values

        with np.errstate(all='ignore'):
            result = op(values, other)

        attrs = self._get_attributes_dict()
        attrs = self._maybe_update_attributes(attrs)
        if op == divmod:
            return Index(result[0], **attrs), Index(result[1], **attrs)
        return Index(result, **attrs)
>>>>>>> b585e3b5

    def _evaluate_with_datetime_like(self, other, op):
        raise TypeError("can only perform ops with datetime like values")

    def _evaluate_compare(self, other, op):
        raise com.AbstractMethodError(self)

    @classmethod
    def _add_comparison_methods(cls):
        """ add in comparison methods """
        cls.__eq__ = _make_comparison_op(operator.eq, cls)
        cls.__ne__ = _make_comparison_op(operator.ne, cls)
        cls.__lt__ = _make_comparison_op(operator.lt, cls)
        cls.__gt__ = _make_comparison_op(operator.gt, cls)
        cls.__le__ = _make_comparison_op(operator.le, cls)
        cls.__ge__ = _make_comparison_op(operator.ge, cls)

    @classmethod
    def _add_numeric_methods_add_sub_disabled(cls):
        """ add in the numeric add/sub methods to disable """
        cls.__add__ = make_invalid_op('__add__')
        cls.__radd__ = make_invalid_op('__radd__')
        cls.__iadd__ = make_invalid_op('__iadd__')
        cls.__sub__ = make_invalid_op('__sub__')
        cls.__rsub__ = make_invalid_op('__rsub__')
        cls.__isub__ = make_invalid_op('__isub__')

    @classmethod
    def _add_numeric_methods_disabled(cls):
        """ add in numeric methods to disable other than add/sub """
        cls.__pow__ = make_invalid_op('__pow__')
        cls.__rpow__ = make_invalid_op('__rpow__')
        cls.__mul__ = make_invalid_op('__mul__')
        cls.__rmul__ = make_invalid_op('__rmul__')
        cls.__floordiv__ = make_invalid_op('__floordiv__')
        cls.__rfloordiv__ = make_invalid_op('__rfloordiv__')
        cls.__truediv__ = make_invalid_op('__truediv__')
        cls.__rtruediv__ = make_invalid_op('__rtruediv__')
        if not compat.PY3:
            cls.__div__ = make_invalid_op('__div__')
            cls.__rdiv__ = make_invalid_op('__rdiv__')
        cls.__mod__ = make_invalid_op('__mod__')
        cls.__divmod__ = make_invalid_op('__divmod__')
        cls.__neg__ = make_invalid_op('__neg__')
        cls.__pos__ = make_invalid_op('__pos__')
        cls.__abs__ = make_invalid_op('__abs__')
        cls.__inv__ = make_invalid_op('__inv__')

    def _maybe_update_attributes(self, attrs):
        """ Update Index attributes (e.g. freq) depending on op """
        return attrs

    def _validate_for_numeric_unaryop(self, op, opstr):
        """ validate if we can perform a numeric unary operation """

        if not self._is_numeric_dtype:
            raise TypeError("cannot evaluate a numeric op "
                            "{opstr} for type: {typ}"
                            .format(opstr=opstr, typ=type(self).__name__))

    def _validate_for_numeric_binop(self, other, op):
        """
        return valid other, evaluate or raise TypeError
        if we are not of the appropriate type

        internal method called by ops
        """
        opstr = '__{opname}__'.format(opname=op.__name__)
        # if we are an inheritor of numeric,
        # but not actually numeric (e.g. DatetimeIndex/PeriodIndex)
        if not self._is_numeric_dtype:
            raise TypeError("cannot evaluate a numeric op {opstr} "
                            "for type: {typ}"
                            .format(opstr=opstr, typ=type(self).__name__))

        if isinstance(other, Index):
            if not other._is_numeric_dtype:
                raise TypeError("cannot evaluate a numeric op "
                                "{opstr} with type: {typ}"
                                .format(opstr=opstr, typ=type(other)))
        elif isinstance(other, np.ndarray) and not other.ndim:
            other = other.item()

        if isinstance(other, (Index, ABCSeries, np.ndarray)):
            if len(self) != len(other):
                raise ValueError("cannot evaluate a numeric op with "
                                 "unequal lengths")
            other = com._values_from_object(other)
            if other.dtype.kind not in ['f', 'i', 'u']:
                raise TypeError("cannot evaluate a numeric op "
                                "with a non-numeric dtype")
        elif isinstance(other, (ABCDateOffset, np.timedelta64, timedelta)):
            # higher up to handle
            pass
        elif isinstance(other, (datetime, np.datetime64)):
            # higher up to handle
            pass
        else:
            if not (is_float(other) or is_integer(other)):
                raise TypeError("can only perform ops with scalar values")

        return other

    @classmethod
    def _add_numeric_methods_binary(cls):
        """ add in numeric methods """
<<<<<<< HEAD
        cls.__add__ = _make_arithmetic_op(operator.add, cls)
        cls.__radd__ = _make_arithmetic_op(ops.radd, cls)
        cls.__sub__ = _make_arithmetic_op(operator.sub, cls)
        cls.__rsub__ = _make_arithmetic_op(ops.rsub, cls)
        cls.__mul__ = _make_arithmetic_op(operator.mul, cls)
        cls.__rmul__ = _make_arithmetic_op(ops.rmul, cls)
        cls.__rpow__ = _make_arithmetic_op(ops.rpow, cls)
        cls.__pow__ = _make_arithmetic_op(operator.pow, cls)
        cls.__mod__ = _make_arithmetic_op(operator.mod, cls)
        cls.__floordiv__ = _make_arithmetic_op(operator.floordiv, cls)
        cls.__rfloordiv__ = _make_arithmetic_op(ops.rfloordiv, cls)
        cls.__truediv__ = _make_arithmetic_op(operator.truediv, cls)
        cls.__rtruediv__ = _make_arithmetic_op(ops.rtruediv, cls)
=======

        def _make_evaluate_binop(op, opstr, reversed=False, constructor=Index):
            def _evaluate_numeric_binop(self, other):
                if isinstance(other, (ABCSeries, ABCDataFrame)):
                    return NotImplemented
                elif isinstance(other, ABCTimedeltaIndex):
                    # Defer to subclass implementation
                    return NotImplemented

                other = self._validate_for_numeric_binop(other, op, opstr)

                # handle time-based others
                if isinstance(other, (ABCDateOffset, np.timedelta64,
                                      datetime.timedelta)):
                    return self._evaluate_with_timedelta_like(other, op, opstr,
                                                              reversed)
                elif isinstance(other, (Timestamp, np.datetime64)):
                    return self._evaluate_with_datetime_like(other, op, opstr)

                # if we are a reversed non-commutative op
                values = self.values
                if reversed:
                    values, other = other, values

                attrs = self._get_attributes_dict()
                attrs = self._maybe_update_attributes(attrs)
                with np.errstate(all='ignore'):
                    result = op(values, other)

                result = missing.dispatch_missing(op, values, other, result)
                return constructor(result, **attrs)

            return _evaluate_numeric_binop

        cls.__add__ = cls.__radd__ = _make_evaluate_binop(
            operator.add, '__add__')
        cls.__sub__ = _make_evaluate_binop(
            operator.sub, '__sub__')
        cls.__rsub__ = _make_evaluate_binop(
            operator.sub, '__sub__', reversed=True)
        cls.__mul__ = cls.__rmul__ = _make_evaluate_binop(
            operator.mul, '__mul__')
        cls.__rpow__ = _make_evaluate_binop(
            operator.pow, '__pow__', reversed=True)
        cls.__pow__ = _make_evaluate_binop(
            operator.pow, '__pow__')
        cls.__mod__ = _make_evaluate_binop(
            operator.mod, '__mod__')
        cls.__floordiv__ = _make_evaluate_binop(
            operator.floordiv, '__floordiv__')
        cls.__rfloordiv__ = _make_evaluate_binop(
            operator.floordiv, '__floordiv__', reversed=True)
        cls.__truediv__ = _make_evaluate_binop(
            operator.truediv, '__truediv__')
        cls.__rtruediv__ = _make_evaluate_binop(
            operator.truediv, '__truediv__', reversed=True)
>>>>>>> b585e3b5
        if not compat.PY3:
            cls.__div__ = _make_arithmetic_op(operator.div, cls)
            cls.__rdiv__ = _make_arithmetic_op(ops.rdiv, cls)

        cls.__divmod__ = _make_arithmetic_op(divmod, cls)

    @classmethod
    def _add_numeric_methods_unary(cls):
        """ add in numeric unary methods """

        def _make_evaluate_unary(op, opstr):

            def _evaluate_numeric_unary(self):

                self._validate_for_numeric_unaryop(op, opstr)
                attrs = self._get_attributes_dict()
                attrs = self._maybe_update_attributes(attrs)
                return Index(op(self.values), **attrs)

            return _evaluate_numeric_unary

        cls.__neg__ = _make_evaluate_unary(operator.neg, '__neg__')
        cls.__pos__ = _make_evaluate_unary(operator.pos, '__pos__')
        cls.__abs__ = _make_evaluate_unary(np.abs, '__abs__')
        cls.__inv__ = _make_evaluate_unary(lambda x: -x, '__inv__')

    @classmethod
    def _add_numeric_methods(cls):
        cls._add_numeric_methods_unary()
        cls._add_numeric_methods_binary()

    @classmethod
    def _add_logical_methods(cls):
        """ add in logical methods """

        _doc = """

        %(desc)s

        Parameters
        ----------
        All arguments to numpy.%(outname)s are accepted.

        Returns
        -------
        %(outname)s : bool or array_like (if axis is specified)
            A single element array_like may be converted to bool."""

        def _make_logical_function(name, desc, f):
            @Substitution(outname=name, desc=desc)
            @Appender(_doc)
            def logical_func(self, *args, **kwargs):
                result = f(self.values)
                if (isinstance(result, (np.ndarray, ABCSeries, Index)) and
                        result.ndim == 0):
                    # return NumPy type
                    return result.dtype.type(result.item())
                else:  # pragma: no cover
                    return result

            logical_func.__name__ = name
            return logical_func

        cls.all = _make_logical_function('all', 'Return whether all elements '
                                                'are True',
                                         np.all)
        cls.any = _make_logical_function('any',
                                         'Return whether any element is True',
                                         np.any)

    @classmethod
    def _add_logical_methods_disabled(cls):
        """ add in logical methods to disable """
        cls.all = make_invalid_op('all')
        cls.any = make_invalid_op('any')


Index._add_numeric_methods_disabled()
Index._add_logical_methods()
Index._add_comparison_methods()


def _ensure_index_from_sequences(sequences, names=None):
    """Construct an index from sequences of data.

    A single sequence returns an Index. Many sequences returns a
    MultiIndex.

    Parameters
    ----------
    sequences : sequence of sequences
    names : sequence of str

    Returns
    -------
    index : Index or MultiIndex

    Examples
    --------
    >>> _ensure_index_from_sequences([[1, 2, 3]], names=['name'])
    Int64Index([1, 2, 3], dtype='int64', name='name')

    >>> _ensure_index_from_sequences([['a', 'a'], ['a', 'b']],
                                     names=['L1', 'L2'])
    MultiIndex(levels=[['a'], ['a', 'b']],
               labels=[[0, 0], [0, 1]],
               names=['L1', 'L2'])

    See Also
    --------
    _ensure_index
    """
    from .multi import MultiIndex

    if len(sequences) == 1:
        if names is not None:
            names = names[0]
        return Index(sequences[0], name=names)
    else:
        return MultiIndex.from_arrays(sequences, names=names)


def _ensure_index(index_like, copy=False):
    """
    Ensure that we have an index from some index-like object

    Parameters
    ----------
    index : sequence
        An Index or other sequence
    copy : bool

    Returns
    -------
    index : Index or MultiIndex

    Examples
    --------
    >>> _ensure_index(['a', 'b'])
    Index(['a', 'b'], dtype='object')

    >>> _ensure_index([('a', 'a'),  ('b', 'c')])
    Index([('a', 'a'), ('b', 'c')], dtype='object')

    >>> _ensure_index([['a', 'a'], ['b', 'c']])
    MultiIndex(levels=[['a'], ['b', 'c']],
               labels=[[0, 0], [0, 1]])

    See Also
    --------
    _ensure_index_from_sequences
    """
    if isinstance(index_like, Index):
        if copy:
            index_like = index_like.copy()
        return index_like
    if hasattr(index_like, 'name'):
        return Index(index_like, name=index_like.name, copy=copy)

    # must check for exactly list here because of strict type
    # check in clean_index_list
    if isinstance(index_like, list):
        if type(index_like) != list:
            index_like = list(index_like)

        converted, all_arrays = lib.clean_index_list(index_like)

        if len(converted) > 0 and all_arrays:
            from .multi import MultiIndex
            return MultiIndex.from_arrays(converted)
        else:
            index_like = converted
    else:
        # clean_index_list does the equivalent of copying
        # so only need to do this if not list instance
        if copy:
            from copy import copy
            index_like = copy(index_like)

    return Index(index_like)


def _ensure_has_len(seq):
    """If seq is an iterator, put its values into a list."""
    try:
        len(seq)
    except TypeError:
        return list(seq)
    else:
        return seq


def _trim_front(strings):
    """
    Trims zeros and decimal points
    """
    trimmed = strings
    while len(strings) > 0 and all(x[0] == ' ' for x in trimmed):
        trimmed = [x[1:] for x in trimmed]
    return trimmed


def _validate_join_method(method):
    if method not in ['left', 'right', 'inner', 'outer']:
        raise ValueError('do not recognize join method %s' % method)<|MERGE_RESOLUTION|>--- conflicted
+++ resolved
@@ -4,12 +4,8 @@
 
 import numpy as np
 from pandas._libs import (lib, index as libindex, tslib as libts,
-<<<<<<< HEAD
-                          algos as libalgos, join as libjoin)
-=======
                           algos as libalgos, join as libjoin,
-                          Timestamp, Timedelta)
->>>>>>> b585e3b5
+                          Timedelta)
 from pandas._libs.lib import is_datetime_array
 
 from pandas.compat import range, u, set_function_name
@@ -3989,17 +3985,11 @@
             return self._shallow_copy(self.values[~self._isnan])
         return self._shallow_copy()
 
-<<<<<<< HEAD
     def _evaluate_with_timedelta_like(self, other, op):
-        raise TypeError("can only perform ops with timedelta like values")
-=======
-    def _evaluate_with_timedelta_like(self, other, op, opstr, reversed=False):
         # Timedelta knows how to operate with np.array, so dispatch to that
         # operation and then wrap the results
         other = Timedelta(other)
         values = self.values
-        if reversed:
-            values, other = other, values
 
         with np.errstate(all='ignore'):
             result = op(values, other)
@@ -4009,7 +3999,6 @@
         if op == divmod:
             return Index(result[0], **attrs), Index(result[1], **attrs)
         return Index(result, **attrs)
->>>>>>> b585e3b5
 
     def _evaluate_with_datetime_like(self, other, op):
         raise TypeError("can only perform ops with datetime like values")
@@ -4116,7 +4105,6 @@
     @classmethod
     def _add_numeric_methods_binary(cls):
         """ add in numeric methods """
-<<<<<<< HEAD
         cls.__add__ = _make_arithmetic_op(operator.add, cls)
         cls.__radd__ = _make_arithmetic_op(ops.radd, cls)
         cls.__sub__ = _make_arithmetic_op(operator.sub, cls)
@@ -4130,64 +4118,6 @@
         cls.__rfloordiv__ = _make_arithmetic_op(ops.rfloordiv, cls)
         cls.__truediv__ = _make_arithmetic_op(operator.truediv, cls)
         cls.__rtruediv__ = _make_arithmetic_op(ops.rtruediv, cls)
-=======
-
-        def _make_evaluate_binop(op, opstr, reversed=False, constructor=Index):
-            def _evaluate_numeric_binop(self, other):
-                if isinstance(other, (ABCSeries, ABCDataFrame)):
-                    return NotImplemented
-                elif isinstance(other, ABCTimedeltaIndex):
-                    # Defer to subclass implementation
-                    return NotImplemented
-
-                other = self._validate_for_numeric_binop(other, op, opstr)
-
-                # handle time-based others
-                if isinstance(other, (ABCDateOffset, np.timedelta64,
-                                      datetime.timedelta)):
-                    return self._evaluate_with_timedelta_like(other, op, opstr,
-                                                              reversed)
-                elif isinstance(other, (Timestamp, np.datetime64)):
-                    return self._evaluate_with_datetime_like(other, op, opstr)
-
-                # if we are a reversed non-commutative op
-                values = self.values
-                if reversed:
-                    values, other = other, values
-
-                attrs = self._get_attributes_dict()
-                attrs = self._maybe_update_attributes(attrs)
-                with np.errstate(all='ignore'):
-                    result = op(values, other)
-
-                result = missing.dispatch_missing(op, values, other, result)
-                return constructor(result, **attrs)
-
-            return _evaluate_numeric_binop
-
-        cls.__add__ = cls.__radd__ = _make_evaluate_binop(
-            operator.add, '__add__')
-        cls.__sub__ = _make_evaluate_binop(
-            operator.sub, '__sub__')
-        cls.__rsub__ = _make_evaluate_binop(
-            operator.sub, '__sub__', reversed=True)
-        cls.__mul__ = cls.__rmul__ = _make_evaluate_binop(
-            operator.mul, '__mul__')
-        cls.__rpow__ = _make_evaluate_binop(
-            operator.pow, '__pow__', reversed=True)
-        cls.__pow__ = _make_evaluate_binop(
-            operator.pow, '__pow__')
-        cls.__mod__ = _make_evaluate_binop(
-            operator.mod, '__mod__')
-        cls.__floordiv__ = _make_evaluate_binop(
-            operator.floordiv, '__floordiv__')
-        cls.__rfloordiv__ = _make_evaluate_binop(
-            operator.floordiv, '__floordiv__', reversed=True)
-        cls.__truediv__ = _make_evaluate_binop(
-            operator.truediv, '__truediv__')
-        cls.__rtruediv__ = _make_evaluate_binop(
-            operator.truediv, '__truediv__', reversed=True)
->>>>>>> b585e3b5
         if not compat.PY3:
             cls.__div__ = _make_arithmetic_op(operator.div, cls)
             cls.__rdiv__ = _make_arithmetic_op(ops.rdiv, cls)
