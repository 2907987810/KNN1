--- conflicted
+++ resolved
@@ -3684,18 +3684,13 @@
         indexer = indexer.take((indexer != -1).nonzero()[0])
 
         label_diff = np.setdiff1d(np.arange(this.size), indexer, assume_unique=True)
-<<<<<<< HEAD
-        the_diff = this._values.take(label_diff)
-        the_diff = maybe_try_sort(the_diff, sort)
-=======
 
         the_diff: MultiIndex | ArrayLike
         if isinstance(this, ABCMultiIndex):
             the_diff = this.take(label_diff)
         else:
             the_diff = this._values.take(label_diff)
-        the_diff = _maybe_try_sort(the_diff, sort)
->>>>>>> 6745e446
+        the_diff = maybe_try_sort(the_diff, sort)
 
         return the_diff
 
