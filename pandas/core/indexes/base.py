from __future__ import annotations

from collections import abc
from datetime import datetime
import functools
from itertools import zip_longest
import operator
from typing import (
    TYPE_CHECKING,
    Any,
    Callable,
    ClassVar,
    Literal,
    NoReturn,
    cast,
    final,
    overload,
)
import warnings

import numpy as np

from pandas._config import (
    get_option,
    using_copy_on_write,
    using_pyarrow_string_dtype,
)

from pandas._libs import (
    NaT,
    algos as libalgos,
    index as libindex,
    lib,
    writers,
)
from pandas._libs.internals import BlockValuesRefs
import pandas._libs.join as libjoin
from pandas._libs.lib import (
    is_datetime_array,
    no_default,
)
from pandas._libs.tslibs import (
    IncompatibleFrequency,
    OutOfBoundsDatetime,
    Timestamp,
    tz_compare,
)
from pandas._typing import (
    AnyAll,
    ArrayLike,
    Axes,
    Axis,
    DropKeep,
    DtypeObj,
    F,
    IgnoreRaise,
    IndexLabel,
    JoinHow,
    Level,
    NaPosition,
    ReindexMethod,
    Self,
    Shape,
    npt,
)
from pandas.compat.numpy import function as nv
from pandas.errors import (
    DuplicateLabelError,
    InvalidIndexError,
)
from pandas.util._decorators import (
    Appender,
    cache_readonly,
    deprecate_nonkeyword_arguments,
    doc,
)
from pandas.util._exceptions import (
    find_stack_level,
    rewrite_exception,
)

from pandas.core.dtypes.astype import (
    astype_array,
    astype_is_view,
)
from pandas.core.dtypes.cast import (
    LossySetitemError,
    can_hold_element,
    common_dtype_categorical_compat,
    find_result_type,
    infer_dtype_from,
    maybe_cast_pointwise_result,
    np_can_hold_element,
)
from pandas.core.dtypes.common import (
    ensure_int64,
    ensure_object,
    ensure_platform_int,
    is_any_real_numeric_dtype,
    is_bool_dtype,
    is_ea_or_datetimelike_dtype,
    is_float,
    is_hashable,
    is_integer,
    is_iterator,
    is_list_like,
    is_numeric_dtype,
    is_object_dtype,
    is_scalar,
    is_signed_integer_dtype,
    is_string_dtype,
    needs_i8_conversion,
    pandas_dtype,
    validate_all_hashable,
)
from pandas.core.dtypes.concat import concat_compat
from pandas.core.dtypes.dtypes import (
    ArrowDtype,
    CategoricalDtype,
    DatetimeTZDtype,
    ExtensionDtype,
    IntervalDtype,
    PeriodDtype,
    SparseDtype,
)
from pandas.core.dtypes.generic import (
    ABCCategoricalIndex,
    ABCDataFrame,
    ABCDatetimeIndex,
    ABCIntervalIndex,
    ABCMultiIndex,
    ABCPeriodIndex,
    ABCRangeIndex,
    ABCSeries,
    ABCTimedeltaIndex,
)
from pandas.core.dtypes.inference import is_dict_like
from pandas.core.dtypes.missing import (
    array_equivalent,
    is_valid_na_for_dtype,
    isna,
)

from pandas.core import (
    arraylike,
    nanops,
    ops,
)
from pandas.core.accessor import CachedAccessor
import pandas.core.algorithms as algos
from pandas.core.array_algos.putmask import (
    setitem_datetimelike_compat,
    validate_putmask,
)
from pandas.core.arrays import (
    ArrowExtensionArray,
    BaseMaskedArray,
    Categorical,
    DatetimeArray,
    ExtensionArray,
    TimedeltaArray,
)
from pandas.core.arrays.string_ import (
    StringArray,
    StringDtype,
)
from pandas.core.base import (
    IndexOpsMixin,
    PandasObject,
)
import pandas.core.common as com
from pandas.core.construction import (
    ensure_wrapped_if_datetimelike,
    extract_array,
    sanitize_array,
)
from pandas.core.indexers import (
    disallow_ndim_indexing,
    is_valid_positional_slice,
)
from pandas.core.indexes.frozen import FrozenList
from pandas.core.missing import clean_reindex_fill_method
from pandas.core.ops import get_op_result_name
from pandas.core.ops.invalid import make_invalid_op
from pandas.core.sorting import (
    ensure_key_mapped,
    get_group_index_sorter,
    nargsort,
)
from pandas.core.strings.accessor import StringMethods

from pandas.io.formats.printing import (
    PrettyDict,
    default_pprint,
    format_object_summary,
    pprint_thing,
)

if TYPE_CHECKING:
    from collections.abc import (
        Hashable,
        Iterable,
        Sequence,
    )

    from pandas import (
        CategoricalIndex,
        DataFrame,
        MultiIndex,
        Series,
    )
    from pandas.core.arrays import (
        IntervalArray,
        PeriodArray,
    )

__all__ = ["Index"]

_unsortable_types = frozenset(("mixed", "mixed-integer"))

_index_doc_kwargs: dict[str, str] = {
    "klass": "Index",
    "inplace": "",
    "target_klass": "Index",
    "raises_section": "",
    "unique": "Index",
    "duplicated": "np.ndarray",
}
_index_shared_docs: dict[str, str] = {}
str_t = str

_dtype_obj = np.dtype("object")

_masked_engines = {
    "Complex128": libindex.MaskedComplex128Engine,
    "Complex64": libindex.MaskedComplex64Engine,
    "Float64": libindex.MaskedFloat64Engine,
    "Float32": libindex.MaskedFloat32Engine,
    "UInt64": libindex.MaskedUInt64Engine,
    "UInt32": libindex.MaskedUInt32Engine,
    "UInt16": libindex.MaskedUInt16Engine,
    "UInt8": libindex.MaskedUInt8Engine,
    "Int64": libindex.MaskedInt64Engine,
    "Int32": libindex.MaskedInt32Engine,
    "Int16": libindex.MaskedInt16Engine,
    "Int8": libindex.MaskedInt8Engine,
    "boolean": libindex.MaskedBoolEngine,
    "double[pyarrow]": libindex.MaskedFloat64Engine,
    "float64[pyarrow]": libindex.MaskedFloat64Engine,
    "float32[pyarrow]": libindex.MaskedFloat32Engine,
    "float[pyarrow]": libindex.MaskedFloat32Engine,
    "uint64[pyarrow]": libindex.MaskedUInt64Engine,
    "uint32[pyarrow]": libindex.MaskedUInt32Engine,
    "uint16[pyarrow]": libindex.MaskedUInt16Engine,
    "uint8[pyarrow]": libindex.MaskedUInt8Engine,
    "int64[pyarrow]": libindex.MaskedInt64Engine,
    "int32[pyarrow]": libindex.MaskedInt32Engine,
    "int16[pyarrow]": libindex.MaskedInt16Engine,
    "int8[pyarrow]": libindex.MaskedInt8Engine,
    "bool[pyarrow]": libindex.MaskedBoolEngine,
}


def _maybe_return_indexers(meth: F) -> F:
    """
    Decorator to simplify 'return_indexers' checks in Index.join.
    """

    @functools.wraps(meth)
    def join(
        self,
        other: Index,
        *,
        how: JoinHow = "left",
        level=None,
        return_indexers: bool = False,
        sort: bool = False,
    ):
        join_index, lidx, ridx = meth(self, other, how=how, level=level, sort=sort)
        if not return_indexers:
            return join_index

        if lidx is not None:
            lidx = ensure_platform_int(lidx)
        if ridx is not None:
            ridx = ensure_platform_int(ridx)
        return join_index, lidx, ridx

    return cast(F, join)


def _new_Index(cls, d):
    """
    This is called upon unpickling, rather than the default which doesn't
    have arguments and breaks __new__.
    """
    # required for backward compat, because PI can't be instantiated with
    # ordinals through __new__ GH #13277
    if issubclass(cls, ABCPeriodIndex):
        from pandas.core.indexes.period import _new_PeriodIndex

        return _new_PeriodIndex(cls, **d)

    if issubclass(cls, ABCMultiIndex):
        if "labels" in d and "codes" not in d:
            # GH#23752 "labels" kwarg has been replaced with "codes"
            d["codes"] = d.pop("labels")

        # Since this was a valid MultiIndex at pickle-time, we don't need to
        #  check validty at un-pickle time.
        d["verify_integrity"] = False

    elif "dtype" not in d and "data" in d:
        # Prevent Index.__new__ from conducting inference;
        #  "data" key not in RangeIndex
        d["dtype"] = d["data"].dtype
    return cls.__new__(cls, **d)


class Index(IndexOpsMixin, PandasObject):
    """
    Immutable sequence used for indexing and alignment.

    The basic object storing axis labels for all pandas objects.

    .. versionchanged:: 2.0.0

       Index can hold all numpy numeric dtypes (except float16). Previously only
       int64/uint64/float64 dtypes were accepted.

    Parameters
    ----------
    data : array-like (1-dimensional)
    dtype : str, numpy.dtype, or ExtensionDtype, optional
        Data type for the output Index. If not specified, this will be
        inferred from `data`.
        See the :ref:`user guide <basics.dtypes>` for more usages.
    copy : bool, default False
        Copy input data.
    name : object
        Name to be stored in the index.
    tupleize_cols : bool (default: True)
        When True, attempt to create a MultiIndex if possible.

    See Also
    --------
    RangeIndex : Index implementing a monotonic integer range.
    CategoricalIndex : Index of :class:`Categorical` s.
    MultiIndex : A multi-level, or hierarchical Index.
    IntervalIndex : An Index of :class:`Interval` s.
    DatetimeIndex : Index of datetime64 data.
    TimedeltaIndex : Index of timedelta64 data.
    PeriodIndex : Index of Period data.

    Notes
    -----
    An Index instance can **only** contain hashable objects.
    An Index instance *can not* hold numpy float16 dtype.

    Examples
    --------
    >>> pd.Index([1, 2, 3])
    Index([1, 2, 3], dtype='int64')

    >>> pd.Index(list('abc'))
    Index(['a', 'b', 'c'], dtype='object')

    >>> pd.Index([1, 2, 3], dtype="uint8")
    Index([1, 2, 3], dtype='uint8')
    """

    # similar to __array_priority__, positions Index after Series and DataFrame
    #  but before ExtensionArray.  Should NOT be overridden by subclasses.
    __pandas_priority__ = 2000

    # Cython methods; see github.com/cython/cython/issues/2647
    #  for why we need to wrap these instead of making them class attributes
    # Moreover, cython will choose the appropriate-dtyped sub-function
    #  given the dtypes of the passed arguments

    @final
    def _left_indexer_unique(self, other: Self) -> npt.NDArray[np.intp]:
        # Caller is responsible for ensuring other.dtype == self.dtype
        sv = self._get_join_target()
        ov = other._get_join_target()
        # similar but not identical to ov.searchsorted(sv)
        return libjoin.left_join_indexer_unique(sv, ov)

    @final
    def _left_indexer(
        self, other: Self
    ) -> tuple[ArrayLike, npt.NDArray[np.intp], npt.NDArray[np.intp]]:
        # Caller is responsible for ensuring other.dtype == self.dtype
        sv = self._get_join_target()
        ov = other._get_join_target()
        joined_ndarray, lidx, ridx = libjoin.left_join_indexer(sv, ov)
        joined = self._from_join_target(joined_ndarray)
        return joined, lidx, ridx

    @final
    def _inner_indexer(
        self, other: Self
    ) -> tuple[ArrayLike, npt.NDArray[np.intp], npt.NDArray[np.intp]]:
        # Caller is responsible for ensuring other.dtype == self.dtype
        sv = self._get_join_target()
        ov = other._get_join_target()
        joined_ndarray, lidx, ridx = libjoin.inner_join_indexer(sv, ov)
        joined = self._from_join_target(joined_ndarray)
        return joined, lidx, ridx

    @final
    def _outer_indexer(
        self, other: Self
    ) -> tuple[ArrayLike, npt.NDArray[np.intp], npt.NDArray[np.intp]]:
        # Caller is responsible for ensuring other.dtype == self.dtype
        sv = self._get_join_target()
        ov = other._get_join_target()
        joined_ndarray, lidx, ridx = libjoin.outer_join_indexer(sv, ov)
        joined = self._from_join_target(joined_ndarray)
        return joined, lidx, ridx

    _typ: str = "index"
    _data: ExtensionArray | np.ndarray
    _data_cls: type[ExtensionArray] | tuple[type[np.ndarray], type[ExtensionArray]] = (
        np.ndarray,
        ExtensionArray,
    )
    _id: object | None = None
    _name: Hashable = None
    # MultiIndex.levels previously allowed setting the index name. We
    # don't allow this anymore, and raise if it happens rather than
    # failing silently.
    _no_setting_name: bool = False
    _comparables: list[str] = ["name"]
    _attributes: list[str] = ["name"]

    @cache_readonly
    def _can_hold_strings(self) -> bool:
        return not is_numeric_dtype(self.dtype)

    _engine_types: dict[np.dtype | ExtensionDtype, type[libindex.IndexEngine]] = {
        np.dtype(np.int8): libindex.Int8Engine,
        np.dtype(np.int16): libindex.Int16Engine,
        np.dtype(np.int32): libindex.Int32Engine,
        np.dtype(np.int64): libindex.Int64Engine,
        np.dtype(np.uint8): libindex.UInt8Engine,
        np.dtype(np.uint16): libindex.UInt16Engine,
        np.dtype(np.uint32): libindex.UInt32Engine,
        np.dtype(np.uint64): libindex.UInt64Engine,
        np.dtype(np.float32): libindex.Float32Engine,
        np.dtype(np.float64): libindex.Float64Engine,
        np.dtype(np.complex64): libindex.Complex64Engine,
        np.dtype(np.complex128): libindex.Complex128Engine,
    }

    @property
    def _engine_type(
        self,
    ) -> type[libindex.IndexEngine | libindex.ExtensionEngine]:
        return self._engine_types.get(self.dtype, libindex.ObjectEngine)

    # whether we support partial string indexing. Overridden
    # in DatetimeIndex and PeriodIndex
    _supports_partial_string_indexing = False

    _accessors = {"str"}

    str = CachedAccessor("str", StringMethods)

    _references = None

    # --------------------------------------------------------------------
    # Constructors

    def __new__(
        cls,
        data=None,
        dtype=None,
        copy: bool = False,
        name=None,
        tupleize_cols: bool = True,
    ) -> Self:
        from pandas.core.indexes.range import RangeIndex

        name = maybe_extract_name(name, data, cls)

        if dtype is not None:
            dtype = pandas_dtype(dtype)

        data_dtype = getattr(data, "dtype", None)

        refs = None
        if not copy and isinstance(data, (ABCSeries, Index)):
            refs = data._references

        is_pandas_object = isinstance(data, (ABCSeries, Index, ExtensionArray))

        # range
        if isinstance(data, (range, RangeIndex)):
            result = RangeIndex(start=data, copy=copy, name=name)
            if dtype is not None:
                return result.astype(dtype, copy=False)
            # error: Incompatible return value type (got "MultiIndex",
            # expected "Self")
            return result  # type: ignore[return-value]

        elif is_ea_or_datetimelike_dtype(dtype):
            # non-EA dtype indexes have special casting logic, so we punt here
            pass

        elif is_ea_or_datetimelike_dtype(data_dtype):
            pass

        elif isinstance(data, (np.ndarray, Index, ABCSeries)):
            if isinstance(data, ABCMultiIndex):
                data = data._values

            if data.dtype.kind not in "iufcbmM":
                # GH#11836 we need to avoid having numpy coerce
                # things that look like ints/floats to ints unless
                # they are actually ints, e.g. '0' and 0.0
                # should not be coerced
                data = com.asarray_tuplesafe(data, dtype=_dtype_obj)

        elif is_scalar(data):
            raise cls._raise_scalar_data_error(data)
        elif hasattr(data, "__array__"):
            return cls(np.asarray(data), dtype=dtype, copy=copy, name=name)
        elif not is_list_like(data) and not isinstance(data, memoryview):
            # 2022-11-16 the memoryview check is only necessary on some CI
            #  builds, not clear why
            raise cls._raise_scalar_data_error(data)

        else:
            if tupleize_cols:
                # GH21470: convert iterable to list before determining if empty
                if is_iterator(data):
                    data = list(data)

                if data and all(isinstance(e, tuple) for e in data):
                    # we must be all tuples, otherwise don't construct
                    # 10697
                    from pandas.core.indexes.multi import MultiIndex

                    # error: Incompatible return value type (got "MultiIndex",
                    # expected "Self")
                    return MultiIndex.from_tuples(  # type: ignore[return-value]
                        data, names=name
                    )
            # other iterable of some kind

            if not isinstance(data, (list, tuple)):
                # we allow set/frozenset, which Series/sanitize_array does not, so
                #  cast to list here
                data = list(data)
            if len(data) == 0:
                # unlike Series, we default to object dtype:
                data = np.array(data, dtype=object)

            if len(data) and isinstance(data[0], tuple):
                # Ensure we get 1-D array of tuples instead of 2D array.
                data = com.asarray_tuplesafe(data, dtype=_dtype_obj)

        try:
            arr = sanitize_array(data, None, dtype=dtype, copy=copy)
        except ValueError as err:
            if "index must be specified when data is not list-like" in str(err):
                raise cls._raise_scalar_data_error(data) from err
            if "Data must be 1-dimensional" in str(err):
                raise ValueError("Index data must be 1-dimensional") from err
            raise
        arr = ensure_wrapped_if_datetimelike(arr)

        klass = cls._dtype_to_subclass(arr.dtype)

        arr = klass._ensure_array(arr, arr.dtype, copy=False)
        result = klass._simple_new(arr, name, refs=refs)
        if dtype is None and is_pandas_object and data_dtype == np.object_:
            if result.dtype != data_dtype:
                warnings.warn(
                    "Dtype inference on a pandas object "
                    "(Series, Index, ExtensionArray) is deprecated. The Index "
                    "constructor will keep the original dtype in the future. "
                    "Call `infer_objects` on the result to get the old "
                    "behavior.",
                    FutureWarning,
                    stacklevel=2,
                )
        return result  # type: ignore[return-value]

    @classmethod
    def _ensure_array(cls, data, dtype, copy: bool):
        """
        Ensure we have a valid array to pass to _simple_new.
        """
        if data.ndim > 1:
            # GH#13601, GH#20285, GH#27125
            raise ValueError("Index data must be 1-dimensional")
        elif dtype == np.float16:
            # float16 not supported (no indexing engine)
            raise NotImplementedError("float16 indexes are not supported")

        if copy:
            # asarray_tuplesafe does not always copy underlying data,
            #  so need to make sure that this happens
            data = data.copy()
        return data

    @final
    @classmethod
    def _dtype_to_subclass(cls, dtype: DtypeObj):
        # Delay import for perf. https://github.com/pandas-dev/pandas/pull/31423

        if isinstance(dtype, ExtensionDtype):
            return dtype.index_class

        if dtype.kind == "M":
            from pandas import DatetimeIndex

            return DatetimeIndex

        elif dtype.kind == "m":
            from pandas import TimedeltaIndex

            return TimedeltaIndex

        elif dtype.kind == "O":
            # NB: assuming away MultiIndex
            return Index

        elif issubclass(dtype.type, str) or is_numeric_dtype(dtype):
            return Index

        raise NotImplementedError(dtype)

    # NOTE for new Index creation:

    # - _simple_new: It returns new Index with the same type as the caller.
    #   All metadata (such as name) must be provided by caller's responsibility.
    #   Using _shallow_copy is recommended because it fills these metadata
    #   otherwise specified.

    # - _shallow_copy: It returns new Index with the same type (using
    #   _simple_new), but fills caller's metadata otherwise specified. Passed
    #   kwargs will overwrite corresponding metadata.

    # See each method's docstring.

    @classmethod
    def _simple_new(
        cls, values: ArrayLike, name: Hashable | None = None, refs=None
    ) -> Self:
        """
        We require that we have a dtype compat for the values. If we are passed
        a non-dtype compat, then coerce using the constructor.

        Must be careful not to recurse.
        """
        assert isinstance(values, cls._data_cls), type(values)

        result = object.__new__(cls)
        result._data = values
        result._name = name
        result._cache = {}
        result._reset_identity()
        if refs is not None:
            result._references = refs
        else:
            result._references = BlockValuesRefs()
        result._references.add_index_reference(result)

        return result

    @classmethod
    def _with_infer(cls, *args, **kwargs):
        """
        Constructor that uses the 1.0.x behavior inferring numeric dtypes
        for ndarray[object] inputs.
        """
        result = cls(*args, **kwargs)

        if result.dtype == _dtype_obj and not result._is_multi:
            # error: Argument 1 to "maybe_convert_objects" has incompatible type
            # "Union[ExtensionArray, ndarray[Any, Any]]"; expected
            # "ndarray[Any, Any]"
            values = lib.maybe_convert_objects(result._values)  # type: ignore[arg-type]
            if values.dtype.kind in "iufb":
                return Index(values, name=result.name)

        return result

    @cache_readonly
    def _constructor(self) -> type[Self]:
        return type(self)

    @final
    def _maybe_check_unique(self) -> None:
        """
        Check that an Index has no duplicates.

        This is typically only called via
        `NDFrame.flags.allows_duplicate_labels.setter` when it's set to
        True (duplicates aren't allowed).

        Raises
        ------
        DuplicateLabelError
            When the index is not unique.
        """
        if not self.is_unique:
            msg = """Index has duplicates."""
            duplicates = self._format_duplicate_message()
            msg += f"\n{duplicates}"

            raise DuplicateLabelError(msg)

    @final
    def _format_duplicate_message(self) -> DataFrame:
        """
        Construct the DataFrame for a DuplicateLabelError.

        This returns a DataFrame indicating the labels and positions
        of duplicates in an index. This should only be called when it's
        already known that duplicates are present.

        Examples
        --------
        >>> idx = pd.Index(['a', 'b', 'a'])
        >>> idx._format_duplicate_message()
            positions
        label
        a        [0, 2]
        """
        from pandas import Series

        duplicates = self[self.duplicated(keep="first")].unique()
        assert len(duplicates)

        out = (
            Series(np.arange(len(self)), copy=False)
            .groupby(self, observed=False)
            .agg(list)[duplicates]
        )
        if self._is_multi:
            # test_format_duplicate_labels_message_multi
            # error: "Type[Index]" has no attribute "from_tuples"  [attr-defined]
            out.index = type(self).from_tuples(out.index)  # type: ignore[attr-defined]

        if self.nlevels == 1:
            out = out.rename_axis("label")
        return out.to_frame(name="positions")

    # --------------------------------------------------------------------
    # Index Internals Methods

    def _shallow_copy(self, values, name: Hashable = no_default) -> Self:
        """
        Create a new Index with the same class as the caller, don't copy the
        data, use the same object attributes with passed in attributes taking
        precedence.

        *this is an internal non-public method*

        Parameters
        ----------
        values : the values to create the new Index, optional
        name : Label, defaults to self.name
        """
        name = self._name if name is no_default else name

        return self._simple_new(values, name=name, refs=self._references)

    def _view(self) -> Self:
        """
        fastpath to make a shallow copy, i.e. new object with same data.
        """
        result = self._simple_new(self._values, name=self._name, refs=self._references)

        result._cache = self._cache
        return result

    @final
    def _rename(self, name: Hashable) -> Self:
        """
        fastpath for rename if new name is already validated.
        """
        result = self._view()
        result._name = name
        return result

    @final
    def is_(self, other) -> bool:
        """
        More flexible, faster check like ``is`` but that works through views.

        Note: this is *not* the same as ``Index.identical()``, which checks
        that metadata is also the same.

        Parameters
        ----------
        other : object
            Other object to compare against.

        Returns
        -------
        bool
            True if both have same underlying data, False otherwise.

        See Also
        --------
        Index.identical : Works like ``Index.is_`` but also checks metadata.

        Examples
        --------
        >>> idx1 = pd.Index(['1', '2', '3'])
        >>> idx1.is_(idx1.view())
        True

        >>> idx1.is_(idx1.copy())
        False
        """
        if self is other:
            return True
        elif not hasattr(other, "_id"):
            return False
        elif self._id is None or other._id is None:
            return False
        else:
            return self._id is other._id

    @final
    def _reset_identity(self) -> None:
        """
        Initializes or resets ``_id`` attribute with new object.
        """
        self._id = object()

    @final
    def _cleanup(self) -> None:
        self._engine.clear_mapping()

    @cache_readonly
    def _engine(
        self,
    ) -> libindex.IndexEngine | libindex.ExtensionEngine | libindex.MaskedIndexEngine:
        # For base class (object dtype) we get ObjectEngine
        target_values = self._get_engine_target()

        if isinstance(self._values, ArrowExtensionArray) and self.dtype.kind in "Mm":
            import pyarrow as pa

            pa_type = self._values._pa_array.type
            if pa.types.is_timestamp(pa_type):
                target_values = self._values._to_datetimearray()
                return libindex.DatetimeEngine(target_values._ndarray)
            elif pa.types.is_duration(pa_type):
                target_values = self._values._to_timedeltaarray()
                return libindex.TimedeltaEngine(target_values._ndarray)

        if isinstance(target_values, ExtensionArray):
            if isinstance(target_values, (BaseMaskedArray, ArrowExtensionArray)):
                try:
                    return _masked_engines[target_values.dtype.name](target_values)
                except KeyError:
                    # Not supported yet e.g. decimal
                    pass
            elif self._engine_type is libindex.ObjectEngine:
                return libindex.ExtensionEngine(target_values)

        target_values = cast(np.ndarray, target_values)
        # to avoid a reference cycle, bind `target_values` to a local variable, so
        # `self` is not passed into the lambda.
        if target_values.dtype == bool:
            return libindex.BoolEngine(target_values)
        elif target_values.dtype == np.complex64:
            return libindex.Complex64Engine(target_values)
        elif target_values.dtype == np.complex128:
            return libindex.Complex128Engine(target_values)
        elif needs_i8_conversion(self.dtype):
            # We need to keep M8/m8 dtype when initializing the Engine,
            #  but don't want to change _get_engine_target bc it is used
            #  elsewhere
            # error: Item "ExtensionArray" of "Union[ExtensionArray,
            # ndarray[Any, Any]]" has no attribute "_ndarray"  [union-attr]
            target_values = self._data._ndarray  # type: ignore[union-attr]

        # error: Argument 1 to "ExtensionEngine" has incompatible type
        # "ndarray[Any, Any]"; expected "ExtensionArray"
        return self._engine_type(target_values)  # type: ignore[arg-type]

    @final
    @cache_readonly
    def _dir_additions_for_owner(self) -> set[str_t]:
        """
        Add the string-like labels to the owner dataframe/series dir output.

        If this is a MultiIndex, it's first level values are used.
        """
        return {
            c
            for c in self.unique(level=0)[: get_option("display.max_dir_items")]
            if isinstance(c, str) and c.isidentifier()
        }

    # --------------------------------------------------------------------
    # Array-Like Methods

    # ndarray compat
    def __len__(self) -> int:
        """
        Return the length of the Index.
        """
        return len(self._data)

    def __array__(self, dtype=None) -> np.ndarray:
        """
        The array interface, return my values.
        """
        return np.asarray(self._data, dtype=dtype)

    def __array_ufunc__(self, ufunc: np.ufunc, method: str_t, *inputs, **kwargs):
        if any(isinstance(other, (ABCSeries, ABCDataFrame)) for other in inputs):
            return NotImplemented

        result = arraylike.maybe_dispatch_ufunc_to_dunder_op(
            self, ufunc, method, *inputs, **kwargs
        )
        if result is not NotImplemented:
            return result

        if "out" in kwargs:
            # e.g. test_dti_isub_tdi
            return arraylike.dispatch_ufunc_with_out(
                self, ufunc, method, *inputs, **kwargs
            )

        if method == "reduce":
            result = arraylike.dispatch_reduction_ufunc(
                self, ufunc, method, *inputs, **kwargs
            )
            if result is not NotImplemented:
                return result

        new_inputs = [x if x is not self else x._values for x in inputs]
        result = getattr(ufunc, method)(*new_inputs, **kwargs)
        if ufunc.nout == 2:
            # i.e. np.divmod, np.modf, np.frexp
            return tuple(self.__array_wrap__(x) for x in result)
        elif method == "reduce":
            result = lib.item_from_zerodim(result)
            return result

        if result.dtype == np.float16:
            result = result.astype(np.float32)

        return self.__array_wrap__(result)

    @final
    def __array_wrap__(self, result, context=None):
        """
        Gets called after a ufunc and other functions e.g. np.split.
        """
        result = lib.item_from_zerodim(result)
        if (not isinstance(result, Index) and is_bool_dtype(result.dtype)) or np.ndim(
            result
        ) > 1:
            # exclude Index to avoid warning from is_bool_dtype deprecation;
            #  in the Index case it doesn't matter which path we go down.
            # reached in plotting tests with e.g. np.nonzero(index)
            return result

        return Index(result, name=self.name)

    @cache_readonly
    def dtype(self) -> DtypeObj:
        """
        Return the dtype object of the underlying data.

        Examples
        --------
        >>> idx = pd.Index([1, 2, 3])
        >>> idx
        Index([1, 2, 3], dtype='int64')
        >>> idx.dtype
        dtype('int64')
        """
        return self._data.dtype

    @final
    def ravel(self, order: str_t = "C") -> Self:
        """
        Return a view on self.

        Returns
        -------
        Index

        See Also
        --------
        numpy.ndarray.ravel : Return a flattened array.

        Examples
        --------
        >>> s = pd.Series([1, 2, 3], index=['a', 'b', 'c'])
        >>> s.index.ravel()
        Index(['a', 'b', 'c'], dtype='object')
        """
        return self[:]

    def view(self, cls=None):
        # we need to see if we are subclassing an
        # index type here
        if cls is not None and not hasattr(cls, "_typ"):
            dtype = cls
            if isinstance(cls, str):
                dtype = pandas_dtype(cls)

            if needs_i8_conversion(dtype):
                idx_cls = self._dtype_to_subclass(dtype)
                arr = self.array.view(dtype)
                if isinstance(arr, ExtensionArray):
                    # here we exclude non-supported dt64/td64 dtypes
                    return idx_cls._simple_new(
                        arr, name=self.name, refs=self._references
                    )
                return arr

            result = self._data.view(cls)
        else:
            if cls is not None:
                warnings.warn(
                    # GH#55709
                    f"Passing a type in {type(self).__name__}.view is deprecated "
                    "and will raise in a future version. "
                    "Call view without any argument to retain the old behavior.",
                    FutureWarning,
                    stacklevel=find_stack_level(),
                )

            result = self._view()
        if isinstance(result, Index):
            result._id = self._id
        return result

    def astype(self, dtype, copy: bool = True):
        """
        Create an Index with values cast to dtypes.

        The class of a new Index is determined by dtype. When conversion is
        impossible, a TypeError exception is raised.

        Parameters
        ----------
        dtype : numpy dtype or pandas type
            Note that any signed integer `dtype` is treated as ``'int64'``,
            and any unsigned integer `dtype` is treated as ``'uint64'``,
            regardless of the size.
        copy : bool, default True
            By default, astype always returns a newly allocated object.
            If copy is set to False and internal requirements on dtype are
            satisfied, the original data is used to create a new Index
            or the original Index is returned.

        Returns
        -------
        Index
            Index with values cast to specified dtype.

        Examples
        --------
        >>> idx = pd.Index([1, 2, 3])
        >>> idx
        Index([1, 2, 3], dtype='int64')
        >>> idx.astype('float')
        Index([1.0, 2.0, 3.0], dtype='float64')
        """
        if dtype is not None:
            dtype = pandas_dtype(dtype)

        if self.dtype == dtype:
            # Ensure that self.astype(self.dtype) is self
            return self.copy() if copy else self

        values = self._data
        if isinstance(values, ExtensionArray):
            with rewrite_exception(type(values).__name__, type(self).__name__):
                new_values = values.astype(dtype, copy=copy)

        elif isinstance(dtype, ExtensionDtype):
            cls = dtype.construct_array_type()
            # Note: for RangeIndex and CategoricalDtype self vs self._values
            #  behaves differently here.
            new_values = cls._from_sequence(self, dtype=dtype, copy=copy)

        else:
            # GH#13149 specifically use astype_array instead of astype
            new_values = astype_array(values, dtype=dtype, copy=copy)

        # pass copy=False because any copying will be done in the astype above
        result = Index(new_values, name=self.name, dtype=new_values.dtype, copy=False)
        if (
            not copy
            and self._references is not None
            and astype_is_view(self.dtype, dtype)
        ):
            result._references = self._references
            result._references.add_index_reference(result)
        return result

    _index_shared_docs["take"] = """
        Return a new %(klass)s of the values selected by the indices.

        For internal compatibility with numpy arrays.

        Parameters
        ----------
        indices : array-like
            Indices to be taken.
        axis : int, optional
            The axis over which to select values, always 0.
        allow_fill : bool, default True
        fill_value : scalar, default None
            If allow_fill=True and fill_value is not None, indices specified by
            -1 are regarded as NA. If Index doesn't hold NA, raise ValueError.

        Returns
        -------
        Index
            An index formed of elements at the given indices. Will be the same
            type as self, except for RangeIndex.

        See Also
        --------
        numpy.ndarray.take: Return an array formed from the
            elements of a at the given indices.

        Examples
        --------
        >>> idx = pd.Index(['a', 'b', 'c'])
        >>> idx.take([2, 2, 1, 2])
        Index(['c', 'c', 'b', 'c'], dtype='object')
        """

    @Appender(_index_shared_docs["take"] % _index_doc_kwargs)
    def take(
        self,
        indices,
        axis: Axis = 0,
        allow_fill: bool = True,
        fill_value=None,
        **kwargs,
    ) -> Self:
        if kwargs:
            nv.validate_take((), kwargs)
        if is_scalar(indices):
            raise TypeError("Expected indices to be array-like")
        indices = ensure_platform_int(indices)
        allow_fill = self._maybe_disallow_fill(allow_fill, fill_value, indices)

        if indices.ndim == 1 and lib.is_range_indexer(indices, len(self)):
            return self.copy()

        # Note: we discard fill_value and use self._na_value, only relevant
        #  in the case where allow_fill is True and fill_value is not None
        values = self._values
        if isinstance(values, np.ndarray):
            taken = algos.take(
                values, indices, allow_fill=allow_fill, fill_value=self._na_value
            )
        else:
            # algos.take passes 'axis' keyword which not all EAs accept
            taken = values.take(
                indices, allow_fill=allow_fill, fill_value=self._na_value
            )
        return self._constructor._simple_new(taken, name=self.name)

    @final
    def _maybe_disallow_fill(self, allow_fill: bool, fill_value, indices) -> bool:
        """
        We only use pandas-style take when allow_fill is True _and_
        fill_value is not None.
        """
        if allow_fill and fill_value is not None:
            # only fill if we are passing a non-None fill_value
            if self._can_hold_na:
                if (indices < -1).any():
                    raise ValueError(
                        "When allow_fill=True and fill_value is not None, "
                        "all indices must be >= -1"
                    )
            else:
                cls_name = type(self).__name__
                raise ValueError(
                    f"Unable to fill values because {cls_name} cannot contain NA"
                )
        else:
            allow_fill = False
        return allow_fill

    _index_shared_docs["repeat"] = """
        Repeat elements of a %(klass)s.

        Returns a new %(klass)s where each element of the current %(klass)s
        is repeated consecutively a given number of times.

        Parameters
        ----------
        repeats : int or array of ints
            The number of repetitions for each element. This should be a
            non-negative integer. Repeating 0 times will return an empty
            %(klass)s.
        axis : None
            Must be ``None``. Has no effect but is accepted for compatibility
            with numpy.

        Returns
        -------
        %(klass)s
            Newly created %(klass)s with repeated elements.

        See Also
        --------
        Series.repeat : Equivalent function for Series.
        numpy.repeat : Similar method for :class:`numpy.ndarray`.

        Examples
        --------
        >>> idx = pd.Index(['a', 'b', 'c'])
        >>> idx
        Index(['a', 'b', 'c'], dtype='object')
        >>> idx.repeat(2)
        Index(['a', 'a', 'b', 'b', 'c', 'c'], dtype='object')
        >>> idx.repeat([1, 2, 3])
        Index(['a', 'b', 'b', 'c', 'c', 'c'], dtype='object')
        """

    @Appender(_index_shared_docs["repeat"] % _index_doc_kwargs)
    def repeat(self, repeats, axis: None = None) -> Self:
        repeats = ensure_platform_int(repeats)
        nv.validate_repeat((), {"axis": axis})
        res_values = self._values.repeat(repeats)

        # _constructor so RangeIndex-> Index with an int64 dtype
        return self._constructor._simple_new(res_values, name=self.name)

    # --------------------------------------------------------------------
    # Copying Methods

    def copy(
        self,
        name: Hashable | None = None,
        deep: bool = False,
    ) -> Self:
        """
        Make a copy of this object.

        Name is set on the new object.

        Parameters
        ----------
        name : Label, optional
            Set name for new object.
        deep : bool, default False

        Returns
        -------
        Index
            Index refer to new object which is a copy of this object.

        Notes
        -----
        In most cases, there should be no functional difference from using
        ``deep``, but if ``deep`` is passed it will attempt to deepcopy.

        Examples
        --------
        >>> idx = pd.Index(['a', 'b', 'c'])
        >>> new_idx = idx.copy()
        >>> idx is new_idx
        False
        """

        name = self._validate_names(name=name, deep=deep)[0]
        if deep:
            new_data = self._data.copy()
            new_index = type(self)._simple_new(new_data, name=name)
        else:
            new_index = self._rename(name=name)
        return new_index

    @final
    def __copy__(self, **kwargs) -> Self:
        return self.copy(**kwargs)

    @final
    def __deepcopy__(self, memo=None) -> Self:
        """
        Parameters
        ----------
        memo, default None
            Standard signature. Unused
        """
        return self.copy(deep=True)

    # --------------------------------------------------------------------
    # Rendering Methods

    @final
    def __repr__(self) -> str_t:
        """
        Return a string representation for this object.
        """
        klass_name = type(self).__name__
        data = self._format_data()
        attrs = self._format_attrs()
        attrs_str = [f"{k}={v}" for k, v in attrs]
        prepr = ", ".join(attrs_str)

        return f"{klass_name}({data}{prepr})"

    @property
    def _formatter_func(self):
        """
        Return the formatter function.
        """
        return default_pprint

    @final
    def _format_data(self, name=None) -> str_t:
        """
        Return the formatted data as a unicode string.
        """
        # do we want to justify (only do so for non-objects)
        is_justify = True

        if self.inferred_type == "string":
            is_justify = False
        elif isinstance(self.dtype, CategoricalDtype):
            self = cast("CategoricalIndex", self)
            if is_object_dtype(self.categories.dtype):
                is_justify = False
        elif isinstance(self, ABCRangeIndex):
            # We will do the relevant formatting via attrs
            return ""

        return format_object_summary(
            self,
            self._formatter_func,
            is_justify=is_justify,
            name=name,
            line_break_each_value=self._is_multi,
        )

    def _format_attrs(self) -> list[tuple[str_t, str_t | int | bool | None]]:
        """
        Return a list of tuples of the (attr,formatted_value).
        """
        attrs: list[tuple[str_t, str_t | int | bool | None]] = []

        if not self._is_multi:
            attrs.append(("dtype", f"'{self.dtype}'"))

        if self.name is not None:
            attrs.append(("name", default_pprint(self.name)))
        elif self._is_multi and any(x is not None for x in self.names):
            attrs.append(("names", default_pprint(self.names)))

        max_seq_items = get_option("display.max_seq_items") or len(self)
        if len(self) > max_seq_items:
            attrs.append(("length", len(self)))
        return attrs

    @final
    def _get_level_names(self) -> Hashable | Sequence[Hashable]:
        """
        Return a name or list of names with None replaced by the level number.
        """
        if self._is_multi:
            return [
                level if name is None else name for level, name in enumerate(self.names)
            ]
        else:
            return 0 if self.name is None else self.name

    @final
    def _mpl_repr(self) -> np.ndarray:
        # how to represent ourselves to matplotlib
        if isinstance(self.dtype, np.dtype) and self.dtype.kind != "M":
            return cast(np.ndarray, self.values)
        return self.astype(object, copy=False)._values

    def format(
        self,
        name: bool = False,
        formatter: Callable | None = None,
        na_rep: str_t = "NaN",
    ) -> list[str_t]:
        """
        Render a string representation of the Index.
        """
        warnings.warn(
            # GH#55413
            f"{type(self).__name__}.format is deprecated and will be removed "
            "in a future version. Convert using index.astype(str) or "
            "index.map(formatter) instead.",
            FutureWarning,
            stacklevel=find_stack_level(),
        )
        header = []
        if name:
            header.append(
                pprint_thing(self.name, escape_chars=("\t", "\r", "\n"))
                if self.name is not None
                else ""
            )

        if formatter is not None:
            return header + list(self.map(formatter))

        return self._format_with_header(header=header, na_rep=na_rep)

    _default_na_rep = "NaN"

    @final
    def _format_flat(
        self,
        *,
        include_name: bool,
        formatter: Callable | None = None,
    ) -> list[str_t]:
        """
        Render a string representation of the Index.
        """
        header = []
        if include_name:
            header.append(
                pprint_thing(self.name, escape_chars=("\t", "\r", "\n"))
                if self.name is not None
                else ""
            )

        if formatter is not None:
            return header + list(self.map(formatter))

        return self._format_with_header(header=header, na_rep=self._default_na_rep)

    def _format_with_header(self, *, header: list[str_t], na_rep: str_t) -> list[str_t]:
        from pandas.io.formats.format import format_array

        values = self._values

        if (
            is_object_dtype(values.dtype)
            or is_string_dtype(values.dtype)
            or isinstance(self.dtype, (IntervalDtype, CategoricalDtype))
        ):
            # TODO: why do we need different justify for these cases?
            justify = "all"
        else:
            justify = "left"
        # passing leading_space=False breaks test_format_missing,
        #  test_index_repr_in_frame_with_nan, but would otherwise make
        #  trim_front unnecessary
        formatted = format_array(values, None, justify=justify)
        result = trim_front(formatted)
        return header + result

    def _get_values_for_csv(
        self,
        *,
        na_rep: str_t = "",
        decimal: str_t = ".",
        float_format=None,
        date_format=None,
        quoting=None,
    ) -> npt.NDArray[np.object_]:
        return get_values_for_csv(
            self._values,
            na_rep=na_rep,
            decimal=decimal,
            float_format=float_format,
            date_format=date_format,
            quoting=quoting,
        )

    def _summary(self, name=None) -> str_t:
        """
        Return a summarized representation.

        Parameters
        ----------
        name : str
            name to use in the summary representation

        Returns
        -------
        String with a summarized representation of the index
        """
        if len(self) > 0:
            head = self[0]
            if hasattr(head, "format") and not isinstance(head, str):
                head = head.format()
            elif needs_i8_conversion(self.dtype):
                # e.g. Timedelta, display as values, not quoted
                head = self._formatter_func(head).replace("'", "")
            tail = self[-1]
            if hasattr(tail, "format") and not isinstance(tail, str):
                tail = tail.format()
            elif needs_i8_conversion(self.dtype):
                # e.g. Timedelta, display as values, not quoted
                tail = self._formatter_func(tail).replace("'", "")

            index_summary = f", {head} to {tail}"
        else:
            index_summary = ""

        if name is None:
            name = type(self).__name__
        return f"{name}: {len(self)} entries{index_summary}"

    # --------------------------------------------------------------------
    # Conversion Methods

    def to_flat_index(self) -> Self:
        """
        Identity method.

        This is implemented for compatibility with subclass implementations
        when chaining.

        Returns
        -------
        pd.Index
            Caller.

        See Also
        --------
        MultiIndex.to_flat_index : Subclass implementation.
        """
        return self

    @final
    def to_series(self, index=None, name: Hashable | None = None) -> Series:
        """
        Create a Series with both index and values equal to the index keys.

        Useful with map for returning an indexer based on an index.

        Parameters
        ----------
        index : Index, optional
            Index of resulting Series. If None, defaults to original index.
        name : str, optional
            Name of resulting Series. If None, defaults to name of original
            index.

        Returns
        -------
        Series
            The dtype will be based on the type of the Index values.

        See Also
        --------
        Index.to_frame : Convert an Index to a DataFrame.
        Series.to_frame : Convert Series to DataFrame.

        Examples
        --------
        >>> idx = pd.Index(['Ant', 'Bear', 'Cow'], name='animal')

        By default, the original index and original name is reused.

        >>> idx.to_series()
        animal
        Ant      Ant
        Bear    Bear
        Cow      Cow
        Name: animal, dtype: object

        To enforce a new index, specify new labels to ``index``:

        >>> idx.to_series(index=[0, 1, 2])
        0     Ant
        1    Bear
        2     Cow
        Name: animal, dtype: object

        To override the name of the resulting column, specify ``name``:

        >>> idx.to_series(name='zoo')
        animal
        Ant      Ant
        Bear    Bear
        Cow      Cow
        Name: zoo, dtype: object
        """
        from pandas import Series

        if index is None:
            index = self._view()
        if name is None:
            name = self.name

        return Series(self._values.copy(), index=index, name=name)

    def to_frame(
        self, index: bool = True, name: Hashable = lib.no_default
    ) -> DataFrame:
        """
        Create a DataFrame with a column containing the Index.

        Parameters
        ----------
        index : bool, default True
            Set the index of the returned DataFrame as the original Index.

        name : object, defaults to index.name
            The passed name should substitute for the index name (if it has
            one).

        Returns
        -------
        DataFrame
            DataFrame containing the original Index data.

        See Also
        --------
        Index.to_series : Convert an Index to a Series.
        Series.to_frame : Convert Series to DataFrame.

        Examples
        --------
        >>> idx = pd.Index(['Ant', 'Bear', 'Cow'], name='animal')
        >>> idx.to_frame()
               animal
        animal
        Ant       Ant
        Bear     Bear
        Cow       Cow

        By default, the original Index is reused. To enforce a new Index:

        >>> idx.to_frame(index=False)
            animal
        0   Ant
        1  Bear
        2   Cow

        To override the name of the resulting column, specify `name`:

        >>> idx.to_frame(index=False, name='zoo')
            zoo
        0   Ant
        1  Bear
        2   Cow
        """
        from pandas import DataFrame

        if name is lib.no_default:
            name = self._get_level_names()
        result = DataFrame({name: self}, copy=not using_copy_on_write())

        if index:
            result.index = self
        return result

    # --------------------------------------------------------------------
    # Name-Centric Methods

    @property
    def name(self) -> Hashable:
        """
        Return Index or MultiIndex name.

        Examples
        --------
        >>> idx = pd.Index([1, 2, 3], name='x')
        >>> idx
        Index([1, 2, 3], dtype='int64',  name='x')
        >>> idx.name
        'x'
        """
        return self._name

    @name.setter
    def name(self, value: Hashable) -> None:
        if self._no_setting_name:
            # Used in MultiIndex.levels to avoid silently ignoring name updates.
            raise RuntimeError(
                "Cannot set name on a level of a MultiIndex. Use "
                "'MultiIndex.set_names' instead."
            )
        maybe_extract_name(value, None, type(self))
        self._name = value

    @final
    def _validate_names(
        self, name=None, names=None, deep: bool = False
    ) -> list[Hashable]:
        """
        Handles the quirks of having a singular 'name' parameter for general
        Index and plural 'names' parameter for MultiIndex.
        """
        from copy import deepcopy

        if names is not None and name is not None:
            raise TypeError("Can only provide one of `names` and `name`")
        if names is None and name is None:
            new_names = deepcopy(self.names) if deep else self.names
        elif names is not None:
            if not is_list_like(names):
                raise TypeError("Must pass list-like as `names`.")
            new_names = names
        elif not is_list_like(name):
            new_names = [name]
        else:
            new_names = name

        if len(new_names) != len(self.names):
            raise ValueError(
                f"Length of new names must be {len(self.names)}, got {len(new_names)}"
            )

        # All items in 'new_names' need to be hashable
        validate_all_hashable(*new_names, error_name=f"{type(self).__name__}.name")

        return new_names

    def _get_default_index_names(
        self, names: Hashable | Sequence[Hashable] | None = None, default=None
    ) -> list[Hashable]:
        """
        Get names of index.

        Parameters
        ----------
        names : int, str or 1-dimensional list, default None
            Index names to set.
        default : str
            Default name of index.

        Raises
        ------
        TypeError
            if names not str or list-like
        """
        from pandas.core.indexes.multi import MultiIndex

        if names is not None:
            if isinstance(names, (int, str)):
                names = [names]

        if not isinstance(names, list) and names is not None:
            raise ValueError("Index names must be str or 1-dimensional list")

        if not names:
            if isinstance(self, MultiIndex):
                names = com.fill_missing_names(self.names)
            else:
                names = [default] if self.name is None else [self.name]

        return names

    def _get_names(self) -> FrozenList:
        return FrozenList((self.name,))

    def _set_names(self, values, *, level=None) -> None:
        """
        Set new names on index. Each name has to be a hashable type.

        Parameters
        ----------
        values : str or sequence
            name(s) to set
        level : int, level name, or sequence of int/level names (default None)
            If the index is a MultiIndex (hierarchical), level(s) to set (None
            for all levels).  Otherwise level must be None

        Raises
        ------
        TypeError if each name is not hashable.
        """
        if not is_list_like(values):
            raise ValueError("Names must be a list-like")
        if len(values) != 1:
            raise ValueError(f"Length of new names must be 1, got {len(values)}")

        # GH 20527
        # All items in 'name' need to be hashable:
        validate_all_hashable(*values, error_name=f"{type(self).__name__}.name")

        self._name = values[0]

    names = property(fset=_set_names, fget=_get_names)

    @overload
    def set_names(self, names, *, level=..., inplace: Literal[False] = ...) -> Self:
        ...

    @overload
    def set_names(self, names, *, level=..., inplace: Literal[True]) -> None:
        ...

    @overload
    def set_names(self, names, *, level=..., inplace: bool = ...) -> Self | None:
        ...

    def set_names(self, names, *, level=None, inplace: bool = False) -> Self | None:
        """
        Set Index or MultiIndex name.

        Able to set new names partially and by level.

        Parameters
        ----------

        names : label or list of label or dict-like for MultiIndex
            Name(s) to set.

            .. versionchanged:: 1.3.0

        level : int, label or list of int or label, optional
            If the index is a MultiIndex and names is not dict-like, level(s) to set
            (None for all levels). Otherwise level must be None.

            .. versionchanged:: 1.3.0

        inplace : bool, default False
            Modifies the object directly, instead of creating a new Index or
            MultiIndex.

        Returns
        -------
        Index or None
            The same type as the caller or None if ``inplace=True``.

        See Also
        --------
        Index.rename : Able to set new names without level.

        Examples
        --------
        >>> idx = pd.Index([1, 2, 3, 4])
        >>> idx
        Index([1, 2, 3, 4], dtype='int64')
        >>> idx.set_names('quarter')
        Index([1, 2, 3, 4], dtype='int64', name='quarter')

        >>> idx = pd.MultiIndex.from_product([['python', 'cobra'],
        ...                                   [2018, 2019]])
        >>> idx
        MultiIndex([('python', 2018),
                    ('python', 2019),
                    ( 'cobra', 2018),
                    ( 'cobra', 2019)],
                   )
        >>> idx = idx.set_names(['kind', 'year'])
        >>> idx.set_names('species', level=0)
        MultiIndex([('python', 2018),
                    ('python', 2019),
                    ( 'cobra', 2018),
                    ( 'cobra', 2019)],
                   names=['species', 'year'])

        When renaming levels with a dict, levels can not be passed.

        >>> idx.set_names({'kind': 'snake'})
        MultiIndex([('python', 2018),
                    ('python', 2019),
                    ( 'cobra', 2018),
                    ( 'cobra', 2019)],
                   names=['snake', 'year'])
        """
        if level is not None and not isinstance(self, ABCMultiIndex):
            raise ValueError("Level must be None for non-MultiIndex")

        if level is not None and not is_list_like(level) and is_list_like(names):
            raise TypeError("Names must be a string when a single level is provided.")

        if not is_list_like(names) and level is None and self.nlevels > 1:
            raise TypeError("Must pass list-like as `names`.")

        if is_dict_like(names) and not isinstance(self, ABCMultiIndex):
            raise TypeError("Can only pass dict-like as `names` for MultiIndex.")

        if is_dict_like(names) and level is not None:
            raise TypeError("Can not pass level for dictlike `names`.")

        if isinstance(self, ABCMultiIndex) and is_dict_like(names) and level is None:
            # Transform dict to list of new names and corresponding levels
            level, names_adjusted = [], []
            for i, name in enumerate(self.names):
                if name in names.keys():
                    level.append(i)
                    names_adjusted.append(names[name])
            names = names_adjusted

        if not is_list_like(names):
            names = [names]
        if level is not None and not is_list_like(level):
            level = [level]

        if inplace:
            idx = self
        else:
            idx = self._view()

        idx._set_names(names, level=level)
        if not inplace:
            return idx
        return None

    @overload
    def rename(self, name, *, inplace: Literal[False] = ...) -> Self:
        ...

    @overload
    def rename(self, name, *, inplace: Literal[True]) -> None:
        ...

    @deprecate_nonkeyword_arguments(
        version="3.0", allowed_args=["self", "name"], name="rename"
    )
    def rename(self, name, inplace: bool = False) -> Self | None:
        """
        Alter Index or MultiIndex name.

        Able to set new names without level. Defaults to returning new index.
        Length of names must match number of levels in MultiIndex.

        Parameters
        ----------
        name : label or list of labels
            Name(s) to set.
        inplace : bool, default False
            Modifies the object directly, instead of creating a new Index or
            MultiIndex.

        Returns
        -------
        Index or None
            The same type as the caller or None if ``inplace=True``.

        See Also
        --------
        Index.set_names : Able to set new names partially and by level.

        Examples
        --------
        >>> idx = pd.Index(['A', 'C', 'A', 'B'], name='score')
        >>> idx.rename('grade')
        Index(['A', 'C', 'A', 'B'], dtype='object', name='grade')

        >>> idx = pd.MultiIndex.from_product([['python', 'cobra'],
        ...                                   [2018, 2019]],
        ...                                  names=['kind', 'year'])
        >>> idx
        MultiIndex([('python', 2018),
                    ('python', 2019),
                    ( 'cobra', 2018),
                    ( 'cobra', 2019)],
                   names=['kind', 'year'])
        >>> idx.rename(['species', 'year'])
        MultiIndex([('python', 2018),
                    ('python', 2019),
                    ( 'cobra', 2018),
                    ( 'cobra', 2019)],
                   names=['species', 'year'])
        >>> idx.rename('species')
        Traceback (most recent call last):
        TypeError: Must pass list-like as `names`.
        """
        return self.set_names([name], inplace=inplace)

    # --------------------------------------------------------------------
    # Level-Centric Methods

    @property
    def nlevels(self) -> int:
        """
        Number of levels.
        """
        return 1

    def _sort_levels_monotonic(self) -> Self:
        """
        Compat with MultiIndex.
        """
        return self

    @final
    def _validate_index_level(self, level) -> None:
        """
        Validate index level.

        For single-level Index getting level number is a no-op, but some
        verification must be done like in MultiIndex.

        """
        if isinstance(level, int):
            if level < 0 and level != -1:
                raise IndexError(
                    "Too many levels: Index has only 1 level, "
                    f"{level} is not a valid level number"
                )
            if level > 0:
                raise IndexError(
                    f"Too many levels: Index has only 1 level, not {level + 1}"
                )
        elif level != self.name:
            raise KeyError(
                f"Requested level ({level}) does not match index name ({self.name})"
            )

    def _get_level_number(self, level) -> int:
        self._validate_index_level(level)
        return 0

    def sortlevel(
        self,
        level=None,
        ascending: bool | list[bool] = True,
        sort_remaining=None,
        na_position: NaPosition = "first",
    ):
        """
        For internal compatibility with the Index API.

        Sort the Index. This is for compat with MultiIndex

        Parameters
        ----------
        ascending : bool, default True
            False to sort in descending order
        na_position : {'first' or 'last'}, default 'first'
            Argument 'first' puts NaNs at the beginning, 'last' puts NaNs at
            the end.

            .. versionadded:: 2.1.0

        level, sort_remaining are compat parameters

        Returns
        -------
        Index
        """
        if not isinstance(ascending, (list, bool)):
            raise TypeError(
                "ascending must be a single bool value or"
                "a list of bool values of length 1"
            )

        if isinstance(ascending, list):
            if len(ascending) != 1:
                raise TypeError("ascending must be a list of bool values of length 1")
            ascending = ascending[0]

        if not isinstance(ascending, bool):
            raise TypeError("ascending must be a bool value")

        return self.sort_values(
            return_indexer=True, ascending=ascending, na_position=na_position
        )

    def _get_level_values(self, level) -> Index:
        """
        Return an Index of values for requested level.

        This is primarily useful to get an individual level of values from a
        MultiIndex, but is provided on Index as well for compatibility.

        Parameters
        ----------
        level : int or str
            It is either the integer position or the name of the level.

        Returns
        -------
        Index
            Calling object, as there is only one level in the Index.

        See Also
        --------
        MultiIndex.get_level_values : Get values for a level of a MultiIndex.

        Notes
        -----
        For Index, level should be 0, since there are no multiple levels.

        Examples
        --------
        >>> idx = pd.Index(list('abc'))
        >>> idx
        Index(['a', 'b', 'c'], dtype='object')

        Get level values by supplying `level` as integer:

        >>> idx.get_level_values(0)
        Index(['a', 'b', 'c'], dtype='object')
        """
        self._validate_index_level(level)
        return self

    get_level_values = _get_level_values

    @final
    def droplevel(self, level: IndexLabel = 0):
        """
        Return index with requested level(s) removed.

        If resulting index has only 1 level left, the result will be
        of Index type, not MultiIndex. The original index is not modified inplace.

        Parameters
        ----------
        level : int, str, or list-like, default 0
            If a string is given, must be the name of a level
            If list-like, elements must be names or indexes of levels.

        Returns
        -------
        Index or MultiIndex

        Examples
        --------
        >>> mi = pd.MultiIndex.from_arrays(
        ...     [[1, 2], [3, 4], [5, 6]], names=['x', 'y', 'z']
        ... )
        >>> mi
        MultiIndex([(1, 3, 5),
                    (2, 4, 6)],
                   names=['x', 'y', 'z'])

        >>> mi.droplevel()
        MultiIndex([(3, 5),
                    (4, 6)],
                   names=['y', 'z'])

        >>> mi.droplevel(2)
        MultiIndex([(1, 3),
                    (2, 4)],
                   names=['x', 'y'])

        >>> mi.droplevel('z')
        MultiIndex([(1, 3),
                    (2, 4)],
                   names=['x', 'y'])

        >>> mi.droplevel(['x', 'y'])
        Index([5, 6], dtype='int64', name='z')
        """
        if not isinstance(level, (tuple, list)):
            level = [level]

        levnums = sorted(self._get_level_number(lev) for lev in level)[::-1]

        return self._drop_level_numbers(levnums)

    @final
    def _drop_level_numbers(self, levnums: list[int]):
        """
        Drop MultiIndex levels by level _number_, not name.
        """

        if not levnums and not isinstance(self, ABCMultiIndex):
            return self
        if len(levnums) >= self.nlevels:
            raise ValueError(
                f"Cannot remove {len(levnums)} levels from an index with "
                f"{self.nlevels} levels: at least one level must be left."
            )
        # The two checks above guarantee that here self is a MultiIndex
        self = cast("MultiIndex", self)

        new_levels = list(self.levels)
        new_codes = list(self.codes)
        new_names = list(self.names)

        for i in levnums:
            new_levels.pop(i)
            new_codes.pop(i)
            new_names.pop(i)

        if len(new_levels) == 1:
            lev = new_levels[0]

            if len(lev) == 0:
                # If lev is empty, lev.take will fail GH#42055
                if len(new_codes[0]) == 0:
                    # GH#45230 preserve RangeIndex here
                    #  see test_reset_index_empty_rangeindex
                    result = lev[:0]
                else:
                    res_values = algos.take(lev._values, new_codes[0], allow_fill=True)
                    # _constructor instead of type(lev) for RangeIndex compat GH#35230
                    result = lev._constructor._simple_new(res_values, name=new_names[0])
            else:
                # set nan if needed
                mask = new_codes[0] == -1
                result = new_levels[0].take(new_codes[0])
                if mask.any():
                    result = result.putmask(mask, np.nan)

                result._name = new_names[0]

            return result
        else:
            from pandas.core.indexes.multi import MultiIndex

            return MultiIndex(
                levels=new_levels,
                codes=new_codes,
                names=new_names,
                verify_integrity=False,
            )

    # --------------------------------------------------------------------
    # Introspection Methods

    @cache_readonly
    @final
    def _can_hold_na(self) -> bool:
        if isinstance(self.dtype, ExtensionDtype):
            return self.dtype._can_hold_na
        if self.dtype.kind in "iub":
            return False
        return True

    @property
    def is_monotonic_increasing(self) -> bool:
        """
        Return a boolean if the values are equal or increasing.

        Returns
        -------
        bool

        See Also
        --------
        Index.is_monotonic_decreasing : Check if the values are equal or decreasing.

        Examples
        --------
        >>> pd.Index([1, 2, 3]).is_monotonic_increasing
        True
        >>> pd.Index([1, 2, 2]).is_monotonic_increasing
        True
        >>> pd.Index([1, 3, 2]).is_monotonic_increasing
        False
        """
        return self._engine.is_monotonic_increasing

    @property
    def is_monotonic_decreasing(self) -> bool:
        """
        Return a boolean if the values are equal or decreasing.

        Returns
        -------
        bool

        See Also
        --------
        Index.is_monotonic_increasing : Check if the values are equal or increasing.

        Examples
        --------
        >>> pd.Index([3, 2, 1]).is_monotonic_decreasing
        True
        >>> pd.Index([3, 2, 2]).is_monotonic_decreasing
        True
        >>> pd.Index([3, 1, 2]).is_monotonic_decreasing
        False
        """
        return self._engine.is_monotonic_decreasing

    @final
    @property
    def _is_strictly_monotonic_increasing(self) -> bool:
        """
        Return if the index is strictly monotonic increasing
        (only increasing) values.

        Examples
        --------
        >>> Index([1, 2, 3])._is_strictly_monotonic_increasing
        True
        >>> Index([1, 2, 2])._is_strictly_monotonic_increasing
        False
        >>> Index([1, 3, 2])._is_strictly_monotonic_increasing
        False
        """
        return self.is_unique and self.is_monotonic_increasing

    @final
    @property
    def _is_strictly_monotonic_decreasing(self) -> bool:
        """
        Return if the index is strictly monotonic decreasing
        (only decreasing) values.

        Examples
        --------
        >>> Index([3, 2, 1])._is_strictly_monotonic_decreasing
        True
        >>> Index([3, 2, 2])._is_strictly_monotonic_decreasing
        False
        >>> Index([3, 1, 2])._is_strictly_monotonic_decreasing
        False
        """
        return self.is_unique and self.is_monotonic_decreasing

    @cache_readonly
    def is_unique(self) -> bool:
        """
        Return if the index has unique values.

        Returns
        -------
        bool

        See Also
        --------
        Index.has_duplicates : Inverse method that checks if it has duplicate values.

        Examples
        --------
        >>> idx = pd.Index([1, 5, 7, 7])
        >>> idx.is_unique
        False

        >>> idx = pd.Index([1, 5, 7])
        >>> idx.is_unique
        True

        >>> idx = pd.Index(["Watermelon", "Orange", "Apple",
        ...                 "Watermelon"]).astype("category")
        >>> idx.is_unique
        False

        >>> idx = pd.Index(["Orange", "Apple",
        ...                 "Watermelon"]).astype("category")
        >>> idx.is_unique
        True
        """
        return self._engine.is_unique

    @final
    @property
    def has_duplicates(self) -> bool:
        """
        Check if the Index has duplicate values.

        Returns
        -------
        bool
            Whether or not the Index has duplicate values.

        See Also
        --------
        Index.is_unique : Inverse method that checks if it has unique values.

        Examples
        --------
        >>> idx = pd.Index([1, 5, 7, 7])
        >>> idx.has_duplicates
        True

        >>> idx = pd.Index([1, 5, 7])
        >>> idx.has_duplicates
        False

        >>> idx = pd.Index(["Watermelon", "Orange", "Apple",
        ...                 "Watermelon"]).astype("category")
        >>> idx.has_duplicates
        True

        >>> idx = pd.Index(["Orange", "Apple",
        ...                 "Watermelon"]).astype("category")
        >>> idx.has_duplicates
        False
        """
        return not self.is_unique

    @final
    def is_boolean(self) -> bool:
        """
        Check if the Index only consists of booleans.

        .. deprecated:: 2.0.0
            Use `pandas.api.types.is_bool_dtype` instead.

        Returns
        -------
        bool
            Whether or not the Index only consists of booleans.

        See Also
        --------
        is_integer : Check if the Index only consists of integers (deprecated).
        is_floating : Check if the Index is a floating type (deprecated).
        is_numeric : Check if the Index only consists of numeric data (deprecated).
        is_object : Check if the Index is of the object dtype (deprecated).
        is_categorical : Check if the Index holds categorical data.
        is_interval : Check if the Index holds Interval objects (deprecated).

        Examples
        --------
        >>> idx = pd.Index([True, False, True])
        >>> idx.is_boolean()  # doctest: +SKIP
        True

        >>> idx = pd.Index(["True", "False", "True"])
        >>> idx.is_boolean()  # doctest: +SKIP
        False

        >>> idx = pd.Index([True, False, "True"])
        >>> idx.is_boolean()  # doctest: +SKIP
        False
        """
        warnings.warn(
            f"{type(self).__name__}.is_boolean is deprecated. "
            "Use pandas.api.types.is_bool_type instead.",
            FutureWarning,
            stacklevel=find_stack_level(),
        )
        return self.inferred_type in ["boolean"]

    @final
    def is_integer(self) -> bool:
        """
        Check if the Index only consists of integers.

        .. deprecated:: 2.0.0
            Use `pandas.api.types.is_integer_dtype` instead.

        Returns
        -------
        bool
            Whether or not the Index only consists of integers.

        See Also
        --------
        is_boolean : Check if the Index only consists of booleans (deprecated).
        is_floating : Check if the Index is a floating type (deprecated).
        is_numeric : Check if the Index only consists of numeric data (deprecated).
        is_object : Check if the Index is of the object dtype. (deprecated).
        is_categorical : Check if the Index holds categorical data (deprecated).
        is_interval : Check if the Index holds Interval objects (deprecated).

        Examples
        --------
        >>> idx = pd.Index([1, 2, 3, 4])
        >>> idx.is_integer()  # doctest: +SKIP
        True

        >>> idx = pd.Index([1.0, 2.0, 3.0, 4.0])
        >>> idx.is_integer()  # doctest: +SKIP
        False

        >>> idx = pd.Index(["Apple", "Mango", "Watermelon"])
        >>> idx.is_integer()  # doctest: +SKIP
        False
        """
        warnings.warn(
            f"{type(self).__name__}.is_integer is deprecated. "
            "Use pandas.api.types.is_integer_dtype instead.",
            FutureWarning,
            stacklevel=find_stack_level(),
        )
        return self.inferred_type in ["integer"]

    @final
    def is_floating(self) -> bool:
        """
        Check if the Index is a floating type.

        .. deprecated:: 2.0.0
            Use `pandas.api.types.is_float_dtype` instead

        The Index may consist of only floats, NaNs, or a mix of floats,
        integers, or NaNs.

        Returns
        -------
        bool
            Whether or not the Index only consists of only consists of floats, NaNs, or
            a mix of floats, integers, or NaNs.

        See Also
        --------
        is_boolean : Check if the Index only consists of booleans (deprecated).
        is_integer : Check if the Index only consists of integers (deprecated).
        is_numeric : Check if the Index only consists of numeric data (deprecated).
        is_object : Check if the Index is of the object dtype. (deprecated).
        is_categorical : Check if the Index holds categorical data (deprecated).
        is_interval : Check if the Index holds Interval objects (deprecated).

        Examples
        --------
        >>> idx = pd.Index([1.0, 2.0, 3.0, 4.0])
        >>> idx.is_floating()  # doctest: +SKIP
        True

        >>> idx = pd.Index([1.0, 2.0, np.nan, 4.0])
        >>> idx.is_floating()  # doctest: +SKIP
        True

        >>> idx = pd.Index([1, 2, 3, 4, np.nan])
        >>> idx.is_floating()  # doctest: +SKIP
        True

        >>> idx = pd.Index([1, 2, 3, 4])
        >>> idx.is_floating()  # doctest: +SKIP
        False
        """
        warnings.warn(
            f"{type(self).__name__}.is_floating is deprecated. "
            "Use pandas.api.types.is_float_dtype instead.",
            FutureWarning,
            stacklevel=find_stack_level(),
        )
        return self.inferred_type in ["floating", "mixed-integer-float", "integer-na"]

    @final
    def is_numeric(self) -> bool:
        """
        Check if the Index only consists of numeric data.

        .. deprecated:: 2.0.0
            Use `pandas.api.types.is_numeric_dtype` instead.

        Returns
        -------
        bool
            Whether or not the Index only consists of numeric data.

        See Also
        --------
        is_boolean : Check if the Index only consists of booleans (deprecated).
        is_integer : Check if the Index only consists of integers (deprecated).
        is_floating : Check if the Index is a floating type (deprecated).
        is_object : Check if the Index is of the object dtype. (deprecated).
        is_categorical : Check if the Index holds categorical data (deprecated).
        is_interval : Check if the Index holds Interval objects (deprecated).

        Examples
        --------
        >>> idx = pd.Index([1.0, 2.0, 3.0, 4.0])
        >>> idx.is_numeric()  # doctest: +SKIP
        True

        >>> idx = pd.Index([1, 2, 3, 4.0])
        >>> idx.is_numeric()  # doctest: +SKIP
        True

        >>> idx = pd.Index([1, 2, 3, 4])
        >>> idx.is_numeric()  # doctest: +SKIP
        True

        >>> idx = pd.Index([1, 2, 3, 4.0, np.nan])
        >>> idx.is_numeric()  # doctest: +SKIP
        True

        >>> idx = pd.Index([1, 2, 3, 4.0, np.nan, "Apple"])
        >>> idx.is_numeric()  # doctest: +SKIP
        False
        """
        warnings.warn(
            f"{type(self).__name__}.is_numeric is deprecated. "
            "Use pandas.api.types.is_any_real_numeric_dtype instead",
            FutureWarning,
            stacklevel=find_stack_level(),
        )
        return self.inferred_type in ["integer", "floating"]

    @final
    def is_object(self) -> bool:
        """
        Check if the Index is of the object dtype.

        .. deprecated:: 2.0.0
           Use `pandas.api.types.is_object_dtype` instead.

        Returns
        -------
        bool
            Whether or not the Index is of the object dtype.

        See Also
        --------
        is_boolean : Check if the Index only consists of booleans (deprecated).
        is_integer : Check if the Index only consists of integers (deprecated).
        is_floating : Check if the Index is a floating type (deprecated).
        is_numeric : Check if the Index only consists of numeric data (deprecated).
        is_categorical : Check if the Index holds categorical data (deprecated).
        is_interval : Check if the Index holds Interval objects (deprecated).

        Examples
        --------
        >>> idx = pd.Index(["Apple", "Mango", "Watermelon"])
        >>> idx.is_object()  # doctest: +SKIP
        True

        >>> idx = pd.Index(["Apple", "Mango", 2.0])
        >>> idx.is_object()  # doctest: +SKIP
        True

        >>> idx = pd.Index(["Watermelon", "Orange", "Apple",
        ...                 "Watermelon"]).astype("category")
        >>> idx.is_object()  # doctest: +SKIP
        False

        >>> idx = pd.Index([1.0, 2.0, 3.0, 4.0])
        >>> idx.is_object()  # doctest: +SKIP
        False
        """
        warnings.warn(
            f"{type(self).__name__}.is_object is deprecated."
            "Use pandas.api.types.is_object_dtype instead",
            FutureWarning,
            stacklevel=find_stack_level(),
        )
        return is_object_dtype(self.dtype)

    @final
    def is_categorical(self) -> bool:
        """
        Check if the Index holds categorical data.

        .. deprecated:: 2.0.0
              Use `isinstance(index.dtype, pd.CategoricalDtype)` instead.

        Returns
        -------
        bool
            True if the Index is categorical.

        See Also
        --------
        CategoricalIndex : Index for categorical data.
        is_boolean : Check if the Index only consists of booleans (deprecated).
        is_integer : Check if the Index only consists of integers (deprecated).
        is_floating : Check if the Index is a floating type (deprecated).
        is_numeric : Check if the Index only consists of numeric data (deprecated).
        is_object : Check if the Index is of the object dtype. (deprecated).
        is_interval : Check if the Index holds Interval objects (deprecated).

        Examples
        --------
        >>> idx = pd.Index(["Watermelon", "Orange", "Apple",
        ...                 "Watermelon"]).astype("category")
        >>> idx.is_categorical()  # doctest: +SKIP
        True

        >>> idx = pd.Index([1, 3, 5, 7])
        >>> idx.is_categorical()  # doctest: +SKIP
        False

        >>> s = pd.Series(["Peter", "Victor", "Elisabeth", "Mar"])
        >>> s
        0        Peter
        1       Victor
        2    Elisabeth
        3          Mar
        dtype: object
        >>> s.index.is_categorical()  # doctest: +SKIP
        False
        """
        warnings.warn(
            f"{type(self).__name__}.is_categorical is deprecated."
            "Use pandas.api.types.is_categorical_dtype instead",
            FutureWarning,
            stacklevel=find_stack_level(),
        )

        return self.inferred_type in ["categorical"]

    @final
    def is_interval(self) -> bool:
        """
        Check if the Index holds Interval objects.

        .. deprecated:: 2.0.0
            Use `isinstance(index.dtype, pd.IntervalDtype)` instead.

        Returns
        -------
        bool
            Whether or not the Index holds Interval objects.

        See Also
        --------
        IntervalIndex : Index for Interval objects.
        is_boolean : Check if the Index only consists of booleans (deprecated).
        is_integer : Check if the Index only consists of integers (deprecated).
        is_floating : Check if the Index is a floating type (deprecated).
        is_numeric : Check if the Index only consists of numeric data (deprecated).
        is_object : Check if the Index is of the object dtype. (deprecated).
        is_categorical : Check if the Index holds categorical data (deprecated).

        Examples
        --------
        >>> idx = pd.Index([pd.Interval(left=0, right=5),
        ...                 pd.Interval(left=5, right=10)])
        >>> idx.is_interval()  # doctest: +SKIP
        True

        >>> idx = pd.Index([1, 3, 5, 7])
        >>> idx.is_interval()  # doctest: +SKIP
        False
        """
        warnings.warn(
            f"{type(self).__name__}.is_interval is deprecated."
            "Use pandas.api.types.is_interval_dtype instead",
            FutureWarning,
            stacklevel=find_stack_level(),
        )
        return self.inferred_type in ["interval"]

    @final
    def _holds_integer(self) -> bool:
        """
        Whether the type is an integer type.
        """
        return self.inferred_type in ["integer", "mixed-integer"]

    @final
    def holds_integer(self) -> bool:
        """
        Whether the type is an integer type.

        .. deprecated:: 2.0.0
            Use `pandas.api.types.infer_dtype` instead
        """
        warnings.warn(
            f"{type(self).__name__}.holds_integer is deprecated. "
            "Use pandas.api.types.infer_dtype instead.",
            FutureWarning,
            stacklevel=find_stack_level(),
        )
        return self._holds_integer()

    @cache_readonly
    def inferred_type(self) -> str_t:
        """
        Return a string of the type inferred from the values.

        Examples
        --------
        >>> idx = pd.Index([1, 2, 3])
        >>> idx
        Index([1, 2, 3], dtype='int64')
        >>> idx.inferred_type
        'integer'
        """
        return lib.infer_dtype(self._values, skipna=False)

    @cache_readonly
    @final
    def _is_all_dates(self) -> bool:
        """
        Whether or not the index values only consist of dates.
        """
        if needs_i8_conversion(self.dtype):
            return True
        elif self.dtype != _dtype_obj:
            # TODO(ExtensionIndex): 3rd party EA might override?
            # Note: this includes IntervalIndex, even when the left/right
            #  contain datetime-like objects.
            return False
        elif self._is_multi:
            return False
        return is_datetime_array(ensure_object(self._values))

    @final
    @cache_readonly
    def _is_multi(self) -> bool:
        """
        Cached check equivalent to isinstance(self, MultiIndex)
        """
        return isinstance(self, ABCMultiIndex)

    # --------------------------------------------------------------------
    # Pickle Methods

    def __reduce__(self):
        d = {"data": self._data, "name": self.name}
        return _new_Index, (type(self), d), None

    # --------------------------------------------------------------------
    # Null Handling Methods

    @cache_readonly
    def _na_value(self):
        """The expected NA value to use with this index."""
        dtype = self.dtype
        if isinstance(dtype, np.dtype):
            if dtype.kind in "mM":
                return NaT
            return np.nan
        return dtype.na_value

    @cache_readonly
    def _isnan(self) -> npt.NDArray[np.bool_]:
        """
        Return if each value is NaN.
        """
        if self._can_hold_na:
            return isna(self)
        else:
            # shouldn't reach to this condition by checking hasnans beforehand
            values = np.empty(len(self), dtype=np.bool_)
            values.fill(False)
            return values

    @cache_readonly
    def hasnans(self) -> bool:
        """
        Return True if there are any NaNs.

        Enables various performance speedups.

        Returns
        -------
        bool

        Examples
        --------
        >>> s = pd.Series([1, 2, 3], index=['a', 'b', None])
        >>> s
        a    1
        b    2
        None 3
        dtype: int64
        >>> s.index.hasnans
        True
        """
        if self._can_hold_na:
            return bool(self._isnan.any())
        else:
            return False

    @final
    def isna(self) -> npt.NDArray[np.bool_]:
        """
        Detect missing values.

        Return a boolean same-sized object indicating if the values are NA.
        NA values, such as ``None``, :attr:`numpy.NaN` or :attr:`pd.NaT`, get
        mapped to ``True`` values.
        Everything else get mapped to ``False`` values. Characters such as
        empty strings `''` or :attr:`numpy.inf` are not considered NA values.

        Returns
        -------
        numpy.ndarray[bool]
            A boolean array of whether my values are NA.

        See Also
        --------
        Index.notna : Boolean inverse of isna.
        Index.dropna : Omit entries with missing values.
        isna : Top-level isna.
        Series.isna : Detect missing values in Series object.

        Examples
        --------
        Show which entries in a pandas.Index are NA. The result is an
        array.

        >>> idx = pd.Index([5.2, 6.0, np.nan])
        >>> idx
        Index([5.2, 6.0, nan], dtype='float64')
        >>> idx.isna()
        array([False, False,  True])

        Empty strings are not considered NA values. None is considered an NA
        value.

        >>> idx = pd.Index(['black', '', 'red', None])
        >>> idx
        Index(['black', '', 'red', None], dtype='object')
        >>> idx.isna()
        array([False, False, False,  True])

        For datetimes, `NaT` (Not a Time) is considered as an NA value.

        >>> idx = pd.DatetimeIndex([pd.Timestamp('1940-04-25'),
        ...                         pd.Timestamp(''), None, pd.NaT])
        >>> idx
        DatetimeIndex(['1940-04-25', 'NaT', 'NaT', 'NaT'],
                      dtype='datetime64[ns]', freq=None)
        >>> idx.isna()
        array([False,  True,  True,  True])
        """
        return self._isnan

    isnull = isna

    @final
    def notna(self) -> npt.NDArray[np.bool_]:
        """
        Detect existing (non-missing) values.

        Return a boolean same-sized object indicating if the values are not NA.
        Non-missing values get mapped to ``True``. Characters such as empty
        strings ``''`` or :attr:`numpy.inf` are not considered NA values.
        NA values, such as None or :attr:`numpy.NaN`, get mapped to ``False``
        values.

        Returns
        -------
        numpy.ndarray[bool]
            Boolean array to indicate which entries are not NA.

        See Also
        --------
        Index.notnull : Alias of notna.
        Index.isna: Inverse of notna.
        notna : Top-level notna.

        Examples
        --------
        Show which entries in an Index are not NA. The result is an
        array.

        >>> idx = pd.Index([5.2, 6.0, np.nan])
        >>> idx
        Index([5.2, 6.0, nan], dtype='float64')
        >>> idx.notna()
        array([ True,  True, False])

        Empty strings are not considered NA values. None is considered a NA
        value.

        >>> idx = pd.Index(['black', '', 'red', None])
        >>> idx
        Index(['black', '', 'red', None], dtype='object')
        >>> idx.notna()
        array([ True,  True,  True, False])
        """
        return ~self.isna()

    notnull = notna

    def fillna(self, value=None, downcast=lib.no_default):
        """
        Fill NA/NaN values with the specified value.

        Parameters
        ----------
        value : scalar
            Scalar value to use to fill holes (e.g. 0).
            This value cannot be a list-likes.
        downcast : dict, default is None
            A dict of item->dtype of what to downcast if possible,
            or the string 'infer' which will try to downcast to an appropriate
            equal type (e.g. float64 to int64 if possible).

            .. deprecated:: 2.1.0

        Returns
        -------
        Index

        See Also
        --------
        DataFrame.fillna : Fill NaN values of a DataFrame.
        Series.fillna : Fill NaN Values of a Series.

        Examples
        --------
        >>> idx = pd.Index([np.nan, np.nan, 3])
        >>> idx.fillna(0)
        Index([0.0, 0.0, 3.0], dtype='float64')
        """
        if not is_scalar(value):
            raise TypeError(f"'value' must be a scalar, passed: {type(value).__name__}")
        if downcast is not lib.no_default:
            warnings.warn(
                f"The 'downcast' keyword in {type(self).__name__}.fillna is "
                "deprecated and will be removed in a future version. "
                "It was previously silently ignored.",
                FutureWarning,
                stacklevel=find_stack_level(),
            )
        else:
            downcast = None

        if self.hasnans:
            result = self.putmask(self._isnan, value)
            if downcast is None:
                # no need to care metadata other than name
                # because it can't have freq if it has NaTs
                # _with_infer needed for test_fillna_categorical
                return Index._with_infer(result, name=self.name)
            raise NotImplementedError(
                f"{type(self).__name__}.fillna does not support 'downcast' "
                "argument values other than 'None'."
            )
        return self._view()

    def dropna(self, how: AnyAll = "any") -> Self:
        """
        Return Index without NA/NaN values.

        Parameters
        ----------
        how : {'any', 'all'}, default 'any'
            If the Index is a MultiIndex, drop the value when any or all levels
            are NaN.

        Returns
        -------
        Index

        Examples
        --------
        >>> idx = pd.Index([1, np.nan, 3])
        >>> idx.dropna()
        Index([1.0, 3.0], dtype='float64')
        """
        if how not in ("any", "all"):
            raise ValueError(f"invalid how option: {how}")

        if self.hasnans:
            res_values = self._values[~self._isnan]
            return type(self)._simple_new(res_values, name=self.name)
        return self._view()

    # --------------------------------------------------------------------
    # Uniqueness Methods

    def unique(self, level: Hashable | None = None) -> Self:
        """
        Return unique values in the index.

        Unique values are returned in order of appearance, this does NOT sort.

        Parameters
        ----------
        level : int or hashable, optional
            Only return values from specified level (for MultiIndex).
            If int, gets the level by integer position, else by level name.

        Returns
        -------
        Index

        See Also
        --------
        unique : Numpy array of unique values in that column.
        Series.unique : Return unique values of Series object.

        Examples
        --------
        >>> idx = pd.Index([1, 1, 2, 3, 3])
        >>> idx.unique()
        Index([1, 2, 3], dtype='int64')
        """
        if level is not None:
            self._validate_index_level(level)

        if self.is_unique:
            return self._view()

        result = super().unique()
        return self._shallow_copy(result)

    def drop_duplicates(self, *, keep: DropKeep = "first") -> Self:
        """
        Return Index with duplicate values removed.

        Parameters
        ----------
        keep : {'first', 'last', ``False``}, default 'first'
            - 'first' : Drop duplicates except for the first occurrence.
            - 'last' : Drop duplicates except for the last occurrence.
            - ``False`` : Drop all duplicates.

        Returns
        -------
        Index

        See Also
        --------
        Series.drop_duplicates : Equivalent method on Series.
        DataFrame.drop_duplicates : Equivalent method on DataFrame.
        Index.duplicated : Related method on Index, indicating duplicate
            Index values.

        Examples
        --------
        Generate an pandas.Index with duplicate values.

        >>> idx = pd.Index(['lama', 'cow', 'lama', 'beetle', 'lama', 'hippo'])

        The `keep` parameter controls  which duplicate values are removed.
        The value 'first' keeps the first occurrence for each
        set of duplicated entries. The default value of keep is 'first'.

        >>> idx.drop_duplicates(keep='first')
        Index(['lama', 'cow', 'beetle', 'hippo'], dtype='object')

        The value 'last' keeps the last occurrence for each set of duplicated
        entries.

        >>> idx.drop_duplicates(keep='last')
        Index(['cow', 'beetle', 'lama', 'hippo'], dtype='object')

        The value ``False`` discards all sets of duplicated entries.

        >>> idx.drop_duplicates(keep=False)
        Index(['cow', 'beetle', 'hippo'], dtype='object')
        """
        if self.is_unique:
            return self._view()

        return super().drop_duplicates(keep=keep)

    def duplicated(self, keep: DropKeep = "first") -> npt.NDArray[np.bool_]:
        """
        Indicate duplicate index values.

        Duplicated values are indicated as ``True`` values in the resulting
        array. Either all duplicates, all except the first, or all except the
        last occurrence of duplicates can be indicated.

        Parameters
        ----------
        keep : {'first', 'last', False}, default 'first'
            The value or values in a set of duplicates to mark as missing.

            - 'first' : Mark duplicates as ``True`` except for the first
              occurrence.
            - 'last' : Mark duplicates as ``True`` except for the last
              occurrence.
            - ``False`` : Mark all duplicates as ``True``.

        Returns
        -------
        np.ndarray[bool]

        See Also
        --------
        Series.duplicated : Equivalent method on pandas.Series.
        DataFrame.duplicated : Equivalent method on pandas.DataFrame.
        Index.drop_duplicates : Remove duplicate values from Index.

        Examples
        --------
        By default, for each set of duplicated values, the first occurrence is
        set to False and all others to True:

        >>> idx = pd.Index(['lama', 'cow', 'lama', 'beetle', 'lama'])
        >>> idx.duplicated()
        array([False, False,  True, False,  True])

        which is equivalent to

        >>> idx.duplicated(keep='first')
        array([False, False,  True, False,  True])

        By using 'last', the last occurrence of each set of duplicated values
        is set on False and all others on True:

        >>> idx.duplicated(keep='last')
        array([ True, False,  True, False, False])

        By setting keep on ``False``, all duplicates are True:

        >>> idx.duplicated(keep=False)
        array([ True, False,  True, False,  True])
        """
        if self.is_unique:
            # fastpath available bc we are immutable
            return np.zeros(len(self), dtype=bool)
        return self._duplicated(keep=keep)

    # --------------------------------------------------------------------
    # Arithmetic & Logical Methods

    def __iadd__(self, other):
        # alias for __add__
        return self + other

    @final
    def __nonzero__(self) -> NoReturn:
        raise ValueError(
            f"The truth value of a {type(self).__name__} is ambiguous. "
            "Use a.empty, a.bool(), a.item(), a.any() or a.all()."
        )

    __bool__ = __nonzero__

    # --------------------------------------------------------------------
    # Set Operation Methods

    def _get_reconciled_name_object(self, other):
        """
        If the result of a set operation will be self,
        return self, unless the name changes, in which
        case make a shallow copy of self.
        """
        name = get_op_result_name(self, other)
        if self.name is not name:
            return self.rename(name)
        return self

    @final
    def _validate_sort_keyword(self, sort) -> None:
        if sort not in [None, False, True]:
            raise ValueError(
                "The 'sort' keyword only takes the values of "
                f"None, True, or False; {sort} was passed."
            )

    @final
    def _dti_setop_align_tzs(self, other: Index, setop: str_t) -> tuple[Index, Index]:
        """
        With mismatched timezones, cast both to UTC.
        """
        # Caller is responsibelf or checking
        #  `self.dtype != other.dtype`
        if (
            isinstance(self, ABCDatetimeIndex)
            and isinstance(other, ABCDatetimeIndex)
            and self.tz is not None
            and other.tz is not None
        ):
            # GH#39328, GH#45357
            left = self.tz_convert("UTC")
            right = other.tz_convert("UTC")
            return left, right
        return self, other

    @final
    def union(self, other, sort=None):
        """
        Form the union of two Index objects.

        If the Index objects are incompatible, both Index objects will be
        cast to dtype('object') first.

        Parameters
        ----------
        other : Index or array-like
        sort : bool or None, default None
            Whether to sort the resulting Index.

            * None : Sort the result, except when

              1. `self` and `other` are equal.
              2. `self` or `other` has length 0.
              3. Some values in `self` or `other` cannot be compared.
                 A RuntimeWarning is issued in this case.

            * False : do not sort the result.
            * True : Sort the result (which may raise TypeError).

        Returns
        -------
        Index

        Examples
        --------
        Union matching dtypes

        >>> idx1 = pd.Index([1, 2, 3, 4])
        >>> idx2 = pd.Index([3, 4, 5, 6])
        >>> idx1.union(idx2)
        Index([1, 2, 3, 4, 5, 6], dtype='int64')

        Union mismatched dtypes

        >>> idx1 = pd.Index(['a', 'b', 'c', 'd'])
        >>> idx2 = pd.Index([1, 2, 3, 4])
        >>> idx1.union(idx2)
        Index(['a', 'b', 'c', 'd', 1, 2, 3, 4], dtype='object')

        MultiIndex case

        >>> idx1 = pd.MultiIndex.from_arrays(
        ...     [[1, 1, 2, 2], ["Red", "Blue", "Red", "Blue"]]
        ... )
        >>> idx1
        MultiIndex([(1,  'Red'),
            (1, 'Blue'),
            (2,  'Red'),
            (2, 'Blue')],
           )
        >>> idx2 = pd.MultiIndex.from_arrays(
        ...     [[3, 3, 2, 2], ["Red", "Green", "Red", "Green"]]
        ... )
        >>> idx2
        MultiIndex([(3,   'Red'),
            (3, 'Green'),
            (2,   'Red'),
            (2, 'Green')],
           )
        >>> idx1.union(idx2)
        MultiIndex([(1,  'Blue'),
            (1,   'Red'),
            (2,  'Blue'),
            (2, 'Green'),
            (2,   'Red'),
            (3, 'Green'),
            (3,   'Red')],
           )
        >>> idx1.union(idx2, sort=False)
        MultiIndex([(1,   'Red'),
            (1,  'Blue'),
            (2,   'Red'),
            (2,  'Blue'),
            (3,   'Red'),
            (3, 'Green'),
            (2, 'Green')],
           )
        """
        self._validate_sort_keyword(sort)
        self._assert_can_do_setop(other)
        other, result_name = self._convert_can_do_setop(other)

        if self.dtype != other.dtype:
            if (
                isinstance(self, ABCMultiIndex)
                and not is_object_dtype(_unpack_nested_dtype(other))
                and len(other) > 0
            ):
                raise NotImplementedError(
                    "Can only union MultiIndex with MultiIndex or Index of tuples, "
                    "try mi.to_flat_index().union(other) instead."
                )
            self, other = self._dti_setop_align_tzs(other, "union")

            dtype = self._find_common_type_compat(other)
            left = self.astype(dtype, copy=False)
            right = other.astype(dtype, copy=False)
            return left.union(right, sort=sort)

        elif not len(other) or self.equals(other):
            # NB: whether this (and the `if not len(self)` check below) come before
            #  or after the dtype equality check above affects the returned dtype
            result = self._get_reconciled_name_object(other)
            if sort is True:
                return result.sort_values()
            return result

        elif not len(self):
            result = other._get_reconciled_name_object(self)
            if sort is True:
                return result.sort_values()
            return result

        result = self._union(other, sort=sort)

        return self._wrap_setop_result(other, result)

    def _union(self, other: Index, sort: bool | None):
        """
        Specific union logic should go here. In subclasses, union behavior
        should be overwritten here rather than in `self.union`.

        Parameters
        ----------
        other : Index or array-like
        sort : False or None, default False
            Whether to sort the resulting index.

            * True : sort the result
            * False : do not sort the result.
            * None : sort the result, except when `self` and `other` are equal
              or when the values cannot be compared.

        Returns
        -------
        Index
        """
        lvals = self._values
        rvals = other._values

        if (
            sort in (None, True)
            and (self.is_unique or other.is_unique)
            and self._can_use_libjoin
            and other._can_use_libjoin
        ):
            # Both are monotonic and at least one is unique, so can use outer join
            #  (actually don't need either unique, but without this restriction
            #  test_union_same_value_duplicated_in_both fails)
            try:
                return self._outer_indexer(other)[0]
            except (TypeError, IncompatibleFrequency):
                # incomparable objects; should only be for object dtype
                value_list = list(lvals)

                # worth making this faster? a very unusual case
                value_set = set(lvals)
                value_list.extend([x for x in rvals if x not in value_set])
                # If objects are unorderable, we must have object dtype.
                return np.array(value_list, dtype=object)

        elif not other.is_unique:
            # other has duplicates
            result_dups = algos.union_with_duplicates(self, other)
            return _maybe_try_sort(result_dups, sort)

        # The rest of this method is analogous to Index._intersection_via_get_indexer

        # Self may have duplicates; other already checked as unique
        # find indexes of things in "other" that are not in "self"
        if self._index_as_unique:
            indexer = self.get_indexer(other)
            missing = (indexer == -1).nonzero()[0]
        else:
            missing = algos.unique1d(self.get_indexer_non_unique(other)[1])

        result: Index | MultiIndex | ArrayLike
        if self._is_multi:
            # Preserve MultiIndex to avoid losing dtypes
            result = self.append(other.take(missing))

        else:
            if len(missing) > 0:
                other_diff = rvals.take(missing)
                result = concat_compat((lvals, other_diff))
            else:
                result = lvals

        if not self.is_monotonic_increasing or not other.is_monotonic_increasing:
            # if both are monotonic then result should already be sorted
            result = _maybe_try_sort(result, sort)

        return result

    @final
    def _wrap_setop_result(self, other: Index, result) -> Index:
        name = get_op_result_name(self, other)
        if isinstance(result, Index):
            if result.name != name:
                result = result.rename(name)
        else:
            result = self._shallow_copy(result, name=name)
        return result

    @final
    def intersection(self, other, sort: bool = False):
        # default sort keyword is different here from other setops intentionally
        #  done in GH#25063
        """
        Form the intersection of two Index objects.

        This returns a new Index with elements common to the index and `other`.

        Parameters
        ----------
        other : Index or array-like
        sort : True, False or None, default False
            Whether to sort the resulting index.

            * None : sort the result, except when `self` and `other` are equal
              or when the values cannot be compared.
            * False : do not sort the result.
            * True : Sort the result (which may raise TypeError).

        Returns
        -------
        Index

        Examples
        --------
        >>> idx1 = pd.Index([1, 2, 3, 4])
        >>> idx2 = pd.Index([3, 4, 5, 6])
        >>> idx1.intersection(idx2)
        Index([3, 4], dtype='int64')
        """
        self._validate_sort_keyword(sort)
        self._assert_can_do_setop(other)
        other, result_name = self._convert_can_do_setop(other)

        if self.dtype != other.dtype:
            self, other = self._dti_setop_align_tzs(other, "intersection")

        if self.equals(other):
            if not self.is_unique:
                result = self.unique()._get_reconciled_name_object(other)
            else:
                result = self._get_reconciled_name_object(other)
            if sort is True:
                result = result.sort_values()
            return result

        if len(self) == 0 or len(other) == 0:
            # fastpath; we need to be careful about having commutativity

            if self._is_multi or other._is_multi:
                # _convert_can_do_setop ensures that we have both or neither
                # We retain self.levels
                return self[:0].rename(result_name)

            dtype = self._find_common_type_compat(other)
            if self.dtype == dtype:
                # Slicing allows us to retain DTI/TDI.freq, RangeIndex

                # Note: self[:0] vs other[:0] affects
                #  1) which index's `freq` we get in DTI/TDI cases
                #     This may be a historical artifact, i.e. no documented
                #     reason for this choice.
                #  2) The `step` we get in RangeIndex cases
                if len(self) == 0:
                    return self[:0].rename(result_name)
                else:
                    return other[:0].rename(result_name)

            return Index([], dtype=dtype, name=result_name)

        elif not self._should_compare(other):
            # We can infer that the intersection is empty.
            if isinstance(self, ABCMultiIndex):
                return self[:0].rename(result_name)
            return Index([], name=result_name)

        elif self.dtype != other.dtype:
            dtype = self._find_common_type_compat(other)
            this = self.astype(dtype, copy=False)
            other = other.astype(dtype, copy=False)
            return this.intersection(other, sort=sort)

        result = self._intersection(other, sort=sort)
        return self._wrap_intersection_result(other, result)

    def _intersection(self, other: Index, sort: bool = False):
        """
        intersection specialized to the case with matching dtypes.
        """
        if self._can_use_libjoin and other._can_use_libjoin:
            try:
                res_indexer, indexer, _ = self._inner_indexer(other)
            except TypeError:
                # non-comparable; should only be for object dtype
                pass
            else:
                # TODO: algos.unique1d should preserve DTA/TDA
                if is_numeric_dtype(self.dtype):
                    # This is faster, because Index.unique() checks for uniqueness
                    # before calculating the unique values.
                    res = algos.unique1d(res_indexer)
                else:
                    result = self.take(indexer)
                    res = result.drop_duplicates()
                return ensure_wrapped_if_datetimelike(res)

        res_values = self._intersection_via_get_indexer(other, sort=sort)
        res_values = _maybe_try_sort(res_values, sort)
        return res_values

    def _wrap_intersection_result(self, other, result):
        # We will override for MultiIndex to handle empty results
        return self._wrap_setop_result(other, result)

    @final
    def _intersection_via_get_indexer(
        self, other: Index | MultiIndex, sort
    ) -> ArrayLike | MultiIndex:
        """
        Find the intersection of two Indexes using get_indexer.

        Returns
        -------
        np.ndarray or ExtensionArray or MultiIndex
            The returned array will be unique.
        """
        left_unique = self.unique()
        right_unique = other.unique()

        # even though we are unique, we need get_indexer_for for IntervalIndex
        indexer = left_unique.get_indexer_for(right_unique)

        mask = indexer != -1

        taker = indexer.take(mask.nonzero()[0])
        if sort is False:
            # sort bc we want the elements in the same order they are in self
            # unnecessary in the case with sort=None bc we will sort later
            taker = np.sort(taker)

        result: MultiIndex | ExtensionArray | np.ndarray
        if isinstance(left_unique, ABCMultiIndex):
            result = left_unique.take(taker)
        else:
            result = left_unique.take(taker)._values
        return result

    @final
    def difference(self, other, sort=None):
        """
        Return a new Index with elements of index not in `other`.

        This is the set difference of two Index objects.

        Parameters
        ----------
        other : Index or array-like
        sort : bool or None, default None
            Whether to sort the resulting index. By default, the
            values are attempted to be sorted, but any TypeError from
            incomparable elements is caught by pandas.

            * None : Attempt to sort the result, but catch any TypeErrors
              from comparing incomparable elements.
            * False : Do not sort the result.
            * True : Sort the result (which may raise TypeError).

        Returns
        -------
        Index

        Examples
        --------
        >>> idx1 = pd.Index([2, 1, 3, 4])
        >>> idx2 = pd.Index([3, 4, 5, 6])
        >>> idx1.difference(idx2)
        Index([1, 2], dtype='int64')
        >>> idx1.difference(idx2, sort=False)
        Index([2, 1], dtype='int64')
        """
        self._validate_sort_keyword(sort)
        self._assert_can_do_setop(other)
        other, result_name = self._convert_can_do_setop(other)

        # Note: we do NOT call _dti_setop_align_tzs here, as there
        #  is no requirement that .difference be commutative, so it does
        #  not cast to object.

        if self.equals(other):
            # Note: we do not (yet) sort even if sort=None GH#24959
            return self[:0].rename(result_name)

        if len(other) == 0:
            # Note: we do not (yet) sort even if sort=None GH#24959
            result = self.unique().rename(result_name)
            if sort is True:
                return result.sort_values()
            return result

        if not self._should_compare(other):
            # Nothing matches -> difference is everything
            result = self.unique().rename(result_name)
            if sort is True:
                return result.sort_values()
            return result

        result = self._difference(other, sort=sort)
        return self._wrap_difference_result(other, result)

    def _difference(self, other, sort):
        # overridden by RangeIndex
        other = other.unique()
        the_diff = self[other.get_indexer_for(self) == -1]
        the_diff = the_diff if self.is_unique else the_diff.unique()
        the_diff = _maybe_try_sort(the_diff, sort)
        return the_diff

    def _wrap_difference_result(self, other, result):
        # We will override for MultiIndex to handle empty results
        return self._wrap_setop_result(other, result)

    def symmetric_difference(self, other, result_name=None, sort=None):
        """
        Compute the symmetric difference of two Index objects.

        Parameters
        ----------
        other : Index or array-like
        result_name : str
        sort : bool or None, default None
            Whether to sort the resulting index. By default, the
            values are attempted to be sorted, but any TypeError from
            incomparable elements is caught by pandas.

            * None : Attempt to sort the result, but catch any TypeErrors
              from comparing incomparable elements.
            * False : Do not sort the result.
            * True : Sort the result (which may raise TypeError).

        Returns
        -------
        Index

        Notes
        -----
        ``symmetric_difference`` contains elements that appear in either
        ``idx1`` or ``idx2`` but not both. Equivalent to the Index created by
        ``idx1.difference(idx2) | idx2.difference(idx1)`` with duplicates
        dropped.

        Examples
        --------
        >>> idx1 = pd.Index([1, 2, 3, 4])
        >>> idx2 = pd.Index([2, 3, 4, 5])
        >>> idx1.symmetric_difference(idx2)
        Index([1, 5], dtype='int64')
        """
        self._validate_sort_keyword(sort)
        self._assert_can_do_setop(other)
        other, result_name_update = self._convert_can_do_setop(other)
        if result_name is None:
            result_name = result_name_update

        if self.dtype != other.dtype:
            self, other = self._dti_setop_align_tzs(other, "symmetric_difference")

        if not self._should_compare(other):
            return self.union(other, sort=sort).rename(result_name)

        elif self.dtype != other.dtype:
            dtype = self._find_common_type_compat(other)
            this = self.astype(dtype, copy=False)
            that = other.astype(dtype, copy=False)
            return this.symmetric_difference(that, sort=sort).rename(result_name)

        this = self.unique()
        other = other.unique()
        indexer = this.get_indexer_for(other)

        # {this} minus {other}
        common_indexer = indexer.take((indexer != -1).nonzero()[0])
        left_indexer = np.setdiff1d(
            np.arange(this.size), common_indexer, assume_unique=True
        )
        left_diff = this.take(left_indexer)

        # {other} minus {this}
        right_indexer = (indexer == -1).nonzero()[0]
        right_diff = other.take(right_indexer)

        res_values = left_diff.append(right_diff)
        result = _maybe_try_sort(res_values, sort)

        if not self._is_multi:
            return Index(result, name=result_name, dtype=res_values.dtype)
        else:
            left_diff = cast("MultiIndex", left_diff)
            if len(result) == 0:
                # result might be an Index, if other was an Index
                return left_diff.remove_unused_levels().set_names(result_name)
            return result.set_names(result_name)

    @final
    def _assert_can_do_setop(self, other) -> bool:
        if not is_list_like(other):
            raise TypeError("Input must be Index or array-like")
        return True

    def _convert_can_do_setop(self, other) -> tuple[Index, Hashable]:
        if not isinstance(other, Index):
            other = Index(other, name=self.name)
            result_name = self.name
        else:
            result_name = get_op_result_name(self, other)
        return other, result_name

    # --------------------------------------------------------------------
    # Indexing Methods

    def get_loc(self, key):
        """
        Get integer location, slice or boolean mask for requested label.

        Parameters
        ----------
        key : label

        Returns
        -------
        int if unique index, slice if monotonic index, else mask

        Examples
        --------
        >>> unique_index = pd.Index(list('abc'))
        >>> unique_index.get_loc('b')
        1

        >>> monotonic_index = pd.Index(list('abbc'))
        >>> monotonic_index.get_loc('b')
        slice(1, 3, None)

        >>> non_monotonic_index = pd.Index(list('abcb'))
        >>> non_monotonic_index.get_loc('b')
        array([False,  True, False,  True])
        """
        casted_key = self._maybe_cast_indexer(key)
        try:
            return self._engine.get_loc(casted_key)
        except KeyError as err:
            if isinstance(casted_key, slice) or (
                isinstance(casted_key, abc.Iterable)
                and any(isinstance(x, slice) for x in casted_key)
            ):
                raise InvalidIndexError(key) from err
            raise KeyError(key) from err
        except TypeError:
            # If we have a listlike key, _check_indexing_error will raise
            #  InvalidIndexError. Otherwise we fall through and re-raise
            #  the TypeError.
            self._check_indexing_error(key)
            raise

    @final
    def get_indexer(
        self,
        target,
        method: ReindexMethod | None = None,
        limit: int | None = None,
        tolerance=None,
    ) -> npt.NDArray[np.intp]:
        """
        Compute indexer and mask for new index given the current index.

        The indexer should be then used as an input to ndarray.take to align the
        current data to the new index.

        Parameters
        ----------
        target : Index
        method : {None, 'pad'/'ffill', 'backfill'/'bfill', 'nearest'}, optional
            * default: exact matches only.
            * pad / ffill: find the PREVIOUS index value if no exact match.
            * backfill / bfill: use NEXT index value if no exact match
            * nearest: use the NEAREST index value if no exact match. Tied
              distances are broken by preferring the larger index value.
        limit : int, optional
            Maximum number of consecutive labels in ``target`` to match for
            inexact matches.
        tolerance : optional
            Maximum distance between original and new labels for inexact
            matches. The values of the index at the matching locations must
            satisfy the equation ``abs(index[indexer] - target) <= tolerance``.

            Tolerance may be a scalar value, which applies the same tolerance
            to all values, or list-like, which applies variable tolerance per
            element. List-like includes list, tuple, array, Series, and must be
            the same size as the index and its dtype must exactly match the
            index's type.

        Returns
        -------
        np.ndarray[np.intp]
            Integers from 0 to n - 1 indicating that the index at these
            positions matches the corresponding target values. Missing values
            in the target are marked by -1.

        Notes
        -----
        Returns -1 for unmatched values, for further explanation see the
        example below.

        Examples
        --------
        >>> index = pd.Index(['c', 'a', 'b'])
        >>> index.get_indexer(['a', 'b', 'x'])
        array([ 1,  2, -1])

        Notice that the return value is an array of locations in ``index``
        and ``x`` is marked by -1, as it is not in ``index``.
        """
        method = clean_reindex_fill_method(method)
        orig_target = target
        target = self._maybe_cast_listlike_indexer(target)

        self._check_indexing_method(method, limit, tolerance)

        if not self._index_as_unique:
            raise InvalidIndexError(self._requires_unique_msg)

        if len(target) == 0:
            return np.array([], dtype=np.intp)

        if not self._should_compare(target) and not self._should_partial_index(target):
            # IntervalIndex get special treatment bc numeric scalars can be
            #  matched to Interval scalars
            return self._get_indexer_non_comparable(target, method=method, unique=True)

        if isinstance(self.dtype, CategoricalDtype):
            # _maybe_cast_listlike_indexer ensures target has our dtype
            #  (could improve perf by doing _should_compare check earlier?)
            assert self.dtype == target.dtype

            indexer = self._engine.get_indexer(target.codes)
            if self.hasnans and target.hasnans:
                # After _maybe_cast_listlike_indexer, target elements which do not
                # belong to some category are changed to NaNs
                # Mask to track actual NaN values compared to inserted NaN values
                # GH#45361
                target_nans = isna(orig_target)
                loc = self.get_loc(np.nan)
                mask = target.isna()
                indexer[target_nans] = loc
                indexer[mask & ~target_nans] = -1
            return indexer

        if isinstance(target.dtype, CategoricalDtype):
            # potential fastpath
            # get an indexer for unique categories then propagate to codes via take_nd
            # get_indexer instead of _get_indexer needed for MultiIndex cases
            #  e.g. test_append_different_columns_types
            categories_indexer = self.get_indexer(target.categories)

            indexer = algos.take_nd(categories_indexer, target.codes, fill_value=-1)

            if (not self._is_multi and self.hasnans) and target.hasnans:
                # Exclude MultiIndex because hasnans raises NotImplementedError
                # we should only get here if we are unique, so loc is an integer
                # GH#41934
                loc = self.get_loc(np.nan)
                mask = target.isna()
                indexer[mask] = loc

            return ensure_platform_int(indexer)

        pself, ptarget = self._maybe_downcast_for_indexing(target)
        if pself is not self or ptarget is not target:
            return pself.get_indexer(
                ptarget, method=method, limit=limit, tolerance=tolerance
            )

        if self.dtype == target.dtype and self.equals(target):
            # Only call equals if we have same dtype to avoid inference/casting
            return np.arange(len(target), dtype=np.intp)

        if self.dtype != target.dtype and not self._should_partial_index(target):
            # _should_partial_index e.g. IntervalIndex with numeric scalars
            #  that can be matched to Interval scalars.
            dtype = self._find_common_type_compat(target)

            this = self.astype(dtype, copy=False)
            target = target.astype(dtype, copy=False)
            return this._get_indexer(
                target, method=method, limit=limit, tolerance=tolerance
            )

        return self._get_indexer(target, method, limit, tolerance)

    def _get_indexer(
        self,
        target: Index,
        method: str_t | None = None,
        limit: int | None = None,
        tolerance=None,
    ) -> npt.NDArray[np.intp]:
        if tolerance is not None:
            tolerance = self._convert_tolerance(tolerance, target)

        if method in ["pad", "backfill"]:
            indexer = self._get_fill_indexer(target, method, limit, tolerance)
        elif method == "nearest":
            indexer = self._get_nearest_indexer(target, limit, tolerance)
        else:
            if target._is_multi and self._is_multi:
                engine = self._engine
                # error: Item "IndexEngine" of "Union[IndexEngine, ExtensionEngine]"
                # has no attribute "_extract_level_codes"
                tgt_values = engine._extract_level_codes(  # type: ignore[union-attr]
                    target
                )
            else:
                tgt_values = target._get_engine_target()

            indexer = self._engine.get_indexer(tgt_values)

        return ensure_platform_int(indexer)

    @final
    def _should_partial_index(self, target: Index) -> bool:
        """
        Should we attempt partial-matching indexing?
        """
        if isinstance(self.dtype, IntervalDtype):
            if isinstance(target.dtype, IntervalDtype):
                return False
            # "Index" has no attribute "left"
            return self.left._should_compare(target)  # type: ignore[attr-defined]
        return False

    @final
    def _check_indexing_method(
        self,
        method: str_t | None,
        limit: int | None = None,
        tolerance=None,
    ) -> None:
        """
        Raise if we have a get_indexer `method` that is not supported or valid.
        """
        if method not in [None, "bfill", "backfill", "pad", "ffill", "nearest"]:
            # in practice the clean_reindex_fill_method call would raise
            #  before we get here
            raise ValueError("Invalid fill method")  # pragma: no cover

        if self._is_multi:
            if method == "nearest":
                raise NotImplementedError(
                    "method='nearest' not implemented yet "
                    "for MultiIndex; see GitHub issue 9365"
                )
            if method in ("pad", "backfill"):
                if tolerance is not None:
                    raise NotImplementedError(
                        "tolerance not implemented yet for MultiIndex"
                    )

        if isinstance(self.dtype, (IntervalDtype, CategoricalDtype)):
            # GH#37871 for now this is only for IntervalIndex and CategoricalIndex
            if method is not None:
                raise NotImplementedError(
                    f"method {method} not yet implemented for {type(self).__name__}"
                )

        if method is None:
            if tolerance is not None:
                raise ValueError(
                    "tolerance argument only valid if doing pad, "
                    "backfill or nearest reindexing"
                )
            if limit is not None:
                raise ValueError(
                    "limit argument only valid if doing pad, "
                    "backfill or nearest reindexing"
                )

    def _convert_tolerance(self, tolerance, target: np.ndarray | Index) -> np.ndarray:
        # override this method on subclasses
        tolerance = np.asarray(tolerance)
        if target.size != tolerance.size and tolerance.size > 1:
            raise ValueError("list-like tolerance size must match target index size")
        elif is_numeric_dtype(self) and not np.issubdtype(tolerance.dtype, np.number):
            if tolerance.ndim > 0:
                raise ValueError(
                    f"tolerance argument for {type(self).__name__} with dtype "
                    f"{self.dtype} must contain numeric elements if it is list type"
                )

            raise ValueError(
                f"tolerance argument for {type(self).__name__} with dtype {self.dtype} "
                f"must be numeric if it is a scalar: {tolerance!r}"
            )
        return tolerance

    @final
    def _get_fill_indexer(
        self, target: Index, method: str_t, limit: int | None = None, tolerance=None
    ) -> npt.NDArray[np.intp]:
        if self._is_multi:
            if not (self.is_monotonic_increasing or self.is_monotonic_decreasing):
                raise ValueError("index must be monotonic increasing or decreasing")
            encoded = self.append(target)._engine.values  # type: ignore[union-attr]
            self_encoded = Index(encoded[: len(self)])
            target_encoded = Index(encoded[len(self) :])
            return self_encoded._get_fill_indexer(
                target_encoded, method, limit, tolerance
            )

        if self.is_monotonic_increasing and target.is_monotonic_increasing:
            target_values = target._get_engine_target()
            own_values = self._get_engine_target()
            if not isinstance(target_values, np.ndarray) or not isinstance(
                own_values, np.ndarray
            ):
                raise NotImplementedError

            if method == "pad":
                indexer = libalgos.pad(own_values, target_values, limit=limit)
            else:
                # i.e. "backfill"
                indexer = libalgos.backfill(own_values, target_values, limit=limit)
        else:
            indexer = self._get_fill_indexer_searchsorted(target, method, limit)
        if tolerance is not None and len(self):
            indexer = self._filter_indexer_tolerance(target, indexer, tolerance)
        return indexer

    @final
    def _get_fill_indexer_searchsorted(
        self, target: Index, method: str_t, limit: int | None = None
    ) -> npt.NDArray[np.intp]:
        """
        Fallback pad/backfill get_indexer that works for monotonic decreasing
        indexes and non-monotonic targets.
        """
        if limit is not None:
            raise ValueError(
                f"limit argument for {method!r} method only well-defined "
                "if index and target are monotonic"
            )

        side: Literal["left", "right"] = "left" if method == "pad" else "right"

        # find exact matches first (this simplifies the algorithm)
        indexer = self.get_indexer(target)
        nonexact = indexer == -1
        indexer[nonexact] = self._searchsorted_monotonic(target[nonexact], side)
        if side == "left":
            # searchsorted returns "indices into a sorted array such that,
            # if the corresponding elements in v were inserted before the
            # indices, the order of a would be preserved".
            # Thus, we need to subtract 1 to find values to the left.
            indexer[nonexact] -= 1
            # This also mapped not found values (values of 0 from
            # np.searchsorted) to -1, which conveniently is also our
            # sentinel for missing values
        else:
            # Mark indices to the right of the largest value as not found
            indexer[indexer == len(self)] = -1
        return indexer

    @final
    def _get_nearest_indexer(
        self, target: Index, limit: int | None, tolerance
    ) -> npt.NDArray[np.intp]:
        """
        Get the indexer for the nearest index labels; requires an index with
        values that can be subtracted from each other (e.g., not strings or
        tuples).
        """
        if not len(self):
            return self._get_fill_indexer(target, "pad")

        left_indexer = self.get_indexer(target, "pad", limit=limit)
        right_indexer = self.get_indexer(target, "backfill", limit=limit)

        left_distances = self._difference_compat(target, left_indexer)
        right_distances = self._difference_compat(target, right_indexer)

        op = operator.lt if self.is_monotonic_increasing else operator.le
        indexer = np.where(
            # error: Argument 1&2 has incompatible type "Union[ExtensionArray,
            # ndarray[Any, Any]]"; expected "Union[SupportsDunderLE,
            # SupportsDunderGE, SupportsDunderGT, SupportsDunderLT]"
            op(left_distances, right_distances)  # type: ignore[arg-type]
            | (right_indexer == -1),
            left_indexer,
            right_indexer,
        )
        if tolerance is not None:
            indexer = self._filter_indexer_tolerance(target, indexer, tolerance)
        return indexer

    @final
    def _filter_indexer_tolerance(
        self,
        target: Index,
        indexer: npt.NDArray[np.intp],
        tolerance,
    ) -> npt.NDArray[np.intp]:
        distance = self._difference_compat(target, indexer)

        return np.where(distance <= tolerance, indexer, -1)

    @final
    def _difference_compat(
        self, target: Index, indexer: npt.NDArray[np.intp]
    ) -> ArrayLike:
        # Compatibility for PeriodArray, for which __sub__ returns an ndarray[object]
        #  of DateOffset objects, which do not support __abs__ (and would be slow
        #  if they did)

        if isinstance(self.dtype, PeriodDtype):
            # Note: we only get here with matching dtypes
            own_values = cast("PeriodArray", self._data)._ndarray
            target_values = cast("PeriodArray", target._data)._ndarray
            diff = own_values[indexer] - target_values
        else:
            # error: Unsupported left operand type for - ("ExtensionArray")
            diff = self._values[indexer] - target._values  # type: ignore[operator]
        return abs(diff)

    # --------------------------------------------------------------------
    # Indexer Conversion Methods

    @final
    def _validate_positional_slice(self, key: slice) -> None:
        """
        For positional indexing, a slice must have either int or None
        for each of start, stop, and step.
        """
        self._validate_indexer("positional", key.start, "iloc")
        self._validate_indexer("positional", key.stop, "iloc")
        self._validate_indexer("positional", key.step, "iloc")

    def _convert_slice_indexer(self, key: slice, kind: Literal["loc", "getitem"]):
        """
        Convert a slice indexer.

        By definition, these are labels unless 'iloc' is passed in.
        Floats are not allowed as the start, step, or stop of the slice.

        Parameters
        ----------
        key : label of the slice bound
        kind : {'loc', 'getitem'}
        """

        # potentially cast the bounds to integers
        start, stop, step = key.start, key.stop, key.step

        # figure out if this is a positional indexer
        is_index_slice = is_valid_positional_slice(key)

        # TODO(GH#50617): once Series.__[gs]etitem__ is removed we should be able
        #  to simplify this.
        if lib.is_np_dtype(self.dtype, "f"):
            # We always treat __getitem__ slicing as label-based
            # translate to locations
            if kind == "getitem" and is_index_slice and not start == stop and step != 0:
                # exclude step=0 from the warning because it will raise anyway
                # start/stop both None e.g. [:] or [::-1] won't change.
                # exclude start==stop since it will be empty either way, or
                # will be [:] or [::-1] which won't change
                warnings.warn(
                    # GH#49612
                    "The behavior of obj[i:j] with a float-dtype index is "
                    "deprecated. In a future version, this will be treated as "
                    "positional instead of label-based. For label-based slicing, "
                    "use obj.loc[i:j] instead",
                    FutureWarning,
                    stacklevel=find_stack_level(),
                )
            return self.slice_indexer(start, stop, step)

        if kind == "getitem":
            # called from the getitem slicers, validate that we are in fact integers
            if is_index_slice:
                # In this case the _validate_indexer checks below are redundant
                return key
            elif self.dtype.kind in "iu":
                # Note: these checks are redundant if we know is_index_slice
                self._validate_indexer("slice", key.start, "getitem")
                self._validate_indexer("slice", key.stop, "getitem")
                self._validate_indexer("slice", key.step, "getitem")
                return key

        # convert the slice to an indexer here; checking that the user didn't
        #  pass a positional slice to loc
        is_positional = is_index_slice and self._should_fallback_to_positional

        # if we are mixed and have integers
        if is_positional:
            try:
                # Validate start & stop
                if start is not None:
                    self.get_loc(start)
                if stop is not None:
                    self.get_loc(stop)
                is_positional = False
            except KeyError:
                pass

        if com.is_null_slice(key):
            # It doesn't matter if we are positional or label based
            indexer = key
        elif is_positional:
            if kind == "loc":
                # GH#16121, GH#24612, GH#31810
                raise TypeError(
                    "Slicing a positional slice with .loc is not allowed, "
                    "Use .loc with labels or .iloc with positions instead.",
                )
            indexer = key
        else:
            indexer = self.slice_indexer(start, stop, step)

        return indexer

    @final
    def _raise_invalid_indexer(
        self,
        form: Literal["slice", "positional"],
        key,
        reraise: lib.NoDefault | None | Exception = lib.no_default,
    ) -> None:
        """
        Raise consistent invalid indexer message.
        """
        msg = (
            f"cannot do {form} indexing on {type(self).__name__} with these "
            f"indexers [{key}] of type {type(key).__name__}"
        )
        if reraise is not lib.no_default:
            raise TypeError(msg) from reraise
        raise TypeError(msg)

    # --------------------------------------------------------------------
    # Reindex Methods

    @final
    def _validate_can_reindex(self, indexer: np.ndarray) -> None:
        """
        Check if we are allowing reindexing with this particular indexer.

        Parameters
        ----------
        indexer : an integer ndarray

        Raises
        ------
        ValueError if its a duplicate axis
        """
        # trying to reindex on an axis with duplicates
        if not self._index_as_unique and len(indexer):
            raise ValueError("cannot reindex on an axis with duplicate labels")

    def reindex(
        self,
        target,
        method: ReindexMethod | None = None,
        level=None,
        limit: int | None = None,
        tolerance: float | None = None,
    ) -> tuple[Index, npt.NDArray[np.intp] | None]:
        """
        Create index with target's values.

        Parameters
        ----------
        target : an iterable
        method : {None, 'pad'/'ffill', 'backfill'/'bfill', 'nearest'}, optional
            * default: exact matches only.
            * pad / ffill: find the PREVIOUS index value if no exact match.
            * backfill / bfill: use NEXT index value if no exact match
            * nearest: use the NEAREST index value if no exact match. Tied
              distances are broken by preferring the larger index value.
        level : int, optional
            Level of multiindex.
        limit : int, optional
            Maximum number of consecutive labels in ``target`` to match for
            inexact matches.
        tolerance : int or float, optional
            Maximum distance between original and new labels for inexact
            matches. The values of the index at the matching locations must
            satisfy the equation ``abs(index[indexer] - target) <= tolerance``.

            Tolerance may be a scalar value, which applies the same tolerance
            to all values, or list-like, which applies variable tolerance per
            element. List-like includes list, tuple, array, Series, and must be
            the same size as the index and its dtype must exactly match the
            index's type.

        Returns
        -------
        new_index : pd.Index
            Resulting index.
        indexer : np.ndarray[np.intp] or None
            Indices of output values in original index.

        Raises
        ------
        TypeError
            If ``method`` passed along with ``level``.
        ValueError
            If non-unique multi-index
        ValueError
            If non-unique index and ``method`` or ``limit`` passed.

        See Also
        --------
        Series.reindex : Conform Series to new index with optional filling logic.
        DataFrame.reindex : Conform DataFrame to new index with optional filling logic.

        Examples
        --------
        >>> idx = pd.Index(['car', 'bike', 'train', 'tractor'])
        >>> idx
        Index(['car', 'bike', 'train', 'tractor'], dtype='object')
        >>> idx.reindex(['car', 'bike'])
        (Index(['car', 'bike'], dtype='object'), array([0, 1]))
        """
        # GH6552: preserve names when reindexing to non-named target
        # (i.e. neither Index nor Series).
        preserve_names = not hasattr(target, "name")

        # GH7774: preserve dtype/tz if target is empty and not an Index.
        target = ensure_has_len(target)  # target may be an iterator

        if not isinstance(target, Index) and len(target) == 0:
            if level is not None and self._is_multi:
                # "Index" has no attribute "levels"; maybe "nlevels"?
                idx = self.levels[level]  # type: ignore[attr-defined]
            else:
                idx = self
            target = idx[:0]
        else:
            target = ensure_index(target)

        if level is not None and (
            isinstance(self, ABCMultiIndex) or isinstance(target, ABCMultiIndex)
        ):
            if method is not None:
                raise TypeError("Fill method not supported if level passed")

            # TODO: tests where passing `keep_order=not self._is_multi`
            #  makes a difference for non-MultiIndex case
            target, indexer, _ = self._join_level(
                target, level, how="right", keep_order=not self._is_multi
            )

        else:
            if self.equals(target):
                indexer = None
            else:
                if self._index_as_unique:
                    indexer = self.get_indexer(
                        target, method=method, limit=limit, tolerance=tolerance
                    )
                elif self._is_multi:
                    raise ValueError("cannot handle a non-unique multi-index!")
                elif not self.is_unique:
                    # GH#42568
                    raise ValueError("cannot reindex on an axis with duplicate labels")
                else:
                    indexer, _ = self.get_indexer_non_unique(target)

        target = self._wrap_reindex_result(target, indexer, preserve_names)
        return target, indexer

    def _wrap_reindex_result(self, target, indexer, preserve_names: bool):
        target = self._maybe_preserve_names(target, preserve_names)
        return target

    def _maybe_preserve_names(self, target: Index, preserve_names: bool):
        if preserve_names and target.nlevels == 1 and target.name != self.name:
            target = target.copy(deep=False)
            target.name = self.name
        return target

    @final
    def _reindex_non_unique(
        self, target: Index
    ) -> tuple[Index, npt.NDArray[np.intp], npt.NDArray[np.intp] | None]:
        """
        Create a new index with target's values (move/add/delete values as
        necessary) use with non-unique Index and a possibly non-unique target.

        Parameters
        ----------
        target : an iterable

        Returns
        -------
        new_index : pd.Index
            Resulting index.
        indexer : np.ndarray[np.intp]
            Indices of output values in original index.
        new_indexer : np.ndarray[np.intp] or None

        """
        target = ensure_index(target)
        if len(target) == 0:
            # GH#13691
            return self[:0], np.array([], dtype=np.intp), None

        indexer, missing = self.get_indexer_non_unique(target)
        check = indexer != -1
        new_labels: Index | np.ndarray = self.take(indexer[check])
        new_indexer = None

        if len(missing):
            length = np.arange(len(indexer), dtype=np.intp)

            missing = ensure_platform_int(missing)
            missing_labels = target.take(missing)
            missing_indexer = length[~check]
            cur_labels = self.take(indexer[check]).values
            cur_indexer = length[check]

            # Index constructor below will do inference
            new_labels = np.empty((len(indexer),), dtype=object)
            new_labels[cur_indexer] = cur_labels
            new_labels[missing_indexer] = missing_labels

            # GH#38906
            if not len(self):
                new_indexer = np.arange(0, dtype=np.intp)

            # a unique indexer
            elif target.is_unique:
                # see GH5553, make sure we use the right indexer
                new_indexer = np.arange(len(indexer), dtype=np.intp)
                new_indexer[cur_indexer] = np.arange(len(cur_labels))
                new_indexer[missing_indexer] = -1

            # we have a non_unique selector, need to use the original
            # indexer here
            else:
                # need to retake to have the same size as the indexer
                indexer[~check] = -1

                # reset the new indexer to account for the new size
                new_indexer = np.arange(len(self.take(indexer)), dtype=np.intp)
                new_indexer[~check] = -1

        if not isinstance(self, ABCMultiIndex):
            new_index = Index(new_labels, name=self.name)
        else:
            new_index = type(self).from_tuples(new_labels, names=self.names)
        return new_index, indexer, new_indexer

    # --------------------------------------------------------------------
    # Join Methods

    @overload
    def join(
        self,
        other: Index,
        *,
        how: JoinHow = ...,
        level: Level = ...,
        return_indexers: Literal[True],
        sort: bool = ...,
    ) -> tuple[Index, npt.NDArray[np.intp] | None, npt.NDArray[np.intp] | None]:
        ...

    @overload
    def join(
        self,
        other: Index,
        *,
        how: JoinHow = ...,
        level: Level = ...,
        return_indexers: Literal[False] = ...,
        sort: bool = ...,
    ) -> Index:
        ...

    @overload
    def join(
        self,
        other: Index,
        *,
        how: JoinHow = ...,
        level: Level = ...,
        return_indexers: bool = ...,
        sort: bool = ...,
    ) -> Index | tuple[Index, npt.NDArray[np.intp] | None, npt.NDArray[np.intp] | None]:
        ...

    @final
    @_maybe_return_indexers
    def join(
        self,
        other: Index,
        *,
        how: JoinHow = "left",
        level: Level | None = None,
        return_indexers: bool = False,
        sort: bool = False,
    ) -> Index | tuple[Index, npt.NDArray[np.intp] | None, npt.NDArray[np.intp] | None]:
        """
        Compute join_index and indexers to conform data structures to the new index.

        Parameters
        ----------
        other : Index
        how : {'left', 'right', 'inner', 'outer'}
        level : int or level name, default None
        return_indexers : bool, default False
        sort : bool, default False
            Sort the join keys lexicographically in the result Index. If False,
            the order of the join keys depends on the join type (how keyword).

        Returns
        -------
        join_index, (left_indexer, right_indexer)

        Examples
        --------
        >>> idx1 = pd.Index([1, 2, 3])
        >>> idx2 = pd.Index([4, 5, 6])
        >>> idx1.join(idx2, how='outer')
        Index([1, 2, 3, 4, 5, 6], dtype='int64')
        """
        other = ensure_index(other)
        sort = sort or how == "outer"

        if isinstance(self, ABCDatetimeIndex) and isinstance(other, ABCDatetimeIndex):
            if (self.tz is None) ^ (other.tz is None):
                # Raise instead of casting to object below.
                raise TypeError("Cannot join tz-naive with tz-aware DatetimeIndex")

        if not self._is_multi and not other._is_multi:
            # We have specific handling for MultiIndex below
            pself, pother = self._maybe_downcast_for_indexing(other)
            if pself is not self or pother is not other:
                return pself.join(
                    pother, how=how, level=level, return_indexers=True, sort=sort
                )

        # try to figure out the join level
        # GH3662
        if level is None and (self._is_multi or other._is_multi):
            # have the same levels/names so a simple join
            if self.names == other.names:
                pass
            else:
                return self._join_multi(other, how=how)

        # join on the level
        if level is not None and (self._is_multi or other._is_multi):
            return self._join_level(other, level, how=how)

        lidx: np.ndarray | None
        ridx: np.ndarray | None

        if len(other) == 0:
            if how in ("left", "outer"):
                if sort and not self.is_monotonic_increasing:
                    lidx = self.argsort()
                    join_index = self.take(lidx)
                else:
                    lidx = None
                    join_index = self._view()
                ridx = np.broadcast_to(np.intp(-1), len(join_index))
                return join_index, lidx, ridx
            elif how in ("right", "inner", "cross"):
                join_index = other._view()
                lidx = np.array([], dtype=np.intp)
                return join_index, lidx, None

        if len(self) == 0:
            if how in ("right", "outer"):
                if sort and not other.is_monotonic_increasing:
                    ridx = other.argsort()
                    join_index = other.take(ridx)
                else:
                    ridx = None
                    join_index = other._view()
                lidx = np.broadcast_to(np.intp(-1), len(join_index))
                return join_index, lidx, ridx
            elif how in ("left", "inner", "cross"):
                join_index = self._view()
                ridx = np.array([], dtype=np.intp)
                return join_index, None, ridx

        if self.dtype != other.dtype:
            dtype = self._find_common_type_compat(other)
            this = self.astype(dtype, copy=False)
            other = other.astype(dtype, copy=False)
            return this.join(other, how=how, return_indexers=True)
        elif (
            isinstance(self, ABCCategoricalIndex)
            and isinstance(other, ABCCategoricalIndex)
            and not self.ordered
            and not self.categories.equals(other.categories)
        ):
            # dtypes are "equal" but categories are in different order
            other = Index(other._values.reorder_categories(self.categories))

        _validate_join_method(how)

        if (
            self.is_monotonic_increasing
            and other.is_monotonic_increasing
            and self._can_use_libjoin
            and other._can_use_libjoin
            and (self.is_unique or other.is_unique)
        ):
            try:
                return self._join_monotonic(other, how=how)
            except TypeError:
                # object dtype; non-comparable objects
                pass
        elif not self.is_unique or not other.is_unique:
            return self._join_non_unique(other, how=how, sort=sort)

        return self._join_via_get_indexer(other, how, sort)

    @final
    def _join_via_get_indexer(
        self, other: Index, how: JoinHow, sort: bool
    ) -> tuple[Index, npt.NDArray[np.intp] | None, npt.NDArray[np.intp] | None]:
        # Fallback if we do not have any fastpaths available based on
        #  uniqueness/monotonicity

        # Note: at this point we have checked matching dtypes
        lindexer: npt.NDArray[np.intp] | None
        rindexer: npt.NDArray[np.intp] | None

        if how == "left":
            if sort:
                join_index, lindexer = self.sort_values(return_indexer=True)
                rindexer = other.get_indexer_for(join_index)
                return join_index, lindexer, rindexer
            else:
                join_index = self
        elif how == "right":
            if sort:
                join_index, rindexer = other.sort_values(return_indexer=True)
                lindexer = self.get_indexer_for(join_index)
                return join_index, lindexer, rindexer
            else:
                join_index = other
        elif how == "inner":
            join_index = self.intersection(other, sort=sort)
        elif how == "outer":
            try:
                join_index = self.union(other, sort=sort)
            except TypeError:
                join_index = self.union(other)
                try:
                    join_index = _maybe_try_sort(join_index, sort)
                except TypeError:
                    pass

        names = other.names if how == "right" else self.names
        if join_index.names != names:
            join_index = join_index.set_names(names)

        if join_index is self:
            lindexer = None
        else:
            lindexer = self.get_indexer_for(join_index)
        if join_index is other:
            rindexer = None
        else:
            rindexer = other.get_indexer_for(join_index)
        return join_index, lindexer, rindexer

    @final
    def _join_multi(self, other: Index, how: JoinHow):
        from pandas.core.indexes.multi import MultiIndex
        from pandas.core.reshape.merge import restore_dropped_levels_multijoin

        # figure out join names
        self_names_list = list(com.not_none(*self.names))
        other_names_list = list(com.not_none(*other.names))
        self_names_order = self_names_list.index
        other_names_order = other_names_list.index
        self_names = set(self_names_list)
        other_names = set(other_names_list)
        overlap = self_names & other_names

        # need at least 1 in common
        if not overlap:
            raise ValueError("cannot join with no overlapping index names")

        if isinstance(self, MultiIndex) and isinstance(other, MultiIndex):
            # Drop the non-matching levels from left and right respectively
            ldrop_names = sorted(self_names - overlap, key=self_names_order)
            rdrop_names = sorted(other_names - overlap, key=other_names_order)

            # if only the order differs
            if not len(ldrop_names + rdrop_names):
                self_jnlevels = self
                other_jnlevels = other.reorder_levels(self.names)
            else:
                self_jnlevels = self.droplevel(ldrop_names)
                other_jnlevels = other.droplevel(rdrop_names)

            # Join left and right
            # Join on same leveled multi-index frames is supported
            join_idx, lidx, ridx = self_jnlevels.join(
                other_jnlevels, how=how, return_indexers=True
            )

            # Restore the dropped levels
            # Returned index level order is
            # common levels, ldrop_names, rdrop_names
            dropped_names = ldrop_names + rdrop_names

            # error: Argument 5/6 to "restore_dropped_levels_multijoin" has
            # incompatible type "Optional[ndarray[Any, dtype[signedinteger[Any
            # ]]]]"; expected "ndarray[Any, dtype[signedinteger[Any]]]"
            levels, codes, names = restore_dropped_levels_multijoin(
                self,
                other,
                dropped_names,
                join_idx,
                lidx,  # type: ignore[arg-type]
                ridx,  # type: ignore[arg-type]
            )

            # Re-create the multi-index
            multi_join_idx = MultiIndex(
                levels=levels, codes=codes, names=names, verify_integrity=False
            )

            multi_join_idx = multi_join_idx.remove_unused_levels()

            # maintain the order of the index levels
            if how == "right":
                level_order = other_names_list + ldrop_names
            else:
                level_order = self_names_list + rdrop_names
            multi_join_idx = multi_join_idx.reorder_levels(level_order)

            return multi_join_idx, lidx, ridx

        jl = next(iter(overlap))

        # Case where only one index is multi
        # make the indices into mi's that match
        flip_order = False
        if isinstance(self, MultiIndex):
            self, other = other, self
            flip_order = True
            # flip if join method is right or left
            flip: dict[JoinHow, JoinHow] = {"right": "left", "left": "right"}
            how = flip.get(how, how)

        level = other.names.index(jl)
        result = self._join_level(other, level, how=how)

        if flip_order:
            return result[0], result[2], result[1]
        return result

    @final
    def _join_non_unique(
        self, other: Index, how: JoinHow = "left", sort: bool = False
    ) -> tuple[Index, npt.NDArray[np.intp], npt.NDArray[np.intp]]:
        from pandas.core.reshape.merge import get_join_indexers_non_unique

        # We only get here if dtypes match
        assert self.dtype == other.dtype

        left_idx, right_idx = get_join_indexers_non_unique(
            self._values, other._values, how=how, sort=sort
        )

        if how == "right":
            join_index = other.take(right_idx)
        else:
            join_index = self.take(left_idx)

        if how == "outer":
            mask = left_idx == -1
            if mask.any():
                right = other.take(right_idx)
                join_index = join_index.putmask(mask, right)

        if isinstance(join_index, ABCMultiIndex) and how == "outer":
            # test_join_index_levels
            join_index = join_index._sort_levels_monotonic()
        return join_index, left_idx, right_idx

    @final
    def _join_level(
        self, other: Index, level, how: JoinHow = "left", keep_order: bool = True
    ) -> tuple[MultiIndex, npt.NDArray[np.intp] | None, npt.NDArray[np.intp] | None]:
        """
        The join method *only* affects the level of the resulting
        MultiIndex. Otherwise it just exactly aligns the Index data to the
        labels of the level in the MultiIndex.

        If ```keep_order == True```, the order of the data indexed by the
        MultiIndex will not be changed; otherwise, it will tie out
        with `other`.
        """
        from pandas.core.indexes.multi import MultiIndex

        def _get_leaf_sorter(labels: list[np.ndarray]) -> npt.NDArray[np.intp]:
            """
            Returns sorter for the inner most level while preserving the
            order of higher levels.

            Parameters
            ----------
            labels : list[np.ndarray]
                Each ndarray has signed integer dtype, not necessarily identical.

            Returns
            -------
            np.ndarray[np.intp]
            """
            if labels[0].size == 0:
                return np.empty(0, dtype=np.intp)

            if len(labels) == 1:
                return get_group_index_sorter(ensure_platform_int(labels[0]))

            # find indexers of beginning of each set of
            # same-key labels w.r.t all but last level
            tic = labels[0][:-1] != labels[0][1:]
            for lab in labels[1:-1]:
                tic |= lab[:-1] != lab[1:]

            starts = np.hstack(([True], tic, [True])).nonzero()[0]
            lab = ensure_int64(labels[-1])
            return lib.get_level_sorter(lab, ensure_platform_int(starts))

        if isinstance(self, MultiIndex) and isinstance(other, MultiIndex):
            raise TypeError("Join on level between two MultiIndex objects is ambiguous")

        left, right = self, other

        flip_order = not isinstance(self, MultiIndex)
        if flip_order:
            left, right = right, left
            flip: dict[JoinHow, JoinHow] = {"right": "left", "left": "right"}
            how = flip.get(how, how)

        assert isinstance(left, MultiIndex)

        level = left._get_level_number(level)
        old_level = left.levels[level]

        if not right.is_unique:
            raise NotImplementedError(
                "Index._join_level on non-unique index is not implemented"
            )

        new_level, left_lev_indexer, right_lev_indexer = old_level.join(
            right, how=how, return_indexers=True
        )

        if left_lev_indexer is None:
            if keep_order or len(left) == 0:
                left_indexer = None
                join_index = left
            else:  # sort the leaves
                left_indexer = _get_leaf_sorter(left.codes[: level + 1])
                join_index = left[left_indexer]

        else:
            left_lev_indexer = ensure_platform_int(left_lev_indexer)
            rev_indexer = lib.get_reverse_indexer(left_lev_indexer, len(old_level))
            old_codes = left.codes[level]

            taker = old_codes[old_codes != -1]
            new_lev_codes = rev_indexer.take(taker)

            new_codes = list(left.codes)
            new_codes[level] = new_lev_codes

            new_levels = list(left.levels)
            new_levels[level] = new_level

            if keep_order:  # just drop missing values. o.w. keep order
                left_indexer = np.arange(len(left), dtype=np.intp)
                left_indexer = cast(np.ndarray, left_indexer)
                mask = new_lev_codes != -1
                if not mask.all():
                    new_codes = [lab[mask] for lab in new_codes]
                    left_indexer = left_indexer[mask]

            else:  # tie out the order with other
                if level == 0:  # outer most level, take the fast route
                    max_new_lev = 0 if len(new_lev_codes) == 0 else new_lev_codes.max()
                    ngroups = 1 + max_new_lev
                    left_indexer, counts = libalgos.groupsort_indexer(
                        new_lev_codes, ngroups
                    )

                    # missing values are placed first; drop them!
                    left_indexer = left_indexer[counts[0] :]
                    new_codes = [lab[left_indexer] for lab in new_codes]

                else:  # sort the leaves
                    mask = new_lev_codes != -1
                    mask_all = mask.all()
                    if not mask_all:
                        new_codes = [lab[mask] for lab in new_codes]

                    left_indexer = _get_leaf_sorter(new_codes[: level + 1])
                    new_codes = [lab[left_indexer] for lab in new_codes]

                    # left_indexers are w.r.t masked frame.
                    # reverse to original frame!
                    if not mask_all:
                        left_indexer = mask.nonzero()[0][left_indexer]

            join_index = MultiIndex(
                levels=new_levels,
                codes=new_codes,
                names=left.names,
                verify_integrity=False,
            )

        if right_lev_indexer is not None:
            right_indexer = right_lev_indexer.take(join_index.codes[level])
        else:
            right_indexer = join_index.codes[level]

        if flip_order:
            left_indexer, right_indexer = right_indexer, left_indexer

        left_indexer = (
            None if left_indexer is None else ensure_platform_int(left_indexer)
        )
        right_indexer = (
            None if right_indexer is None else ensure_platform_int(right_indexer)
        )
        return join_index, left_indexer, right_indexer

    @final
    def _join_monotonic(
        self, other: Index, how: JoinHow = "left"
    ) -> tuple[Index, npt.NDArray[np.intp] | None, npt.NDArray[np.intp] | None]:
        # We only get here with (caller is responsible for ensuring):
        #  1) matching dtypes
        #  2) both monotonic increasing
        #  3) other.is_unique or self.is_unique
        assert other.dtype == self.dtype
        assert self._can_use_libjoin and other._can_use_libjoin

        if self.equals(other):
            # This is a convenient place for this check, but its correctness
            #  does not depend on monotonicity, so it could go earlier
            #  in the calling method.
            ret_index = other if how == "right" else self
            return ret_index, None, None

        ridx: npt.NDArray[np.intp] | None
        lidx: npt.NDArray[np.intp] | None

        if how == "left":
            if other.is_unique:
                # We can perform much better than the general case
                join_index = self
                lidx = None
                ridx = self._left_indexer_unique(other)
            else:
                join_array, lidx, ridx = self._left_indexer(other)
<<<<<<< HEAD
                join_index, lidx, ridx = self._wrap_join_result(
                    join_array, other, lidx, ridx, how
                )
=======
                join_index = self._wrap_joined_index(join_array, other, lidx, ridx, how)
>>>>>>> 72814750
        elif how == "right":
            if self.is_unique:
                # We can perform much better than the general case
                join_index = other
                lidx = other._left_indexer_unique(self)
                ridx = None
            else:
                join_array, ridx, lidx = other._left_indexer(self)
<<<<<<< HEAD
                join_index, lidx, ridx = self._wrap_join_result(
                    join_array, other, lidx, ridx, how
                )
        elif how == "inner":
            join_array, lidx, ridx = self._inner_indexer(other)
            join_index, lidx, ridx = self._wrap_join_result(
                join_array, other, lidx, ridx, how
            )
        elif how == "outer":
            join_array, lidx, ridx = self._outer_indexer(other)
            join_index, lidx, ridx = self._wrap_join_result(
                join_array, other, lidx, ridx, how
            )
=======
                join_index = self._wrap_joined_index(join_array, other, lidx, ridx, how)
        elif how == "inner":
            join_array, lidx, ridx = self._inner_indexer(other)
            join_index = self._wrap_joined_index(join_array, other, lidx, ridx, how)
        elif how == "outer":
            join_array, lidx, ridx = self._outer_indexer(other)
            join_index = self._wrap_joined_index(join_array, other, lidx, ridx, how)
>>>>>>> 72814750

        lidx = None if lidx is None else ensure_platform_int(lidx)
        ridx = None if ridx is None else ensure_platform_int(ridx)
        return join_index, lidx, ridx

    def _wrap_join_result(
        self,
        joined: ArrayLike,
        other: Self,
<<<<<<< HEAD
        lidx: npt.NDArray[np.intp] | None,
        ridx: npt.NDArray[np.intp] | None,
        how: JoinHow,
    ) -> tuple[Self, npt.NDArray[np.intp] | None, npt.NDArray[np.intp] | None]:
        assert other.dtype == self.dtype

        if lidx is not None and lib.is_range_indexer(lidx, len(self)):
            lidx = None
        if ridx is not None and lib.is_range_indexer(ridx, len(other)):
            ridx = None

        # return self or other if possible to maintain cached attributes
        if lidx is None:
            join_index = self
        elif ridx is None:
            join_index = other
        else:
            join_index = self._constructor._with_infer(joined, dtype=self.dtype)

        names = other.names if how == "right" else self.names
        if join_index.names != names:
            join_index = join_index.set_names(names)

        return join_index, lidx, ridx
=======
        lidx: npt.NDArray[np.intp],
        ridx: npt.NDArray[np.intp],
        how: JoinHow,
    ) -> Self:
        assert other.dtype == self.dtype
        names = other.names if how == "right" else self.names
        if isinstance(self, ABCMultiIndex):
            # error: Incompatible return value type (got "MultiIndex",
            # expected "Self")
            mask = lidx == -1
            join_idx = self.take(lidx)
            right = cast("MultiIndex", other.take(ridx))
            join_index = join_idx.putmask(mask, right)._sort_levels_monotonic()
            return join_index.set_names(names)  # type: ignore[return-value]
        else:
            return self._constructor._with_infer(
                joined, name=names[0], dtype=self.dtype
            )
>>>>>>> 72814750

    @final
    @cache_readonly
    def _can_use_libjoin(self) -> bool:
        """
        Whether we can use the fastpaths implemented in _libs.join.

        This is driven by whether (in monotonic increasing cases that are
        guaranteed not to have NAs) we can convert to a np.ndarray without
        making a copy. If we cannot, this negates the performance benefit
        of using libjoin.
        """
        if not self.is_monotonic_increasing:
            # The libjoin functions all assume monotonicity.
            return False

        if type(self) is Index:
            # excludes EAs, but include masks, we get here with monotonic
            # values only, meaning no NA
            return (
                isinstance(self.dtype, np.dtype)
                or isinstance(self._values, (ArrowExtensionArray, BaseMaskedArray))
                or self.dtype == "string[python]"
            )
        # Exclude index types where the conversion to numpy converts to object dtype,
        #  which negates the performance benefit of libjoin
        # Subclasses should override to return False if _get_join_target is
        #  not zero-copy.
        # TODO: exclude RangeIndex (which allocates memory)?
        #  Doing so seems to break test_concat_datetime_timezone
        return not isinstance(self, (ABCIntervalIndex, ABCMultiIndex))

    # --------------------------------------------------------------------
    # Uncategorized Methods

    @property
    def values(self) -> ArrayLike:
        """
        Return an array representing the data in the Index.

        .. warning::

           We recommend using :attr:`Index.array` or
           :meth:`Index.to_numpy`, depending on whether you need
           a reference to the underlying data or a NumPy array.

        Returns
        -------
        array: numpy.ndarray or ExtensionArray

        See Also
        --------
        Index.array : Reference to the underlying data.
        Index.to_numpy : A NumPy array representing the underlying data.

        Examples
        --------
        For :class:`pandas.Index`:

        >>> idx = pd.Index([1, 2, 3])
        >>> idx
        Index([1, 2, 3], dtype='int64')
        >>> idx.values
        array([1, 2, 3])

        For :class:`pandas.IntervalIndex`:

        >>> idx = pd.interval_range(start=0, end=5)
        >>> idx.values
        <IntervalArray>
        [(0, 1], (1, 2], (2, 3], (3, 4], (4, 5]]
        Length: 5, dtype: interval[int64, right]
        """
        if using_copy_on_write():
            data = self._data
            if isinstance(data, np.ndarray):
                data = data.view()
                data.flags.writeable = False
            return data
        return self._data

    @cache_readonly
    @doc(IndexOpsMixin.array)
    def array(self) -> ExtensionArray:
        array = self._data
        if isinstance(array, np.ndarray):
            from pandas.core.arrays.numpy_ import NumpyExtensionArray

            array = NumpyExtensionArray(array)
        return array

    @property
    def _values(self) -> ExtensionArray | np.ndarray:
        """
        The best array representation.

        This is an ndarray or ExtensionArray.

        ``_values`` are consistent between ``Series`` and ``Index``.

        It may differ from the public '.values' method.

        index             | values          | _values       |
        ----------------- | --------------- | ------------- |
        Index             | ndarray         | ndarray       |
        CategoricalIndex  | Categorical     | Categorical   |
        DatetimeIndex     | ndarray[M8ns]   | DatetimeArray |
        DatetimeIndex[tz] | ndarray[M8ns]   | DatetimeArray |
        PeriodIndex       | ndarray[object] | PeriodArray   |
        IntervalIndex     | IntervalArray   | IntervalArray |

        See Also
        --------
        values : Values
        """
        return self._data

    def _get_engine_target(self) -> ArrayLike:
        """
        Get the ndarray or ExtensionArray that we can pass to the IndexEngine
        constructor.
        """
        vals = self._values
        if isinstance(vals, StringArray):
            # GH#45652 much more performant than ExtensionEngine
            return vals._ndarray
        if isinstance(vals, ArrowExtensionArray) and self.dtype.kind in "Mm":
            import pyarrow as pa

            pa_type = vals._pa_array.type
            if pa.types.is_timestamp(pa_type):
                vals = vals._to_datetimearray()
                return vals._ndarray.view("i8")
            elif pa.types.is_duration(pa_type):
                vals = vals._to_timedeltaarray()
                return vals._ndarray.view("i8")
        if (
            type(self) is Index
            and isinstance(self._values, ExtensionArray)
            and not isinstance(self._values, BaseMaskedArray)
            and not (
                isinstance(self._values, ArrowExtensionArray)
                and is_numeric_dtype(self.dtype)
                # Exclude decimal
                and self.dtype.kind != "O"
            )
        ):
            # TODO(ExtensionIndex): remove special-case, just use self._values
            return self._values.astype(object)
        return vals

    @final
    def _get_join_target(self) -> np.ndarray:
        """
        Get the ndarray or ExtensionArray that we can pass to the join
        functions.
        """
        if isinstance(self._values, BaseMaskedArray):
            # This is only used if our array is monotonic, so no NAs present
            return self._values._data
        elif isinstance(self._values, ArrowExtensionArray):
            # This is only used if our array is monotonic, so no missing values
            # present
            return self._values.to_numpy()

        # TODO: exclude ABCRangeIndex case here as it copies
        target = self._get_engine_target()
        if not isinstance(target, np.ndarray):
            raise ValueError("_can_use_libjoin should return False.")
        return target

    def _from_join_target(self, result: np.ndarray) -> ArrayLike:
        """
        Cast the ndarray returned from one of the libjoin.foo_indexer functions
        back to type(self._data).
        """
        if isinstance(self.values, BaseMaskedArray):
            return type(self.values)(result, np.zeros(result.shape, dtype=np.bool_))
        elif isinstance(self.values, (ArrowExtensionArray, StringArray)):
            return type(self.values)._from_sequence(result, dtype=self.dtype)
        return result

    @doc(IndexOpsMixin._memory_usage)
    def memory_usage(self, deep: bool = False) -> int:
        result = self._memory_usage(deep=deep)

        # include our engine hashtable
        result += self._engine.sizeof(deep=deep)
        return result

    @final
    def where(self, cond, other=None) -> Index:
        """
        Replace values where the condition is False.

        The replacement is taken from other.

        Parameters
        ----------
        cond : bool array-like with the same length as self
            Condition to select the values on.
        other : scalar, or array-like, default None
            Replacement if the condition is False.

        Returns
        -------
        pandas.Index
            A copy of self with values replaced from other
            where the condition is False.

        See Also
        --------
        Series.where : Same method for Series.
        DataFrame.where : Same method for DataFrame.

        Examples
        --------
        >>> idx = pd.Index(['car', 'bike', 'train', 'tractor'])
        >>> idx
        Index(['car', 'bike', 'train', 'tractor'], dtype='object')
        >>> idx.where(idx.isin(['car', 'train']), 'other')
        Index(['car', 'other', 'train', 'other'], dtype='object')
        """
        if isinstance(self, ABCMultiIndex):
            raise NotImplementedError(
                ".where is not supported for MultiIndex operations"
            )
        cond = np.asarray(cond, dtype=bool)
        return self.putmask(~cond, other)

    # construction helpers
    @final
    @classmethod
    def _raise_scalar_data_error(cls, data):
        # We return the TypeError so that we can raise it from the constructor
        #  in order to keep mypy happy
        raise TypeError(
            f"{cls.__name__}(...) must be called with a collection of some "
            f"kind, {repr(data) if not isinstance(data, np.generic) else str(data)} "
            "was passed"
        )

    def _validate_fill_value(self, value):
        """
        Check if the value can be inserted into our array without casting,
        and convert it to an appropriate native type if necessary.

        Raises
        ------
        TypeError
            If the value cannot be inserted into an array of this dtype.
        """
        dtype = self.dtype
        if isinstance(dtype, np.dtype) and dtype.kind not in "mM":
            # return np_can_hold_element(dtype, value)
            try:
                return np_can_hold_element(dtype, value)
            except LossySetitemError as err:
                # re-raise as TypeError for consistency
                raise TypeError from err
        elif not can_hold_element(self._values, value):
            raise TypeError
        return value

    def _is_memory_usage_qualified(self) -> bool:
        """
        Return a boolean if we need a qualified .info display.
        """
        return is_object_dtype(self.dtype)

    def __contains__(self, key: Any) -> bool:
        """
        Return a boolean indicating whether the provided key is in the index.

        Parameters
        ----------
        key : label
            The key to check if it is present in the index.

        Returns
        -------
        bool
            Whether the key search is in the index.

        Raises
        ------
        TypeError
            If the key is not hashable.

        See Also
        --------
        Index.isin : Returns an ndarray of boolean dtype indicating whether the
            list-like key is in the index.

        Examples
        --------
        >>> idx = pd.Index([1, 2, 3, 4])
        >>> idx
        Index([1, 2, 3, 4], dtype='int64')

        >>> 2 in idx
        True
        >>> 6 in idx
        False
        """
        hash(key)
        try:
            return key in self._engine
        except (OverflowError, TypeError, ValueError):
            return False

    # https://github.com/python/typeshed/issues/2148#issuecomment-520783318
    # Incompatible types in assignment (expression has type "None", base class
    # "object" defined the type as "Callable[[object], int]")
    __hash__: ClassVar[None]  # type: ignore[assignment]

    @final
    def __setitem__(self, key, value) -> None:
        raise TypeError("Index does not support mutable operations")

    def __getitem__(self, key):
        """
        Override numpy.ndarray's __getitem__ method to work as desired.

        This function adds lists and Series as valid boolean indexers
        (ndarrays only supports ndarray with dtype=bool).

        If resulting ndim != 1, plain ndarray is returned instead of
        corresponding `Index` subclass.

        """
        getitem = self._data.__getitem__

        if is_integer(key) or is_float(key):
            # GH#44051 exclude bool, which would return a 2d ndarray
            key = com.cast_scalar_indexer(key)
            return getitem(key)

        if isinstance(key, slice):
            # This case is separated from the conditional above to avoid
            # pessimization com.is_bool_indexer and ndim checks.
            return self._getitem_slice(key)

        if com.is_bool_indexer(key):
            # if we have list[bools, length=1e5] then doing this check+convert
            #  takes 166 µs + 2.1 ms and cuts the ndarray.__getitem__
            #  time below from 3.8 ms to 496 µs
            # if we already have ndarray[bool], the overhead is 1.4 µs or .25%
            if isinstance(getattr(key, "dtype", None), ExtensionDtype):
                key = key.to_numpy(dtype=bool, na_value=False)
            else:
                key = np.asarray(key, dtype=bool)

            if not isinstance(self.dtype, ExtensionDtype):
                if len(key) == 0 and len(key) != len(self):
                    warnings.warn(
                        "Using a boolean indexer with length 0 on an Index with "
                        "length greater than 0 is deprecated and will raise in a "
                        "future version.",
                        FutureWarning,
                        stacklevel=find_stack_level(),
                    )

        result = getitem(key)
        # Because we ruled out integer above, we always get an arraylike here
        if result.ndim > 1:
            disallow_ndim_indexing(result)

        # NB: Using _constructor._simple_new would break if MultiIndex
        #  didn't override __getitem__
        return self._constructor._simple_new(result, name=self._name)

    def _getitem_slice(self, slobj: slice) -> Self:
        """
        Fastpath for __getitem__ when we know we have a slice.
        """
        res = self._data[slobj]
        result = type(self)._simple_new(res, name=self._name, refs=self._references)
        if "_engine" in self._cache:
            reverse = slobj.step is not None and slobj.step < 0
            result._engine._update_from_sliced(self._engine, reverse=reverse)  # type: ignore[union-attr]

        return result

    @final
    def _can_hold_identifiers_and_holds_name(self, name) -> bool:
        """
        Faster check for ``name in self`` when we know `name` is a Python
        identifier (e.g. in NDFrame.__getattr__, which hits this to support
        . key lookup). For indexes that can't hold identifiers (everything
        but object & categorical) we just return False.

        https://github.com/pandas-dev/pandas/issues/19764
        """
        if (
            is_object_dtype(self.dtype)
            or is_string_dtype(self.dtype)
            or isinstance(self.dtype, CategoricalDtype)
        ):
            return name in self
        return False

    def append(self, other: Index | Sequence[Index]) -> Index:
        """
        Append a collection of Index options together.

        Parameters
        ----------
        other : Index or list/tuple of indices

        Returns
        -------
        Index

        Examples
        --------
        >>> idx = pd.Index([1, 2, 3])
        >>> idx.append(pd.Index([4]))
        Index([1, 2, 3, 4], dtype='int64')
        """
        to_concat = [self]

        if isinstance(other, (list, tuple)):
            to_concat += list(other)
        else:
            # error: Argument 1 to "append" of "list" has incompatible type
            # "Union[Index, Sequence[Index]]"; expected "Index"
            to_concat.append(other)  # type: ignore[arg-type]

        for obj in to_concat:
            if not isinstance(obj, Index):
                raise TypeError("all inputs must be Index")

        names = {obj.name for obj in to_concat}
        name = None if len(names) > 1 else self.name

        return self._concat(to_concat, name)

    def _concat(self, to_concat: list[Index], name: Hashable) -> Index:
        """
        Concatenate multiple Index objects.
        """
        to_concat_vals = [x._values for x in to_concat]

        result = concat_compat(to_concat_vals)

        return Index._with_infer(result, name=name)

    def putmask(self, mask, value) -> Index:
        """
        Return a new Index of the values set with the mask.

        Returns
        -------
        Index

        See Also
        --------
        numpy.ndarray.putmask : Changes elements of an array
            based on conditional and input values.

        Examples
        --------
        >>> idx1 = pd.Index([1, 2, 3])
        >>> idx2 = pd.Index([5, 6, 7])
        >>> idx1.putmask([True, False, False], idx2)
        Index([5, 2, 3], dtype='int64')
        """
        mask, noop = validate_putmask(self._values, mask)
        if noop:
            return self.copy()

        if self.dtype != object and is_valid_na_for_dtype(value, self.dtype):
            # e.g. None -> np.nan, see also Block._standardize_fill_value
            value = self._na_value

        try:
            converted = self._validate_fill_value(value)
        except (LossySetitemError, ValueError, TypeError) as err:
            if is_object_dtype(self.dtype):  # pragma: no cover
                raise err

            # See also: Block.coerce_to_target_dtype
            dtype = self._find_common_type_compat(value)
            return self.astype(dtype).putmask(mask, value)

        values = self._values.copy()

        if isinstance(values, np.ndarray):
            converted = setitem_datetimelike_compat(values, mask.sum(), converted)
            np.putmask(values, mask, converted)

        else:
            # Note: we use the original value here, not converted, as
            #  _validate_fill_value is not idempotent
            values._putmask(mask, value)

        return self._shallow_copy(values)

    def equals(self, other: Any) -> bool:
        """
        Determine if two Index object are equal.

        The things that are being compared are:

        * The elements inside the Index object.
        * The order of the elements inside the Index object.

        Parameters
        ----------
        other : Any
            The other object to compare against.

        Returns
        -------
        bool
            True if "other" is an Index and it has the same elements and order
            as the calling index; False otherwise.

        Examples
        --------
        >>> idx1 = pd.Index([1, 2, 3])
        >>> idx1
        Index([1, 2, 3], dtype='int64')
        >>> idx1.equals(pd.Index([1, 2, 3]))
        True

        The elements inside are compared

        >>> idx2 = pd.Index(["1", "2", "3"])
        >>> idx2
        Index(['1', '2', '3'], dtype='object')

        >>> idx1.equals(idx2)
        False

        The order is compared

        >>> ascending_idx = pd.Index([1, 2, 3])
        >>> ascending_idx
        Index([1, 2, 3], dtype='int64')
        >>> descending_idx = pd.Index([3, 2, 1])
        >>> descending_idx
        Index([3, 2, 1], dtype='int64')
        >>> ascending_idx.equals(descending_idx)
        False

        The dtype is *not* compared

        >>> int64_idx = pd.Index([1, 2, 3], dtype='int64')
        >>> int64_idx
        Index([1, 2, 3], dtype='int64')
        >>> uint64_idx = pd.Index([1, 2, 3], dtype='uint64')
        >>> uint64_idx
        Index([1, 2, 3], dtype='uint64')
        >>> int64_idx.equals(uint64_idx)
        True
        """
        if self.is_(other):
            return True

        if not isinstance(other, Index):
            return False

        if len(self) != len(other):
            # quickly return if the lengths are different
            return False

        if (
            isinstance(self.dtype, StringDtype)
            and self.dtype.storage == "pyarrow_numpy"
            and other.dtype != self.dtype
        ):
            # special case for object behavior
            return other.equals(self.astype(object))

        if is_object_dtype(self.dtype) and not is_object_dtype(other.dtype):
            # if other is not object, use other's logic for coercion
            return other.equals(self)

        if isinstance(other, ABCMultiIndex):
            # d-level MultiIndex can equal d-tuple Index
            return other.equals(self)

        if isinstance(self._values, ExtensionArray):
            # Dispatch to the ExtensionArray's .equals method.
            if not isinstance(other, type(self)):
                return False

            earr = cast(ExtensionArray, self._data)
            return earr.equals(other._data)

        if isinstance(other.dtype, ExtensionDtype):
            # All EA-backed Index subclasses override equals
            return other.equals(self)

        return array_equivalent(self._values, other._values)

    @final
    def identical(self, other) -> bool:
        """
        Similar to equals, but checks that object attributes and types are also equal.

        Returns
        -------
        bool
            If two Index objects have equal elements and same type True,
            otherwise False.

        Examples
        --------
        >>> idx1 = pd.Index(['1', '2', '3'])
        >>> idx2 = pd.Index(['1', '2', '3'])
        >>> idx2.identical(idx1)
        True

        >>> idx1 = pd.Index(['1', '2', '3'], name="A")
        >>> idx2 = pd.Index(['1', '2', '3'], name="B")
        >>> idx2.identical(idx1)
        False
        """
        return (
            self.equals(other)
            and all(
                getattr(self, c, None) == getattr(other, c, None)
                for c in self._comparables
            )
            and type(self) == type(other)
            and self.dtype == other.dtype
        )

    @final
    def asof(self, label):
        """
        Return the label from the index, or, if not present, the previous one.

        Assuming that the index is sorted, return the passed index label if it
        is in the index, or return the previous index label if the passed one
        is not in the index.

        Parameters
        ----------
        label : object
            The label up to which the method returns the latest index label.

        Returns
        -------
        object
            The passed label if it is in the index. The previous label if the
            passed label is not in the sorted index or `NaN` if there is no
            such label.

        See Also
        --------
        Series.asof : Return the latest value in a Series up to the
            passed index.
        merge_asof : Perform an asof merge (similar to left join but it
            matches on nearest key rather than equal key).
        Index.get_loc : An `asof` is a thin wrapper around `get_loc`
            with method='pad'.

        Examples
        --------
        `Index.asof` returns the latest index label up to the passed label.

        >>> idx = pd.Index(['2013-12-31', '2014-01-02', '2014-01-03'])
        >>> idx.asof('2014-01-01')
        '2013-12-31'

        If the label is in the index, the method returns the passed label.

        >>> idx.asof('2014-01-02')
        '2014-01-02'

        If all of the labels in the index are later than the passed label,
        NaN is returned.

        >>> idx.asof('1999-01-02')
        nan

        If the index is not sorted, an error is raised.

        >>> idx_not_sorted = pd.Index(['2013-12-31', '2015-01-02',
        ...                            '2014-01-03'])
        >>> idx_not_sorted.asof('2013-12-31')
        Traceback (most recent call last):
        ValueError: index must be monotonic increasing or decreasing
        """
        self._searchsorted_monotonic(label)  # validate sortedness
        try:
            loc = self.get_loc(label)
        except (KeyError, TypeError) as err:
            # KeyError -> No exact match, try for padded
            # TypeError -> passed e.g. non-hashable, fall through to get
            #  the tested exception message
            indexer = self.get_indexer([label], method="pad")
            if indexer.ndim > 1 or indexer.size > 1:
                raise TypeError("asof requires scalar valued input") from err
            loc = indexer.item()
            if loc == -1:
                return self._na_value
        else:
            if isinstance(loc, slice):
                loc = loc.indices(len(self))[-1]

        return self[loc]

    def asof_locs(
        self, where: Index, mask: npt.NDArray[np.bool_]
    ) -> npt.NDArray[np.intp]:
        """
        Return the locations (indices) of labels in the index.

        As in the :meth:`pandas.Index.asof`, if the label (a particular entry in
        ``where``) is not in the index, the latest index label up to the
        passed label is chosen and its index returned.

        If all of the labels in the index are later than a label in ``where``,
        -1 is returned.

        ``mask`` is used to ignore ``NA`` values in the index during calculation.

        Parameters
        ----------
        where : Index
            An Index consisting of an array of timestamps.
        mask : np.ndarray[bool]
            Array of booleans denoting where values in the original
            data are not ``NA``.

        Returns
        -------
        np.ndarray[np.intp]
            An array of locations (indices) of the labels from the index
            which correspond to the return values of :meth:`pandas.Index.asof`
            for every element in ``where``.

        See Also
        --------
        Index.asof : Return the label from the index, or, if not present, the
            previous one.

        Examples
        --------
        >>> idx = pd.date_range('2023-06-01', periods=3, freq='D')
        >>> where = pd.DatetimeIndex(['2023-05-30 00:12:00', '2023-06-01 00:00:00',
        ...                           '2023-06-02 23:59:59'])
        >>> mask = np.ones(3, dtype=bool)
        >>> idx.asof_locs(where, mask)
        array([-1,  0,  1])

        We can use ``mask`` to ignore certain values in the index during calculation.

        >>> mask[1] = False
        >>> idx.asof_locs(where, mask)
        array([-1,  0,  0])
        """
        # error: No overload variant of "searchsorted" of "ndarray" matches argument
        # types "Union[ExtensionArray, ndarray[Any, Any]]", "str"
        # TODO: will be fixed when ExtensionArray.searchsorted() is fixed
        locs = self._values[mask].searchsorted(
            where._values,
            side="right",  # type: ignore[call-overload]
        )
        locs = np.where(locs > 0, locs - 1, 0)

        result = np.arange(len(self), dtype=np.intp)[mask].take(locs)

        first_value = self._values[mask.argmax()]
        result[(locs == 0) & (where._values < first_value)] = -1

        return result

    @overload
    def sort_values(
        self,
        *,
        return_indexer: Literal[False] = ...,
        ascending: bool = ...,
        na_position: NaPosition = ...,
        key: Callable | None = ...,
    ) -> Self:
        ...

    @overload
    def sort_values(
        self,
        *,
        return_indexer: Literal[True],
        ascending: bool = ...,
        na_position: NaPosition = ...,
        key: Callable | None = ...,
    ) -> tuple[Self, np.ndarray]:
        ...

    @overload
    def sort_values(
        self,
        *,
        return_indexer: bool = ...,
        ascending: bool = ...,
        na_position: NaPosition = ...,
        key: Callable | None = ...,
    ) -> Self | tuple[Self, np.ndarray]:
        ...

    @deprecate_nonkeyword_arguments(
        version="3.0", allowed_args=["self"], name="sort_values"
    )
    def sort_values(
        self,
        return_indexer: bool = False,
        ascending: bool = True,
        na_position: NaPosition = "last",
        key: Callable | None = None,
    ) -> Self | tuple[Self, np.ndarray]:
        """
        Return a sorted copy of the index.

        Return a sorted copy of the index, and optionally return the indices
        that sorted the index itself.

        Parameters
        ----------
        return_indexer : bool, default False
            Should the indices that would sort the index be returned.
        ascending : bool, default True
            Should the index values be sorted in an ascending order.
        na_position : {'first' or 'last'}, default 'last'
            Argument 'first' puts NaNs at the beginning, 'last' puts NaNs at
            the end.
        key : callable, optional
            If not None, apply the key function to the index values
            before sorting. This is similar to the `key` argument in the
            builtin :meth:`sorted` function, with the notable difference that
            this `key` function should be *vectorized*. It should expect an
            ``Index`` and return an ``Index`` of the same shape.

        Returns
        -------
        sorted_index : pandas.Index
            Sorted copy of the index.
        indexer : numpy.ndarray, optional
            The indices that the index itself was sorted by.

        See Also
        --------
        Series.sort_values : Sort values of a Series.
        DataFrame.sort_values : Sort values in a DataFrame.

        Examples
        --------
        >>> idx = pd.Index([10, 100, 1, 1000])
        >>> idx
        Index([10, 100, 1, 1000], dtype='int64')

        Sort values in ascending order (default behavior).

        >>> idx.sort_values()
        Index([1, 10, 100, 1000], dtype='int64')

        Sort values in descending order, and also get the indices `idx` was
        sorted by.

        >>> idx.sort_values(ascending=False, return_indexer=True)
        (Index([1000, 100, 10, 1], dtype='int64'), array([3, 1, 0, 2]))
        """
        if key is None and (
            self.is_monotonic_increasing or self.is_monotonic_decreasing
        ):
            reverse = ascending != self.is_monotonic_increasing
            sorted_index = self[::-1] if reverse else self.copy()
            if return_indexer:
                indexer = np.arange(len(self), dtype=np.intp)
                if reverse:
                    indexer = indexer[::-1]
                return sorted_index, indexer
            else:
                return sorted_index

        # GH 35584. Sort missing values according to na_position kwarg
        # ignore na_position for MultiIndex
        if not isinstance(self, ABCMultiIndex):
            _as = nargsort(
                items=self, ascending=ascending, na_position=na_position, key=key
            )
        else:
            idx = cast(Index, ensure_key_mapped(self, key))
            _as = idx.argsort(na_position=na_position)
            if not ascending:
                _as = _as[::-1]

        sorted_index = self.take(_as)

        if return_indexer:
            return sorted_index, _as
        else:
            return sorted_index

    @final
    def sort(self, *args, **kwargs):
        """
        Use sort_values instead.
        """
        raise TypeError("cannot sort an Index object in-place, use sort_values instead")

    def shift(self, periods: int = 1, freq=None):
        """
        Shift index by desired number of time frequency increments.

        This method is for shifting the values of datetime-like indexes
        by a specified time increment a given number of times.

        Parameters
        ----------
        periods : int, default 1
            Number of periods (or increments) to shift by,
            can be positive or negative.
        freq : pandas.DateOffset, pandas.Timedelta or str, optional
            Frequency increment to shift by.
            If None, the index is shifted by its own `freq` attribute.
            Offset aliases are valid strings, e.g., 'D', 'W', 'M' etc.

        Returns
        -------
        pandas.Index
            Shifted index.

        See Also
        --------
        Series.shift : Shift values of Series.

        Notes
        -----
        This method is only implemented for datetime-like index classes,
        i.e., DatetimeIndex, PeriodIndex and TimedeltaIndex.

        Examples
        --------
        Put the first 5 month starts of 2011 into an index.

        >>> month_starts = pd.date_range('1/1/2011', periods=5, freq='MS')
        >>> month_starts
        DatetimeIndex(['2011-01-01', '2011-02-01', '2011-03-01', '2011-04-01',
                       '2011-05-01'],
                      dtype='datetime64[ns]', freq='MS')

        Shift the index by 10 days.

        >>> month_starts.shift(10, freq='D')
        DatetimeIndex(['2011-01-11', '2011-02-11', '2011-03-11', '2011-04-11',
                       '2011-05-11'],
                      dtype='datetime64[ns]', freq=None)

        The default value of `freq` is the `freq` attribute of the index,
        which is 'MS' (month start) in this example.

        >>> month_starts.shift(10)
        DatetimeIndex(['2011-11-01', '2011-12-01', '2012-01-01', '2012-02-01',
                       '2012-03-01'],
                      dtype='datetime64[ns]', freq='MS')
        """
        raise NotImplementedError(
            f"This method is only implemented for DatetimeIndex, PeriodIndex and "
            f"TimedeltaIndex; Got type {type(self).__name__}"
        )

    def argsort(self, *args, **kwargs) -> npt.NDArray[np.intp]:
        """
        Return the integer indices that would sort the index.

        Parameters
        ----------
        *args
            Passed to `numpy.ndarray.argsort`.
        **kwargs
            Passed to `numpy.ndarray.argsort`.

        Returns
        -------
        np.ndarray[np.intp]
            Integer indices that would sort the index if used as
            an indexer.

        See Also
        --------
        numpy.argsort : Similar method for NumPy arrays.
        Index.sort_values : Return sorted copy of Index.

        Examples
        --------
        >>> idx = pd.Index(['b', 'a', 'd', 'c'])
        >>> idx
        Index(['b', 'a', 'd', 'c'], dtype='object')

        >>> order = idx.argsort()
        >>> order
        array([1, 0, 3, 2])

        >>> idx[order]
        Index(['a', 'b', 'c', 'd'], dtype='object')
        """
        # This works for either ndarray or EA, is overridden
        #  by RangeIndex, MultIIndex
        return self._data.argsort(*args, **kwargs)

    def _check_indexing_error(self, key) -> None:
        if not is_scalar(key):
            # if key is not a scalar, directly raise an error (the code below
            # would convert to numpy arrays and raise later any way) - GH29926
            raise InvalidIndexError(key)

    @cache_readonly
    def _should_fallback_to_positional(self) -> bool:
        """
        Should an integer key be treated as positional?
        """
        return self.inferred_type not in {
            "integer",
            "mixed-integer",
            "floating",
            "complex",
        }

    _index_shared_docs["get_indexer_non_unique"] = """
        Compute indexer and mask for new index given the current index.

        The indexer should be then used as an input to ndarray.take to align the
        current data to the new index.

        Parameters
        ----------
        target : %(target_klass)s

        Returns
        -------
        indexer : np.ndarray[np.intp]
            Integers from 0 to n - 1 indicating that the index at these
            positions matches the corresponding target values. Missing values
            in the target are marked by -1.
        missing : np.ndarray[np.intp]
            An indexer into the target of the values not found.
            These correspond to the -1 in the indexer array.

        Examples
        --------
        >>> index = pd.Index(['c', 'b', 'a', 'b', 'b'])
        >>> index.get_indexer_non_unique(['b', 'b'])
        (array([1, 3, 4, 1, 3, 4]), array([], dtype=int64))

        In the example below there are no matched values.

        >>> index = pd.Index(['c', 'b', 'a', 'b', 'b'])
        >>> index.get_indexer_non_unique(['q', 'r', 't'])
        (array([-1, -1, -1]), array([0, 1, 2]))

        For this reason, the returned ``indexer`` contains only integers equal to -1.
        It demonstrates that there's no match between the index and the ``target``
        values at these positions. The mask [0, 1, 2] in the return value shows that
        the first, second, and third elements are missing.

        Notice that the return value is a tuple contains two items. In the example
        below the first item is an array of locations in ``index``. The second
        item is a mask shows that the first and third elements are missing.

        >>> index = pd.Index(['c', 'b', 'a', 'b', 'b'])
        >>> index.get_indexer_non_unique(['f', 'b', 's'])
        (array([-1,  1,  3,  4, -1]), array([0, 2]))
        """

    @Appender(_index_shared_docs["get_indexer_non_unique"] % _index_doc_kwargs)
    def get_indexer_non_unique(
        self, target
    ) -> tuple[npt.NDArray[np.intp], npt.NDArray[np.intp]]:
        target = ensure_index(target)
        target = self._maybe_cast_listlike_indexer(target)

        if not self._should_compare(target) and not self._should_partial_index(target):
            # _should_partial_index e.g. IntervalIndex with numeric scalars
            #  that can be matched to Interval scalars.
            return self._get_indexer_non_comparable(target, method=None, unique=False)

        pself, ptarget = self._maybe_downcast_for_indexing(target)
        if pself is not self or ptarget is not target:
            return pself.get_indexer_non_unique(ptarget)

        if self.dtype != target.dtype:
            # TODO: if object, could use infer_dtype to preempt costly
            #  conversion if still non-comparable?
            dtype = self._find_common_type_compat(target)

            this = self.astype(dtype, copy=False)
            that = target.astype(dtype, copy=False)
            return this.get_indexer_non_unique(that)

        # TODO: get_indexer has fastpaths for both Categorical-self and
        #  Categorical-target. Can we do something similar here?

        # Note: _maybe_downcast_for_indexing ensures we never get here
        #  with MultiIndex self and non-Multi target
        if self._is_multi and target._is_multi:
            engine = self._engine
            # Item "IndexEngine" of "Union[IndexEngine, ExtensionEngine]" has
            # no attribute "_extract_level_codes"
            tgt_values = engine._extract_level_codes(target)  # type: ignore[union-attr]
        else:
            tgt_values = target._get_engine_target()

        indexer, missing = self._engine.get_indexer_non_unique(tgt_values)
        return ensure_platform_int(indexer), ensure_platform_int(missing)

    @final
    def get_indexer_for(self, target) -> npt.NDArray[np.intp]:
        """
        Guaranteed return of an indexer even when non-unique.

        This dispatches to get_indexer or get_indexer_non_unique
        as appropriate.

        Returns
        -------
        np.ndarray[np.intp]
            List of indices.

        Examples
        --------
        >>> idx = pd.Index([np.nan, 'var1', np.nan])
        >>> idx.get_indexer_for([np.nan])
        array([0, 2])
        """
        if self._index_as_unique:
            return self.get_indexer(target)
        indexer, _ = self.get_indexer_non_unique(target)
        return indexer

    def _get_indexer_strict(self, key, axis_name: str_t) -> tuple[Index, np.ndarray]:
        """
        Analogue to get_indexer that raises if any elements are missing.
        """
        keyarr = key
        if not isinstance(keyarr, Index):
            keyarr = com.asarray_tuplesafe(keyarr)

        if self._index_as_unique:
            indexer = self.get_indexer_for(keyarr)
            keyarr = self.reindex(keyarr)[0]
        else:
            keyarr, indexer, new_indexer = self._reindex_non_unique(keyarr)

        self._raise_if_missing(keyarr, indexer, axis_name)

        keyarr = self.take(indexer)
        if isinstance(key, Index):
            # GH 42790 - Preserve name from an Index
            keyarr.name = key.name
        if lib.is_np_dtype(keyarr.dtype, "mM") or isinstance(
            keyarr.dtype, DatetimeTZDtype
        ):
            # DTI/TDI.take can infer a freq in some cases when we dont want one
            if isinstance(key, list) or (
                isinstance(key, type(self))
                # "Index" has no attribute "freq"
                and key.freq is None  # type: ignore[attr-defined]
            ):
                keyarr = keyarr._with_freq(None)

        return keyarr, indexer

    def _raise_if_missing(self, key, indexer, axis_name: str_t) -> None:
        """
        Check that indexer can be used to return a result.

        e.g. at least one element was found,
        unless the list of keys was actually empty.

        Parameters
        ----------
        key : list-like
            Targeted labels (only used to show correct error message).
        indexer: array-like of booleans
            Indices corresponding to the key,
            (with -1 indicating not found).
        axis_name : str

        Raises
        ------
        KeyError
            If at least one key was requested but none was found.
        """
        if len(key) == 0:
            return

        # Count missing values
        missing_mask = indexer < 0
        nmissing = missing_mask.sum()

        if nmissing:
            if nmissing == len(indexer):
                raise KeyError(f"None of [{key}] are in the [{axis_name}]")

            not_found = list(ensure_index(key)[missing_mask.nonzero()[0]].unique())
            raise KeyError(f"{not_found} not in index")

    @overload
    def _get_indexer_non_comparable(
        self, target: Index, method, unique: Literal[True] = ...
    ) -> npt.NDArray[np.intp]:
        ...

    @overload
    def _get_indexer_non_comparable(
        self, target: Index, method, unique: Literal[False]
    ) -> tuple[npt.NDArray[np.intp], npt.NDArray[np.intp]]:
        ...

    @overload
    def _get_indexer_non_comparable(
        self, target: Index, method, unique: bool = True
    ) -> npt.NDArray[np.intp] | tuple[npt.NDArray[np.intp], npt.NDArray[np.intp]]:
        ...

    @final
    def _get_indexer_non_comparable(
        self, target: Index, method, unique: bool = True
    ) -> npt.NDArray[np.intp] | tuple[npt.NDArray[np.intp], npt.NDArray[np.intp]]:
        """
        Called from get_indexer or get_indexer_non_unique when the target
        is of a non-comparable dtype.

        For get_indexer lookups with method=None, get_indexer is an _equality_
        check, so non-comparable dtypes mean we will always have no matches.

        For get_indexer lookups with a method, get_indexer is an _inequality_
        check, so non-comparable dtypes mean we will always raise TypeError.

        Parameters
        ----------
        target : Index
        method : str or None
        unique : bool, default True
            * True if called from get_indexer.
            * False if called from get_indexer_non_unique.

        Raises
        ------
        TypeError
            If doing an inequality check, i.e. method is not None.
        """
        if method is not None:
            other_dtype = _unpack_nested_dtype(target)
            raise TypeError(f"Cannot compare dtypes {self.dtype} and {other_dtype}")

        no_matches = -1 * np.ones(target.shape, dtype=np.intp)
        if unique:
            # This is for get_indexer
            return no_matches
        else:
            # This is for get_indexer_non_unique
            missing = np.arange(len(target), dtype=np.intp)
            return no_matches, missing

    @property
    def _index_as_unique(self) -> bool:
        """
        Whether we should treat this as unique for the sake of
        get_indexer vs get_indexer_non_unique.

        For IntervalIndex compat.
        """
        return self.is_unique

    _requires_unique_msg = "Reindexing only valid with uniquely valued Index objects"

    @final
    def _maybe_downcast_for_indexing(self, other: Index) -> tuple[Index, Index]:
        """
        When dealing with an object-dtype Index and a non-object Index, see
        if we can upcast the object-dtype one to improve performance.
        """

        if isinstance(self, ABCDatetimeIndex) and isinstance(other, ABCDatetimeIndex):
            if (
                self.tz is not None
                and other.tz is not None
                and not tz_compare(self.tz, other.tz)
            ):
                # standardize on UTC
                return self.tz_convert("UTC"), other.tz_convert("UTC")

        elif self.inferred_type == "date" and isinstance(other, ABCDatetimeIndex):
            try:
                return type(other)(self), other
            except OutOfBoundsDatetime:
                return self, other
        elif self.inferred_type == "timedelta" and isinstance(other, ABCTimedeltaIndex):
            # TODO: we dont have tests that get here
            return type(other)(self), other

        elif self.dtype.kind == "u" and other.dtype.kind == "i":
            # GH#41873
            if other.min() >= 0:
                # lookup min as it may be cached
                # TODO: may need itemsize check if we have non-64-bit Indexes
                return self, other.astype(self.dtype)

        elif self._is_multi and not other._is_multi:
            try:
                # "Type[Index]" has no attribute "from_tuples"
                other = type(self).from_tuples(other)  # type: ignore[attr-defined]
            except (TypeError, ValueError):
                # let's instead try with a straight Index
                self = Index(self._values)

        if not is_object_dtype(self.dtype) and is_object_dtype(other.dtype):
            # Reverse op so we dont need to re-implement on the subclasses
            other, self = other._maybe_downcast_for_indexing(self)

        return self, other

    @final
    def _find_common_type_compat(self, target) -> DtypeObj:
        """
        Implementation of find_common_type that adjusts for Index-specific
        special cases.
        """
        target_dtype, _ = infer_dtype_from(target)

        # special case: if one dtype is uint64 and the other a signed int, return object
        # See https://github.com/pandas-dev/pandas/issues/26778 for discussion
        # Now it's:
        # * float | [u]int -> float
        # * uint64 | signed int  -> object
        # We may change union(float | [u]int) to go to object.
        if self.dtype == "uint64" or target_dtype == "uint64":
            if is_signed_integer_dtype(self.dtype) or is_signed_integer_dtype(
                target_dtype
            ):
                return _dtype_obj

        dtype = find_result_type(self.dtype, target)
        dtype = common_dtype_categorical_compat([self, target], dtype)
        return dtype

    @final
    def _should_compare(self, other: Index) -> bool:
        """
        Check if `self == other` can ever have non-False entries.
        """

        # NB: we use inferred_type rather than is_bool_dtype to catch
        #  object_dtype_of_bool and categorical[object_dtype_of_bool] cases
        if (
            other.inferred_type == "boolean" and is_any_real_numeric_dtype(self.dtype)
        ) or (
            self.inferred_type == "boolean" and is_any_real_numeric_dtype(other.dtype)
        ):
            # GH#16877 Treat boolean labels passed to a numeric index as not
            #  found. Without this fix False and True would be treated as 0 and 1
            #  respectively.
            return False

        dtype = _unpack_nested_dtype(other)
        return self._is_comparable_dtype(dtype) or is_object_dtype(dtype)

    def _is_comparable_dtype(self, dtype: DtypeObj) -> bool:
        """
        Can we compare values of the given dtype to our own?
        """
        if self.dtype.kind == "b":
            return dtype.kind == "b"
        elif is_numeric_dtype(self.dtype):
            return is_numeric_dtype(dtype)
        # TODO: this was written assuming we only get here with object-dtype,
        #  which is no longer correct. Can we specialize for EA?
        return True

    @final
    def groupby(self, values) -> PrettyDict[Hashable, np.ndarray]:
        """
        Group the index labels by a given array of values.

        Parameters
        ----------
        values : array
            Values used to determine the groups.

        Returns
        -------
        dict
            {group name -> group labels}
        """
        # TODO: if we are a MultiIndex, we can do better
        # that converting to tuples
        if isinstance(values, ABCMultiIndex):
            values = values._values
        values = Categorical(values)
        result = values._reverse_indexer()

        # map to the label
        result = {k: self.take(v) for k, v in result.items()}

        return PrettyDict(result)

    def map(self, mapper, na_action: Literal["ignore"] | None = None):
        """
        Map values using an input mapping or function.

        Parameters
        ----------
        mapper : function, dict, or Series
            Mapping correspondence.
        na_action : {None, 'ignore'}
            If 'ignore', propagate NA values, without passing them to the
            mapping correspondence.

        Returns
        -------
        Union[Index, MultiIndex]
            The output of the mapping function applied to the index.
            If the function returns a tuple with more than one element
            a MultiIndex will be returned.

        Examples
        --------
        >>> idx = pd.Index([1, 2, 3])
        >>> idx.map({1: 'a', 2: 'b', 3: 'c'})
        Index(['a', 'b', 'c'], dtype='object')

        Using `map` with a function:

        >>> idx = pd.Index([1, 2, 3])
        >>> idx.map('I am a {}'.format)
        Index(['I am a 1', 'I am a 2', 'I am a 3'], dtype='object')

        >>> idx = pd.Index(['a', 'b', 'c'])
        >>> idx.map(lambda x: x.upper())
        Index(['A', 'B', 'C'], dtype='object')
        """
        from pandas.core.indexes.multi import MultiIndex

        new_values = self._map_values(mapper, na_action=na_action)

        # we can return a MultiIndex
        if new_values.size and isinstance(new_values[0], tuple):
            if isinstance(self, MultiIndex):
                names = self.names
            elif self.name:
                names = [self.name] * len(new_values[0])
            else:
                names = None
            return MultiIndex.from_tuples(new_values, names=names)

        dtype = None
        if not new_values.size:
            # empty
            dtype = self.dtype

        # e.g. if we are floating and new_values is all ints, then we
        #  don't want to cast back to floating.  But if we are UInt64
        #  and new_values is all ints, we want to try.
        same_dtype = lib.infer_dtype(new_values, skipna=False) == self.inferred_type
        if same_dtype:
            new_values = maybe_cast_pointwise_result(
                new_values, self.dtype, same_dtype=same_dtype
            )

        return Index._with_infer(new_values, dtype=dtype, copy=False, name=self.name)

    # TODO: De-duplicate with map, xref GH#32349
    @final
    def _transform_index(self, func, *, level=None) -> Index:
        """
        Apply function to all values found in index.

        This includes transforming multiindex entries separately.
        Only apply function to one level of the MultiIndex if level is specified.
        """
        if isinstance(self, ABCMultiIndex):
            values = [
                self.get_level_values(i).map(func)
                if i == level or level is None
                else self.get_level_values(i)
                for i in range(self.nlevels)
            ]
            return type(self).from_arrays(values)
        else:
            items = [func(x) for x in self]
            return Index(items, name=self.name, tupleize_cols=False)

    def isin(self, values, level=None) -> npt.NDArray[np.bool_]:
        """
        Return a boolean array where the index values are in `values`.

        Compute boolean array of whether each index value is found in the
        passed set of values. The length of the returned boolean array matches
        the length of the index.

        Parameters
        ----------
        values : set or list-like
            Sought values.
        level : str or int, optional
            Name or position of the index level to use (if the index is a
            `MultiIndex`).

        Returns
        -------
        np.ndarray[bool]
            NumPy array of boolean values.

        See Also
        --------
        Series.isin : Same for Series.
        DataFrame.isin : Same method for DataFrames.

        Notes
        -----
        In the case of `MultiIndex` you must either specify `values` as a
        list-like object containing tuples that are the same length as the
        number of levels, or specify `level`. Otherwise it will raise a
        ``ValueError``.

        If `level` is specified:

        - if it is the name of one *and only one* index level, use that level;
        - otherwise it should be a number indicating level position.

        Examples
        --------
        >>> idx = pd.Index([1, 2, 3])
        >>> idx
        Index([1, 2, 3], dtype='int64')

        Check whether each index value in a list of values.

        >>> idx.isin([1, 4])
        array([ True, False, False])

        >>> midx = pd.MultiIndex.from_arrays([[1, 2, 3],
        ...                                  ['red', 'blue', 'green']],
        ...                                  names=('number', 'color'))
        >>> midx
        MultiIndex([(1,   'red'),
                    (2,  'blue'),
                    (3, 'green')],
                   names=['number', 'color'])

        Check whether the strings in the 'color' level of the MultiIndex
        are in a list of colors.

        >>> midx.isin(['red', 'orange', 'yellow'], level='color')
        array([ True, False, False])

        To check across the levels of a MultiIndex, pass a list of tuples:

        >>> midx.isin([(1, 'red'), (3, 'red')])
        array([ True, False, False])
        """
        if level is not None:
            self._validate_index_level(level)
        return algos.isin(self._values, values)

    def _get_string_slice(self, key: str_t):
        # this is for partial string indexing,
        # overridden in DatetimeIndex, TimedeltaIndex and PeriodIndex
        raise NotImplementedError

    def slice_indexer(
        self,
        start: Hashable | None = None,
        end: Hashable | None = None,
        step: int | None = None,
    ) -> slice:
        """
        Compute the slice indexer for input labels and step.

        Index needs to be ordered and unique.

        Parameters
        ----------
        start : label, default None
            If None, defaults to the beginning.
        end : label, default None
            If None, defaults to the end.
        step : int, default None

        Returns
        -------
        slice

        Raises
        ------
        KeyError : If key does not exist, or key is not unique and index is
            not ordered.

        Notes
        -----
        This function assumes that the data is sorted, so use at your own peril

        Examples
        --------
        This is a method on all index types. For example you can do:

        >>> idx = pd.Index(list('abcd'))
        >>> idx.slice_indexer(start='b', end='c')
        slice(1, 3, None)

        >>> idx = pd.MultiIndex.from_arrays([list('abcd'), list('efgh')])
        >>> idx.slice_indexer(start='b', end=('c', 'g'))
        slice(1, 3, None)
        """
        start_slice, end_slice = self.slice_locs(start, end, step=step)

        # return a slice
        if not is_scalar(start_slice):
            raise AssertionError("Start slice bound is non-scalar")
        if not is_scalar(end_slice):
            raise AssertionError("End slice bound is non-scalar")

        return slice(start_slice, end_slice, step)

    def _maybe_cast_indexer(self, key):
        """
        If we have a float key and are not a floating index, then try to cast
        to an int if equivalent.
        """
        return key

    def _maybe_cast_listlike_indexer(self, target) -> Index:
        """
        Analogue to maybe_cast_indexer for get_indexer instead of get_loc.
        """
        return ensure_index(target)

    @final
    def _validate_indexer(
        self,
        form: Literal["positional", "slice"],
        key,
        kind: Literal["getitem", "iloc"],
    ) -> None:
        """
        If we are positional indexer, validate that we have appropriate
        typed bounds must be an integer.
        """
        if not lib.is_int_or_none(key):
            self._raise_invalid_indexer(form, key)

    def _maybe_cast_slice_bound(self, label, side: str_t):
        """
        This function should be overloaded in subclasses that allow non-trivial
        casting on label-slice bounds, e.g. datetime-like indices allowing
        strings containing formatted datetimes.

        Parameters
        ----------
        label : object
        side : {'left', 'right'}

        Returns
        -------
        label : object

        Notes
        -----
        Value of `side` parameter should be validated in caller.
        """

        # We are a plain index here (sub-class override this method if they
        # wish to have special treatment for floats/ints, e.g. datetimelike Indexes

        if is_numeric_dtype(self.dtype):
            return self._maybe_cast_indexer(label)

        # reject them, if index does not contain label
        if (is_float(label) or is_integer(label)) and label not in self:
            self._raise_invalid_indexer("slice", label)

        return label

    def _searchsorted_monotonic(self, label, side: Literal["left", "right"] = "left"):
        if self.is_monotonic_increasing:
            return self.searchsorted(label, side=side)
        elif self.is_monotonic_decreasing:
            # np.searchsorted expects ascending sort order, have to reverse
            # everything for it to work (element ordering, search side and
            # resulting value).
            pos = self[::-1].searchsorted(
                label, side="right" if side == "left" else "left"
            )
            return len(self) - pos

        raise ValueError("index must be monotonic increasing or decreasing")

    def get_slice_bound(self, label, side: Literal["left", "right"]) -> int:
        """
        Calculate slice bound that corresponds to given label.

        Returns leftmost (one-past-the-rightmost if ``side=='right'``) position
        of given label.

        Parameters
        ----------
        label : object
        side : {'left', 'right'}

        Returns
        -------
        int
            Index of label.

        See Also
        --------
        Index.get_loc : Get integer location, slice or boolean mask for requested
            label.

        Examples
        --------
        >>> idx = pd.RangeIndex(5)
        >>> idx.get_slice_bound(3, 'left')
        3

        >>> idx.get_slice_bound(3, 'right')
        4

        If ``label`` is non-unique in the index, an error will be raised.

        >>> idx_duplicate = pd.Index(['a', 'b', 'a', 'c', 'd'])
        >>> idx_duplicate.get_slice_bound('a', 'left')
        Traceback (most recent call last):
        KeyError: Cannot get left slice bound for non-unique label: 'a'
        """

        if side not in ("left", "right"):
            raise ValueError(
                "Invalid value for side kwarg, must be either "
                f"'left' or 'right': {side}"
            )

        original_label = label

        # For datetime indices label may be a string that has to be converted
        # to datetime boundary according to its resolution.
        label = self._maybe_cast_slice_bound(label, side)

        # we need to look up the label
        try:
            slc = self.get_loc(label)
        except KeyError as err:
            try:
                return self._searchsorted_monotonic(label, side)
            except ValueError:
                # raise the original KeyError
                raise err from None

        if isinstance(slc, np.ndarray):
            # get_loc may return a boolean array, which
            # is OK as long as they are representable by a slice.
            assert is_bool_dtype(slc.dtype)
            slc = lib.maybe_booleans_to_slice(slc.view("u1"))
            if isinstance(slc, np.ndarray):
                raise KeyError(
                    f"Cannot get {side} slice bound for non-unique "
                    f"label: {original_label!r}"
                )

        if isinstance(slc, slice):
            if side == "left":
                return slc.start
            else:
                return slc.stop
        else:
            if side == "right":
                return slc + 1
            else:
                return slc

    def slice_locs(self, start=None, end=None, step=None) -> tuple[int, int]:
        """
        Compute slice locations for input labels.

        Parameters
        ----------
        start : label, default None
            If None, defaults to the beginning.
        end : label, default None
            If None, defaults to the end.
        step : int, defaults None
            If None, defaults to 1.

        Returns
        -------
        tuple[int, int]

        See Also
        --------
        Index.get_loc : Get location for a single label.

        Notes
        -----
        This method only works if the index is monotonic or unique.

        Examples
        --------
        >>> idx = pd.Index(list('abcd'))
        >>> idx.slice_locs(start='b', end='c')
        (1, 3)
        """
        inc = step is None or step >= 0

        if not inc:
            # If it's a reverse slice, temporarily swap bounds.
            start, end = end, start

        # GH 16785: If start and end happen to be date strings with UTC offsets
        # attempt to parse and check that the offsets are the same
        if isinstance(start, (str, datetime)) and isinstance(end, (str, datetime)):
            try:
                ts_start = Timestamp(start)
                ts_end = Timestamp(end)
            except (ValueError, TypeError):
                pass
            else:
                if not tz_compare(ts_start.tzinfo, ts_end.tzinfo):
                    raise ValueError("Both dates must have the same UTC offset")

        start_slice = None
        if start is not None:
            start_slice = self.get_slice_bound(start, "left")
        if start_slice is None:
            start_slice = 0

        end_slice = None
        if end is not None:
            end_slice = self.get_slice_bound(end, "right")
        if end_slice is None:
            end_slice = len(self)

        if not inc:
            # Bounds at this moment are swapped, swap them back and shift by 1.
            #
            # slice_locs('B', 'A', step=-1): s='B', e='A'
            #
            #              s='A'                 e='B'
            # AFTER SWAP:    |                     |
            #                v ------------------> V
            #           -----------------------------------
            #           | | |A|A|A|A| | | | | |B|B| | | | |
            #           -----------------------------------
            #              ^ <------------------ ^
            # SHOULD BE:   |                     |
            #           end=s-1              start=e-1
            #
            end_slice, start_slice = start_slice - 1, end_slice - 1

            # i == -1 triggers ``len(self) + i`` selection that points to the
            # last element, not before-the-first one, subtracting len(self)
            # compensates that.
            if end_slice == -1:
                end_slice -= len(self)
            if start_slice == -1:
                start_slice -= len(self)

        return start_slice, end_slice

    def delete(self, loc) -> Self:
        """
        Make new Index with passed location(-s) deleted.

        Parameters
        ----------
        loc : int or list of int
            Location of item(-s) which will be deleted.
            Use a list of locations to delete more than one value at the same time.

        Returns
        -------
        Index
            Will be same type as self, except for RangeIndex.

        See Also
        --------
        numpy.delete : Delete any rows and column from NumPy array (ndarray).

        Examples
        --------
        >>> idx = pd.Index(['a', 'b', 'c'])
        >>> idx.delete(1)
        Index(['a', 'c'], dtype='object')

        >>> idx = pd.Index(['a', 'b', 'c'])
        >>> idx.delete([0, 2])
        Index(['b'], dtype='object')
        """
        values = self._values
        res_values: ArrayLike
        if isinstance(values, np.ndarray):
            # TODO(__array_function__): special casing will be unnecessary
            res_values = np.delete(values, loc)
        else:
            res_values = values.delete(loc)

        # _constructor so RangeIndex-> Index with an int64 dtype
        return self._constructor._simple_new(res_values, name=self.name)

    def insert(self, loc: int, item) -> Index:
        """
        Make new Index inserting new item at location.

        Follows Python numpy.insert semantics for negative values.

        Parameters
        ----------
        loc : int
        item : object

        Returns
        -------
        Index

        Examples
        --------
        >>> idx = pd.Index(['a', 'b', 'c'])
        >>> idx.insert(1, 'x')
        Index(['a', 'x', 'b', 'c'], dtype='object')
        """
        item = lib.item_from_zerodim(item)
        if is_valid_na_for_dtype(item, self.dtype) and self.dtype != object:
            item = self._na_value

        arr = self._values

        try:
            if isinstance(arr, ExtensionArray):
                res_values = arr.insert(loc, item)
                return type(self)._simple_new(res_values, name=self.name)
            else:
                item = self._validate_fill_value(item)
        except (TypeError, ValueError, LossySetitemError):
            # e.g. trying to insert an integer into a DatetimeIndex
            #  We cannot keep the same dtype, so cast to the (often object)
            #  minimal shared dtype before doing the insert.
            dtype = self._find_common_type_compat(item)
            return self.astype(dtype).insert(loc, item)

        if arr.dtype != object or not isinstance(
            item, (tuple, np.datetime64, np.timedelta64)
        ):
            # with object-dtype we need to worry about numpy incorrectly casting
            # dt64/td64 to integer, also about treating tuples as sequences
            # special-casing dt64/td64 https://github.com/numpy/numpy/issues/12550
            casted = arr.dtype.type(item)
            new_values = np.insert(arr, loc, casted)

        else:
            # error: No overload variant of "insert" matches argument types
            # "ndarray[Any, Any]", "int", "None"
            new_values = np.insert(arr, loc, None)  # type: ignore[call-overload]
            loc = loc if loc >= 0 else loc - 1
            new_values[loc] = item

        out = Index._with_infer(new_values, name=self.name)
        if (
            using_pyarrow_string_dtype()
            and is_string_dtype(out.dtype)
            and new_values.dtype == object
        ):
            out = out.astype(new_values.dtype)
        if self.dtype == object and out.dtype != object:
            # GH#51363
            warnings.warn(
                "The behavior of Index.insert with object-dtype is deprecated, "
                "in a future version this will return an object-dtype Index "
                "instead of inferring a non-object dtype. To retain the old "
                "behavior, do `idx.insert(loc, item).infer_objects(copy=False)`",
                FutureWarning,
                stacklevel=find_stack_level(),
            )
        return out

    def drop(
        self,
        labels: Index | np.ndarray | Iterable[Hashable],
        errors: IgnoreRaise = "raise",
    ) -> Index:
        """
        Make new Index with passed list of labels deleted.

        Parameters
        ----------
        labels : array-like or scalar
        errors : {'ignore', 'raise'}, default 'raise'
            If 'ignore', suppress error and existing labels are dropped.

        Returns
        -------
        Index
            Will be same type as self, except for RangeIndex.

        Raises
        ------
        KeyError
            If not all of the labels are found in the selected axis

        Examples
        --------
        >>> idx = pd.Index(['a', 'b', 'c'])
        >>> idx.drop(['a'])
        Index(['b', 'c'], dtype='object')
        """
        if not isinstance(labels, Index):
            # avoid materializing e.g. RangeIndex
            arr_dtype = "object" if self.dtype == "object" else None
            labels = com.index_labels_to_array(labels, dtype=arr_dtype)

        indexer = self.get_indexer_for(labels)
        mask = indexer == -1
        if mask.any():
            if errors != "ignore":
                raise KeyError(f"{labels[mask].tolist()} not found in axis")
            indexer = indexer[~mask]
        return self.delete(indexer)

    @final
    def infer_objects(self, copy: bool = True) -> Index:
        """
        If we have an object dtype, try to infer a non-object dtype.

        Parameters
        ----------
        copy : bool, default True
            Whether to make a copy in cases where no inference occurs.
        """
        if self._is_multi:
            raise NotImplementedError(
                "infer_objects is not implemented for MultiIndex. "
                "Use index.to_frame().infer_objects() instead."
            )
        if self.dtype != object:
            return self.copy() if copy else self

        values = self._values
        values = cast("npt.NDArray[np.object_]", values)
        res_values = lib.maybe_convert_objects(
            values,
            convert_non_numeric=True,
        )
        if copy and res_values is values:
            return self.copy()
        result = Index(res_values, name=self.name)
        if not copy and res_values is values and self._references is not None:
            result._references = self._references
            result._references.add_index_reference(result)
        return result

    @final
    def diff(self, periods: int = 1) -> Index:
        """
        Computes the difference between consecutive values in the Index object.

        If periods is greater than 1, computes the difference between values that
        are `periods` number of positions apart.

        Parameters
        ----------
        periods : int, optional
            The number of positions between the current and previous
            value to compute the difference with. Default is 1.

        Returns
        -------
        Index
            A new Index object with the computed differences.

        Examples
        --------
        >>> import pandas as pd
        >>> idx = pd.Index([10, 20, 30, 40, 50])
        >>> idx.diff()
        Index([nan, 10.0, 10.0, 10.0, 10.0], dtype='float64')

        """
        return Index(self.to_series().diff(periods))

    @final
    def round(self, decimals: int = 0) -> Self:
        """
        Round each value in the Index to the given number of decimals.

        Parameters
        ----------
        decimals : int, optional
            Number of decimal places to round to. If decimals is negative,
            it specifies the number of positions to the left of the decimal point.

        Returns
        -------
        Index
            A new Index with the rounded values.

        Examples
        --------
        >>> import pandas as pd
        >>> idx = pd.Index([10.1234, 20.5678, 30.9123, 40.4567, 50.7890])
        >>> idx.round(decimals=2)
        Index([10.12, 20.57, 30.91, 40.46, 50.79], dtype='float64')

        """
        return self._constructor(self.to_series().round(decimals))

    # --------------------------------------------------------------------
    # Generated Arithmetic, Comparison, and Unary Methods

    def _cmp_method(self, other, op):
        """
        Wrapper used to dispatch comparison operations.
        """
        if self.is_(other):
            # fastpath
            if op in {operator.eq, operator.le, operator.ge}:
                arr = np.ones(len(self), dtype=bool)
                if self._can_hold_na and not isinstance(self, ABCMultiIndex):
                    # TODO: should set MultiIndex._can_hold_na = False?
                    arr[self.isna()] = False
                return arr
            elif op is operator.ne:
                arr = np.zeros(len(self), dtype=bool)
                if self._can_hold_na and not isinstance(self, ABCMultiIndex):
                    arr[self.isna()] = True
                return arr

        if isinstance(other, (np.ndarray, Index, ABCSeries, ExtensionArray)) and len(
            self
        ) != len(other):
            raise ValueError("Lengths must match to compare")

        if not isinstance(other, ABCMultiIndex):
            other = extract_array(other, extract_numpy=True)
        else:
            other = np.asarray(other)

        if is_object_dtype(self.dtype) and isinstance(other, ExtensionArray):
            # e.g. PeriodArray, Categorical
            result = op(self._values, other)

        elif isinstance(self._values, ExtensionArray):
            result = op(self._values, other)

        elif is_object_dtype(self.dtype) and not isinstance(self, ABCMultiIndex):
            # don't pass MultiIndex
            result = ops.comp_method_OBJECT_ARRAY(op, self._values, other)

        else:
            result = ops.comparison_op(self._values, other, op)

        return result

    @final
    def _logical_method(self, other, op):
        res_name = ops.get_op_result_name(self, other)

        lvalues = self._values
        rvalues = extract_array(other, extract_numpy=True, extract_range=True)

        res_values = ops.logical_op(lvalues, rvalues, op)
        return self._construct_result(res_values, name=res_name)

    @final
    def _construct_result(self, result, name):
        if isinstance(result, tuple):
            return (
                Index(result[0], name=name, dtype=result[0].dtype),
                Index(result[1], name=name, dtype=result[1].dtype),
            )
        return Index(result, name=name, dtype=result.dtype)

    def _arith_method(self, other, op):
        if (
            isinstance(other, Index)
            and is_object_dtype(other.dtype)
            and type(other) is not Index
        ):
            # We return NotImplemented for object-dtype index *subclasses* so they have
            # a chance to implement ops before we unwrap them.
            # See https://github.com/pandas-dev/pandas/issues/31109
            return NotImplemented

        return super()._arith_method(other, op)

    @final
    def _unary_method(self, op):
        result = op(self._values)
        return Index(result, name=self.name)

    def __abs__(self) -> Index:
        return self._unary_method(operator.abs)

    def __neg__(self) -> Index:
        return self._unary_method(operator.neg)

    def __pos__(self) -> Index:
        return self._unary_method(operator.pos)

    def __invert__(self) -> Index:
        # GH#8875
        return self._unary_method(operator.inv)

    # --------------------------------------------------------------------
    # Reductions

    def any(self, *args, **kwargs):
        """
        Return whether any element is Truthy.

        Parameters
        ----------
        *args
            Required for compatibility with numpy.
        **kwargs
            Required for compatibility with numpy.

        Returns
        -------
        bool or array-like (if axis is specified)
            A single element array-like may be converted to bool.

        See Also
        --------
        Index.all : Return whether all elements are True.
        Series.all : Return whether all elements are True.

        Notes
        -----
        Not a Number (NaN), positive infinity and negative infinity
        evaluate to True because these are not equal to zero.

        Examples
        --------
        >>> index = pd.Index([0, 1, 2])
        >>> index.any()
        True

        >>> index = pd.Index([0, 0, 0])
        >>> index.any()
        False
        """
        nv.validate_any(args, kwargs)
        self._maybe_disable_logical_methods("any")
        vals = self._values
        if not isinstance(vals, np.ndarray):
            # i.e. EA, call _reduce instead of "any" to get TypeError instead
            #  of AttributeError
            return vals._reduce("any")
        return np.any(vals)

    def all(self, *args, **kwargs):
        """
        Return whether all elements are Truthy.

        Parameters
        ----------
        *args
            Required for compatibility with numpy.
        **kwargs
            Required for compatibility with numpy.

        Returns
        -------
        bool or array-like (if axis is specified)
            A single element array-like may be converted to bool.

        See Also
        --------
        Index.any : Return whether any element in an Index is True.
        Series.any : Return whether any element in a Series is True.
        Series.all : Return whether all elements in a Series are True.

        Notes
        -----
        Not a Number (NaN), positive infinity and negative infinity
        evaluate to True because these are not equal to zero.

        Examples
        --------
        True, because nonzero integers are considered True.

        >>> pd.Index([1, 2, 3]).all()
        True

        False, because ``0`` is considered False.

        >>> pd.Index([0, 1, 2]).all()
        False
        """
        nv.validate_all(args, kwargs)
        self._maybe_disable_logical_methods("all")
        vals = self._values
        if not isinstance(vals, np.ndarray):
            # i.e. EA, call _reduce instead of "all" to get TypeError instead
            #  of AttributeError
            return vals._reduce("all")
        return np.all(vals)

    @final
    def _maybe_disable_logical_methods(self, opname: str_t) -> None:
        """
        raise if this Index subclass does not support any or all.
        """
        if (
            isinstance(self, ABCMultiIndex)
            # TODO(3.0): PeriodArray and DatetimeArray any/all will raise,
            #  so checking needs_i8_conversion will be unnecessary
            or (needs_i8_conversion(self.dtype) and self.dtype.kind != "m")
        ):
            # This call will raise
            make_invalid_op(opname)(self)

    @Appender(IndexOpsMixin.argmin.__doc__)
    def argmin(self, axis=None, skipna: bool = True, *args, **kwargs) -> int:
        nv.validate_argmin(args, kwargs)
        nv.validate_minmax_axis(axis)

        if not self._is_multi and self.hasnans:
            # Take advantage of cache
            mask = self._isnan
            if not skipna or mask.all():
                warnings.warn(
                    f"The behavior of {type(self).__name__}.argmax/argmin "
                    "with skipna=False and NAs, or with all-NAs is deprecated. "
                    "In a future version this will raise ValueError.",
                    FutureWarning,
                    stacklevel=find_stack_level(),
                )
                return -1
        return super().argmin(skipna=skipna)

    @Appender(IndexOpsMixin.argmax.__doc__)
    def argmax(self, axis=None, skipna: bool = True, *args, **kwargs) -> int:
        nv.validate_argmax(args, kwargs)
        nv.validate_minmax_axis(axis)

        if not self._is_multi and self.hasnans:
            # Take advantage of cache
            mask = self._isnan
            if not skipna or mask.all():
                warnings.warn(
                    f"The behavior of {type(self).__name__}.argmax/argmin "
                    "with skipna=False and NAs, or with all-NAs is deprecated. "
                    "In a future version this will raise ValueError.",
                    FutureWarning,
                    stacklevel=find_stack_level(),
                )
                return -1
        return super().argmax(skipna=skipna)

    def min(self, axis=None, skipna: bool = True, *args, **kwargs):
        """
        Return the minimum value of the Index.

        Parameters
        ----------
        axis : {None}
            Dummy argument for consistency with Series.
        skipna : bool, default True
            Exclude NA/null values when showing the result.
        *args, **kwargs
            Additional arguments and keywords for compatibility with NumPy.

        Returns
        -------
        scalar
            Minimum value.

        See Also
        --------
        Index.max : Return the maximum value of the object.
        Series.min : Return the minimum value in a Series.
        DataFrame.min : Return the minimum values in a DataFrame.

        Examples
        --------
        >>> idx = pd.Index([3, 2, 1])
        >>> idx.min()
        1

        >>> idx = pd.Index(['c', 'b', 'a'])
        >>> idx.min()
        'a'

        For a MultiIndex, the minimum is determined lexicographically.

        >>> idx = pd.MultiIndex.from_product([('a', 'b'), (2, 1)])
        >>> idx.min()
        ('a', 1)
        """
        nv.validate_min(args, kwargs)
        nv.validate_minmax_axis(axis)

        if not len(self):
            return self._na_value

        if len(self) and self.is_monotonic_increasing:
            # quick check
            first = self[0]
            if not isna(first):
                return first

        if not self._is_multi and self.hasnans:
            # Take advantage of cache
            mask = self._isnan
            if not skipna or mask.all():
                return self._na_value

        if not self._is_multi and not isinstance(self._values, np.ndarray):
            return self._values._reduce(name="min", skipna=skipna)

        return nanops.nanmin(self._values, skipna=skipna)

    def max(self, axis=None, skipna: bool = True, *args, **kwargs):
        """
        Return the maximum value of the Index.

        Parameters
        ----------
        axis : int, optional
            For compatibility with NumPy. Only 0 or None are allowed.
        skipna : bool, default True
            Exclude NA/null values when showing the result.
        *args, **kwargs
            Additional arguments and keywords for compatibility with NumPy.

        Returns
        -------
        scalar
            Maximum value.

        See Also
        --------
        Index.min : Return the minimum value in an Index.
        Series.max : Return the maximum value in a Series.
        DataFrame.max : Return the maximum values in a DataFrame.

        Examples
        --------
        >>> idx = pd.Index([3, 2, 1])
        >>> idx.max()
        3

        >>> idx = pd.Index(['c', 'b', 'a'])
        >>> idx.max()
        'c'

        For a MultiIndex, the maximum is determined lexicographically.

        >>> idx = pd.MultiIndex.from_product([('a', 'b'), (2, 1)])
        >>> idx.max()
        ('b', 2)
        """

        nv.validate_max(args, kwargs)
        nv.validate_minmax_axis(axis)

        if not len(self):
            return self._na_value

        if len(self) and self.is_monotonic_increasing:
            # quick check
            last = self[-1]
            if not isna(last):
                return last

        if not self._is_multi and self.hasnans:
            # Take advantage of cache
            mask = self._isnan
            if not skipna or mask.all():
                return self._na_value

        if not self._is_multi and not isinstance(self._values, np.ndarray):
            return self._values._reduce(name="max", skipna=skipna)

        return nanops.nanmax(self._values, skipna=skipna)

    # --------------------------------------------------------------------

    @final
    @property
    def shape(self) -> Shape:
        """
        Return a tuple of the shape of the underlying data.

        Examples
        --------
        >>> idx = pd.Index([1, 2, 3])
        >>> idx
        Index([1, 2, 3], dtype='int64')
        >>> idx.shape
        (3,)
        """
        # See GH#27775, GH#27384 for history/reasoning in how this is defined.
        return (len(self),)


def ensure_index_from_sequences(sequences, names=None) -> Index:
    """
    Construct an index from sequences of data.

    A single sequence returns an Index. Many sequences returns a
    MultiIndex.

    Parameters
    ----------
    sequences : sequence of sequences
    names : sequence of str

    Returns
    -------
    index : Index or MultiIndex

    Examples
    --------
    >>> ensure_index_from_sequences([[1, 2, 3]], names=["name"])
    Index([1, 2, 3], dtype='int64', name='name')

    >>> ensure_index_from_sequences([["a", "a"], ["a", "b"]], names=["L1", "L2"])
    MultiIndex([('a', 'a'),
                ('a', 'b')],
               names=['L1', 'L2'])

    See Also
    --------
    ensure_index
    """
    from pandas.core.indexes.multi import MultiIndex

    if len(sequences) == 1:
        if names is not None:
            names = names[0]
        return Index(sequences[0], name=names)
    else:
        return MultiIndex.from_arrays(sequences, names=names)


def ensure_index(index_like: Axes, copy: bool = False) -> Index:
    """
    Ensure that we have an index from some index-like object.

    Parameters
    ----------
    index_like : sequence
        An Index or other sequence
    copy : bool, default False

    Returns
    -------
    index : Index or MultiIndex

    See Also
    --------
    ensure_index_from_sequences

    Examples
    --------
    >>> ensure_index(['a', 'b'])
    Index(['a', 'b'], dtype='object')

    >>> ensure_index([('a', 'a'),  ('b', 'c')])
    Index([('a', 'a'), ('b', 'c')], dtype='object')

    >>> ensure_index([['a', 'a'], ['b', 'c']])
    MultiIndex([('a', 'b'),
            ('a', 'c')],
           )
    """
    if isinstance(index_like, Index):
        if copy:
            index_like = index_like.copy()
        return index_like

    if isinstance(index_like, ABCSeries):
        name = index_like.name
        return Index(index_like, name=name, copy=copy)

    if is_iterator(index_like):
        index_like = list(index_like)

    if isinstance(index_like, list):
        if type(index_like) is not list:  # noqa: E721
            # must check for exactly list here because of strict type
            # check in clean_index_list
            index_like = list(index_like)

        if len(index_like) and lib.is_all_arraylike(index_like):
            from pandas.core.indexes.multi import MultiIndex

            return MultiIndex.from_arrays(index_like)
        else:
            return Index(index_like, copy=copy, tupleize_cols=False)
    else:
        return Index(index_like, copy=copy)


def ensure_has_len(seq):
    """
    If seq is an iterator, put its values into a list.
    """
    try:
        len(seq)
    except TypeError:
        return list(seq)
    else:
        return seq


def trim_front(strings: list[str]) -> list[str]:
    """
    Trims zeros and decimal points.

    Examples
    --------
    >>> trim_front([" a", " b"])
    ['a', 'b']

    >>> trim_front([" a", " "])
    ['a', '']
    """
    if not strings:
        return strings
    while all(strings) and all(x[0] == " " for x in strings):
        strings = [x[1:] for x in strings]
    return strings


def _validate_join_method(method: str) -> None:
    if method not in ["left", "right", "inner", "outer"]:
        raise ValueError(f"do not recognize join method {method}")


def maybe_extract_name(name, obj, cls) -> Hashable:
    """
    If no name is passed, then extract it from data, validating hashability.
    """
    if name is None and isinstance(obj, (Index, ABCSeries)):
        # Note we don't just check for "name" attribute since that would
        #  pick up e.g. dtype.name
        name = obj.name

    # GH#29069
    if not is_hashable(name):
        raise TypeError(f"{cls.__name__}.name must be a hashable type")

    return name


def get_unanimous_names(*indexes: Index) -> tuple[Hashable, ...]:
    """
    Return common name if all indices agree, otherwise None (level-by-level).

    Parameters
    ----------
    indexes : list of Index objects

    Returns
    -------
    list
        A list representing the unanimous 'names' found.
    """
    name_tups = [tuple(i.names) for i in indexes]
    name_sets = [{*ns} for ns in zip_longest(*name_tups)]
    names = tuple(ns.pop() if len(ns) == 1 else None for ns in name_sets)
    return names


def _unpack_nested_dtype(other: Index) -> DtypeObj:
    """
    When checking if our dtype is comparable with another, we need
    to unpack CategoricalDtype to look at its categories.dtype.

    Parameters
    ----------
    other : Index

    Returns
    -------
    np.dtype or ExtensionDtype
    """
    dtype = other.dtype
    if isinstance(dtype, CategoricalDtype):
        # If there is ever a SparseIndex, this could get dispatched
        #  here too.
        return dtype.categories.dtype
    elif isinstance(dtype, ArrowDtype):
        # GH 53617
        import pyarrow as pa

        if pa.types.is_dictionary(dtype.pyarrow_dtype):
            other = other[:0].astype(ArrowDtype(dtype.pyarrow_dtype.value_type))
    return other.dtype


def _maybe_try_sort(result: Index | ArrayLike, sort: bool | None):
    if sort is not False:
        try:
            # error: Incompatible types in assignment (expression has type
            # "Union[ExtensionArray, ndarray[Any, Any], Index, Series,
            # Tuple[Union[Union[ExtensionArray, ndarray[Any, Any]], Index, Series],
            # ndarray[Any, Any]]]", variable has type "Union[Index,
            # Union[ExtensionArray, ndarray[Any, Any]]]")
            result = algos.safe_sort(result)  # type: ignore[assignment]
        except TypeError as err:
            if sort is True:
                raise
            warnings.warn(
                f"{err}, sort order is undefined for incomparable objects.",
                RuntimeWarning,
                stacklevel=find_stack_level(),
            )
    return result


def get_values_for_csv(
    values: ArrayLike,
    *,
    date_format,
    na_rep: str = "nan",
    quoting=None,
    float_format=None,
    decimal: str = ".",
) -> npt.NDArray[np.object_]:
    """
    Convert to types which can be consumed by the standard library's
    csv.writer.writerows.
    """
    if isinstance(values, Categorical) and values.categories.dtype.kind in "Mm":
        # GH#40754 Convert categorical datetimes to datetime array
        values = algos.take_nd(
            values.categories._values,
            ensure_platform_int(values._codes),
            fill_value=na_rep,
        )

    values = ensure_wrapped_if_datetimelike(values)

    if isinstance(values, (DatetimeArray, TimedeltaArray)):
        if values.ndim == 1:
            result = values._format_native_types(na_rep=na_rep, date_format=date_format)
            result = result.astype(object, copy=False)
            return result

        # GH#21734 Process every column separately, they might have different formats
        results_converted = []
        for i in range(len(values)):
            result = values[i, :]._format_native_types(
                na_rep=na_rep, date_format=date_format
            )
            results_converted.append(result.astype(object, copy=False))
        return np.vstack(results_converted)

    elif isinstance(values.dtype, PeriodDtype):
        # TODO: tests that get here in column path
        values = cast("PeriodArray", values)
        res = values._format_native_types(na_rep=na_rep, date_format=date_format)
        return res

    elif isinstance(values.dtype, IntervalDtype):
        # TODO: tests that get here in column path
        values = cast("IntervalArray", values)
        mask = values.isna()
        if not quoting:
            result = np.asarray(values).astype(str)
        else:
            result = np.array(values, dtype=object, copy=True)

        result[mask] = na_rep
        return result

    elif values.dtype.kind == "f" and not isinstance(values.dtype, SparseDtype):
        # see GH#13418: no special formatting is desired at the
        # output (important for appropriate 'quoting' behaviour),
        # so do not pass it through the FloatArrayFormatter
        if float_format is None and decimal == ".":
            mask = isna(values)

            if not quoting:
                values = values.astype(str)
            else:
                values = np.array(values, dtype="object")

            values[mask] = na_rep
            values = values.astype(object, copy=False)
            return values

        from pandas.io.formats.format import FloatArrayFormatter

        formatter = FloatArrayFormatter(
            values,
            na_rep=na_rep,
            float_format=float_format,
            decimal=decimal,
            quoting=quoting,
            fixed_width=False,
        )
        res = formatter.get_result_as_array()
        res = res.astype(object, copy=False)
        return res

    elif isinstance(values, ExtensionArray):
        mask = isna(values)

        new_values = np.asarray(values.astype(object))
        new_values[mask] = na_rep
        return new_values

    else:
        mask = isna(values)
        itemsize = writers.word_len(na_rep)

        if values.dtype != _dtype_obj and not quoting and itemsize:
            values = values.astype(str)
            if values.dtype.itemsize / np.dtype("U1").itemsize < itemsize:
                # enlarge for the na_rep
                values = values.astype(f"<U{itemsize}")
        else:
            values = np.array(values, dtype="object")

        values[mask] = na_rep
        values = values.astype(object, copy=False)
        return values<|MERGE_RESOLUTION|>--- conflicted
+++ resolved
@@ -5021,13 +5021,9 @@
                 ridx = self._left_indexer_unique(other)
             else:
                 join_array, lidx, ridx = self._left_indexer(other)
-<<<<<<< HEAD
                 join_index, lidx, ridx = self._wrap_join_result(
                     join_array, other, lidx, ridx, how
                 )
-=======
-                join_index = self._wrap_joined_index(join_array, other, lidx, ridx, how)
->>>>>>> 72814750
         elif how == "right":
             if self.is_unique:
                 # We can perform much better than the general case
@@ -5036,7 +5032,6 @@
                 ridx = None
             else:
                 join_array, ridx, lidx = other._left_indexer(self)
-<<<<<<< HEAD
                 join_index, lidx, ridx = self._wrap_join_result(
                     join_array, other, lidx, ridx, how
                 )
@@ -5050,15 +5045,6 @@
             join_index, lidx, ridx = self._wrap_join_result(
                 join_array, other, lidx, ridx, how
             )
-=======
-                join_index = self._wrap_joined_index(join_array, other, lidx, ridx, how)
-        elif how == "inner":
-            join_array, lidx, ridx = self._inner_indexer(other)
-            join_index = self._wrap_joined_index(join_array, other, lidx, ridx, how)
-        elif how == "outer":
-            join_array, lidx, ridx = self._outer_indexer(other)
-            join_index = self._wrap_joined_index(join_array, other, lidx, ridx, how)
->>>>>>> 72814750
 
         lidx = None if lidx is None else ensure_platform_int(lidx)
         ridx = None if ridx is None else ensure_platform_int(ridx)
@@ -5068,7 +5054,6 @@
         self,
         joined: ArrayLike,
         other: Self,
-<<<<<<< HEAD
         lidx: npt.NDArray[np.intp] | None,
         ridx: npt.NDArray[np.intp] | None,
         how: JoinHow,
@@ -5093,26 +5078,6 @@
             join_index = join_index.set_names(names)
 
         return join_index, lidx, ridx
-=======
-        lidx: npt.NDArray[np.intp],
-        ridx: npt.NDArray[np.intp],
-        how: JoinHow,
-    ) -> Self:
-        assert other.dtype == self.dtype
-        names = other.names if how == "right" else self.names
-        if isinstance(self, ABCMultiIndex):
-            # error: Incompatible return value type (got "MultiIndex",
-            # expected "Self")
-            mask = lidx == -1
-            join_idx = self.take(lidx)
-            right = cast("MultiIndex", other.take(ridx))
-            join_index = join_idx.putmask(mask, right)._sort_levels_monotonic()
-            return join_index.set_names(names)  # type: ignore[return-value]
-        else:
-            return self._constructor._with_infer(
-                joined, name=names[0], dtype=self.dtype
-            )
->>>>>>> 72814750
 
     @final
     @cache_readonly
