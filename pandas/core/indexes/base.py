from __future__ import annotations

from datetime import datetime
import functools
from itertools import zip_longest
import operator
from typing import (
    TYPE_CHECKING,
    Any,
    Callable,
    ClassVar,
    Hashable,
    Iterable,
    Literal,
    NoReturn,
    Sequence,
    TypeVar,
    cast,
    final,
    overload,
)
import warnings

import numpy as np

from pandas._config import get_option

from pandas._libs import (
    NaT,
    algos as libalgos,
    index as libindex,
    lib,
)
import pandas._libs.join as libjoin
from pandas._libs.lib import (
    is_datetime_array,
    no_default,
)
from pandas._libs.missing import is_float_nan
from pandas._libs.tslibs import (
    IncompatibleFrequency,
    OutOfBoundsDatetime,
    Timestamp,
    tz_compare,
)
from pandas._typing import (
    AnyAll,
    ArrayLike,
    Axes,
    Axis,
    DropKeep,
    DtypeObj,
    F,
    IgnoreRaise,
    IndexLabel,
    JoinHow,
    Level,
    Shape,
    npt,
)
from pandas.compat.numpy import function as nv
from pandas.errors import (
    DuplicateLabelError,
    InvalidIndexError,
)
from pandas.util._decorators import (
    Appender,
    cache_readonly,
    doc,
)
from pandas.util._exceptions import (
    find_stack_level,
    rewrite_exception,
)

from pandas.core.dtypes.astype import astype_nansafe
from pandas.core.dtypes.cast import (
    LossySetitemError,
    can_hold_element,
    common_dtype_categorical_compat,
    ensure_dtype_can_hold_na,
    find_common_type,
    infer_dtype_from,
    maybe_cast_pointwise_result,
    np_can_hold_element,
)
from pandas.core.dtypes.common import (
    ensure_int64,
    ensure_object,
    ensure_platform_int,
    is_bool_dtype,
    is_categorical_dtype,
    is_complex_dtype,
    is_dtype_equal,
    is_ea_or_datetimelike_dtype,
    is_extension_array_dtype,
    is_float,
    is_float_dtype,
    is_hashable,
    is_integer,
    is_interval_dtype,
    is_iterator,
    is_list_like,
    is_numeric_dtype,
    is_object_dtype,
    is_scalar,
    is_signed_integer_dtype,
    is_string_dtype,
    needs_i8_conversion,
    pandas_dtype,
    validate_all_hashable,
)
from pandas.core.dtypes.concat import concat_compat
from pandas.core.dtypes.dtypes import (
    CategoricalDtype,
    DatetimeTZDtype,
    ExtensionDtype,
    IntervalDtype,
    PeriodDtype,
)
from pandas.core.dtypes.generic import (
    ABCDataFrame,
    ABCDatetimeIndex,
    ABCMultiIndex,
    ABCPeriodIndex,
    ABCSeries,
    ABCTimedeltaIndex,
)
from pandas.core.dtypes.inference import is_dict_like
from pandas.core.dtypes.missing import (
    array_equivalent,
    is_valid_na_for_dtype,
    isna,
)

from pandas.core import (
    arraylike,
    ops,
)
from pandas.core.accessor import CachedAccessor
import pandas.core.algorithms as algos
from pandas.core.array_algos.putmask import (
    setitem_datetimelike_compat,
    validate_putmask,
)
from pandas.core.arrays import (
    Categorical,
    ExtensionArray,
)
from pandas.core.arrays.string_ import StringArray
from pandas.core.base import (
    IndexOpsMixin,
    PandasObject,
)
import pandas.core.common as com
from pandas.core.construction import (
    ensure_wrapped_if_datetimelike,
    extract_array,
    sanitize_array,
)
from pandas.core.indexers import disallow_ndim_indexing
from pandas.core.indexes.frozen import FrozenList
from pandas.core.missing import clean_reindex_fill_method
from pandas.core.ops import get_op_result_name
from pandas.core.ops.invalid import make_invalid_op
from pandas.core.sorting import (
    ensure_key_mapped,
    get_group_index_sorter,
    nargsort,
)
from pandas.core.strings import StringMethods

from pandas.io.formats.printing import (
    PrettyDict,
    default_pprint,
    format_object_summary,
    pprint_thing,
)

if TYPE_CHECKING:
    from pandas import (
        CategoricalIndex,
        DataFrame,
        MultiIndex,
        Series,
    )
    from pandas.core.arrays import PeriodArray


__all__ = ["Index"]

_unsortable_types = frozenset(("mixed", "mixed-integer"))

_index_doc_kwargs: dict[str, str] = {
    "klass": "Index",
    "inplace": "",
    "target_klass": "Index",
    "raises_section": "",
    "unique": "Index",
    "duplicated": "np.ndarray",
}
_index_shared_docs: dict[str, str] = {}
str_t = str


_dtype_obj = np.dtype("object")


def _maybe_return_indexers(meth: F) -> F:
    """
    Decorator to simplify 'return_indexers' checks in Index.join.
    """

    @functools.wraps(meth)
    def join(
        self,
        other: Index,
        *,
        how: JoinHow = "left",
        level=None,
        return_indexers: bool = False,
        sort: bool = False,
    ):
        join_index, lidx, ridx = meth(self, other, how=how, level=level, sort=sort)
        if not return_indexers:
            return join_index

        if lidx is not None:
            lidx = ensure_platform_int(lidx)
        if ridx is not None:
            ridx = ensure_platform_int(ridx)
        return join_index, lidx, ridx

    return cast(F, join)


def _new_Index(cls, d):
    """
    This is called upon unpickling, rather than the default which doesn't
    have arguments and breaks __new__.
    """
    # required for backward compat, because PI can't be instantiated with
    # ordinals through __new__ GH #13277
    if issubclass(cls, ABCPeriodIndex):
        from pandas.core.indexes.period import _new_PeriodIndex

        return _new_PeriodIndex(cls, **d)

    if issubclass(cls, ABCMultiIndex):
        if "labels" in d and "codes" not in d:
            # GH#23752 "labels" kwarg has been replaced with "codes"
            d["codes"] = d.pop("labels")

        # Since this was a valid MultiIndex at pickle-time, we don't need to
        #  check validty at un-pickle time.
        d["verify_integrity"] = False

    elif "dtype" not in d and "data" in d:
        # Prevent Index.__new__ from conducting inference;
        #  "data" key not in RangeIndex
        d["dtype"] = d["data"].dtype
    return cls.__new__(cls, **d)


_IndexT = TypeVar("_IndexT", bound="Index")


class Index(IndexOpsMixin, PandasObject):
    """
    Immutable sequence used for indexing and alignment.

    The basic object storing axis labels for all pandas objects.

    Parameters
    ----------
    data : array-like (1-dimensional)
    dtype : NumPy dtype (default: object)
        If dtype is None, we find the dtype that best fits the data.
        If an actual dtype is provided, we coerce to that dtype if it's safe.
        Otherwise, an error will be raised.
    copy : bool
        Make a copy of input ndarray.
    name : object
        Name to be stored in the index.
    tupleize_cols : bool (default: True)
        When True, attempt to create a MultiIndex if possible.

    See Also
    --------
    RangeIndex : Index implementing a monotonic integer range.
    CategoricalIndex : Index of :class:`Categorical` s.
    MultiIndex : A multi-level, or hierarchical Index.
    IntervalIndex : An Index of :class:`Interval` s.
    DatetimeIndex : Index of datetime64 data.
    TimedeltaIndex : Index of timedelta64 data.
    PeriodIndex : Index of Period data.
    NumericIndex : Index of numpy int/uint/float data.
    Int64Index : Index of purely int64 labels (deprecated).
    UInt64Index : Index of purely uint64 labels (deprecated).
    Float64Index : Index of  purely float64 labels (deprecated).

    Notes
    -----
    An Index instance can **only** contain hashable objects

    Examples
    --------
    >>> pd.Index([1, 2, 3])
    Int64Index([1, 2, 3], dtype='int64')

    >>> pd.Index(list('abc'))
    Index(['a', 'b', 'c'], dtype='object')
    """

    # To hand over control to subclasses
    _join_precedence = 1

    # Cython methods; see github.com/cython/cython/issues/2647
    #  for why we need to wrap these instead of making them class attributes
    # Moreover, cython will choose the appropriate-dtyped sub-function
    #  given the dtypes of the passed arguments

    @final
    def _left_indexer_unique(self: _IndexT, other: _IndexT) -> npt.NDArray[np.intp]:
        # Caller is responsible for ensuring other.dtype == self.dtype
        sv = self._get_engine_target()
        ov = other._get_engine_target()
        # can_use_libjoin assures sv and ov are ndarrays
        sv = cast(np.ndarray, sv)
        ov = cast(np.ndarray, ov)
        return libjoin.left_join_indexer_unique(sv, ov)

    @final
    def _left_indexer(
        self: _IndexT, other: _IndexT
    ) -> tuple[ArrayLike, npt.NDArray[np.intp], npt.NDArray[np.intp]]:
        # Caller is responsible for ensuring other.dtype == self.dtype
        sv = self._get_engine_target()
        ov = other._get_engine_target()
        # can_use_libjoin assures sv and ov are ndarrays
        sv = cast(np.ndarray, sv)
        ov = cast(np.ndarray, ov)
        joined_ndarray, lidx, ridx = libjoin.left_join_indexer(sv, ov)
        joined = self._from_join_target(joined_ndarray)
        return joined, lidx, ridx

    @final
    def _inner_indexer(
        self: _IndexT, other: _IndexT
    ) -> tuple[ArrayLike, npt.NDArray[np.intp], npt.NDArray[np.intp]]:
        # Caller is responsible for ensuring other.dtype == self.dtype
        sv = self._get_engine_target()
        ov = other._get_engine_target()
        # can_use_libjoin assures sv and ov are ndarrays
        sv = cast(np.ndarray, sv)
        ov = cast(np.ndarray, ov)
        joined_ndarray, lidx, ridx = libjoin.inner_join_indexer(sv, ov)
        joined = self._from_join_target(joined_ndarray)
        return joined, lidx, ridx

    @final
    def _outer_indexer(
        self: _IndexT, other: _IndexT
    ) -> tuple[ArrayLike, npt.NDArray[np.intp], npt.NDArray[np.intp]]:
        # Caller is responsible for ensuring other.dtype == self.dtype
        sv = self._get_engine_target()
        ov = other._get_engine_target()
        # can_use_libjoin assures sv and ov are ndarrays
        sv = cast(np.ndarray, sv)
        ov = cast(np.ndarray, ov)
        joined_ndarray, lidx, ridx = libjoin.outer_join_indexer(sv, ov)
        joined = self._from_join_target(joined_ndarray)
        return joined, lidx, ridx

    _typ: str = "index"
    _data: ExtensionArray | np.ndarray
    _data_cls: type[ExtensionArray] | tuple[type[np.ndarray], type[ExtensionArray]] = (
        np.ndarray,
        ExtensionArray,
    )
    _id: object | None = None
    _name: Hashable = None
    # MultiIndex.levels previously allowed setting the index name. We
    # don't allow this anymore, and raise if it happens rather than
    # failing silently.
    _no_setting_name: bool = False
    _comparables: list[str] = ["name"]
    _attributes: list[str] = ["name"]
    _is_numeric_dtype: bool = False
    _can_hold_strings: bool = True

    # Whether this index is a NumericIndex, but not a Int64Index, Float64Index,
    # UInt64Index or RangeIndex. Needed for backwards compat. Remove this attribute and
    # associated code in pandas 2.0.
    _is_backward_compat_public_numeric_index: bool = False

    @property
    def _engine_type(
        self,
    ) -> type[libindex.IndexEngine] | type[libindex.ExtensionEngine]:
        return libindex.ObjectEngine

    # whether we support partial string indexing. Overridden
    # in DatetimeIndex and PeriodIndex
    _supports_partial_string_indexing = False

    _accessors = {"str"}

    str = CachedAccessor("str", StringMethods)

    # --------------------------------------------------------------------
    # Constructors

    def __new__(
        cls,
        data=None,
        dtype=None,
        copy: bool = False,
        name=None,
        tupleize_cols: bool = True,
    ) -> Index:

        from pandas.core.indexes.range import RangeIndex

        name = maybe_extract_name(name, data, cls)

        if dtype is not None:
            dtype = pandas_dtype(dtype)

        data_dtype = getattr(data, "dtype", None)

        # range
        if isinstance(data, (range, RangeIndex)):
            result = RangeIndex(start=data, copy=copy, name=name)
            if dtype is not None:
                return result.astype(dtype, copy=False)
            return result

        elif is_ea_or_datetimelike_dtype(dtype):
            # non-EA dtype indexes have special casting logic, so we punt here
            pass

        elif is_ea_or_datetimelike_dtype(data_dtype):
            pass

        # index-like
        elif (
            isinstance(data, Index)
            and data._is_backward_compat_public_numeric_index
            and dtype is None
        ):
            return data._constructor(data, name=name, copy=copy)
        elif isinstance(data, (np.ndarray, Index, ABCSeries)):

            if isinstance(data, ABCMultiIndex):
                data = data._values

            if data.dtype.kind not in ["i", "u", "f", "b", "c", "m", "M"]:
                # GH#11836 we need to avoid having numpy coerce
                # things that look like ints/floats to ints unless
                # they are actually ints, e.g. '0' and 0.0
                # should not be coerced
                data = com.asarray_tuplesafe(data, dtype=_dtype_obj)

        elif is_scalar(data):
            raise cls._raise_scalar_data_error(data)
        elif hasattr(data, "__array__"):
            return Index(np.asarray(data), dtype=dtype, copy=copy, name=name)
        elif not is_list_like(data) and not isinstance(data, memoryview):
            # 2022-11-16 the memoryview check is only necessary on some CI
            #  builds, not clear why
            raise cls._raise_scalar_data_error(data)

        else:

            if tupleize_cols:
                # GH21470: convert iterable to list before determining if empty
                if is_iterator(data):
                    data = list(data)

                if data and all(isinstance(e, tuple) for e in data):
                    # we must be all tuples, otherwise don't construct
                    # 10697
                    from pandas.core.indexes.multi import MultiIndex

                    return MultiIndex.from_tuples(data, names=name)
            # other iterable of some kind

            if not isinstance(data, (list, tuple)):
                # we allow set/frozenset, which Series/sanitize_array does not, so
                #  cast to list here
                data = list(data)
            if len(data) == 0:
                # unlike Series, we default to object dtype:
                data = np.array(data, dtype=object)

            if len(data) and isinstance(data[0], tuple):
                # Ensure we get 1-D array of tuples instead of 2D array.
                data = com.asarray_tuplesafe(data, dtype=_dtype_obj)

        try:
            arr = sanitize_array(data, None, dtype=dtype, copy=copy, strict_ints=True)
        except ValueError as err:
            if "index must be specified when data is not list-like" in str(err):
                raise cls._raise_scalar_data_error(data) from err
            if "Data must be 1-dimensional" in str(err):
                raise ValueError("Index data must be 1-dimensional") from err
            raise
        arr = ensure_wrapped_if_datetimelike(arr)

        klass = cls._dtype_to_subclass(arr.dtype)

        # _ensure_array _may_ be unnecessary once Int64Index etc are gone
        arr = klass._ensure_array(arr, arr.dtype, copy=False)
        return klass._simple_new(arr, name)

    @classmethod
    def _ensure_array(cls, data, dtype, copy: bool):
        """
        Ensure we have a valid array to pass to _simple_new.
        """
        if data.ndim > 1:
            # GH#13601, GH#20285, GH#27125
            raise ValueError("Index data must be 1-dimensional")
        if copy:
            # asarray_tuplesafe does not always copy underlying data,
            #  so need to make sure that this happens
            data = data.copy()
        return data

    @final
    @classmethod
    def _dtype_to_subclass(cls, dtype: DtypeObj):
        # Delay import for perf. https://github.com/pandas-dev/pandas/pull/31423

        if isinstance(dtype, ExtensionDtype):
            if isinstance(dtype, DatetimeTZDtype):
                from pandas import DatetimeIndex

                return DatetimeIndex
            elif isinstance(dtype, CategoricalDtype):
                from pandas import CategoricalIndex

                return CategoricalIndex
            elif isinstance(dtype, IntervalDtype):
                from pandas import IntervalIndex

                return IntervalIndex
            elif isinstance(dtype, PeriodDtype):
                from pandas import PeriodIndex

                return PeriodIndex

            return Index

        if dtype.kind == "M":
            from pandas import DatetimeIndex

            return DatetimeIndex

        elif dtype.kind == "m":
            from pandas import TimedeltaIndex

            return TimedeltaIndex

        elif dtype.kind == "f":
            from pandas.core.api import Float64Index

            return Float64Index
        elif dtype.kind == "u":
            from pandas.core.api import UInt64Index

            return UInt64Index
        elif dtype.kind == "i":
            from pandas.core.api import Int64Index

            return Int64Index

        elif dtype.kind == "O":
            # NB: assuming away MultiIndex
            return Index

        elif issubclass(
            dtype.type, (str, bool, np.bool_, complex, np.complex64, np.complex128)
        ):
            return Index

        raise NotImplementedError(dtype)

    # NOTE for new Index creation:

    # - _simple_new: It returns new Index with the same type as the caller.
    #   All metadata (such as name) must be provided by caller's responsibility.
    #   Using _shallow_copy is recommended because it fills these metadata
    #   otherwise specified.

    # - _shallow_copy: It returns new Index with the same type (using
    #   _simple_new), but fills caller's metadata otherwise specified. Passed
    #   kwargs will overwrite corresponding metadata.

    # See each method's docstring.

    @classmethod
    def _simple_new(cls: type[_IndexT], values, name: Hashable = None) -> _IndexT:
        """
        We require that we have a dtype compat for the values. If we are passed
        a non-dtype compat, then coerce using the constructor.

        Must be careful not to recurse.
        """
        assert isinstance(values, cls._data_cls), type(values)

        result = object.__new__(cls)
        result._data = values
        result._name = name
        result._cache = {}
        result._reset_identity()

        return result

    @classmethod
    def _with_infer(cls, *args, **kwargs):
        """
        Constructor that uses the 1.0.x behavior inferring numeric dtypes
        for ndarray[object] inputs.
        """
        result = cls(*args, **kwargs)

        if result.dtype == _dtype_obj and not result._is_multi:
            # error: Argument 1 to "maybe_convert_objects" has incompatible type
            # "Union[ExtensionArray, ndarray[Any, Any]]"; expected
            # "ndarray[Any, Any]"
            values = lib.maybe_convert_objects(result._values)  # type: ignore[arg-type]
            if values.dtype.kind in ["i", "u", "f", "b"]:
                return Index(values, name=result.name)

        return result

    @cache_readonly
    def _constructor(self: _IndexT) -> type[_IndexT]:
        return type(self)

    @final
    def _maybe_check_unique(self) -> None:
        """
        Check that an Index has no duplicates.

        This is typically only called via
        `NDFrame.flags.allows_duplicate_labels.setter` when it's set to
        True (duplicates aren't allowed).

        Raises
        ------
        DuplicateLabelError
            When the index is not unique.
        """
        if not self.is_unique:
            msg = """Index has duplicates."""
            duplicates = self._format_duplicate_message()
            msg += f"\n{duplicates}"

            raise DuplicateLabelError(msg)

    @final
    def _format_duplicate_message(self) -> DataFrame:
        """
        Construct the DataFrame for a DuplicateLabelError.

        This returns a DataFrame indicating the labels and positions
        of duplicates in an index. This should only be called when it's
        already known that duplicates are present.

        Examples
        --------
        >>> idx = pd.Index(['a', 'b', 'a'])
        >>> idx._format_duplicate_message()
            positions
        label
        a        [0, 2]
        """
        from pandas import Series

        duplicates = self[self.duplicated(keep="first")].unique()
        assert len(duplicates)

        out = Series(np.arange(len(self))).groupby(self).agg(list)[duplicates]
        if self._is_multi:
            # test_format_duplicate_labels_message_multi
            # error: "Type[Index]" has no attribute "from_tuples"  [attr-defined]
            out.index = type(self).from_tuples(out.index)  # type: ignore[attr-defined]

        if self.nlevels == 1:
            out = out.rename_axis("label")
        return out.to_frame(name="positions")

    # --------------------------------------------------------------------
    # Index Internals Methods

    @final
    def _get_attributes_dict(self) -> dict[str_t, Any]:
        """
        Return an attributes dict for my class.

        Temporarily added back for compatibility issue in dask, see
        https://github.com/pandas-dev/pandas/pull/43895
        """
        warnings.warn(
            "The Index._get_attributes_dict method is deprecated, and will be "
            "removed in a future version",
            DeprecationWarning,
            stacklevel=find_stack_level(),
        )
        return {k: getattr(self, k, None) for k in self._attributes}

    def _shallow_copy(self: _IndexT, values, name: Hashable = no_default) -> _IndexT:
        """
        Create a new Index with the same class as the caller, don't copy the
        data, use the same object attributes with passed in attributes taking
        precedence.

        *this is an internal non-public method*

        Parameters
        ----------
        values : the values to create the new Index, optional
        name : Label, defaults to self.name
        """
        name = self._name if name is no_default else name

        return self._simple_new(values, name=name)

    def _view(self: _IndexT) -> _IndexT:
        """
        fastpath to make a shallow copy, i.e. new object with same data.
        """
        result = self._simple_new(self._values, name=self._name)

        result._cache = self._cache
        return result

    @final
    def _rename(self: _IndexT, name: Hashable) -> _IndexT:
        """
        fastpath for rename if new name is already validated.
        """
        result = self._view()
        result._name = name
        return result

    @final
    def is_(self, other) -> bool:
        """
        More flexible, faster check like ``is`` but that works through views.

        Note: this is *not* the same as ``Index.identical()``, which checks
        that metadata is also the same.

        Parameters
        ----------
        other : object
            Other object to compare against.

        Returns
        -------
        bool
            True if both have same underlying data, False otherwise.

        See Also
        --------
        Index.identical : Works like ``Index.is_`` but also checks metadata.
        """
        if self is other:
            return True
        elif not hasattr(other, "_id"):
            return False
        elif self._id is None or other._id is None:
            return False
        else:
            return self._id is other._id

    @final
    def _reset_identity(self) -> None:
        """
        Initializes or resets ``_id`` attribute with new object.
        """
        self._id = object()

    @final
    def _cleanup(self) -> None:
        self._engine.clear_mapping()

    @cache_readonly
    def _engine(
        self,
    ) -> libindex.IndexEngine | libindex.ExtensionEngine:
        # For base class (object dtype) we get ObjectEngine
        target_values = self._get_engine_target()
        if (
            isinstance(target_values, ExtensionArray)
            and self._engine_type is libindex.ObjectEngine
        ):
            return libindex.ExtensionEngine(target_values)

        target_values = cast(np.ndarray, target_values)
        # to avoid a reference cycle, bind `target_values` to a local variable, so
        # `self` is not passed into the lambda.
        if target_values.dtype == bool:
            return libindex.BoolEngine(target_values)
        elif target_values.dtype == np.complex64:
            return libindex.Complex64Engine(target_values)
        elif target_values.dtype == np.complex128:
            return libindex.Complex128Engine(target_values)
        elif needs_i8_conversion(self.dtype):
            # We need to keep M8/m8 dtype when initializing the Engine,
            #  but don't want to change _get_engine_target bc it is used
            #  elsewhere
            # error: Item "ExtensionArray" of "Union[ExtensionArray,
            # ndarray[Any, Any]]" has no attribute "_ndarray"  [union-attr]
            target_values = self._data._ndarray  # type: ignore[union-attr]

        # error: Argument 1 to "ExtensionEngine" has incompatible type
        # "ndarray[Any, Any]"; expected "ExtensionArray"
        return self._engine_type(target_values)  # type: ignore[arg-type]

    @final
    @cache_readonly
    def _dir_additions_for_owner(self) -> set[str_t]:
        """
        Add the string-like labels to the owner dataframe/series dir output.

        If this is a MultiIndex, it's first level values are used.
        """
        return {
            c
            for c in self.unique(level=0)[: get_option("display.max_dir_items")]
            if isinstance(c, str) and c.isidentifier()
        }

    # --------------------------------------------------------------------
    # Array-Like Methods

    # ndarray compat
    def __len__(self) -> int:
        """
        Return the length of the Index.
        """
        return len(self._data)

    def __array__(self, dtype=None) -> np.ndarray:
        """
        The array interface, return my values.
        """
        return np.asarray(self._data, dtype=dtype)

    def __array_ufunc__(self, ufunc: np.ufunc, method: str_t, *inputs, **kwargs):
        if any(isinstance(other, (ABCSeries, ABCDataFrame)) for other in inputs):
            return NotImplemented

        result = arraylike.maybe_dispatch_ufunc_to_dunder_op(
            self, ufunc, method, *inputs, **kwargs
        )
        if result is not NotImplemented:
            return result

        if "out" in kwargs:
            # e.g. test_dti_isub_tdi
            return arraylike.dispatch_ufunc_with_out(
                self, ufunc, method, *inputs, **kwargs
            )

        if method == "reduce":
            result = arraylike.dispatch_reduction_ufunc(
                self, ufunc, method, *inputs, **kwargs
            )
            if result is not NotImplemented:
                return result

        new_inputs = [x if x is not self else x._values for x in inputs]
        result = getattr(ufunc, method)(*new_inputs, **kwargs)
        if ufunc.nout == 2:
            # i.e. np.divmod, np.modf, np.frexp
            return tuple(self.__array_wrap__(x) for x in result)

        return self.__array_wrap__(result)

    def __array_wrap__(self, result, context=None):
        """
        Gets called after a ufunc and other functions e.g. np.split.
        """
        result = lib.item_from_zerodim(result)
        if is_bool_dtype(result) or lib.is_scalar(result) or np.ndim(result) > 1:
            return result

        return Index(result, name=self.name)

    @cache_readonly
    def dtype(self) -> DtypeObj:
        """
        Return the dtype object of the underlying data.
        """
        return self._data.dtype

    @final
    def ravel(self, order: str_t = "C") -> Index:
        """
        Return a view on self.

        Returns
        -------
        Index

        See Also
        --------
        numpy.ndarray.ravel : Return a flattened array.
        """
        return self[:]

    def view(self, cls=None):

        # we need to see if we are subclassing an
        # index type here
        if cls is not None and not hasattr(cls, "_typ"):
            dtype = cls
            if isinstance(cls, str):
                dtype = pandas_dtype(cls)

            if isinstance(dtype, (np.dtype, ExtensionDtype)) and needs_i8_conversion(
                dtype
            ):
                if dtype.kind == "m" and dtype != "m8[ns]":
                    # e.g. m8[s]
                    return self._data.view(cls)

                idx_cls = self._dtype_to_subclass(dtype)
                # NB: we only get here for subclasses that override
                #  _data_cls such that it is a type and not a tuple
                #  of types.
                arr_cls = idx_cls._data_cls
                arr = arr_cls(self._data.view("i8"), dtype=dtype)
                return idx_cls._simple_new(arr, name=self.name)

            result = self._data.view(cls)
        else:
            result = self._view()
        if isinstance(result, Index):
            result._id = self._id
        return result

    def astype(self, dtype, copy: bool = True):
        """
        Create an Index with values cast to dtypes.

        The class of a new Index is determined by dtype. When conversion is
        impossible, a TypeError exception is raised.

        Parameters
        ----------
        dtype : numpy dtype or pandas type
            Note that any signed integer `dtype` is treated as ``'int64'``,
            and any unsigned integer `dtype` is treated as ``'uint64'``,
            regardless of the size.
        copy : bool, default True
            By default, astype always returns a newly allocated object.
            If copy is set to False and internal requirements on dtype are
            satisfied, the original data is used to create a new Index
            or the original Index is returned.

        Returns
        -------
        Index
            Index with values cast to specified dtype.
        """
        if dtype is not None:
            dtype = pandas_dtype(dtype)

        if is_dtype_equal(self.dtype, dtype):
            # Ensure that self.astype(self.dtype) is self
            return self.copy() if copy else self

        values = self._data
        if isinstance(values, ExtensionArray):
            with rewrite_exception(type(values).__name__, type(self).__name__):
                new_values = values.astype(dtype, copy=copy)

        elif isinstance(dtype, ExtensionDtype):
            cls = dtype.construct_array_type()
            # Note: for RangeIndex and CategoricalDtype self vs self._values
            #  behaves differently here.
            new_values = cls._from_sequence(self, dtype=dtype, copy=copy)

        else:
            if dtype == str:
                # GH#38607 see test_astype_str_from_bytes
                new_values = values.astype(dtype, copy=copy)
            else:
                # GH#13149 specifically use astype_nansafe instead of astype
                new_values = astype_nansafe(values, dtype=dtype, copy=copy)

        # pass copy=False because any copying will be done in the astype above
        if self._is_backward_compat_public_numeric_index:
            # this block is needed so e.g. NumericIndex[int8].astype("int32") returns
            # NumericIndex[int32] and not Int64Index with dtype int64.
            # When Int64Index etc. are removed from the code base, removed this also.
            if (
                isinstance(dtype, np.dtype)
                and is_numeric_dtype(dtype)
                and not is_complex_dtype(dtype)
            ):
                return self._constructor(
                    new_values, name=self.name, dtype=dtype, copy=False
                )
        return Index(new_values, name=self.name, dtype=new_values.dtype, copy=False)

    _index_shared_docs[
        "take"
    ] = """
        Return a new %(klass)s of the values selected by the indices.

        For internal compatibility with numpy arrays.

        Parameters
        ----------
        indices : array-like
            Indices to be taken.
        axis : int, optional
            The axis over which to select values, always 0.
        allow_fill : bool, default True
        fill_value : scalar, default None
            If allow_fill=True and fill_value is not None, indices specified by
            -1 are regarded as NA. If Index doesn't hold NA, raise ValueError.

        Returns
        -------
        Index
            An index formed of elements at the given indices. Will be the same
            type as self, except for RangeIndex.

        See Also
        --------
        numpy.ndarray.take: Return an array formed from the
            elements of a at the given indices.
        """

    @Appender(_index_shared_docs["take"] % _index_doc_kwargs)
    def take(
        self,
        indices,
        axis: Axis = 0,
        allow_fill: bool = True,
        fill_value=None,
        **kwargs,
    ):
        if kwargs:
            nv.validate_take((), kwargs)
        if is_scalar(indices):
            raise TypeError("Expected indices to be array-like")
        indices = ensure_platform_int(indices)
        allow_fill = self._maybe_disallow_fill(allow_fill, fill_value, indices)

        # Note: we discard fill_value and use self._na_value, only relevant
        #  in the case where allow_fill is True and fill_value is not None
        values = self._values
        if isinstance(values, np.ndarray):
            taken = algos.take(
                values, indices, allow_fill=allow_fill, fill_value=self._na_value
            )
        else:
            # algos.take passes 'axis' keyword which not all EAs accept
            taken = values.take(
                indices, allow_fill=allow_fill, fill_value=self._na_value
            )
        # _constructor so RangeIndex->Int64Index
        return self._constructor._simple_new(taken, name=self.name)

    @final
    def _maybe_disallow_fill(self, allow_fill: bool, fill_value, indices) -> bool:
        """
        We only use pandas-style take when allow_fill is True _and_
        fill_value is not None.
        """
        if allow_fill and fill_value is not None:
            # only fill if we are passing a non-None fill_value
            if self._can_hold_na:
                if (indices < -1).any():
                    raise ValueError(
                        "When allow_fill=True and fill_value is not None, "
                        "all indices must be >= -1"
                    )
            else:
                cls_name = type(self).__name__
                raise ValueError(
                    f"Unable to fill values because {cls_name} cannot contain NA"
                )
        else:
            allow_fill = False
        return allow_fill

    _index_shared_docs[
        "repeat"
    ] = """
        Repeat elements of a %(klass)s.

        Returns a new %(klass)s where each element of the current %(klass)s
        is repeated consecutively a given number of times.

        Parameters
        ----------
        repeats : int or array of ints
            The number of repetitions for each element. This should be a
            non-negative integer. Repeating 0 times will return an empty
            %(klass)s.
        axis : None
            Must be ``None``. Has no effect but is accepted for compatibility
            with numpy.

        Returns
        -------
        repeated_index : %(klass)s
            Newly created %(klass)s with repeated elements.

        See Also
        --------
        Series.repeat : Equivalent function for Series.
        numpy.repeat : Similar method for :class:`numpy.ndarray`.

        Examples
        --------
        >>> idx = pd.Index(['a', 'b', 'c'])
        >>> idx
        Index(['a', 'b', 'c'], dtype='object')
        >>> idx.repeat(2)
        Index(['a', 'a', 'b', 'b', 'c', 'c'], dtype='object')
        >>> idx.repeat([1, 2, 3])
        Index(['a', 'b', 'b', 'c', 'c', 'c'], dtype='object')
        """

    @Appender(_index_shared_docs["repeat"] % _index_doc_kwargs)
    def repeat(self, repeats, axis=None):
        repeats = ensure_platform_int(repeats)
        nv.validate_repeat((), {"axis": axis})
        res_values = self._values.repeat(repeats)

        # _constructor so RangeIndex->Int64Index
        return self._constructor._simple_new(res_values, name=self.name)

    # --------------------------------------------------------------------
    # Copying Methods

    def copy(
        self: _IndexT,
        name: Hashable | None = None,
        deep: bool = False,
    ) -> _IndexT:
        """
        Make a copy of this object.

        Name is set on the new object.

        Parameters
        ----------
        name : Label, optional
            Set name for new object.
        deep : bool, default False

        Returns
        -------
        Index
            Index refer to new object which is a copy of this object.

        Notes
        -----
        In most cases, there should be no functional difference from using
        ``deep``, but if ``deep`` is passed it will attempt to deepcopy.
        """

        name = self._validate_names(name=name, deep=deep)[0]
        if deep:
            new_data = self._data.copy()
            new_index = type(self)._simple_new(new_data, name=name)
        else:
            new_index = self._rename(name=name)
        return new_index

    @final
    def __copy__(self: _IndexT, **kwargs) -> _IndexT:
        return self.copy(**kwargs)

    @final
    def __deepcopy__(self: _IndexT, memo=None) -> _IndexT:
        """
        Parameters
        ----------
        memo, default None
            Standard signature. Unused
        """
        return self.copy(deep=True)

    # --------------------------------------------------------------------
    # Rendering Methods

    @final
    def __repr__(self) -> str_t:
        """
        Return a string representation for this object.
        """
        klass_name = type(self).__name__
        data = self._format_data()
        attrs = self._format_attrs()
        space = self._format_space()
        attrs_str = [f"{k}={v}" for k, v in attrs]
        prepr = f",{space}".join(attrs_str)

        # no data provided, just attributes
        if data is None:
            data = ""

        return f"{klass_name}({data}{prepr})"

    def _format_space(self) -> str_t:

        # using space here controls if the attributes
        # are line separated or not (the default)

        # max_seq_items = get_option('display.max_seq_items')
        # if len(self) > max_seq_items:
        #    space = "\n%s" % (' ' * (len(klass) + 1))
        return " "

    @property
    def _formatter_func(self):
        """
        Return the formatter function.
        """
        return default_pprint

    def _format_data(self, name=None) -> str_t:
        """
        Return the formatted data as a unicode string.
        """
        # do we want to justify (only do so for non-objects)
        is_justify = True

        if self.inferred_type == "string":
            is_justify = False
        elif self.inferred_type == "categorical":
            self = cast("CategoricalIndex", self)
            if is_object_dtype(self.categories):
                is_justify = False

        return format_object_summary(
            self,
            self._formatter_func,
            is_justify=is_justify,
            name=name,
            line_break_each_value=self._is_multi,
        )

    def _format_attrs(self) -> list[tuple[str_t, str_t | int | bool | None]]:
        """
        Return a list of tuples of the (attr,formatted_value).
        """
        attrs: list[tuple[str_t, str_t | int | bool | None]] = []

        if not self._is_multi:
            attrs.append(("dtype", f"'{self.dtype}'"))

        if self.name is not None:
            attrs.append(("name", default_pprint(self.name)))
        elif self._is_multi and any(x is not None for x in self.names):
            attrs.append(("names", default_pprint(self.names)))

        max_seq_items = get_option("display.max_seq_items") or len(self)
        if len(self) > max_seq_items:
            attrs.append(("length", len(self)))
        return attrs

    @final
    def _get_level_names(self) -> Hashable | Sequence[Hashable]:
        """
        Return a name or list of names with None replaced by the level number.
        """
        if self._is_multi:
            return [
                level if name is None else name for level, name in enumerate(self.names)
            ]
        else:
            return 0 if self.name is None else self.name

    @final
    def _mpl_repr(self) -> np.ndarray:
        # how to represent ourselves to matplotlib
        if isinstance(self.dtype, np.dtype) and self.dtype.kind != "M":
            return cast(np.ndarray, self.values)
        return self.astype(object, copy=False)._values

    def format(
        self,
        name: bool = False,
        formatter: Callable | None = None,
        na_rep: str_t = "NaN",
    ) -> list[str_t]:
        """
        Render a string representation of the Index.
        """
        header = []
        if name:
            header.append(
                pprint_thing(self.name, escape_chars=("\t", "\r", "\n"))
                if self.name is not None
                else ""
            )

        if formatter is not None:
            return header + list(self.map(formatter))

        return self._format_with_header(header, na_rep=na_rep)

    def _format_with_header(self, header: list[str_t], na_rep: str_t) -> list[str_t]:
        from pandas.io.formats.format import format_array

        values = self._values

        if is_object_dtype(values.dtype):
            values = cast(np.ndarray, values)
            values = lib.maybe_convert_objects(values, safe=True)

            result = [pprint_thing(x, escape_chars=("\t", "\r", "\n")) for x in values]

            # could have nans
            mask = is_float_nan(values)
            if mask.any():
                result_arr = np.array(result)
                result_arr[mask] = na_rep
                result = result_arr.tolist()
        else:
            result = trim_front(format_array(values, None, justify="left"))
        return header + result

    def _format_native_types(
        self, *, na_rep: str_t = "", quoting=None, **kwargs
    ) -> npt.NDArray[np.object_]:
        """
        Actually format specific types of the index.
        """
        mask = isna(self)
        if not self.is_object() and not quoting:
            values = np.asarray(self).astype(str)
        else:
            values = np.array(self, dtype=object, copy=True)

        values[mask] = na_rep
        return values

    def _summary(self, name=None) -> str_t:
        """
        Return a summarized representation.

        Parameters
        ----------
        name : str
            name to use in the summary representation

        Returns
        -------
        String with a summarized representation of the index
        """
        if len(self) > 0:
            head = self[0]
            if hasattr(head, "format") and not isinstance(head, str):
                head = head.format()
            elif needs_i8_conversion(self.dtype):
                # e.g. Timedelta, display as values, not quoted
                head = self._formatter_func(head).replace("'", "")
            tail = self[-1]
            if hasattr(tail, "format") and not isinstance(tail, str):
                tail = tail.format()
            elif needs_i8_conversion(self.dtype):
                # e.g. Timedelta, display as values, not quoted
                tail = self._formatter_func(tail).replace("'", "")

            index_summary = f", {head} to {tail}"
        else:
            index_summary = ""

        if name is None:
            name = type(self).__name__
        return f"{name}: {len(self)} entries{index_summary}"

    # --------------------------------------------------------------------
    # Conversion Methods

    def to_flat_index(self: _IndexT) -> _IndexT:
        """
        Identity method.

        This is implemented for compatibility with subclass implementations
        when chaining.

        Returns
        -------
        pd.Index
            Caller.

        See Also
        --------
        MultiIndex.to_flat_index : Subclass implementation.
        """
        return self

    def to_series(self, index=None, name: Hashable = None) -> Series:
        """
        Create a Series with both index and values equal to the index keys.

        Useful with map for returning an indexer based on an index.

        Parameters
        ----------
        index : Index, optional
            Index of resulting Series. If None, defaults to original index.
        name : str, optional
            Name of resulting Series. If None, defaults to name of original
            index.

        Returns
        -------
        Series
            The dtype will be based on the type of the Index values.

        See Also
        --------
        Index.to_frame : Convert an Index to a DataFrame.
        Series.to_frame : Convert Series to DataFrame.

        Examples
        --------
        >>> idx = pd.Index(['Ant', 'Bear', 'Cow'], name='animal')

        By default, the original Index and original name is reused.

        >>> idx.to_series()
        animal
        Ant      Ant
        Bear    Bear
        Cow      Cow
        Name: animal, dtype: object

        To enforce a new Index, specify new labels to ``index``:

        >>> idx.to_series(index=[0, 1, 2])
        0     Ant
        1    Bear
        2     Cow
        Name: animal, dtype: object

        To override the name of the resulting column, specify `name`:

        >>> idx.to_series(name='zoo')
        animal
        Ant      Ant
        Bear    Bear
        Cow      Cow
        Name: zoo, dtype: object
        """
        from pandas import Series

        if index is None:
            index = self._view()
        if name is None:
            name = self.name

        return Series(self._values.copy(), index=index, name=name)

    def to_frame(
        self, index: bool = True, name: Hashable = lib.no_default
    ) -> DataFrame:
        """
        Create a DataFrame with a column containing the Index.

        Parameters
        ----------
        index : bool, default True
            Set the index of the returned DataFrame as the original Index.

        name : object, defaults to index.name
            The passed name should substitute for the index name (if it has
            one).

        Returns
        -------
        DataFrame
            DataFrame containing the original Index data.

        See Also
        --------
        Index.to_series : Convert an Index to a Series.
        Series.to_frame : Convert Series to DataFrame.

        Examples
        --------
        >>> idx = pd.Index(['Ant', 'Bear', 'Cow'], name='animal')
        >>> idx.to_frame()
               animal
        animal
        Ant       Ant
        Bear     Bear
        Cow       Cow

        By default, the original Index is reused. To enforce a new Index:

        >>> idx.to_frame(index=False)
            animal
        0   Ant
        1  Bear
        2   Cow

        To override the name of the resulting column, specify `name`:

        >>> idx.to_frame(index=False, name='zoo')
            zoo
        0   Ant
        1  Bear
        2   Cow
        """
        from pandas import DataFrame

        if name is lib.no_default:
            name = self._get_level_names()
        result = DataFrame({name: self._values.copy()})

        if index:
            result.index = self
        return result

    # --------------------------------------------------------------------
    # Name-Centric Methods

    @property
    def name(self) -> Hashable:
        """
        Return Index or MultiIndex name.
        """
        return self._name

    @name.setter
    def name(self, value: Hashable) -> None:
        if self._no_setting_name:
            # Used in MultiIndex.levels to avoid silently ignoring name updates.
            raise RuntimeError(
                "Cannot set name on a level of a MultiIndex. Use "
                "'MultiIndex.set_names' instead."
            )
        maybe_extract_name(value, None, type(self))
        self._name = value

    @final
    def _validate_names(
        self, name=None, names=None, deep: bool = False
    ) -> list[Hashable]:
        """
        Handles the quirks of having a singular 'name' parameter for general
        Index and plural 'names' parameter for MultiIndex.
        """
        from copy import deepcopy

        if names is not None and name is not None:
            raise TypeError("Can only provide one of `names` and `name`")
        if names is None and name is None:
            new_names = deepcopy(self.names) if deep else self.names
        elif names is not None:
            if not is_list_like(names):
                raise TypeError("Must pass list-like as `names`.")
            new_names = names
        elif not is_list_like(name):
            new_names = [name]
        else:
            new_names = name

        if len(new_names) != len(self.names):
            raise ValueError(
                f"Length of new names must be {len(self.names)}, got {len(new_names)}"
            )

        # All items in 'new_names' need to be hashable
        validate_all_hashable(*new_names, error_name=f"{type(self).__name__}.name")

        return new_names

    def _get_default_index_names(
        self, names: Hashable | Sequence[Hashable] | None = None, default=None
    ) -> list[Hashable]:
        """
        Get names of index.

        Parameters
        ----------
        names : int, str or 1-dimensional list, default None
            Index names to set.
        default : str
            Default name of index.

        Raises
        ------
        TypeError
            if names not str or list-like
        """
        from pandas.core.indexes.multi import MultiIndex

        if names is not None:
            if isinstance(names, (int, str)):
                names = [names]

        if not isinstance(names, list) and names is not None:
            raise ValueError("Index names must be str or 1-dimensional list")

        if not names:
            if isinstance(self, MultiIndex):
                names = com.fill_missing_names(self.names)
            else:
                names = [default] if self.name is None else [self.name]

        return names

    def _get_names(self) -> FrozenList:
        return FrozenList((self.name,))

    def _set_names(self, values, *, level=None) -> None:
        """
        Set new names on index. Each name has to be a hashable type.

        Parameters
        ----------
        values : str or sequence
            name(s) to set
        level : int, level name, or sequence of int/level names (default None)
            If the index is a MultiIndex (hierarchical), level(s) to set (None
            for all levels).  Otherwise level must be None

        Raises
        ------
        TypeError if each name is not hashable.
        """
        if not is_list_like(values):
            raise ValueError("Names must be a list-like")
        if len(values) != 1:
            raise ValueError(f"Length of new names must be 1, got {len(values)}")

        # GH 20527
        # All items in 'name' need to be hashable:
        validate_all_hashable(*values, error_name=f"{type(self).__name__}.name")

        self._name = values[0]

    names = property(fset=_set_names, fget=_get_names)

    @overload
    def set_names(
        self: _IndexT, names, *, level=..., inplace: Literal[False] = ...
    ) -> _IndexT:
        ...

    @overload
    def set_names(self, names, *, level=..., inplace: Literal[True]) -> None:
        ...

    @overload
    def set_names(
        self: _IndexT, names, *, level=..., inplace: bool = ...
    ) -> _IndexT | None:
        ...

    def set_names(
        self: _IndexT, names, *, level=None, inplace: bool = False
    ) -> _IndexT | None:
        """
        Set Index or MultiIndex name.

        Able to set new names partially and by level.

        Parameters
        ----------

        names : label or list of label or dict-like for MultiIndex
            Name(s) to set.

            .. versionchanged:: 1.3.0

        level : int, label or list of int or label, optional
            If the index is a MultiIndex and names is not dict-like, level(s) to set
            (None for all levels). Otherwise level must be None.

            .. versionchanged:: 1.3.0

        inplace : bool, default False
            Modifies the object directly, instead of creating a new Index or
            MultiIndex.

        Returns
        -------
        Index or None
            The same type as the caller or None if ``inplace=True``.

        See Also
        --------
        Index.rename : Able to set new names without level.

        Examples
        --------
        >>> idx = pd.Index([1, 2, 3, 4])
        >>> idx
        Int64Index([1, 2, 3, 4], dtype='int64')
        >>> idx.set_names('quarter')
        Int64Index([1, 2, 3, 4], dtype='int64', name='quarter')

        >>> idx = pd.MultiIndex.from_product([['python', 'cobra'],
        ...                                   [2018, 2019]])
        >>> idx
        MultiIndex([('python', 2018),
                    ('python', 2019),
                    ( 'cobra', 2018),
                    ( 'cobra', 2019)],
                   )
        >>> idx.set_names(['kind', 'year'], inplace=True)
        >>> idx
        MultiIndex([('python', 2018),
                    ('python', 2019),
                    ( 'cobra', 2018),
                    ( 'cobra', 2019)],
                   names=['kind', 'year'])
        >>> idx.set_names('species', level=0)
        MultiIndex([('python', 2018),
                    ('python', 2019),
                    ( 'cobra', 2018),
                    ( 'cobra', 2019)],
                   names=['species', 'year'])

        When renaming levels with a dict, levels can not be passed.

        >>> idx.set_names({'kind': 'snake'})
        MultiIndex([('python', 2018),
                    ('python', 2019),
                    ( 'cobra', 2018),
                    ( 'cobra', 2019)],
                   names=['snake', 'year'])
        """
        if level is not None and not isinstance(self, ABCMultiIndex):
            raise ValueError("Level must be None for non-MultiIndex")

        if level is not None and not is_list_like(level) and is_list_like(names):
            raise TypeError("Names must be a string when a single level is provided.")

        if not is_list_like(names) and level is None and self.nlevels > 1:
            raise TypeError("Must pass list-like as `names`.")

        if is_dict_like(names) and not isinstance(self, ABCMultiIndex):
            raise TypeError("Can only pass dict-like as `names` for MultiIndex.")

        if is_dict_like(names) and level is not None:
            raise TypeError("Can not pass level for dictlike `names`.")

        if isinstance(self, ABCMultiIndex) and is_dict_like(names) and level is None:
            # Transform dict to list of new names and corresponding levels
            level, names_adjusted = [], []
            for i, name in enumerate(self.names):
                if name in names.keys():
                    level.append(i)
                    names_adjusted.append(names[name])
            names = names_adjusted

        if not is_list_like(names):
            names = [names]
        if level is not None and not is_list_like(level):
            level = [level]

        if inplace:
            idx = self
        else:
            idx = self._view()

        idx._set_names(names, level=level)
        if not inplace:
            return idx
        return None

    def rename(self, name, inplace: bool = False):
        """
        Alter Index or MultiIndex name.

        Able to set new names without level. Defaults to returning new index.
        Length of names must match number of levels in MultiIndex.

        Parameters
        ----------
        name : label or list of labels
            Name(s) to set.
        inplace : bool, default False
            Modifies the object directly, instead of creating a new Index or
            MultiIndex.

        Returns
        -------
        Index or None
            The same type as the caller or None if ``inplace=True``.

        See Also
        --------
        Index.set_names : Able to set new names partially and by level.

        Examples
        --------
        >>> idx = pd.Index(['A', 'C', 'A', 'B'], name='score')
        >>> idx.rename('grade')
        Index(['A', 'C', 'A', 'B'], dtype='object', name='grade')

        >>> idx = pd.MultiIndex.from_product([['python', 'cobra'],
        ...                                   [2018, 2019]],
        ...                                   names=['kind', 'year'])
        >>> idx
        MultiIndex([('python', 2018),
                    ('python', 2019),
                    ( 'cobra', 2018),
                    ( 'cobra', 2019)],
                   names=['kind', 'year'])
        >>> idx.rename(['species', 'year'])
        MultiIndex([('python', 2018),
                    ('python', 2019),
                    ( 'cobra', 2018),
                    ( 'cobra', 2019)],
                   names=['species', 'year'])
        >>> idx.rename('species')
        Traceback (most recent call last):
        TypeError: Must pass list-like as `names`.
        """
        return self.set_names([name], inplace=inplace)

    # --------------------------------------------------------------------
    # Level-Centric Methods

    @property
    def nlevels(self) -> int:
        """
        Number of levels.
        """
        return 1

    def _sort_levels_monotonic(self: _IndexT) -> _IndexT:
        """
        Compat with MultiIndex.
        """
        return self

    @final
    def _validate_index_level(self, level) -> None:
        """
        Validate index level.

        For single-level Index getting level number is a no-op, but some
        verification must be done like in MultiIndex.

        """
        if isinstance(level, int):
            if level < 0 and level != -1:
                raise IndexError(
                    "Too many levels: Index has only 1 level, "
                    f"{level} is not a valid level number"
                )
            if level > 0:
                raise IndexError(
                    f"Too many levels: Index has only 1 level, not {level + 1}"
                )
        elif level != self.name:
            raise KeyError(
                f"Requested level ({level}) does not match index name ({self.name})"
            )

    def _get_level_number(self, level) -> int:
        self._validate_index_level(level)
        return 0

    def sortlevel(
        self, level=None, ascending: bool | list[bool] = True, sort_remaining=None
    ):
        """
        For internal compatibility with the Index API.

        Sort the Index. This is for compat with MultiIndex

        Parameters
        ----------
        ascending : bool, default True
            False to sort in descending order

        level, sort_remaining are compat parameters

        Returns
        -------
        Index
        """
        if not isinstance(ascending, (list, bool)):
            raise TypeError(
                "ascending must be a single bool value or"
                "a list of bool values of length 1"
            )

        if isinstance(ascending, list):
            if len(ascending) != 1:
                raise TypeError("ascending must be a list of bool values of length 1")
            ascending = ascending[0]

        if not isinstance(ascending, bool):
            raise TypeError("ascending must be a bool value")

        return self.sort_values(return_indexer=True, ascending=ascending)

    def _get_level_values(self, level) -> Index:
        """
        Return an Index of values for requested level.

        This is primarily useful to get an individual level of values from a
        MultiIndex, but is provided on Index as well for compatibility.

        Parameters
        ----------
        level : int or str
            It is either the integer position or the name of the level.

        Returns
        -------
        Index
            Calling object, as there is only one level in the Index.

        See Also
        --------
        MultiIndex.get_level_values : Get values for a level of a MultiIndex.

        Notes
        -----
        For Index, level should be 0, since there are no multiple levels.

        Examples
        --------
        >>> idx = pd.Index(list('abc'))
        >>> idx
        Index(['a', 'b', 'c'], dtype='object')

        Get level values by supplying `level` as integer:

        >>> idx.get_level_values(0)
        Index(['a', 'b', 'c'], dtype='object')
        """
        self._validate_index_level(level)
        return self

    get_level_values = _get_level_values

    @final
    def droplevel(self, level: IndexLabel = 0):
        """
        Return index with requested level(s) removed.

        If resulting index has only 1 level left, the result will be
        of Index type, not MultiIndex.

        Parameters
        ----------
        level : int, str, or list-like, default 0
            If a string is given, must be the name of a level
            If list-like, elements must be names or indexes of levels.

        Returns
        -------
        Index or MultiIndex

        Examples
        --------
        >>> mi = pd.MultiIndex.from_arrays(
        ... [[1, 2], [3, 4], [5, 6]], names=['x', 'y', 'z'])
        >>> mi
        MultiIndex([(1, 3, 5),
                    (2, 4, 6)],
                   names=['x', 'y', 'z'])

        >>> mi.droplevel()
        MultiIndex([(3, 5),
                    (4, 6)],
                   names=['y', 'z'])

        >>> mi.droplevel(2)
        MultiIndex([(1, 3),
                    (2, 4)],
                   names=['x', 'y'])

        >>> mi.droplevel('z')
        MultiIndex([(1, 3),
                    (2, 4)],
                   names=['x', 'y'])

        >>> mi.droplevel(['x', 'y'])
        Int64Index([5, 6], dtype='int64', name='z')
        """
        if not isinstance(level, (tuple, list)):
            level = [level]

        levnums = sorted(self._get_level_number(lev) for lev in level)[::-1]

        return self._drop_level_numbers(levnums)

    @final
    def _drop_level_numbers(self, levnums: list[int]):
        """
        Drop MultiIndex levels by level _number_, not name.
        """

        if not levnums and not isinstance(self, ABCMultiIndex):
            return self
        if len(levnums) >= self.nlevels:
            raise ValueError(
                f"Cannot remove {len(levnums)} levels from an index with "
                f"{self.nlevels} levels: at least one level must be left."
            )
        # The two checks above guarantee that here self is a MultiIndex
        self = cast("MultiIndex", self)

        new_levels = list(self.levels)
        new_codes = list(self.codes)
        new_names = list(self.names)

        for i in levnums:
            new_levels.pop(i)
            new_codes.pop(i)
            new_names.pop(i)

        if len(new_levels) == 1:
            lev = new_levels[0]

            if len(lev) == 0:
                # If lev is empty, lev.take will fail GH#42055
                if len(new_codes[0]) == 0:
                    # GH#45230 preserve RangeIndex here
                    #  see test_reset_index_empty_rangeindex
                    result = lev[:0]
                else:
                    res_values = algos.take(lev._values, new_codes[0], allow_fill=True)
                    # _constructor instead of type(lev) for RangeIndex compat GH#35230
                    result = lev._constructor._simple_new(res_values, name=new_names[0])
            else:
                # set nan if needed
                mask = new_codes[0] == -1
                result = new_levels[0].take(new_codes[0])
                if mask.any():
                    result = result.putmask(mask, np.nan)

                result._name = new_names[0]

            return result
        else:
            from pandas.core.indexes.multi import MultiIndex

            return MultiIndex(
                levels=new_levels,
                codes=new_codes,
                names=new_names,
                verify_integrity=False,
            )

    # --------------------------------------------------------------------
    # Introspection Methods

    @cache_readonly
    @final
    def _can_hold_na(self) -> bool:
        if isinstance(self.dtype, ExtensionDtype):
            if isinstance(self.dtype, IntervalDtype):
                # FIXME(GH#45720): this is inaccurate for integer-backed
                #  IntervalArray, but without it other.categories.take raises
                #  in IntervalArray._cmp_method
                return True
            return self.dtype._can_hold_na
        if self.dtype.kind in ["i", "u", "b"]:
            return False
        return True

    @property
    def is_monotonic_increasing(self) -> bool:
        """
        Return a boolean if the values are equal or increasing.

        Examples
        --------
        >>> Index([1, 2, 3]).is_monotonic_increasing
        True
        >>> Index([1, 2, 2]).is_monotonic_increasing
        True
        >>> Index([1, 3, 2]).is_monotonic_increasing
        False
        """
        return self._engine.is_monotonic_increasing

    @property
    def is_monotonic_decreasing(self) -> bool:
        """
        Return a boolean if the values are equal or decreasing.

        Examples
        --------
        >>> Index([3, 2, 1]).is_monotonic_decreasing
        True
        >>> Index([3, 2, 2]).is_monotonic_decreasing
        True
        >>> Index([3, 1, 2]).is_monotonic_decreasing
        False
        """
        return self._engine.is_monotonic_decreasing

    @final
    @property
    def _is_strictly_monotonic_increasing(self) -> bool:
        """
        Return if the index is strictly monotonic increasing
        (only increasing) values.

        Examples
        --------
        >>> Index([1, 2, 3])._is_strictly_monotonic_increasing
        True
        >>> Index([1, 2, 2])._is_strictly_monotonic_increasing
        False
        >>> Index([1, 3, 2])._is_strictly_monotonic_increasing
        False
        """
        return self.is_unique and self.is_monotonic_increasing

    @final
    @property
    def _is_strictly_monotonic_decreasing(self) -> bool:
        """
        Return if the index is strictly monotonic decreasing
        (only decreasing) values.

        Examples
        --------
        >>> Index([3, 2, 1])._is_strictly_monotonic_decreasing
        True
        >>> Index([3, 2, 2])._is_strictly_monotonic_decreasing
        False
        >>> Index([3, 1, 2])._is_strictly_monotonic_decreasing
        False
        """
        return self.is_unique and self.is_monotonic_decreasing

    @cache_readonly
    def is_unique(self) -> bool:
        """
        Return if the index has unique values.
        """
        return self._engine.is_unique

    @final
    @property
    def has_duplicates(self) -> bool:
        """
        Check if the Index has duplicate values.

        Returns
        -------
        bool
            Whether or not the Index has duplicate values.

        Examples
        --------
        >>> idx = pd.Index([1, 5, 7, 7])
        >>> idx.has_duplicates
        True

        >>> idx = pd.Index([1, 5, 7])
        >>> idx.has_duplicates
        False

        >>> idx = pd.Index(["Watermelon", "Orange", "Apple",
        ...                 "Watermelon"]).astype("category")
        >>> idx.has_duplicates
        True

        >>> idx = pd.Index(["Orange", "Apple",
        ...                 "Watermelon"]).astype("category")
        >>> idx.has_duplicates
        False
        """
        return not self.is_unique

    @final
    def is_boolean(self) -> bool:
        """
        Check if the Index only consists of booleans.

        Returns
        -------
        bool
            Whether or not the Index only consists of booleans.

        See Also
        --------
        is_integer : Check if the Index only consists of integers.
        is_floating : Check if the Index is a floating type.
        is_numeric : Check if the Index only consists of numeric data.
        is_object : Check if the Index is of the object dtype.
        is_categorical : Check if the Index holds categorical data.
        is_interval : Check if the Index holds Interval objects.

        Examples
        --------
        >>> idx = pd.Index([True, False, True])
        >>> idx.is_boolean()
        True

        >>> idx = pd.Index(["True", "False", "True"])
        >>> idx.is_boolean()
        False

        >>> idx = pd.Index([True, False, "True"])
        >>> idx.is_boolean()
        False
        """
        return self.inferred_type in ["boolean"]

    @final
    def is_integer(self) -> bool:
        """
        Check if the Index only consists of integers.

        Returns
        -------
        bool
            Whether or not the Index only consists of integers.

        See Also
        --------
        is_boolean : Check if the Index only consists of booleans.
        is_floating : Check if the Index is a floating type.
        is_numeric : Check if the Index only consists of numeric data.
        is_object : Check if the Index is of the object dtype.
        is_categorical : Check if the Index holds categorical data.
        is_interval : Check if the Index holds Interval objects.

        Examples
        --------
        >>> idx = pd.Index([1, 2, 3, 4])
        >>> idx.is_integer()
        True

        >>> idx = pd.Index([1.0, 2.0, 3.0, 4.0])
        >>> idx.is_integer()
        False

        >>> idx = pd.Index(["Apple", "Mango", "Watermelon"])
        >>> idx.is_integer()
        False
        """
        return self.inferred_type in ["integer"]

    @final
    def is_floating(self) -> bool:
        """
        Check if the Index is a floating type.

        The Index may consist of only floats, NaNs, or a mix of floats,
        integers, or NaNs.

        Returns
        -------
        bool
            Whether or not the Index only consists of only consists of floats, NaNs, or
            a mix of floats, integers, or NaNs.

        See Also
        --------
        is_boolean : Check if the Index only consists of booleans.
        is_integer : Check if the Index only consists of integers.
        is_numeric : Check if the Index only consists of numeric data.
        is_object : Check if the Index is of the object dtype.
        is_categorical : Check if the Index holds categorical data.
        is_interval : Check if the Index holds Interval objects.

        Examples
        --------
        >>> idx = pd.Index([1.0, 2.0, 3.0, 4.0])
        >>> idx.is_floating()
        True

        >>> idx = pd.Index([1.0, 2.0, np.nan, 4.0])
        >>> idx.is_floating()
        True

        >>> idx = pd.Index([1, 2, 3, 4, np.nan])
        >>> idx.is_floating()
        True

        >>> idx = pd.Index([1, 2, 3, 4])
        >>> idx.is_floating()
        False
        """
        return self.inferred_type in ["floating", "mixed-integer-float", "integer-na"]

    @final
    def is_numeric(self) -> bool:
        """
        Check if the Index only consists of numeric data.

        Returns
        -------
        bool
            Whether or not the Index only consists of numeric data.

        See Also
        --------
        is_boolean : Check if the Index only consists of booleans.
        is_integer : Check if the Index only consists of integers.
        is_floating : Check if the Index is a floating type.
        is_object : Check if the Index is of the object dtype.
        is_categorical : Check if the Index holds categorical data.
        is_interval : Check if the Index holds Interval objects.

        Examples
        --------
        >>> idx = pd.Index([1.0, 2.0, 3.0, 4.0])
        >>> idx.is_numeric()
        True

        >>> idx = pd.Index([1, 2, 3, 4.0])
        >>> idx.is_numeric()
        True

        >>> idx = pd.Index([1, 2, 3, 4])
        >>> idx.is_numeric()
        True

        >>> idx = pd.Index([1, 2, 3, 4.0, np.nan])
        >>> idx.is_numeric()
        True

        >>> idx = pd.Index([1, 2, 3, 4.0, np.nan, "Apple"])
        >>> idx.is_numeric()
        False
        """
        return self.inferred_type in ["integer", "floating"]

    @final
    def is_object(self) -> bool:
        """
        Check if the Index is of the object dtype.

        Returns
        -------
        bool
            Whether or not the Index is of the object dtype.

        See Also
        --------
        is_boolean : Check if the Index only consists of booleans.
        is_integer : Check if the Index only consists of integers.
        is_floating : Check if the Index is a floating type.
        is_numeric : Check if the Index only consists of numeric data.
        is_categorical : Check if the Index holds categorical data.
        is_interval : Check if the Index holds Interval objects.

        Examples
        --------
        >>> idx = pd.Index(["Apple", "Mango", "Watermelon"])
        >>> idx.is_object()
        True

        >>> idx = pd.Index(["Apple", "Mango", 2.0])
        >>> idx.is_object()
        True

        >>> idx = pd.Index(["Watermelon", "Orange", "Apple",
        ...                 "Watermelon"]).astype("category")
        >>> idx.is_object()
        False

        >>> idx = pd.Index([1.0, 2.0, 3.0, 4.0])
        >>> idx.is_object()
        False
        """
        return is_object_dtype(self.dtype)

    @final
    def is_categorical(self) -> bool:
        """
        Check if the Index holds categorical data.

        Returns
        -------
        bool
            True if the Index is categorical.

        See Also
        --------
        CategoricalIndex : Index for categorical data.
        is_boolean : Check if the Index only consists of booleans.
        is_integer : Check if the Index only consists of integers.
        is_floating : Check if the Index is a floating type.
        is_numeric : Check if the Index only consists of numeric data.
        is_object : Check if the Index is of the object dtype.
        is_interval : Check if the Index holds Interval objects.

        Examples
        --------
        >>> idx = pd.Index(["Watermelon", "Orange", "Apple",
        ...                 "Watermelon"]).astype("category")
        >>> idx.is_categorical()
        True

        >>> idx = pd.Index([1, 3, 5, 7])
        >>> idx.is_categorical()
        False

        >>> s = pd.Series(["Peter", "Victor", "Elisabeth", "Mar"])
        >>> s
        0        Peter
        1       Victor
        2    Elisabeth
        3          Mar
        dtype: object
        >>> s.index.is_categorical()
        False
        """
        return self.inferred_type in ["categorical"]

    @final
    def is_interval(self) -> bool:
        """
        Check if the Index holds Interval objects.

        Returns
        -------
        bool
            Whether or not the Index holds Interval objects.

        See Also
        --------
        IntervalIndex : Index for Interval objects.
        is_boolean : Check if the Index only consists of booleans.
        is_integer : Check if the Index only consists of integers.
        is_floating : Check if the Index is a floating type.
        is_numeric : Check if the Index only consists of numeric data.
        is_object : Check if the Index is of the object dtype.
        is_categorical : Check if the Index holds categorical data.

        Examples
        --------
        >>> idx = pd.Index([pd.Interval(left=0, right=5),
        ...                 pd.Interval(left=5, right=10)])
        >>> idx.is_interval()
        True

        >>> idx = pd.Index([1, 3, 5, 7])
        >>> idx.is_interval()
        False
        """
        return self.inferred_type in ["interval"]

    @final
    def holds_integer(self) -> bool:
        """
        Whether the type is an integer type.
        """
        return self.inferred_type in ["integer", "mixed-integer"]

    @cache_readonly
    def inferred_type(self) -> str_t:
        """
        Return a string of the type inferred from the values.
        """
        return lib.infer_dtype(self._values, skipna=False)

    @cache_readonly
    @final
    def _is_all_dates(self) -> bool:
        """
        Whether or not the index values only consist of dates.
        """
        if needs_i8_conversion(self.dtype):
            return True
        elif self.dtype != _dtype_obj:
            # TODO(ExtensionIndex): 3rd party EA might override?
            # Note: this includes IntervalIndex, even when the left/right
            #  contain datetime-like objects.
            return False
        elif self._is_multi:
            return False
        return is_datetime_array(ensure_object(self._values))

    @final
    @cache_readonly
    def _is_multi(self) -> bool:
        """
        Cached check equivalent to isinstance(self, MultiIndex)
        """
        return isinstance(self, ABCMultiIndex)

    # --------------------------------------------------------------------
    # Pickle Methods

    def __reduce__(self):
        d = {"data": self._data, "name": self.name}
        return _new_Index, (type(self), d), None

    # --------------------------------------------------------------------
    # Null Handling Methods

    @cache_readonly
    def _na_value(self):
        """The expected NA value to use with this index."""
        dtype = self.dtype
        if isinstance(dtype, np.dtype):
            if dtype.kind in ["m", "M"]:
                return NaT
            return np.nan
        return dtype.na_value

    @cache_readonly
    def _isnan(self) -> npt.NDArray[np.bool_]:
        """
        Return if each value is NaN.
        """
        if self._can_hold_na:
            return isna(self)
        else:
            # shouldn't reach to this condition by checking hasnans beforehand
            values = np.empty(len(self), dtype=np.bool_)
            values.fill(False)
            return values

    @cache_readonly
    def hasnans(self) -> bool:
        """
        Return True if there are any NaNs.

        Enables various performance speedups.
        """
        if self._can_hold_na:
            return bool(self._isnan.any())
        else:
            return False

    @final
    def isna(self) -> npt.NDArray[np.bool_]:
        """
        Detect missing values.

        Return a boolean same-sized object indicating if the values are NA.
        NA values, such as ``None``, :attr:`numpy.NaN` or :attr:`pd.NaT`, get
        mapped to ``True`` values.
        Everything else get mapped to ``False`` values. Characters such as
        empty strings `''` or :attr:`numpy.inf` are not considered NA values
        (unless you set ``pandas.options.mode.use_inf_as_na = True``).

        Returns
        -------
        numpy.ndarray[bool]
            A boolean array of whether my values are NA.

        See Also
        --------
        Index.notna : Boolean inverse of isna.
        Index.dropna : Omit entries with missing values.
        isna : Top-level isna.
        Series.isna : Detect missing values in Series object.

        Examples
        --------
        Show which entries in a pandas.Index are NA. The result is an
        array.

        >>> idx = pd.Index([5.2, 6.0, np.NaN])
        >>> idx
        Float64Index([5.2, 6.0, nan], dtype='float64')
        >>> idx.isna()
        array([False, False,  True])

        Empty strings are not considered NA values. None is considered an NA
        value.

        >>> idx = pd.Index(['black', '', 'red', None])
        >>> idx
        Index(['black', '', 'red', None], dtype='object')
        >>> idx.isna()
        array([False, False, False,  True])

        For datetimes, `NaT` (Not a Time) is considered as an NA value.

        >>> idx = pd.DatetimeIndex([pd.Timestamp('1940-04-25'),
        ...                         pd.Timestamp(''), None, pd.NaT])
        >>> idx
        DatetimeIndex(['1940-04-25', 'NaT', 'NaT', 'NaT'],
                      dtype='datetime64[ns]', freq=None)
        >>> idx.isna()
        array([False,  True,  True,  True])
        """
        return self._isnan

    isnull = isna

    @final
    def notna(self) -> npt.NDArray[np.bool_]:
        """
        Detect existing (non-missing) values.

        Return a boolean same-sized object indicating if the values are not NA.
        Non-missing values get mapped to ``True``. Characters such as empty
        strings ``''`` or :attr:`numpy.inf` are not considered NA values
        (unless you set ``pandas.options.mode.use_inf_as_na = True``).
        NA values, such as None or :attr:`numpy.NaN`, get mapped to ``False``
        values.

        Returns
        -------
        numpy.ndarray[bool]
            Boolean array to indicate which entries are not NA.

        See Also
        --------
        Index.notnull : Alias of notna.
        Index.isna: Inverse of notna.
        notna : Top-level notna.

        Examples
        --------
        Show which entries in an Index are not NA. The result is an
        array.

        >>> idx = pd.Index([5.2, 6.0, np.NaN])
        >>> idx
        Float64Index([5.2, 6.0, nan], dtype='float64')
        >>> idx.notna()
        array([ True,  True, False])

        Empty strings are not considered NA values. None is considered a NA
        value.

        >>> idx = pd.Index(['black', '', 'red', None])
        >>> idx
        Index(['black', '', 'red', None], dtype='object')
        >>> idx.notna()
        array([ True,  True,  True, False])
        """
        return ~self.isna()

    notnull = notna

    def fillna(self, value=None, downcast=None):
        """
        Fill NA/NaN values with the specified value.

        Parameters
        ----------
        value : scalar
            Scalar value to use to fill holes (e.g. 0).
            This value cannot be a list-likes.
        downcast : dict, default is None
            A dict of item->dtype of what to downcast if possible,
            or the string 'infer' which will try to downcast to an appropriate
            equal type (e.g. float64 to int64 if possible).

        Returns
        -------
        Index

        See Also
        --------
        DataFrame.fillna : Fill NaN values of a DataFrame.
        Series.fillna : Fill NaN Values of a Series.
        """

        value = self._require_scalar(value)
        if self.hasnans:
            result = self.putmask(self._isnan, value)
            if downcast is None:
                # no need to care metadata other than name
                # because it can't have freq if it has NaTs
                # _with_infer needed for test_fillna_categorical
                return Index._with_infer(result, name=self.name)
            raise NotImplementedError(
                f"{type(self).__name__}.fillna does not support 'downcast' "
                "argument values other than 'None'."
            )
        return self._view()

    def dropna(self: _IndexT, how: AnyAll = "any") -> _IndexT:
        """
        Return Index without NA/NaN values.

        Parameters
        ----------
        how : {'any', 'all'}, default 'any'
            If the Index is a MultiIndex, drop the value when any or all levels
            are NaN.

        Returns
        -------
        Index
        """
        if how not in ("any", "all"):
            raise ValueError(f"invalid how option: {how}")

        if self.hasnans:
            res_values = self._values[~self._isnan]
            return type(self)._simple_new(res_values, name=self.name)
        return self._view()

    # --------------------------------------------------------------------
    # Uniqueness Methods

    def unique(self: _IndexT, level: Hashable | None = None) -> _IndexT:
        """
        Return unique values in the index.

        Unique values are returned in order of appearance, this does NOT sort.

        Parameters
        ----------
        level : int or hashable, optional
            Only return values from specified level (for MultiIndex).
            If int, gets the level by integer position, else by level name.

        Returns
        -------
        Index

        See Also
        --------
        unique : Numpy array of unique values in that column.
        Series.unique : Return unique values of Series object.
        """
        if level is not None:
            self._validate_index_level(level)

        if self.is_unique:
            return self._view()

        result = super().unique()
        return self._shallow_copy(result)

    def drop_duplicates(self: _IndexT, *, keep: DropKeep = "first") -> _IndexT:
        """
        Return Index with duplicate values removed.

        Parameters
        ----------
        keep : {'first', 'last', ``False``}, default 'first'
            - 'first' : Drop duplicates except for the first occurrence.
            - 'last' : Drop duplicates except for the last occurrence.
            - ``False`` : Drop all duplicates.

        Returns
        -------
        deduplicated : Index

        See Also
        --------
        Series.drop_duplicates : Equivalent method on Series.
        DataFrame.drop_duplicates : Equivalent method on DataFrame.
        Index.duplicated : Related method on Index, indicating duplicate
            Index values.

        Examples
        --------
        Generate an pandas.Index with duplicate values.

        >>> idx = pd.Index(['lama', 'cow', 'lama', 'beetle', 'lama', 'hippo'])

        The `keep` parameter controls  which duplicate values are removed.
        The value 'first' keeps the first occurrence for each
        set of duplicated entries. The default value of keep is 'first'.

        >>> idx.drop_duplicates(keep='first')
        Index(['lama', 'cow', 'beetle', 'hippo'], dtype='object')

        The value 'last' keeps the last occurrence for each set of duplicated
        entries.

        >>> idx.drop_duplicates(keep='last')
        Index(['cow', 'beetle', 'lama', 'hippo'], dtype='object')

        The value ``False`` discards all sets of duplicated entries.

        >>> idx.drop_duplicates(keep=False)
        Index(['cow', 'beetle', 'hippo'], dtype='object')
        """
        if self.is_unique:
            return self._view()

        return super().drop_duplicates(keep=keep)

    def duplicated(self, keep: DropKeep = "first") -> npt.NDArray[np.bool_]:
        """
        Indicate duplicate index values.

        Duplicated values are indicated as ``True`` values in the resulting
        array. Either all duplicates, all except the first, or all except the
        last occurrence of duplicates can be indicated.

        Parameters
        ----------
        keep : {'first', 'last', False}, default 'first'
            The value or values in a set of duplicates to mark as missing.

            - 'first' : Mark duplicates as ``True`` except for the first
              occurrence.
            - 'last' : Mark duplicates as ``True`` except for the last
              occurrence.
            - ``False`` : Mark all duplicates as ``True``.

        Returns
        -------
        np.ndarray[bool]

        See Also
        --------
        Series.duplicated : Equivalent method on pandas.Series.
        DataFrame.duplicated : Equivalent method on pandas.DataFrame.
        Index.drop_duplicates : Remove duplicate values from Index.

        Examples
        --------
        By default, for each set of duplicated values, the first occurrence is
        set to False and all others to True:

        >>> idx = pd.Index(['lama', 'cow', 'lama', 'beetle', 'lama'])
        >>> idx.duplicated()
        array([False, False,  True, False,  True])

        which is equivalent to

        >>> idx.duplicated(keep='first')
        array([False, False,  True, False,  True])

        By using 'last', the last occurrence of each set of duplicated values
        is set on False and all others on True:

        >>> idx.duplicated(keep='last')
        array([ True, False,  True, False, False])

        By setting keep on ``False``, all duplicates are True:

        >>> idx.duplicated(keep=False)
        array([ True, False,  True, False,  True])
        """
        if self.is_unique:
            # fastpath available bc we are immutable
            return np.zeros(len(self), dtype=bool)
        return self._duplicated(keep=keep)

    # --------------------------------------------------------------------
    # Arithmetic & Logical Methods

    def __iadd__(self, other):
        # alias for __add__
        return self + other

    @final
    def __nonzero__(self) -> NoReturn:
        raise ValueError(
            f"The truth value of a {type(self).__name__} is ambiguous. "
            "Use a.empty, a.bool(), a.item(), a.any() or a.all()."
        )

    __bool__ = __nonzero__

    # --------------------------------------------------------------------
    # Set Operation Methods

    def _get_reconciled_name_object(self, other):
        """
        If the result of a set operation will be self,
        return self, unless the name changes, in which
        case make a shallow copy of self.
        """
        name = get_op_result_name(self, other)
        if self.name is not name:
            return self.rename(name)
        return self

    @final
    def _validate_sort_keyword(self, sort):
        if sort not in [None, False]:
            raise ValueError(
                "The 'sort' keyword only takes the values of "
                f"None or False; {sort} was passed."
            )

    @final
    def _dti_setop_align_tzs(self, other: Index, setop: str_t) -> tuple[Index, Index]:
        """
        With mismatched timezones, cast both to UTC.
        """
        # Caller is responsibelf or checking
        #  `not is_dtype_equal(self.dtype, other.dtype)`
        if (
            isinstance(self, ABCDatetimeIndex)
            and isinstance(other, ABCDatetimeIndex)
            and self.tz is not None
            and other.tz is not None
        ):
            # GH#39328, GH#45357
            left = self.tz_convert("UTC")
            right = other.tz_convert("UTC")
            return left, right
        return self, other

    @final
    def union(self, other, sort=None):
        """
        Form the union of two Index objects.

        If the Index objects are incompatible, both Index objects will be
        cast to dtype('object') first.

        Parameters
        ----------
        other : Index or array-like
        sort : bool or None, default None
            Whether to sort the resulting Index.

            * None : Sort the result, except when

              1. `self` and `other` are equal.
              2. `self` or `other` has length 0.
              3. Some values in `self` or `other` cannot be compared.
                 A RuntimeWarning is issued in this case.

            * False : do not sort the result.

        Returns
        -------
        union : Index

        Examples
        --------
        Union matching dtypes

        >>> idx1 = pd.Index([1, 2, 3, 4])
        >>> idx2 = pd.Index([3, 4, 5, 6])
        >>> idx1.union(idx2)
        Int64Index([1, 2, 3, 4, 5, 6], dtype='int64')

        Union mismatched dtypes

        >>> idx1 = pd.Index(['a', 'b', 'c', 'd'])
        >>> idx2 = pd.Index([1, 2, 3, 4])
        >>> idx1.union(idx2)
        Index(['a', 'b', 'c', 'd', 1, 2, 3, 4], dtype='object')

        MultiIndex case

        >>> idx1 = pd.MultiIndex.from_arrays(
        ...     [[1, 1, 2, 2], ["Red", "Blue", "Red", "Blue"]]
        ... )
        >>> idx1
        MultiIndex([(1,  'Red'),
            (1, 'Blue'),
            (2,  'Red'),
            (2, 'Blue')],
           )
        >>> idx2 = pd.MultiIndex.from_arrays(
        ...     [[3, 3, 2, 2], ["Red", "Green", "Red", "Green"]]
        ... )
        >>> idx2
        MultiIndex([(3,   'Red'),
            (3, 'Green'),
            (2,   'Red'),
            (2, 'Green')],
           )
        >>> idx1.union(idx2)
        MultiIndex([(1,  'Blue'),
            (1,   'Red'),
            (2,  'Blue'),
            (2, 'Green'),
            (2,   'Red'),
            (3, 'Green'),
            (3,   'Red')],
           )
        >>> idx1.union(idx2, sort=False)
        MultiIndex([(1,   'Red'),
            (1,  'Blue'),
            (2,   'Red'),
            (2,  'Blue'),
            (3,   'Red'),
            (3, 'Green'),
            (2, 'Green')],
           )
        """
        self._validate_sort_keyword(sort)
        self._assert_can_do_setop(other)
        other, result_name = self._convert_can_do_setop(other)

        if not is_dtype_equal(self.dtype, other.dtype):
            if (
                isinstance(self, ABCMultiIndex)
                and not is_object_dtype(unpack_nested_dtype(other))
                and len(other) > 0
            ):
                raise NotImplementedError(
                    "Can only union MultiIndex with MultiIndex or Index of tuples, "
                    "try mi.to_flat_index().union(other) instead."
                )
            self, other = self._dti_setop_align_tzs(other, "union")

            dtype = self._find_common_type_compat(other)
            left = self.astype(dtype, copy=False)
            right = other.astype(dtype, copy=False)
            return left.union(right, sort=sort)

        elif not len(other) or self.equals(other):
            # NB: whether this (and the `if not len(self)` check below) come before
            #  or after the is_dtype_equal check above affects the returned dtype
            return self._get_reconciled_name_object(other)

        elif not len(self):
            return other._get_reconciled_name_object(self)

        result = self._union(other, sort=sort)

        return self._wrap_setop_result(other, result)

    def _union(self, other: Index, sort):
        """
        Specific union logic should go here. In subclasses, union behavior
        should be overwritten here rather than in `self.union`.

        Parameters
        ----------
        other : Index or array-like
        sort : False or None, default False
            Whether to sort the resulting index.

            * False : do not sort the result.
            * None : sort the result, except when `self` and `other` are equal
              or when the values cannot be compared.

        Returns
        -------
        Index
        """
        lvals = self._values
        rvals = other._values

        if (
            sort is None
            and self.is_monotonic_increasing
            and other.is_monotonic_increasing
            and not (self.has_duplicates and other.has_duplicates)
            and self._can_use_libjoin
        ):
            # Both are monotonic and at least one is unique, so can use outer join
            #  (actually don't need either unique, but without this restriction
            #  test_union_same_value_duplicated_in_both fails)
            try:
                return self._outer_indexer(other)[0]
            except (TypeError, IncompatibleFrequency):
                # incomparable objects; should only be for object dtype
                value_list = list(lvals)

                # worth making this faster? a very unusual case
                value_set = set(lvals)
                value_list.extend([x for x in rvals if x not in value_set])
                # If objects are unorderable, we must have object dtype.
                return np.array(value_list, dtype=object)

        elif not other.is_unique:
            # other has duplicates
            result_dups = algos.union_with_duplicates(self, other)
            return _maybe_try_sort(result_dups, sort)

        # Self may have duplicates; other already checked as unique
        # find indexes of things in "other" that are not in "self"
        if self._index_as_unique:
            indexer = self.get_indexer(other)
            missing = (indexer == -1).nonzero()[0]
        else:
            missing = algos.unique1d(self.get_indexer_non_unique(other)[1])

        result: Index | MultiIndex | ArrayLike
        if self._is_multi:
            # Preserve MultiIndex to avoid losing dtypes
            result = self.append(other.take(missing))

        else:
            if len(missing) > 0:
                other_diff = rvals.take(missing)
                result = concat_compat((lvals, other_diff))
            else:
                result = lvals

        if not self.is_monotonic_increasing or not other.is_monotonic_increasing:
            # if both are monotonic then result should already be sorted
            result = _maybe_try_sort(result, sort)

        return result

    @final
    def _wrap_setop_result(self, other: Index, result) -> Index:
        name = get_op_result_name(self, other)
        if isinstance(result, Index):
            if result.name != name:
                result = result.rename(name)
        else:
            result = self._shallow_copy(result, name=name)
        return result

    @final
    def intersection(self, other, sort: bool = False):
        """
        Form the intersection of two Index objects.

        This returns a new Index with elements common to the index and `other`.

        Parameters
        ----------
        other : Index or array-like
        sort : False or None, default False
            Whether to sort the resulting index.

            * False : do not sort the result.
            * None : sort the result, except when `self` and `other` are equal
              or when the values cannot be compared.

        Returns
        -------
        intersection : Index

        Examples
        --------
        >>> idx1 = pd.Index([1, 2, 3, 4])
        >>> idx2 = pd.Index([3, 4, 5, 6])
        >>> idx1.intersection(idx2)
        Int64Index([3, 4], dtype='int64')
        """
        self._validate_sort_keyword(sort)
        self._assert_can_do_setop(other)
        other, result_name = self._convert_can_do_setop(other)

        if not is_dtype_equal(self.dtype, other.dtype):
            self, other = self._dti_setop_align_tzs(other, "intersection")

        if self.equals(other):
            if self.has_duplicates:
                return self.unique()._get_reconciled_name_object(other)
            return self._get_reconciled_name_object(other)

        if len(self) == 0 or len(other) == 0:
            # fastpath; we need to be careful about having commutativity

            if self._is_multi or other._is_multi:
                # _convert_can_do_setop ensures that we have both or neither
                # We retain self.levels
                return self[:0].rename(result_name)

            dtype = self._find_common_type_compat(other)
            if is_dtype_equal(self.dtype, dtype):
                # Slicing allows us to retain DTI/TDI.freq, RangeIndex

                # Note: self[:0] vs other[:0] affects
                #  1) which index's `freq` we get in DTI/TDI cases
                #     This may be a historical artifact, i.e. no documented
                #     reason for this choice.
                #  2) The `step` we get in RangeIndex cases
                if len(self) == 0:
                    return self[:0].rename(result_name)
                else:
                    return other[:0].rename(result_name)

            return Index([], dtype=dtype, name=result_name)

        elif not self._should_compare(other):
            # We can infer that the intersection is empty.
            if isinstance(self, ABCMultiIndex):
                return self[:0].rename(result_name)
            return Index([], name=result_name)

        elif not is_dtype_equal(self.dtype, other.dtype):
            dtype = self._find_common_type_compat(other)
            this = self.astype(dtype, copy=False)
            other = other.astype(dtype, copy=False)
            return this.intersection(other, sort=sort)

        result = self._intersection(other, sort=sort)
        return self._wrap_intersection_result(other, result)

    def _intersection(self, other: Index, sort: bool = False):
        """
        intersection specialized to the case with matching dtypes.
        """
        if (
            self.is_monotonic_increasing
            and other.is_monotonic_increasing
            and self._can_use_libjoin
            and not isinstance(self, ABCMultiIndex)
        ):
            try:
                res_indexer, indexer, _ = self._inner_indexer(other)
            except TypeError:
                # non-comparable; should only be for object dtype
                pass
            else:
                # TODO: algos.unique1d should preserve DTA/TDA
                if self.is_numeric():
                    # This is faster, because Index.unique() checks for uniqueness
                    # before calculating the unique values.
                    res = algos.unique1d(res_indexer)
                else:
                    result = self.take(indexer)
                    res = result.drop_duplicates()
                return ensure_wrapped_if_datetimelike(res)

        res_values = self._intersection_via_get_indexer(other, sort=sort)
        res_values = _maybe_try_sort(res_values, sort)
        return res_values

    def _wrap_intersection_result(self, other, result):
        # We will override for MultiIndex to handle empty results
        return self._wrap_setop_result(other, result)

    @final
    def _intersection_via_get_indexer(
        self, other: Index | MultiIndex, sort
    ) -> ArrayLike | MultiIndex:
        """
        Find the intersection of two Indexes using get_indexer.

        Returns
        -------
        np.ndarray or ExtensionArray
            The returned array will be unique.
        """
        left_unique = self.unique()
        right_unique = other.unique()

        # even though we are unique, we need get_indexer_for for IntervalIndex
        indexer = left_unique.get_indexer_for(right_unique)

        mask = indexer != -1

        taker = indexer.take(mask.nonzero()[0])
        if sort is False:
            # sort bc we want the elements in the same order they are in self
            # unnecessary in the case with sort=None bc we will sort later
            taker = np.sort(taker)

        if isinstance(left_unique, ABCMultiIndex):
            result = left_unique.take(taker)
        else:
            result = left_unique.take(taker)._values
        return result

    @final
    def difference(self, other, sort=None):
        """
        Return a new Index with elements of index not in `other`.

        This is the set difference of two Index objects.

        Parameters
        ----------
        other : Index or array-like
        sort : False or None, default None
            Whether to sort the resulting index. By default, the
            values are attempted to be sorted, but any TypeError from
            incomparable elements is caught by pandas.

            * None : Attempt to sort the result, but catch any TypeErrors
              from comparing incomparable elements.
            * False : Do not sort the result.

        Returns
        -------
        difference : Index

        Examples
        --------
        >>> idx1 = pd.Index([2, 1, 3, 4])
        >>> idx2 = pd.Index([3, 4, 5, 6])
        >>> idx1.difference(idx2)
        Int64Index([1, 2], dtype='int64')
        >>> idx1.difference(idx2, sort=False)
        Int64Index([2, 1], dtype='int64')
        """
        self._validate_sort_keyword(sort)
        self._assert_can_do_setop(other)
        other, result_name = self._convert_can_do_setop(other)

        # Note: we do NOT call _dti_setop_align_tzs here, as there
        #  is no requirement that .difference be commutative, so it does
        #  not cast to object.

        if self.equals(other):
            # Note: we do not (yet) sort even if sort=None GH#24959
            return self[:0].rename(result_name)

        if len(other) == 0:
            # Note: we do not (yet) sort even if sort=None GH#24959
            return self.rename(result_name)

        if not self._should_compare(other):
            # Nothing matches -> difference is everything
            return self.rename(result_name)

        result = self._difference(other, sort=sort)
        return self._wrap_difference_result(other, result)

    def _difference(self, other, sort):
        # overridden by RangeIndex

        this = self.unique()

        indexer = this.get_indexer_for(other)
        indexer = indexer.take((indexer != -1).nonzero()[0])

        label_diff = np.setdiff1d(np.arange(this.size), indexer, assume_unique=True)

        the_diff: MultiIndex | ArrayLike
        if isinstance(this, ABCMultiIndex):
            the_diff = this.take(label_diff)
        else:
            the_diff = this._values.take(label_diff)
        the_diff = _maybe_try_sort(the_diff, sort)

        return the_diff

    def _wrap_difference_result(self, other, result):
        # We will override for MultiIndex to handle empty results
        return self._wrap_setop_result(other, result)

    def symmetric_difference(self, other, result_name=None, sort=None):
        """
        Compute the symmetric difference of two Index objects.

        Parameters
        ----------
        other : Index or array-like
        result_name : str
        sort : False or None, default None
            Whether to sort the resulting index. By default, the
            values are attempted to be sorted, but any TypeError from
            incomparable elements is caught by pandas.

            * None : Attempt to sort the result, but catch any TypeErrors
              from comparing incomparable elements.
            * False : Do not sort the result.

        Returns
        -------
        symmetric_difference : Index

        Notes
        -----
        ``symmetric_difference`` contains elements that appear in either
        ``idx1`` or ``idx2`` but not both. Equivalent to the Index created by
        ``idx1.difference(idx2) | idx2.difference(idx1)`` with duplicates
        dropped.

        Examples
        --------
        >>> idx1 = pd.Index([1, 2, 3, 4])
        >>> idx2 = pd.Index([2, 3, 4, 5])
        >>> idx1.symmetric_difference(idx2)
        Int64Index([1, 5], dtype='int64')
        """
        self._validate_sort_keyword(sort)
        self._assert_can_do_setop(other)
        other, result_name_update = self._convert_can_do_setop(other)
        if result_name is None:
            result_name = result_name_update

        if not is_dtype_equal(self.dtype, other.dtype):
            self, other = self._dti_setop_align_tzs(other, "symmetric_difference")

        if not self._should_compare(other):
            return self.union(other, sort=sort).rename(result_name)

        elif not is_dtype_equal(self.dtype, other.dtype):
            dtype = self._find_common_type_compat(other)
            this = self.astype(dtype, copy=False)
            that = other.astype(dtype, copy=False)
            return this.symmetric_difference(that, sort=sort).rename(result_name)

        this = self.unique()
        other = other.unique()
        indexer = this.get_indexer_for(other)

        # {this} minus {other}
        common_indexer = indexer.take((indexer != -1).nonzero()[0])
        left_indexer = np.setdiff1d(
            np.arange(this.size), common_indexer, assume_unique=True
        )
        left_diff = this.take(left_indexer)

        # {other} minus {this}
        right_indexer = (indexer == -1).nonzero()[0]
        right_diff = other.take(right_indexer)

        res_values = left_diff.append(right_diff)
        result = _maybe_try_sort(res_values, sort)

        if not self._is_multi:
            return Index(result, name=result_name, dtype=res_values.dtype)
        else:
            left_diff = cast("MultiIndex", left_diff)
            if len(result) == 0:
                # result might be an Index, if other was an Index
                return left_diff.remove_unused_levels().set_names(result_name)
            return result.set_names(result_name)

    @final
    def _assert_can_do_setop(self, other) -> bool:
        if not is_list_like(other):
            raise TypeError("Input must be Index or array-like")
        return True

    def _convert_can_do_setop(self, other) -> tuple[Index, Hashable]:
        if not isinstance(other, Index):
            other = Index(other, name=self.name)
            result_name = self.name
        else:
            result_name = get_op_result_name(self, other)
        return other, result_name

    # --------------------------------------------------------------------
    # Indexing Methods

    def get_loc(self, key):
        """
        Get integer location, slice or boolean mask for requested label.

        Parameters
        ----------
        key : label

        Returns
        -------
        loc : int if unique index, slice if monotonic index, else mask

        Examples
        --------
        >>> unique_index = pd.Index(list('abc'))
        >>> unique_index.get_loc('b')
        1

        >>> monotonic_index = pd.Index(list('abbc'))
        >>> monotonic_index.get_loc('b')
        slice(1, 3, None)

        >>> non_monotonic_index = pd.Index(list('abcb'))
        >>> non_monotonic_index.get_loc('b')
        array([False,  True, False,  True])
        """
        casted_key = self._maybe_cast_indexer(key)
        try:
            return self._engine.get_loc(casted_key)
        except KeyError as err:
            raise KeyError(key) from err
        except TypeError:
            # If we have a listlike key, _check_indexing_error will raise
            #  InvalidIndexError. Otherwise we fall through and re-raise
            #  the TypeError.
            self._check_indexing_error(key)
            raise

    _index_shared_docs[
        "get_indexer"
    ] = """
        Compute indexer and mask for new index given the current index.

        The indexer should be then used as an input to ndarray.take to align the
        current data to the new index.

        Parameters
        ----------
        target : %(target_klass)s
        method : {None, 'pad'/'ffill', 'backfill'/'bfill', 'nearest'}, optional
            * default: exact matches only.
            * pad / ffill: find the PREVIOUS index value if no exact match.
            * backfill / bfill: use NEXT index value if no exact match
            * nearest: use the NEAREST index value if no exact match. Tied
              distances are broken by preferring the larger index value.
        limit : int, optional
            Maximum number of consecutive labels in ``target`` to match for
            inexact matches.
        tolerance : optional
            Maximum distance between original and new labels for inexact
            matches. The values of the index at the matching locations must
            satisfy the equation ``abs(index[indexer] - target) <= tolerance``.

            Tolerance may be a scalar value, which applies the same tolerance
            to all values, or list-like, which applies variable tolerance per
            element. List-like includes list, tuple, array, Series, and must be
            the same size as the index and its dtype must exactly match the
            index's type.

        Returns
        -------
        indexer : np.ndarray[np.intp]
            Integers from 0 to n - 1 indicating that the index at these
            positions matches the corresponding target values. Missing values
            in the target are marked by -1.
        %(raises_section)s
        Notes
        -----
        Returns -1 for unmatched values, for further explanation see the
        example below.

        Examples
        --------
        >>> index = pd.Index(['c', 'a', 'b'])
        >>> index.get_indexer(['a', 'b', 'x'])
        array([ 1,  2, -1])

        Notice that the return value is an array of locations in ``index``
        and ``x`` is marked by -1, as it is not in ``index``.
        """

    @Appender(_index_shared_docs["get_indexer"] % _index_doc_kwargs)
    @final
    def get_indexer(
        self,
        target,
        method: str_t | None = None,
        limit: int | None = None,
        tolerance=None,
    ) -> npt.NDArray[np.intp]:
        method = clean_reindex_fill_method(method)
        orig_target = target
        target = self._maybe_cast_listlike_indexer(target)

        self._check_indexing_method(method, limit, tolerance)

        if not self._index_as_unique:
            raise InvalidIndexError(self._requires_unique_msg)

        if len(target) == 0:
            return np.array([], dtype=np.intp)

        if not self._should_compare(target) and not self._should_partial_index(target):
            # IntervalIndex get special treatment bc numeric scalars can be
            #  matched to Interval scalars
            return self._get_indexer_non_comparable(target, method=method, unique=True)

        if is_categorical_dtype(self.dtype):
            # _maybe_cast_listlike_indexer ensures target has our dtype
            #  (could improve perf by doing _should_compare check earlier?)
            assert is_dtype_equal(self.dtype, target.dtype)

            indexer = self._engine.get_indexer(target.codes)
            if self.hasnans and target.hasnans:
                # After _maybe_cast_listlike_indexer, target elements which do not
                # belong to some category are changed to NaNs
                # Mask to track actual NaN values compared to inserted NaN values
                # GH#45361
                target_nans = isna(orig_target)
                loc = self.get_loc(np.nan)
                mask = target.isna()
                indexer[target_nans] = loc
                indexer[mask & ~target_nans] = -1
            return indexer

        if is_categorical_dtype(target.dtype):
            # potential fastpath
            # get an indexer for unique categories then propagate to codes via take_nd
            # get_indexer instead of _get_indexer needed for MultiIndex cases
            #  e.g. test_append_different_columns_types
            categories_indexer = self.get_indexer(target.categories)

            indexer = algos.take_nd(categories_indexer, target.codes, fill_value=-1)

            if (not self._is_multi and self.hasnans) and target.hasnans:
                # Exclude MultiIndex because hasnans raises NotImplementedError
                # we should only get here if we are unique, so loc is an integer
                # GH#41934
                loc = self.get_loc(np.nan)
                mask = target.isna()
                indexer[mask] = loc

            return ensure_platform_int(indexer)

        pself, ptarget = self._maybe_promote(target)
        if pself is not self or ptarget is not target:
            return pself.get_indexer(
                ptarget, method=method, limit=limit, tolerance=tolerance
            )

        if is_dtype_equal(self.dtype, target.dtype) and self.equals(target):
            # Only call equals if we have same dtype to avoid inference/casting
            return np.arange(len(target), dtype=np.intp)

        if not is_dtype_equal(self.dtype, target.dtype) and not is_interval_dtype(
            self.dtype
        ):
            # IntervalIndex gets special treatment for partial-indexing
            dtype = self._find_common_type_compat(target)

            this = self.astype(dtype, copy=False)
            target = target.astype(dtype, copy=False)
            return this._get_indexer(
                target, method=method, limit=limit, tolerance=tolerance
            )

        return self._get_indexer(target, method, limit, tolerance)

    def _get_indexer(
        self,
        target: Index,
        method: str_t | None = None,
        limit: int | None = None,
        tolerance=None,
    ) -> npt.NDArray[np.intp]:
        if tolerance is not None:
            tolerance = self._convert_tolerance(tolerance, target)

        if method in ["pad", "backfill"]:
            indexer = self._get_fill_indexer(target, method, limit, tolerance)
        elif method == "nearest":
            indexer = self._get_nearest_indexer(target, limit, tolerance)
        else:
            if target._is_multi and self._is_multi:
                engine = self._engine
                # error: Item "IndexEngine" of "Union[IndexEngine, ExtensionEngine]"
                # has no attribute "_extract_level_codes"
                tgt_values = engine._extract_level_codes(  # type: ignore[union-attr]
                    target
                )
            else:
                tgt_values = target._get_engine_target()

            indexer = self._engine.get_indexer(tgt_values)

        return ensure_platform_int(indexer)

    @final
    def _should_partial_index(self, target: Index) -> bool:
        """
        Should we attempt partial-matching indexing?
        """
        if is_interval_dtype(self.dtype):
            if is_interval_dtype(target.dtype):
                return False
            # See https://github.com/pandas-dev/pandas/issues/47772 the commented
            # out code can be restored (instead of hardcoding `return True`)
            # once that issue if fixed
            # "Index" has no attribute "left"
            # return self.left._should_compare(target)  # type: ignore[attr-defined]
            return True
        return False

    @final
    def _check_indexing_method(
        self,
        method: str_t | None,
        limit: int | None = None,
        tolerance=None,
    ) -> None:
        """
        Raise if we have a get_indexer `method` that is not supported or valid.
        """
        if method not in [None, "bfill", "backfill", "pad", "ffill", "nearest"]:
            # in practice the clean_reindex_fill_method call would raise
            #  before we get here
            raise ValueError("Invalid fill method")  # pragma: no cover

        if self._is_multi:
            if method == "nearest":
                raise NotImplementedError(
                    "method='nearest' not implemented yet "
                    "for MultiIndex; see GitHub issue 9365"
                )
            if method in ("pad", "backfill"):
                if tolerance is not None:
                    raise NotImplementedError(
                        "tolerance not implemented yet for MultiIndex"
                    )

        if is_interval_dtype(self.dtype) or is_categorical_dtype(self.dtype):
            # GH#37871 for now this is only for IntervalIndex and CategoricalIndex
            if method is not None:
                raise NotImplementedError(
                    f"method {method} not yet implemented for {type(self).__name__}"
                )

        if method is None:
            if tolerance is not None:
                raise ValueError(
                    "tolerance argument only valid if doing pad, "
                    "backfill or nearest reindexing"
                )
            if limit is not None:
                raise ValueError(
                    "limit argument only valid if doing pad, "
                    "backfill or nearest reindexing"
                )

    def _convert_tolerance(self, tolerance, target: np.ndarray | Index) -> np.ndarray:
        # override this method on subclasses
        tolerance = np.asarray(tolerance)
        if target.size != tolerance.size and tolerance.size > 1:
            raise ValueError("list-like tolerance size must match target index size")
        return tolerance

    @final
    def _get_fill_indexer(
        self, target: Index, method: str_t, limit: int | None = None, tolerance=None
    ) -> npt.NDArray[np.intp]:

        if self._is_multi:
            # TODO: get_indexer_with_fill docstring says values must be _sorted_
            #  but that doesn't appear to be enforced
            # error: "IndexEngine" has no attribute "get_indexer_with_fill"
            engine = self._engine
            return engine.get_indexer_with_fill(  # type: ignore[union-attr]
                target=target._values, values=self._values, method=method, limit=limit
            )

        if self.is_monotonic_increasing and target.is_monotonic_increasing:
            target_values = target._get_engine_target()
            own_values = self._get_engine_target()
            if not isinstance(target_values, np.ndarray) or not isinstance(
                own_values, np.ndarray
            ):
                raise NotImplementedError

            if method == "pad":
                indexer = libalgos.pad(own_values, target_values, limit=limit)
            else:
                # i.e. "backfill"
                indexer = libalgos.backfill(own_values, target_values, limit=limit)
        else:
            indexer = self._get_fill_indexer_searchsorted(target, method, limit)
        if tolerance is not None and len(self):
            indexer = self._filter_indexer_tolerance(target, indexer, tolerance)
        return indexer

    @final
    def _get_fill_indexer_searchsorted(
        self, target: Index, method: str_t, limit: int | None = None
    ) -> npt.NDArray[np.intp]:
        """
        Fallback pad/backfill get_indexer that works for monotonic decreasing
        indexes and non-monotonic targets.
        """
        if limit is not None:
            raise ValueError(
                f"limit argument for {repr(method)} method only well-defined "
                "if index and target are monotonic"
            )

        side: Literal["left", "right"] = "left" if method == "pad" else "right"

        # find exact matches first (this simplifies the algorithm)
        indexer = self.get_indexer(target)
        nonexact = indexer == -1
        indexer[nonexact] = self._searchsorted_monotonic(target[nonexact], side)
        if side == "left":
            # searchsorted returns "indices into a sorted array such that,
            # if the corresponding elements in v were inserted before the
            # indices, the order of a would be preserved".
            # Thus, we need to subtract 1 to find values to the left.
            indexer[nonexact] -= 1
            # This also mapped not found values (values of 0 from
            # np.searchsorted) to -1, which conveniently is also our
            # sentinel for missing values
        else:
            # Mark indices to the right of the largest value as not found
            indexer[indexer == len(self)] = -1
        return indexer

    @final
    def _get_nearest_indexer(
        self, target: Index, limit: int | None, tolerance
    ) -> npt.NDArray[np.intp]:
        """
        Get the indexer for the nearest index labels; requires an index with
        values that can be subtracted from each other (e.g., not strings or
        tuples).
        """
        if not len(self):
            return self._get_fill_indexer(target, "pad")

        left_indexer = self.get_indexer(target, "pad", limit=limit)
        right_indexer = self.get_indexer(target, "backfill", limit=limit)

        left_distances = self._difference_compat(target, left_indexer)
        right_distances = self._difference_compat(target, right_indexer)

        op = operator.lt if self.is_monotonic_increasing else operator.le
        indexer = np.where(
            # error: Argument 1&2 has incompatible type "Union[ExtensionArray,
            # ndarray[Any, Any]]"; expected "Union[SupportsDunderLE,
            # SupportsDunderGE, SupportsDunderGT, SupportsDunderLT]"
            op(left_distances, right_distances)  # type: ignore[arg-type]
            | (right_indexer == -1),
            left_indexer,
            right_indexer,
        )
        if tolerance is not None:
            indexer = self._filter_indexer_tolerance(target, indexer, tolerance)
        return indexer

    @final
    def _filter_indexer_tolerance(
        self,
        target: Index,
        indexer: npt.NDArray[np.intp],
        tolerance,
    ) -> npt.NDArray[np.intp]:

        distance = self._difference_compat(target, indexer)

        return np.where(distance <= tolerance, indexer, -1)

    @final
    def _difference_compat(
        self, target: Index, indexer: npt.NDArray[np.intp]
    ) -> ArrayLike:
        # Compatibility for PeriodArray, for which __sub__ returns an ndarray[object]
        #  of DateOffset objects, which do not support __abs__ (and would be slow
        #  if they did)

        if isinstance(self.dtype, PeriodDtype):
            # Note: we only get here with matching dtypes
            own_values = cast("PeriodArray", self._data)._ndarray
            target_values = cast("PeriodArray", target._data)._ndarray
            diff = own_values[indexer] - target_values
        else:
            # error: Unsupported left operand type for - ("ExtensionArray")
            diff = self._values[indexer] - target._values  # type: ignore[operator]
        return abs(diff)

    # --------------------------------------------------------------------
    # Indexer Conversion Methods

    @final
    def _validate_positional_slice(self, key: slice) -> None:
        """
        For positional indexing, a slice must have either int or None
        for each of start, stop, and step.
        """
        self._validate_indexer("positional", key.start, "iloc")
        self._validate_indexer("positional", key.stop, "iloc")
        self._validate_indexer("positional", key.step, "iloc")

    def _convert_slice_indexer(self, key: slice, kind: str_t, is_frame: bool = False):
        """
        Convert a slice indexer.

        By definition, these are labels unless 'iloc' is passed in.
        Floats are not allowed as the start, step, or stop of the slice.

        Parameters
        ----------
        key : label of the slice bound
        kind : {'loc', 'getitem'}
        is_frame : bool, default False
            Whether this is a slice called on DataFrame.__getitem__
            as opposed to Series.__getitem__
        """
        assert kind in ["loc", "getitem"], kind

        # potentially cast the bounds to integers
        start, stop, step = key.start, key.stop, key.step

        # figure out if this is a positional indexer
        def is_int(v):
            return v is None or is_integer(v)

        is_index_slice = is_int(start) and is_int(stop) and is_int(step)

        # special case for interval_dtype bc we do not do partial-indexing
        #  on integer Intervals when slicing
        # TODO: write this in terms of e.g. should_partial_index?
        ints_are_positional = self._should_fallback_to_positional or is_interval_dtype(
            self.dtype
        )
        is_positional = is_index_slice and ints_are_positional

        if kind == "getitem":
<<<<<<< HEAD
            """
            called from the getitem slicers, validate that we are in fact
            integers
            """
            # GH#49612 as of 2.0, all-int-or-none slices are _always_ positional
=======
            # called from the getitem slicers, validate that we are in fact integers
            if self.is_integer():
                if is_frame:
                    # unambiguously positional, no deprecation
                    pass
                elif start is None and stop is None:
                    # label-based vs positional is irrelevant
                    pass
                elif isinstance(self, ABCRangeIndex) and self._range == range(
                    len(self)
                ):
                    # In this case there is no difference between label-based
                    #  and positional, so nothing will change.
                    pass
                elif (
                    self.dtype.kind in ["i", "u"]
                    and self._is_strictly_monotonic_increasing
                    and len(self) > 0
                    and self[0] == 0
                    and self[-1] == len(self) - 1
                ):
                    # We are range-like, e.g. created with Index(np.arange(N))
                    pass
                elif not is_index_slice:
                    # we're going to raise, so don't bother warning, e.g.
                    #  test_integer_positional_indexing
                    pass
                else:
                    warnings.warn(
                        "The behavior of `series[i:j]` with an integer-dtype index "
                        "is deprecated. In a future version, this will be treated "
                        "as *label-based* indexing, consistent with e.g. `series[i]` "
                        "lookups. To retain the old behavior, use `series.iloc[i:j]`. "
                        "To get the future behavior, use `series.loc[i:j]`.",
                        FutureWarning,
                        stacklevel=find_stack_level(),
                    )
>>>>>>> eb235120
            if self.is_integer() or is_index_slice:
                # In case with is_integer but not is_index_slice, the validation
                #  here will raise.
                # Note: these checks are redundant if we know is_index_slice
                self._validate_indexer("slice", key.start, "getitem")
                self._validate_indexer("slice", key.stop, "getitem")
                self._validate_indexer("slice", key.step, "getitem")
                return key

        # convert the slice to an indexer here

        # if we are mixed and have integers
        if is_positional:
            try:
                # Validate start & stop
                if start is not None:
                    self.get_loc(start)
                if stop is not None:
                    self.get_loc(stop)
                is_positional = False
            except KeyError:
                pass

        if com.is_null_slice(key):
            # It doesn't matter if we are positional or label based
            indexer = key
        elif is_positional:
            if kind == "loc":
                # GH#16121, GH#24612, GH#31810
                raise TypeError(
                    "Slicing a positional slice with .loc is not allowed, "
                    "Use .loc with labels or .iloc with positions instead.",
                )
            indexer = key
        else:
            indexer = self.slice_indexer(start, stop, step)

        return indexer

    @final
    def _raise_invalid_indexer(
        self,
        form: str_t,
        key,
        reraise: lib.NoDefault | None | Exception = lib.no_default,
    ) -> None:
        """
        Raise consistent invalid indexer message.
        """
        msg = (
            f"cannot do {form} indexing on {type(self).__name__} with these "
            f"indexers [{key}] of type {type(key).__name__}"
        )
        if reraise is not lib.no_default:
            raise TypeError(msg) from reraise
        raise TypeError(msg)

    # --------------------------------------------------------------------
    # Reindex Methods

    @final
    def _validate_can_reindex(self, indexer: np.ndarray) -> None:
        """
        Check if we are allowing reindexing with this particular indexer.

        Parameters
        ----------
        indexer : an integer ndarray

        Raises
        ------
        ValueError if its a duplicate axis
        """
        # trying to reindex on an axis with duplicates
        if not self._index_as_unique and len(indexer):
            raise ValueError("cannot reindex on an axis with duplicate labels")

    def reindex(
        self, target, method=None, level=None, limit=None, tolerance=None
    ) -> tuple[Index, npt.NDArray[np.intp] | None]:
        """
        Create index with target's values.

        Parameters
        ----------
        target : an iterable
        method : {None, 'pad'/'ffill', 'backfill'/'bfill', 'nearest'}, optional
            * default: exact matches only.
            * pad / ffill: find the PREVIOUS index value if no exact match.
            * backfill / bfill: use NEXT index value if no exact match
            * nearest: use the NEAREST index value if no exact match. Tied
              distances are broken by preferring the larger index value.
        level : int, optional
            Level of multiindex.
        limit : int, optional
            Maximum number of consecutive labels in ``target`` to match for
            inexact matches.
        tolerance : int or float, optional
            Maximum distance between original and new labels for inexact
            matches. The values of the index at the matching locations must
            satisfy the equation ``abs(index[indexer] - target) <= tolerance``.

            Tolerance may be a scalar value, which applies the same tolerance
            to all values, or list-like, which applies variable tolerance per
            element. List-like includes list, tuple, array, Series, and must be
            the same size as the index and its dtype must exactly match the
            index's type.

        Returns
        -------
        new_index : pd.Index
            Resulting index.
        indexer : np.ndarray[np.intp] or None
            Indices of output values in original index.

        Raises
        ------
        TypeError
            If ``method`` passed along with ``level``.
        ValueError
            If non-unique multi-index
        ValueError
            If non-unique index and ``method`` or ``limit`` passed.

        See Also
        --------
        Series.reindex : Conform Series to new index with optional filling logic.
        DataFrame.reindex : Conform DataFrame to new index with optional filling logic.

        Examples
        --------
        >>> idx = pd.Index(['car', 'bike', 'train', 'tractor'])
        >>> idx
        Index(['car', 'bike', 'train', 'tractor'], dtype='object')
        >>> idx.reindex(['car', 'bike'])
        (Index(['car', 'bike'], dtype='object'), array([0, 1]))
        """
        # GH6552: preserve names when reindexing to non-named target
        # (i.e. neither Index nor Series).
        preserve_names = not hasattr(target, "name")

        # GH7774: preserve dtype/tz if target is empty and not an Index.
        target = ensure_has_len(target)  # target may be an iterator

        if not isinstance(target, Index) and len(target) == 0:
            if level is not None and self._is_multi:
                # "Index" has no attribute "levels"; maybe "nlevels"?
                idx = self.levels[level]  # type: ignore[attr-defined]
            else:
                idx = self
            target = idx[:0]
        else:
            target = ensure_index(target)

        if level is not None and (
            isinstance(self, ABCMultiIndex) or isinstance(target, ABCMultiIndex)
        ):
            if method is not None:
                raise TypeError("Fill method not supported if level passed")

            # TODO: tests where passing `keep_order=not self._is_multi`
            #  makes a difference for non-MultiIndex case
            target, indexer, _ = self._join_level(
                target, level, how="right", keep_order=not self._is_multi
            )

        else:
            if self.equals(target):
                indexer = None
            else:
                if self._index_as_unique:
                    indexer = self.get_indexer(
                        target, method=method, limit=limit, tolerance=tolerance
                    )
                elif self._is_multi:
                    raise ValueError("cannot handle a non-unique multi-index!")
                else:
                    if method is not None or limit is not None:
                        raise ValueError(
                            "cannot reindex a non-unique index "
                            "with a method or limit"
                        )
                    indexer, _ = self.get_indexer_non_unique(target)

                if not self.is_unique:
                    # GH#42568
                    raise ValueError("cannot reindex on an axis with duplicate labels")

        target = self._wrap_reindex_result(target, indexer, preserve_names)
        return target, indexer

    def _wrap_reindex_result(self, target, indexer, preserve_names: bool):
        target = self._maybe_preserve_names(target, preserve_names)
        return target

    def _maybe_preserve_names(self, target: Index, preserve_names: bool):
        if preserve_names and target.nlevels == 1 and target.name != self.name:
            target = target.copy(deep=False)
            target.name = self.name
        return target

    @final
    def _reindex_non_unique(
        self, target: Index
    ) -> tuple[Index, npt.NDArray[np.intp], npt.NDArray[np.intp] | None]:
        """
        Create a new index with target's values (move/add/delete values as
        necessary) use with non-unique Index and a possibly non-unique target.

        Parameters
        ----------
        target : an iterable

        Returns
        -------
        new_index : pd.Index
            Resulting index.
        indexer : np.ndarray[np.intp]
            Indices of output values in original index.
        new_indexer : np.ndarray[np.intp] or None

        """
        target = ensure_index(target)
        if len(target) == 0:
            # GH#13691
            return self[:0], np.array([], dtype=np.intp), None

        indexer, missing = self.get_indexer_non_unique(target)
        check = indexer != -1
        new_labels = self.take(indexer[check])
        new_indexer = None

        if len(missing):
            length = np.arange(len(indexer), dtype=np.intp)

            missing = ensure_platform_int(missing)
            missing_labels = target.take(missing)
            missing_indexer = length[~check]
            cur_labels = self.take(indexer[check]).values
            cur_indexer = length[check]

            # Index constructor below will do inference
            new_labels = np.empty((len(indexer),), dtype=object)
            new_labels[cur_indexer] = cur_labels
            new_labels[missing_indexer] = missing_labels

            # GH#38906
            if not len(self):

                new_indexer = np.arange(0, dtype=np.intp)

            # a unique indexer
            elif target.is_unique:

                # see GH5553, make sure we use the right indexer
                new_indexer = np.arange(len(indexer), dtype=np.intp)
                new_indexer[cur_indexer] = np.arange(len(cur_labels))
                new_indexer[missing_indexer] = -1

            # we have a non_unique selector, need to use the original
            # indexer here
            else:

                # need to retake to have the same size as the indexer
                indexer[~check] = -1

                # reset the new indexer to account for the new size
                new_indexer = np.arange(len(self.take(indexer)), dtype=np.intp)
                new_indexer[~check] = -1

        if not isinstance(self, ABCMultiIndex):
            new_index = Index(new_labels, name=self.name)
        else:
            new_index = type(self).from_tuples(new_labels, names=self.names)
        return new_index, indexer, new_indexer

    # --------------------------------------------------------------------
    # Join Methods

    @overload
    def join(
        self,
        other: Index,
        *,
        how: JoinHow = ...,
        level: Level = ...,
        return_indexers: Literal[True],
        sort: bool = ...,
    ) -> tuple[Index, npt.NDArray[np.intp] | None, npt.NDArray[np.intp] | None]:
        ...

    @overload
    def join(
        self,
        other: Index,
        *,
        how: JoinHow = ...,
        level: Level = ...,
        return_indexers: Literal[False] = ...,
        sort: bool = ...,
    ) -> Index:
        ...

    @overload
    def join(
        self,
        other: Index,
        *,
        how: JoinHow = ...,
        level: Level = ...,
        return_indexers: bool = ...,
        sort: bool = ...,
    ) -> Index | tuple[Index, npt.NDArray[np.intp] | None, npt.NDArray[np.intp] | None]:
        ...

    @final
    @_maybe_return_indexers
    def join(
        self,
        other: Index,
        *,
        how: JoinHow = "left",
        level: Level = None,
        return_indexers: bool = False,
        sort: bool = False,
    ) -> Index | tuple[Index, npt.NDArray[np.intp] | None, npt.NDArray[np.intp] | None]:
        """
        Compute join_index and indexers to conform data structures to the new index.

        Parameters
        ----------
        other : Index
        how : {'left', 'right', 'inner', 'outer'}
        level : int or level name, default None
        return_indexers : bool, default False
        sort : bool, default False
            Sort the join keys lexicographically in the result Index. If False,
            the order of the join keys depends on the join type (how keyword).

        Returns
        -------
        join_index, (left_indexer, right_indexer)
        """
        other = ensure_index(other)

        if isinstance(self, ABCDatetimeIndex) and isinstance(other, ABCDatetimeIndex):
            if (self.tz is None) ^ (other.tz is None):
                # Raise instead of casting to object below.
                raise TypeError("Cannot join tz-naive with tz-aware DatetimeIndex")

        if not self._is_multi and not other._is_multi:
            # We have specific handling for MultiIndex below
            pself, pother = self._maybe_promote(other)
            if pself is not self or pother is not other:
                return pself.join(
                    pother, how=how, level=level, return_indexers=True, sort=sort
                )

        lindexer: np.ndarray | None
        rindexer: np.ndarray | None

        # try to figure out the join level
        # GH3662
        if level is None and (self._is_multi or other._is_multi):

            # have the same levels/names so a simple join
            if self.names == other.names:
                pass
            else:
                return self._join_multi(other, how=how)

        # join on the level
        if level is not None and (self._is_multi or other._is_multi):
            return self._join_level(other, level, how=how)

        if len(other) == 0:
            if how in ("left", "outer"):
                join_index = self._view()
                rindexer = np.broadcast_to(np.intp(-1), len(join_index))
                return join_index, None, rindexer
            elif how in ("right", "inner", "cross"):
                join_index = other._view()
                lindexer = np.array([])
                return join_index, lindexer, None

        if len(self) == 0:
            if how in ("right", "outer"):
                join_index = other._view()
                lindexer = np.broadcast_to(np.intp(-1), len(join_index))
                return join_index, lindexer, None
            elif how in ("left", "inner", "cross"):
                join_index = self._view()
                rindexer = np.array([])
                return join_index, None, rindexer

        if self._join_precedence < other._join_precedence:
            flip: dict[JoinHow, JoinHow] = {"right": "left", "left": "right"}
            how = flip.get(how, how)
            join_index, lidx, ridx = other.join(
                self, how=how, level=level, return_indexers=True
            )
            lidx, ridx = ridx, lidx
            return join_index, lidx, ridx

        if not is_dtype_equal(self.dtype, other.dtype):
            dtype = self._find_common_type_compat(other)
            this = self.astype(dtype, copy=False)
            other = other.astype(dtype, copy=False)
            return this.join(other, how=how, return_indexers=True)

        _validate_join_method(how)

        if not self.is_unique and not other.is_unique:
            return self._join_non_unique(other, how=how)
        elif not self.is_unique or not other.is_unique:
            if self.is_monotonic_increasing and other.is_monotonic_increasing:
                if not is_interval_dtype(self.dtype):
                    # otherwise we will fall through to _join_via_get_indexer
                    # GH#39133
                    # go through object dtype for ea till engine is supported properly
                    return self._join_monotonic(other, how=how)
            else:
                return self._join_non_unique(other, how=how)
        elif (
            # GH48504: exclude MultiIndex to avoid going through MultiIndex._values
            self.is_monotonic_increasing
            and other.is_monotonic_increasing
            and self._can_use_libjoin
            and not isinstance(self, ABCMultiIndex)
            and not is_categorical_dtype(self.dtype)
        ):
            # Categorical is monotonic if data are ordered as categories, but join can
            #  not handle this in case of not lexicographically monotonic GH#38502
            try:
                return self._join_monotonic(other, how=how)
            except TypeError:
                # object dtype; non-comparable objects
                pass

        return self._join_via_get_indexer(other, how, sort)

    @final
    def _join_via_get_indexer(
        self, other: Index, how: JoinHow, sort: bool
    ) -> tuple[Index, npt.NDArray[np.intp] | None, npt.NDArray[np.intp] | None]:
        # Fallback if we do not have any fastpaths available based on
        #  uniqueness/monotonicity

        # Note: at this point we have checked matching dtypes

        if how == "left":
            join_index = self
        elif how == "right":
            join_index = other
        elif how == "inner":
            # TODO: sort=False here for backwards compat. It may
            # be better to use the sort parameter passed into join
            join_index = self.intersection(other, sort=False)
        elif how == "outer":
            # TODO: sort=True here for backwards compat. It may
            # be better to use the sort parameter passed into join
            join_index = self.union(other)

        if sort:
            join_index = join_index.sort_values()

        if join_index is self:
            lindexer = None
        else:
            lindexer = self.get_indexer_for(join_index)
        if join_index is other:
            rindexer = None
        else:
            rindexer = other.get_indexer_for(join_index)
        return join_index, lindexer, rindexer

    @final
    def _join_multi(self, other: Index, how: JoinHow):
        from pandas.core.indexes.multi import MultiIndex
        from pandas.core.reshape.merge import restore_dropped_levels_multijoin

        # figure out join names
        self_names_list = list(com.not_none(*self.names))
        other_names_list = list(com.not_none(*other.names))
        self_names_order = self_names_list.index
        other_names_order = other_names_list.index
        self_names = set(self_names_list)
        other_names = set(other_names_list)
        overlap = self_names & other_names

        # need at least 1 in common
        if not overlap:
            raise ValueError("cannot join with no overlapping index names")

        if isinstance(self, MultiIndex) and isinstance(other, MultiIndex):

            # Drop the non-matching levels from left and right respectively
            ldrop_names = sorted(self_names - overlap, key=self_names_order)
            rdrop_names = sorted(other_names - overlap, key=other_names_order)

            # if only the order differs
            if not len(ldrop_names + rdrop_names):
                self_jnlevels = self
                other_jnlevels = other.reorder_levels(self.names)
            else:
                self_jnlevels = self.droplevel(ldrop_names)
                other_jnlevels = other.droplevel(rdrop_names)

            # Join left and right
            # Join on same leveled multi-index frames is supported
            join_idx, lidx, ridx = self_jnlevels.join(
                other_jnlevels, how=how, return_indexers=True
            )

            # Restore the dropped levels
            # Returned index level order is
            # common levels, ldrop_names, rdrop_names
            dropped_names = ldrop_names + rdrop_names

            # error: Argument 5/6 to "restore_dropped_levels_multijoin" has
            # incompatible type "Optional[ndarray[Any, dtype[signedinteger[Any
            # ]]]]"; expected "ndarray[Any, dtype[signedinteger[Any]]]"
            levels, codes, names = restore_dropped_levels_multijoin(
                self,
                other,
                dropped_names,
                join_idx,
                lidx,  # type: ignore[arg-type]
                ridx,  # type: ignore[arg-type]
            )

            # Re-create the multi-index
            multi_join_idx = MultiIndex(
                levels=levels, codes=codes, names=names, verify_integrity=False
            )

            multi_join_idx = multi_join_idx.remove_unused_levels()

            return multi_join_idx, lidx, ridx

        jl = list(overlap)[0]

        # Case where only one index is multi
        # make the indices into mi's that match
        flip_order = False
        if isinstance(self, MultiIndex):
            self, other = other, self
            flip_order = True
            # flip if join method is right or left
            flip: dict[JoinHow, JoinHow] = {"right": "left", "left": "right"}
            how = flip.get(how, how)

        level = other.names.index(jl)
        result = self._join_level(other, level, how=how)

        if flip_order:
            return result[0], result[2], result[1]
        return result

    @final
    def _join_non_unique(
        self, other: Index, how: JoinHow = "left"
    ) -> tuple[Index, npt.NDArray[np.intp], npt.NDArray[np.intp]]:
        from pandas.core.reshape.merge import get_join_indexers

        # We only get here if dtypes match
        assert self.dtype == other.dtype

        left_idx, right_idx = get_join_indexers(
            [self._values], [other._values], how=how, sort=True
        )
        mask = left_idx == -1

        join_idx = self.take(left_idx)
        right = other.take(right_idx)
        join_index = join_idx.putmask(mask, right)
        return join_index, left_idx, right_idx

    @final
    def _join_level(
        self, other: Index, level, how: JoinHow = "left", keep_order: bool = True
    ) -> tuple[MultiIndex, npt.NDArray[np.intp] | None, npt.NDArray[np.intp] | None]:
        """
        The join method *only* affects the level of the resulting
        MultiIndex. Otherwise it just exactly aligns the Index data to the
        labels of the level in the MultiIndex.

        If ```keep_order == True```, the order of the data indexed by the
        MultiIndex will not be changed; otherwise, it will tie out
        with `other`.
        """
        from pandas.core.indexes.multi import MultiIndex

        def _get_leaf_sorter(labels: list[np.ndarray]) -> npt.NDArray[np.intp]:
            """
            Returns sorter for the inner most level while preserving the
            order of higher levels.

            Parameters
            ----------
            labels : list[np.ndarray]
                Each ndarray has signed integer dtype, not necessarily identical.

            Returns
            -------
            np.ndarray[np.intp]
            """
            if labels[0].size == 0:
                return np.empty(0, dtype=np.intp)

            if len(labels) == 1:
                return get_group_index_sorter(ensure_platform_int(labels[0]))

            # find indexers of beginning of each set of
            # same-key labels w.r.t all but last level
            tic = labels[0][:-1] != labels[0][1:]
            for lab in labels[1:-1]:
                tic |= lab[:-1] != lab[1:]

            starts = np.hstack(([True], tic, [True])).nonzero()[0]
            lab = ensure_int64(labels[-1])
            return lib.get_level_sorter(lab, ensure_platform_int(starts))

        if isinstance(self, MultiIndex) and isinstance(other, MultiIndex):
            raise TypeError("Join on level between two MultiIndex objects is ambiguous")

        left, right = self, other

        flip_order = not isinstance(self, MultiIndex)
        if flip_order:
            left, right = right, left
            flip: dict[JoinHow, JoinHow] = {"right": "left", "left": "right"}
            how = flip.get(how, how)

        assert isinstance(left, MultiIndex)

        level = left._get_level_number(level)
        old_level = left.levels[level]

        if not right.is_unique:
            raise NotImplementedError(
                "Index._join_level on non-unique index is not implemented"
            )

        new_level, left_lev_indexer, right_lev_indexer = old_level.join(
            right, how=how, return_indexers=True
        )

        if left_lev_indexer is None:
            if keep_order or len(left) == 0:
                left_indexer = None
                join_index = left
            else:  # sort the leaves
                left_indexer = _get_leaf_sorter(left.codes[: level + 1])
                join_index = left[left_indexer]

        else:
            left_lev_indexer = ensure_platform_int(left_lev_indexer)
            rev_indexer = lib.get_reverse_indexer(left_lev_indexer, len(old_level))
            old_codes = left.codes[level]

            taker = old_codes[old_codes != -1]
            new_lev_codes = rev_indexer.take(taker)

            new_codes = list(left.codes)
            new_codes[level] = new_lev_codes

            new_levels = list(left.levels)
            new_levels[level] = new_level

            if keep_order:  # just drop missing values. o.w. keep order
                left_indexer = np.arange(len(left), dtype=np.intp)
                left_indexer = cast(np.ndarray, left_indexer)
                mask = new_lev_codes != -1
                if not mask.all():
                    new_codes = [lab[mask] for lab in new_codes]
                    left_indexer = left_indexer[mask]

            else:  # tie out the order with other
                if level == 0:  # outer most level, take the fast route
                    max_new_lev = 0 if len(new_lev_codes) == 0 else new_lev_codes.max()
                    ngroups = 1 + max_new_lev
                    left_indexer, counts = libalgos.groupsort_indexer(
                        new_lev_codes, ngroups
                    )

                    # missing values are placed first; drop them!
                    left_indexer = left_indexer[counts[0] :]
                    new_codes = [lab[left_indexer] for lab in new_codes]

                else:  # sort the leaves
                    mask = new_lev_codes != -1
                    mask_all = mask.all()
                    if not mask_all:
                        new_codes = [lab[mask] for lab in new_codes]

                    left_indexer = _get_leaf_sorter(new_codes[: level + 1])
                    new_codes = [lab[left_indexer] for lab in new_codes]

                    # left_indexers are w.r.t masked frame.
                    # reverse to original frame!
                    if not mask_all:
                        left_indexer = mask.nonzero()[0][left_indexer]

            join_index = MultiIndex(
                levels=new_levels,
                codes=new_codes,
                names=left.names,
                verify_integrity=False,
            )

        if right_lev_indexer is not None:
            right_indexer = right_lev_indexer.take(join_index.codes[level])
        else:
            right_indexer = join_index.codes[level]

        if flip_order:
            left_indexer, right_indexer = right_indexer, left_indexer

        left_indexer = (
            None if left_indexer is None else ensure_platform_int(left_indexer)
        )
        right_indexer = (
            None if right_indexer is None else ensure_platform_int(right_indexer)
        )
        return join_index, left_indexer, right_indexer

    @final
    def _join_monotonic(
        self, other: Index, how: JoinHow = "left"
    ) -> tuple[Index, npt.NDArray[np.intp] | None, npt.NDArray[np.intp] | None]:
        # We only get here with matching dtypes and both monotonic increasing
        assert other.dtype == self.dtype

        if self.equals(other):
            ret_index = other if how == "right" else self
            return ret_index, None, None

        ridx: npt.NDArray[np.intp] | None
        lidx: npt.NDArray[np.intp] | None

        if self.is_unique and other.is_unique:
            # We can perform much better than the general case
            if how == "left":
                join_index = self
                lidx = None
                ridx = self._left_indexer_unique(other)
            elif how == "right":
                join_index = other
                lidx = other._left_indexer_unique(self)
                ridx = None
            elif how == "inner":
                join_array, lidx, ridx = self._inner_indexer(other)
                join_index = self._wrap_joined_index(join_array, other, lidx, ridx)
            elif how == "outer":
                join_array, lidx, ridx = self._outer_indexer(other)
                join_index = self._wrap_joined_index(join_array, other, lidx, ridx)
        else:
            if how == "left":
                join_array, lidx, ridx = self._left_indexer(other)
            elif how == "right":
                join_array, ridx, lidx = other._left_indexer(self)
            elif how == "inner":
                join_array, lidx, ridx = self._inner_indexer(other)
            elif how == "outer":
                join_array, lidx, ridx = self._outer_indexer(other)

            assert lidx is not None
            assert ridx is not None

            join_index = self._wrap_joined_index(join_array, other, lidx, ridx)

        lidx = None if lidx is None else ensure_platform_int(lidx)
        ridx = None if ridx is None else ensure_platform_int(ridx)
        return join_index, lidx, ridx

    def _wrap_joined_index(
        self: _IndexT,
        joined: ArrayLike,
        other: _IndexT,
        lidx: npt.NDArray[np.intp],
        ridx: npt.NDArray[np.intp],
    ) -> _IndexT:
        assert other.dtype == self.dtype

        if isinstance(self, ABCMultiIndex):
            name = self.names if self.names == other.names else None
            # error: Incompatible return value type (got "MultiIndex",
            # expected "_IndexT")
            mask = lidx == -1
            join_idx = self.take(lidx)
            right = other.take(ridx)
            join_index = join_idx.putmask(mask, right)
            return join_index.set_names(name)  # type: ignore[return-value]
        else:
            name = get_op_result_name(self, other)
            return self._constructor._with_infer(joined, name=name, dtype=self.dtype)

    @cache_readonly
    def _can_use_libjoin(self) -> bool:
        """
        Whether we can use the fastpaths implement in _libs.join
        """
        if type(self) is Index:
            # excludes EAs
            return isinstance(self.dtype, np.dtype)
        return not is_interval_dtype(self.dtype)

    # --------------------------------------------------------------------
    # Uncategorized Methods

    @property
    def values(self) -> ArrayLike:
        """
        Return an array representing the data in the Index.

        .. warning::

           We recommend using :attr:`Index.array` or
           :meth:`Index.to_numpy`, depending on whether you need
           a reference to the underlying data or a NumPy array.

        Returns
        -------
        array: numpy.ndarray or ExtensionArray

        See Also
        --------
        Index.array : Reference to the underlying data.
        Index.to_numpy : A NumPy array representing the underlying data.
        """
        return self._data

    @cache_readonly
    @doc(IndexOpsMixin.array)
    def array(self) -> ExtensionArray:
        array = self._data
        if isinstance(array, np.ndarray):
            from pandas.core.arrays.numpy_ import PandasArray

            array = PandasArray(array)
        return array

    @property
    def _values(self) -> ExtensionArray | np.ndarray:
        """
        The best array representation.

        This is an ndarray or ExtensionArray.

        ``_values`` are consistent between ``Series`` and ``Index``.

        It may differ from the public '.values' method.

        index             | values          | _values       |
        ----------------- | --------------- | ------------- |
        Index             | ndarray         | ndarray       |
        CategoricalIndex  | Categorical     | Categorical   |
        DatetimeIndex     | ndarray[M8ns]   | DatetimeArray |
        DatetimeIndex[tz] | ndarray[M8ns]   | DatetimeArray |
        PeriodIndex       | ndarray[object] | PeriodArray   |
        IntervalIndex     | IntervalArray   | IntervalArray |

        See Also
        --------
        values : Values
        """
        return self._data

    def _get_engine_target(self) -> ArrayLike:
        """
        Get the ndarray or ExtensionArray that we can pass to the IndexEngine
        constructor.
        """
        vals = self._values
        if isinstance(vals, StringArray):
            # GH#45652 much more performant than ExtensionEngine
            return vals._ndarray
        if type(self) is Index and isinstance(self._values, ExtensionArray):
            # TODO(ExtensionIndex): remove special-case, just use self._values
            return self._values.astype(object)
        return vals

    def _from_join_target(self, result: np.ndarray) -> ArrayLike:
        """
        Cast the ndarray returned from one of the libjoin.foo_indexer functions
        back to type(self)._data.
        """
        return result

    @doc(IndexOpsMixin._memory_usage)
    def memory_usage(self, deep: bool = False) -> int:
        result = self._memory_usage(deep=deep)

        # include our engine hashtable
        result += self._engine.sizeof(deep=deep)
        return result

    @final
    def where(self, cond, other=None) -> Index:
        """
        Replace values where the condition is False.

        The replacement is taken from other.

        Parameters
        ----------
        cond : bool array-like with the same length as self
            Condition to select the values on.
        other : scalar, or array-like, default None
            Replacement if the condition is False.

        Returns
        -------
        pandas.Index
            A copy of self with values replaced from other
            where the condition is False.

        See Also
        --------
        Series.where : Same method for Series.
        DataFrame.where : Same method for DataFrame.

        Examples
        --------
        >>> idx = pd.Index(['car', 'bike', 'train', 'tractor'])
        >>> idx
        Index(['car', 'bike', 'train', 'tractor'], dtype='object')
        >>> idx.where(idx.isin(['car', 'train']), 'other')
        Index(['car', 'other', 'train', 'other'], dtype='object')
        """
        if isinstance(self, ABCMultiIndex):
            raise NotImplementedError(
                ".where is not supported for MultiIndex operations"
            )
        cond = np.asarray(cond, dtype=bool)
        return self.putmask(~cond, other)

    # construction helpers
    @final
    @classmethod
    def _raise_scalar_data_error(cls, data):
        # We return the TypeError so that we can raise it from the constructor
        #  in order to keep mypy happy
        raise TypeError(
            f"{cls.__name__}(...) must be called with a collection of some "
            f"kind, {repr(data)} was passed"
        )

    def _validate_fill_value(self, value):
        """
        Check if the value can be inserted into our array without casting,
        and convert it to an appropriate native type if necessary.

        Raises
        ------
        TypeError
            If the value cannot be inserted into an array of this dtype.
        """
        dtype = self.dtype
        if isinstance(dtype, np.dtype) and dtype.kind not in ["m", "M"]:
            # return np_can_hold_element(dtype, value)
            try:
                return np_can_hold_element(dtype, value)
            except LossySetitemError as err:
                # re-raise as TypeError for consistency
                raise TypeError from err
        elif not can_hold_element(self._values, value):
            raise TypeError
        return value

    @final
    def _require_scalar(self, value):
        """
        Check that this is a scalar value that we can use for setitem-like
        operations without changing dtype.
        """
        if not is_scalar(value):
            raise TypeError(f"'value' must be a scalar, passed: {type(value).__name__}")
        return value

    def _is_memory_usage_qualified(self) -> bool:
        """
        Return a boolean if we need a qualified .info display.
        """
        return self.is_object()

    def __contains__(self, key: Any) -> bool:
        """
        Return a boolean indicating whether the provided key is in the index.

        Parameters
        ----------
        key : label
            The key to check if it is present in the index.

        Returns
        -------
        bool
            Whether the key search is in the index.

        Raises
        ------
        TypeError
            If the key is not hashable.

        See Also
        --------
        Index.isin : Returns an ndarray of boolean dtype indicating whether the
            list-like key is in the index.

        Examples
        --------
        >>> idx = pd.Index([1, 2, 3, 4])
        >>> idx
        Int64Index([1, 2, 3, 4], dtype='int64')

        >>> 2 in idx
        True
        >>> 6 in idx
        False
        """
        hash(key)
        try:
            return key in self._engine
        except (OverflowError, TypeError, ValueError):
            return False

    # https://github.com/python/typeshed/issues/2148#issuecomment-520783318
    # Incompatible types in assignment (expression has type "None", base class
    # "object" defined the type as "Callable[[object], int]")
    __hash__: ClassVar[None]  # type: ignore[assignment]

    @final
    def __setitem__(self, key, value):
        raise TypeError("Index does not support mutable operations")

    def __getitem__(self, key):
        """
        Override numpy.ndarray's __getitem__ method to work as desired.

        This function adds lists and Series as valid boolean indexers
        (ndarrays only supports ndarray with dtype=bool).

        If resulting ndim != 1, plain ndarray is returned instead of
        corresponding `Index` subclass.

        """
        getitem = self._data.__getitem__

        if is_integer(key) or is_float(key):
            # GH#44051 exclude bool, which would return a 2d ndarray
            key = com.cast_scalar_indexer(key)
            return getitem(key)

        if isinstance(key, slice):
            # This case is separated from the conditional above to avoid
            # pessimization com.is_bool_indexer and ndim checks.
            result = getitem(key)
            # Going through simple_new for performance.
            return type(self)._simple_new(result, name=self._name)

        if com.is_bool_indexer(key):
            # if we have list[bools, length=1e5] then doing this check+convert
            #  takes 166 µs + 2.1 ms and cuts the ndarray.__getitem__
            #  time below from 3.8 ms to 496 µs
            # if we already have ndarray[bool], the overhead is 1.4 µs or .25%
            if is_extension_array_dtype(getattr(key, "dtype", None)):
                key = key.to_numpy(dtype=bool, na_value=False)
            else:
                key = np.asarray(key, dtype=bool)

        result = getitem(key)
        # Because we ruled out integer above, we always get an arraylike here
        if result.ndim > 1:
            disallow_ndim_indexing(result)

        # NB: Using _constructor._simple_new would break if MultiIndex
        #  didn't override __getitem__
        return self._constructor._simple_new(result, name=self._name)

    def _getitem_slice(self: _IndexT, slobj: slice) -> _IndexT:
        """
        Fastpath for __getitem__ when we know we have a slice.
        """
        res = self._data[slobj]
        return type(self)._simple_new(res, name=self._name)

    @final
    def _can_hold_identifiers_and_holds_name(self, name) -> bool:
        """
        Faster check for ``name in self`` when we know `name` is a Python
        identifier (e.g. in NDFrame.__getattr__, which hits this to support
        . key lookup). For indexes that can't hold identifiers (everything
        but object & categorical) we just return False.

        https://github.com/pandas-dev/pandas/issues/19764
        """
        if self.is_object() or is_string_dtype(self.dtype) or self.is_categorical():
            return name in self
        return False

    def append(self, other: Index | Sequence[Index]) -> Index:
        """
        Append a collection of Index options together.

        Parameters
        ----------
        other : Index or list/tuple of indices

        Returns
        -------
        Index
        """
        to_concat = [self]

        if isinstance(other, (list, tuple)):
            to_concat += list(other)
        else:
            # error: Argument 1 to "append" of "list" has incompatible type
            # "Union[Index, Sequence[Index]]"; expected "Index"
            to_concat.append(other)  # type: ignore[arg-type]

        for obj in to_concat:
            if not isinstance(obj, Index):
                raise TypeError("all inputs must be Index")

        names = {obj.name for obj in to_concat}
        name = None if len(names) > 1 else self.name

        return self._concat(to_concat, name)

    def _concat(self, to_concat: list[Index], name: Hashable) -> Index:
        """
        Concatenate multiple Index objects.
        """
        to_concat_vals = [x._values for x in to_concat]

        result = concat_compat(to_concat_vals)

        is_numeric = result.dtype.kind in ["i", "u", "f"]
        if self._is_backward_compat_public_numeric_index and is_numeric:
            return type(self)._simple_new(result, name=name)

        return Index._with_infer(result, name=name)

    def putmask(self, mask, value) -> Index:
        """
        Return a new Index of the values set with the mask.

        Returns
        -------
        Index

        See Also
        --------
        numpy.ndarray.putmask : Changes elements of an array
            based on conditional and input values.
        """
        mask, noop = validate_putmask(self._values, mask)
        if noop:
            return self.copy()

        if self.dtype != object and is_valid_na_for_dtype(value, self.dtype):
            # e.g. None -> np.nan, see also Block._standardize_fill_value
            value = self._na_value
        try:
            converted = self._validate_fill_value(value)
        except (LossySetitemError, ValueError, TypeError) as err:
            if is_object_dtype(self):  # pragma: no cover
                raise err

            dtype = self._find_common_type_compat(value)
            return self.astype(dtype).putmask(mask, value)

        values = self._values.copy()

        if isinstance(values, np.ndarray):
            converted = setitem_datetimelike_compat(values, mask.sum(), converted)
            np.putmask(values, mask, converted)

        else:
            # Note: we use the original value here, not converted, as
            #  _validate_fill_value is not idempotent
            values._putmask(mask, value)

        return self._shallow_copy(values)

    def equals(self, other: Any) -> bool:
        """
        Determine if two Index object are equal.

        The things that are being compared are:

        * The elements inside the Index object.
        * The order of the elements inside the Index object.

        Parameters
        ----------
        other : Any
            The other object to compare against.

        Returns
        -------
        bool
            True if "other" is an Index and it has the same elements and order
            as the calling index; False otherwise.

        Examples
        --------
        >>> idx1 = pd.Index([1, 2, 3])
        >>> idx1
        Int64Index([1, 2, 3], dtype='int64')
        >>> idx1.equals(pd.Index([1, 2, 3]))
        True

        The elements inside are compared

        >>> idx2 = pd.Index(["1", "2", "3"])
        >>> idx2
        Index(['1', '2', '3'], dtype='object')

        >>> idx1.equals(idx2)
        False

        The order is compared

        >>> ascending_idx = pd.Index([1, 2, 3])
        >>> ascending_idx
        Int64Index([1, 2, 3], dtype='int64')
        >>> descending_idx = pd.Index([3, 2, 1])
        >>> descending_idx
        Int64Index([3, 2, 1], dtype='int64')
        >>> ascending_idx.equals(descending_idx)
        False

        The dtype is *not* compared

        >>> int64_idx = pd.Index([1, 2, 3], dtype='int64')
        >>> int64_idx
        Int64Index([1, 2, 3], dtype='int64')
        >>> uint64_idx = pd.Index([1, 2, 3], dtype='uint64')
        >>> uint64_idx
        UInt64Index([1, 2, 3], dtype='uint64')
        >>> int64_idx.equals(uint64_idx)
        True
        """
        if self.is_(other):
            return True

        if not isinstance(other, Index):
            return False

        if is_object_dtype(self.dtype) and not is_object_dtype(other.dtype):
            # if other is not object, use other's logic for coercion
            return other.equals(self)

        if isinstance(other, ABCMultiIndex):
            # d-level MultiIndex can equal d-tuple Index
            return other.equals(self)

        if isinstance(self._values, ExtensionArray):
            # Dispatch to the ExtensionArray's .equals method.
            if not isinstance(other, type(self)):
                return False

            earr = cast(ExtensionArray, self._data)
            return earr.equals(other._data)

        if is_extension_array_dtype(other.dtype):
            # All EA-backed Index subclasses override equals
            return other.equals(self)

        return array_equivalent(self._values, other._values)

    @final
    def identical(self, other) -> bool:
        """
        Similar to equals, but checks that object attributes and types are also equal.

        Returns
        -------
        bool
            If two Index objects have equal elements and same type True,
            otherwise False.
        """
        return (
            self.equals(other)
            and all(
                getattr(self, c, None) == getattr(other, c, None)
                for c in self._comparables
            )
            and type(self) == type(other)
        )

    @final
    def asof(self, label):
        """
        Return the label from the index, or, if not present, the previous one.

        Assuming that the index is sorted, return the passed index label if it
        is in the index, or return the previous index label if the passed one
        is not in the index.

        Parameters
        ----------
        label : object
            The label up to which the method returns the latest index label.

        Returns
        -------
        object
            The passed label if it is in the index. The previous label if the
            passed label is not in the sorted index or `NaN` if there is no
            such label.

        See Also
        --------
        Series.asof : Return the latest value in a Series up to the
            passed index.
        merge_asof : Perform an asof merge (similar to left join but it
            matches on nearest key rather than equal key).
        Index.get_loc : An `asof` is a thin wrapper around `get_loc`
            with method='pad'.

        Examples
        --------
        `Index.asof` returns the latest index label up to the passed label.

        >>> idx = pd.Index(['2013-12-31', '2014-01-02', '2014-01-03'])
        >>> idx.asof('2014-01-01')
        '2013-12-31'

        If the label is in the index, the method returns the passed label.

        >>> idx.asof('2014-01-02')
        '2014-01-02'

        If all of the labels in the index are later than the passed label,
        NaN is returned.

        >>> idx.asof('1999-01-02')
        nan

        If the index is not sorted, an error is raised.

        >>> idx_not_sorted = pd.Index(['2013-12-31', '2015-01-02',
        ...                            '2014-01-03'])
        >>> idx_not_sorted.asof('2013-12-31')
        Traceback (most recent call last):
        ValueError: index must be monotonic increasing or decreasing
        """
        self._searchsorted_monotonic(label)  # validate sortedness
        try:
            loc = self.get_loc(label)
        except (KeyError, TypeError):
            # KeyError -> No exact match, try for padded
            # TypeError -> passed e.g. non-hashable, fall through to get
            #  the tested exception message
            indexer = self.get_indexer([label], method="pad")
            if indexer.ndim > 1 or indexer.size > 1:
                raise TypeError("asof requires scalar valued input")
            loc = indexer.item()
            if loc == -1:
                return self._na_value
        else:
            if isinstance(loc, slice):
                loc = loc.indices(len(self))[-1]

        return self[loc]

    def asof_locs(
        self, where: Index, mask: npt.NDArray[np.bool_]
    ) -> npt.NDArray[np.intp]:
        """
        Return the locations (indices) of labels in the index.

        As in the `asof` function, if the label (a particular entry in
        `where`) is not in the index, the latest index label up to the
        passed label is chosen and its index returned.

        If all of the labels in the index are later than a label in `where`,
        -1 is returned.

        `mask` is used to ignore NA values in the index during calculation.

        Parameters
        ----------
        where : Index
            An Index consisting of an array of timestamps.
        mask : np.ndarray[bool]
            Array of booleans denoting where values in the original
            data are not NA.

        Returns
        -------
        np.ndarray[np.intp]
            An array of locations (indices) of the labels from the Index
            which correspond to the return values of the `asof` function
            for every element in `where`.
        """
        # error: No overload variant of "searchsorted" of "ndarray" matches argument
        # types "Union[ExtensionArray, ndarray[Any, Any]]", "str"
        # TODO: will be fixed when ExtensionArray.searchsorted() is fixed
        locs = self._values[mask].searchsorted(
            where._values, side="right"  # type: ignore[call-overload]
        )
        locs = np.where(locs > 0, locs - 1, 0)

        result = np.arange(len(self), dtype=np.intp)[mask].take(locs)

        first_value = self._values[mask.argmax()]
        result[(locs == 0) & (where._values < first_value)] = -1

        return result

    def sort_values(
        self,
        return_indexer: bool = False,
        ascending: bool = True,
        na_position: str_t = "last",
        key: Callable | None = None,
    ):
        """
        Return a sorted copy of the index.

        Return a sorted copy of the index, and optionally return the indices
        that sorted the index itself.

        Parameters
        ----------
        return_indexer : bool, default False
            Should the indices that would sort the index be returned.
        ascending : bool, default True
            Should the index values be sorted in an ascending order.
        na_position : {'first' or 'last'}, default 'last'
            Argument 'first' puts NaNs at the beginning, 'last' puts NaNs at
            the end.

            .. versionadded:: 1.2.0

        key : callable, optional
            If not None, apply the key function to the index values
            before sorting. This is similar to the `key` argument in the
            builtin :meth:`sorted` function, with the notable difference that
            this `key` function should be *vectorized*. It should expect an
            ``Index`` and return an ``Index`` of the same shape.

            .. versionadded:: 1.1.0

        Returns
        -------
        sorted_index : pandas.Index
            Sorted copy of the index.
        indexer : numpy.ndarray, optional
            The indices that the index itself was sorted by.

        See Also
        --------
        Series.sort_values : Sort values of a Series.
        DataFrame.sort_values : Sort values in a DataFrame.

        Examples
        --------
        >>> idx = pd.Index([10, 100, 1, 1000])
        >>> idx
        Int64Index([10, 100, 1, 1000], dtype='int64')

        Sort values in ascending order (default behavior).

        >>> idx.sort_values()
        Int64Index([1, 10, 100, 1000], dtype='int64')

        Sort values in descending order, and also get the indices `idx` was
        sorted by.

        >>> idx.sort_values(ascending=False, return_indexer=True)
        (Int64Index([1000, 100, 10, 1], dtype='int64'), array([3, 1, 0, 2]))
        """
        idx = ensure_key_mapped(self, key)

        # GH 35584. Sort missing values according to na_position kwarg
        # ignore na_position for MultiIndex
        if not isinstance(self, ABCMultiIndex):
            _as = nargsort(
                items=idx, ascending=ascending, na_position=na_position, key=key
            )
        else:
            _as = idx.argsort()
            if not ascending:
                _as = _as[::-1]

        sorted_index = self.take(_as)

        if return_indexer:
            return sorted_index, _as
        else:
            return sorted_index

    @final
    def sort(self, *args, **kwargs):
        """
        Use sort_values instead.
        """
        raise TypeError("cannot sort an Index object in-place, use sort_values instead")

    def shift(self, periods: int = 1, freq=None):
        """
        Shift index by desired number of time frequency increments.

        This method is for shifting the values of datetime-like indexes
        by a specified time increment a given number of times.

        Parameters
        ----------
        periods : int, default 1
            Number of periods (or increments) to shift by,
            can be positive or negative.
        freq : pandas.DateOffset, pandas.Timedelta or str, optional
            Frequency increment to shift by.
            If None, the index is shifted by its own `freq` attribute.
            Offset aliases are valid strings, e.g., 'D', 'W', 'M' etc.

        Returns
        -------
        pandas.Index
            Shifted index.

        See Also
        --------
        Series.shift : Shift values of Series.

        Notes
        -----
        This method is only implemented for datetime-like index classes,
        i.e., DatetimeIndex, PeriodIndex and TimedeltaIndex.

        Examples
        --------
        Put the first 5 month starts of 2011 into an index.

        >>> month_starts = pd.date_range('1/1/2011', periods=5, freq='MS')
        >>> month_starts
        DatetimeIndex(['2011-01-01', '2011-02-01', '2011-03-01', '2011-04-01',
                       '2011-05-01'],
                      dtype='datetime64[ns]', freq='MS')

        Shift the index by 10 days.

        >>> month_starts.shift(10, freq='D')
        DatetimeIndex(['2011-01-11', '2011-02-11', '2011-03-11', '2011-04-11',
                       '2011-05-11'],
                      dtype='datetime64[ns]', freq=None)

        The default value of `freq` is the `freq` attribute of the index,
        which is 'MS' (month start) in this example.

        >>> month_starts.shift(10)
        DatetimeIndex(['2011-11-01', '2011-12-01', '2012-01-01', '2012-02-01',
                       '2012-03-01'],
                      dtype='datetime64[ns]', freq='MS')
        """
        raise NotImplementedError(
            f"This method is only implemented for DatetimeIndex, PeriodIndex and "
            f"TimedeltaIndex; Got type {type(self).__name__}"
        )

    def argsort(self, *args, **kwargs) -> npt.NDArray[np.intp]:
        """
        Return the integer indices that would sort the index.

        Parameters
        ----------
        *args
            Passed to `numpy.ndarray.argsort`.
        **kwargs
            Passed to `numpy.ndarray.argsort`.

        Returns
        -------
        np.ndarray[np.intp]
            Integer indices that would sort the index if used as
            an indexer.

        See Also
        --------
        numpy.argsort : Similar method for NumPy arrays.
        Index.sort_values : Return sorted copy of Index.

        Examples
        --------
        >>> idx = pd.Index(['b', 'a', 'd', 'c'])
        >>> idx
        Index(['b', 'a', 'd', 'c'], dtype='object')

        >>> order = idx.argsort()
        >>> order
        array([1, 0, 3, 2])

        >>> idx[order]
        Index(['a', 'b', 'c', 'd'], dtype='object')
        """
        # This works for either ndarray or EA, is overridden
        #  by RangeIndex, MultIIndex
        return self._data.argsort(*args, **kwargs)

    def _check_indexing_error(self, key):
        if not is_scalar(key):
            # if key is not a scalar, directly raise an error (the code below
            # would convert to numpy arrays and raise later any way) - GH29926
            raise InvalidIndexError(key)

    @cache_readonly
    def _should_fallback_to_positional(self) -> bool:
        """
        Should an integer key be treated as positional?
        """
        return not self.holds_integer()

    _index_shared_docs[
        "get_indexer_non_unique"
    ] = """
        Compute indexer and mask for new index given the current index.

        The indexer should be then used as an input to ndarray.take to align the
        current data to the new index.

        Parameters
        ----------
        target : %(target_klass)s

        Returns
        -------
        indexer : np.ndarray[np.intp]
            Integers from 0 to n - 1 indicating that the index at these
            positions matches the corresponding target values. Missing values
            in the target are marked by -1.
        missing : np.ndarray[np.intp]
            An indexer into the target of the values not found.
            These correspond to the -1 in the indexer array.

        Examples
        --------
        >>> index = pd.Index(['c', 'b', 'a', 'b', 'b'])
        >>> index.get_indexer_non_unique(['b', 'b'])
        (array([1, 3, 4, 1, 3, 4]), array([], dtype=int64))

        In the example below there are no matched values.

        >>> index = pd.Index(['c', 'b', 'a', 'b', 'b'])
        >>> index.get_indexer_non_unique(['q', 'r', 't'])
        (array([-1, -1, -1]), array([0, 1, 2]))

        For this reason, the returned ``indexer`` contains only integers equal to -1.
        It demonstrates that there's no match between the index and the ``target``
        values at these positions. The mask [0, 1, 2] in the return value shows that
        the first, second, and third elements are missing.

        Notice that the return value is a tuple contains two items. In the example
        below the first item is an array of locations in ``index``. The second
        item is a mask shows that the first and third elements are missing.

        >>> index = pd.Index(['c', 'b', 'a', 'b', 'b'])
        >>> index.get_indexer_non_unique(['f', 'b', 's'])
        (array([-1,  1,  3,  4, -1]), array([0, 2]))
        """

    @Appender(_index_shared_docs["get_indexer_non_unique"] % _index_doc_kwargs)
    def get_indexer_non_unique(
        self, target
    ) -> tuple[npt.NDArray[np.intp], npt.NDArray[np.intp]]:
        target = ensure_index(target)
        target = self._maybe_cast_listlike_indexer(target)

        if not self._should_compare(target) and not is_interval_dtype(self.dtype):
            # IntervalIndex get special treatment bc numeric scalars can be
            #  matched to Interval scalars
            return self._get_indexer_non_comparable(target, method=None, unique=False)

        pself, ptarget = self._maybe_promote(target)
        if pself is not self or ptarget is not target:
            return pself.get_indexer_non_unique(ptarget)

        if not is_dtype_equal(self.dtype, target.dtype):
            # TODO: if object, could use infer_dtype to preempt costly
            #  conversion if still non-comparable?
            dtype = self._find_common_type_compat(target)

            this = self.astype(dtype, copy=False)
            that = target.astype(dtype, copy=False)
            return this.get_indexer_non_unique(that)

        # Note: _maybe_promote ensures we never get here with MultiIndex
        #  self and non-Multi target
        tgt_values = target._get_engine_target()
        if self._is_multi and target._is_multi:
            engine = self._engine
            # Item "IndexEngine" of "Union[IndexEngine, ExtensionEngine]" has
            # no attribute "_extract_level_codes"
            tgt_values = engine._extract_level_codes(target)  # type: ignore[union-attr]

        indexer, missing = self._engine.get_indexer_non_unique(tgt_values)
        return ensure_platform_int(indexer), ensure_platform_int(missing)

    @final
    def get_indexer_for(self, target) -> npt.NDArray[np.intp]:
        """
        Guaranteed return of an indexer even when non-unique.

        This dispatches to get_indexer or get_indexer_non_unique
        as appropriate.

        Returns
        -------
        np.ndarray[np.intp]
            List of indices.

        Examples
        --------
        >>> idx = pd.Index([np.nan, 'var1', np.nan])
        >>> idx.get_indexer_for([np.nan])
        array([0, 2])
        """
        if self._index_as_unique:
            return self.get_indexer(target)
        indexer, _ = self.get_indexer_non_unique(target)
        return indexer

    def _get_indexer_strict(self, key, axis_name: str_t) -> tuple[Index, np.ndarray]:
        """
        Analogue to get_indexer that raises if any elements are missing.
        """
        keyarr = key
        if not isinstance(keyarr, Index):
            keyarr = com.asarray_tuplesafe(keyarr)

        if self._index_as_unique:
            indexer = self.get_indexer_for(keyarr)
            keyarr = self.reindex(keyarr)[0]
        else:
            keyarr, indexer, new_indexer = self._reindex_non_unique(keyarr)

        self._raise_if_missing(keyarr, indexer, axis_name)

        keyarr = self.take(indexer)
        if isinstance(key, Index):
            # GH 42790 - Preserve name from an Index
            keyarr.name = key.name
        if keyarr.dtype.kind in ["m", "M"]:
            # DTI/TDI.take can infer a freq in some cases when we dont want one
            if isinstance(key, list) or (
                isinstance(key, type(self))
                # "Index" has no attribute "freq"
                and key.freq is None  # type: ignore[attr-defined]
            ):
                keyarr = keyarr._with_freq(None)

        return keyarr, indexer

    def _raise_if_missing(self, key, indexer, axis_name: str_t) -> None:
        """
        Check that indexer can be used to return a result.

        e.g. at least one element was found,
        unless the list of keys was actually empty.

        Parameters
        ----------
        key : list-like
            Targeted labels (only used to show correct error message).
        indexer: array-like of booleans
            Indices corresponding to the key,
            (with -1 indicating not found).
        axis_name : str

        Raises
        ------
        KeyError
            If at least one key was requested but none was found.
        """
        if len(key) == 0:
            return

        # Count missing values
        missing_mask = indexer < 0
        nmissing = missing_mask.sum()

        if nmissing:

            # TODO: remove special-case; this is just to keep exception
            #  message tests from raising while debugging
            use_interval_msg = is_interval_dtype(self.dtype) or (
                is_categorical_dtype(self.dtype)
                # "Index" has no attribute "categories"  [attr-defined]
                and is_interval_dtype(
                    self.categories.dtype  # type: ignore[attr-defined]
                )
            )

            if nmissing == len(indexer):
                if use_interval_msg:
                    key = list(key)
                raise KeyError(f"None of [{key}] are in the [{axis_name}]")

            not_found = list(ensure_index(key)[missing_mask.nonzero()[0]].unique())
            raise KeyError(f"{not_found} not in index")

    @overload
    def _get_indexer_non_comparable(
        self, target: Index, method, unique: Literal[True] = ...
    ) -> npt.NDArray[np.intp]:
        ...

    @overload
    def _get_indexer_non_comparable(
        self, target: Index, method, unique: Literal[False]
    ) -> tuple[npt.NDArray[np.intp], npt.NDArray[np.intp]]:
        ...

    @overload
    def _get_indexer_non_comparable(
        self, target: Index, method, unique: bool = True
    ) -> npt.NDArray[np.intp] | tuple[npt.NDArray[np.intp], npt.NDArray[np.intp]]:
        ...

    @final
    def _get_indexer_non_comparable(
        self, target: Index, method, unique: bool = True
    ) -> npt.NDArray[np.intp] | tuple[npt.NDArray[np.intp], npt.NDArray[np.intp]]:
        """
        Called from get_indexer or get_indexer_non_unique when the target
        is of a non-comparable dtype.

        For get_indexer lookups with method=None, get_indexer is an _equality_
        check, so non-comparable dtypes mean we will always have no matches.

        For get_indexer lookups with a method, get_indexer is an _inequality_
        check, so non-comparable dtypes mean we will always raise TypeError.

        Parameters
        ----------
        target : Index
        method : str or None
        unique : bool, default True
            * True if called from get_indexer.
            * False if called from get_indexer_non_unique.

        Raises
        ------
        TypeError
            If doing an inequality check, i.e. method is not None.
        """
        if method is not None:
            other = unpack_nested_dtype(target)
            raise TypeError(f"Cannot compare dtypes {self.dtype} and {other.dtype}")

        no_matches = -1 * np.ones(target.shape, dtype=np.intp)
        if unique:
            # This is for get_indexer
            return no_matches
        else:
            # This is for get_indexer_non_unique
            missing = np.arange(len(target), dtype=np.intp)
            return no_matches, missing

    @property
    def _index_as_unique(self) -> bool:
        """
        Whether we should treat this as unique for the sake of
        get_indexer vs get_indexer_non_unique.

        For IntervalIndex compat.
        """
        return self.is_unique

    _requires_unique_msg = "Reindexing only valid with uniquely valued Index objects"

    @final
    def _maybe_promote(self, other: Index) -> tuple[Index, Index]:
        """
        When dealing with an object-dtype Index and a non-object Index, see
        if we can upcast the object-dtype one to improve performance.
        """

        if isinstance(self, ABCDatetimeIndex) and isinstance(other, ABCDatetimeIndex):
            if (
                self.tz is not None
                and other.tz is not None
                and not tz_compare(self.tz, other.tz)
            ):
                # standardize on UTC
                return self.tz_convert("UTC"), other.tz_convert("UTC")

        elif self.inferred_type == "date" and isinstance(other, ABCDatetimeIndex):
            try:
                return type(other)(self), other
            except OutOfBoundsDatetime:
                return self, other
        elif self.inferred_type == "timedelta" and isinstance(other, ABCTimedeltaIndex):
            # TODO: we dont have tests that get here
            return type(other)(self), other

        elif self.dtype.kind == "u" and other.dtype.kind == "i":
            # GH#41873
            if other.min() >= 0:
                # lookup min as it may be cached
                # TODO: may need itemsize check if we have non-64-bit Indexes
                return self, other.astype(self.dtype)

        elif self._is_multi and not other._is_multi:
            try:
                # "Type[Index]" has no attribute "from_tuples"
                other = type(self).from_tuples(other)  # type: ignore[attr-defined]
            except (TypeError, ValueError):
                # let's instead try with a straight Index
                self = Index(self._values)

        if not is_object_dtype(self.dtype) and is_object_dtype(other.dtype):
            # Reverse op so we dont need to re-implement on the subclasses
            other, self = other._maybe_promote(self)

        return self, other

    @final
    def _find_common_type_compat(self, target) -> DtypeObj:
        """
        Implementation of find_common_type that adjusts for Index-specific
        special cases.
        """
        if is_valid_na_for_dtype(target, self.dtype):
            # e.g. setting NA value into IntervalArray[int64]
            dtype = ensure_dtype_can_hold_na(self.dtype)
            if is_dtype_equal(self.dtype, dtype):
                raise NotImplementedError(
                    "This should not be reached. Please report a bug at "
                    "github.com/pandas-dev/pandas"
                )
            return dtype

        target_dtype, _ = infer_dtype_from(target, pandas_dtype=True)

        # special case: if one dtype is uint64 and the other a signed int, return object
        # See https://github.com/pandas-dev/pandas/issues/26778 for discussion
        # Now it's:
        # * float | [u]int -> float
        # * uint64 | signed int  -> object
        # We may change union(float | [u]int) to go to object.
        if self.dtype == "uint64" or target_dtype == "uint64":
            if is_signed_integer_dtype(self.dtype) or is_signed_integer_dtype(
                target_dtype
            ):
                return _dtype_obj

        dtype = find_common_type([self.dtype, target_dtype])
        dtype = common_dtype_categorical_compat([self, target], dtype)
        return dtype

    @final
    def _should_compare(self, other: Index) -> bool:
        """
        Check if `self == other` can ever have non-False entries.
        """

        if (other.is_boolean() and self.is_numeric()) or (
            self.is_boolean() and other.is_numeric()
        ):
            # GH#16877 Treat boolean labels passed to a numeric index as not
            #  found. Without this fix False and True would be treated as 0 and 1
            #  respectively.
            return False

        other = unpack_nested_dtype(other)
        dtype = other.dtype
        return self._is_comparable_dtype(dtype) or is_object_dtype(dtype)

    def _is_comparable_dtype(self, dtype: DtypeObj) -> bool:
        """
        Can we compare values of the given dtype to our own?
        """
        if self.dtype.kind == "b":
            return dtype.kind == "b"
        elif is_numeric_dtype(self.dtype):
            return is_numeric_dtype(dtype)
        return True

    @final
    def groupby(self, values) -> PrettyDict[Hashable, np.ndarray]:
        """
        Group the index labels by a given array of values.

        Parameters
        ----------
        values : array
            Values used to determine the groups.

        Returns
        -------
        dict
            {group name -> group labels}
        """
        # TODO: if we are a MultiIndex, we can do better
        # that converting to tuples
        if isinstance(values, ABCMultiIndex):
            values = values._values
        values = Categorical(values)
        result = values._reverse_indexer()

        # map to the label
        result = {k: self.take(v) for k, v in result.items()}

        return PrettyDict(result)

    def map(self, mapper, na_action=None):
        """
        Map values using an input mapping or function.

        Parameters
        ----------
        mapper : function, dict, or Series
            Mapping correspondence.
        na_action : {None, 'ignore'}
            If 'ignore', propagate NA values, without passing them to the
            mapping correspondence.

        Returns
        -------
        applied : Union[Index, MultiIndex], inferred
            The output of the mapping function applied to the index.
            If the function returns a tuple with more than one element
            a MultiIndex will be returned.
        """
        from pandas.core.indexes.multi import MultiIndex

        new_values = self._map_values(mapper, na_action=na_action)

        # we can return a MultiIndex
        if new_values.size and isinstance(new_values[0], tuple):
            if isinstance(self, MultiIndex):
                names = self.names
            elif self.name:
                names = [self.name] * len(new_values[0])
            else:
                names = None
            return MultiIndex.from_tuples(new_values, names=names)

        dtype = None
        if not new_values.size:
            # empty
            dtype = self.dtype

        # e.g. if we are floating and new_values is all ints, then we
        #  don't want to cast back to floating.  But if we are UInt64
        #  and new_values is all ints, we want to try.
        same_dtype = lib.infer_dtype(new_values, skipna=False) == self.inferred_type
        if same_dtype:
            new_values = maybe_cast_pointwise_result(
                new_values, self.dtype, same_dtype=same_dtype
            )

        if self._is_backward_compat_public_numeric_index and is_numeric_dtype(
            new_values.dtype
        ):
            return self._constructor(
                new_values, dtype=dtype, copy=False, name=self.name
            )

        return Index._with_infer(new_values, dtype=dtype, copy=False, name=self.name)

    # TODO: De-duplicate with map, xref GH#32349
    @final
    def _transform_index(self, func, *, level=None) -> Index:
        """
        Apply function to all values found in index.

        This includes transforming multiindex entries separately.
        Only apply function to one level of the MultiIndex if level is specified.
        """
        if isinstance(self, ABCMultiIndex):
            if level is not None:
                # Caller is responsible for ensuring level is positional.
                items = [
                    tuple(func(y) if i == level else y for i, y in enumerate(x))
                    for x in self
                ]
            else:
                items = [tuple(func(y) for y in x) for x in self]
            return type(self).from_tuples(items, names=self.names)
        else:
            items = [func(x) for x in self]
            return Index(items, name=self.name, tupleize_cols=False)

    def isin(self, values, level=None) -> npt.NDArray[np.bool_]:
        """
        Return a boolean array where the index values are in `values`.

        Compute boolean array of whether each index value is found in the
        passed set of values. The length of the returned boolean array matches
        the length of the index.

        Parameters
        ----------
        values : set or list-like
            Sought values.
        level : str or int, optional
            Name or position of the index level to use (if the index is a
            `MultiIndex`).

        Returns
        -------
        np.ndarray[bool]
            NumPy array of boolean values.

        See Also
        --------
        Series.isin : Same for Series.
        DataFrame.isin : Same method for DataFrames.

        Notes
        -----
        In the case of `MultiIndex` you must either specify `values` as a
        list-like object containing tuples that are the same length as the
        number of levels, or specify `level`. Otherwise it will raise a
        ``ValueError``.

        If `level` is specified:

        - if it is the name of one *and only one* index level, use that level;
        - otherwise it should be a number indicating level position.

        Examples
        --------
        >>> idx = pd.Index([1,2,3])
        >>> idx
        Int64Index([1, 2, 3], dtype='int64')

        Check whether each index value in a list of values.

        >>> idx.isin([1, 4])
        array([ True, False, False])

        >>> midx = pd.MultiIndex.from_arrays([[1,2,3],
        ...                                  ['red', 'blue', 'green']],
        ...                                  names=('number', 'color'))
        >>> midx
        MultiIndex([(1,   'red'),
                    (2,  'blue'),
                    (3, 'green')],
                   names=['number', 'color'])

        Check whether the strings in the 'color' level of the MultiIndex
        are in a list of colors.

        >>> midx.isin(['red', 'orange', 'yellow'], level='color')
        array([ True, False, False])

        To check across the levels of a MultiIndex, pass a list of tuples:

        >>> midx.isin([(1, 'red'), (3, 'red')])
        array([ True, False, False])

        For a DatetimeIndex, string values in `values` are converted to
        Timestamps.

        >>> dates = ['2000-03-11', '2000-03-12', '2000-03-13']
        >>> dti = pd.to_datetime(dates)
        >>> dti
        DatetimeIndex(['2000-03-11', '2000-03-12', '2000-03-13'],
        dtype='datetime64[ns]', freq=None)

        >>> dti.isin(['2000-03-11'])
        array([ True, False, False])
        """
        if level is not None:
            self._validate_index_level(level)
        return algos.isin(self._values, values)

    def _get_string_slice(self, key: str_t):
        # this is for partial string indexing,
        # overridden in DatetimeIndex, TimedeltaIndex and PeriodIndex
        raise NotImplementedError

    def slice_indexer(
        self,
        start: Hashable | None = None,
        end: Hashable | None = None,
        step: int | None = None,
    ) -> slice:
        """
        Compute the slice indexer for input labels and step.

        Index needs to be ordered and unique.

        Parameters
        ----------
        start : label, default None
            If None, defaults to the beginning.
        end : label, default None
            If None, defaults to the end.
        step : int, default None

        Returns
        -------
        indexer : slice

        Raises
        ------
        KeyError : If key does not exist, or key is not unique and index is
            not ordered.

        Notes
        -----
        This function assumes that the data is sorted, so use at your own peril

        Examples
        --------
        This is a method on all index types. For example you can do:

        >>> idx = pd.Index(list('abcd'))
        >>> idx.slice_indexer(start='b', end='c')
        slice(1, 3, None)

        >>> idx = pd.MultiIndex.from_arrays([list('abcd'), list('efgh')])
        >>> idx.slice_indexer(start='b', end=('c', 'g'))
        slice(1, 3, None)
        """
        start_slice, end_slice = self.slice_locs(start, end, step=step)

        # return a slice
        if not is_scalar(start_slice):
            raise AssertionError("Start slice bound is non-scalar")
        if not is_scalar(end_slice):
            raise AssertionError("End slice bound is non-scalar")

        return slice(start_slice, end_slice, step)

    def _maybe_cast_indexer(self, key):
        """
        If we have a float key and are not a floating index, then try to cast
        to an int if equivalent.
        """
        return key

    def _maybe_cast_listlike_indexer(self, target) -> Index:
        """
        Analogue to maybe_cast_indexer for get_indexer instead of get_loc.
        """
        return ensure_index(target)

    @final
    def _validate_indexer(self, form: str_t, key, kind: str_t) -> None:
        """
        If we are positional indexer, validate that we have appropriate
        typed bounds must be an integer.
        """
        assert kind in ["getitem", "iloc"]

        if key is not None and not is_integer(key):
            self._raise_invalid_indexer(form, key)

    def _maybe_cast_slice_bound(self, label, side: str_t):
        """
        This function should be overloaded in subclasses that allow non-trivial
        casting on label-slice bounds, e.g. datetime-like indices allowing
        strings containing formatted datetimes.

        Parameters
        ----------
        label : object
        side : {'left', 'right'}

        Returns
        -------
        label : object

        Notes
        -----
        Value of `side` parameter should be validated in caller.
        """

        # We are a plain index here (sub-class override this method if they
        # wish to have special treatment for floats/ints, e.g. Float64Index and
        # datetimelike Indexes
        # reject them, if index does not contain label
        if (is_float(label) or is_integer(label)) and label not in self:
            self._raise_invalid_indexer("slice", label)

        return label

    def _searchsorted_monotonic(self, label, side: Literal["left", "right"] = "left"):
        if self.is_monotonic_increasing:
            return self.searchsorted(label, side=side)
        elif self.is_monotonic_decreasing:
            # np.searchsorted expects ascending sort order, have to reverse
            # everything for it to work (element ordering, search side and
            # resulting value).
            pos = self[::-1].searchsorted(
                label, side="right" if side == "left" else "left"
            )
            return len(self) - pos

        raise ValueError("index must be monotonic increasing or decreasing")

    def get_slice_bound(self, label, side: Literal["left", "right"]) -> int:
        """
        Calculate slice bound that corresponds to given label.

        Returns leftmost (one-past-the-rightmost if ``side=='right'``) position
        of given label.

        Parameters
        ----------
        label : object
        side : {'left', 'right'}

        Returns
        -------
        int
            Index of label.
        """

        if side not in ("left", "right"):
            raise ValueError(
                "Invalid value for side kwarg, must be either "
                f"'left' or 'right': {side}"
            )

        original_label = label

        # For datetime indices label may be a string that has to be converted
        # to datetime boundary according to its resolution.
        label = self._maybe_cast_slice_bound(label, side)

        # we need to look up the label
        try:
            slc = self.get_loc(label)
        except KeyError as err:
            try:
                return self._searchsorted_monotonic(label, side)
            except ValueError:
                # raise the original KeyError
                raise err

        if isinstance(slc, np.ndarray):
            # get_loc may return a boolean array, which
            # is OK as long as they are representable by a slice.
            assert is_bool_dtype(slc.dtype)
            slc = lib.maybe_booleans_to_slice(slc.view("u1"))
            if isinstance(slc, np.ndarray):
                raise KeyError(
                    f"Cannot get {side} slice bound for non-unique "
                    f"label: {repr(original_label)}"
                )

        if isinstance(slc, slice):
            if side == "left":
                return slc.start
            else:
                return slc.stop
        else:
            if side == "right":
                return slc + 1
            else:
                return slc

    def slice_locs(self, start=None, end=None, step=None) -> tuple[int, int]:
        """
        Compute slice locations for input labels.

        Parameters
        ----------
        start : label, default None
            If None, defaults to the beginning.
        end : label, default None
            If None, defaults to the end.
        step : int, defaults None
            If None, defaults to 1.

        Returns
        -------
        start, end : int

        See Also
        --------
        Index.get_loc : Get location for a single label.

        Notes
        -----
        This method only works if the index is monotonic or unique.

        Examples
        --------
        >>> idx = pd.Index(list('abcd'))
        >>> idx.slice_locs(start='b', end='c')
        (1, 3)
        """
        inc = step is None or step >= 0

        if not inc:
            # If it's a reverse slice, temporarily swap bounds.
            start, end = end, start

        # GH 16785: If start and end happen to be date strings with UTC offsets
        # attempt to parse and check that the offsets are the same
        if isinstance(start, (str, datetime)) and isinstance(end, (str, datetime)):
            try:
                ts_start = Timestamp(start)
                ts_end = Timestamp(end)
            except (ValueError, TypeError):
                pass
            else:
                if not tz_compare(ts_start.tzinfo, ts_end.tzinfo):
                    raise ValueError("Both dates must have the same UTC offset")

        start_slice = None
        if start is not None:
            start_slice = self.get_slice_bound(start, "left")
        if start_slice is None:
            start_slice = 0

        end_slice = None
        if end is not None:
            end_slice = self.get_slice_bound(end, "right")
        if end_slice is None:
            end_slice = len(self)

        if not inc:
            # Bounds at this moment are swapped, swap them back and shift by 1.
            #
            # slice_locs('B', 'A', step=-1): s='B', e='A'
            #
            #              s='A'                 e='B'
            # AFTER SWAP:    |                     |
            #                v ------------------> V
            #           -----------------------------------
            #           | | |A|A|A|A| | | | | |B|B| | | | |
            #           -----------------------------------
            #              ^ <------------------ ^
            # SHOULD BE:   |                     |
            #           end=s-1              start=e-1
            #
            end_slice, start_slice = start_slice - 1, end_slice - 1

            # i == -1 triggers ``len(self) + i`` selection that points to the
            # last element, not before-the-first one, subtracting len(self)
            # compensates that.
            if end_slice == -1:
                end_slice -= len(self)
            if start_slice == -1:
                start_slice -= len(self)

        return start_slice, end_slice

    def delete(self: _IndexT, loc) -> _IndexT:
        """
        Make new Index with passed location(-s) deleted.

        Parameters
        ----------
        loc : int or list of int
            Location of item(-s) which will be deleted.
            Use a list of locations to delete more than one value at the same time.

        Returns
        -------
        Index
            Will be same type as self, except for RangeIndex.

        See Also
        --------
        numpy.delete : Delete any rows and column from NumPy array (ndarray).

        Examples
        --------
        >>> idx = pd.Index(['a', 'b', 'c'])
        >>> idx.delete(1)
        Index(['a', 'c'], dtype='object')

        >>> idx = pd.Index(['a', 'b', 'c'])
        >>> idx.delete([0, 2])
        Index(['b'], dtype='object')
        """
        values = self._values
        res_values: ArrayLike
        if isinstance(values, np.ndarray):
            # TODO(__array_function__): special casing will be unnecessary
            res_values = np.delete(values, loc)
        else:
            res_values = values.delete(loc)

        # _constructor so RangeIndex->Int64Index
        return self._constructor._simple_new(res_values, name=self.name)

    def insert(self, loc: int, item) -> Index:
        """
        Make new Index inserting new item at location.

        Follows Python numpy.insert semantics for negative values.

        Parameters
        ----------
        loc : int
        item : object

        Returns
        -------
        new_index : Index
        """
        item = lib.item_from_zerodim(item)
        if is_valid_na_for_dtype(item, self.dtype) and self.dtype != object:
            item = self._na_value

        arr = self._values

        try:
            if isinstance(arr, ExtensionArray):
                res_values = arr.insert(loc, item)
                return type(self)._simple_new(res_values, name=self.name)
            else:
                item = self._validate_fill_value(item)
        except (TypeError, ValueError, LossySetitemError):
            # e.g. trying to insert an integer into a DatetimeIndex
            #  We cannot keep the same dtype, so cast to the (often object)
            #  minimal shared dtype before doing the insert.
            dtype = self._find_common_type_compat(item)
            return self.astype(dtype).insert(loc, item)

        if arr.dtype != object or not isinstance(
            item, (tuple, np.datetime64, np.timedelta64)
        ):
            # with object-dtype we need to worry about numpy incorrectly casting
            # dt64/td64 to integer, also about treating tuples as sequences
            # special-casing dt64/td64 https://github.com/numpy/numpy/issues/12550
            casted = arr.dtype.type(item)
            new_values = np.insert(arr, loc, casted)

        else:
            # error: No overload variant of "insert" matches argument types
            # "ndarray[Any, Any]", "int", "None"
            new_values = np.insert(arr, loc, None)  # type: ignore[call-overload]
            loc = loc if loc >= 0 else loc - 1
            new_values[loc] = item

        if self._typ == "numericindex":
            # Use self._constructor instead of Index to retain NumericIndex GH#43921
            # TODO(2.0) can use Index instead of self._constructor
            return self._constructor(new_values, name=self.name)
        else:
            return Index._with_infer(new_values, name=self.name)

    def drop(
        self,
        labels: Index | np.ndarray | Iterable[Hashable],
        errors: IgnoreRaise = "raise",
    ) -> Index:
        """
        Make new Index with passed list of labels deleted.

        Parameters
        ----------
        labels : array-like or scalar
        errors : {'ignore', 'raise'}, default 'raise'
            If 'ignore', suppress error and existing labels are dropped.

        Returns
        -------
        dropped : Index
            Will be same type as self, except for RangeIndex.

        Raises
        ------
        KeyError
            If not all of the labels are found in the selected axis
        """
        if not isinstance(labels, Index):
            # avoid materializing e.g. RangeIndex
            arr_dtype = "object" if self.dtype == "object" else None
            labels = com.index_labels_to_array(labels, dtype=arr_dtype)

        indexer = self.get_indexer_for(labels)
        mask = indexer == -1
        if mask.any():
            if errors != "ignore":
                raise KeyError(f"{list(labels[mask])} not found in axis")
            indexer = indexer[~mask]
        return self.delete(indexer)

    def infer_objects(self, copy: bool = True) -> Index:
        """
        If we have an object dtype, try to infer a non-object dtype.

        Parameters
        ----------
        copy : bool, default True
            Whether to make a copy in cases where no inference occurs.
        """
        if self._is_multi:
            raise NotImplementedError(
                "infer_objects is not implemented for MultiIndex. "
                "Use index.to_frame().infer_objects() instead."
            )
        if self.dtype != object:
            return self.copy() if copy else self

        values = self._values
        values = cast("npt.NDArray[np.object_]", values)
        res_values = lib.maybe_convert_objects(
            values,
            convert_datetime=True,
            convert_timedelta=True,
            convert_period=True,
            convert_interval=True,
        )
        if copy and res_values is values:
            return self.copy()
        return Index(res_values, name=self.name)

    # --------------------------------------------------------------------
    # Generated Arithmetic, Comparison, and Unary Methods

    def _cmp_method(self, other, op):
        """
        Wrapper used to dispatch comparison operations.
        """
        if self.is_(other):
            # fastpath
            if op in {operator.eq, operator.le, operator.ge}:
                arr = np.ones(len(self), dtype=bool)
                if self._can_hold_na and not isinstance(self, ABCMultiIndex):
                    # TODO: should set MultiIndex._can_hold_na = False?
                    arr[self.isna()] = False
                return arr
            elif op is operator.ne:
                arr = np.zeros(len(self), dtype=bool)
                if self._can_hold_na and not isinstance(self, ABCMultiIndex):
                    arr[self.isna()] = True
                return arr

        if isinstance(other, (np.ndarray, Index, ABCSeries, ExtensionArray)) and len(
            self
        ) != len(other):
            raise ValueError("Lengths must match to compare")

        if not isinstance(other, ABCMultiIndex):
            other = extract_array(other, extract_numpy=True)
        else:
            other = np.asarray(other)

        if is_object_dtype(self.dtype) and isinstance(other, ExtensionArray):
            # e.g. PeriodArray, Categorical
            with np.errstate(all="ignore"):
                result = op(self._values, other)

        elif isinstance(self._values, ExtensionArray):
            result = op(self._values, other)

        elif is_object_dtype(self.dtype) and not isinstance(self, ABCMultiIndex):
            # don't pass MultiIndex
            with np.errstate(all="ignore"):
                result = ops.comp_method_OBJECT_ARRAY(op, self._values, other)

        else:
            with np.errstate(all="ignore"):
                result = ops.comparison_op(self._values, other, op)

        return result

    @final
    def _logical_method(self, other, op):
        res_name = ops.get_op_result_name(self, other)

        lvalues = self._values
        rvalues = extract_array(other, extract_numpy=True, extract_range=True)

        res_values = ops.logical_op(lvalues, rvalues, op)
        return self._construct_result(res_values, name=res_name)

    @final
    def _construct_result(self, result, name):
        if isinstance(result, tuple):
            return (
                Index(result[0], name=name, dtype=result[0].dtype),
                Index(result[1], name=name, dtype=result[1].dtype),
            )
        return Index(result, name=name, dtype=result.dtype)

    def _arith_method(self, other, op):
        if (
            isinstance(other, Index)
            and is_object_dtype(other.dtype)
            and type(other) is not Index
        ):
            # We return NotImplemented for object-dtype index *subclasses* so they have
            # a chance to implement ops before we unwrap them.
            # See https://github.com/pandas-dev/pandas/issues/31109
            return NotImplemented

        return super()._arith_method(other, op)

    @final
    def _unary_method(self, op):
        result = op(self._values)
        return Index(result, name=self.name)

    def __abs__(self) -> Index:
        return self._unary_method(operator.abs)

    def __neg__(self) -> Index:
        return self._unary_method(operator.neg)

    def __pos__(self) -> Index:
        return self._unary_method(operator.pos)

    def __invert__(self) -> Index:
        # GH#8875
        return self._unary_method(operator.inv)

    # --------------------------------------------------------------------
    # Reductions

    def any(self, *args, **kwargs):
        """
        Return whether any element is Truthy.

        Parameters
        ----------
        *args
            Required for compatibility with numpy.
        **kwargs
            Required for compatibility with numpy.

        Returns
        -------
        any : bool or array-like (if axis is specified)
            A single element array-like may be converted to bool.

        See Also
        --------
        Index.all : Return whether all elements are True.
        Series.all : Return whether all elements are True.

        Notes
        -----
        Not a Number (NaN), positive infinity and negative infinity
        evaluate to True because these are not equal to zero.

        Examples
        --------
        >>> index = pd.Index([0, 1, 2])
        >>> index.any()
        True

        >>> index = pd.Index([0, 0, 0])
        >>> index.any()
        False
        """
        nv.validate_any(args, kwargs)
        self._maybe_disable_logical_methods("any")
        # error: Argument 1 to "any" has incompatible type "ArrayLike"; expected
        # "Union[Union[int, float, complex, str, bytes, generic], Sequence[Union[int,
        # float, complex, str, bytes, generic]], Sequence[Sequence[Any]],
        # _SupportsArray]"
        return np.any(self.values)  # type: ignore[arg-type]

    def all(self, *args, **kwargs):
        """
        Return whether all elements are Truthy.

        Parameters
        ----------
        *args
            Required for compatibility with numpy.
        **kwargs
            Required for compatibility with numpy.

        Returns
        -------
        all : bool or array-like (if axis is specified)
            A single element array-like may be converted to bool.

        See Also
        --------
        Index.any : Return whether any element in an Index is True.
        Series.any : Return whether any element in a Series is True.
        Series.all : Return whether all elements in a Series are True.

        Notes
        -----
        Not a Number (NaN), positive infinity and negative infinity
        evaluate to True because these are not equal to zero.

        Examples
        --------
        True, because nonzero integers are considered True.

        >>> pd.Index([1, 2, 3]).all()
        True

        False, because ``0`` is considered False.

        >>> pd.Index([0, 1, 2]).all()
        False
        """
        nv.validate_all(args, kwargs)
        self._maybe_disable_logical_methods("all")
        # error: Argument 1 to "all" has incompatible type "ArrayLike"; expected
        # "Union[Union[int, float, complex, str, bytes, generic], Sequence[Union[int,
        # float, complex, str, bytes, generic]], Sequence[Sequence[Any]],
        # _SupportsArray]"
        return np.all(self.values)  # type: ignore[arg-type]

    @final
    def _maybe_disable_logical_methods(self, opname: str_t) -> None:
        """
        raise if this Index subclass does not support any or all.
        """
        if (
            isinstance(self, ABCMultiIndex)
            or needs_i8_conversion(self.dtype)
            or is_interval_dtype(self.dtype)
            or is_categorical_dtype(self.dtype)
            or is_float_dtype(self.dtype)
        ):
            # This call will raise
            make_invalid_op(opname)(self)

    @Appender(IndexOpsMixin.argmin.__doc__)
    def argmin(self, axis=None, skipna: bool = True, *args, **kwargs) -> int:
        nv.validate_argmin(args, kwargs)
        nv.validate_minmax_axis(axis)

        if not self._is_multi and self.hasnans:
            # Take advantage of cache
            mask = self._isnan
            if not skipna or mask.all():
                return -1
        return super().argmin(skipna=skipna)

    @Appender(IndexOpsMixin.argmax.__doc__)
    def argmax(self, axis=None, skipna: bool = True, *args, **kwargs) -> int:
        nv.validate_argmax(args, kwargs)
        nv.validate_minmax_axis(axis)

        if not self._is_multi and self.hasnans:
            # Take advantage of cache
            mask = self._isnan
            if not skipna or mask.all():
                return -1
        return super().argmax(skipna=skipna)

    @doc(IndexOpsMixin.min)
    def min(self, axis=None, skipna: bool = True, *args, **kwargs):
        nv.validate_min(args, kwargs)
        nv.validate_minmax_axis(axis)

        if not len(self):
            return self._na_value

        if len(self) and self.is_monotonic_increasing:
            # quick check
            first = self[0]
            if not isna(first):
                return first

        if not self._is_multi and self.hasnans:
            # Take advantage of cache
            mask = self._isnan
            if not skipna or mask.all():
                return self._na_value

        if not self._is_multi and not isinstance(self._values, np.ndarray):
            # "ExtensionArray" has no attribute "min"
            return self._values.min(skipna=skipna)  # type: ignore[attr-defined]

        return super().min(skipna=skipna)

    @doc(IndexOpsMixin.max)
    def max(self, axis=None, skipna: bool = True, *args, **kwargs):
        nv.validate_max(args, kwargs)
        nv.validate_minmax_axis(axis)

        if not len(self):
            return self._na_value

        if len(self) and self.is_monotonic_increasing:
            # quick check
            last = self[-1]
            if not isna(last):
                return last

        if not self._is_multi and self.hasnans:
            # Take advantage of cache
            mask = self._isnan
            if not skipna or mask.all():
                return self._na_value

        if not self._is_multi and not isinstance(self._values, np.ndarray):
            # "ExtensionArray" has no attribute "max"
            return self._values.max(skipna=skipna)  # type: ignore[attr-defined]

        return super().max(skipna=skipna)

    # --------------------------------------------------------------------

    @final
    @property
    def shape(self) -> Shape:
        """
        Return a tuple of the shape of the underlying data.
        """
        # See GH#27775, GH#27384 for history/reasoning in how this is defined.
        return (len(self),)


def ensure_index_from_sequences(sequences, names=None) -> Index:
    """
    Construct an index from sequences of data.

    A single sequence returns an Index. Many sequences returns a
    MultiIndex.

    Parameters
    ----------
    sequences : sequence of sequences
    names : sequence of str

    Returns
    -------
    index : Index or MultiIndex

    Examples
    --------
    >>> ensure_index_from_sequences([[1, 2, 3]], names=["name"])
    Int64Index([1, 2, 3], dtype='int64', name='name')

    >>> ensure_index_from_sequences([["a", "a"], ["a", "b"]], names=["L1", "L2"])
    MultiIndex([('a', 'a'),
                ('a', 'b')],
               names=['L1', 'L2'])

    See Also
    --------
    ensure_index
    """
    from pandas.core.indexes.multi import MultiIndex

    if len(sequences) == 1:
        if names is not None:
            names = names[0]
        return Index(sequences[0], name=names)
    else:
        return MultiIndex.from_arrays(sequences, names=names)


def ensure_index(index_like: Axes, copy: bool = False) -> Index:
    """
    Ensure that we have an index from some index-like object.

    Parameters
    ----------
    index_like : sequence
        An Index or other sequence
    copy : bool, default False

    Returns
    -------
    index : Index or MultiIndex

    See Also
    --------
    ensure_index_from_sequences

    Examples
    --------
    >>> ensure_index(['a', 'b'])
    Index(['a', 'b'], dtype='object')

    >>> ensure_index([('a', 'a'),  ('b', 'c')])
    Index([('a', 'a'), ('b', 'c')], dtype='object')

    >>> ensure_index([['a', 'a'], ['b', 'c']])
    MultiIndex([('a', 'b'),
            ('a', 'c')],
           )
    """
    if isinstance(index_like, Index):
        if copy:
            index_like = index_like.copy()
        return index_like

    if isinstance(index_like, ABCSeries):
        name = index_like.name
        return Index(index_like, name=name, copy=copy)

    if is_iterator(index_like):
        index_like = list(index_like)

    if isinstance(index_like, list):
        if type(index_like) is not list:
            # must check for exactly list here because of strict type
            # check in clean_index_list
            index_like = list(index_like)

        if len(index_like) and lib.is_all_arraylike(index_like):
            from pandas.core.indexes.multi import MultiIndex

            return MultiIndex.from_arrays(index_like)
        else:
            return Index(index_like, copy=copy, tupleize_cols=False)
    else:
        return Index(index_like, copy=copy)


def ensure_has_len(seq):
    """
    If seq is an iterator, put its values into a list.
    """
    try:
        len(seq)
    except TypeError:
        return list(seq)
    else:
        return seq


def trim_front(strings: list[str]) -> list[str]:
    """
    Trims zeros and decimal points.

    Examples
    --------
    >>> trim_front([" a", " b"])
    ['a', 'b']

    >>> trim_front([" a", " "])
    ['a', '']
    """
    if not strings:
        return strings
    while all(strings) and all(x[0] == " " for x in strings):
        strings = [x[1:] for x in strings]
    return strings


def _validate_join_method(method: str) -> None:
    if method not in ["left", "right", "inner", "outer"]:
        raise ValueError(f"do not recognize join method {method}")


def maybe_extract_name(name, obj, cls) -> Hashable:
    """
    If no name is passed, then extract it from data, validating hashability.
    """
    if name is None and isinstance(obj, (Index, ABCSeries)):
        # Note we don't just check for "name" attribute since that would
        #  pick up e.g. dtype.name
        name = obj.name

    # GH#29069
    if not is_hashable(name):
        raise TypeError(f"{cls.__name__}.name must be a hashable type")

    return name


def get_unanimous_names(*indexes: Index) -> tuple[Hashable, ...]:
    """
    Return common name if all indices agree, otherwise None (level-by-level).

    Parameters
    ----------
    indexes : list of Index objects

    Returns
    -------
    list
        A list representing the unanimous 'names' found.
    """
    name_tups = [tuple(i.names) for i in indexes]
    name_sets = [{*ns} for ns in zip_longest(*name_tups)]
    names = tuple(ns.pop() if len(ns) == 1 else None for ns in name_sets)
    return names


def unpack_nested_dtype(other: _IndexT) -> _IndexT:
    """
    When checking if our dtype is comparable with another, we need
    to unpack CategoricalDtype to look at its categories.dtype.

    Parameters
    ----------
    other : Index

    Returns
    -------
    Index
    """
    dtype = other.dtype
    if is_categorical_dtype(dtype):
        # If there is ever a SparseIndex, this could get dispatched
        #  here too.
        # error: Item  "dtype[Any]"/"ExtensionDtype" of "Union[dtype[Any],
        # ExtensionDtype]" has no attribute "categories"
        return dtype.categories  # type: ignore[union-attr]
    return other


def _maybe_try_sort(result, sort):
    if sort is None:
        try:
            result = algos.safe_sort(result)
        except TypeError as err:
            warnings.warn(
                f"{err}, sort order is undefined for incomparable objects.",
                RuntimeWarning,
                stacklevel=find_stack_level(),
            )
    return result<|MERGE_RESOLUTION|>--- conflicted
+++ resolved
@@ -3881,51 +3881,11 @@
         is_positional = is_index_slice and ints_are_positional
 
         if kind == "getitem":
-<<<<<<< HEAD
             """
             called from the getitem slicers, validate that we are in fact
             integers
             """
             # GH#49612 as of 2.0, all-int-or-none slices are _always_ positional
-=======
-            # called from the getitem slicers, validate that we are in fact integers
-            if self.is_integer():
-                if is_frame:
-                    # unambiguously positional, no deprecation
-                    pass
-                elif start is None and stop is None:
-                    # label-based vs positional is irrelevant
-                    pass
-                elif isinstance(self, ABCRangeIndex) and self._range == range(
-                    len(self)
-                ):
-                    # In this case there is no difference between label-based
-                    #  and positional, so nothing will change.
-                    pass
-                elif (
-                    self.dtype.kind in ["i", "u"]
-                    and self._is_strictly_monotonic_increasing
-                    and len(self) > 0
-                    and self[0] == 0
-                    and self[-1] == len(self) - 1
-                ):
-                    # We are range-like, e.g. created with Index(np.arange(N))
-                    pass
-                elif not is_index_slice:
-                    # we're going to raise, so don't bother warning, e.g.
-                    #  test_integer_positional_indexing
-                    pass
-                else:
-                    warnings.warn(
-                        "The behavior of `series[i:j]` with an integer-dtype index "
-                        "is deprecated. In a future version, this will be treated "
-                        "as *label-based* indexing, consistent with e.g. `series[i]` "
-                        "lookups. To retain the old behavior, use `series.iloc[i:j]`. "
-                        "To get the future behavior, use `series.loc[i:j]`.",
-                        FutureWarning,
-                        stacklevel=find_stack_level(),
-                    )
->>>>>>> eb235120
             if self.is_integer() or is_index_slice:
                 # In case with is_integer but not is_index_slice, the validation
                 #  here will raise.
