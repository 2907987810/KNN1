--- conflicted
+++ resolved
@@ -3172,11 +3172,7 @@
             return self.rename(result_name)
 
         if not self._should_compare(other):
-<<<<<<< HEAD
-            # The difference is always going to be everything in self
-=======
             # Nothing matches -> difference is everything
->>>>>>> 94756fe3
             return self.rename(result_name)
 
         result = self._difference(other, sort=sort)
