from datetime import datetime
import operator
from textwrap import dedent
<<<<<<< HEAD
from typing import TYPE_CHECKING, Any, Callable, FrozenSet, Hashable, Optional, Union
=======
from typing import TYPE_CHECKING, Any, FrozenSet, Hashable, Union
>>>>>>> 44de8dc1
import warnings

import numpy as np

from pandas._libs import algos as libalgos, index as libindex, lib
import pandas._libs.join as libjoin
from pandas._libs.lib import is_datetime_array, no_default
from pandas._libs.tslibs import OutOfBoundsDatetime, Timestamp
from pandas._libs.tslibs.period import IncompatibleFrequency
from pandas._libs.tslibs.timezones import tz_compare
from pandas._typing import Label
from pandas.compat import set_function_name
from pandas.compat.numpy import function as nv
from pandas.util._decorators import Appender, Substitution, cache_readonly

from pandas.core.dtypes import concat as _concat
from pandas.core.dtypes.cast import (
    maybe_cast_to_integer_array,
    validate_numeric_casting,
)
from pandas.core.dtypes.common import (
    ensure_categorical,
    ensure_int64,
    ensure_object,
    ensure_platform_int,
    is_bool,
    is_bool_dtype,
    is_categorical_dtype,
    is_datetime64_any_dtype,
    is_dtype_equal,
    is_extension_array_dtype,
    is_float,
    is_float_dtype,
    is_hashable,
    is_integer,
    is_integer_dtype,
    is_interval_dtype,
    is_iterator,
    is_list_like,
    is_object_dtype,
    is_period_dtype,
    is_scalar,
    is_signed_integer_dtype,
    is_timedelta64_dtype,
    is_unsigned_integer_dtype,
)
from pandas.core.dtypes.concat import concat_compat
from pandas.core.dtypes.generic import (
    ABCCategorical,
    ABCDataFrame,
    ABCDatetimeIndex,
    ABCIntervalIndex,
    ABCMultiIndex,
    ABCPandasArray,
    ABCPeriodIndex,
    ABCRangeIndex,
    ABCSeries,
    ABCTimedeltaIndex,
)
from pandas.core.dtypes.missing import array_equivalent, isna

from pandas.core import ops
from pandas.core.accessor import CachedAccessor
import pandas.core.algorithms as algos
from pandas.core.arrays import ExtensionArray
from pandas.core.base import IndexOpsMixin, PandasObject
import pandas.core.common as com
from pandas.core.indexers import deprecate_ndim_indexing
from pandas.core.indexes.frozen import FrozenList
import pandas.core.missing as missing
from pandas.core.ops import get_op_result_name
from pandas.core.ops.invalid import make_invalid_op
from pandas.core.sorting import ensure_key_mapped
from pandas.core.strings import StringMethods

from pandas.io.formats.printing import (
    PrettyDict,
    default_pprint,
    format_object_attrs,
    format_object_summary,
    pprint_thing,
)

if TYPE_CHECKING:
    from pandas import Series


__all__ = ["Index"]

_unsortable_types = frozenset(("mixed", "mixed-integer"))

_index_doc_kwargs = dict(
    klass="Index",
    inplace="",
    target_klass="Index",
    raises_section="",
    unique="Index",
    duplicated="np.ndarray",
)
_index_shared_docs = dict()
str_t = str


def _make_comparison_op(op, cls):
    def cmp_method(self, other):
        if isinstance(other, (np.ndarray, Index, ABCSeries, ExtensionArray)):
            if other.ndim > 0 and len(self) != len(other):
                raise ValueError("Lengths must match to compare")

        if is_object_dtype(self) and isinstance(other, ABCCategorical):
            left = type(other)(self._values, dtype=other.dtype)
            return op(left, other)
        elif is_object_dtype(self) and isinstance(other, ExtensionArray):
            # e.g. PeriodArray
            with np.errstate(all="ignore"):
                result = op(self.values, other)

        elif is_object_dtype(self) and not isinstance(self, ABCMultiIndex):
            # don't pass MultiIndex
            with np.errstate(all="ignore"):
                result = ops.comp_method_OBJECT_ARRAY(op, self.values, other)

        else:
            with np.errstate(all="ignore"):
                result = op(self.values, np.asarray(other))

        if is_bool_dtype(result):
            return result
        return ops.invalid_comparison(self, other, op)

    name = f"__{op.__name__}__"
    return set_function_name(cmp_method, name, cls)


def _make_arithmetic_op(op, cls):
    def index_arithmetic_method(self, other):
        if isinstance(other, (ABCSeries, ABCDataFrame, ABCTimedeltaIndex)):
            return NotImplemented

        from pandas import Series

        result = op(Series(self), other)
        if isinstance(result, tuple):
            return (Index(result[0]), Index(result[1]))
        return Index(result)

    name = f"__{op.__name__}__"
    # TODO: docstring?
    return set_function_name(index_arithmetic_method, name, cls)


class InvalidIndexError(Exception):
    pass


_o_dtype = np.dtype(object)
_Identity = object


def _new_Index(cls, d):
    """
    This is called upon unpickling, rather than the default which doesn't
    have arguments and breaks __new__.
    """
    # required for backward compat, because PI can't be instantiated with
    # ordinals through __new__ GH #13277
    if issubclass(cls, ABCPeriodIndex):
        from pandas.core.indexes.period import _new_PeriodIndex

        return _new_PeriodIndex(cls, **d)

    if issubclass(cls, ABCMultiIndex):
        if "labels" in d and "codes" not in d:
            # GH#23752 "labels" kwarg has been replaced with "codes"
            d["codes"] = d.pop("labels")

    return cls.__new__(cls, **d)


class Index(IndexOpsMixin, PandasObject):
    """
    Immutable ndarray implementing an ordered, sliceable set. The basic object
    storing axis labels for all pandas objects.

    Parameters
    ----------
    data : array-like (1-dimensional)
    dtype : NumPy dtype (default: object)
        If dtype is None, we find the dtype that best fits the data.
        If an actual dtype is provided, we coerce to that dtype if it's safe.
        Otherwise, an error will be raised.
    copy : bool
        Make a copy of input ndarray.
    name : object
        Name to be stored in the index.
    tupleize_cols : bool (default: True)
        When True, attempt to create a MultiIndex if possible.

    See Also
    --------
    RangeIndex : Index implementing a monotonic integer range.
    CategoricalIndex : Index of :class:`Categorical` s.
    MultiIndex : A multi-level, or hierarchical, Index.
    IntervalIndex : An Index of :class:`Interval` s.
    DatetimeIndex, TimedeltaIndex, PeriodIndex
    Int64Index, UInt64Index,  Float64Index

    Notes
    -----
    An Index instance can **only** contain hashable objects

    Examples
    --------
    >>> pd.Index([1, 2, 3])
    Int64Index([1, 2, 3], dtype='int64')

    >>> pd.Index(list('abc'))
    Index(['a', 'b', 'c'], dtype='object')
    """

    # tolist is not actually deprecated, just suppressed in the __dir__
    _deprecations: FrozenSet[str] = (
        PandasObject._deprecations
        | IndexOpsMixin._deprecations
        | frozenset(["contains", "set_value"])
    )

    # To hand over control to subclasses
    _join_precedence = 1

    # Cython methods; see github.com/cython/cython/issues/2647
    #  for why we need to wrap these instead of making them class attributes
    # Moreover, cython will choose the appropriate-dtyped sub-function
    #  given the dtypes of the passed arguments
    def _left_indexer_unique(self, left, right):
        return libjoin.left_join_indexer_unique(left, right)

    def _left_indexer(self, left, right):
        return libjoin.left_join_indexer(left, right)

    def _inner_indexer(self, left, right):
        return libjoin.inner_join_indexer(left, right)

    def _outer_indexer(self, left, right):
        return libjoin.outer_join_indexer(left, right)

    _typ = "index"
    _data: Union[ExtensionArray, np.ndarray]
    _id = None
    _name: Label = None
    # MultiIndex.levels previously allowed setting the index name. We
    # don't allow this anymore, and raise if it happens rather than
    # failing silently.
    _no_setting_name: bool = False
    _comparables = ["name"]
    _attributes = ["name"]
    _is_numeric_dtype = False
    _can_hold_na = True

    # would we like our indexing holder to defer to us
    _defer_to_indexing = False

    # prioritize current class for _shallow_copy_with_infer,
    # used to infer integers as datetime-likes
    _infer_as_myclass = False

    _engine_type = libindex.ObjectEngine
    # whether we support partial string indexing. Overridden
    # in DatetimeIndex and PeriodIndex
    _supports_partial_string_indexing = False

    _accessors = {"str"}

    str = CachedAccessor("str", StringMethods)

    # --------------------------------------------------------------------
    # Constructors

    def __new__(
        cls, data=None, dtype=None, copy=False, name=None, tupleize_cols=True, **kwargs,
    ) -> "Index":

        from pandas.core.indexes.range import RangeIndex

        name = maybe_extract_name(name, data, cls)

        if isinstance(data, ABCPandasArray):
            # ensure users don't accidentally put a PandasArray in an index.
            data = data.to_numpy()

        # range
        if isinstance(data, RangeIndex):
            return RangeIndex(start=data, copy=copy, dtype=dtype, name=name)
        elif isinstance(data, range):
            return RangeIndex.from_range(data, dtype=dtype, name=name)

        # categorical
        elif is_categorical_dtype(data) or is_categorical_dtype(dtype):
            # Delay import for perf. https://github.com/pandas-dev/pandas/pull/31423
            from pandas.core.indexes.category import CategoricalIndex

            return _maybe_asobject(dtype, CategoricalIndex, data, copy, name, **kwargs)

        # interval
        elif is_interval_dtype(data) or is_interval_dtype(dtype):
            # Delay import for perf. https://github.com/pandas-dev/pandas/pull/31423
            from pandas.core.indexes.interval import IntervalIndex

            return _maybe_asobject(dtype, IntervalIndex, data, copy, name, **kwargs)

        elif (
            is_datetime64_any_dtype(data)
            or is_datetime64_any_dtype(dtype)
            or "tz" in kwargs
        ):
            # Delay import for perf. https://github.com/pandas-dev/pandas/pull/31423
            from pandas import DatetimeIndex

            return _maybe_asobject(dtype, DatetimeIndex, data, copy, name, **kwargs)

        elif is_timedelta64_dtype(data) or is_timedelta64_dtype(dtype):
            # Delay import for perf. https://github.com/pandas-dev/pandas/pull/31423
            from pandas import TimedeltaIndex

            return _maybe_asobject(dtype, TimedeltaIndex, data, copy, name, **kwargs)

        elif is_period_dtype(data) or is_period_dtype(dtype):
            # Delay import for perf. https://github.com/pandas-dev/pandas/pull/31423
            from pandas import PeriodIndex

            return _maybe_asobject(dtype, PeriodIndex, data, copy, name, **kwargs)

        # extension dtype
        elif is_extension_array_dtype(data) or is_extension_array_dtype(dtype):
            if not (dtype is None or is_object_dtype(dtype)):
                # coerce to the provided dtype
                ea_cls = dtype.construct_array_type()
                data = ea_cls._from_sequence(data, dtype=dtype, copy=False)
            else:
                data = np.asarray(data, dtype=object)

            # coerce to the object dtype
            data = data.astype(object)
            return Index(data, dtype=object, copy=copy, name=name, **kwargs)

        # index-like
        elif isinstance(data, (np.ndarray, Index, ABCSeries)):
            # Delay import for perf. https://github.com/pandas-dev/pandas/pull/31423
            from pandas.core.indexes.numeric import (
                Float64Index,
                Int64Index,
                UInt64Index,
            )

            if dtype is not None:
                # we need to avoid having numpy coerce
                # things that look like ints/floats to ints unless
                # they are actually ints, e.g. '0' and 0.0
                # should not be coerced
                # GH 11836
                data = _maybe_cast_with_dtype(data, dtype, copy)
                dtype = data.dtype  # TODO: maybe not for object?

            # maybe coerce to a sub-class
            if is_signed_integer_dtype(data.dtype):
                return Int64Index(data, copy=copy, dtype=dtype, name=name)
            elif is_unsigned_integer_dtype(data.dtype):
                return UInt64Index(data, copy=copy, dtype=dtype, name=name)
            elif is_float_dtype(data.dtype):
                return Float64Index(data, copy=copy, dtype=dtype, name=name)
            elif issubclass(data.dtype.type, np.bool) or is_bool_dtype(data):
                subarr = data.astype("object")
            else:
                subarr = com.asarray_tuplesafe(data, dtype=object)

            # asarray_tuplesafe does not always copy underlying data,
            # so need to make sure that this happens
            if copy:
                subarr = subarr.copy()

            if dtype is None:
                new_data, new_dtype = _maybe_cast_data_without_dtype(subarr)
                if new_dtype is not None:
                    return cls(
                        new_data, dtype=new_dtype, copy=False, name=name, **kwargs
                    )

            if kwargs:
                raise TypeError(f"Unexpected keyword arguments {repr(set(kwargs))}")
            if subarr.ndim > 1:
                # GH#13601, GH#20285, GH#27125
                raise ValueError("Index data must be 1-dimensional")
            return cls._simple_new(subarr, name)

        elif hasattr(data, "__array__"):
            return Index(np.asarray(data), dtype=dtype, copy=copy, name=name, **kwargs)
        elif data is None or is_scalar(data):
            raise cls._scalar_data_error(data)
        else:
            if tupleize_cols and is_list_like(data):
                # GH21470: convert iterable to list before determining if empty
                if is_iterator(data):
                    data = list(data)

                if data and all(isinstance(e, tuple) for e in data):
                    # we must be all tuples, otherwise don't construct
                    # 10697
                    from pandas.core.indexes.multi import MultiIndex

                    return MultiIndex.from_tuples(
                        data, names=name or kwargs.get("names")
                    )
            # other iterable of some kind
            subarr = com.asarray_tuplesafe(data, dtype=object)
            return Index(subarr, dtype=dtype, copy=copy, name=name, **kwargs)

    """
    NOTE for new Index creation:

    - _simple_new: It returns new Index with the same type as the caller.
      All metadata (such as name) must be provided by caller's responsibility.
      Using _shallow_copy is recommended because it fills these metadata
      otherwise specified.

    - _shallow_copy: It returns new Index with the same type (using
      _simple_new), but fills caller's metadata otherwise specified. Passed
      kwargs will overwrite corresponding metadata.

    - _shallow_copy_with_infer: It returns new Index inferring its type
      from passed values. It fills caller's metadata otherwise specified as the
      same as _shallow_copy.

    See each method's docstring.
    """

    @property
    def asi8(self):
        """
        Integer representation of the values.

        Returns
        -------
        ndarray
            An ndarray with int64 dtype.
        """
        return None

    @classmethod
    def _simple_new(cls, values, name: Label = None):
        """
        We require that we have a dtype compat for the values. If we are passed
        a non-dtype compat, then coerce using the constructor.

        Must be careful not to recurse.
        """
        assert isinstance(values, np.ndarray), type(values)

        result = object.__new__(cls)
        result._data = values
        # _index_data is a (temporary?) fix to ensure that the direct data
        # manipulation we do in `_libs/reduction.pyx` continues to work.
        # We need access to the actual ndarray, since we're messing with
        # data buffers and strides.
        result._index_data = values
        result._name = name
        result._cache = {}

        return result._reset_identity()

    @cache_readonly
    def _constructor(self):
        return type(self)

    # --------------------------------------------------------------------
    # Index Internals Methods

    def _get_attributes_dict(self):
        """
        Return an attributes dict for my class.
        """
        return {k: getattr(self, k, None) for k in self._attributes}

    def _shallow_copy(self, values=None, name: Label = no_default):
        """
        Create a new Index with the same class as the caller, don't copy the
        data, use the same object attributes with passed in attributes taking
        precedence.

        *this is an internal non-public method*

        Parameters
        ----------
        values : the values to create the new Index, optional
        name : Label, defaults to self.name
        """
        name = self.name if name is no_default else name
        cache = self._cache.copy() if values is None else {}
        if values is None:
            values = self.values

        result = self._simple_new(values, name=name)
        result._cache = cache
        return result

    def _shallow_copy_with_infer(self, values, **kwargs):
        """
        Create a new Index inferring the class with passed value, don't copy
        the data, use the same object attributes with passed in attributes
        taking precedence.

        *this is an internal non-public method*

        Parameters
        ----------
        values : the values to create the new Index, optional
        kwargs : updates the default attributes for this Index
        """
        attributes = self._get_attributes_dict()
        attributes.update(kwargs)
        attributes["copy"] = False
        if not len(values) and "dtype" not in kwargs:
            # TODO: what if hasattr(values, "dtype")?
            attributes["dtype"] = self.dtype
        if self._infer_as_myclass:
            try:
                return self._constructor(values, **attributes)
            except (TypeError, ValueError):
                pass

        # Remove tz so Index will try non-DatetimeIndex inference
        attributes.pop("tz", None)
        return Index(values, **attributes)

    def _update_inplace(self, result, **kwargs):
        # guard when called from IndexOpsMixin
        raise TypeError("Index can't be updated inplace")

    def is_(self, other) -> bool:
        """
        More flexible, faster check like ``is`` but that works through views.

        Note: this is *not* the same as ``Index.identical()``, which checks
        that metadata is also the same.

        Parameters
        ----------
        other : object
            other object to compare against.

        Returns
        -------
        True if both have same underlying data, False otherwise : bool
        """
        # use something other than None to be clearer
        return self._id is getattr(other, "_id", Ellipsis) and self._id is not None

    def _reset_identity(self):
        """
        Initializes or resets ``_id`` attribute with new object.
        """
        self._id = _Identity()
        return self

    def _cleanup(self):
        self._engine.clear_mapping()

    @cache_readonly
    def _engine(self):
        # property, for now, slow to look up

        # to avoid a reference cycle, bind `target_values` to a local variable, so
        # `self` is not passed into the lambda.
        target_values = self._get_engine_target()
        return self._engine_type(lambda: target_values, len(self))

    # --------------------------------------------------------------------
    # Array-Like Methods

    # ndarray compat
    def __len__(self) -> int:
        """
        Return the length of the Index.
        """
        return len(self._data)

    def __array__(self, dtype=None) -> np.ndarray:
        """
        The array interface, return my values.
        """
        return np.asarray(self._data, dtype=dtype)

    def __array_wrap__(self, result, context=None):
        """
        Gets called after a ufunc.
        """
        result = lib.item_from_zerodim(result)
        if is_bool_dtype(result) or lib.is_scalar(result) or np.ndim(result) > 1:
            return result

        attrs = self._get_attributes_dict()
        return Index(result, **attrs)

    @cache_readonly
    def dtype(self):
        """
        Return the dtype object of the underlying data.
        """
        return self._data.dtype

    def ravel(self, order="C"):
        """
        Return an ndarray of the flattened values of the underlying data.

        Returns
        -------
        numpy.ndarray
            Flattened array.

        See Also
        --------
        numpy.ndarray.ravel
        """
        values = self._get_engine_target()
        return values.ravel(order=order)

    def view(self, cls=None):

        # we need to see if we are subclassing an
        # index type here
        if cls is not None and not hasattr(cls, "_typ"):
            result = self._data.view(cls)
        else:
            result = self._shallow_copy()
        if isinstance(result, Index):
            result._id = self._id
        return result

    def astype(self, dtype, copy=True):
        """
        Create an Index with values cast to dtypes. The class of a new Index
        is determined by dtype. When conversion is impossible, a ValueError
        exception is raised.

        Parameters
        ----------
        dtype : numpy dtype or pandas type
            Note that any signed integer `dtype` is treated as ``'int64'``,
            and any unsigned integer `dtype` is treated as ``'uint64'``,
            regardless of the size.
        copy : bool, default True
            By default, astype always returns a newly allocated object.
            If copy is set to False and internal requirements on dtype are
            satisfied, the original data is used to create a new Index
            or the original Index is returned.

        Returns
        -------
        Index
            Index with values cast to specified dtype.
        """
        if is_dtype_equal(self.dtype, dtype):
            return self.copy() if copy else self

        elif is_categorical_dtype(dtype):
            from pandas.core.indexes.category import CategoricalIndex

            return CategoricalIndex(self.values, name=self.name, dtype=dtype, copy=copy)

        elif is_extension_array_dtype(dtype):
            return Index(np.asarray(self), dtype=dtype, copy=copy)

        try:
            casted = self.values.astype(dtype, copy=copy)
        except (TypeError, ValueError) as err:
            raise TypeError(
                f"Cannot cast {type(self).__name__} to dtype {dtype}"
            ) from err
        return Index(casted, name=self.name, dtype=dtype)

    _index_shared_docs[
        "take"
    ] = """
        Return a new %(klass)s of the values selected by the indices.

        For internal compatibility with numpy arrays.

        Parameters
        ----------
        indices : list
            Indices to be taken.
        axis : int, optional
            The axis over which to select values, always 0.
        allow_fill : bool, default True
        fill_value : bool, default None
            If allow_fill=True and fill_value is not None, indices specified by
            -1 is regarded as NA. If Index doesn't hold NA, raise ValueError.

        Returns
        -------
        numpy.ndarray
            Elements of given indices.

        See Also
        --------
        numpy.ndarray.take
        """

    @Appender(_index_shared_docs["take"] % _index_doc_kwargs)
    def take(self, indices, axis=0, allow_fill=True, fill_value=None, **kwargs):
        if kwargs:
            nv.validate_take(tuple(), kwargs)
        indices = ensure_platform_int(indices)
        if self._can_hold_na:
            taken = self._assert_take_fillable(
                self.values,
                indices,
                allow_fill=allow_fill,
                fill_value=fill_value,
                na_value=self._na_value,
            )
        else:
            if allow_fill and fill_value is not None:
                cls_name = type(self).__name__
                raise ValueError(
                    f"Unable to fill values because {cls_name} cannot contain NA"
                )
            taken = self.values.take(indices)
        return self._shallow_copy(taken)

    def _assert_take_fillable(
        self, values, indices, allow_fill=True, fill_value=None, na_value=np.nan
    ):
        """
        Internal method to handle NA filling of take.
        """
        indices = ensure_platform_int(indices)

        # only fill if we are passing a non-None fill_value
        if allow_fill and fill_value is not None:
            if (indices < -1).any():
                raise ValueError(
                    "When allow_fill=True and fill_value is not None, "
                    "all indices must be >= -1"
                )
            taken = algos.take(
                values, indices, allow_fill=allow_fill, fill_value=na_value
            )
        else:
            taken = values.take(indices)
        return taken

    _index_shared_docs[
        "repeat"
    ] = """
        Repeat elements of a %(klass)s.

        Returns a new %(klass)s where each element of the current %(klass)s
        is repeated consecutively a given number of times.

        Parameters
        ----------
        repeats : int or array of ints
            The number of repetitions for each element. This should be a
            non-negative integer. Repeating 0 times will return an empty
            %(klass)s.
        axis : None
            Must be ``None``. Has no effect but is accepted for compatibility
            with numpy.

        Returns
        -------
        repeated_index : %(klass)s
            Newly created %(klass)s with repeated elements.

        See Also
        --------
        Series.repeat : Equivalent function for Series.
        numpy.repeat : Similar method for :class:`numpy.ndarray`.

        Examples
        --------
        >>> idx = pd.Index(['a', 'b', 'c'])
        >>> idx
        Index(['a', 'b', 'c'], dtype='object')
        >>> idx.repeat(2)
        Index(['a', 'a', 'b', 'b', 'c', 'c'], dtype='object')
        >>> idx.repeat([1, 2, 3])
        Index(['a', 'b', 'b', 'c', 'c', 'c'], dtype='object')
        """

    @Appender(_index_shared_docs["repeat"] % _index_doc_kwargs)
    def repeat(self, repeats, axis=None):
        repeats = ensure_platform_int(repeats)
        nv.validate_repeat(tuple(), dict(axis=axis))
        return self._shallow_copy(self._values.repeat(repeats))

    # --------------------------------------------------------------------
    # Copying Methods

    def copy(self, name=None, deep=False, dtype=None, names=None):
        """
        Make a copy of this object.

        Name and dtype sets those attributes on the new object.

        Parameters
        ----------
        name : Label, optional
            Set name for new object.
        deep : bool, default False
        dtype : numpy dtype or pandas type, optional
            Set dtype for new object.
        names : list-like, optional
            Kept for compatibility with MultiIndex. Should not be used.

        Returns
        -------
        Index
            Index refer to new object which is a copy of this object.

        Notes
        -----
        In most cases, there should be no functional difference from using
        ``deep``, but if ``deep`` is passed it will attempt to deepcopy.
        """
        if deep:
            new_index = self._shallow_copy(self._data.copy())
        else:
            new_index = self._shallow_copy()

        names = self._validate_names(name=name, names=names, deep=deep)
        new_index = new_index.set_names(names)

        if dtype:
            new_index = new_index.astype(dtype)
        return new_index

    def __copy__(self, **kwargs):
        return self.copy(**kwargs)

    def __deepcopy__(self, memo=None):
        """
        Parameters
        ----------
        memo, default None
            Standard signature. Unused
        """
        return self.copy(deep=True)

    # --------------------------------------------------------------------
    # Rendering Methods

    def __repr__(self) -> str_t:
        """
        Return a string representation for this object.
        """
        klass_name = type(self).__name__
        data = self._format_data()
        attrs = self._format_attrs()
        space = self._format_space()
        attrs_str = [f"{k}={v}" for k, v in attrs]
        prepr = f",{space}".join(attrs_str)

        # no data provided, just attributes
        if data is None:
            data = ""

        res = f"{klass_name}({data}{prepr})"

        return res

    def _format_space(self) -> str_t:

        # using space here controls if the attributes
        # are line separated or not (the default)

        # max_seq_items = get_option('display.max_seq_items')
        # if len(self) > max_seq_items:
        #    space = "\n%s" % (' ' * (len(klass) + 1))
        return " "

    @property
    def _formatter_func(self):
        """
        Return the formatter function.
        """
        return default_pprint

    def _format_data(self, name=None) -> str_t:
        """
        Return the formatted data as a unicode string.
        """
        # do we want to justify (only do so for non-objects)
        is_justify = True

        if self.inferred_type == "string":
            is_justify = False
        elif self.inferred_type == "categorical":
            if is_object_dtype(self.categories):  # type: ignore
                is_justify = False

        return format_object_summary(
            self, self._formatter_func, is_justify=is_justify, name=name
        )

    def _format_attrs(self):
        """
        Return a list of tuples of the (attr,formatted_value).
        """
        return format_object_attrs(self)

    def _mpl_repr(self):
        # how to represent ourselves to matplotlib
        return self.values

    def format(self, name: bool = False, formatter=None, **kwargs):
        """
        Render a string representation of the Index.
        """
        header = []
        if name:
            header.append(
                pprint_thing(self.name, escape_chars=("\t", "\r", "\n"))
                if self.name is not None
                else ""
            )

        if formatter is not None:
            return header + list(self.map(formatter))

        return self._format_with_header(header, **kwargs)

    def _format_with_header(self, header, na_rep="NaN", **kwargs):
        values = self.values

        from pandas.io.formats.format import format_array

        if is_categorical_dtype(values.dtype):
            values = np.array(values)

        elif is_object_dtype(values.dtype):
            values = lib.maybe_convert_objects(values, safe=1)

        if is_object_dtype(values.dtype):
            result = [pprint_thing(x, escape_chars=("\t", "\r", "\n")) for x in values]

            # could have nans
            mask = isna(values)
            if mask.any():
                result = np.array(result)
                result[mask] = na_rep
                result = result.tolist()

        else:
            result = _trim_front(format_array(values, None, justify="left"))
        return header + result

    def to_native_types(self, slicer=None, **kwargs):
        """
        Format specified values of `self` and return them.

        Parameters
        ----------
        slicer : int, array-like
            An indexer into `self` that specifies which values
            are used in the formatting process.
        kwargs : dict
            Options for specifying how the values should be formatted.
            These options include the following:

            1) na_rep : str
                The value that serves as a placeholder for NULL values
            2) quoting : bool or None
                Whether or not there are quoted values in `self`
            3) date_format : str
                The format used to represent date-like values.

        Returns
        -------
        numpy.ndarray
            Formatted values.
        """
        values = self
        if slicer is not None:
            values = values[slicer]
        return values._format_native_types(**kwargs)

    def _format_native_types(self, na_rep="", quoting=None, **kwargs):
        """
        Actually format specific types of the index.
        """
        mask = isna(self)
        if not self.is_object() and not quoting:
            values = np.asarray(self).astype(str)
        else:
            values = np.array(self, dtype=object, copy=True)

        values[mask] = na_rep
        return values

    def _summary(self, name=None) -> str_t:
        """
        Return a summarized representation.

        Parameters
        ----------
        name : str
            name to use in the summary representation

        Returns
        -------
        String with a summarized representation of the index
        """
        if len(self) > 0:
            head = self[0]
            if hasattr(head, "format") and not isinstance(head, str):
                head = head.format()
            tail = self[-1]
            if hasattr(tail, "format") and not isinstance(tail, str):
                tail = tail.format()
            index_summary = f", {head} to {tail}"
        else:
            index_summary = ""

        if name is None:
            name = type(self).__name__
        return f"{name}: {len(self)} entries{index_summary}"

    # --------------------------------------------------------------------
    # Conversion Methods

    def to_flat_index(self):
        """
        Identity method.

        .. versionadded:: 0.24.0

        This is implemented for compatibility with subclass implementations
        when chaining.

        Returns
        -------
        pd.Index
            Caller.

        See Also
        --------
        MultiIndex.to_flat_index : Subclass implementation.
        """
        return self

    def to_series(self, index=None, name=None):
        """
        Create a Series with both index and values equal to the index keys.

        Useful with map for returning an indexer based on an index.

        Parameters
        ----------
        index : Index, optional
            Index of resulting Series. If None, defaults to original index.
        name : str, optional
            Dame of resulting Series. If None, defaults to name of original
            index.

        Returns
        -------
        Series
            The dtype will be based on the type of the Index values.
        """
        from pandas import Series

        if index is None:
            index = self._shallow_copy()
        if name is None:
            name = self.name

        return Series(self.values.copy(), index=index, name=name)

    def to_frame(self, index: bool = True, name=None):
        """
        Create a DataFrame with a column containing the Index.

        .. versionadded:: 0.24.0

        Parameters
        ----------
        index : bool, default True
            Set the index of the returned DataFrame as the original Index.

        name : object, default None
            The passed name should substitute for the index name (if it has
            one).

        Returns
        -------
        DataFrame
            DataFrame containing the original Index data.

        See Also
        --------
        Index.to_series : Convert an Index to a Series.
        Series.to_frame : Convert Series to DataFrame.

        Examples
        --------
        >>> idx = pd.Index(['Ant', 'Bear', 'Cow'], name='animal')
        >>> idx.to_frame()
               animal
        animal
        Ant       Ant
        Bear     Bear
        Cow       Cow

        By default, the original Index is reused. To enforce a new Index:

        >>> idx.to_frame(index=False)
            animal
        0   Ant
        1  Bear
        2   Cow

        To override the name of the resulting column, specify `name`:

        >>> idx.to_frame(index=False, name='zoo')
            zoo
        0   Ant
        1  Bear
        2   Cow
        """
        from pandas import DataFrame

        if name is None:
            name = self.name or 0
        result = DataFrame({name: self._values.copy()})

        if index:
            result.index = self
        return result

    # --------------------------------------------------------------------
    # Name-Centric Methods

    @property
    def name(self):
        """
        Return Index or MultiIndex name.
        """
        return self._name

    @name.setter
    def name(self, value):
        if self._no_setting_name:
            # Used in MultiIndex.levels to avoid silently ignoring name updates.
            raise RuntimeError(
                "Cannot set name on a level of a MultiIndex. Use "
                "'MultiIndex.set_names' instead."
            )
        maybe_extract_name(value, None, type(self))
        self._name = value

    def _validate_names(self, name=None, names=None, deep: bool = False):
        """
        Handles the quirks of having a singular 'name' parameter for general
        Index and plural 'names' parameter for MultiIndex.
        """
        from copy import deepcopy

        if names is not None and name is not None:
            raise TypeError("Can only provide one of `names` and `name`")
        elif names is None and name is None:
            return deepcopy(self.names) if deep else self.names
        elif names is not None:
            if not is_list_like(names):
                raise TypeError("Must pass list-like as `names`.")
            return names
        else:
            if not is_list_like(name):
                return [name]
            return name

    def _get_names(self):
        return FrozenList((self.name,))

    def _set_names(self, values, level=None):
        """
        Set new names on index. Each name has to be a hashable type.

        Parameters
        ----------
        values : str or sequence
            name(s) to set
        level : int, level name, or sequence of int/level names (default None)
            If the index is a MultiIndex (hierarchical), level(s) to set (None
            for all levels).  Otherwise level must be None

        Raises
        ------
        TypeError if each name is not hashable.
        """
        if not is_list_like(values):
            raise ValueError("Names must be a list-like")
        if len(values) != 1:
            raise ValueError(f"Length of new names must be 1, got {len(values)}")

        # GH 20527
        # All items in 'name' need to be hashable:
        for name in values:
            if not is_hashable(name):
                raise TypeError(f"{type(self).__name__}.name must be a hashable type")
        self._name = values[0]

    names = property(fset=_set_names, fget=_get_names)

    def set_names(self, names, level=None, inplace: bool = False):
        """
        Set Index or MultiIndex name.

        Able to set new names partially and by level.

        Parameters
        ----------
        names : label or list of label
            Name(s) to set.
        level : int, label or list of int or label, optional
            If the index is a MultiIndex, level(s) to set (None for all
            levels). Otherwise level must be None.
        inplace : bool, default False
            Modifies the object directly, instead of creating a new Index or
            MultiIndex.

        Returns
        -------
        Index
            The same type as the caller or None if inplace is True.

        See Also
        --------
        Index.rename : Able to set new names without level.

        Examples
        --------
        >>> idx = pd.Index([1, 2, 3, 4])
        >>> idx
        Int64Index([1, 2, 3, 4], dtype='int64')
        >>> idx.set_names('quarter')
        Int64Index([1, 2, 3, 4], dtype='int64', name='quarter')

        >>> idx = pd.MultiIndex.from_product([['python', 'cobra'],
        ...                                   [2018, 2019]])
        >>> idx
        MultiIndex([('python', 2018),
                    ('python', 2019),
                    ( 'cobra', 2018),
                    ( 'cobra', 2019)],
                   )
        >>> idx.set_names(['kind', 'year'], inplace=True)
        >>> idx
        MultiIndex([('python', 2018),
                    ('python', 2019),
                    ( 'cobra', 2018),
                    ( 'cobra', 2019)],
                   names=['kind', 'year'])
        >>> idx.set_names('species', level=0)
        MultiIndex([('python', 2018),
                    ('python', 2019),
                    ( 'cobra', 2018),
                    ( 'cobra', 2019)],
                   names=['species', 'year'])
        """
        if level is not None and not isinstance(self, ABCMultiIndex):
            raise ValueError("Level must be None for non-MultiIndex")

        if level is not None and not is_list_like(level) and is_list_like(names):
            raise TypeError("Names must be a string when a single level is provided.")

        if not is_list_like(names) and level is None and self.nlevels > 1:
            raise TypeError("Must pass list-like as `names`.")

        if not is_list_like(names):
            names = [names]
        if level is not None and not is_list_like(level):
            level = [level]

        if inplace:
            idx = self
        else:
            idx = self._shallow_copy()
        idx._set_names(names, level=level)
        if not inplace:
            return idx

    def rename(self, name, inplace=False):
        """
        Alter Index or MultiIndex name.

        Able to set new names without level. Defaults to returning new index.
        Length of names must match number of levels in MultiIndex.

        Parameters
        ----------
        name : label or list of labels
            Name(s) to set.
        inplace : bool, default False
            Modifies the object directly, instead of creating a new Index or
            MultiIndex.

        Returns
        -------
        Index
            The same type as the caller or None if inplace is True.

        See Also
        --------
        Index.set_names : Able to set new names partially and by level.

        Examples
        --------
        >>> idx = pd.Index(['A', 'C', 'A', 'B'], name='score')
        >>> idx.rename('grade')
        Index(['A', 'C', 'A', 'B'], dtype='object', name='grade')

        >>> idx = pd.MultiIndex.from_product([['python', 'cobra'],
        ...                                   [2018, 2019]],
        ...                                   names=['kind', 'year'])
        >>> idx
        MultiIndex([('python', 2018),
                    ('python', 2019),
                    ( 'cobra', 2018),
                    ( 'cobra', 2019)],
                   names=['kind', 'year'])
        >>> idx.rename(['species', 'year'])
        MultiIndex([('python', 2018),
                    ('python', 2019),
                    ( 'cobra', 2018),
                    ( 'cobra', 2019)],
                   names=['species', 'year'])
        >>> idx.rename('species')
        Traceback (most recent call last):
        TypeError: Must pass list-like as `names`.
        """
        return self.set_names([name], inplace=inplace)

    # --------------------------------------------------------------------
    # Level-Centric Methods

    @property
    def nlevels(self) -> int:
        """
        Number of levels.
        """
        return 1

    def _sort_levels_monotonic(self):
        """
        Compat with MultiIndex.
        """
        return self

    def _validate_index_level(self, level):
        """
        Validate index level.

        For single-level Index getting level number is a no-op, but some
        verification must be done like in MultiIndex.

        """
        if isinstance(level, int):
            if level < 0 and level != -1:
                raise IndexError(
                    "Too many levels: Index has only 1 level, "
                    f"{level} is not a valid level number"
                )
            elif level > 0:
                raise IndexError(
                    f"Too many levels: Index has only 1 level, not {level + 1}"
                )
        elif level != self.name:
            raise KeyError(
                f"Requested level ({level}) does not match index name ({self.name})"
            )

    def _get_level_number(self, level) -> int:
        self._validate_index_level(level)
        return 0

    def sortlevel(self, level=None, ascending=True, sort_remaining=None):
        """
        For internal compatibility with with the Index API.

        Sort the Index. This is for compat with MultiIndex

        Parameters
        ----------
        ascending : bool, default True
            False to sort in descending order

        level, sort_remaining are compat parameters

        Returns
        -------
        Index
        """
        return self.sort_values(return_indexer=True, ascending=ascending)

    def _get_level_values(self, level):
        """
        Return an Index of values for requested level.

        This is primarily useful to get an individual level of values from a
        MultiIndex, but is provided on Index as well for compatibility.

        Parameters
        ----------
        level : int or str
            It is either the integer position or the name of the level.

        Returns
        -------
        Index
            Calling object, as there is only one level in the Index.

        See Also
        --------
        MultiIndex.get_level_values : Get values for a level of a MultiIndex.

        Notes
        -----
        For Index, level should be 0, since there are no multiple levels.

        Examples
        --------
        >>> idx = pd.Index(list('abc'))
        >>> idx
        Index(['a', 'b', 'c'], dtype='object')

        Get level values by supplying `level` as integer:

        >>> idx.get_level_values(0)
        Index(['a', 'b', 'c'], dtype='object')
        """
        self._validate_index_level(level)
        return self

    get_level_values = _get_level_values

    def droplevel(self, level=0):
        """
        Return index with requested level(s) removed.

        If resulting index has only 1 level left, the result will be
        of Index type, not MultiIndex.

        .. versionadded:: 0.23.1 (support for non-MultiIndex)

        Parameters
        ----------
        level : int, str, or list-like, default 0
            If a string is given, must be the name of a level
            If list-like, elements must be names or indexes of levels.

        Returns
        -------
        Index or MultiIndex
        """
        if not isinstance(level, (tuple, list)):
            level = [level]

        levnums = sorted(self._get_level_number(lev) for lev in level)[::-1]

        if len(level) == 0:
            return self
        if len(level) >= self.nlevels:
            raise ValueError(
                f"Cannot remove {len(level)} levels from an index with {self.nlevels} "
                "levels: at least one level must be left."
            )
        # The two checks above guarantee that here self is a MultiIndex

        new_levels = list(self.levels)
        new_codes = list(self.codes)
        new_names = list(self.names)

        for i in levnums:
            new_levels.pop(i)
            new_codes.pop(i)
            new_names.pop(i)

        if len(new_levels) == 1:

            # set nan if needed
            mask = new_codes[0] == -1
            result = new_levels[0].take(new_codes[0])
            if mask.any():
                result = result.putmask(mask, np.nan)

            result._name = new_names[0]
            return result
        else:
            from pandas.core.indexes.multi import MultiIndex

            return MultiIndex(
                levels=new_levels,
                codes=new_codes,
                names=new_names,
                verify_integrity=False,
            )

    def _get_grouper_for_level(self, mapper, level=None):
        """
        Get index grouper corresponding to an index level

        Parameters
        ----------
        mapper: Group mapping function or None
            Function mapping index values to groups
        level : int or None
            Index level

        Returns
        -------
        grouper : Index
            Index of values to group on.
        labels : ndarray of int or None
            Array of locations in level_index.
        uniques : Index or None
            Index of unique values for level.
        """
        assert level is None or level == 0
        if mapper is None:
            grouper = self
        else:
            grouper = self.map(mapper)

        return grouper, None, None

    # --------------------------------------------------------------------
    # Introspection Methods

    @property
    def is_monotonic(self) -> bool:
        """
        Alias for is_monotonic_increasing.
        """
        return self.is_monotonic_increasing

    @property
    def is_monotonic_increasing(self) -> bool:
        """
        Return if the index is monotonic increasing (only equal or
        increasing) values.

        Examples
        --------
        >>> Index([1, 2, 3]).is_monotonic_increasing
        True
        >>> Index([1, 2, 2]).is_monotonic_increasing
        True
        >>> Index([1, 3, 2]).is_monotonic_increasing
        False
        """
        return self._engine.is_monotonic_increasing

    @property
    def is_monotonic_decreasing(self) -> bool:
        """
        Return if the index is monotonic decreasing (only equal or
        decreasing) values.

        Examples
        --------
        >>> Index([3, 2, 1]).is_monotonic_decreasing
        True
        >>> Index([3, 2, 2]).is_monotonic_decreasing
        True
        >>> Index([3, 1, 2]).is_monotonic_decreasing
        False
        """
        return self._engine.is_monotonic_decreasing

    @property
    def _is_strictly_monotonic_increasing(self) -> bool:
        """
        Return if the index is strictly monotonic increasing
        (only increasing) values.

        Examples
        --------
        >>> Index([1, 2, 3])._is_strictly_monotonic_increasing
        True
        >>> Index([1, 2, 2])._is_strictly_monotonic_increasing
        False
        >>> Index([1, 3, 2])._is_strictly_monotonic_increasing
        False
        """
        return self.is_unique and self.is_monotonic_increasing

    @property
    def _is_strictly_monotonic_decreasing(self) -> bool:
        """
        Return if the index is strictly monotonic decreasing
        (only decreasing) values.

        Examples
        --------
        >>> Index([3, 2, 1])._is_strictly_monotonic_decreasing
        True
        >>> Index([3, 2, 2])._is_strictly_monotonic_decreasing
        False
        >>> Index([3, 1, 2])._is_strictly_monotonic_decreasing
        False
        """
        return self.is_unique and self.is_monotonic_decreasing

    @cache_readonly
    def is_unique(self) -> bool:
        """
        Return if the index has unique values.
        """
        return self._engine.is_unique

    @property
    def has_duplicates(self) -> bool:
        """
        Check if the Index has duplicate values.

        Returns
        -------
        bool
            Whether or not the Index has duplicate values.

        Examples
        --------
        >>> idx = pd.Index([1, 5, 7, 7])
        >>> idx.has_duplicates
        True

        >>> idx = pd.Index([1, 5, 7])
        >>> idx.has_duplicates
        False

        >>> idx = pd.Index(["Watermelon", "Orange", "Apple",
        ...                 "Watermelon"]).astype("category")
        >>> idx.has_duplicates
        True

        >>> idx = pd.Index(["Orange", "Apple",
        ...                 "Watermelon"]).astype("category")
        >>> idx.has_duplicates
        False
        """
        return not self.is_unique

    def is_boolean(self) -> bool:
        """
        Check if the Index only consists of booleans.

        Returns
        -------
        bool
            Whether or not the Index only consists of booleans.

        See Also
        --------
        is_integer : Check if the Index only consists of integers.
        is_floating : Check if the Index is a floating type.
        is_numeric : Check if the Index only consists of numeric data.
        is_object : Check if the Index is of the object dtype.
        is_categorical : Check if the Index holds categorical data.
        is_interval : Check if the Index holds Interval objects.
        is_mixed : Check if the Index holds data with mixed data types.

        Examples
        --------
        >>> idx = pd.Index([True, False, True])
        >>> idx.is_boolean()
        True

        >>> idx = pd.Index(["True", "False", "True"])
        >>> idx.is_boolean()
        False

        >>> idx = pd.Index([True, False, "True"])
        >>> idx.is_boolean()
        False
        """
        return self.inferred_type in ["boolean"]

    def is_integer(self) -> bool:
        """
        Check if the Index only consists of integers.

        Returns
        -------
        bool
            Whether or not the Index only consists of integers.

        See Also
        --------
        is_boolean : Check if the Index only consists of booleans.
        is_floating : Check if the Index is a floating type.
        is_numeric : Check if the Index only consists of numeric data.
        is_object : Check if the Index is of the object dtype.
        is_categorical : Check if the Index holds categorical data.
        is_interval : Check if the Index holds Interval objects.
        is_mixed : Check if the Index holds data with mixed data types.

        Examples
        --------
        >>> idx = pd.Index([1, 2, 3, 4])
        >>> idx.is_integer()
        True

        >>> idx = pd.Index([1.0, 2.0, 3.0, 4.0])
        >>> idx.is_integer()
        False

        >>> idx = pd.Index(["Apple", "Mango", "Watermelon"])
        >>> idx.is_integer()
        False
        """
        return self.inferred_type in ["integer"]

    def is_floating(self) -> bool:
        """
        Check if the Index is a floating type.

        The Index may consist of only floats, NaNs, or a mix of floats,
        integers, or NaNs.

        Returns
        -------
        bool
            Whether or not the Index only consists of only consists of floats, NaNs, or
            a mix of floats, integers, or NaNs.

        See Also
        --------
        is_boolean : Check if the Index only consists of booleans.
        is_integer : Check if the Index only consists of integers.
        is_numeric : Check if the Index only consists of numeric data.
        is_object : Check if the Index is of the object dtype.
        is_categorical : Check if the Index holds categorical data.
        is_interval : Check if the Index holds Interval objects.
        is_mixed : Check if the Index holds data with mixed data types.

        Examples
        --------
        >>> idx = pd.Index([1.0, 2.0, 3.0, 4.0])
        >>> idx.is_floating()
        True

        >>> idx = pd.Index([1.0, 2.0, np.nan, 4.0])
        >>> idx.is_floating()
        True

        >>> idx = pd.Index([1, 2, 3, 4, np.nan])
        >>> idx.is_floating()
        True

        >>> idx = pd.Index([1, 2, 3, 4])
        >>> idx.is_floating()
        False
        """
        return self.inferred_type in ["floating", "mixed-integer-float", "integer-na"]

    def is_numeric(self) -> bool:
        """
        Check if the Index only consists of numeric data.

        Returns
        -------
        bool
            Whether or not the Index only consists of numeric data.

        See Also
        --------
        is_boolean : Check if the Index only consists of booleans.
        is_integer : Check if the Index only consists of integers.
        is_floating : Check if the Index is a floating type.
        is_object : Check if the Index is of the object dtype.
        is_categorical : Check if the Index holds categorical data.
        is_interval : Check if the Index holds Interval objects.
        is_mixed : Check if the Index holds data with mixed data types.

        Examples
        --------
        >>> idx = pd.Index([1.0, 2.0, 3.0, 4.0])
        >>> idx.is_numeric()
        True

        >>> idx = pd.Index([1, 2, 3, 4.0])
        >>> idx.is_numeric()
        True

        >>> idx = pd.Index([1, 2, 3, 4])
        >>> idx.is_numeric()
        True

        >>> idx = pd.Index([1, 2, 3, 4.0, np.nan])
        >>> idx.is_numeric()
        True

        >>> idx = pd.Index([1, 2, 3, 4.0, np.nan, "Apple"])
        >>> idx.is_numeric()
        False
        """
        return self.inferred_type in ["integer", "floating"]

    def is_object(self) -> bool:
        """
        Check if the Index is of the object dtype.

        Returns
        -------
        bool
            Whether or not the Index is of the object dtype.

        See Also
        --------
        is_boolean : Check if the Index only consists of booleans.
        is_integer : Check if the Index only consists of integers.
        is_floating : Check if the Index is a floating type.
        is_numeric : Check if the Index only consists of numeric data.
        is_categorical : Check if the Index holds categorical data.
        is_interval : Check if the Index holds Interval objects.
        is_mixed : Check if the Index holds data with mixed data types.

        Examples
        --------
        >>> idx = pd.Index(["Apple", "Mango", "Watermelon"])
        >>> idx.is_object()
        True

        >>> idx = pd.Index(["Apple", "Mango", 2.0])
        >>> idx.is_object()
        True

        >>> idx = pd.Index(["Watermelon", "Orange", "Apple",
        ...                 "Watermelon"]).astype("category")
        >>> idx.object()
        False

        >>> idx = pd.Index([1.0, 2.0, 3.0, 4.0])
        >>> idx.is_object()
        False
        """
        return is_object_dtype(self.dtype)

    def is_categorical(self) -> bool:
        """
        Check if the Index holds categorical data.

        Returns
        -------
        bool
            True if the Index is categorical.

        See Also
        --------
        CategoricalIndex : Index for categorical data.
        is_boolean : Check if the Index only consists of booleans.
        is_integer : Check if the Index only consists of integers.
        is_floating : Check if the Index is a floating type.
        is_numeric : Check if the Index only consists of numeric data.
        is_object : Check if the Index is of the object dtype.
        is_interval : Check if the Index holds Interval objects.
        is_mixed : Check if the Index holds data with mixed data types.

        Examples
        --------
        >>> idx = pd.Index(["Watermelon", "Orange", "Apple",
        ...                 "Watermelon"]).astype("category")
        >>> idx.is_categorical()
        True

        >>> idx = pd.Index([1, 3, 5, 7])
        >>> idx.is_categorical()
        False

        >>> s = pd.Series(["Peter", "Victor", "Elisabeth", "Mar"])
        >>> s
        0        Peter
        1       Victor
        2    Elisabeth
        3          Mar
        dtype: object
        >>> s.index.is_categorical()
        False
        """
        return self.inferred_type in ["categorical"]

    def is_interval(self) -> bool:
        """
        Check if the Index holds Interval objects.

        Returns
        -------
        bool
            Whether or not the Index holds Interval objects.

        See Also
        --------
        IntervalIndex : Index for Interval objects.
        is_boolean : Check if the Index only consists of booleans.
        is_integer : Check if the Index only consists of integers.
        is_floating : Check if the Index is a floating type.
        is_numeric : Check if the Index only consists of numeric data.
        is_object : Check if the Index is of the object dtype.
        is_categorical : Check if the Index holds categorical data.
        is_mixed : Check if the Index holds data with mixed data types.

        Examples
        --------
        >>> idx = pd.Index([pd.Interval(left=0, right=5),
        ...                 pd.Interval(left=5, right=10)])
        >>> idx.is_interval()
        True

        >>> idx = pd.Index([1, 3, 5, 7])
        >>> idx.is_interval()
        False
        """
        return self.inferred_type in ["interval"]

    def is_mixed(self) -> bool:
        """
        Check if the Index holds data with mixed data types.

        Returns
        -------
        bool
            Whether or not the Index holds data with mixed data types.

        See Also
        --------
        is_boolean : Check if the Index only consists of booleans.
        is_integer : Check if the Index only consists of integers.
        is_floating : Check if the Index is a floating type.
        is_numeric : Check if the Index only consists of numeric data.
        is_object : Check if the Index is of the object dtype.
        is_categorical : Check if the Index holds categorical data.
        is_interval : Check if the Index holds Interval objects.

        Examples
        --------
        >>> idx = pd.Index(['a', np.nan, 'b'])
        >>> idx.is_mixed()
        True

        >>> idx = pd.Index([1.0, 2.0, 3.0, 5.0])
        >>> idx.is_mixed()
        False
        """
        return self.inferred_type in ["mixed"]

    def holds_integer(self) -> bool:
        """
        Whether the type is an integer type.
        """
        return self.inferred_type in ["integer", "mixed-integer"]

    @cache_readonly
    def inferred_type(self) -> str_t:
        """
        Return a string of the type inferred from the values.
        """
        return lib.infer_dtype(self, skipna=False)

    @cache_readonly
    def is_all_dates(self) -> bool:
        """
        Whether or not the index values only consist of dates.
        """
        return is_datetime_array(ensure_object(self.values))

    # --------------------------------------------------------------------
    # Pickle Methods

    def __reduce__(self):
        d = dict(data=self._data)
        d.update(self._get_attributes_dict())
        return _new_Index, (type(self), d), None

    # --------------------------------------------------------------------
    # Null Handling Methods

    _na_value = np.nan
    """The expected NA value to use with this index."""

    @cache_readonly
    def _isnan(self):
        """
        Return if each value is NaN.
        """
        if self._can_hold_na:
            return isna(self)
        else:
            # shouldn't reach to this condition by checking hasnans beforehand
            values = np.empty(len(self), dtype=np.bool_)
            values.fill(False)
            return values

    @cache_readonly
    def _nan_idxs(self):
        if self._can_hold_na:
            return self._isnan.nonzero()[0]
        else:
            return np.array([], dtype=np.int64)

    @cache_readonly
    def hasnans(self) -> bool:
        """
        Return if I have any nans; enables various perf speedups.
        """
        if self._can_hold_na:
            return bool(self._isnan.any())
        else:
            return False

    def isna(self):
        """
        Detect missing values.

        Return a boolean same-sized object indicating if the values are NA.
        NA values, such as ``None``, :attr:`numpy.NaN` or :attr:`pd.NaT`, get
        mapped to ``True`` values.
        Everything else get mapped to ``False`` values. Characters such as
        empty strings `''` or :attr:`numpy.inf` are not considered NA values
        (unless you set ``pandas.options.mode.use_inf_as_na = True``).

        Returns
        -------
        numpy.ndarray
            A boolean array of whether my values are NA.

        See Also
        --------
        Index.notna : Boolean inverse of isna.
        Index.dropna : Omit entries with missing values.
        isna : Top-level isna.
        Series.isna : Detect missing values in Series object.

        Examples
        --------
        Show which entries in a pandas.Index are NA. The result is an
        array.

        >>> idx = pd.Index([5.2, 6.0, np.NaN])
        >>> idx
        Float64Index([5.2, 6.0, nan], dtype='float64')
        >>> idx.isna()
        array([False, False,  True], dtype=bool)

        Empty strings are not considered NA values. None is considered an NA
        value.

        >>> idx = pd.Index(['black', '', 'red', None])
        >>> idx
        Index(['black', '', 'red', None], dtype='object')
        >>> idx.isna()
        array([False, False, False,  True], dtype=bool)

        For datetimes, `NaT` (Not a Time) is considered as an NA value.

        >>> idx = pd.DatetimeIndex([pd.Timestamp('1940-04-25'),
        ...                         pd.Timestamp(''), None, pd.NaT])
        >>> idx
        DatetimeIndex(['1940-04-25', 'NaT', 'NaT', 'NaT'],
                      dtype='datetime64[ns]', freq=None)
        >>> idx.isna()
        array([False,  True,  True,  True], dtype=bool)
        """
        return self._isnan

    isnull = isna

    def notna(self):
        """
        Detect existing (non-missing) values.

        Return a boolean same-sized object indicating if the values are not NA.
        Non-missing values get mapped to ``True``. Characters such as empty
        strings ``''`` or :attr:`numpy.inf` are not considered NA values
        (unless you set ``pandas.options.mode.use_inf_as_na = True``).
        NA values, such as None or :attr:`numpy.NaN`, get mapped to ``False``
        values.

        Returns
        -------
        numpy.ndarray
            Boolean array to indicate which entries are not NA.

        See Also
        --------
        Index.notnull : Alias of notna.
        Index.isna: Inverse of notna.
        notna : Top-level notna.

        Examples
        --------
        Show which entries in an Index are not NA. The result is an
        array.

        >>> idx = pd.Index([5.2, 6.0, np.NaN])
        >>> idx
        Float64Index([5.2, 6.0, nan], dtype='float64')
        >>> idx.notna()
        array([ True,  True, False])

        Empty strings are not considered NA values. None is considered a NA
        value.

        >>> idx = pd.Index(['black', '', 'red', None])
        >>> idx
        Index(['black', '', 'red', None], dtype='object')
        >>> idx.notna()
        array([ True,  True,  True, False])
        """
        return ~self.isna()

    notnull = notna

    def fillna(self, value=None, downcast=None):
        """
        Fill NA/NaN values with the specified value.

        Parameters
        ----------
        value : scalar
            Scalar value to use to fill holes (e.g. 0).
            This value cannot be a list-likes.
        downcast : dict, default is None
            A dict of item->dtype of what to downcast if possible,
            or the string 'infer' which will try to downcast to an appropriate
            equal type (e.g. float64 to int64 if possible).

        Returns
        -------
        Index

        See Also
        --------
        DataFrame.fillna : Fill NaN values of a DataFrame.
        Series.fillna : Fill NaN Values of a Series.
        """
        self._assert_can_do_op(value)
        if self.hasnans:
            result = self.putmask(self._isnan, value)
            if downcast is None:
                # no need to care metadata other than name
                # because it can't have freq if
                return Index(result, name=self.name)
        return self._shallow_copy()

    def dropna(self, how="any"):
        """
        Return Index without NA/NaN values.

        Parameters
        ----------
        how : {'any', 'all'}, default 'any'
            If the Index is a MultiIndex, drop the value when any or all levels
            are NaN.

        Returns
        -------
        Index
        """
        if how not in ("any", "all"):
            raise ValueError(f"invalid how option: {how}")

        if self.hasnans:
            return self._shallow_copy(self._values[~self._isnan])
        return self._shallow_copy()

    # --------------------------------------------------------------------
    # Uniqueness Methods

    def unique(self, level=None):
        """
        Return unique values in the index. Uniques are returned in order
        of appearance, this does NOT sort.

        Parameters
        ----------
        level : int or str, optional, default None
            Only return values from specified level (for MultiIndex).

            .. versionadded:: 0.23.0

        Returns
        -------
        Index without duplicates

        See Also
        --------
        unique
        Series.unique
        """
        if level is not None:
            self._validate_index_level(level)
        result = super().unique()
        return self._shallow_copy(result)

    def drop_duplicates(self, keep="first"):
        """
        Return Index with duplicate values removed.

        Parameters
        ----------
        keep : {'first', 'last', ``False``}, default 'first'
            - 'first' : Drop duplicates except for the first occurrence.
            - 'last' : Drop duplicates except for the last occurrence.
            - ``False`` : Drop all duplicates.

        Returns
        -------
        deduplicated : Index

        See Also
        --------
        Series.drop_duplicates : Equivalent method on Series.
        DataFrame.drop_duplicates : Equivalent method on DataFrame.
        Index.duplicated : Related method on Index, indicating duplicate
            Index values.

        Examples
        --------
        Generate an pandas.Index with duplicate values.

        >>> idx = pd.Index(['lama', 'cow', 'lama', 'beetle', 'lama', 'hippo'])

        The `keep` parameter controls  which duplicate values are removed.
        The value 'first' keeps the first occurrence for each
        set of duplicated entries. The default value of keep is 'first'.

        >>> idx.drop_duplicates(keep='first')
        Index(['lama', 'cow', 'beetle', 'hippo'], dtype='object')

        The value 'last' keeps the last occurrence for each set of duplicated
        entries.

        >>> idx.drop_duplicates(keep='last')
        Index(['cow', 'beetle', 'lama', 'hippo'], dtype='object')

        The value ``False`` discards all sets of duplicated entries.

        >>> idx.drop_duplicates(keep=False)
        Index(['cow', 'beetle', 'hippo'], dtype='object')
        """
        return super().drop_duplicates(keep=keep)

    def duplicated(self, keep="first"):
        """
        Indicate duplicate index values.

        Duplicated values are indicated as ``True`` values in the resulting
        array. Either all duplicates, all except the first, or all except the
        last occurrence of duplicates can be indicated.

        Parameters
        ----------
        keep : {'first', 'last', False}, default 'first'
            The value or values in a set of duplicates to mark as missing.

            - 'first' : Mark duplicates as ``True`` except for the first
              occurrence.
            - 'last' : Mark duplicates as ``True`` except for the last
              occurrence.
            - ``False`` : Mark all duplicates as ``True``.

        Returns
        -------
        numpy.ndarray

        See Also
        --------
        Series.duplicated : Equivalent method on pandas.Series.
        DataFrame.duplicated : Equivalent method on pandas.DataFrame.
        Index.drop_duplicates : Remove duplicate values from Index.

        Examples
        --------
        By default, for each set of duplicated values, the first occurrence is
        set to False and all others to True:

        >>> idx = pd.Index(['lama', 'cow', 'lama', 'beetle', 'lama'])
        >>> idx.duplicated()
        array([False, False,  True, False,  True])

        which is equivalent to

        >>> idx.duplicated(keep='first')
        array([False, False,  True, False,  True])

        By using 'last', the last occurrence of each set of duplicated values
        is set on False and all others on True:

        >>> idx.duplicated(keep='last')
        array([ True, False,  True, False, False])

        By setting keep on ``False``, all duplicates are True:

        >>> idx.duplicated(keep=False)
        array([ True, False,  True, False,  True])
        """
        return super().duplicated(keep=keep)

    def _get_unique_index(self, dropna: bool = False):
        """
        Returns an index containing unique values.

        Parameters
        ----------
        dropna : bool, default False
            If True, NaN values are dropped.

        Returns
        -------
        uniques : index
        """
        if self.is_unique and not dropna:
            return self

        values = self.values

        if not self.is_unique:
            values = self.unique()
            if not isinstance(self, ABCMultiIndex):
                # extract an array to pass to _shallow_copy
                values = values._data

        if dropna:
            try:
                if self.hasnans:
                    values = values[~isna(values)]
            except NotImplementedError:
                pass

        return self._shallow_copy(values)

    # --------------------------------------------------------------------
    # Arithmetic & Logical Methods

    def __add__(self, other):
        if isinstance(other, (ABCSeries, ABCDataFrame)):
            return NotImplemented
        from pandas import Series

        return Index(Series(self) + other)

    def __radd__(self, other):
        from pandas import Series

        return Index(other + Series(self))

    def __iadd__(self, other):
        # alias for __add__
        return self + other

    def __sub__(self, other):
        return Index(np.array(self) - other)

    def __rsub__(self, other):
        # wrap Series to ensure we pin name correctly
        from pandas import Series

        return Index(other - Series(self))

    def __and__(self, other):
        return self.intersection(other)

    def __or__(self, other):
        return self.union(other)

    def __xor__(self, other):
        return self.symmetric_difference(other)

    def __nonzero__(self):
        raise ValueError(
            f"The truth value of a {type(self).__name__} is ambiguous. "
            "Use a.empty, a.bool(), a.item(), a.any() or a.all()."
        )

    __bool__ = __nonzero__

    # --------------------------------------------------------------------
    # Set Operation Methods

    def _get_reconciled_name_object(self, other):
        """
        If the result of a set operation will be self,
        return self, unless the name changes, in which
        case make a shallow copy of self.
        """
        name = get_op_result_name(self, other)
        if self.name != name:
            return self._shallow_copy(name=name)
        return self

    def _union_incompatible_dtypes(self, other, sort):
        """
        Casts this and other index to object dtype to allow the formation
        of a union between incompatible types.

        Parameters
        ----------
        other : Index or array-like
        sort : False or None, default False
            Whether to sort the resulting index.

            * False : do not sort the result.
            * None : sort the result, except when `self` and `other` are equal
              or when the values cannot be compared.

        Returns
        -------
        Index
        """
        this = self.astype(object, copy=False)
        # cast to Index for when `other` is list-like
        other = Index(other).astype(object, copy=False)
        return Index.union(this, other, sort=sort).astype(object, copy=False)

    def _is_compatible_with_other(self, other) -> bool:
        """
        Check whether this and the other dtype are compatible with each other.
        Meaning a union can be formed between them without needing to be cast
        to dtype object.

        Parameters
        ----------
        other : Index or array-like

        Returns
        -------
        bool
        """
        return type(self) is type(other) and is_dtype_equal(self.dtype, other.dtype)

    def _validate_sort_keyword(self, sort):
        if sort not in [None, False]:
            raise ValueError(
                "The 'sort' keyword only takes the values of "
                f"None or False; {sort} was passed."
            )

    def union(self, other, sort=None):
        """
        Form the union of two Index objects.

        If the Index objects are incompatible, both Index objects will be
        cast to dtype('object') first.

            .. versionchanged:: 0.25.0

        Parameters
        ----------
        other : Index or array-like
        sort : bool or None, default None
            Whether to sort the resulting Index.

            * None : Sort the result, except when

              1. `self` and `other` are equal.
              2. `self` or `other` has length 0.
              3. Some values in `self` or `other` cannot be compared.
                 A RuntimeWarning is issued in this case.

            * False : do not sort the result.

            .. versionadded:: 0.24.0

            .. versionchanged:: 0.24.1

               Changed the default value from ``True`` to ``None``
               (without change in behaviour).

        Returns
        -------
        union : Index

        Examples
        --------
        Union matching dtypes

        >>> idx1 = pd.Index([1, 2, 3, 4])
        >>> idx2 = pd.Index([3, 4, 5, 6])
        >>> idx1.union(idx2)
        Int64Index([1, 2, 3, 4, 5, 6], dtype='int64')

        Union mismatched dtypes

        >>> idx1 = pd.Index(['a', 'b', 'c', 'd'])
        >>> idx2 = pd.Index([1, 2, 3, 4])
        >>> idx1.union(idx2)
        Index(['a', 'b', 'c', 'd', 1, 2, 3, 4], dtype='object')
        """
        self._validate_sort_keyword(sort)
        self._assert_can_do_setop(other)

        if not self._is_compatible_with_other(other):
            return self._union_incompatible_dtypes(other, sort=sort)

        return self._union(other, sort=sort)

    def _union(self, other, sort):
        """
        Specific union logic should go here. In subclasses, union behavior
        should be overwritten here rather than in `self.union`.

        Parameters
        ----------
        other : Index or array-like
        sort : False or None, default False
            Whether to sort the resulting index.

            * False : do not sort the result.
            * None : sort the result, except when `self` and `other` are equal
              or when the values cannot be compared.

        Returns
        -------
        Index
        """
        if not len(other) or self.equals(other):
            return self._get_reconciled_name_object(other)

        if not len(self):
            return other._get_reconciled_name_object(self)

        # TODO(EA): setops-refactor, clean all this up
        lvals = self._values
        rvals = other._values

        if sort is None and self.is_monotonic and other.is_monotonic:
            try:
                result = self._outer_indexer(lvals, rvals)[0]
            except TypeError:
                # incomparable objects
                result = list(lvals)

                # worth making this faster? a very unusual case
                value_set = set(lvals)
                result.extend([x for x in rvals if x not in value_set])
                result = Index(result)._values  # do type inference here
        else:
            # find indexes of things in "other" that are not in "self"
            if self.is_unique:
                indexer = self.get_indexer(other)
                indexer = (indexer == -1).nonzero()[0]
            else:
                indexer = algos.unique1d(self.get_indexer_non_unique(other)[1])

            if len(indexer) > 0:
                other_diff = algos.take_nd(rvals, indexer, allow_fill=False)
                result = concat_compat((lvals, other_diff))

            else:
                result = lvals

            if sort is None:
                try:
                    result = algos.safe_sort(result)
                except TypeError as err:
                    warnings.warn(
                        f"{err}, sort order is undefined for incomparable objects",
                        RuntimeWarning,
                        stacklevel=3,
                    )

        # for subclasses
        return self._wrap_setop_result(other, result)

    def _wrap_setop_result(self, other, result):
        name = get_op_result_name(self, other)
        return self._shallow_copy(result, name=name)

    # TODO: standardize return type of non-union setops type(self vs other)
    def intersection(self, other, sort=False):
        """
        Form the intersection of two Index objects.

        This returns a new Index with elements common to the index and `other`.

        Parameters
        ----------
        other : Index or array-like
        sort : False or None, default False
            Whether to sort the resulting index.

            * False : do not sort the result.
            * None : sort the result, except when `self` and `other` are equal
              or when the values cannot be compared.

            .. versionadded:: 0.24.0

            .. versionchanged:: 0.24.1

               Changed the default from ``True`` to ``False``, to match
               the behaviour of 0.23.4 and earlier.

        Returns
        -------
        intersection : Index

        Examples
        --------
        >>> idx1 = pd.Index([1, 2, 3, 4])
        >>> idx2 = pd.Index([3, 4, 5, 6])
        >>> idx1.intersection(idx2)
        Int64Index([3, 4], dtype='int64')
        """
        self._validate_sort_keyword(sort)
        self._assert_can_do_setop(other)
        other = ensure_index(other)

        if self.equals(other):
            return self._get_reconciled_name_object(other)

        if not is_dtype_equal(self.dtype, other.dtype):
            this = self.astype("O")
            other = other.astype("O")
            return this.intersection(other, sort=sort)

        # TODO(EA): setops-refactor, clean all this up
        lvals = self._values
        rvals = other._values

        if self.is_monotonic and other.is_monotonic:
            try:
                result = self._inner_indexer(lvals, rvals)[0]
            except TypeError:
                pass
            else:
                return self._wrap_setop_result(other, result)

        try:
            indexer = Index(rvals).get_indexer(lvals)
            indexer = indexer.take((indexer != -1).nonzero()[0])
        except (InvalidIndexError, IncompatibleFrequency):
            # InvalidIndexError raised by get_indexer if non-unique
            # IncompatibleFrequency raised by PeriodIndex.get_indexer
            indexer = algos.unique1d(Index(rvals).get_indexer_non_unique(lvals)[0])
            indexer = indexer[indexer != -1]

        taken = other.take(indexer)
        res_name = get_op_result_name(self, other)

        if sort is None:
            taken = algos.safe_sort(taken.values)
            return self._shallow_copy(taken, name=res_name)

        taken.name = res_name
        return taken

    def difference(self, other, sort=None):
        """
        Return a new Index with elements from the index that are not in
        `other`.

        This is the set difference of two Index objects.

        Parameters
        ----------
        other : Index or array-like
        sort : False or None, default None
            Whether to sort the resulting index. By default, the
            values are attempted to be sorted, but any TypeError from
            incomparable elements is caught by pandas.

            * None : Attempt to sort the result, but catch any TypeErrors
              from comparing incomparable elements.
            * False : Do not sort the result.

            .. versionadded:: 0.24.0

            .. versionchanged:: 0.24.1

               Changed the default value from ``True`` to ``None``
               (without change in behaviour).

        Returns
        -------
        difference : Index

        Examples
        --------
        >>> idx1 = pd.Index([2, 1, 3, 4])
        >>> idx2 = pd.Index([3, 4, 5, 6])
        >>> idx1.difference(idx2)
        Int64Index([1, 2], dtype='int64')
        >>> idx1.difference(idx2, sort=False)
        Int64Index([2, 1], dtype='int64')
        """
        self._validate_sort_keyword(sort)
        self._assert_can_do_setop(other)

        if self.equals(other):
            # pass an empty np.ndarray with the appropriate dtype
            return self._shallow_copy(self._data[:0])

        other, result_name = self._convert_can_do_setop(other)

        this = self._get_unique_index()

        indexer = this.get_indexer(other)
        indexer = indexer.take((indexer != -1).nonzero()[0])

        label_diff = np.setdiff1d(np.arange(this.size), indexer, assume_unique=True)
        the_diff = this.values.take(label_diff)
        if sort is None:
            try:
                the_diff = algos.safe_sort(the_diff)
            except TypeError:
                pass

        return this._shallow_copy(the_diff, name=result_name)

    def symmetric_difference(self, other, result_name=None, sort=None):
        """
        Compute the symmetric difference of two Index objects.

        Parameters
        ----------
        other : Index or array-like
        result_name : str
        sort : False or None, default None
            Whether to sort the resulting index. By default, the
            values are attempted to be sorted, but any TypeError from
            incomparable elements is caught by pandas.

            * None : Attempt to sort the result, but catch any TypeErrors
              from comparing incomparable elements.
            * False : Do not sort the result.

            .. versionadded:: 0.24.0

            .. versionchanged:: 0.24.1

               Changed the default value from ``True`` to ``None``
               (without change in behaviour).

        Returns
        -------
        symmetric_difference : Index

        Notes
        -----
        ``symmetric_difference`` contains elements that appear in either
        ``idx1`` or ``idx2`` but not both. Equivalent to the Index created by
        ``idx1.difference(idx2) | idx2.difference(idx1)`` with duplicates
        dropped.

        Examples
        --------
        >>> idx1 = pd.Index([1, 2, 3, 4])
        >>> idx2 = pd.Index([2, 3, 4, 5])
        >>> idx1.symmetric_difference(idx2)
        Int64Index([1, 5], dtype='int64')

        You can also use the ``^`` operator:

        >>> idx1 ^ idx2
        Int64Index([1, 5], dtype='int64')
        """
        self._validate_sort_keyword(sort)
        self._assert_can_do_setop(other)
        other, result_name_update = self._convert_can_do_setop(other)
        if result_name is None:
            result_name = result_name_update

        this = self._get_unique_index()
        other = other._get_unique_index()
        indexer = this.get_indexer(other)

        # {this} minus {other}
        common_indexer = indexer.take((indexer != -1).nonzero()[0])
        left_indexer = np.setdiff1d(
            np.arange(this.size), common_indexer, assume_unique=True
        )
        left_diff = this._values.take(left_indexer)

        # {other} minus {this}
        right_indexer = (indexer == -1).nonzero()[0]
        right_diff = other._values.take(right_indexer)

        the_diff = concat_compat([left_diff, right_diff])
        if sort is None:
            try:
                the_diff = algos.safe_sort(the_diff)
            except TypeError:
                pass

        attribs = self._get_attributes_dict()
        attribs["name"] = result_name
        if "freq" in attribs:
            attribs["freq"] = None
        return self._shallow_copy_with_infer(the_diff, **attribs)

    def _assert_can_do_setop(self, other):
        if not is_list_like(other):
            raise TypeError("Input must be Index or array-like")
        return True

    def _convert_can_do_setop(self, other):
        if not isinstance(other, Index):
            other = Index(other, name=self.name)
            result_name = self.name
        else:
            result_name = get_op_result_name(self, other)
        return other, result_name

    # --------------------------------------------------------------------
    # Indexing Methods

    def get_loc(self, key, method=None, tolerance=None):
        """
        Get integer location, slice or boolean mask for requested label.

        Parameters
        ----------
        key : label
        method : {None, 'pad'/'ffill', 'backfill'/'bfill', 'nearest'}, optional
            * default: exact matches only.
            * pad / ffill: find the PREVIOUS index value if no exact match.
            * backfill / bfill: use NEXT index value if no exact match
            * nearest: use the NEAREST index value if no exact match. Tied
              distances are broken by preferring the larger index value.
        tolerance : int or float, optional
            Maximum distance from index value for inexact matches. The value of
            the index at the matching location most satisfy the equation
            ``abs(index[loc] - key) <= tolerance``.

            .. versionadded:: 0.21.0 (list-like tolerance)

        Returns
        -------
        loc : int if unique index, slice if monotonic index, else mask

        Examples
        --------
        >>> unique_index = pd.Index(list('abc'))
        >>> unique_index.get_loc('b')
        1

        >>> monotonic_index = pd.Index(list('abbc'))
        >>> monotonic_index.get_loc('b')
        slice(1, 3, None)

        >>> non_monotonic_index = pd.Index(list('abcb'))
        >>> non_monotonic_index.get_loc('b')
        array([False,  True, False,  True])
        """
        if method is None:
            if tolerance is not None:
                raise ValueError(
                    "tolerance argument only valid if using pad, "
                    "backfill or nearest lookups"
                )
            casted_key = self._maybe_cast_indexer(key)
            try:
                return self._engine.get_loc(casted_key)
            except KeyError as err:
                raise KeyError(key) from err

        if tolerance is not None:
            tolerance = self._convert_tolerance(tolerance, np.asarray(key))

        indexer = self.get_indexer([key], method=method, tolerance=tolerance)
        if indexer.ndim > 1 or indexer.size > 1:
            raise TypeError("get_loc requires scalar valued input")
        loc = indexer.item()
        if loc == -1:
            raise KeyError(key)
        return loc

    _index_shared_docs[
        "get_indexer"
    ] = """
        Compute indexer and mask for new index given the current index. The
        indexer should be then used as an input to ndarray.take to align the
        current data to the new index.

        Parameters
        ----------
        target : %(target_klass)s
        method : {None, 'pad'/'ffill', 'backfill'/'bfill', 'nearest'}, optional
            * default: exact matches only.
            * pad / ffill: find the PREVIOUS index value if no exact match.
            * backfill / bfill: use NEXT index value if no exact match
            * nearest: use the NEAREST index value if no exact match. Tied
              distances are broken by preferring the larger index value.
        limit : int, optional
            Maximum number of consecutive labels in ``target`` to match for
            inexact matches.
        tolerance : optional
            Maximum distance between original and new labels for inexact
            matches. The values of the index at the matching locations most
            satisfy the equation ``abs(index[indexer] - target) <= tolerance``.

            Tolerance may be a scalar value, which applies the same tolerance
            to all values, or list-like, which applies variable tolerance per
            element. List-like includes list, tuple, array, Series, and must be
            the same size as the index and its dtype must exactly match the
            index's type.

            .. versionadded:: 0.21.0 (list-like tolerance)

        Returns
        -------
        indexer : ndarray of int
            Integers from 0 to n - 1 indicating that the index at these
            positions matches the corresponding target values. Missing values
            in the target are marked by -1.
        %(raises_section)s
        Examples
        --------
        >>> index = pd.Index(['c', 'a', 'b'])
        >>> index.get_indexer(['a', 'b', 'x'])
        array([ 1,  2, -1])

        Notice that the return value is an array of locations in ``index``
        and ``x`` is marked by -1, as it is not in ``index``.
        """

    @Appender(_index_shared_docs["get_indexer"] % _index_doc_kwargs)
    def get_indexer(
        self, target, method=None, limit=None, tolerance=None
    ) -> np.ndarray:
        method = missing.clean_reindex_fill_method(method)
        target = ensure_index(target)
        if tolerance is not None:
            tolerance = self._convert_tolerance(tolerance, target)

        # Treat boolean labels passed to a numeric index as not found. Without
        # this fix False and True would be treated as 0 and 1 respectively.
        # (GH #16877)
        if target.is_boolean() and self.is_numeric():
            return ensure_platform_int(np.repeat(-1, target.size))

        pself, ptarget = self._maybe_promote(target)
        if pself is not self or ptarget is not target:
            return pself.get_indexer(
                ptarget, method=method, limit=limit, tolerance=tolerance
            )

        if not is_dtype_equal(self.dtype, target.dtype):
            this = self.astype(object)
            target = target.astype(object)
            return this.get_indexer(
                target, method=method, limit=limit, tolerance=tolerance
            )

        if not self.is_unique:
            raise InvalidIndexError(
                "Reindexing only valid with uniquely valued Index objects"
            )

        if method == "pad" or method == "backfill":
            indexer = self._get_fill_indexer(target, method, limit, tolerance)
        elif method == "nearest":
            indexer = self._get_nearest_indexer(target, limit, tolerance)
        else:
            if tolerance is not None:
                raise ValueError(
                    "tolerance argument only valid if doing pad, "
                    "backfill or nearest reindexing"
                )
            if limit is not None:
                raise ValueError(
                    "limit argument only valid if doing pad, "
                    "backfill or nearest reindexing"
                )

            indexer = self._engine.get_indexer(target._get_engine_target())

        return ensure_platform_int(indexer)

    def _convert_tolerance(self, tolerance, target):
        # override this method on subclasses
        tolerance = np.asarray(tolerance)
        if target.size != tolerance.size and tolerance.size > 1:
            raise ValueError("list-like tolerance size must match target index size")
        return tolerance

    def _get_fill_indexer(
        self, target: "Index", method: str_t, limit=None, tolerance=None
    ) -> np.ndarray:

        target_values = target._get_engine_target()

        if self.is_monotonic_increasing and target.is_monotonic_increasing:
            engine_method = (
                self._engine.get_pad_indexer
                if method == "pad"
                else self._engine.get_backfill_indexer
            )
            indexer = engine_method(target_values, limit)
        else:
            indexer = self._get_fill_indexer_searchsorted(target, method, limit)
        if tolerance is not None:
            indexer = self._filter_indexer_tolerance(target_values, indexer, tolerance)
        return indexer

    def _get_fill_indexer_searchsorted(
        self, target: "Index", method: str_t, limit=None
    ) -> np.ndarray:
        """
        Fallback pad/backfill get_indexer that works for monotonic decreasing
        indexes and non-monotonic targets.
        """
        if limit is not None:
            raise ValueError(
                f"limit argument for {repr(method)} method only well-defined "
                "if index and target are monotonic"
            )

        side = "left" if method == "pad" else "right"

        # find exact matches first (this simplifies the algorithm)
        indexer = self.get_indexer(target)
        nonexact = indexer == -1
        indexer[nonexact] = self._searchsorted_monotonic(target[nonexact], side)
        if side == "left":
            # searchsorted returns "indices into a sorted array such that,
            # if the corresponding elements in v were inserted before the
            # indices, the order of a would be preserved".
            # Thus, we need to subtract 1 to find values to the left.
            indexer[nonexact] -= 1
            # This also mapped not found values (values of 0 from
            # np.searchsorted) to -1, which conveniently is also our
            # sentinel for missing values
        else:
            # Mark indices to the right of the largest value as not found
            indexer[indexer == len(self)] = -1
        return indexer

    def _get_nearest_indexer(self, target: "Index", limit, tolerance) -> np.ndarray:
        """
        Get the indexer for the nearest index labels; requires an index with
        values that can be subtracted from each other (e.g., not strings or
        tuples).
        """
        left_indexer = self.get_indexer(target, "pad", limit=limit)
        right_indexer = self.get_indexer(target, "backfill", limit=limit)

        left_distances = np.abs(self[left_indexer] - target)
        right_distances = np.abs(self[right_indexer] - target)

        op = operator.lt if self.is_monotonic_increasing else operator.le
        indexer = np.where(
            op(left_distances, right_distances) | (right_indexer == -1),
            left_indexer,
            right_indexer,
        )
        if tolerance is not None:
            indexer = self._filter_indexer_tolerance(target, indexer, tolerance)
        return indexer

    def _filter_indexer_tolerance(
        self, target: "Index", indexer: np.ndarray, tolerance
    ) -> np.ndarray:
        distance = abs(self.values[indexer] - target)
        indexer = np.where(distance <= tolerance, indexer, -1)
        return indexer

    # --------------------------------------------------------------------
    # Indexer Conversion Methods

    def _get_partial_string_timestamp_match_key(self, key):
        """
        Translate any partial string timestamp matches in key, returning the
        new key.

        Only relevant for MultiIndex.
        """
        # GH#10331
        return key

    def _validate_positional_slice(self, key: slice):
        """
        For positional indexing, a slice must have either int or None
        for each of start, stop, and step.
        """
        self._validate_indexer("positional", key.start, "iloc")
        self._validate_indexer("positional", key.stop, "iloc")
        self._validate_indexer("positional", key.step, "iloc")

    def _convert_slice_indexer(self, key: slice, kind: str_t):
        """
        Convert a slice indexer.

        By definition, these are labels unless 'iloc' is passed in.
        Floats are not allowed as the start, step, or stop of the slice.

        Parameters
        ----------
        key : label of the slice bound
        kind : {'loc', 'getitem'}
        """
        assert kind in ["loc", "getitem"], kind

        # potentially cast the bounds to integers
        start, stop, step = key.start, key.stop, key.step

        # figure out if this is a positional indexer
        def is_int(v):
            return v is None or is_integer(v)

        is_index_slice = is_int(start) and is_int(stop) and is_int(step)
        is_positional = is_index_slice and not (
            self.is_integer() or self.is_categorical()
        )

        if kind == "getitem":
            """
            called from the getitem slicers, validate that we are in fact
            integers
            """
            if self.is_integer() or is_index_slice:
                self._validate_indexer("slice", key.start, "getitem")
                self._validate_indexer("slice", key.stop, "getitem")
                self._validate_indexer("slice", key.step, "getitem")
                return key

        # convert the slice to an indexer here

        # if we are mixed and have integers
        if is_positional and self.is_mixed():
            try:
                # Validate start & stop
                if start is not None:
                    self.get_loc(start)
                if stop is not None:
                    self.get_loc(stop)
                is_positional = False
            except KeyError:
                pass

        if com.is_null_slice(key):
            # It doesn't matter if we are positional or label based
            indexer = key
        elif is_positional:
            if kind == "loc":
                # GH#16121, GH#24612, GH#31810
                warnings.warn(
                    "Slicing a positional slice with .loc is not supported, "
                    "and will raise TypeError in a future version.  "
                    "Use .loc with labels or .iloc with positions instead.",
                    FutureWarning,
                    stacklevel=6,
                )
            indexer = key
        else:
            indexer = self.slice_indexer(start, stop, step, kind=kind)

        return indexer

    def _convert_listlike_indexer(self, keyarr):
        """
        Parameters
        ----------
        keyarr : list-like
            Indexer to convert.

        Returns
        -------
        indexer : numpy.ndarray or None
            Return an ndarray or None if cannot convert.
        keyarr : numpy.ndarray
            Return tuple-safe keys.
        """
        if isinstance(keyarr, Index):
            keyarr = self._convert_index_indexer(keyarr)
        else:
            keyarr = self._convert_arr_indexer(keyarr)

        indexer = self._convert_list_indexer(keyarr)
        return indexer, keyarr

    def _convert_arr_indexer(self, keyarr):
        """
        Convert an array-like indexer to the appropriate dtype.

        Parameters
        ----------
        keyarr : array-like
            Indexer to convert.

        Returns
        -------
        converted_keyarr : array-like
        """
        keyarr = com.asarray_tuplesafe(keyarr)
        return keyarr

    def _convert_index_indexer(self, keyarr):
        """
        Convert an Index indexer to the appropriate dtype.

        Parameters
        ----------
        keyarr : Index (or sub-class)
            Indexer to convert.

        Returns
        -------
        converted_keyarr : Index (or sub-class)
        """
        return keyarr

    def _convert_list_indexer(self, keyarr):
        """
        Convert a list-like indexer to the appropriate dtype.

        Parameters
        ----------
        keyarr : Index (or sub-class)
            Indexer to convert.
        kind : iloc, loc, optional

        Returns
        -------
        positional indexer or None
        """
        return None

    def _invalid_indexer(self, form: str_t, key):
        """
        Consistent invalid indexer message.
        """
        raise TypeError(
            f"cannot do {form} indexing on {type(self).__name__} with these "
            f"indexers [{key}] of type {type(key).__name__}"
        )

    # --------------------------------------------------------------------
    # Reindex Methods

    def _can_reindex(self, indexer):
        """
        Check if we are allowing reindexing with this particular indexer.

        Parameters
        ----------
        indexer : an integer indexer

        Raises
        ------
        ValueError if its a duplicate axis
        """
        # trying to reindex on an axis with duplicates
        if not self.is_unique and len(indexer):
            raise ValueError("cannot reindex from a duplicate axis")

    def reindex(self, target, method=None, level=None, limit=None, tolerance=None):
        """
        Create index with target's values (move/add/delete values
        as necessary).

        Parameters
        ----------
        target : an iterable

        Returns
        -------
        new_index : pd.Index
            Resulting index.
        indexer : np.ndarray or None
            Indices of output values in original index.
        """
        # GH6552: preserve names when reindexing to non-named target
        # (i.e. neither Index nor Series).
        preserve_names = not hasattr(target, "name")

        # GH7774: preserve dtype/tz if target is empty and not an Index.
        target = _ensure_has_len(target)  # target may be an iterator

        if not isinstance(target, Index) and len(target) == 0:
            if isinstance(self, ABCRangeIndex):
                values = range(0)
            else:
                values = self._data[:0]  # appropriately-dtyped empty array
            target = self._simple_new(values, name=self.name)
        else:
            target = ensure_index(target)

        if level is not None:
            if method is not None:
                raise TypeError("Fill method not supported if level passed")
            _, indexer, _ = self._join_level(
                target, level, how="right", return_indexers=True
            )
        else:
            if self.equals(target):
                indexer = None
            else:
                # check is_overlapping for IntervalIndex compat
                if self.is_unique and not getattr(self, "is_overlapping", False):
                    indexer = self.get_indexer(
                        target, method=method, limit=limit, tolerance=tolerance
                    )
                else:
                    if method is not None or limit is not None:
                        raise ValueError(
                            "cannot reindex a non-unique index "
                            "with a method or limit"
                        )
                    indexer, missing = self.get_indexer_non_unique(target)

        if preserve_names and target.nlevels == 1 and target.name != self.name:
            target = target.copy()
            target.name = self.name

        return target, indexer

    def _reindex_non_unique(self, target):
        """
        Create a new index with target's values (move/add/delete values as
        necessary) use with non-unique Index and a possibly non-unique target.

        Parameters
        ----------
        target : an iterable

        Returns
        -------
        new_index : pd.Index
            Resulting index.
        indexer : np.ndarray or None
            Indices of output values in original index.

        """
        target = ensure_index(target)
        indexer, missing = self.get_indexer_non_unique(target)
        check = indexer != -1
        new_labels = self.take(indexer[check])
        new_indexer = None

        if len(missing):
            length = np.arange(len(indexer))

            missing = ensure_platform_int(missing)
            missing_labels = target.take(missing)
            missing_indexer = ensure_int64(length[~check])
            cur_labels = self.take(indexer[check]).values
            cur_indexer = ensure_int64(length[check])

            new_labels = np.empty(tuple([len(indexer)]), dtype=object)
            new_labels[cur_indexer] = cur_labels
            new_labels[missing_indexer] = missing_labels

            # a unique indexer
            if target.is_unique:

                # see GH5553, make sure we use the right indexer
                new_indexer = np.arange(len(indexer))
                new_indexer[cur_indexer] = np.arange(len(cur_labels))
                new_indexer[missing_indexer] = -1

            # we have a non_unique selector, need to use the original
            # indexer here
            else:

                # need to retake to have the same size as the indexer
                indexer[~check] = -1

                # reset the new indexer to account for the new size
                new_indexer = np.arange(len(self.take(indexer)))
                new_indexer[~check] = -1

        new_index = self._shallow_copy_with_infer(new_labels)
        return new_index, indexer, new_indexer

    # --------------------------------------------------------------------
    # Join Methods

    def join(self, other, how="left", level=None, return_indexers=False, sort=False):
        """
        Compute join_index and indexers to conform data
        structures to the new index.

        Parameters
        ----------
        other : Index
        how : {'left', 'right', 'inner', 'outer'}
        level : int or level name, default None
        return_indexers : bool, default False
        sort : bool, default False
            Sort the join keys lexicographically in the result Index. If False,
            the order of the join keys depends on the join type (how keyword).

        Returns
        -------
        join_index, (left_indexer, right_indexer)
        """
        other = ensure_index(other)
        self_is_mi = isinstance(self, ABCMultiIndex)
        other_is_mi = isinstance(other, ABCMultiIndex)

        # try to figure out the join level
        # GH3662
        if level is None and (self_is_mi or other_is_mi):

            # have the same levels/names so a simple join
            if self.names == other.names:
                pass
            else:
                return self._join_multi(other, how=how, return_indexers=return_indexers)

        # join on the level
        if level is not None and (self_is_mi or other_is_mi):
            return self._join_level(
                other, level, how=how, return_indexers=return_indexers
            )

        if len(other) == 0 and how in ("left", "outer"):
            join_index = self._shallow_copy()
            if return_indexers:
                rindexer = np.repeat(-1, len(join_index))
                return join_index, None, rindexer
            else:
                return join_index

        if len(self) == 0 and how in ("right", "outer"):
            join_index = other._shallow_copy()
            if return_indexers:
                lindexer = np.repeat(-1, len(join_index))
                return join_index, lindexer, None
            else:
                return join_index

        if self._join_precedence < other._join_precedence:
            how = {"right": "left", "left": "right"}.get(how, how)
            result = other.join(
                self, how=how, level=level, return_indexers=return_indexers
            )
            if return_indexers:
                x, y, z = result
                result = x, z, y
            return result

        if not is_dtype_equal(self.dtype, other.dtype):
            this = self.astype("O")
            other = other.astype("O")
            return this.join(other, how=how, return_indexers=return_indexers)

        _validate_join_method(how)

        if not self.is_unique and not other.is_unique:
            return self._join_non_unique(
                other, how=how, return_indexers=return_indexers
            )
        elif not self.is_unique or not other.is_unique:
            if self.is_monotonic and other.is_monotonic:
                return self._join_monotonic(
                    other, how=how, return_indexers=return_indexers
                )
            else:
                return self._join_non_unique(
                    other, how=how, return_indexers=return_indexers
                )
        elif self.is_monotonic and other.is_monotonic:
            try:
                return self._join_monotonic(
                    other, how=how, return_indexers=return_indexers
                )
            except TypeError:
                pass

        if how == "left":
            join_index = self
        elif how == "right":
            join_index = other
        elif how == "inner":
            # TODO: sort=False here for backwards compat. It may
            # be better to use the sort parameter passed into join
            join_index = self.intersection(other, sort=False)
        elif how == "outer":
            # TODO: sort=True here for backwards compat. It may
            # be better to use the sort parameter passed into join
            join_index = self.union(other)

        if sort:
            join_index = join_index.sort_values()

        if return_indexers:
            if join_index is self:
                lindexer = None
            else:
                lindexer = self.get_indexer(join_index)
            if join_index is other:
                rindexer = None
            else:
                rindexer = other.get_indexer(join_index)
            return join_index, lindexer, rindexer
        else:
            return join_index

    def _join_multi(self, other, how, return_indexers=True):
        from pandas.core.indexes.multi import MultiIndex
        from pandas.core.reshape.merge import _restore_dropped_levels_multijoin

        # figure out join names
        self_names = set(com.not_none(*self.names))
        other_names = set(com.not_none(*other.names))
        overlap = self_names & other_names

        # need at least 1 in common
        if not overlap:
            raise ValueError("cannot join with no overlapping index names")

        self_is_mi = isinstance(self, ABCMultiIndex)
        other_is_mi = isinstance(other, ABCMultiIndex)

        if self_is_mi and other_is_mi:

            # Drop the non-matching levels from left and right respectively
            ldrop_names = list(self_names - overlap)
            rdrop_names = list(other_names - overlap)

            # if only the order differs
            if not len(ldrop_names + rdrop_names):
                self_jnlevels = self
                other_jnlevels = other.reorder_levels(self.names)
            else:
                self_jnlevels = self.droplevel(ldrop_names)
                other_jnlevels = other.droplevel(rdrop_names)

            # Join left and right
            # Join on same leveled multi-index frames is supported
            join_idx, lidx, ridx = self_jnlevels.join(
                other_jnlevels, how, return_indexers=True
            )

            # Restore the dropped levels
            # Returned index level order is
            # common levels, ldrop_names, rdrop_names
            dropped_names = ldrop_names + rdrop_names

            levels, codes, names = _restore_dropped_levels_multijoin(
                self, other, dropped_names, join_idx, lidx, ridx
            )

            # Re-create the multi-index
            multi_join_idx = MultiIndex(
                levels=levels, codes=codes, names=names, verify_integrity=False
            )

            multi_join_idx = multi_join_idx.remove_unused_levels()

            return multi_join_idx, lidx, ridx

        jl = list(overlap)[0]

        # Case where only one index is multi
        # make the indices into mi's that match
        flip_order = False
        if self_is_mi:
            self, other = other, self
            flip_order = True
            # flip if join method is right or left
            how = {"right": "left", "left": "right"}.get(how, how)

        level = other.names.index(jl)
        result = self._join_level(
            other, level, how=how, return_indexers=return_indexers
        )

        if flip_order:
            if isinstance(result, tuple):
                return result[0], result[2], result[1]
        return result

    def _join_non_unique(self, other, how="left", return_indexers=False):
        from pandas.core.reshape.merge import _get_join_indexers

        # We only get here if dtypes match
        assert self.dtype == other.dtype

        if is_extension_array_dtype(self.dtype):
            lvalues = self._data._values_for_argsort()
            rvalues = other._data._values_for_argsort()
        else:
            lvalues = self._values
            rvalues = other._values

        left_idx, right_idx = _get_join_indexers(
            [lvalues], [rvalues], how=how, sort=True
        )

        left_idx = ensure_platform_int(left_idx)
        right_idx = ensure_platform_int(right_idx)

        join_index = np.asarray(lvalues.take(left_idx))
        mask = left_idx == -1
        np.putmask(join_index, mask, rvalues.take(right_idx))

        join_index = self._wrap_joined_index(join_index, other)

        if return_indexers:
            return join_index, left_idx, right_idx
        else:
            return join_index

    def _join_level(
        self, other, level, how="left", return_indexers=False, keep_order=True
    ):
        """
        The join method *only* affects the level of the resulting
        MultiIndex. Otherwise it just exactly aligns the Index data to the
        labels of the level in the MultiIndex.

        If ```keep_order == True```, the order of the data indexed by the
        MultiIndex will not be changed; otherwise, it will tie out
        with `other`.
        """
        from pandas.core.indexes.multi import MultiIndex

        def _get_leaf_sorter(labels):
            """
            Returns sorter for the inner most level while preserving the
            order of higher levels.
            """
            if labels[0].size == 0:
                return np.empty(0, dtype="int64")

            if len(labels) == 1:
                lab = ensure_int64(labels[0])
                sorter, _ = libalgos.groupsort_indexer(lab, 1 + lab.max())
                return sorter

            # find indexers of beginning of each set of
            # same-key labels w.r.t all but last level
            tic = labels[0][:-1] != labels[0][1:]
            for lab in labels[1:-1]:
                tic |= lab[:-1] != lab[1:]

            starts = np.hstack(([True], tic, [True])).nonzero()[0]
            lab = ensure_int64(labels[-1])
            return lib.get_level_sorter(lab, ensure_int64(starts))

        if isinstance(self, MultiIndex) and isinstance(other, MultiIndex):
            raise TypeError("Join on level between two MultiIndex objects is ambiguous")

        left, right = self, other

        flip_order = not isinstance(self, MultiIndex)
        if flip_order:
            left, right = right, left
            how = {"right": "left", "left": "right"}.get(how, how)

        level = left._get_level_number(level)
        old_level = left.levels[level]

        if not right.is_unique:
            raise NotImplementedError(
                "Index._join_level on non-unique index is not implemented"
            )

        new_level, left_lev_indexer, right_lev_indexer = old_level.join(
            right, how=how, return_indexers=True
        )

        if left_lev_indexer is None:
            if keep_order or len(left) == 0:
                left_indexer = None
                join_index = left
            else:  # sort the leaves
                left_indexer = _get_leaf_sorter(left.codes[: level + 1])
                join_index = left[left_indexer]

        else:
            left_lev_indexer = ensure_int64(left_lev_indexer)
            rev_indexer = lib.get_reverse_indexer(left_lev_indexer, len(old_level))

            new_lev_codes = algos.take_nd(
                rev_indexer, left.codes[level], allow_fill=False
            )

            new_codes = list(left.codes)
            new_codes[level] = new_lev_codes

            new_levels = list(left.levels)
            new_levels[level] = new_level

            if keep_order:  # just drop missing values. o.w. keep order
                left_indexer = np.arange(len(left), dtype=np.intp)
                mask = new_lev_codes != -1
                if not mask.all():
                    new_codes = [lab[mask] for lab in new_codes]
                    left_indexer = left_indexer[mask]

            else:  # tie out the order with other
                if level == 0:  # outer most level, take the fast route
                    ngroups = 1 + new_lev_codes.max()
                    left_indexer, counts = libalgos.groupsort_indexer(
                        new_lev_codes, ngroups
                    )

                    # missing values are placed first; drop them!
                    left_indexer = left_indexer[counts[0] :]
                    new_codes = [lab[left_indexer] for lab in new_codes]

                else:  # sort the leaves
                    mask = new_lev_codes != -1
                    mask_all = mask.all()
                    if not mask_all:
                        new_codes = [lab[mask] for lab in new_codes]

                    left_indexer = _get_leaf_sorter(new_codes[: level + 1])
                    new_codes = [lab[left_indexer] for lab in new_codes]

                    # left_indexers are w.r.t masked frame.
                    # reverse to original frame!
                    if not mask_all:
                        left_indexer = mask.nonzero()[0][left_indexer]

            join_index = MultiIndex(
                levels=new_levels,
                codes=new_codes,
                names=left.names,
                verify_integrity=False,
            )

        if right_lev_indexer is not None:
            right_indexer = algos.take_nd(
                right_lev_indexer, join_index.codes[level], allow_fill=False
            )
        else:
            right_indexer = join_index.codes[level]

        if flip_order:
            left_indexer, right_indexer = right_indexer, left_indexer

        if return_indexers:
            left_indexer = (
                None if left_indexer is None else ensure_platform_int(left_indexer)
            )
            right_indexer = (
                None if right_indexer is None else ensure_platform_int(right_indexer)
            )
            return join_index, left_indexer, right_indexer
        else:
            return join_index

    def _join_monotonic(self, other, how="left", return_indexers=False):
        # We only get here with matching dtypes
        assert other.dtype == self.dtype

        if self.equals(other):
            ret_index = other if how == "right" else self
            if return_indexers:
                return ret_index, None, None
            else:
                return ret_index

        if is_extension_array_dtype(self.dtype):
            sv = self._data._values_for_argsort()
            ov = other._data._values_for_argsort()
        else:
            sv = self._values
            ov = other._values

        if self.is_unique and other.is_unique:
            # We can perform much better than the general case
            if how == "left":
                join_index = self
                lidx = None
                ridx = self._left_indexer_unique(sv, ov)
            elif how == "right":
                join_index = other
                lidx = self._left_indexer_unique(ov, sv)
                ridx = None
            elif how == "inner":
                join_index, lidx, ridx = self._inner_indexer(sv, ov)
                join_index = self._wrap_joined_index(join_index, other)
            elif how == "outer":
                join_index, lidx, ridx = self._outer_indexer(sv, ov)
                join_index = self._wrap_joined_index(join_index, other)
        else:
            if how == "left":
                join_index, lidx, ridx = self._left_indexer(sv, ov)
            elif how == "right":
                join_index, ridx, lidx = self._left_indexer(ov, sv)
            elif how == "inner":
                join_index, lidx, ridx = self._inner_indexer(sv, ov)
            elif how == "outer":
                join_index, lidx, ridx = self._outer_indexer(sv, ov)
            join_index = self._wrap_joined_index(join_index, other)

        if return_indexers:
            lidx = None if lidx is None else ensure_platform_int(lidx)
            ridx = None if ridx is None else ensure_platform_int(ridx)
            return join_index, lidx, ridx
        else:
            return join_index

    def _wrap_joined_index(self, joined, other):
        name = get_op_result_name(self, other)
        return Index(joined, name=name)

    # --------------------------------------------------------------------
    # Uncategorized Methods

    @property
    def values(self) -> np.ndarray:
        """
        Return an array representing the data in the Index.

        .. warning::

           We recommend using :attr:`Index.array` or
           :meth:`Index.to_numpy`, depending on whether you need
           a reference to the underlying data or a NumPy array.

        Returns
        -------
        array: numpy.ndarray or ExtensionArray

        See Also
        --------
        Index.array : Reference to the underlying data.
        Index.to_numpy : A NumPy array representing the underlying data.
        """
        return self._data.view(np.ndarray)

    @cache_readonly
    @Appender(IndexOpsMixin.array.__doc__)  # type: ignore
    def array(self) -> ExtensionArray:
        array = self._data
        if isinstance(array, np.ndarray):
            from pandas.core.arrays.numpy_ import PandasArray

            array = PandasArray(array)
        return array

    @property
    def _values(self) -> Union[ExtensionArray, np.ndarray]:
        """
        The best array representation.

        This is an ndarray or ExtensionArray.

        ``_values`` are consistent between``Series`` and ``Index``.

        It may differ from the public '.values' method.

        index             | values          | _values       |
        ----------------- | --------------- | ------------- |
        Index             | ndarray         | ndarray       |
        CategoricalIndex  | Categorical     | Categorical   |
        DatetimeIndex     | ndarray[M8ns]   | DatetimeArray |
        DatetimeIndex[tz] | ndarray[M8ns]   | DatetimeArray |
        PeriodIndex       | ndarray[object] | PeriodArray   |
        IntervalIndex     | IntervalArray   | IntervalArray |

        See Also
        --------
        values
        """
        return self._data

    def _get_engine_target(self) -> np.ndarray:
        """
        Get the ndarray that we can pass to the IndexEngine constructor.
        """
        return self._values

    @Appender(IndexOpsMixin.memory_usage.__doc__)
    def memory_usage(self, deep: bool = False) -> int:
        result = super().memory_usage(deep=deep)

        # include our engine hashtable
        result += self._engine.sizeof(deep=deep)
        return result

    def where(self, cond, other=None):
        """
        Replace values where the condition is False.

        The replacement is taken from other.

        Parameters
        ----------
        cond : bool array-like with the same length as self
            Condition to select the values on.
        other : scalar, or array-like, default None
            Replacement if the condition is False.

        Returns
        -------
        pandas.Index
            A copy of self with values replaced from other
            where the condition is False.

        See Also
        --------
        Series.where : Same method for Series.
        DataFrame.where : Same method for DataFrame.

        Examples
        --------
        >>> idx = pd.Index(['car', 'bike', 'train', 'tractor'])
        >>> idx
        Index(['car', 'bike', 'train', 'tractor'], dtype='object')
        >>> idx.where(idx.isin(['car', 'train']), 'other')
        Index(['car', 'other', 'train', 'other'], dtype='object')
        """
        if other is None:
            other = self._na_value

        dtype = self.dtype
        values = self.values

        if is_bool(other) or is_bool_dtype(other):

            # bools force casting
            values = values.astype(object)
            dtype = None

        values = np.where(cond, values, other)

        if self._is_numeric_dtype and np.any(isna(values)):
            # We can't coerce to the numeric dtype of "self" (unless
            # it's float) if there are NaN values in our output.
            dtype = None

        return self._shallow_copy_with_infer(values, dtype=dtype)

    # construction helpers
    @classmethod
    def _scalar_data_error(cls, data):
        # We return the TypeError so that we can raise it from the constructor
        #  in order to keep mypy happy
        return TypeError(
            f"{cls.__name__}(...) must be called with a collection of some "
            f"kind, {repr(data)} was passed"
        )

    @classmethod
    def _string_data_error(cls, data):
        raise TypeError(
            "String dtype not supported, you may need "
            "to explicitly cast to a numeric type"
        )

    def _coerce_scalar_to_index(self, item):
        """
        We need to coerce a scalar to a compat for our index type.

        Parameters
        ----------
        item : scalar item to coerce
        """
        dtype = self.dtype

        if self._is_numeric_dtype and isna(item):
            # We can't coerce to the numeric dtype of "self" (unless
            # it's float) if there are NaN values in our output.
            dtype = None

        return Index([item], dtype=dtype, **self._get_attributes_dict())

    def _to_safe_for_reshape(self):
        """
        Convert to object if we are a categorical.
        """
        return self

    def _convert_for_op(self, value):
        """
        Convert value to be insertable to ndarray.
        """
        return value

    def _assert_can_do_op(self, value):
        """
        Check value is valid for scalar op.
        """
        if not is_scalar(value):
            raise TypeError(f"'value' must be a scalar, passed: {type(value).__name__}")

    @property
    def _has_complex_internals(self) -> bool:
        """
        Indicates if an index is not directly backed by a numpy array
        """
        # used to avoid libreduction code paths, which raise or require conversion
        return False

    def _is_memory_usage_qualified(self) -> bool:
        """
        Return a boolean if we need a qualified .info display.
        """
        return self.is_object()

    def is_type_compatible(self, kind) -> bool:
        """
        Whether the index type is compatible with the provided type.
        """
        return kind == self.inferred_type

    def __contains__(self, key: Any) -> bool:
        """
        Return a boolean indicating whether the provided key is in the index.

        Parameters
        ----------
        key : label
            The key to check if it is present in the index.

        Returns
        -------
        bool
            Whether the key search is in the index.

        Raises
        ------
        TypeError
            If the key is not hashable.

        See Also
        --------
        Index.isin : Returns an ndarray of boolean dtype indicating whether the
            list-like key is in the index.

        Examples
        --------
        >>> idx = pd.Index([1, 2, 3, 4])
        >>> idx
        Int64Index([1, 2, 3, 4], dtype='int64')

        >>> 2 in idx
        True
        >>> 6 in idx
        False
        """
        hash(key)
        try:
            return key in self._engine
        except (OverflowError, TypeError, ValueError):
            return False

    def __hash__(self):
        raise TypeError(f"unhashable type: {repr(type(self).__name__)}")

    def __setitem__(self, key, value):
        raise TypeError("Index does not support mutable operations")

    def __getitem__(self, key):
        """
        Override numpy.ndarray's __getitem__ method to work as desired.

        This function adds lists and Series as valid boolean indexers
        (ndarrays only supports ndarray with dtype=bool).

        If resulting ndim != 1, plain ndarray is returned instead of
        corresponding `Index` subclass.

        """
        # There's no custom logic to be implemented in __getslice__, so it's
        # not overloaded intentionally.
        getitem = self._data.__getitem__
        promote = self._shallow_copy

        if is_scalar(key):
            key = com.cast_scalar_indexer(key)
            return getitem(key)

        if isinstance(key, slice):
            # This case is separated from the conditional above to avoid
            # pessimization of basic indexing.
            return promote(getitem(key))

        if com.is_bool_indexer(key):
            key = np.asarray(key, dtype=bool)

        result = getitem(key)
        if not is_scalar(result):
            if np.ndim(result) > 1:
                deprecate_ndim_indexing(result)
                return result
            return promote(result)
        else:
            return result

    def _can_hold_identifiers_and_holds_name(self, name) -> bool:
        """
        Faster check for ``name in self`` when we know `name` is a Python
        identifier (e.g. in NDFrame.__getattr__, which hits this to support
        . key lookup). For indexes that can't hold identifiers (everything
        but object & categorical) we just return False.

        https://github.com/pandas-dev/pandas/issues/19764
        """
        if self.is_object() or self.is_categorical():
            return name in self
        return False

    def append(self, other):
        """
        Append a collection of Index options together.

        Parameters
        ----------
        other : Index or list/tuple of indices

        Returns
        -------
        appended : Index
        """
        to_concat = [self]

        if isinstance(other, (list, tuple)):
            to_concat = to_concat + list(other)
        else:
            to_concat.append(other)

        for obj in to_concat:
            if not isinstance(obj, Index):
                raise TypeError("all inputs must be Index")

        names = {obj.name for obj in to_concat}
        name = None if len(names) > 1 else self.name

        return self._concat(to_concat, name)

    def _concat(self, to_concat, name):

        typs = _concat.get_dtype_kinds(to_concat)

        if len(typs) == 1:
            return self._concat_same_dtype(to_concat, name=name)
        return Index._concat_same_dtype(self, to_concat, name=name)

    def _concat_same_dtype(self, to_concat, name):
        """
        Concatenate to_concat which has the same class.
        """
        # must be overridden in specific classes
        klasses = (
            ABCDatetimeIndex,
            ABCTimedeltaIndex,
            ABCPeriodIndex,
            ExtensionArray,
            ABCIntervalIndex,
        )
        to_concat = [
            x.astype(object) if isinstance(x, klasses) else x for x in to_concat
        ]

        self = to_concat[0]
        attribs = self._get_attributes_dict()
        attribs["name"] = name

        to_concat = [x._values if isinstance(x, Index) else x for x in to_concat]

        return self._shallow_copy_with_infer(np.concatenate(to_concat), **attribs)

    def putmask(self, mask, value):
        """
        Return a new Index of the values set with the mask.

        Returns
        -------
        Index

        See Also
        --------
        numpy.ndarray.putmask
        """
        values = self.values.copy()
        try:
            np.putmask(values, mask, self._convert_for_op(value))
            if is_period_dtype(self.dtype):
                # .values cast to object, so we need to cast back
                values = type(self)(values)._data
            return self._shallow_copy(values)
        except (ValueError, TypeError) as err:
            if is_object_dtype(self):
                raise err

            # coerces to object
            return self.astype(object).putmask(mask, value)

    def equals(self, other) -> bool:
        """
        Determine if two Index objects contain the same elements.

        Returns
        -------
        bool
            True if "other" is an Index and it has the same elements as calling
            index; False otherwise.
        """
        if self.is_(other):
            return True

        if not isinstance(other, Index):
            return False

        if is_object_dtype(self.dtype) and not is_object_dtype(other.dtype):
            # if other is not object, use other's logic for coercion
            return other.equals(self)

        if isinstance(other, ABCMultiIndex):
            # d-level MultiIndex can equal d-tuple Index
            return other.equals(self)

        if is_extension_array_dtype(other.dtype):
            # All EA-backed Index subclasses override equals
            return other.equals(self)

        return array_equivalent(self._values, other._values)

    def identical(self, other) -> bool:
        """
        Similar to equals, but check that other comparable attributes are
        also equal.

        Returns
        -------
        bool
            If two Index objects have equal elements and same type True,
            otherwise False.
        """
        return (
            self.equals(other)
            and all(
                (
                    getattr(self, c, None) == getattr(other, c, None)
                    for c in self._comparables
                )
            )
            and type(self) == type(other)
        )

    def asof(self, label):
        """
        Return the label from the index, or, if not present, the previous one.

        Assuming that the index is sorted, return the passed index label if it
        is in the index, or return the previous index label if the passed one
        is not in the index.

        Parameters
        ----------
        label : object
            The label up to which the method returns the latest index label.

        Returns
        -------
        object
            The passed label if it is in the index. The previous label if the
            passed label is not in the sorted index or `NaN` if there is no
            such label.

        See Also
        --------
        Series.asof : Return the latest value in a Series up to the
            passed index.
        merge_asof : Perform an asof merge (similar to left join but it
            matches on nearest key rather than equal key).
        Index.get_loc : An `asof` is a thin wrapper around `get_loc`
            with method='pad'.

        Examples
        --------
        `Index.asof` returns the latest index label up to the passed label.

        >>> idx = pd.Index(['2013-12-31', '2014-01-02', '2014-01-03'])
        >>> idx.asof('2014-01-01')
        '2013-12-31'

        If the label is in the index, the method returns the passed label.

        >>> idx.asof('2014-01-02')
        '2014-01-02'

        If all of the labels in the index are later than the passed label,
        NaN is returned.

        >>> idx.asof('1999-01-02')
        nan

        If the index is not sorted, an error is raised.

        >>> idx_not_sorted = pd.Index(['2013-12-31', '2015-01-02',
        ...                            '2014-01-03'])
        >>> idx_not_sorted.asof('2013-12-31')
        Traceback (most recent call last):
        ValueError: index must be monotonic increasing or decreasing
        """
        try:
            loc = self.get_loc(label, method="pad")
        except KeyError:
            return self._na_value
        else:
            if isinstance(loc, slice):
                loc = loc.indices(len(self))[-1]
            return self[loc]

    def asof_locs(self, where, mask):
        """
        Find the locations (indices) of the labels from the index for
        every entry in the `where` argument.

        As in the `asof` function, if the label (a particular entry in
        `where`) is not in the index, the latest index label up to the
        passed label is chosen and its index returned.

        If all of the labels in the index are later than a label in `where`,
        -1 is returned.

        `mask` is used to ignore NA values in the index during calculation.

        Parameters
        ----------
        where : Index
            An Index consisting of an array of timestamps.
        mask : array-like
            Array of booleans denoting where values in the original
            data are not NA.

        Returns
        -------
        numpy.ndarray
            An array of locations (indices) of the labels from the Index
            which correspond to the return values of the `asof` function
            for every element in `where`.
        """
        locs = self.values[mask].searchsorted(where.values, side="right")
        locs = np.where(locs > 0, locs - 1, 0)

        result = np.arange(len(self))[mask].take(locs)

        first = mask.argmax()
        result[(locs == 0) & (where.values < self.values[first])] = -1

        return result

    def sort_values(
        self, return_indexer=False, ascending=True, key: Optional[Callable] = None
    ):
        """
        Return a sorted copy of the index.

        Return a sorted copy of the index, and optionally return the indices
        that sorted the index itself.

        Parameters
        ----------
        return_indexer : bool, default False
            Should the indices that would sort the index be returned.
        ascending : bool, default True
            Should the index values be sorted in an ascending order.
        key : callable, optional
            If not None, apply the key function to the index values
            before sorting. This is similar to the `key` argument in the
            builtin :meth:`sorted` function, with the notable difference that
            this `key` function should be *vectorized*. It should expect an
            ``Index`` and return an ``Index`` of the same shape.

            .. versionadded:: 1.0.0

        Returns
        -------
        sorted_index : pandas.Index
            Sorted copy of the index.
        indexer : numpy.ndarray, optional
            The indices that the index itself was sorted by.

        See Also
        --------
        Series.sort_values : Sort values of a Series.
        DataFrame.sort_values : Sort values in a DataFrame.

        Examples
        --------
        >>> idx = pd.Index([10, 100, 1, 1000])
        >>> idx
        Int64Index([10, 100, 1, 1000], dtype='int64')

        Sort values in ascending order (default behavior).

        >>> idx.sort_values()
        Int64Index([1, 10, 100, 1000], dtype='int64')

        Sort values in descending order, and also get the indices `idx` was
        sorted by.

        >>> idx.sort_values(ascending=False, return_indexer=True)
        (Int64Index([1000, 100, 10, 1], dtype='int64'), array([3, 1, 0, 2]))
        """
        idx = ensure_key_mapped(self, key)

        _as = idx.argsort()
        if not ascending:
            _as = _as[::-1]

        sorted_index = self.take(_as)

        if return_indexer:
            return sorted_index, _as
        else:
            return sorted_index

    def sort(self, *args, **kwargs):
        """
        Use sort_values instead.
        """
        raise TypeError("cannot sort an Index object in-place, use sort_values instead")

    def shift(self, periods=1, freq=None):
        """
        Shift index by desired number of time frequency increments.

        This method is for shifting the values of datetime-like indexes
        by a specified time increment a given number of times.

        Parameters
        ----------
        periods : int, default 1
            Number of periods (or increments) to shift by,
            can be positive or negative.
        freq : pandas.DateOffset, pandas.Timedelta or str, optional
            Frequency increment to shift by.
            If None, the index is shifted by its own `freq` attribute.
            Offset aliases are valid strings, e.g., 'D', 'W', 'M' etc.

        Returns
        -------
        pandas.Index
            Shifted index.

        See Also
        --------
        Series.shift : Shift values of Series.

        Notes
        -----
        This method is only implemented for datetime-like index classes,
        i.e., DatetimeIndex, PeriodIndex and TimedeltaIndex.

        Examples
        --------
        Put the first 5 month starts of 2011 into an index.

        >>> month_starts = pd.date_range('1/1/2011', periods=5, freq='MS')
        >>> month_starts
        DatetimeIndex(['2011-01-01', '2011-02-01', '2011-03-01', '2011-04-01',
                       '2011-05-01'],
                      dtype='datetime64[ns]', freq='MS')

        Shift the index by 10 days.

        >>> month_starts.shift(10, freq='D')
        DatetimeIndex(['2011-01-11', '2011-02-11', '2011-03-11', '2011-04-11',
                       '2011-05-11'],
                      dtype='datetime64[ns]', freq=None)

        The default value of `freq` is the `freq` attribute of the index,
        which is 'MS' (month start) in this example.

        >>> month_starts.shift(10)
        DatetimeIndex(['2011-11-01', '2011-12-01', '2012-01-01', '2012-02-01',
                       '2012-03-01'],
                      dtype='datetime64[ns]', freq='MS')
        """
        raise NotImplementedError(f"Not supported for type {type(self).__name__}")

    def argsort(self, *args, **kwargs) -> np.ndarray:
        """
        Return the integer indices that would sort the index.

        Parameters
        ----------
        *args
            Passed to `numpy.ndarray.argsort`.
        **kwargs
            Passed to `numpy.ndarray.argsort`.

        Returns
        -------
        numpy.ndarray
            Integer indices that would sort the index if used as
            an indexer.

        See Also
        --------
        numpy.argsort : Similar method for NumPy arrays.
        Index.sort_values : Return sorted copy of Index.

        Examples
        --------
        >>> idx = pd.Index(['b', 'a', 'd', 'c'])
        >>> idx
        Index(['b', 'a', 'd', 'c'], dtype='object')

        >>> order = idx.argsort()
        >>> order
        array([1, 0, 3, 2])

        >>> idx[order]
        Index(['a', 'b', 'c', 'd'], dtype='object')
        """
        result = self.asi8

        if result is None:
            result = np.array(self)

        return result.argsort(*args, **kwargs)

    def get_value(self, series: "Series", key):
        """
        Fast lookup of value from 1-dimensional ndarray. Only use this if you
        know what you're doing.

        Returns
        -------
        scalar or Series
        """
        if not is_scalar(key):
            # if key is not a scalar, directly raise an error (the code below
            # would convert to numpy arrays and raise later any way) - GH29926
            raise InvalidIndexError(key)

        try:
            # GH 20882, 21257
            # First try to convert the key to a location
            # If that fails, raise a KeyError if an integer
            # index, otherwise, see if key is an integer, and
            # try that
            loc = self.get_loc(key)
        except KeyError:
            if not self._should_fallback_to_positional():
                raise
            elif is_integer(key):
                # If the Index cannot hold integer, then this is unambiguously
                #  a locational lookup.
                loc = key
            else:
                raise

        return self._get_values_for_loc(series, loc, key)

    def _should_fallback_to_positional(self) -> bool:
        """
        If an integer key is not found, should we fall back to positional indexing?
        """
        if len(self) > 0 and (self.holds_integer() or self.is_boolean()):
            return False
        return True

    def _get_values_for_loc(self, series: "Series", loc, key):
        """
        Do a positional lookup on the given Series, returning either a scalar
        or a Series.

        Assumes that `series.index is self`

        key is included for MultiIndex compat.
        """
        if is_integer(loc):
            return series._values[loc]

        return series.iloc[loc]

    def set_value(self, arr, key, value):
        """
        Fast lookup of value from 1-dimensional ndarray.

        .. deprecated:: 1.0

        Notes
        -----
        Only use this if you know what you're doing.
        """
        warnings.warn(
            (
                "The 'set_value' method is deprecated, and "
                "will be removed in a future version."
            ),
            FutureWarning,
            stacklevel=2,
        )
        loc = self._engine.get_loc(key)
        validate_numeric_casting(arr.dtype, value)
        arr[loc] = value

    _index_shared_docs[
        "get_indexer_non_unique"
    ] = """
        Compute indexer and mask for new index given the current index. The
        indexer should be then used as an input to ndarray.take to align the
        current data to the new index.

        Parameters
        ----------
        target : %(target_klass)s

        Returns
        -------
        indexer : ndarray of int
            Integers from 0 to n - 1 indicating that the index at these
            positions matches the corresponding target values. Missing values
            in the target are marked by -1.
        missing : ndarray of int
            An indexer into the target of the values not found.
            These correspond to the -1 in the indexer array.
        """

    @Appender(_index_shared_docs["get_indexer_non_unique"] % _index_doc_kwargs)
    def get_indexer_non_unique(self, target):
        target = ensure_index(target)
        pself, ptarget = self._maybe_promote(target)
        if pself is not self or ptarget is not target:
            return pself.get_indexer_non_unique(ptarget)

        if is_categorical_dtype(target.dtype):
            tgt_values = np.asarray(target)
        else:
            tgt_values = target._get_engine_target()

        indexer, missing = self._engine.get_indexer_non_unique(tgt_values)
        return ensure_platform_int(indexer), missing

    def get_indexer_for(self, target, **kwargs):
        """
        Guaranteed return of an indexer even when non-unique.

        This dispatches to get_indexer or get_indexer_non_unique
        as appropriate.

        Returns
        -------
        numpy.ndarray
            List of indices.
        """
        if self.is_unique:
            return self.get_indexer(target, **kwargs)
        indexer, _ = self.get_indexer_non_unique(target, **kwargs)
        return indexer

    def _maybe_promote(self, other):
        # A hack, but it works

        if self.inferred_type == "date" and isinstance(other, ABCDatetimeIndex):
            return type(other)(self), other
        elif self.inferred_type == "boolean":
            if not is_object_dtype(self.dtype):
                return self.astype("object"), other.astype("object")
        return self, other

    def groupby(self, values) -> PrettyDict[Hashable, np.ndarray]:
        """
        Group the index labels by a given array of values.

        Parameters
        ----------
        values : array
            Values used to determine the groups.

        Returns
        -------
        dict
            {group name -> group labels}
        """
        # TODO: if we are a MultiIndex, we can do better
        # that converting to tuples
        if isinstance(values, ABCMultiIndex):
            values = values.values
        values = ensure_categorical(values)
        result = values._reverse_indexer()

        # map to the label
        result = {k: self.take(v) for k, v in result.items()}

        return PrettyDict(result)

    def map(self, mapper, na_action=None):
        """
        Map values using input correspondence (a dict, Series, or function).

        Parameters
        ----------
        mapper : function, dict, or Series
            Mapping correspondence.
        na_action : {None, 'ignore'}
            If 'ignore', propagate NA values, without passing them to the
            mapping correspondence.

        Returns
        -------
        applied : Union[Index, MultiIndex], inferred
            The output of the mapping function applied to the index.
            If the function returns a tuple with more than one element
            a MultiIndex will be returned.
        """
        from pandas.core.indexes.multi import MultiIndex

        new_values = super()._map_values(mapper, na_action=na_action)

        attributes = self._get_attributes_dict()

        # we can return a MultiIndex
        if new_values.size and isinstance(new_values[0], tuple):
            if isinstance(self, MultiIndex):
                names = self.names
            elif attributes.get("name"):
                names = [attributes.get("name")] * len(new_values[0])
            else:
                names = None
            return MultiIndex.from_tuples(new_values, names=names)

        attributes["copy"] = False
        if not new_values.size:
            # empty
            attributes["dtype"] = self.dtype

        return Index(new_values, **attributes)

    # TODO: De-duplicate with map, xref GH#32349
    def _transform_index(self, func, level=None) -> "Index":
        """
        Apply function to all values found in index.

        This includes transforming multiindex entries separately.
        Only apply function to one level of the MultiIndex if level is specified.
        """
        if isinstance(self, ABCMultiIndex):
            if level is not None:
                items = [
                    tuple(func(y) if i == level else y for i, y in enumerate(x))
                    for x in self
                ]
            else:
                items = [tuple(func(y) for y in x) for x in self]
            return type(self).from_tuples(items, names=self.names)
        else:
            items = [func(x) for x in self]
            return Index(items, name=self.name, tupleize_cols=False)

    def isin(self, values, level=None):
        """
        Return a boolean array where the index values are in `values`.

        Compute boolean array of whether each index value is found in the
        passed set of values. The length of the returned boolean array matches
        the length of the index.

        Parameters
        ----------
        values : set or list-like
            Sought values.
        level : str or int, optional
            Name or position of the index level to use (if the index is a
            `MultiIndex`).

        Returns
        -------
        is_contained : ndarray
            NumPy array of boolean values.

        See Also
        --------
        Series.isin : Same for Series.
        DataFrame.isin : Same method for DataFrames.

        Notes
        -----
        In the case of `MultiIndex` you must either specify `values` as a
        list-like object containing tuples that are the same length as the
        number of levels, or specify `level`. Otherwise it will raise a
        ``ValueError``.

        If `level` is specified:

        - if it is the name of one *and only one* index level, use that level;
        - otherwise it should be a number indicating level position.

        Examples
        --------
        >>> idx = pd.Index([1,2,3])
        >>> idx
        Int64Index([1, 2, 3], dtype='int64')

        Check whether each index value in a list of values.

        >>> idx.isin([1, 4])
        array([ True, False, False])

        >>> midx = pd.MultiIndex.from_arrays([[1,2,3],
        ...                                  ['red', 'blue', 'green']],
        ...                                  names=('number', 'color'))
        >>> midx
        MultiIndex(levels=[[1, 2, 3], ['blue', 'green', 'red']],
                   codes=[[0, 1, 2], [2, 0, 1]],
                   names=['number', 'color'])

        Check whether the strings in the 'color' level of the MultiIndex
        are in a list of colors.

        >>> midx.isin(['red', 'orange', 'yellow'], level='color')
        array([ True, False, False])

        To check across the levels of a MultiIndex, pass a list of tuples:

        >>> midx.isin([(1, 'red'), (3, 'red')])
        array([ True, False, False])

        For a DatetimeIndex, string values in `values` are converted to
        Timestamps.

        >>> dates = ['2000-03-11', '2000-03-12', '2000-03-13']
        >>> dti = pd.to_datetime(dates)
        >>> dti
        DatetimeIndex(['2000-03-11', '2000-03-12', '2000-03-13'],
        dtype='datetime64[ns]', freq=None)

        >>> dti.isin(['2000-03-11'])
        array([ True, False, False])
        """
        if level is not None:
            self._validate_index_level(level)
        return algos.isin(self, values)

    def _get_string_slice(self, key: str_t, use_lhs: bool = True, use_rhs: bool = True):
        # this is for partial string indexing,
        # overridden in DatetimeIndex, TimedeltaIndex and PeriodIndex
        raise NotImplementedError

    def slice_indexer(self, start=None, end=None, step=None, kind=None):
        """
        For an ordered or unique index, compute the slice indexer for input
        labels and step.

        Parameters
        ----------
        start : label, default None
            If None, defaults to the beginning.
        end : label, default None
            If None, defaults to the end.
        step : int, default None
        kind : str, default None

        Returns
        -------
        indexer : slice

        Raises
        ------
        KeyError : If key does not exist, or key is not unique and index is
            not ordered.

        Notes
        -----
        This function assumes that the data is sorted, so use at your own peril

        Examples
        --------
        This is a method on all index types. For example you can do:

        >>> idx = pd.Index(list('abcd'))
        >>> idx.slice_indexer(start='b', end='c')
        slice(1, 3)

        >>> idx = pd.MultiIndex.from_arrays([list('abcd'), list('efgh')])
        >>> idx.slice_indexer(start='b', end=('c', 'g'))
        slice(1, 3)
        """
        start_slice, end_slice = self.slice_locs(start, end, step=step, kind=kind)

        # return a slice
        if not is_scalar(start_slice):
            raise AssertionError("Start slice bound is non-scalar")
        if not is_scalar(end_slice):
            raise AssertionError("End slice bound is non-scalar")

        return slice(start_slice, end_slice, step)

    def _maybe_cast_indexer(self, key):
        """
        If we have a float key and are not a floating index, then try to cast
        to an int if equivalent.
        """
        if not self.is_floating():
            return com.cast_scalar_indexer(key)
        return key

    def _validate_indexer(self, form: str_t, key, kind: str_t):
        """
        If we are positional indexer, validate that we have appropriate
        typed bounds must be an integer.
        """
        assert kind in ["getitem", "iloc"]

        if key is None:
            pass
        elif is_integer(key):
            pass
        else:
            self._invalid_indexer(form, key)

    def _maybe_cast_slice_bound(self, label, side: str_t, kind):
        """
        This function should be overloaded in subclasses that allow non-trivial
        casting on label-slice bounds, e.g. datetime-like indices allowing
        strings containing formatted datetimes.

        Parameters
        ----------
        label : object
        side : {'left', 'right'}
        kind : {'loc', 'getitem'} or None

        Returns
        -------
        label : object

        Notes
        -----
        Value of `side` parameter should be validated in caller.
        """
        assert kind in ["loc", "getitem", None]

        # We are a plain index here (sub-class override this method if they
        # wish to have special treatment for floats/ints, e.g. Float64Index and
        # datetimelike Indexes
        # reject them
        if is_float(label):
            self._invalid_indexer("slice", label)

        # we are trying to find integer bounds on a non-integer based index
        # this is rejected (generally .loc gets you here)
        elif is_integer(label):
            self._invalid_indexer("slice", label)

        return label

    def _searchsorted_monotonic(self, label, side="left"):
        if self.is_monotonic_increasing:
            return self.searchsorted(label, side=side)
        elif self.is_monotonic_decreasing:
            # np.searchsorted expects ascending sort order, have to reverse
            # everything for it to work (element ordering, search side and
            # resulting value).
            pos = self[::-1].searchsorted(
                label, side="right" if side == "left" else "left"
            )
            return len(self) - pos

        raise ValueError("index must be monotonic increasing or decreasing")

    def get_slice_bound(self, label, side: str_t, kind) -> int:
        """
        Calculate slice bound that corresponds to given label.

        Returns leftmost (one-past-the-rightmost if ``side=='right'``) position
        of given label.

        Parameters
        ----------
        label : object
        side : {'left', 'right'}
        kind : {'loc', 'getitem'} or None

        Returns
        -------
        int
            Index of label.
        """
        assert kind in ["loc", "getitem", None]

        if side not in ("left", "right"):
            raise ValueError(
                "Invalid value for side kwarg, must be either "
                f"'left' or 'right': {side}"
            )

        original_label = label

        # For datetime indices label may be a string that has to be converted
        # to datetime boundary according to its resolution.
        label = self._maybe_cast_slice_bound(label, side, kind)

        # we need to look up the label
        try:
            slc = self.get_loc(label)
        except KeyError as err:
            try:
                return self._searchsorted_monotonic(label, side)
            except ValueError:
                # raise the original KeyError
                raise err

        if isinstance(slc, np.ndarray):
            # get_loc may return a boolean array or an array of indices, which
            # is OK as long as they are representable by a slice.
            if is_bool_dtype(slc):
                slc = lib.maybe_booleans_to_slice(slc.view("u1"))
            else:
                slc = lib.maybe_indices_to_slice(slc.astype("i8"), len(self))
            if isinstance(slc, np.ndarray):
                raise KeyError(
                    f"Cannot get {side} slice bound for non-unique "
                    f"label: {repr(original_label)}"
                )

        if isinstance(slc, slice):
            if side == "left":
                return slc.start
            else:
                return slc.stop
        else:
            if side == "right":
                return slc + 1
            else:
                return slc

    def slice_locs(self, start=None, end=None, step=None, kind=None):
        """
        Compute slice locations for input labels.

        Parameters
        ----------
        start : label, default None
            If None, defaults to the beginning.
        end : label, default None
            If None, defaults to the end.
        step : int, defaults None
            If None, defaults to 1.
        kind : {'loc', 'getitem'} or None

        Returns
        -------
        start, end : int

        See Also
        --------
        Index.get_loc : Get location for a single label.

        Notes
        -----
        This method only works if the index is monotonic or unique.

        Examples
        --------
        >>> idx = pd.Index(list('abcd'))
        >>> idx.slice_locs(start='b', end='c')
        (1, 3)
        """
        inc = step is None or step >= 0

        if not inc:
            # If it's a reverse slice, temporarily swap bounds.
            start, end = end, start

        # GH 16785: If start and end happen to be date strings with UTC offsets
        # attempt to parse and check that the offsets are the same
        if isinstance(start, (str, datetime)) and isinstance(end, (str, datetime)):
            try:
                ts_start = Timestamp(start)
                ts_end = Timestamp(end)
            except (ValueError, TypeError):
                pass
            else:
                if not tz_compare(ts_start.tzinfo, ts_end.tzinfo):
                    raise ValueError("Both dates must have the same UTC offset")

        start_slice = None
        if start is not None:
            start_slice = self.get_slice_bound(start, "left", kind)
        if start_slice is None:
            start_slice = 0

        end_slice = None
        if end is not None:
            end_slice = self.get_slice_bound(end, "right", kind)
        if end_slice is None:
            end_slice = len(self)

        if not inc:
            # Bounds at this moment are swapped, swap them back and shift by 1.
            #
            # slice_locs('B', 'A', step=-1): s='B', e='A'
            #
            #              s='A'                 e='B'
            # AFTER SWAP:    |                     |
            #                v ------------------> V
            #           -----------------------------------
            #           | | |A|A|A|A| | | | | |B|B| | | | |
            #           -----------------------------------
            #              ^ <------------------ ^
            # SHOULD BE:   |                     |
            #           end=s-1              start=e-1
            #
            end_slice, start_slice = start_slice - 1, end_slice - 1

            # i == -1 triggers ``len(self) + i`` selection that points to the
            # last element, not before-the-first one, subtracting len(self)
            # compensates that.
            if end_slice == -1:
                end_slice -= len(self)
            if start_slice == -1:
                start_slice -= len(self)

        return start_slice, end_slice

    def delete(self, loc):
        """
        Make new Index with passed location(-s) deleted.

        Parameters
        ----------
        loc : int or list of int
            Location of item(-s) which will be deleted.
            Use a list of locations to delete more than one value at the same time.

        Returns
        -------
        Index
            New Index with passed location(-s) deleted.

        See Also
        --------
        numpy.delete : Delete any rows and column from NumPy array (ndarray).

        Examples
        --------
        >>> idx = pd.Index(['a', 'b', 'c'])
        >>> idx.delete(1)
        Index(['a', 'c'], dtype='object')

        >>> idx = pd.Index(['a', 'b', 'c'])
        >>> idx.delete([0, 2])
        Index(['b'], dtype='object')
        """
        return self._shallow_copy(np.delete(self._data, loc))

    def insert(self, loc: int, item):
        """
        Make new Index inserting new item at location.

        Follows Python list.append semantics for negative values.

        Parameters
        ----------
        loc : int
        item : object

        Returns
        -------
        new_index : Index
        """
        # Note: this method is overridden by all ExtensionIndex subclasses,
        #  so self is never backed by an EA.
        arr = np.asarray(self)
        item = self._coerce_scalar_to_index(item)._values
        idx = np.concatenate((arr[:loc], item, arr[loc:]))
        return self._shallow_copy_with_infer(idx)

    def drop(self, labels, errors: str_t = "raise"):
        """
        Make new Index with passed list of labels deleted.

        Parameters
        ----------
        labels : array-like
        errors : {'ignore', 'raise'}, default 'raise'
            If 'ignore', suppress error and existing labels are dropped.

        Returns
        -------
        dropped : Index

        Raises
        ------
        KeyError
            If not all of the labels are found in the selected axis
        """
        arr_dtype = "object" if self.dtype == "object" else None
        labels = com.index_labels_to_array(labels, dtype=arr_dtype)
        indexer = self.get_indexer(labels)
        mask = indexer == -1
        if mask.any():
            if errors != "ignore":
                raise KeyError(f"{labels[mask]} not found in axis")
            indexer = indexer[~mask]
        return self.delete(indexer)

    # --------------------------------------------------------------------
    # Generated Arithmetic, Comparison, and Unary Methods

    @classmethod
    def _add_comparison_methods(cls):
        """
        Add in comparison methods.
        """
        cls.__eq__ = _make_comparison_op(operator.eq, cls)
        cls.__ne__ = _make_comparison_op(operator.ne, cls)
        cls.__lt__ = _make_comparison_op(operator.lt, cls)
        cls.__gt__ = _make_comparison_op(operator.gt, cls)
        cls.__le__ = _make_comparison_op(operator.le, cls)
        cls.__ge__ = _make_comparison_op(operator.ge, cls)

    @classmethod
    def _add_numeric_methods_add_sub_disabled(cls):
        """
        Add in the numeric add/sub methods to disable.
        """
        cls.__add__ = make_invalid_op("__add__")
        cls.__radd__ = make_invalid_op("__radd__")
        cls.__iadd__ = make_invalid_op("__iadd__")
        cls.__sub__ = make_invalid_op("__sub__")
        cls.__rsub__ = make_invalid_op("__rsub__")
        cls.__isub__ = make_invalid_op("__isub__")

    @classmethod
    def _add_numeric_methods_disabled(cls):
        """
        Add in numeric methods to disable other than add/sub.
        """
        cls.__pow__ = make_invalid_op("__pow__")
        cls.__rpow__ = make_invalid_op("__rpow__")
        cls.__mul__ = make_invalid_op("__mul__")
        cls.__rmul__ = make_invalid_op("__rmul__")
        cls.__floordiv__ = make_invalid_op("__floordiv__")
        cls.__rfloordiv__ = make_invalid_op("__rfloordiv__")
        cls.__truediv__ = make_invalid_op("__truediv__")
        cls.__rtruediv__ = make_invalid_op("__rtruediv__")
        cls.__mod__ = make_invalid_op("__mod__")
        cls.__divmod__ = make_invalid_op("__divmod__")
        cls.__neg__ = make_invalid_op("__neg__")
        cls.__pos__ = make_invalid_op("__pos__")
        cls.__abs__ = make_invalid_op("__abs__")
        cls.__inv__ = make_invalid_op("__inv__")

    @classmethod
    def _add_numeric_methods_binary(cls):
        """
        Add in numeric methods.
        """
        cls.__add__ = _make_arithmetic_op(operator.add, cls)
        cls.__radd__ = _make_arithmetic_op(ops.radd, cls)
        cls.__sub__ = _make_arithmetic_op(operator.sub, cls)
        cls.__rsub__ = _make_arithmetic_op(ops.rsub, cls)
        cls.__rpow__ = _make_arithmetic_op(ops.rpow, cls)
        cls.__pow__ = _make_arithmetic_op(operator.pow, cls)

        cls.__truediv__ = _make_arithmetic_op(operator.truediv, cls)
        cls.__rtruediv__ = _make_arithmetic_op(ops.rtruediv, cls)

        # TODO: rmod? rdivmod?
        cls.__mod__ = _make_arithmetic_op(operator.mod, cls)
        cls.__floordiv__ = _make_arithmetic_op(operator.floordiv, cls)
        cls.__rfloordiv__ = _make_arithmetic_op(ops.rfloordiv, cls)
        cls.__divmod__ = _make_arithmetic_op(divmod, cls)
        cls.__mul__ = _make_arithmetic_op(operator.mul, cls)
        cls.__rmul__ = _make_arithmetic_op(ops.rmul, cls)

    @classmethod
    def _add_numeric_methods_unary(cls):
        """
        Add in numeric unary methods.
        """

        def _make_evaluate_unary(op, opstr):
            def _evaluate_numeric_unary(self):

                attrs = self._get_attributes_dict()
                return Index(op(self.values), **attrs)

            _evaluate_numeric_unary.__name__ = opstr
            return _evaluate_numeric_unary

        cls.__neg__ = _make_evaluate_unary(operator.neg, "__neg__")
        cls.__pos__ = _make_evaluate_unary(operator.pos, "__pos__")
        cls.__abs__ = _make_evaluate_unary(np.abs, "__abs__")
        cls.__inv__ = _make_evaluate_unary(lambda x: -x, "__inv__")

    @classmethod
    def _add_numeric_methods(cls):
        cls._add_numeric_methods_unary()
        cls._add_numeric_methods_binary()

    @classmethod
    def _add_logical_methods(cls):
        """
        Add in logical methods.
        """
        _doc = """
        %(desc)s

        Parameters
        ----------
        *args
            These parameters will be passed to numpy.%(outname)s.
        **kwargs
            These parameters will be passed to numpy.%(outname)s.

        Returns
        -------
        %(outname)s : bool or array_like (if axis is specified)
            A single element array_like may be converted to bool."""

        _index_shared_docs["index_all"] = dedent(
            """

        See Also
        --------
        Index.any : Return whether any element in an Index is True.
        Series.any : Return whether any element in a Series is True.
        Series.all : Return whether all elements in a Series are True.

        Notes
        -----
        Not a Number (NaN), positive infinity and negative infinity
        evaluate to True because these are not equal to zero.

        Examples
        --------
        **all**

        True, because nonzero integers are considered True.

        >>> pd.Index([1, 2, 3]).all()
        True

        False, because ``0`` is considered False.

        >>> pd.Index([0, 1, 2]).all()
        False

        **any**

        True, because ``1`` is considered True.

        >>> pd.Index([0, 0, 1]).any()
        True

        False, because ``0`` is considered False.

        >>> pd.Index([0, 0, 0]).any()
        False
        """
        )

        _index_shared_docs["index_any"] = dedent(
            """

        See Also
        --------
        Index.all : Return whether all elements are True.
        Series.all : Return whether all elements are True.

        Notes
        -----
        Not a Number (NaN), positive infinity and negative infinity
        evaluate to True because these are not equal to zero.

        Examples
        --------
        >>> index = pd.Index([0, 1, 2])
        >>> index.any()
        True

        >>> index = pd.Index([0, 0, 0])
        >>> index.any()
        False
        """
        )

        def _make_logical_function(name, desc, f):
            @Substitution(outname=name, desc=desc)
            @Appender(_index_shared_docs["index_" + name])
            @Appender(_doc)
            def logical_func(self, *args, **kwargs):
                result = f(self.values)
                if (
                    isinstance(result, (np.ndarray, ABCSeries, Index))
                    and result.ndim == 0
                ):
                    # return NumPy type
                    return result.dtype.type(result.item())
                else:  # pragma: no cover
                    return result

            logical_func.__name__ = name
            return logical_func

        cls.all = _make_logical_function(
            "all", "Return whether all elements are True.", np.all
        )
        cls.any = _make_logical_function(
            "any", "Return whether any element is True.", np.any
        )

    @classmethod
    def _add_logical_methods_disabled(cls):
        """
        Add in logical methods to disable.
        """
        cls.all = make_invalid_op("all")
        cls.any = make_invalid_op("any")

    @property
    def shape(self):
        """
        Return a tuple of the shape of the underlying data.
        """
        # not using "(len(self), )" to return "correct" shape if the values
        # consists of a >1 D array (see GH-27775)
        # overridden in MultiIndex.shape to avoid materializing the values
        return self._values.shape


Index._add_numeric_methods_disabled()
Index._add_logical_methods()
Index._add_comparison_methods()


def ensure_index_from_sequences(sequences, names=None):
    """
    Construct an index from sequences of data.

    A single sequence returns an Index. Many sequences returns a
    MultiIndex.

    Parameters
    ----------
    sequences : sequence of sequences
    names : sequence of str

    Returns
    -------
    index : Index or MultiIndex

    Examples
    --------
    >>> ensure_index_from_sequences([[1, 2, 3]], names=['name'])
    Int64Index([1, 2, 3], dtype='int64', name='name')

    >>> ensure_index_from_sequences([['a', 'a'], ['a', 'b']],
                                    names=['L1', 'L2'])
    MultiIndex([('a', 'a'),
                ('a', 'b')],
               names=['L1', 'L2'])

    See Also
    --------
    ensure_index
    """
    from pandas.core.indexes.multi import MultiIndex

    if len(sequences) == 1:
        if names is not None:
            names = names[0]
        return Index(sequences[0], name=names)
    else:
        return MultiIndex.from_arrays(sequences, names=names)


def ensure_index(index_like, copy=False):
    """
    Ensure that we have an index from some index-like object.

    Parameters
    ----------
    index : sequence
        An Index or other sequence
    copy : bool

    Returns
    -------
    index : Index or MultiIndex

    Examples
    --------
    >>> ensure_index(['a', 'b'])
    Index(['a', 'b'], dtype='object')

    >>> ensure_index([('a', 'a'),  ('b', 'c')])
    Index([('a', 'a'), ('b', 'c')], dtype='object')

    >>> ensure_index([['a', 'a'], ['b', 'c']])
    MultiIndex([('a', 'b'),
                ('a', 'c')],
               dtype='object')
               )

    See Also
    --------
    ensure_index_from_sequences
    """
    if isinstance(index_like, Index):
        if copy:
            index_like = index_like.copy()
        return index_like
    if hasattr(index_like, "name"):
        return Index(index_like, name=index_like.name, copy=copy)

    if is_iterator(index_like):
        index_like = list(index_like)

    # must check for exactly list here because of strict type
    # check in clean_index_list
    if isinstance(index_like, list):
        if type(index_like) != list:
            index_like = list(index_like)

        converted, all_arrays = lib.clean_index_list(index_like)

        if len(converted) > 0 and all_arrays:
            from pandas.core.indexes.multi import MultiIndex

            return MultiIndex.from_arrays(converted)
        else:
            index_like = converted
    else:
        # clean_index_list does the equivalent of copying
        # so only need to do this if not list instance
        if copy:
            from copy import copy

            index_like = copy(index_like)

    return Index(index_like)


def _ensure_has_len(seq):
    """
    If seq is an iterator, put its values into a list.
    """
    try:
        len(seq)
    except TypeError:
        return list(seq)
    else:
        return seq


def _trim_front(strings):
    """
    Trims zeros and decimal points.
    """
    trimmed = strings
    while len(strings) > 0 and all(x[0] == " " for x in trimmed):
        trimmed = [x[1:] for x in trimmed]
    return trimmed


def _validate_join_method(method):
    if method not in ["left", "right", "inner", "outer"]:
        raise ValueError(f"do not recognize join method {method}")


def default_index(n):
    from pandas.core.indexes.range import RangeIndex

    return RangeIndex(0, n, name=None)


def maybe_extract_name(name, obj, cls) -> Label:
    """
    If no name is passed, then extract it from data, validating hashability.
    """
    if name is None and isinstance(obj, (Index, ABCSeries)):
        # Note we don't just check for "name" attribute since that would
        #  pick up e.g. dtype.name
        name = obj.name

    # GH#29069
    if not is_hashable(name):
        raise TypeError(f"{cls.__name__}.name must be a hashable type")

    return name


def _maybe_cast_with_dtype(data: np.ndarray, dtype: np.dtype, copy: bool) -> np.ndarray:
    """
    If a dtype is passed, cast to the closest matching dtype that is supported
    by Index.

    Parameters
    ----------
    data : np.ndarray
    dtype : np.dtype
    copy : bool

    Returns
    -------
    np.ndarray
    """
    # we need to avoid having numpy coerce
    # things that look like ints/floats to ints unless
    # they are actually ints, e.g. '0' and 0.0
    # should not be coerced
    # GH 11836
    if is_integer_dtype(dtype):
        inferred = lib.infer_dtype(data, skipna=False)
        if inferred == "integer":
            data = maybe_cast_to_integer_array(data, dtype, copy=copy)
        elif inferred in ["floating", "mixed-integer-float"]:
            if isna(data).any():
                raise ValueError("cannot convert float NaN to integer")

            if inferred == "mixed-integer-float":
                data = maybe_cast_to_integer_array(data, dtype)

            # If we are actually all equal to integers,
            # then coerce to integer.
            try:
                data = _try_convert_to_int_array(data, copy, dtype)
            except ValueError:
                data = np.array(data, dtype=np.float64, copy=copy)

        elif inferred == "string":
            pass
        else:
            data = data.astype(dtype)
    elif is_float_dtype(dtype):
        inferred = lib.infer_dtype(data, skipna=False)
        if inferred == "string":
            pass
        else:
            data = data.astype(dtype)
    else:
        data = np.array(data, dtype=dtype, copy=copy)

    return data


def _maybe_cast_data_without_dtype(subarr):
    """
    If we have an arraylike input but no passed dtype, try to infer
    a supported dtype.

    Parameters
    ----------
    subarr : np.ndarray, Index, or Series

    Returns
    -------
    converted : np.ndarray or ExtensionArray
    dtype : np.dtype or ExtensionDtype
    """
    # Runtime import needed bc IntervalArray imports Index
    from pandas.core.arrays import (
        IntervalArray,
        PeriodArray,
        DatetimeArray,
        TimedeltaArray,
    )

    inferred = lib.infer_dtype(subarr, skipna=False)

    if inferred == "integer":
        try:
            data = _try_convert_to_int_array(subarr, False, None)
            return data, data.dtype
        except ValueError:
            pass

        return subarr, object

    elif inferred in ["floating", "mixed-integer-float", "integer-na"]:
        # TODO: Returns IntegerArray for integer-na case in the future
        return subarr, np.float64

    elif inferred == "interval":
        try:
            data = IntervalArray._from_sequence(subarr, copy=False)
            return data, data.dtype
        except ValueError:
            # GH27172: mixed closed Intervals --> object dtype
            pass
    elif inferred == "boolean":
        # don't support boolean explicitly ATM
        pass
    elif inferred != "string":
        if inferred.startswith("datetime"):
            try:
                data = DatetimeArray._from_sequence(subarr, copy=False)
                return data, data.dtype
            except (ValueError, OutOfBoundsDatetime):
                # GH 27011
                # If we have mixed timezones, just send it
                # down the base constructor
                pass

        elif inferred.startswith("timedelta"):
            data = TimedeltaArray._from_sequence(subarr, copy=False)
            return data, data.dtype
        elif inferred == "period":
            try:
                data = PeriodArray._from_sequence(subarr)
                return data, data.dtype
            except IncompatibleFrequency:
                pass

    return subarr, subarr.dtype


def _try_convert_to_int_array(
    data: np.ndarray, copy: bool, dtype: np.dtype
) -> np.ndarray:
    """
    Attempt to convert an array of data into an integer array.

    Parameters
    ----------
    data : The data to convert.
    copy : bool
        Whether to copy the data or not.
    dtype : np.dtype

    Returns
    -------
    int_array : data converted to either an ndarray[int64] or ndarray[uint64]

    Raises
    ------
    ValueError if the conversion was not successful.
    """
    if not is_unsigned_integer_dtype(dtype):
        # skip int64 conversion attempt if uint-like dtype is passed, as
        # this could return Int64Index when UInt64Index is what's desired
        try:
            res = data.astype("i8", copy=False)
            if (res == data).all():
                return res  # TODO: might still need to copy
        except (OverflowError, TypeError, ValueError):
            pass

    # Conversion to int64 failed (possibly due to overflow) or was skipped,
    # so let's try now with uint64.
    try:
        res = data.astype("u8", copy=False)
        if (res == data).all():
            return res  # TODO: might still need to copy
    except (OverflowError, TypeError, ValueError):
        pass

    raise ValueError


def _maybe_asobject(dtype, klass, data, copy: bool, name: Label, **kwargs):
    """
    If an object dtype was specified, create the non-object Index
    and then convert it to object.

    Parameters
    ----------
    dtype : np.dtype, ExtensionDtype, str
    klass : Index subclass
    data : list-like
    copy : bool
    name : hashable
    **kwargs

    Returns
    -------
    Index

    Notes
    -----
    We assume that calling .astype(object) on this klass will make a copy.
    """

    # GH#23524 passing `dtype=object` to DatetimeIndex is invalid,
    #  will raise in the where `data` is already tz-aware.  So
    #  we leave it out of this step and cast to object-dtype after
    #  the DatetimeIndex construction.

    if is_dtype_equal(_o_dtype, dtype):
        # Note we can pass copy=False because the .astype below
        #  will always make a copy
        index = klass(data, copy=False, name=name, **kwargs)
        return index.astype(object)

    return klass(data, dtype=dtype, copy=copy, name=name, **kwargs)<|MERGE_RESOLUTION|>--- conflicted
+++ resolved
@@ -1,11 +1,7 @@
 from datetime import datetime
 import operator
 from textwrap import dedent
-<<<<<<< HEAD
 from typing import TYPE_CHECKING, Any, Callable, FrozenSet, Hashable, Optional, Union
-=======
-from typing import TYPE_CHECKING, Any, FrozenSet, Hashable, Union
->>>>>>> 44de8dc1
 import warnings
 
 import numpy as np
