--- conflicted
+++ resolved
@@ -346,11 +346,7 @@
                     # should not be coerced
                     # GH 11836
                     if is_integer_dtype(dtype):
-<<<<<<< HEAD
                         inferred = lib.infer_dtype(data, skipna=True)
-=======
-                        inferred = lib.infer_dtype(data, skipna=False)
->>>>>>> 00391586
                         if inferred == 'integer':
                             data = maybe_cast_to_integer_array(data, dtype,
                                                                copy=copy)
@@ -380,11 +376,7 @@
                         else:
                             data = data.astype(dtype)
                     elif is_float_dtype(dtype):
-<<<<<<< HEAD
                         inferred = lib.infer_dtype(data, skipna=True)
-=======
-                        inferred = lib.infer_dtype(data, skipna=False)
->>>>>>> 00391586
                         if inferred == 'string':
                             pass
                         else:
@@ -1726,11 +1718,7 @@
         """
         Return a string of the type inferred from the values.
         """
-<<<<<<< HEAD
         return lib.infer_dtype(self, skipna=True)
-=======
-        return lib.infer_dtype(self, skipna=False)
->>>>>>> 00391586
 
     @cache_readonly
     def is_all_dates(self):
