--- conflicted
+++ resolved
@@ -120,46 +120,6 @@
 str_t = str
 
 
-<<<<<<< HEAD
-def _make_comparison_op(op, cls):
-    opname = f"__{op.__name__}__"
-
-    @ops.unpack_zerodim_and_defer(opname)
-    def cmp_method(self, other):
-        if isinstance(other, (np.ndarray, Index, ABCSeries, ExtensionArray)):
-            if len(self) != len(other):
-                raise ValueError("Lengths must match to compare")
-
-        if is_object_dtype(self.dtype) and isinstance(other, ABCCategorical):
-            left = type(other)(self._values, dtype=other.dtype)
-            return op(left, other)
-        elif is_object_dtype(self.dtype) and isinstance(other, ExtensionArray):
-            # e.g. PeriodArray
-            with np.errstate(all="ignore"):
-                result = op(self._values, other)
-
-        elif is_object_dtype(self.dtype) and not isinstance(self, ABCMultiIndex):
-            # don't pass MultiIndex
-            with np.errstate(all="ignore"):
-                result = ops.comp_method_OBJECT_ARRAY(op, self._values, other)
-
-        elif is_interval_dtype(self.dtype):
-            with np.errstate(all="ignore"):
-                result = op(self._values, np.asarray(other))
-
-        else:
-            with np.errstate(all="ignore"):
-                result = ops.comparison_op(self._values, np.asarray(other), op)
-
-        if is_bool_dtype(result):
-            return result
-        return ops.invalid_comparison(self, other, op)
-
-    return set_function_name(cmp_method, opname, cls)
-
-
-=======
->>>>>>> 257ad4e2
 def _make_arithmetic_op(op, cls):
     opname = f"__{op.__name__}__"
 
@@ -5408,7 +5368,7 @@
         Wrapper used to dispatch comparison operations.
         """
         if isinstance(other, (np.ndarray, Index, ABCSeries, ExtensionArray)):
-            if other.ndim > 0 and len(self) != len(other):
+            if len(self) != len(other):
                 raise ValueError("Lengths must match to compare")
 
         if is_object_dtype(self.dtype) and isinstance(other, ABCCategorical):
