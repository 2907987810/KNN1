--- conflicted
+++ resolved
@@ -1665,9 +1665,6 @@
 
         levnums = sorted(self._get_level_number(lev) for lev in level)[::-1]
 
-<<<<<<< HEAD
-        if len(level) == 0 and (len(self) > 1 or not isinstance(self, ABCMultiIndex)):
-=======
         return self._drop_level_numbers(levnums)
 
     def _drop_level_numbers(self, levnums: List[int]):
@@ -1675,8 +1672,7 @@
         Drop MultiIndex levels by level _number_, not name.
         """
 
-        if not levnums:
->>>>>>> 89b3d6b2
+        if not levnums and (len(self) > 1 or not isinstance(self, ABCMultiIndex)):
             return self
         if len(levnums) >= self.nlevels:
             raise ValueError(
