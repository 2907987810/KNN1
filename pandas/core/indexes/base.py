from __future__ import annotations

from datetime import datetime
import functools
import inspect
from itertools import zip_longest
import operator
from typing import (
    TYPE_CHECKING,
    Any,
    Callable,
    ClassVar,
    Hashable,
    Iterable,
    Literal,
    NoReturn,
    Sequence,
    TypeVar,
    cast,
    final,
    overload,
)
import warnings

import numpy as np

from pandas._config import get_option

from pandas._libs import (
    NaT,
    algos as libalgos,
    index as libindex,
    lib,
)
import pandas._libs.join as libjoin
from pandas._libs.lib import (
    is_datetime_array,
    no_default,
)
from pandas._libs.missing import is_float_nan
from pandas._libs.tslibs import (
    IncompatibleFrequency,
    OutOfBoundsDatetime,
    Timestamp,
    is_unitless,
    tz_compare,
)
from pandas._typing import (
    AnyAll,
    ArrayLike,
    Axes,
<<<<<<< HEAD
    DropKeep,
=======
    AxisInt,
>>>>>>> 3937fbe1
    Dtype,
    DtypeObj,
    F,
    IgnoreRaise,
    Level,
    Shape,
    npt,
)
from pandas.compat.numpy import function as nv
from pandas.errors import (
    DuplicateLabelError,
    IntCastingNaNError,
    InvalidIndexError,
)
from pandas.util._decorators import (
    Appender,
    cache_readonly,
    deprecate_nonkeyword_arguments,
    doc,
)
from pandas.util._exceptions import (
    find_stack_level,
    rewrite_exception,
)

from pandas.core.dtypes.astype import astype_nansafe
from pandas.core.dtypes.cast import (
    LossySetitemError,
    can_hold_element,
    common_dtype_categorical_compat,
    ensure_dtype_can_hold_na,
    find_common_type,
    infer_dtype_from,
    maybe_cast_pointwise_result,
    np_can_hold_element,
)
from pandas.core.dtypes.common import (
    ensure_int64,
    ensure_object,
    ensure_platform_int,
    is_bool_dtype,
    is_categorical_dtype,
    is_dtype_equal,
    is_ea_or_datetimelike_dtype,
    is_extension_array_dtype,
    is_float,
    is_float_dtype,
    is_hashable,
    is_integer,
    is_interval_dtype,
    is_iterator,
    is_list_like,
    is_numeric_dtype,
    is_object_dtype,
    is_scalar,
    is_signed_integer_dtype,
    is_string_dtype,
    is_unsigned_integer_dtype,
    needs_i8_conversion,
    pandas_dtype,
    validate_all_hashable,
)
from pandas.core.dtypes.concat import concat_compat
from pandas.core.dtypes.dtypes import (
    CategoricalDtype,
    DatetimeTZDtype,
    ExtensionDtype,
    IntervalDtype,
    PandasDtype,
    PeriodDtype,
)
from pandas.core.dtypes.generic import (
    ABCDataFrame,
    ABCDatetimeIndex,
    ABCMultiIndex,
    ABCPeriodIndex,
    ABCRangeIndex,
    ABCSeries,
    ABCTimedeltaIndex,
)
from pandas.core.dtypes.inference import is_dict_like
from pandas.core.dtypes.missing import (
    array_equivalent,
    is_valid_na_for_dtype,
    isna,
)

from pandas.core import (
    arraylike,
    missing,
    ops,
)
from pandas.core.accessor import CachedAccessor
import pandas.core.algorithms as algos
from pandas.core.array_algos.putmask import (
    setitem_datetimelike_compat,
    validate_putmask,
)
from pandas.core.arrays import (
    Categorical,
    ExtensionArray,
)
from pandas.core.arrays.datetimes import (
    tz_to_dtype,
    validate_tz_from_dtype,
)
from pandas.core.arrays.sparse import SparseDtype
from pandas.core.arrays.string_ import StringArray
from pandas.core.base import (
    IndexOpsMixin,
    PandasObject,
)
import pandas.core.common as com
from pandas.core.construction import (
    ensure_wrapped_if_datetimelike,
    extract_array,
    sanitize_array,
)
from pandas.core.indexers import deprecate_ndim_indexing
from pandas.core.indexes.frozen import FrozenList
from pandas.core.ops import get_op_result_name
from pandas.core.ops.invalid import make_invalid_op
from pandas.core.sorting import (
    ensure_key_mapped,
    get_group_index_sorter,
    nargsort,
)
from pandas.core.strings import StringMethods

from pandas.io.formats.printing import (
    PrettyDict,
    default_pprint,
    format_object_summary,
    pprint_thing,
)

if TYPE_CHECKING:
    from pandas import (
        CategoricalIndex,
        DataFrame,
        MultiIndex,
        Series,
    )
    from pandas.core.arrays import PeriodArray


__all__ = ["Index"]

_unsortable_types = frozenset(("mixed", "mixed-integer"))

_index_doc_kwargs: dict[str, str] = {
    "klass": "Index",
    "inplace": "",
    "target_klass": "Index",
    "raises_section": "",
    "unique": "Index",
    "duplicated": "np.ndarray",
}
_index_shared_docs: dict[str, str] = {}
str_t = str


_dtype_obj = np.dtype("object")


def _maybe_return_indexers(meth: F) -> F:
    """
    Decorator to simplify 'return_indexers' checks in Index.join.
    """

    @functools.wraps(meth)
    def join(
        self,
        other,
        how: str_t = "left",
        level=None,
        return_indexers: bool = False,
        sort: bool = False,
    ):
        join_index, lidx, ridx = meth(self, other, how=how, level=level, sort=sort)
        if not return_indexers:
            return join_index

        if lidx is not None:
            lidx = ensure_platform_int(lidx)
        if ridx is not None:
            ridx = ensure_platform_int(ridx)
        return join_index, lidx, ridx

    return cast(F, join)


def disallow_kwargs(kwargs: dict[str, Any]) -> None:
    if kwargs:
        raise TypeError(f"Unexpected keyword arguments {repr(set(kwargs))}")


def _new_Index(cls, d):
    """
    This is called upon unpickling, rather than the default which doesn't
    have arguments and breaks __new__.
    """
    # required for backward compat, because PI can't be instantiated with
    # ordinals through __new__ GH #13277
    if issubclass(cls, ABCPeriodIndex):
        from pandas.core.indexes.period import _new_PeriodIndex

        return _new_PeriodIndex(cls, **d)

    if issubclass(cls, ABCMultiIndex):
        if "labels" in d and "codes" not in d:
            # GH#23752 "labels" kwarg has been replaced with "codes"
            d["codes"] = d.pop("labels")

        # Since this was a valid MultiIndex at pickle-time, we don't need to
        #  check validty at un-pickle time.
        d["verify_integrity"] = False

    elif "dtype" not in d and "data" in d:
        # Prevent Index.__new__ from conducting inference;
        #  "data" key not in RangeIndex
        d["dtype"] = d["data"].dtype
    return cls.__new__(cls, **d)


_IndexT = TypeVar("_IndexT", bound="Index")


class Index(IndexOpsMixin, PandasObject):
    """
    Immutable sequence used for indexing and alignment.

    The basic object storing axis labels for all pandas objects.

    Parameters
    ----------
    data : array-like (1-dimensional)
    dtype : NumPy dtype (default: object)
        If dtype is None, we find the dtype that best fits the data.
        If an actual dtype is provided, we coerce to that dtype if it's safe.
        Otherwise, an error will be raised.
    copy : bool
        Make a copy of input ndarray.
    name : object
        Name to be stored in the index.
    tupleize_cols : bool (default: True)
        When True, attempt to create a MultiIndex if possible.

    See Also
    --------
    RangeIndex : Index implementing a monotonic integer range.
    CategoricalIndex : Index of :class:`Categorical` s.
    MultiIndex : A multi-level, or hierarchical Index.
    IntervalIndex : An Index of :class:`Interval` s.
    DatetimeIndex : Index of datetime64 data.
    TimedeltaIndex : Index of timedelta64 data.
    PeriodIndex : Index of Period data.
    NumericIndex : Index of numpy int/uint/float data.
    Int64Index : Index of purely int64 labels (deprecated).
    UInt64Index : Index of purely uint64 labels (deprecated).
    Float64Index : Index of  purely float64 labels (deprecated).

    Notes
    -----
    An Index instance can **only** contain hashable objects

    Examples
    --------
    >>> pd.Index([1, 2, 3])
    Int64Index([1, 2, 3], dtype='int64')

    >>> pd.Index(list('abc'))
    Index(['a', 'b', 'c'], dtype='object')
    """

    # tolist is not actually deprecated, just suppressed in the __dir__
    _hidden_attrs: frozenset[str] = (
        PandasObject._hidden_attrs
        | IndexOpsMixin._hidden_attrs
        | frozenset(["contains", "set_value"])
    )

    # To hand over control to subclasses
    _join_precedence = 1

    # Cython methods; see github.com/cython/cython/issues/2647
    #  for why we need to wrap these instead of making them class attributes
    # Moreover, cython will choose the appropriate-dtyped sub-function
    #  given the dtypes of the passed arguments

    @final
    def _left_indexer_unique(self: _IndexT, other: _IndexT) -> npt.NDArray[np.intp]:
        # Caller is responsible for ensuring other.dtype == self.dtype
        sv = self._get_engine_target()
        ov = other._get_engine_target()
        # can_use_libjoin assures sv and ov are ndarrays
        sv = cast(np.ndarray, sv)
        ov = cast(np.ndarray, ov)
        return libjoin.left_join_indexer_unique(sv, ov)

    @final
    def _left_indexer(
        self: _IndexT, other: _IndexT
    ) -> tuple[ArrayLike, npt.NDArray[np.intp], npt.NDArray[np.intp]]:
        # Caller is responsible for ensuring other.dtype == self.dtype
        sv = self._get_engine_target()
        ov = other._get_engine_target()
        # can_use_libjoin assures sv and ov are ndarrays
        sv = cast(np.ndarray, sv)
        ov = cast(np.ndarray, ov)
        joined_ndarray, lidx, ridx = libjoin.left_join_indexer(sv, ov)
        joined = self._from_join_target(joined_ndarray)
        return joined, lidx, ridx

    @final
    def _inner_indexer(
        self: _IndexT, other: _IndexT
    ) -> tuple[ArrayLike, npt.NDArray[np.intp], npt.NDArray[np.intp]]:
        # Caller is responsible for ensuring other.dtype == self.dtype
        sv = self._get_engine_target()
        ov = other._get_engine_target()
        # can_use_libjoin assures sv and ov are ndarrays
        sv = cast(np.ndarray, sv)
        ov = cast(np.ndarray, ov)
        joined_ndarray, lidx, ridx = libjoin.inner_join_indexer(sv, ov)
        joined = self._from_join_target(joined_ndarray)
        return joined, lidx, ridx

    @final
    def _outer_indexer(
        self: _IndexT, other: _IndexT
    ) -> tuple[ArrayLike, npt.NDArray[np.intp], npt.NDArray[np.intp]]:
        # Caller is responsible for ensuring other.dtype == self.dtype
        sv = self._get_engine_target()
        ov = other._get_engine_target()
        # can_use_libjoin assures sv and ov are ndarrays
        sv = cast(np.ndarray, sv)
        ov = cast(np.ndarray, ov)
        joined_ndarray, lidx, ridx = libjoin.outer_join_indexer(sv, ov)
        joined = self._from_join_target(joined_ndarray)
        return joined, lidx, ridx

    _typ: str = "index"
    _data: ExtensionArray | np.ndarray
    _data_cls: type[ExtensionArray] | tuple[type[np.ndarray], type[ExtensionArray]] = (
        np.ndarray,
        ExtensionArray,
    )
    _id: object | None = None
    _name: Hashable = None
    # MultiIndex.levels previously allowed setting the index name. We
    # don't allow this anymore, and raise if it happens rather than
    # failing silently.
    _no_setting_name: bool = False
    _comparables: list[str] = ["name"]
    _attributes: list[str] = ["name"]
    _is_numeric_dtype: bool = False
    _can_hold_strings: bool = True

    # Whether this index is a NumericIndex, but not a Int64Index, Float64Index,
    # UInt64Index or RangeIndex. Needed for backwards compat. Remove this attribute and
    # associated code in pandas 2.0.
    _is_backward_compat_public_numeric_index: bool = False

    @property
    def _engine_type(
        self,
    ) -> type[libindex.IndexEngine] | type[libindex.ExtensionEngine]:
        return libindex.ObjectEngine

    # whether we support partial string indexing. Overridden
    # in DatetimeIndex and PeriodIndex
    _supports_partial_string_indexing = False

    _accessors = {"str"}

    str = CachedAccessor("str", StringMethods)

    # --------------------------------------------------------------------
    # Constructors

    def __new__(
        cls,
        data=None,
        dtype=None,
        copy: bool = False,
        name=None,
        tupleize_cols: bool = True,
        **kwargs,
    ) -> Index:

        if kwargs:
            warnings.warn(
                "Passing keywords other than 'data', 'dtype', 'copy', 'name', "
                "'tupleize_cols' is deprecated and will raise TypeError in a "
                "future version.  Use the specific Index subclass directly instead.",
                FutureWarning,
                stacklevel=find_stack_level(inspect.currentframe()),
            )

        from pandas.core.arrays import PandasArray
        from pandas.core.indexes.range import RangeIndex

        name = maybe_extract_name(name, data, cls)

        if dtype is not None:
            dtype = pandas_dtype(dtype)
        if "tz" in kwargs:
            tz = kwargs.pop("tz")
            validate_tz_from_dtype(dtype, tz)
            dtype = tz_to_dtype(tz)

        if type(data) is PandasArray:
            # ensure users don't accidentally put a PandasArray in an index,
            #  but don't unpack StringArray
            data = data.to_numpy()
        if isinstance(dtype, PandasDtype):
            dtype = dtype.numpy_dtype

        data_dtype = getattr(data, "dtype", None)

        # range
        if isinstance(data, (range, RangeIndex)):
            result = RangeIndex(start=data, copy=copy, name=name)
            if dtype is not None:
                return result.astype(dtype, copy=False)
            return result

        elif is_ea_or_datetimelike_dtype(dtype):
            # non-EA dtype indexes have special casting logic, so we punt here
            klass = cls._dtype_to_subclass(dtype)
            if klass is not Index:
                return klass(data, dtype=dtype, copy=copy, name=name, **kwargs)

            ea_cls = dtype.construct_array_type()
            data = ea_cls._from_sequence(data, dtype=dtype, copy=copy)
            disallow_kwargs(kwargs)
            return Index._simple_new(data, name=name)

        elif is_ea_or_datetimelike_dtype(data_dtype):
            data_dtype = cast(DtypeObj, data_dtype)
            klass = cls._dtype_to_subclass(data_dtype)
            if klass is not Index:
                result = klass(data, copy=copy, name=name, **kwargs)
                if dtype is not None:
                    return result.astype(dtype, copy=False)
                return result
            elif dtype is not None:
                # GH#45206
                data = data.astype(dtype, copy=False)

            disallow_kwargs(kwargs)
            data = extract_array(data, extract_numpy=True)
            return Index._simple_new(data, name=name)

        # index-like
        elif (
            isinstance(data, Index)
            and data._is_backward_compat_public_numeric_index
            and dtype is None
        ):
            return data._constructor(data, name=name, copy=copy)
        elif isinstance(data, (np.ndarray, Index, ABCSeries)):

            if isinstance(data, ABCMultiIndex):
                data = data._values

            if dtype is not None:
                # we need to avoid having numpy coerce
                # things that look like ints/floats to ints unless
                # they are actually ints, e.g. '0' and 0.0
                # should not be coerced
                # GH 11836
                data = sanitize_array(data, None, dtype=dtype, copy=copy)

                dtype = data.dtype

            if data.dtype.kind in ["i", "u", "f"]:
                # maybe coerce to a sub-class
                arr = data
            elif data.dtype.kind in ["b", "c"]:
                # No special subclass, and Index._ensure_array won't do this
                #  for us.
                arr = np.asarray(data)
            else:
                arr = com.asarray_tuplesafe(data, dtype=_dtype_obj)

                if dtype is None:
                    arr = _maybe_cast_data_without_dtype(
                        arr, cast_numeric_deprecated=True
                    )
                    dtype = arr.dtype

                    if kwargs:
                        return cls(arr, dtype, copy=copy, name=name, **kwargs)

            klass = cls._dtype_to_subclass(arr.dtype)
            arr = klass._ensure_array(arr, dtype, copy)
            disallow_kwargs(kwargs)
            return klass._simple_new(arr, name)

        elif is_scalar(data):
            raise cls._scalar_data_error(data)
        elif hasattr(data, "__array__"):
            return Index(np.asarray(data), dtype=dtype, copy=copy, name=name, **kwargs)
        else:

            if tupleize_cols and is_list_like(data):
                # GH21470: convert iterable to list before determining if empty
                if is_iterator(data):
                    data = list(data)

                if data and all(isinstance(e, tuple) for e in data):
                    # we must be all tuples, otherwise don't construct
                    # 10697
                    from pandas.core.indexes.multi import MultiIndex

                    return MultiIndex.from_tuples(
                        data, names=name or kwargs.get("names")
                    )
            # other iterable of some kind

            subarr = com.asarray_tuplesafe(data, dtype=_dtype_obj)
            if dtype is None:
                # with e.g. a list [1, 2, 3] casting to numeric is _not_ deprecated
                subarr = _maybe_cast_data_without_dtype(
                    subarr, cast_numeric_deprecated=False
                )
                dtype = subarr.dtype
            return Index(subarr, dtype=dtype, copy=copy, name=name, **kwargs)

    @classmethod
    def _ensure_array(cls, data, dtype, copy: bool):
        """
        Ensure we have a valid array to pass to _simple_new.
        """
        if data.ndim > 1:
            # GH#13601, GH#20285, GH#27125
            raise ValueError("Index data must be 1-dimensional")
        if copy:
            # asarray_tuplesafe does not always copy underlying data,
            #  so need to make sure that this happens
            data = data.copy()
        return data

    @final
    @classmethod
    def _dtype_to_subclass(cls, dtype: DtypeObj):
        # Delay import for perf. https://github.com/pandas-dev/pandas/pull/31423

        if isinstance(dtype, ExtensionDtype):
            if isinstance(dtype, DatetimeTZDtype):
                from pandas import DatetimeIndex

                return DatetimeIndex
            elif isinstance(dtype, CategoricalDtype):
                from pandas import CategoricalIndex

                return CategoricalIndex
            elif isinstance(dtype, IntervalDtype):
                from pandas import IntervalIndex

                return IntervalIndex
            elif isinstance(dtype, PeriodDtype):
                from pandas import PeriodIndex

                return PeriodIndex

            elif isinstance(dtype, SparseDtype):
                warnings.warn(
                    "In a future version, passing a SparseArray to pd.Index "
                    "will store that array directly instead of converting to a "
                    "dense numpy ndarray. To retain the old behavior, use "
                    "pd.Index(arr.to_numpy()) instead",
                    FutureWarning,
                    stacklevel=find_stack_level(inspect.currentframe()),
                )
                return cls._dtype_to_subclass(dtype.subtype)

            return Index

        if dtype.kind == "M":
            from pandas import DatetimeIndex

            return DatetimeIndex

        elif dtype.kind == "m":
            from pandas import TimedeltaIndex

            return TimedeltaIndex

        elif is_float_dtype(dtype):
            from pandas.core.api import Float64Index

            return Float64Index
        elif is_unsigned_integer_dtype(dtype):
            from pandas.core.api import UInt64Index

            return UInt64Index
        elif is_signed_integer_dtype(dtype):
            from pandas.core.api import Int64Index

            return Int64Index

        elif dtype == _dtype_obj:
            # NB: assuming away MultiIndex
            return Index

        elif issubclass(
            dtype.type, (str, bool, np.bool_, complex, np.complex64, np.complex128)
        ):
            return Index

        raise NotImplementedError(dtype)

    """
    NOTE for new Index creation:

    - _simple_new: It returns new Index with the same type as the caller.
      All metadata (such as name) must be provided by caller's responsibility.
      Using _shallow_copy is recommended because it fills these metadata
      otherwise specified.

    - _shallow_copy: It returns new Index with the same type (using
      _simple_new), but fills caller's metadata otherwise specified. Passed
      kwargs will overwrite corresponding metadata.

    See each method's docstring.
    """

    @property
    def asi8(self):
        """
        Integer representation of the values.

        Returns
        -------
        ndarray
            An ndarray with int64 dtype.
        """
        warnings.warn(
            "Index.asi8 is deprecated and will be removed in a future version.",
            FutureWarning,
            stacklevel=find_stack_level(inspect.currentframe()),
        )
        return None

    @classmethod
    def _simple_new(cls: type[_IndexT], values, name: Hashable = None) -> _IndexT:
        """
        We require that we have a dtype compat for the values. If we are passed
        a non-dtype compat, then coerce using the constructor.

        Must be careful not to recurse.
        """
        assert isinstance(values, cls._data_cls), type(values)

        result = object.__new__(cls)
        result._data = values
        result._name = name
        result._cache = {}
        result._reset_identity()

        return result

    @classmethod
    def _with_infer(cls, *args, **kwargs):
        """
        Constructor that uses the 1.0.x behavior inferring numeric dtypes
        for ndarray[object] inputs.
        """
        with warnings.catch_warnings():
            warnings.filterwarnings("ignore", ".*the Index constructor", FutureWarning)
            result = cls(*args, **kwargs)

        if result.dtype == _dtype_obj and not result._is_multi:
            # error: Argument 1 to "maybe_convert_objects" has incompatible type
            # "Union[ExtensionArray, ndarray[Any, Any]]"; expected
            # "ndarray[Any, Any]"
            values = lib.maybe_convert_objects(result._values)  # type: ignore[arg-type]
            if values.dtype.kind in ["i", "u", "f", "b"]:
                return Index(values, name=result.name)

        return result

    @cache_readonly
    def _constructor(self: _IndexT) -> type[_IndexT]:
        return type(self)

    @final
    def _maybe_check_unique(self) -> None:
        """
        Check that an Index has no duplicates.

        This is typically only called via
        `NDFrame.flags.allows_duplicate_labels.setter` when it's set to
        True (duplicates aren't allowed).

        Raises
        ------
        DuplicateLabelError
            When the index is not unique.
        """
        if not self.is_unique:
            msg = """Index has duplicates."""
            duplicates = self._format_duplicate_message()
            msg += f"\n{duplicates}"

            raise DuplicateLabelError(msg)

    @final
    def _format_duplicate_message(self) -> DataFrame:
        """
        Construct the DataFrame for a DuplicateLabelError.

        This returns a DataFrame indicating the labels and positions
        of duplicates in an index. This should only be called when it's
        already known that duplicates are present.

        Examples
        --------
        >>> idx = pd.Index(['a', 'b', 'a'])
        >>> idx._format_duplicate_message()
            positions
        label
        a        [0, 2]
        """
        from pandas import Series

        duplicates = self[self.duplicated(keep="first")].unique()
        assert len(duplicates)

        out = Series(np.arange(len(self))).groupby(self).agg(list)[duplicates]
        if self._is_multi:
            # test_format_duplicate_labels_message_multi
            # error: "Type[Index]" has no attribute "from_tuples"  [attr-defined]
            out.index = type(self).from_tuples(out.index)  # type: ignore[attr-defined]

        if self.nlevels == 1:
            out = out.rename_axis("label")
        return out.to_frame(name="positions")

    # --------------------------------------------------------------------
    # Index Internals Methods

    @final
    def _get_attributes_dict(self) -> dict[str_t, Any]:
        """
        Return an attributes dict for my class.

        Temporarily added back for compatibility issue in dask, see
        https://github.com/pandas-dev/pandas/pull/43895
        """
        warnings.warn(
            "The Index._get_attributes_dict method is deprecated, and will be "
            "removed in a future version",
            DeprecationWarning,
            stacklevel=find_stack_level(inspect.currentframe()),
        )
        return {k: getattr(self, k, None) for k in self._attributes}

    def _shallow_copy(self: _IndexT, values, name: Hashable = no_default) -> _IndexT:
        """
        Create a new Index with the same class as the caller, don't copy the
        data, use the same object attributes with passed in attributes taking
        precedence.

        *this is an internal non-public method*

        Parameters
        ----------
        values : the values to create the new Index, optional
        name : Label, defaults to self.name
        """
        name = self._name if name is no_default else name

        return self._simple_new(values, name=name)

    def _view(self: _IndexT) -> _IndexT:
        """
        fastpath to make a shallow copy, i.e. new object with same data.
        """
        result = self._simple_new(self._values, name=self._name)

        result._cache = self._cache
        return result

    @final
    def _rename(self: _IndexT, name: Hashable) -> _IndexT:
        """
        fastpath for rename if new name is already validated.
        """
        result = self._view()
        result._name = name
        return result

    @final
    def is_(self, other) -> bool:
        """
        More flexible, faster check like ``is`` but that works through views.

        Note: this is *not* the same as ``Index.identical()``, which checks
        that metadata is also the same.

        Parameters
        ----------
        other : object
            Other object to compare against.

        Returns
        -------
        bool
            True if both have same underlying data, False otherwise.

        See Also
        --------
        Index.identical : Works like ``Index.is_`` but also checks metadata.
        """
        if self is other:
            return True
        elif not hasattr(other, "_id"):
            return False
        elif self._id is None or other._id is None:
            return False
        else:
            return self._id is other._id

    @final
    def _reset_identity(self) -> None:
        """
        Initializes or resets ``_id`` attribute with new object.
        """
        self._id = object()

    @final
    def _cleanup(self) -> None:
        self._engine.clear_mapping()

    @cache_readonly
    def _engine(
        self,
    ) -> libindex.IndexEngine | libindex.ExtensionEngine:
        # For base class (object dtype) we get ObjectEngine
        target_values = self._get_engine_target()
        if (
            isinstance(target_values, ExtensionArray)
            and self._engine_type is libindex.ObjectEngine
        ):
            return libindex.ExtensionEngine(target_values)

        target_values = cast(np.ndarray, target_values)
        # to avoid a reference cycle, bind `target_values` to a local variable, so
        # `self` is not passed into the lambda.
        if target_values.dtype == bool:
            return libindex.BoolEngine(target_values)
        elif target_values.dtype == np.complex64:
            return libindex.Complex64Engine(target_values)
        elif target_values.dtype == np.complex128:
            return libindex.Complex128Engine(target_values)

        # error: Argument 1 to "ExtensionEngine" has incompatible type
        # "ndarray[Any, Any]"; expected "ExtensionArray"
        return self._engine_type(target_values)  # type: ignore[arg-type]

    @final
    @cache_readonly
    def _dir_additions_for_owner(self) -> set[str_t]:
        """
        Add the string-like labels to the owner dataframe/series dir output.

        If this is a MultiIndex, it's first level values are used.
        """
        return {
            c
            for c in self.unique(level=0)[: get_option("display.max_dir_items")]
            if isinstance(c, str) and c.isidentifier()
        }

    # --------------------------------------------------------------------
    # Array-Like Methods

    # ndarray compat
    def __len__(self) -> int:
        """
        Return the length of the Index.
        """
        return len(self._data)

    def __array__(self, dtype=None) -> np.ndarray:
        """
        The array interface, return my values.
        """
        return np.asarray(self._data, dtype=dtype)

    def __array_ufunc__(self, ufunc: np.ufunc, method: str_t, *inputs, **kwargs):
        if any(isinstance(other, (ABCSeries, ABCDataFrame)) for other in inputs):
            return NotImplemented

        # TODO(2.0) the 'and', 'or' and 'xor' dunder methods are currently set
        # operations and not logical operations, so don't dispatch
        # This is deprecated, so this full 'if' clause can be removed once
        # deprecation is enforced in 2.0
        if not (
            method == "__call__"
            and ufunc in (np.bitwise_and, np.bitwise_or, np.bitwise_xor)
        ):
            result = arraylike.maybe_dispatch_ufunc_to_dunder_op(
                self, ufunc, method, *inputs, **kwargs
            )
            if result is not NotImplemented:
                return result

        if "out" in kwargs:
            # e.g. test_dti_isub_tdi
            return arraylike.dispatch_ufunc_with_out(
                self, ufunc, method, *inputs, **kwargs
            )

        if method == "reduce":
            result = arraylike.dispatch_reduction_ufunc(
                self, ufunc, method, *inputs, **kwargs
            )
            if result is not NotImplemented:
                return result

        new_inputs = [x if x is not self else x._values for x in inputs]
        result = getattr(ufunc, method)(*new_inputs, **kwargs)
        if ufunc.nout == 2:
            # i.e. np.divmod, np.modf, np.frexp
            return tuple(self.__array_wrap__(x) for x in result)

        return self.__array_wrap__(result)

    def __array_wrap__(self, result, context=None):
        """
        Gets called after a ufunc and other functions e.g. np.split.
        """
        result = lib.item_from_zerodim(result)
        if is_bool_dtype(result) or lib.is_scalar(result) or np.ndim(result) > 1:
            return result

        return Index(result, name=self.name)

    @cache_readonly
    def dtype(self) -> DtypeObj:
        """
        Return the dtype object of the underlying data.
        """
        return self._data.dtype

    @final
    def ravel(self, order: str_t = "C"):
        """
        Return an ndarray of the flattened values of the underlying data.

        Returns
        -------
        numpy.ndarray
            Flattened array.

        See Also
        --------
        numpy.ndarray.ravel : Return a flattened array.
        """
        warnings.warn(
            "Index.ravel returning ndarray is deprecated; in a future version "
            "this will return a view on self.",
            FutureWarning,
            stacklevel=find_stack_level(inspect.currentframe()),
        )
        if needs_i8_conversion(self.dtype):
            # Item "ndarray[Any, Any]" of "Union[ExtensionArray, ndarray[Any, Any]]"
            # has no attribute "_ndarray"
            values = self._data._ndarray  # type: ignore[union-attr]
        elif is_interval_dtype(self.dtype):
            values = np.asarray(self._data)
        else:
            values = self._get_engine_target()
        return values.ravel(order=order)

    def view(self, cls=None):

        # we need to see if we are subclassing an
        # index type here
        if cls is not None and not hasattr(cls, "_typ"):
            dtype = cls
            if isinstance(cls, str):
                dtype = pandas_dtype(cls)

            if isinstance(dtype, (np.dtype, ExtensionDtype)) and needs_i8_conversion(
                dtype
            ):
                if dtype.kind == "m" and dtype != "m8[ns]":
                    # e.g. m8[s]
                    return self._data.view(cls)

                idx_cls = self._dtype_to_subclass(dtype)
                # NB: we only get here for subclasses that override
                #  _data_cls such that it is a type and not a tuple
                #  of types.
                arr_cls = idx_cls._data_cls
                arr = arr_cls(self._data.view("i8"), dtype=dtype)
                return idx_cls._simple_new(arr, name=self.name)

            result = self._data.view(cls)
        else:
            result = self._view()
        if isinstance(result, Index):
            result._id = self._id
        return result

    def astype(self, dtype, copy: bool = True):
        """
        Create an Index with values cast to dtypes.

        The class of a new Index is determined by dtype. When conversion is
        impossible, a TypeError exception is raised.

        Parameters
        ----------
        dtype : numpy dtype or pandas type
            Note that any signed integer `dtype` is treated as ``'int64'``,
            and any unsigned integer `dtype` is treated as ``'uint64'``,
            regardless of the size.
        copy : bool, default True
            By default, astype always returns a newly allocated object.
            If copy is set to False and internal requirements on dtype are
            satisfied, the original data is used to create a new Index
            or the original Index is returned.

        Returns
        -------
        Index
            Index with values cast to specified dtype.
        """
        if dtype is not None:
            dtype = pandas_dtype(dtype)

        if is_dtype_equal(self.dtype, dtype):
            # Ensure that self.astype(self.dtype) is self
            return self.copy() if copy else self

        values = self._data
        if isinstance(values, ExtensionArray):
            if isinstance(dtype, np.dtype) and dtype.kind == "M" and is_unitless(dtype):
                # TODO(2.0): remove this special-casing once this is enforced
                #  in DTA.astype
                raise TypeError(f"Cannot cast {type(self).__name__} to dtype")

            with rewrite_exception(type(values).__name__, type(self).__name__):
                new_values = values.astype(dtype, copy=copy)

        elif is_float_dtype(self.dtype) and needs_i8_conversion(dtype):
            # NB: this must come before the ExtensionDtype check below
            # TODO: this differs from Series behavior; can/should we align them?
            raise TypeError(
                f"Cannot convert Float64Index to dtype {dtype}; integer "
                "values are required for conversion"
            )

        elif isinstance(dtype, ExtensionDtype):
            cls = dtype.construct_array_type()
            # Note: for RangeIndex and CategoricalDtype self vs self._values
            #  behaves differently here.
            new_values = cls._from_sequence(self, dtype=dtype, copy=copy)

        else:
            try:
                if dtype == str:
                    # GH#38607
                    new_values = values.astype(dtype, copy=copy)
                else:
                    # GH#13149 specifically use astype_nansafe instead of astype
                    new_values = astype_nansafe(values, dtype=dtype, copy=copy)
            except IntCastingNaNError:
                raise
            except (TypeError, ValueError) as err:
                if dtype.kind == "u" and "losslessly" in str(err):
                    # keep the message from _astype_float_to_int_nansafe
                    raise
                raise TypeError(
                    f"Cannot cast {type(self).__name__} to dtype {dtype}"
                ) from err

        # pass copy=False because any copying will be done in the astype above
        if self._is_backward_compat_public_numeric_index:
            # this block is needed so e.g. NumericIndex[int8].astype("int32") returns
            # NumericIndex[int32] and not Int64Index with dtype int64.
            # When Int64Index etc. are removed from the code base, removed this also.
            if isinstance(dtype, np.dtype) and is_numeric_dtype(dtype):
                return self._constructor(
                    new_values, name=self.name, dtype=dtype, copy=False
                )
        return Index(new_values, name=self.name, dtype=new_values.dtype, copy=False)

    _index_shared_docs[
        "take"
    ] = """
        Return a new %(klass)s of the values selected by the indices.

        For internal compatibility with numpy arrays.

        Parameters
        ----------
        indices : array-like
            Indices to be taken.
        axis : int, optional
            The axis over which to select values, always 0.
        allow_fill : bool, default True
        fill_value : scalar, default None
            If allow_fill=True and fill_value is not None, indices specified by
            -1 are regarded as NA. If Index doesn't hold NA, raise ValueError.

        Returns
        -------
        Index
            An index formed of elements at the given indices. Will be the same
            type as self, except for RangeIndex.

        See Also
        --------
        numpy.ndarray.take: Return an array formed from the
            elements of a at the given indices.
        """

    @Appender(_index_shared_docs["take"] % _index_doc_kwargs)
    def take(
        self,
        indices,
        axis: AxisInt = 0,
        allow_fill: bool = True,
        fill_value=None,
        **kwargs,
    ):
        if kwargs:
            nv.validate_take((), kwargs)
        if is_scalar(indices):
            raise TypeError("Expected indices to be array-like")
        indices = ensure_platform_int(indices)
        allow_fill = self._maybe_disallow_fill(allow_fill, fill_value, indices)

        # Note: we discard fill_value and use self._na_value, only relevant
        #  in the case where allow_fill is True and fill_value is not None
        values = self._values
        if isinstance(values, np.ndarray):
            taken = algos.take(
                values, indices, allow_fill=allow_fill, fill_value=self._na_value
            )
        else:
            # algos.take passes 'axis' keyword which not all EAs accept
            taken = values.take(
                indices, allow_fill=allow_fill, fill_value=self._na_value
            )
        # _constructor so RangeIndex->Int64Index
        return self._constructor._simple_new(taken, name=self.name)

    @final
    def _maybe_disallow_fill(self, allow_fill: bool, fill_value, indices) -> bool:
        """
        We only use pandas-style take when allow_fill is True _and_
        fill_value is not None.
        """
        if allow_fill and fill_value is not None:
            # only fill if we are passing a non-None fill_value
            if self._can_hold_na:
                if (indices < -1).any():
                    raise ValueError(
                        "When allow_fill=True and fill_value is not None, "
                        "all indices must be >= -1"
                    )
            else:
                cls_name = type(self).__name__
                raise ValueError(
                    f"Unable to fill values because {cls_name} cannot contain NA"
                )
        else:
            allow_fill = False
        return allow_fill

    _index_shared_docs[
        "repeat"
    ] = """
        Repeat elements of a %(klass)s.

        Returns a new %(klass)s where each element of the current %(klass)s
        is repeated consecutively a given number of times.

        Parameters
        ----------
        repeats : int or array of ints
            The number of repetitions for each element. This should be a
            non-negative integer. Repeating 0 times will return an empty
            %(klass)s.
        axis : None
            Must be ``None``. Has no effect but is accepted for compatibility
            with numpy.

        Returns
        -------
        repeated_index : %(klass)s
            Newly created %(klass)s with repeated elements.

        See Also
        --------
        Series.repeat : Equivalent function for Series.
        numpy.repeat : Similar method for :class:`numpy.ndarray`.

        Examples
        --------
        >>> idx = pd.Index(['a', 'b', 'c'])
        >>> idx
        Index(['a', 'b', 'c'], dtype='object')
        >>> idx.repeat(2)
        Index(['a', 'a', 'b', 'b', 'c', 'c'], dtype='object')
        >>> idx.repeat([1, 2, 3])
        Index(['a', 'b', 'b', 'c', 'c', 'c'], dtype='object')
        """

    @Appender(_index_shared_docs["repeat"] % _index_doc_kwargs)
    def repeat(self, repeats, axis=None):
        repeats = ensure_platform_int(repeats)
        nv.validate_repeat((), {"axis": axis})
        res_values = self._values.repeat(repeats)

        # _constructor so RangeIndex->Int64Index
        return self._constructor._simple_new(res_values, name=self.name)

    # --------------------------------------------------------------------
    # Copying Methods

    def copy(
        self: _IndexT,
        name: Hashable | None = None,
        deep: bool = False,
        dtype: Dtype | None = None,
        names: Sequence[Hashable] | None = None,
    ) -> _IndexT:
        """
        Make a copy of this object.

        Name and dtype sets those attributes on the new object.

        Parameters
        ----------
        name : Label, optional
            Set name for new object.
        deep : bool, default False
        dtype : numpy dtype or pandas type, optional
            Set dtype for new object.

            .. deprecated:: 1.2.0
                use ``astype`` method instead.
        names : list-like, optional
            Kept for compatibility with MultiIndex. Should not be used.

            .. deprecated:: 1.4.0
                use ``name`` instead.

        Returns
        -------
        Index
            Index refer to new object which is a copy of this object.

        Notes
        -----
        In most cases, there should be no functional difference from using
        ``deep``, but if ``deep`` is passed it will attempt to deepcopy.
        """
        if names is not None:
            warnings.warn(
                "parameter names is deprecated and will be removed in a future "
                "version. Use the name parameter instead.",
                FutureWarning,
                stacklevel=find_stack_level(inspect.currentframe()),
            )

        name = self._validate_names(name=name, names=names, deep=deep)[0]
        if deep:
            new_data = self._data.copy()
            new_index = type(self)._simple_new(new_data, name=name)
        else:
            new_index = self._rename(name=name)

        if dtype:
            warnings.warn(
                "parameter dtype is deprecated and will be removed in a future "
                "version. Use the astype method instead.",
                FutureWarning,
                stacklevel=find_stack_level(inspect.currentframe()),
            )
            new_index = new_index.astype(dtype)
        return new_index

    @final
    def __copy__(self: _IndexT, **kwargs) -> _IndexT:
        return self.copy(**kwargs)

    @final
    def __deepcopy__(self: _IndexT, memo=None) -> _IndexT:
        """
        Parameters
        ----------
        memo, default None
            Standard signature. Unused
        """
        return self.copy(deep=True)

    # --------------------------------------------------------------------
    # Rendering Methods

    @final
    def __repr__(self) -> str_t:
        """
        Return a string representation for this object.
        """
        klass_name = type(self).__name__
        data = self._format_data()
        attrs = self._format_attrs()
        space = self._format_space()
        attrs_str = [f"{k}={v}" for k, v in attrs]
        prepr = f",{space}".join(attrs_str)

        # no data provided, just attributes
        if data is None:
            data = ""

        return f"{klass_name}({data}{prepr})"

    def _format_space(self) -> str_t:

        # using space here controls if the attributes
        # are line separated or not (the default)

        # max_seq_items = get_option('display.max_seq_items')
        # if len(self) > max_seq_items:
        #    space = "\n%s" % (' ' * (len(klass) + 1))
        return " "

    @property
    def _formatter_func(self):
        """
        Return the formatter function.
        """
        return default_pprint

    def _format_data(self, name=None) -> str_t:
        """
        Return the formatted data as a unicode string.
        """
        # do we want to justify (only do so for non-objects)
        is_justify = True

        if self.inferred_type == "string":
            is_justify = False
        elif self.inferred_type == "categorical":
            self = cast("CategoricalIndex", self)
            if is_object_dtype(self.categories):
                is_justify = False

        return format_object_summary(
            self,
            self._formatter_func,
            is_justify=is_justify,
            name=name,
            line_break_each_value=self._is_multi,
        )

    def _format_attrs(self) -> list[tuple[str_t, str_t | int | bool | None]]:
        """
        Return a list of tuples of the (attr,formatted_value).
        """
        attrs: list[tuple[str_t, str_t | int | bool | None]] = []

        if not self._is_multi:
            attrs.append(("dtype", f"'{self.dtype}'"))

        if self.name is not None:
            attrs.append(("name", default_pprint(self.name)))
        elif self._is_multi and any(x is not None for x in self.names):
            attrs.append(("names", default_pprint(self.names)))

        max_seq_items = get_option("display.max_seq_items") or len(self)
        if len(self) > max_seq_items:
            attrs.append(("length", len(self)))
        return attrs

    @final
    def _get_level_names(self) -> Hashable | Sequence[Hashable]:
        """
        Return a name or list of names with None replaced by the level number.
        """
        if self._is_multi:
            return [
                level if name is None else name for level, name in enumerate(self.names)
            ]
        else:
            return 0 if self.name is None else self.name

    @final
    def _mpl_repr(self) -> np.ndarray:
        # how to represent ourselves to matplotlib
        if isinstance(self.dtype, np.dtype) and self.dtype.kind != "M":
            return cast(np.ndarray, self.values)
        return self.astype(object, copy=False)._values

    def format(
        self,
        name: bool = False,
        formatter: Callable | None = None,
        na_rep: str_t = "NaN",
    ) -> list[str_t]:
        """
        Render a string representation of the Index.
        """
        header = []
        if name:
            header.append(
                pprint_thing(self.name, escape_chars=("\t", "\r", "\n"))
                if self.name is not None
                else ""
            )

        if formatter is not None:
            return header + list(self.map(formatter))

        return self._format_with_header(header, na_rep=na_rep)

    def _format_with_header(self, header: list[str_t], na_rep: str_t) -> list[str_t]:
        from pandas.io.formats.format import format_array

        values = self._values

        if is_object_dtype(values.dtype):
            values = cast(np.ndarray, values)
            values = lib.maybe_convert_objects(values, safe=True)

            result = [pprint_thing(x, escape_chars=("\t", "\r", "\n")) for x in values]

            # could have nans
            mask = is_float_nan(values)
            if mask.any():
                result_arr = np.array(result)
                result_arr[mask] = na_rep
                result = result_arr.tolist()
        else:
            result = trim_front(format_array(values, None, justify="left"))
        return header + result

    @final
    def to_native_types(self, slicer=None, **kwargs) -> np.ndarray:
        """
        Format specified values of `self` and return them.

        .. deprecated:: 1.2.0

        Parameters
        ----------
        slicer : int, array-like
            An indexer into `self` that specifies which values
            are used in the formatting process.
        kwargs : dict
            Options for specifying how the values should be formatted.
            These options include the following:

            1) na_rep : str
                The value that serves as a placeholder for NULL values
            2) quoting : bool or None
                Whether or not there are quoted values in `self`
            3) date_format : str
                The format used to represent date-like values.

        Returns
        -------
        numpy.ndarray
            Formatted values.
        """
        warnings.warn(
            "The 'to_native_types' method is deprecated and will be removed in "
            "a future version. Use 'astype(str)' instead.",
            FutureWarning,
            stacklevel=find_stack_level(inspect.currentframe()),
        )
        values = self
        if slicer is not None:
            values = values[slicer]
        return values._format_native_types(**kwargs)

    def _format_native_types(
        self, *, na_rep: str_t = "", quoting=None, **kwargs
    ) -> npt.NDArray[np.object_]:
        """
        Actually format specific types of the index.
        """
        mask = isna(self)
        if not self.is_object() and not quoting:
            values = np.asarray(self).astype(str)
        else:
            values = np.array(self, dtype=object, copy=True)

        values[mask] = na_rep
        return values

    def _summary(self, name=None) -> str_t:
        """
        Return a summarized representation.

        Parameters
        ----------
        name : str
            name to use in the summary representation

        Returns
        -------
        String with a summarized representation of the index
        """
        if len(self) > 0:
            head = self[0]
            if hasattr(head, "format") and not isinstance(head, str):
                head = head.format()
            elif needs_i8_conversion(self.dtype):
                # e.g. Timedelta, display as values, not quoted
                head = self._formatter_func(head).replace("'", "")
            tail = self[-1]
            if hasattr(tail, "format") and not isinstance(tail, str):
                tail = tail.format()
            elif needs_i8_conversion(self.dtype):
                # e.g. Timedelta, display as values, not quoted
                tail = self._formatter_func(tail).replace("'", "")

            index_summary = f", {head} to {tail}"
        else:
            index_summary = ""

        if name is None:
            name = type(self).__name__
        return f"{name}: {len(self)} entries{index_summary}"

    # --------------------------------------------------------------------
    # Conversion Methods

    def to_flat_index(self: _IndexT) -> _IndexT:
        """
        Identity method.

        This is implemented for compatibility with subclass implementations
        when chaining.

        Returns
        -------
        pd.Index
            Caller.

        See Also
        --------
        MultiIndex.to_flat_index : Subclass implementation.
        """
        return self

    def to_series(self, index=None, name: Hashable = None) -> Series:
        """
        Create a Series with both index and values equal to the index keys.

        Useful with map for returning an indexer based on an index.

        Parameters
        ----------
        index : Index, optional
            Index of resulting Series. If None, defaults to original index.
        name : str, optional
            Name of resulting Series. If None, defaults to name of original
            index.

        Returns
        -------
        Series
            The dtype will be based on the type of the Index values.

        See Also
        --------
        Index.to_frame : Convert an Index to a DataFrame.
        Series.to_frame : Convert Series to DataFrame.

        Examples
        --------
        >>> idx = pd.Index(['Ant', 'Bear', 'Cow'], name='animal')

        By default, the original Index and original name is reused.

        >>> idx.to_series()
        animal
        Ant      Ant
        Bear    Bear
        Cow      Cow
        Name: animal, dtype: object

        To enforce a new Index, specify new labels to ``index``:

        >>> idx.to_series(index=[0, 1, 2])
        0     Ant
        1    Bear
        2     Cow
        Name: animal, dtype: object

        To override the name of the resulting column, specify `name`:

        >>> idx.to_series(name='zoo')
        animal
        Ant      Ant
        Bear    Bear
        Cow      Cow
        Name: zoo, dtype: object
        """
        from pandas import Series

        if index is None:
            index = self._view()
        if name is None:
            name = self.name

        return Series(self._values.copy(), index=index, name=name)

    def to_frame(
        self, index: bool = True, name: Hashable = lib.no_default
    ) -> DataFrame:
        """
        Create a DataFrame with a column containing the Index.

        Parameters
        ----------
        index : bool, default True
            Set the index of the returned DataFrame as the original Index.

        name : object, default None
            The passed name should substitute for the index name (if it has
            one).

        Returns
        -------
        DataFrame
            DataFrame containing the original Index data.

        See Also
        --------
        Index.to_series : Convert an Index to a Series.
        Series.to_frame : Convert Series to DataFrame.

        Examples
        --------
        >>> idx = pd.Index(['Ant', 'Bear', 'Cow'], name='animal')
        >>> idx.to_frame()
               animal
        animal
        Ant       Ant
        Bear     Bear
        Cow       Cow

        By default, the original Index is reused. To enforce a new Index:

        >>> idx.to_frame(index=False)
            animal
        0   Ant
        1  Bear
        2   Cow

        To override the name of the resulting column, specify `name`:

        >>> idx.to_frame(index=False, name='zoo')
            zoo
        0   Ant
        1  Bear
        2   Cow
        """
        from pandas import DataFrame

        if name is None:
            warnings.warn(
                "Explicitly passing `name=None` currently preserves the Index's name "
                "or uses a default name of 0. This behaviour is deprecated, and in "
                "the future `None` will be used as the name of the resulting "
                "DataFrame column.",
                FutureWarning,
                stacklevel=find_stack_level(inspect.currentframe()),
            )
            name = lib.no_default

        if name is lib.no_default:
            name = self._get_level_names()
        result = DataFrame({name: self._values.copy()})

        if index:
            result.index = self
        return result

    # --------------------------------------------------------------------
    # Name-Centric Methods

    @property
    def name(self) -> Hashable:
        """
        Return Index or MultiIndex name.
        """
        return self._name

    @name.setter
    def name(self, value: Hashable) -> None:
        if self._no_setting_name:
            # Used in MultiIndex.levels to avoid silently ignoring name updates.
            raise RuntimeError(
                "Cannot set name on a level of a MultiIndex. Use "
                "'MultiIndex.set_names' instead."
            )
        maybe_extract_name(value, None, type(self))
        self._name = value

    @final
    def _validate_names(
        self, name=None, names=None, deep: bool = False
    ) -> list[Hashable]:
        """
        Handles the quirks of having a singular 'name' parameter for general
        Index and plural 'names' parameter for MultiIndex.
        """
        from copy import deepcopy

        if names is not None and name is not None:
            raise TypeError("Can only provide one of `names` and `name`")
        elif names is None and name is None:
            new_names = deepcopy(self.names) if deep else self.names
        elif names is not None:
            if not is_list_like(names):
                raise TypeError("Must pass list-like as `names`.")
            new_names = names
        elif not is_list_like(name):
            new_names = [name]
        else:
            new_names = name

        if len(new_names) != len(self.names):
            raise ValueError(
                f"Length of new names must be {len(self.names)}, got {len(new_names)}"
            )

        # All items in 'new_names' need to be hashable
        validate_all_hashable(*new_names, error_name=f"{type(self).__name__}.name")

        return new_names

    def _get_default_index_names(
        self, names: Hashable | Sequence[Hashable] | None = None, default=None
    ) -> list[Hashable]:
        """
        Get names of index.

        Parameters
        ----------
        names : int, str or 1-dimensional list, default None
            Index names to set.
        default : str
            Default name of index.

        Raises
        ------
        TypeError
            if names not str or list-like
        """
        from pandas.core.indexes.multi import MultiIndex

        if names is not None:
            if isinstance(names, str) or isinstance(names, int):
                names = [names]

        if not isinstance(names, list) and names is not None:
            raise ValueError("Index names must be str or 1-dimensional list")

        if not names:
            if isinstance(self, MultiIndex):
                names = com.fill_missing_names(self.names)
            else:
                names = [default] if self.name is None else [self.name]

        return names

    def _get_names(self) -> FrozenList:
        return FrozenList((self.name,))

    def _set_names(self, values, *, level=None) -> None:
        """
        Set new names on index. Each name has to be a hashable type.

        Parameters
        ----------
        values : str or sequence
            name(s) to set
        level : int, level name, or sequence of int/level names (default None)
            If the index is a MultiIndex (hierarchical), level(s) to set (None
            for all levels).  Otherwise level must be None

        Raises
        ------
        TypeError if each name is not hashable.
        """
        if not is_list_like(values):
            raise ValueError("Names must be a list-like")
        if len(values) != 1:
            raise ValueError(f"Length of new names must be 1, got {len(values)}")

        # GH 20527
        # All items in 'name' need to be hashable:
        validate_all_hashable(*values, error_name=f"{type(self).__name__}.name")

        self._name = values[0]

    names = property(fset=_set_names, fget=_get_names)

    @overload
    def set_names(
        self: _IndexT, names, *, level=..., inplace: Literal[False] = ...
    ) -> _IndexT:
        ...

    @overload
    def set_names(self, names, *, level=..., inplace: Literal[True]) -> None:
        ...

    @overload
    def set_names(
        self: _IndexT, names, *, level=..., inplace: bool = ...
    ) -> _IndexT | None:
        ...

    @deprecate_nonkeyword_arguments(version=None, allowed_args=["self", "names"])
    def set_names(
        self: _IndexT, names, level=None, inplace: bool = False
    ) -> _IndexT | None:
        """
        Set Index or MultiIndex name.

        Able to set new names partially and by level.

        Parameters
        ----------

        names : label or list of label or dict-like for MultiIndex
            Name(s) to set.

            .. versionchanged:: 1.3.0

        level : int, label or list of int or label, optional
            If the index is a MultiIndex and names is not dict-like, level(s) to set
            (None for all levels). Otherwise level must be None.

            .. versionchanged:: 1.3.0

        inplace : bool, default False
            Modifies the object directly, instead of creating a new Index or
            MultiIndex.

        Returns
        -------
        Index or None
            The same type as the caller or None if ``inplace=True``.

        See Also
        --------
        Index.rename : Able to set new names without level.

        Examples
        --------
        >>> idx = pd.Index([1, 2, 3, 4])
        >>> idx
        Int64Index([1, 2, 3, 4], dtype='int64')
        >>> idx.set_names('quarter')
        Int64Index([1, 2, 3, 4], dtype='int64', name='quarter')

        >>> idx = pd.MultiIndex.from_product([['python', 'cobra'],
        ...                                   [2018, 2019]])
        >>> idx
        MultiIndex([('python', 2018),
                    ('python', 2019),
                    ( 'cobra', 2018),
                    ( 'cobra', 2019)],
                   )
        >>> idx.set_names(['kind', 'year'], inplace=True)
        >>> idx
        MultiIndex([('python', 2018),
                    ('python', 2019),
                    ( 'cobra', 2018),
                    ( 'cobra', 2019)],
                   names=['kind', 'year'])
        >>> idx.set_names('species', level=0)
        MultiIndex([('python', 2018),
                    ('python', 2019),
                    ( 'cobra', 2018),
                    ( 'cobra', 2019)],
                   names=['species', 'year'])

        When renaming levels with a dict, levels can not be passed.

        >>> idx.set_names({'kind': 'snake'})
        MultiIndex([('python', 2018),
                    ('python', 2019),
                    ( 'cobra', 2018),
                    ( 'cobra', 2019)],
                   names=['snake', 'year'])
        """
        if level is not None and not isinstance(self, ABCMultiIndex):
            raise ValueError("Level must be None for non-MultiIndex")

        elif level is not None and not is_list_like(level) and is_list_like(names):
            raise TypeError("Names must be a string when a single level is provided.")

        elif not is_list_like(names) and level is None and self.nlevels > 1:
            raise TypeError("Must pass list-like as `names`.")

        elif is_dict_like(names) and not isinstance(self, ABCMultiIndex):
            raise TypeError("Can only pass dict-like as `names` for MultiIndex.")

        elif is_dict_like(names) and level is not None:
            raise TypeError("Can not pass level for dictlike `names`.")

        if isinstance(self, ABCMultiIndex) and is_dict_like(names) and level is None:
            # Transform dict to list of new names and corresponding levels
            level, names_adjusted = [], []
            for i, name in enumerate(self.names):
                if name in names.keys():
                    level.append(i)
                    names_adjusted.append(names[name])
            names = names_adjusted

        if not is_list_like(names):
            names = [names]
        if level is not None and not is_list_like(level):
            level = [level]

        if inplace:
            idx = self
        else:
            idx = self._view()

        idx._set_names(names, level=level)
        if not inplace:
            return idx
        return None

    def rename(self, name, inplace: bool = False):
        """
        Alter Index or MultiIndex name.

        Able to set new names without level. Defaults to returning new index.
        Length of names must match number of levels in MultiIndex.

        Parameters
        ----------
        name : label or list of labels
            Name(s) to set.
        inplace : bool, default False
            Modifies the object directly, instead of creating a new Index or
            MultiIndex.

        Returns
        -------
        Index or None
            The same type as the caller or None if ``inplace=True``.

        See Also
        --------
        Index.set_names : Able to set new names partially and by level.

        Examples
        --------
        >>> idx = pd.Index(['A', 'C', 'A', 'B'], name='score')
        >>> idx.rename('grade')
        Index(['A', 'C', 'A', 'B'], dtype='object', name='grade')

        >>> idx = pd.MultiIndex.from_product([['python', 'cobra'],
        ...                                   [2018, 2019]],
        ...                                   names=['kind', 'year'])
        >>> idx
        MultiIndex([('python', 2018),
                    ('python', 2019),
                    ( 'cobra', 2018),
                    ( 'cobra', 2019)],
                   names=['kind', 'year'])
        >>> idx.rename(['species', 'year'])
        MultiIndex([('python', 2018),
                    ('python', 2019),
                    ( 'cobra', 2018),
                    ( 'cobra', 2019)],
                   names=['species', 'year'])
        >>> idx.rename('species')
        Traceback (most recent call last):
        TypeError: Must pass list-like as `names`.
        """
        return self.set_names([name], inplace=inplace)

    # --------------------------------------------------------------------
    # Level-Centric Methods

    @property
    def nlevels(self) -> int:
        """
        Number of levels.
        """
        return 1

    def _sort_levels_monotonic(self: _IndexT) -> _IndexT:
        """
        Compat with MultiIndex.
        """
        return self

    @final
    def _validate_index_level(self, level) -> None:
        """
        Validate index level.

        For single-level Index getting level number is a no-op, but some
        verification must be done like in MultiIndex.

        """
        if isinstance(level, int):
            if level < 0 and level != -1:
                raise IndexError(
                    "Too many levels: Index has only 1 level, "
                    f"{level} is not a valid level number"
                )
            elif level > 0:
                raise IndexError(
                    f"Too many levels: Index has only 1 level, not {level + 1}"
                )
        elif level != self.name:
            raise KeyError(
                f"Requested level ({level}) does not match index name ({self.name})"
            )

    def _get_level_number(self, level) -> int:
        self._validate_index_level(level)
        return 0

    def sortlevel(
        self, level=None, ascending: bool | list[bool] = True, sort_remaining=None
    ):
        """
        For internal compatibility with the Index API.

        Sort the Index. This is for compat with MultiIndex

        Parameters
        ----------
        ascending : bool, default True
            False to sort in descending order

        level, sort_remaining are compat parameters

        Returns
        -------
        Index
        """
        if not isinstance(ascending, (list, bool)):
            raise TypeError(
                "ascending must be a single bool value or"
                "a list of bool values of length 1"
            )

        if isinstance(ascending, list):
            if len(ascending) != 1:
                raise TypeError("ascending must be a list of bool values of length 1")
            ascending = ascending[0]

        if not isinstance(ascending, bool):
            raise TypeError("ascending must be a bool value")

        return self.sort_values(return_indexer=True, ascending=ascending)

    def _get_level_values(self, level) -> Index:
        """
        Return an Index of values for requested level.

        This is primarily useful to get an individual level of values from a
        MultiIndex, but is provided on Index as well for compatibility.

        Parameters
        ----------
        level : int or str
            It is either the integer position or the name of the level.

        Returns
        -------
        Index
            Calling object, as there is only one level in the Index.

        See Also
        --------
        MultiIndex.get_level_values : Get values for a level of a MultiIndex.

        Notes
        -----
        For Index, level should be 0, since there are no multiple levels.

        Examples
        --------
        >>> idx = pd.Index(list('abc'))
        >>> idx
        Index(['a', 'b', 'c'], dtype='object')

        Get level values by supplying `level` as integer:

        >>> idx.get_level_values(0)
        Index(['a', 'b', 'c'], dtype='object')
        """
        self._validate_index_level(level)
        return self

    get_level_values = _get_level_values

    @final
    def droplevel(self, level=0):
        """
        Return index with requested level(s) removed.

        If resulting index has only 1 level left, the result will be
        of Index type, not MultiIndex.

        Parameters
        ----------
        level : int, str, or list-like, default 0
            If a string is given, must be the name of a level
            If list-like, elements must be names or indexes of levels.

        Returns
        -------
        Index or MultiIndex

        Examples
        --------
        >>> mi = pd.MultiIndex.from_arrays(
        ... [[1, 2], [3, 4], [5, 6]], names=['x', 'y', 'z'])
        >>> mi
        MultiIndex([(1, 3, 5),
                    (2, 4, 6)],
                   names=['x', 'y', 'z'])

        >>> mi.droplevel()
        MultiIndex([(3, 5),
                    (4, 6)],
                   names=['y', 'z'])

        >>> mi.droplevel(2)
        MultiIndex([(1, 3),
                    (2, 4)],
                   names=['x', 'y'])

        >>> mi.droplevel('z')
        MultiIndex([(1, 3),
                    (2, 4)],
                   names=['x', 'y'])

        >>> mi.droplevel(['x', 'y'])
        Int64Index([5, 6], dtype='int64', name='z')
        """
        if not isinstance(level, (tuple, list)):
            level = [level]

        levnums = sorted(self._get_level_number(lev) for lev in level)[::-1]

        return self._drop_level_numbers(levnums)

    @final
    def _drop_level_numbers(self, levnums: list[int]):
        """
        Drop MultiIndex levels by level _number_, not name.
        """

        if not levnums and not isinstance(self, ABCMultiIndex):
            return self
        if len(levnums) >= self.nlevels:
            raise ValueError(
                f"Cannot remove {len(levnums)} levels from an index with "
                f"{self.nlevels} levels: at least one level must be left."
            )
        # The two checks above guarantee that here self is a MultiIndex
        self = cast("MultiIndex", self)

        new_levels = list(self.levels)
        new_codes = list(self.codes)
        new_names = list(self.names)

        for i in levnums:
            new_levels.pop(i)
            new_codes.pop(i)
            new_names.pop(i)

        if len(new_levels) == 1:
            lev = new_levels[0]

            if len(lev) == 0:
                # If lev is empty, lev.take will fail GH#42055
                if len(new_codes[0]) == 0:
                    # GH#45230 preserve RangeIndex here
                    #  see test_reset_index_empty_rangeindex
                    result = lev[:0]
                else:
                    res_values = algos.take(lev._values, new_codes[0], allow_fill=True)
                    # _constructor instead of type(lev) for RangeIndex compat GH#35230
                    result = lev._constructor._simple_new(res_values, name=new_names[0])
            else:
                # set nan if needed
                mask = new_codes[0] == -1
                result = new_levels[0].take(new_codes[0])
                if mask.any():
                    result = result.putmask(mask, np.nan)

                result._name = new_names[0]

            return result
        else:
            from pandas.core.indexes.multi import MultiIndex

            return MultiIndex(
                levels=new_levels,
                codes=new_codes,
                names=new_names,
                verify_integrity=False,
            )

    def _get_grouper_for_level(
        self,
        mapper,
        *,
        level=None,
        dropna: bool = True,
    ) -> tuple[Index, npt.NDArray[np.signedinteger] | None, Index | None]:
        """
        Get index grouper corresponding to an index level

        Parameters
        ----------
        mapper: Group mapping function or None
            Function mapping index values to groups
        level : int or None
            Index level, positional
        dropna : bool
            dropna from groupby

        Returns
        -------
        grouper : Index
            Index of values to group on.
        labels : ndarray of int or None
            Array of locations in level_index.
        uniques : Index or None
            Index of unique values for level.
        """
        assert level is None or level == 0
        if mapper is None:
            grouper = self
        else:
            grouper = self.map(mapper)

        return grouper, None, None

    # --------------------------------------------------------------------
    # Introspection Methods

    @cache_readonly
    @final
    def _can_hold_na(self) -> bool:
        if isinstance(self.dtype, ExtensionDtype):
            if isinstance(self.dtype, IntervalDtype):
                # FIXME(GH#45720): this is inaccurate for integer-backed
                #  IntervalArray, but without it other.categories.take raises
                #  in IntervalArray._cmp_method
                return True
            return self.dtype._can_hold_na
        if self.dtype.kind in ["i", "u", "b"]:
            return False
        return True

    @final
    @property
    def is_monotonic(self) -> bool:
        """
        Alias for is_monotonic_increasing.

        .. deprecated:: 1.5.0
            is_monotonic is deprecated and will be removed in a future version.
            Use is_monotonic_increasing instead.
        """
        warnings.warn(
            "is_monotonic is deprecated and will be removed in a future version. "
            "Use is_monotonic_increasing instead.",
            FutureWarning,
            stacklevel=find_stack_level(inspect.currentframe()),
        )
        return self.is_monotonic_increasing

    @property
    def is_monotonic_increasing(self) -> bool:
        """
        Return a boolean if the values are equal or increasing.

        Examples
        --------
        >>> Index([1, 2, 3]).is_monotonic_increasing
        True
        >>> Index([1, 2, 2]).is_monotonic_increasing
        True
        >>> Index([1, 3, 2]).is_monotonic_increasing
        False
        """
        return self._engine.is_monotonic_increasing

    @property
    def is_monotonic_decreasing(self) -> bool:
        """
        Return a boolean if the values are equal or decreasing.

        Examples
        --------
        >>> Index([3, 2, 1]).is_monotonic_decreasing
        True
        >>> Index([3, 2, 2]).is_monotonic_decreasing
        True
        >>> Index([3, 1, 2]).is_monotonic_decreasing
        False
        """
        return self._engine.is_monotonic_decreasing

    @final
    @property
    def _is_strictly_monotonic_increasing(self) -> bool:
        """
        Return if the index is strictly monotonic increasing
        (only increasing) values.

        Examples
        --------
        >>> Index([1, 2, 3])._is_strictly_monotonic_increasing
        True
        >>> Index([1, 2, 2])._is_strictly_monotonic_increasing
        False
        >>> Index([1, 3, 2])._is_strictly_monotonic_increasing
        False
        """
        return self.is_unique and self.is_monotonic_increasing

    @final
    @property
    def _is_strictly_monotonic_decreasing(self) -> bool:
        """
        Return if the index is strictly monotonic decreasing
        (only decreasing) values.

        Examples
        --------
        >>> Index([3, 2, 1])._is_strictly_monotonic_decreasing
        True
        >>> Index([3, 2, 2])._is_strictly_monotonic_decreasing
        False
        >>> Index([3, 1, 2])._is_strictly_monotonic_decreasing
        False
        """
        return self.is_unique and self.is_monotonic_decreasing

    @cache_readonly
    def is_unique(self) -> bool:
        """
        Return if the index has unique values.
        """
        return self._engine.is_unique

    @final
    @property
    def has_duplicates(self) -> bool:
        """
        Check if the Index has duplicate values.

        Returns
        -------
        bool
            Whether or not the Index has duplicate values.

        Examples
        --------
        >>> idx = pd.Index([1, 5, 7, 7])
        >>> idx.has_duplicates
        True

        >>> idx = pd.Index([1, 5, 7])
        >>> idx.has_duplicates
        False

        >>> idx = pd.Index(["Watermelon", "Orange", "Apple",
        ...                 "Watermelon"]).astype("category")
        >>> idx.has_duplicates
        True

        >>> idx = pd.Index(["Orange", "Apple",
        ...                 "Watermelon"]).astype("category")
        >>> idx.has_duplicates
        False
        """
        return not self.is_unique

    @final
    def is_boolean(self) -> bool:
        """
        Check if the Index only consists of booleans.

        Returns
        -------
        bool
            Whether or not the Index only consists of booleans.

        See Also
        --------
        is_integer : Check if the Index only consists of integers.
        is_floating : Check if the Index is a floating type.
        is_numeric : Check if the Index only consists of numeric data.
        is_object : Check if the Index is of the object dtype.
        is_categorical : Check if the Index holds categorical data.
        is_interval : Check if the Index holds Interval objects.
        is_mixed : Check if the Index holds data with mixed data types.

        Examples
        --------
        >>> idx = pd.Index([True, False, True])
        >>> idx.is_boolean()
        True

        >>> idx = pd.Index(["True", "False", "True"])
        >>> idx.is_boolean()
        False

        >>> idx = pd.Index([True, False, "True"])
        >>> idx.is_boolean()
        False
        """
        return self.inferred_type in ["boolean"]

    @final
    def is_integer(self) -> bool:
        """
        Check if the Index only consists of integers.

        Returns
        -------
        bool
            Whether or not the Index only consists of integers.

        See Also
        --------
        is_boolean : Check if the Index only consists of booleans.
        is_floating : Check if the Index is a floating type.
        is_numeric : Check if the Index only consists of numeric data.
        is_object : Check if the Index is of the object dtype.
        is_categorical : Check if the Index holds categorical data.
        is_interval : Check if the Index holds Interval objects.
        is_mixed : Check if the Index holds data with mixed data types.

        Examples
        --------
        >>> idx = pd.Index([1, 2, 3, 4])
        >>> idx.is_integer()
        True

        >>> idx = pd.Index([1.0, 2.0, 3.0, 4.0])
        >>> idx.is_integer()
        False

        >>> idx = pd.Index(["Apple", "Mango", "Watermelon"])
        >>> idx.is_integer()
        False
        """
        return self.inferred_type in ["integer"]

    @final
    def is_floating(self) -> bool:
        """
        Check if the Index is a floating type.

        The Index may consist of only floats, NaNs, or a mix of floats,
        integers, or NaNs.

        Returns
        -------
        bool
            Whether or not the Index only consists of only consists of floats, NaNs, or
            a mix of floats, integers, or NaNs.

        See Also
        --------
        is_boolean : Check if the Index only consists of booleans.
        is_integer : Check if the Index only consists of integers.
        is_numeric : Check if the Index only consists of numeric data.
        is_object : Check if the Index is of the object dtype.
        is_categorical : Check if the Index holds categorical data.
        is_interval : Check if the Index holds Interval objects.
        is_mixed : Check if the Index holds data with mixed data types.

        Examples
        --------
        >>> idx = pd.Index([1.0, 2.0, 3.0, 4.0])
        >>> idx.is_floating()
        True

        >>> idx = pd.Index([1.0, 2.0, np.nan, 4.0])
        >>> idx.is_floating()
        True

        >>> idx = pd.Index([1, 2, 3, 4, np.nan])
        >>> idx.is_floating()
        True

        >>> idx = pd.Index([1, 2, 3, 4])
        >>> idx.is_floating()
        False
        """
        return self.inferred_type in ["floating", "mixed-integer-float", "integer-na"]

    @final
    def is_numeric(self) -> bool:
        """
        Check if the Index only consists of numeric data.

        Returns
        -------
        bool
            Whether or not the Index only consists of numeric data.

        See Also
        --------
        is_boolean : Check if the Index only consists of booleans.
        is_integer : Check if the Index only consists of integers.
        is_floating : Check if the Index is a floating type.
        is_object : Check if the Index is of the object dtype.
        is_categorical : Check if the Index holds categorical data.
        is_interval : Check if the Index holds Interval objects.
        is_mixed : Check if the Index holds data with mixed data types.

        Examples
        --------
        >>> idx = pd.Index([1.0, 2.0, 3.0, 4.0])
        >>> idx.is_numeric()
        True

        >>> idx = pd.Index([1, 2, 3, 4.0])
        >>> idx.is_numeric()
        True

        >>> idx = pd.Index([1, 2, 3, 4])
        >>> idx.is_numeric()
        True

        >>> idx = pd.Index([1, 2, 3, 4.0, np.nan])
        >>> idx.is_numeric()
        True

        >>> idx = pd.Index([1, 2, 3, 4.0, np.nan, "Apple"])
        >>> idx.is_numeric()
        False
        """
        return self.inferred_type in ["integer", "floating"]

    @final
    def is_object(self) -> bool:
        """
        Check if the Index is of the object dtype.

        Returns
        -------
        bool
            Whether or not the Index is of the object dtype.

        See Also
        --------
        is_boolean : Check if the Index only consists of booleans.
        is_integer : Check if the Index only consists of integers.
        is_floating : Check if the Index is a floating type.
        is_numeric : Check if the Index only consists of numeric data.
        is_categorical : Check if the Index holds categorical data.
        is_interval : Check if the Index holds Interval objects.
        is_mixed : Check if the Index holds data with mixed data types.

        Examples
        --------
        >>> idx = pd.Index(["Apple", "Mango", "Watermelon"])
        >>> idx.is_object()
        True

        >>> idx = pd.Index(["Apple", "Mango", 2.0])
        >>> idx.is_object()
        True

        >>> idx = pd.Index(["Watermelon", "Orange", "Apple",
        ...                 "Watermelon"]).astype("category")
        >>> idx.is_object()
        False

        >>> idx = pd.Index([1.0, 2.0, 3.0, 4.0])
        >>> idx.is_object()
        False
        """
        return is_object_dtype(self.dtype)

    @final
    def is_categorical(self) -> bool:
        """
        Check if the Index holds categorical data.

        Returns
        -------
        bool
            True if the Index is categorical.

        See Also
        --------
        CategoricalIndex : Index for categorical data.
        is_boolean : Check if the Index only consists of booleans.
        is_integer : Check if the Index only consists of integers.
        is_floating : Check if the Index is a floating type.
        is_numeric : Check if the Index only consists of numeric data.
        is_object : Check if the Index is of the object dtype.
        is_interval : Check if the Index holds Interval objects.
        is_mixed : Check if the Index holds data with mixed data types.

        Examples
        --------
        >>> idx = pd.Index(["Watermelon", "Orange", "Apple",
        ...                 "Watermelon"]).astype("category")
        >>> idx.is_categorical()
        True

        >>> idx = pd.Index([1, 3, 5, 7])
        >>> idx.is_categorical()
        False

        >>> s = pd.Series(["Peter", "Victor", "Elisabeth", "Mar"])
        >>> s
        0        Peter
        1       Victor
        2    Elisabeth
        3          Mar
        dtype: object
        >>> s.index.is_categorical()
        False
        """
        return self.inferred_type in ["categorical"]

    @final
    def is_interval(self) -> bool:
        """
        Check if the Index holds Interval objects.

        Returns
        -------
        bool
            Whether or not the Index holds Interval objects.

        See Also
        --------
        IntervalIndex : Index for Interval objects.
        is_boolean : Check if the Index only consists of booleans.
        is_integer : Check if the Index only consists of integers.
        is_floating : Check if the Index is a floating type.
        is_numeric : Check if the Index only consists of numeric data.
        is_object : Check if the Index is of the object dtype.
        is_categorical : Check if the Index holds categorical data.
        is_mixed : Check if the Index holds data with mixed data types.

        Examples
        --------
        >>> idx = pd.Index([pd.Interval(left=0, right=5),
        ...                 pd.Interval(left=5, right=10)])
        >>> idx.is_interval()
        True

        >>> idx = pd.Index([1, 3, 5, 7])
        >>> idx.is_interval()
        False
        """
        return self.inferred_type in ["interval"]

    @final
    def is_mixed(self) -> bool:
        """
        Check if the Index holds data with mixed data types.

        Returns
        -------
        bool
            Whether or not the Index holds data with mixed data types.

        See Also
        --------
        is_boolean : Check if the Index only consists of booleans.
        is_integer : Check if the Index only consists of integers.
        is_floating : Check if the Index is a floating type.
        is_numeric : Check if the Index only consists of numeric data.
        is_object : Check if the Index is of the object dtype.
        is_categorical : Check if the Index holds categorical data.
        is_interval : Check if the Index holds Interval objects.

        Examples
        --------
        >>> idx = pd.Index(['a', np.nan, 'b'])
        >>> idx.is_mixed()
        True

        >>> idx = pd.Index([1.0, 2.0, 3.0, 5.0])
        >>> idx.is_mixed()
        False
        """
        warnings.warn(
            "Index.is_mixed is deprecated and will be removed in a future version. "
            "Check index.inferred_type directly instead.",
            FutureWarning,
            stacklevel=find_stack_level(inspect.currentframe()),
        )
        return self.inferred_type in ["mixed"]

    @final
    def holds_integer(self) -> bool:
        """
        Whether the type is an integer type.
        """
        return self.inferred_type in ["integer", "mixed-integer"]

    @cache_readonly
    def inferred_type(self) -> str_t:
        """
        Return a string of the type inferred from the values.
        """
        return lib.infer_dtype(self._values, skipna=False)

    @cache_readonly
    @final
    def _is_all_dates(self) -> bool:
        """
        Whether or not the index values only consist of dates.
        """
        if needs_i8_conversion(self.dtype):
            return True
        elif self.dtype != _dtype_obj:
            # TODO(ExtensionIndex): 3rd party EA might override?
            # Note: this includes IntervalIndex, even when the left/right
            #  contain datetime-like objects.
            return False
        elif self._is_multi:
            return False
        return is_datetime_array(ensure_object(self._values))

    @cache_readonly
    @final
    def is_all_dates(self) -> bool:
        """
        Whether or not the index values only consist of dates.
        """
        warnings.warn(
            "Index.is_all_dates is deprecated, will be removed in a future version. "
            "check index.inferred_type instead.",
            FutureWarning,
            stacklevel=find_stack_level(inspect.currentframe()),
        )
        return self._is_all_dates

    @final
    @cache_readonly
    def _is_multi(self) -> bool:
        """
        Cached check equivalent to isinstance(self, MultiIndex)
        """
        return isinstance(self, ABCMultiIndex)

    # --------------------------------------------------------------------
    # Pickle Methods

    def __reduce__(self):
        d = {"data": self._data, "name": self.name}
        return _new_Index, (type(self), d), None

    # --------------------------------------------------------------------
    # Null Handling Methods

    @cache_readonly
    def _na_value(self):
        """The expected NA value to use with this index."""
        dtype = self.dtype
        if isinstance(dtype, np.dtype):
            if dtype.kind in ["m", "M"]:
                return NaT
            return np.nan
        return dtype.na_value

    @cache_readonly
    def _isnan(self) -> npt.NDArray[np.bool_]:
        """
        Return if each value is NaN.
        """
        if self._can_hold_na:
            return isna(self)
        else:
            # shouldn't reach to this condition by checking hasnans beforehand
            values = np.empty(len(self), dtype=np.bool_)
            values.fill(False)
            return values

    @cache_readonly
    def hasnans(self) -> bool:
        """
        Return True if there are any NaNs.

        Enables various performance speedups.
        """
        if self._can_hold_na:
            return bool(self._isnan.any())
        else:
            return False

    @final
    def isna(self) -> npt.NDArray[np.bool_]:
        """
        Detect missing values.

        Return a boolean same-sized object indicating if the values are NA.
        NA values, such as ``None``, :attr:`numpy.NaN` or :attr:`pd.NaT`, get
        mapped to ``True`` values.
        Everything else get mapped to ``False`` values. Characters such as
        empty strings `''` or :attr:`numpy.inf` are not considered NA values
        (unless you set ``pandas.options.mode.use_inf_as_na = True``).

        Returns
        -------
        numpy.ndarray[bool]
            A boolean array of whether my values are NA.

        See Also
        --------
        Index.notna : Boolean inverse of isna.
        Index.dropna : Omit entries with missing values.
        isna : Top-level isna.
        Series.isna : Detect missing values in Series object.

        Examples
        --------
        Show which entries in a pandas.Index are NA. The result is an
        array.

        >>> idx = pd.Index([5.2, 6.0, np.NaN])
        >>> idx
        Float64Index([5.2, 6.0, nan], dtype='float64')
        >>> idx.isna()
        array([False, False,  True])

        Empty strings are not considered NA values. None is considered an NA
        value.

        >>> idx = pd.Index(['black', '', 'red', None])
        >>> idx
        Index(['black', '', 'red', None], dtype='object')
        >>> idx.isna()
        array([False, False, False,  True])

        For datetimes, `NaT` (Not a Time) is considered as an NA value.

        >>> idx = pd.DatetimeIndex([pd.Timestamp('1940-04-25'),
        ...                         pd.Timestamp(''), None, pd.NaT])
        >>> idx
        DatetimeIndex(['1940-04-25', 'NaT', 'NaT', 'NaT'],
                      dtype='datetime64[ns]', freq=None)
        >>> idx.isna()
        array([False,  True,  True,  True])
        """
        return self._isnan

    isnull = isna

    @final
    def notna(self) -> npt.NDArray[np.bool_]:
        """
        Detect existing (non-missing) values.

        Return a boolean same-sized object indicating if the values are not NA.
        Non-missing values get mapped to ``True``. Characters such as empty
        strings ``''`` or :attr:`numpy.inf` are not considered NA values
        (unless you set ``pandas.options.mode.use_inf_as_na = True``).
        NA values, such as None or :attr:`numpy.NaN`, get mapped to ``False``
        values.

        Returns
        -------
        numpy.ndarray[bool]
            Boolean array to indicate which entries are not NA.

        See Also
        --------
        Index.notnull : Alias of notna.
        Index.isna: Inverse of notna.
        notna : Top-level notna.

        Examples
        --------
        Show which entries in an Index are not NA. The result is an
        array.

        >>> idx = pd.Index([5.2, 6.0, np.NaN])
        >>> idx
        Float64Index([5.2, 6.0, nan], dtype='float64')
        >>> idx.notna()
        array([ True,  True, False])

        Empty strings are not considered NA values. None is considered a NA
        value.

        >>> idx = pd.Index(['black', '', 'red', None])
        >>> idx
        Index(['black', '', 'red', None], dtype='object')
        >>> idx.notna()
        array([ True,  True,  True, False])
        """
        return ~self.isna()

    notnull = notna

    def fillna(self, value=None, downcast=None):
        """
        Fill NA/NaN values with the specified value.

        Parameters
        ----------
        value : scalar
            Scalar value to use to fill holes (e.g. 0).
            This value cannot be a list-likes.
        downcast : dict, default is None
            A dict of item->dtype of what to downcast if possible,
            or the string 'infer' which will try to downcast to an appropriate
            equal type (e.g. float64 to int64 if possible).

        Returns
        -------
        Index

        See Also
        --------
        DataFrame.fillna : Fill NaN values of a DataFrame.
        Series.fillna : Fill NaN Values of a Series.
        """

        value = self._require_scalar(value)
        if self.hasnans:
            result = self.putmask(self._isnan, value)
            if downcast is None:
                # no need to care metadata other than name
                # because it can't have freq if it has NaTs
                return Index._with_infer(result, name=self.name)
            raise NotImplementedError(
                f"{type(self).__name__}.fillna does not support 'downcast' "
                "argument values other than 'None'."
            )
        return self._view()

    def dropna(self: _IndexT, how: AnyAll = "any") -> _IndexT:
        """
        Return Index without NA/NaN values.

        Parameters
        ----------
        how : {'any', 'all'}, default 'any'
            If the Index is a MultiIndex, drop the value when any or all levels
            are NaN.

        Returns
        -------
        Index
        """
        if how not in ("any", "all"):
            raise ValueError(f"invalid how option: {how}")

        if self.hasnans:
            res_values = self._values[~self._isnan]
            return type(self)._simple_new(res_values, name=self.name)
        return self._view()

    # --------------------------------------------------------------------
    # Uniqueness Methods

    def unique(self: _IndexT, level: Hashable | None = None) -> _IndexT:
        """
        Return unique values in the index.

        Unique values are returned in order of appearance, this does NOT sort.

        Parameters
        ----------
        level : int or hashable, optional
            Only return values from specified level (for MultiIndex).
            If int, gets the level by integer position, else by level name.

        Returns
        -------
        Index

        See Also
        --------
        unique : Numpy array of unique values in that column.
        Series.unique : Return unique values of Series object.
        """
        if level is not None:
            self._validate_index_level(level)

        if self.is_unique:
            return self._view()

        result = super().unique()
        return self._shallow_copy(result)

    @deprecate_nonkeyword_arguments(version=None, allowed_args=["self"])
    def drop_duplicates(self: _IndexT, keep: DropKeep = "first") -> _IndexT:
        """
        Return Index with duplicate values removed.

        Parameters
        ----------
        keep : {'first', 'last', ``False``}, default 'first'
            - 'first' : Drop duplicates except for the first occurrence.
            - 'last' : Drop duplicates except for the last occurrence.
            - ``False`` : Drop all duplicates.

        Returns
        -------
        deduplicated : Index

        See Also
        --------
        Series.drop_duplicates : Equivalent method on Series.
        DataFrame.drop_duplicates : Equivalent method on DataFrame.
        Index.duplicated : Related method on Index, indicating duplicate
            Index values.

        Examples
        --------
        Generate an pandas.Index with duplicate values.

        >>> idx = pd.Index(['lama', 'cow', 'lama', 'beetle', 'lama', 'hippo'])

        The `keep` parameter controls  which duplicate values are removed.
        The value 'first' keeps the first occurrence for each
        set of duplicated entries. The default value of keep is 'first'.

        >>> idx.drop_duplicates(keep='first')
        Index(['lama', 'cow', 'beetle', 'hippo'], dtype='object')

        The value 'last' keeps the last occurrence for each set of duplicated
        entries.

        >>> idx.drop_duplicates(keep='last')
        Index(['cow', 'beetle', 'lama', 'hippo'], dtype='object')

        The value ``False`` discards all sets of duplicated entries.

        >>> idx.drop_duplicates(keep=False)
        Index(['cow', 'beetle', 'hippo'], dtype='object')
        """
        if self.is_unique:
            return self._view()

        return super().drop_duplicates(keep=keep)

    def duplicated(self, keep: DropKeep = "first") -> npt.NDArray[np.bool_]:
        """
        Indicate duplicate index values.

        Duplicated values are indicated as ``True`` values in the resulting
        array. Either all duplicates, all except the first, or all except the
        last occurrence of duplicates can be indicated.

        Parameters
        ----------
        keep : {'first', 'last', False}, default 'first'
            The value or values in a set of duplicates to mark as missing.

            - 'first' : Mark duplicates as ``True`` except for the first
              occurrence.
            - 'last' : Mark duplicates as ``True`` except for the last
              occurrence.
            - ``False`` : Mark all duplicates as ``True``.

        Returns
        -------
        np.ndarray[bool]

        See Also
        --------
        Series.duplicated : Equivalent method on pandas.Series.
        DataFrame.duplicated : Equivalent method on pandas.DataFrame.
        Index.drop_duplicates : Remove duplicate values from Index.

        Examples
        --------
        By default, for each set of duplicated values, the first occurrence is
        set to False and all others to True:

        >>> idx = pd.Index(['lama', 'cow', 'lama', 'beetle', 'lama'])
        >>> idx.duplicated()
        array([False, False,  True, False,  True])

        which is equivalent to

        >>> idx.duplicated(keep='first')
        array([False, False,  True, False,  True])

        By using 'last', the last occurrence of each set of duplicated values
        is set on False and all others on True:

        >>> idx.duplicated(keep='last')
        array([ True, False,  True, False, False])

        By setting keep on ``False``, all duplicates are True:

        >>> idx.duplicated(keep=False)
        array([ True, False,  True, False,  True])
        """
        if self.is_unique:
            # fastpath available bc we are immutable
            return np.zeros(len(self), dtype=bool)
        return self._duplicated(keep=keep)

    # --------------------------------------------------------------------
    # Arithmetic & Logical Methods

    def __iadd__(self, other):
        # alias for __add__
        return self + other

    @final
    def __and__(self, other):
        warnings.warn(
            "Index.__and__ operating as a set operation is deprecated, "
            "in the future this will be a logical operation matching "
            "Series.__and__.  Use index.intersection(other) instead.",
            FutureWarning,
            stacklevel=find_stack_level(inspect.currentframe()),
        )
        return self.intersection(other)

    @final
    def __or__(self, other):
        warnings.warn(
            "Index.__or__ operating as a set operation is deprecated, "
            "in the future this will be a logical operation matching "
            "Series.__or__.  Use index.union(other) instead.",
            FutureWarning,
            stacklevel=find_stack_level(inspect.currentframe()),
        )
        return self.union(other)

    @final
    def __xor__(self, other):
        warnings.warn(
            "Index.__xor__ operating as a set operation is deprecated, "
            "in the future this will be a logical operation matching "
            "Series.__xor__.  Use index.symmetric_difference(other) instead.",
            FutureWarning,
            stacklevel=find_stack_level(inspect.currentframe()),
        )
        return self.symmetric_difference(other)

    @final
    def __nonzero__(self) -> NoReturn:
        raise ValueError(
            f"The truth value of a {type(self).__name__} is ambiguous. "
            "Use a.empty, a.bool(), a.item(), a.any() or a.all()."
        )

    __bool__ = __nonzero__

    # --------------------------------------------------------------------
    # Set Operation Methods

    def _get_reconciled_name_object(self, other):
        """
        If the result of a set operation will be self,
        return self, unless the name changes, in which
        case make a shallow copy of self.
        """
        name = get_op_result_name(self, other)
        if self.name is not name:
            return self.rename(name)
        return self

    @final
    def _validate_sort_keyword(self, sort):
        if sort not in [None, False]:
            raise ValueError(
                "The 'sort' keyword only takes the values of "
                f"None or False; {sort} was passed."
            )

    @final
    def _deprecate_dti_setop(self, other: Index, setop: str_t) -> None:
        """
        Deprecate setop behavior between timezone-aware DatetimeIndexes with
        mismatched timezones.
        """
        # Caller is responsibelf or checking
        #  `not is_dtype_equal(self.dtype, other.dtype)`
        if (
            isinstance(self, ABCDatetimeIndex)
            and isinstance(other, ABCDatetimeIndex)
            and self.tz is not None
            and other.tz is not None
        ):
            # GH#39328, GH#45357
            warnings.warn(
                f"In a future version, the {setop} of DatetimeIndex objects "
                "with mismatched timezones will cast both to UTC instead of "
                "object dtype. To retain the old behavior, "
                f"use `index.astype(object).{setop}(other)`",
                FutureWarning,
                stacklevel=find_stack_level(inspect.currentframe()),
            )

    @final
    def union(self, other, sort=None):
        """
        Form the union of two Index objects.

        If the Index objects are incompatible, both Index objects will be
        cast to dtype('object') first.

            .. versionchanged:: 0.25.0

        Parameters
        ----------
        other : Index or array-like
        sort : bool or None, default None
            Whether to sort the resulting Index.

            * None : Sort the result, except when

              1. `self` and `other` are equal.
              2. `self` or `other` has length 0.
              3. Some values in `self` or `other` cannot be compared.
                 A RuntimeWarning is issued in this case.

            * False : do not sort the result.

        Returns
        -------
        union : Index

        Examples
        --------
        Union matching dtypes

        >>> idx1 = pd.Index([1, 2, 3, 4])
        >>> idx2 = pd.Index([3, 4, 5, 6])
        >>> idx1.union(idx2)
        Int64Index([1, 2, 3, 4, 5, 6], dtype='int64')

        Union mismatched dtypes

        >>> idx1 = pd.Index(['a', 'b', 'c', 'd'])
        >>> idx2 = pd.Index([1, 2, 3, 4])
        >>> idx1.union(idx2)
        Index(['a', 'b', 'c', 'd', 1, 2, 3, 4], dtype='object')

        MultiIndex case

        >>> idx1 = pd.MultiIndex.from_arrays(
        ...     [[1, 1, 2, 2], ["Red", "Blue", "Red", "Blue"]]
        ... )
        >>> idx1
        MultiIndex([(1,  'Red'),
            (1, 'Blue'),
            (2,  'Red'),
            (2, 'Blue')],
           )
        >>> idx2 = pd.MultiIndex.from_arrays(
        ...     [[3, 3, 2, 2], ["Red", "Green", "Red", "Green"]]
        ... )
        >>> idx2
        MultiIndex([(3,   'Red'),
            (3, 'Green'),
            (2,   'Red'),
            (2, 'Green')],
           )
        >>> idx1.union(idx2)
        MultiIndex([(1,  'Blue'),
            (1,   'Red'),
            (2,  'Blue'),
            (2, 'Green'),
            (2,   'Red'),
            (3, 'Green'),
            (3,   'Red')],
           )
        >>> idx1.union(idx2, sort=False)
        MultiIndex([(1,   'Red'),
            (1,  'Blue'),
            (2,   'Red'),
            (2,  'Blue'),
            (3,   'Red'),
            (3, 'Green'),
            (2, 'Green')],
           )
        """
        self._validate_sort_keyword(sort)
        self._assert_can_do_setop(other)
        other, result_name = self._convert_can_do_setop(other)

        if not is_dtype_equal(self.dtype, other.dtype):
            if (
                isinstance(self, ABCMultiIndex)
                and not is_object_dtype(unpack_nested_dtype(other))
                and len(other) > 0
            ):
                raise NotImplementedError(
                    "Can only union MultiIndex with MultiIndex or Index of tuples, "
                    "try mi.to_flat_index().union(other) instead."
                )
            self._deprecate_dti_setop(other, "union")

            dtype = self._find_common_type_compat(other)
            left = self.astype(dtype, copy=False)
            right = other.astype(dtype, copy=False)
            return left.union(right, sort=sort)

        elif not len(other) or self.equals(other):
            # NB: whether this (and the `if not len(self)` check below) come before
            #  or after the is_dtype_equal check above affects the returned dtype
            return self._get_reconciled_name_object(other)

        elif not len(self):
            return other._get_reconciled_name_object(self)

        result = self._union(other, sort=sort)

        return self._wrap_setop_result(other, result)

    def _union(self, other: Index, sort):
        """
        Specific union logic should go here. In subclasses, union behavior
        should be overwritten here rather than in `self.union`.

        Parameters
        ----------
        other : Index or array-like
        sort : False or None, default False
            Whether to sort the resulting index.

            * False : do not sort the result.
            * None : sort the result, except when `self` and `other` are equal
              or when the values cannot be compared.

        Returns
        -------
        Index
        """
        lvals = self._values
        rvals = other._values

        if (
            sort is None
            and self.is_monotonic_increasing
            and other.is_monotonic_increasing
            and not (self.has_duplicates and other.has_duplicates)
            and self._can_use_libjoin
        ):
            # Both are monotonic and at least one is unique, so can use outer join
            #  (actually don't need either unique, but without this restriction
            #  test_union_same_value_duplicated_in_both fails)
            try:
                return self._outer_indexer(other)[0]
            except (TypeError, IncompatibleFrequency):
                # incomparable objects; should only be for object dtype
                value_list = list(lvals)

                # worth making this faster? a very unusual case
                value_set = set(lvals)
                value_list.extend([x for x in rvals if x not in value_set])
                # If objects are unorderable, we must have object dtype.
                return np.array(value_list, dtype=object)

        elif not other.is_unique:
            # other has duplicates
            result_dups = algos.union_with_duplicates(lvals, rvals)
            return _maybe_try_sort(result_dups, sort)

        # Self may have duplicates; other already checked as unique
        # find indexes of things in "other" that are not in "self"
        if self._index_as_unique:
            indexer = self.get_indexer(other)
            missing = (indexer == -1).nonzero()[0]
        else:
            missing = algos.unique1d(self.get_indexer_non_unique(other)[1])

        result: Index | MultiIndex | ArrayLike
        if self._is_multi:
            # Preserve MultiIndex to avoid losing dtypes
            result = self.append(other.take(missing))

        else:
            if len(missing) > 0:
                other_diff = rvals.take(missing)
                result = concat_compat((lvals, other_diff))
            else:
                result = lvals

        if not self.is_monotonic_increasing or not other.is_monotonic_increasing:
            # if both are monotonic then result should already be sorted
            result = _maybe_try_sort(result, sort)

        return result

    @final
    def _wrap_setop_result(self, other: Index, result) -> Index:
        name = get_op_result_name(self, other)
        if isinstance(result, Index):
            if result.name != name:
                result = result.rename(name)
        else:
            result = self._shallow_copy(result, name=name)
        return result

    @final
    def intersection(self, other, sort: bool = False):
        """
        Form the intersection of two Index objects.

        This returns a new Index with elements common to the index and `other`.

        Parameters
        ----------
        other : Index or array-like
        sort : False or None, default False
            Whether to sort the resulting index.

            * False : do not sort the result.
            * None : sort the result, except when `self` and `other` are equal
              or when the values cannot be compared.

        Returns
        -------
        intersection : Index

        Examples
        --------
        >>> idx1 = pd.Index([1, 2, 3, 4])
        >>> idx2 = pd.Index([3, 4, 5, 6])
        >>> idx1.intersection(idx2)
        Int64Index([3, 4], dtype='int64')
        """
        self._validate_sort_keyword(sort)
        self._assert_can_do_setop(other)
        other, result_name = self._convert_can_do_setop(other)

        if not is_dtype_equal(self.dtype, other.dtype):
            self._deprecate_dti_setop(other, "intersection")

        if self.equals(other):
            if self.has_duplicates:
                return self.unique()._get_reconciled_name_object(other)
            return self._get_reconciled_name_object(other)

        if len(self) == 0 or len(other) == 0:
            # fastpath; we need to be careful about having commutativity

            if self._is_multi or other._is_multi:
                # _convert_can_do_setop ensures that we have both or neither
                # We retain self.levels
                return self[:0].rename(result_name)

            dtype = self._find_common_type_compat(other)
            if is_dtype_equal(self.dtype, dtype):
                # Slicing allows us to retain DTI/TDI.freq, RangeIndex

                # Note: self[:0] vs other[:0] affects
                #  1) which index's `freq` we get in DTI/TDI cases
                #     This may be a historical artifact, i.e. no documented
                #     reason for this choice.
                #  2) The `step` we get in RangeIndex cases
                if len(self) == 0:
                    return self[:0].rename(result_name)
                else:
                    return other[:0].rename(result_name)

            return Index([], dtype=dtype, name=result_name)

        elif not self._should_compare(other):
            # We can infer that the intersection is empty.
            if isinstance(self, ABCMultiIndex):
                return self[:0].rename(result_name)
            return Index([], name=result_name)

        elif not is_dtype_equal(self.dtype, other.dtype):
            dtype = self._find_common_type_compat(other)
            this = self.astype(dtype, copy=False)
            other = other.astype(dtype, copy=False)
            return this.intersection(other, sort=sort)

        result = self._intersection(other, sort=sort)
        return self._wrap_intersection_result(other, result)

    def _intersection(self, other: Index, sort: bool = False):
        """
        intersection specialized to the case with matching dtypes.
        """
        if (
            self.is_monotonic_increasing
            and other.is_monotonic_increasing
            and self._can_use_libjoin
            and not isinstance(self, ABCMultiIndex)
        ):
            try:
                res_indexer, indexer, _ = self._inner_indexer(other)
            except TypeError:
                # non-comparable; should only be for object dtype
                pass
            else:
                # TODO: algos.unique1d should preserve DTA/TDA
                if self.is_numeric():
                    # This is faster, because Index.unique() checks for uniqueness
                    # before calculating the unique values.
                    res = algos.unique1d(res_indexer)
                else:
                    result = self.take(indexer)
                    res = result.drop_duplicates()
                return ensure_wrapped_if_datetimelike(res)

        res_values = self._intersection_via_get_indexer(other, sort=sort)
        res_values = _maybe_try_sort(res_values, sort)
        return res_values

    def _wrap_intersection_result(self, other, result):
        # We will override for MultiIndex to handle empty results
        return self._wrap_setop_result(other, result)

    @final
    def _intersection_via_get_indexer(
        self, other: Index | MultiIndex, sort
    ) -> ArrayLike | MultiIndex:
        """
        Find the intersection of two Indexes using get_indexer.

        Returns
        -------
        np.ndarray or ExtensionArray
            The returned array will be unique.
        """
        left_unique = self.unique()
        right_unique = other.unique()

        # even though we are unique, we need get_indexer_for for IntervalIndex
        indexer = left_unique.get_indexer_for(right_unique)

        mask = indexer != -1

        taker = indexer.take(mask.nonzero()[0])
        if sort is False:
            # sort bc we want the elements in the same order they are in self
            # unnecessary in the case with sort=None bc we will sort later
            taker = np.sort(taker)

        if isinstance(left_unique, ABCMultiIndex):
            result = left_unique.take(taker)
        else:
            result = left_unique.take(taker)._values
        return result

    @final
    def difference(self, other, sort=None):
        """
        Return a new Index with elements of index not in `other`.

        This is the set difference of two Index objects.

        Parameters
        ----------
        other : Index or array-like
        sort : False or None, default None
            Whether to sort the resulting index. By default, the
            values are attempted to be sorted, but any TypeError from
            incomparable elements is caught by pandas.

            * None : Attempt to sort the result, but catch any TypeErrors
              from comparing incomparable elements.
            * False : Do not sort the result.

        Returns
        -------
        difference : Index

        Examples
        --------
        >>> idx1 = pd.Index([2, 1, 3, 4])
        >>> idx2 = pd.Index([3, 4, 5, 6])
        >>> idx1.difference(idx2)
        Int64Index([1, 2], dtype='int64')
        >>> idx1.difference(idx2, sort=False)
        Int64Index([2, 1], dtype='int64')
        """
        self._validate_sort_keyword(sort)
        self._assert_can_do_setop(other)
        other, result_name = self._convert_can_do_setop(other)

        # Note: we do NOT call _deprecate_dti_setop here, as there
        #  is no requirement that .difference be commutative, so it does
        #  not cast to object.

        if self.equals(other):
            # Note: we do not (yet) sort even if sort=None GH#24959
            return self[:0].rename(result_name)

        if len(other) == 0:
            # Note: we do not (yet) sort even if sort=None GH#24959
            return self.rename(result_name)

        if not self._should_compare(other):
            # Nothing matches -> difference is everything
            return self.rename(result_name)

        result = self._difference(other, sort=sort)
        return self._wrap_difference_result(other, result)

    def _difference(self, other, sort):
        # overridden by RangeIndex

        this = self.unique()

        indexer = this.get_indexer_for(other)
        indexer = indexer.take((indexer != -1).nonzero()[0])

        label_diff = np.setdiff1d(np.arange(this.size), indexer, assume_unique=True)
        the_diff = this._values.take(label_diff)
        the_diff = _maybe_try_sort(the_diff, sort)

        return the_diff

    def _wrap_difference_result(self, other, result):
        # We will override for MultiIndex to handle empty results
        return self._wrap_setop_result(other, result)

    def symmetric_difference(self, other, result_name=None, sort=None):
        """
        Compute the symmetric difference of two Index objects.

        Parameters
        ----------
        other : Index or array-like
        result_name : str
        sort : False or None, default None
            Whether to sort the resulting index. By default, the
            values are attempted to be sorted, but any TypeError from
            incomparable elements is caught by pandas.

            * None : Attempt to sort the result, but catch any TypeErrors
              from comparing incomparable elements.
            * False : Do not sort the result.

        Returns
        -------
        symmetric_difference : Index

        Notes
        -----
        ``symmetric_difference`` contains elements that appear in either
        ``idx1`` or ``idx2`` but not both. Equivalent to the Index created by
        ``idx1.difference(idx2) | idx2.difference(idx1)`` with duplicates
        dropped.

        Examples
        --------
        >>> idx1 = pd.Index([1, 2, 3, 4])
        >>> idx2 = pd.Index([2, 3, 4, 5])
        >>> idx1.symmetric_difference(idx2)
        Int64Index([1, 5], dtype='int64')
        """
        self._validate_sort_keyword(sort)
        self._assert_can_do_setop(other)
        other, result_name_update = self._convert_can_do_setop(other)
        if result_name is None:
            result_name = result_name_update

        if not is_dtype_equal(self.dtype, other.dtype):
            self._deprecate_dti_setop(other, "symmetric_difference")

        if not self._should_compare(other):
            return self.union(other, sort=sort).rename(result_name)

        elif not is_dtype_equal(self.dtype, other.dtype):
            dtype = self._find_common_type_compat(other)
            this = self.astype(dtype, copy=False)
            that = other.astype(dtype, copy=False)
            return this.symmetric_difference(that, sort=sort).rename(result_name)

        this = self.unique()
        other = other.unique()
        indexer = this.get_indexer_for(other)

        # {this} minus {other}
        common_indexer = indexer.take((indexer != -1).nonzero()[0])
        left_indexer = np.setdiff1d(
            np.arange(this.size), common_indexer, assume_unique=True
        )
        left_diff = this.take(left_indexer)

        # {other} minus {this}
        right_indexer = (indexer == -1).nonzero()[0]
        right_diff = other.take(right_indexer)

        res_values = left_diff.append(right_diff)
        result = _maybe_try_sort(res_values, sort)

        if not self._is_multi:
            return Index(result, name=result_name, dtype=res_values.dtype)
        else:
            left_diff = cast("MultiIndex", left_diff)
            if len(result) == 0:
                # result might be an Index, if other was an Index
                return left_diff.remove_unused_levels().set_names(result_name)
            return result.set_names(result_name)

    @final
    def _assert_can_do_setop(self, other) -> bool:
        if not is_list_like(other):
            raise TypeError("Input must be Index or array-like")
        return True

    def _convert_can_do_setop(self, other) -> tuple[Index, Hashable]:
        if not isinstance(other, Index):
            # TODO(2.0): no need to special-case here once _with_infer
            #  deprecation is enforced
            if hasattr(other, "dtype"):
                other = Index(other, name=self.name, dtype=other.dtype)
            else:
                # e.g. list
                other = Index(other, name=self.name)
            result_name = self.name
        else:
            result_name = get_op_result_name(self, other)
        return other, result_name

    # --------------------------------------------------------------------
    # Indexing Methods

    def get_loc(self, key, method=None, tolerance=None):
        """
        Get integer location, slice or boolean mask for requested label.

        Parameters
        ----------
        key : label
        method : {None, 'pad'/'ffill', 'backfill'/'bfill', 'nearest'}, optional
            * default: exact matches only.
            * pad / ffill: find the PREVIOUS index value if no exact match.
            * backfill / bfill: use NEXT index value if no exact match
            * nearest: use the NEAREST index value if no exact match. Tied
              distances are broken by preferring the larger index value.
        tolerance : int or float, optional
            Maximum distance from index value for inexact matches. The value of
            the index at the matching location must satisfy the equation
            ``abs(index[loc] - key) <= tolerance``.

        Returns
        -------
        loc : int if unique index, slice if monotonic index, else mask

        Examples
        --------
        >>> unique_index = pd.Index(list('abc'))
        >>> unique_index.get_loc('b')
        1

        >>> monotonic_index = pd.Index(list('abbc'))
        >>> monotonic_index.get_loc('b')
        slice(1, 3, None)

        >>> non_monotonic_index = pd.Index(list('abcb'))
        >>> non_monotonic_index.get_loc('b')
        array([False,  True, False,  True])
        """
        if method is None:
            if tolerance is not None:
                raise ValueError(
                    "tolerance argument only valid if using pad, "
                    "backfill or nearest lookups"
                )
            casted_key = self._maybe_cast_indexer(key)
            try:
                return self._engine.get_loc(casted_key)
            except KeyError as err:
                raise KeyError(key) from err
            except TypeError:
                # If we have a listlike key, _check_indexing_error will raise
                #  InvalidIndexError. Otherwise we fall through and re-raise
                #  the TypeError.
                self._check_indexing_error(key)
                raise

        # GH#42269
        warnings.warn(
            f"Passing method to {type(self).__name__}.get_loc is deprecated "
            "and will raise in a future version. Use "
            "index.get_indexer([item], method=...) instead.",
            FutureWarning,
            stacklevel=find_stack_level(inspect.currentframe()),
        )

        if is_scalar(key) and isna(key) and not self.hasnans:
            raise KeyError(key)

        if tolerance is not None:
            tolerance = self._convert_tolerance(tolerance, np.asarray(key))

        indexer = self.get_indexer([key], method=method, tolerance=tolerance)
        if indexer.ndim > 1 or indexer.size > 1:
            raise TypeError("get_loc requires scalar valued input")
        loc = indexer.item()
        if loc == -1:
            raise KeyError(key)
        return loc

    _index_shared_docs[
        "get_indexer"
    ] = """
        Compute indexer and mask for new index given the current index.

        The indexer should be then used as an input to ndarray.take to align the
        current data to the new index.

        Parameters
        ----------
        target : %(target_klass)s
        method : {None, 'pad'/'ffill', 'backfill'/'bfill', 'nearest'}, optional
            * default: exact matches only.
            * pad / ffill: find the PREVIOUS index value if no exact match.
            * backfill / bfill: use NEXT index value if no exact match
            * nearest: use the NEAREST index value if no exact match. Tied
              distances are broken by preferring the larger index value.
        limit : int, optional
            Maximum number of consecutive labels in ``target`` to match for
            inexact matches.
        tolerance : optional
            Maximum distance between original and new labels for inexact
            matches. The values of the index at the matching locations must
            satisfy the equation ``abs(index[indexer] - target) <= tolerance``.

            Tolerance may be a scalar value, which applies the same tolerance
            to all values, or list-like, which applies variable tolerance per
            element. List-like includes list, tuple, array, Series, and must be
            the same size as the index and its dtype must exactly match the
            index's type.

        Returns
        -------
        indexer : np.ndarray[np.intp]
            Integers from 0 to n - 1 indicating that the index at these
            positions matches the corresponding target values. Missing values
            in the target are marked by -1.
        %(raises_section)s
        Notes
        -----
        Returns -1 for unmatched values, for further explanation see the
        example below.

        Examples
        --------
        >>> index = pd.Index(['c', 'a', 'b'])
        >>> index.get_indexer(['a', 'b', 'x'])
        array([ 1,  2, -1])

        Notice that the return value is an array of locations in ``index``
        and ``x`` is marked by -1, as it is not in ``index``.
        """

    @Appender(_index_shared_docs["get_indexer"] % _index_doc_kwargs)
    @final
    def get_indexer(
        self,
        target,
        method: str_t | None = None,
        limit: int | None = None,
        tolerance=None,
    ) -> npt.NDArray[np.intp]:
        method = missing.clean_reindex_fill_method(method)
        orig_target = target
        target = self._maybe_cast_listlike_indexer(target)

        self._check_indexing_method(method, limit, tolerance)

        if not self._index_as_unique:
            raise InvalidIndexError(self._requires_unique_msg)

        if len(target) == 0:
            return np.array([], dtype=np.intp)

        if not self._should_compare(target) and not self._should_partial_index(target):
            # IntervalIndex get special treatment bc numeric scalars can be
            #  matched to Interval scalars
            return self._get_indexer_non_comparable(target, method=method, unique=True)

        if is_categorical_dtype(self.dtype):
            # _maybe_cast_listlike_indexer ensures target has our dtype
            #  (could improve perf by doing _should_compare check earlier?)
            assert is_dtype_equal(self.dtype, target.dtype)

            indexer = self._engine.get_indexer(target.codes)
            if self.hasnans and target.hasnans:
                # After _maybe_cast_listlike_indexer, target elements which do not
                # belong to some category are changed to NaNs
                # Mask to track actual NaN values compared to inserted NaN values
                # GH#45361
                target_nans = isna(orig_target)
                loc = self.get_loc(np.nan)
                mask = target.isna()
                indexer[target_nans] = loc
                indexer[mask & ~target_nans] = -1
            return indexer

        if is_categorical_dtype(target.dtype):
            # potential fastpath
            # get an indexer for unique categories then propagate to codes via take_nd
            # get_indexer instead of _get_indexer needed for MultiIndex cases
            #  e.g. test_append_different_columns_types
            categories_indexer = self.get_indexer(target.categories)

            indexer = algos.take_nd(categories_indexer, target.codes, fill_value=-1)

            if (not self._is_multi and self.hasnans) and target.hasnans:
                # Exclude MultiIndex because hasnans raises NotImplementedError
                # we should only get here if we are unique, so loc is an integer
                # GH#41934
                loc = self.get_loc(np.nan)
                mask = target.isna()
                indexer[mask] = loc

            return ensure_platform_int(indexer)

        pself, ptarget = self._maybe_promote(target)
        if pself is not self or ptarget is not target:
            return pself.get_indexer(
                ptarget, method=method, limit=limit, tolerance=tolerance
            )

        if is_dtype_equal(self.dtype, target.dtype) and self.equals(target):
            # Only call equals if we have same dtype to avoid inference/casting
            return np.arange(len(target), dtype=np.intp)

        if not is_dtype_equal(self.dtype, target.dtype) and not is_interval_dtype(
            self.dtype
        ):
            # IntervalIndex gets special treatment for partial-indexing
            dtype = self._find_common_type_compat(target)

            this = self.astype(dtype, copy=False)
            target = target.astype(dtype, copy=False)
            return this._get_indexer(
                target, method=method, limit=limit, tolerance=tolerance
            )

        return self._get_indexer(target, method, limit, tolerance)

    def _get_indexer(
        self,
        target: Index,
        method: str_t | None = None,
        limit: int | None = None,
        tolerance=None,
    ) -> npt.NDArray[np.intp]:
        if tolerance is not None:
            tolerance = self._convert_tolerance(tolerance, target)

        if method in ["pad", "backfill"]:
            indexer = self._get_fill_indexer(target, method, limit, tolerance)
        elif method == "nearest":
            indexer = self._get_nearest_indexer(target, limit, tolerance)
        else:
            if target._is_multi and self._is_multi:
                engine = self._engine
                # error: Item "IndexEngine" of "Union[IndexEngine, ExtensionEngine]"
                # has no attribute "_extract_level_codes"
                tgt_values = engine._extract_level_codes(  # type: ignore[union-attr]
                    target
                )
            else:
                tgt_values = target._get_engine_target()

            indexer = self._engine.get_indexer(tgt_values)

        return ensure_platform_int(indexer)

    @final
    def _should_partial_index(self, target: Index) -> bool:
        """
        Should we attempt partial-matching indexing?
        """
        if is_interval_dtype(self.dtype):
            if is_interval_dtype(target.dtype):
                return False
            # See https://github.com/pandas-dev/pandas/issues/47772 the commented
            # out code can be restored (instead of hardcoding `return True`)
            # once that issue if fixed
            # "Index" has no attribute "left"
            # return self.left._should_compare(target)  # type: ignore[attr-defined]
            return True
        return False

    @final
    def _check_indexing_method(
        self,
        method: str_t | None,
        limit: int | None = None,
        tolerance=None,
    ) -> None:
        """
        Raise if we have a get_indexer `method` that is not supported or valid.
        """
        if method not in [None, "bfill", "backfill", "pad", "ffill", "nearest"]:
            # in practice the clean_reindex_fill_method call would raise
            #  before we get here
            raise ValueError("Invalid fill method")  # pragma: no cover

        if self._is_multi:
            if method == "nearest":
                raise NotImplementedError(
                    "method='nearest' not implemented yet "
                    "for MultiIndex; see GitHub issue 9365"
                )
            elif method == "pad" or method == "backfill":
                if tolerance is not None:
                    raise NotImplementedError(
                        "tolerance not implemented yet for MultiIndex"
                    )

        if is_interval_dtype(self.dtype) or is_categorical_dtype(self.dtype):
            # GH#37871 for now this is only for IntervalIndex and CategoricalIndex
            if method is not None:
                raise NotImplementedError(
                    f"method {method} not yet implemented for {type(self).__name__}"
                )

        if method is None:
            if tolerance is not None:
                raise ValueError(
                    "tolerance argument only valid if doing pad, "
                    "backfill or nearest reindexing"
                )
            if limit is not None:
                raise ValueError(
                    "limit argument only valid if doing pad, "
                    "backfill or nearest reindexing"
                )

    def _convert_tolerance(self, tolerance, target: np.ndarray | Index) -> np.ndarray:
        # override this method on subclasses
        tolerance = np.asarray(tolerance)
        if target.size != tolerance.size and tolerance.size > 1:
            raise ValueError("list-like tolerance size must match target index size")
        return tolerance

    @final
    def _get_fill_indexer(
        self, target: Index, method: str_t, limit: int | None = None, tolerance=None
    ) -> npt.NDArray[np.intp]:

        if self._is_multi:
            # TODO: get_indexer_with_fill docstring says values must be _sorted_
            #  but that doesn't appear to be enforced
            # error: "IndexEngine" has no attribute "get_indexer_with_fill"
            engine = self._engine
            return engine.get_indexer_with_fill(  # type: ignore[union-attr]
                target=target._values, values=self._values, method=method, limit=limit
            )

        if self.is_monotonic_increasing and target.is_monotonic_increasing:
            target_values = target._get_engine_target()
            own_values = self._get_engine_target()
            if not isinstance(target_values, np.ndarray) or not isinstance(
                own_values, np.ndarray
            ):
                raise NotImplementedError

            if method == "pad":
                indexer = libalgos.pad(own_values, target_values, limit=limit)
            else:
                # i.e. "backfill"
                indexer = libalgos.backfill(own_values, target_values, limit=limit)
        else:
            indexer = self._get_fill_indexer_searchsorted(target, method, limit)
        if tolerance is not None and len(self):
            indexer = self._filter_indexer_tolerance(target, indexer, tolerance)
        return indexer

    @final
    def _get_fill_indexer_searchsorted(
        self, target: Index, method: str_t, limit: int | None = None
    ) -> npt.NDArray[np.intp]:
        """
        Fallback pad/backfill get_indexer that works for monotonic decreasing
        indexes and non-monotonic targets.
        """
        if limit is not None:
            raise ValueError(
                f"limit argument for {repr(method)} method only well-defined "
                "if index and target are monotonic"
            )

        side: Literal["left", "right"] = "left" if method == "pad" else "right"

        # find exact matches first (this simplifies the algorithm)
        indexer = self.get_indexer(target)
        nonexact = indexer == -1
        indexer[nonexact] = self._searchsorted_monotonic(target[nonexact], side)
        if side == "left":
            # searchsorted returns "indices into a sorted array such that,
            # if the corresponding elements in v were inserted before the
            # indices, the order of a would be preserved".
            # Thus, we need to subtract 1 to find values to the left.
            indexer[nonexact] -= 1
            # This also mapped not found values (values of 0 from
            # np.searchsorted) to -1, which conveniently is also our
            # sentinel for missing values
        else:
            # Mark indices to the right of the largest value as not found
            indexer[indexer == len(self)] = -1
        return indexer

    @final
    def _get_nearest_indexer(
        self, target: Index, limit: int | None, tolerance
    ) -> npt.NDArray[np.intp]:
        """
        Get the indexer for the nearest index labels; requires an index with
        values that can be subtracted from each other (e.g., not strings or
        tuples).
        """
        if not len(self):
            return self._get_fill_indexer(target, "pad")

        left_indexer = self.get_indexer(target, "pad", limit=limit)
        right_indexer = self.get_indexer(target, "backfill", limit=limit)

        left_distances = self._difference_compat(target, left_indexer)
        right_distances = self._difference_compat(target, right_indexer)

        op = operator.lt if self.is_monotonic_increasing else operator.le
        indexer = np.where(
            # error: Argument 1&2 has incompatible type "Union[ExtensionArray,
            # ndarray[Any, Any]]"; expected "Union[SupportsDunderLE,
            # SupportsDunderGE, SupportsDunderGT, SupportsDunderLT]"
            op(left_distances, right_distances)  # type: ignore[arg-type]
            | (right_indexer == -1),
            left_indexer,
            right_indexer,
        )
        if tolerance is not None:
            indexer = self._filter_indexer_tolerance(target, indexer, tolerance)
        return indexer

    @final
    def _filter_indexer_tolerance(
        self,
        target: Index,
        indexer: npt.NDArray[np.intp],
        tolerance,
    ) -> npt.NDArray[np.intp]:

        distance = self._difference_compat(target, indexer)

        return np.where(distance <= tolerance, indexer, -1)

    @final
    def _difference_compat(
        self, target: Index, indexer: npt.NDArray[np.intp]
    ) -> ArrayLike:
        # Compatibility for PeriodArray, for which __sub__ returns an ndarray[object]
        #  of DateOffset objects, which do not support __abs__ (and would be slow
        #  if they did)

        if isinstance(self.dtype, PeriodDtype):
            # Note: we only get here with matching dtypes
            own_values = cast("PeriodArray", self._data)._ndarray
            target_values = cast("PeriodArray", target._data)._ndarray
            diff = own_values[indexer] - target_values
        else:
            # error: Unsupported left operand type for - ("ExtensionArray")
            diff = self._values[indexer] - target._values  # type: ignore[operator]
        return abs(diff)

    # --------------------------------------------------------------------
    # Indexer Conversion Methods

    @final
    def _validate_positional_slice(self, key: slice) -> None:
        """
        For positional indexing, a slice must have either int or None
        for each of start, stop, and step.
        """
        self._validate_indexer("positional", key.start, "iloc")
        self._validate_indexer("positional", key.stop, "iloc")
        self._validate_indexer("positional", key.step, "iloc")

    def _convert_slice_indexer(self, key: slice, kind: str_t, is_frame: bool = False):
        """
        Convert a slice indexer.

        By definition, these are labels unless 'iloc' is passed in.
        Floats are not allowed as the start, step, or stop of the slice.

        Parameters
        ----------
        key : label of the slice bound
        kind : {'loc', 'getitem'}
        is_frame : bool, default False
            Whether this is a slice called on DataFrame.__getitem__
            as opposed to Series.__getitem__
        """
        assert kind in ["loc", "getitem"], kind

        # potentially cast the bounds to integers
        start, stop, step = key.start, key.stop, key.step

        # figure out if this is a positional indexer
        def is_int(v):
            return v is None or is_integer(v)

        is_index_slice = is_int(start) and is_int(stop) and is_int(step)

        # special case for interval_dtype bc we do not do partial-indexing
        #  on integer Intervals when slicing
        # TODO: write this in terms of e.g. should_partial_index?
        ints_are_positional = self._should_fallback_to_positional or is_interval_dtype(
            self.dtype
        )
        is_positional = is_index_slice and ints_are_positional

        if kind == "getitem":
            """
            called from the getitem slicers, validate that we are in fact
            integers
            """
            if self.is_integer():
                if is_frame:
                    # unambiguously positional, no deprecation
                    pass
                elif start is None and stop is None:
                    # label-based vs positional is irrelevant
                    pass
                elif isinstance(self, ABCRangeIndex) and self._range == range(
                    len(self)
                ):
                    # In this case there is no difference between label-based
                    #  and positional, so nothing will change.
                    pass
                elif (
                    self.dtype.kind in ["i", "u"]
                    and self._is_strictly_monotonic_increasing
                    and len(self) > 0
                    and self[0] == 0
                    and self[-1] == len(self) - 1
                ):
                    # We are range-like, e.g. created with Index(np.arange(N))
                    pass
                elif not is_index_slice:
                    # we're going to raise, so don't bother warning, e.g.
                    #  test_integer_positional_indexing
                    pass
                else:
                    warnings.warn(
                        "The behavior of `series[i:j]` with an integer-dtype index "
                        "is deprecated. In a future version, this will be treated "
                        "as *label-based* indexing, consistent with e.g. `series[i]` "
                        "lookups. To retain the old behavior, use `series.iloc[i:j]`. "
                        "To get the future behavior, use `series.loc[i:j]`.",
                        FutureWarning,
                        stacklevel=find_stack_level(inspect.currentframe()),
                    )
            if self.is_integer() or is_index_slice:
                # Note: these checks are redundant if we know is_index_slice
                self._validate_indexer("slice", key.start, "getitem")
                self._validate_indexer("slice", key.stop, "getitem")
                self._validate_indexer("slice", key.step, "getitem")
                return key

        # convert the slice to an indexer here

        # if we are mixed and have integers
        if is_positional:
            try:
                # Validate start & stop
                if start is not None:
                    self.get_loc(start)
                if stop is not None:
                    self.get_loc(stop)
                is_positional = False
            except KeyError:
                pass

        if com.is_null_slice(key):
            # It doesn't matter if we are positional or label based
            indexer = key
        elif is_positional:
            if kind == "loc":
                # GH#16121, GH#24612, GH#31810
                warnings.warn(
                    "Slicing a positional slice with .loc is not supported, "
                    "and will raise TypeError in a future version.  "
                    "Use .loc with labels or .iloc with positions instead.",
                    FutureWarning,
                    stacklevel=find_stack_level(inspect.currentframe()),
                )
            indexer = key
        else:
            indexer = self.slice_indexer(start, stop, step)

        return indexer

    @final
    def _invalid_indexer(self, form: str_t, key) -> TypeError:
        """
        Consistent invalid indexer message.
        """
        return TypeError(
            f"cannot do {form} indexing on {type(self).__name__} with these "
            f"indexers [{key}] of type {type(key).__name__}"
        )

    # --------------------------------------------------------------------
    # Reindex Methods

    @final
    def _validate_can_reindex(self, indexer: np.ndarray) -> None:
        """
        Check if we are allowing reindexing with this particular indexer.

        Parameters
        ----------
        indexer : an integer ndarray

        Raises
        ------
        ValueError if its a duplicate axis
        """
        # trying to reindex on an axis with duplicates
        if not self._index_as_unique and len(indexer):
            raise ValueError("cannot reindex on an axis with duplicate labels")

    def reindex(
        self, target, method=None, level=None, limit=None, tolerance=None
    ) -> tuple[Index, npt.NDArray[np.intp] | None]:
        """
        Create index with target's values.

        Parameters
        ----------
        target : an iterable
        method : {None, 'pad'/'ffill', 'backfill'/'bfill', 'nearest'}, optional
            * default: exact matches only.
            * pad / ffill: find the PREVIOUS index value if no exact match.
            * backfill / bfill: use NEXT index value if no exact match
            * nearest: use the NEAREST index value if no exact match. Tied
              distances are broken by preferring the larger index value.
        level : int, optional
            Level of multiindex.
        limit : int, optional
            Maximum number of consecutive labels in ``target`` to match for
            inexact matches.
        tolerance : int or float, optional
            Maximum distance between original and new labels for inexact
            matches. The values of the index at the matching locations must
            satisfy the equation ``abs(index[indexer] - target) <= tolerance``.

            Tolerance may be a scalar value, which applies the same tolerance
            to all values, or list-like, which applies variable tolerance per
            element. List-like includes list, tuple, array, Series, and must be
            the same size as the index and its dtype must exactly match the
            index's type.

        Returns
        -------
        new_index : pd.Index
            Resulting index.
        indexer : np.ndarray[np.intp] or None
            Indices of output values in original index.

        Raises
        ------
        TypeError
            If ``method`` passed along with ``level``.
        ValueError
            If non-unique multi-index
        ValueError
            If non-unique index and ``method`` or ``limit`` passed.

        See Also
        --------
        Series.reindex : Conform Series to new index with optional filling logic.
        DataFrame.reindex : Conform DataFrame to new index with optional filling logic.

        Examples
        --------
        >>> idx = pd.Index(['car', 'bike', 'train', 'tractor'])
        >>> idx
        Index(['car', 'bike', 'train', 'tractor'], dtype='object')
        >>> idx.reindex(['car', 'bike'])
        (Index(['car', 'bike'], dtype='object'), array([0, 1]))
        """
        # GH6552: preserve names when reindexing to non-named target
        # (i.e. neither Index nor Series).
        preserve_names = not hasattr(target, "name")

        # GH7774: preserve dtype/tz if target is empty and not an Index.
        target = ensure_has_len(target)  # target may be an iterator

        if not isinstance(target, Index) and len(target) == 0:
            if level is not None and self._is_multi:
                # "Index" has no attribute "levels"; maybe "nlevels"?
                idx = self.levels[level]  # type: ignore[attr-defined]
            else:
                idx = self
            target = idx[:0]
        else:
            target = ensure_index(target)

        if level is not None and (
            isinstance(self, ABCMultiIndex) or isinstance(target, ABCMultiIndex)
        ):
            if method is not None:
                raise TypeError("Fill method not supported if level passed")

            # TODO: tests where passing `keep_order=not self._is_multi`
            #  makes a difference for non-MultiIndex case
            target, indexer, _ = self._join_level(
                target, level, how="right", keep_order=not self._is_multi
            )

        else:
            if self.equals(target):
                indexer = None
            else:
                if self._index_as_unique:
                    indexer = self.get_indexer(
                        target, method=method, limit=limit, tolerance=tolerance
                    )
                elif self._is_multi:
                    raise ValueError("cannot handle a non-unique multi-index!")
                else:
                    if method is not None or limit is not None:
                        raise ValueError(
                            "cannot reindex a non-unique index "
                            "with a method or limit"
                        )
                    indexer, _ = self.get_indexer_non_unique(target)

                if not self.is_unique:
                    # GH#42568
                    warnings.warn(
                        "reindexing with a non-unique Index is deprecated and "
                        "will raise in a future version.",
                        FutureWarning,
                        stacklevel=find_stack_level(inspect.currentframe()),
                    )

        target = self._wrap_reindex_result(target, indexer, preserve_names)
        return target, indexer

    def _wrap_reindex_result(self, target, indexer, preserve_names: bool):
        target = self._maybe_preserve_names(target, preserve_names)
        return target

    def _maybe_preserve_names(self, target: Index, preserve_names: bool):
        if preserve_names and target.nlevels == 1 and target.name != self.name:
            target = target.copy(deep=False)
            target.name = self.name
        return target

    @final
    def _reindex_non_unique(
        self, target: Index
    ) -> tuple[Index, npt.NDArray[np.intp], npt.NDArray[np.intp] | None]:
        """
        Create a new index with target's values (move/add/delete values as
        necessary) use with non-unique Index and a possibly non-unique target.

        Parameters
        ----------
        target : an iterable

        Returns
        -------
        new_index : pd.Index
            Resulting index.
        indexer : np.ndarray[np.intp]
            Indices of output values in original index.
        new_indexer : np.ndarray[np.intp] or None

        """
        target = ensure_index(target)
        if len(target) == 0:
            # GH#13691
            return self[:0], np.array([], dtype=np.intp), None

        indexer, missing = self.get_indexer_non_unique(target)
        check = indexer != -1
        new_labels = self.take(indexer[check])
        new_indexer = None

        if len(missing):
            length = np.arange(len(indexer), dtype=np.intp)

            missing = ensure_platform_int(missing)
            missing_labels = target.take(missing)
            missing_indexer = length[~check]
            cur_labels = self.take(indexer[check]).values
            cur_indexer = length[check]

            # Index constructor below will do inference
            new_labels = np.empty((len(indexer),), dtype=object)
            new_labels[cur_indexer] = cur_labels
            new_labels[missing_indexer] = missing_labels

            # GH#38906
            if not len(self):

                new_indexer = np.arange(0, dtype=np.intp)

            # a unique indexer
            elif target.is_unique:

                # see GH5553, make sure we use the right indexer
                new_indexer = np.arange(len(indexer), dtype=np.intp)
                new_indexer[cur_indexer] = np.arange(len(cur_labels))
                new_indexer[missing_indexer] = -1

            # we have a non_unique selector, need to use the original
            # indexer here
            else:

                # need to retake to have the same size as the indexer
                indexer[~check] = -1

                # reset the new indexer to account for the new size
                new_indexer = np.arange(len(self.take(indexer)), dtype=np.intp)
                new_indexer[~check] = -1

        if isinstance(self, ABCMultiIndex):
            new_index = type(self).from_tuples(new_labels, names=self.names)
        else:
            new_index = Index._with_infer(new_labels, name=self.name)
        return new_index, indexer, new_indexer

    # --------------------------------------------------------------------
    # Join Methods

    @overload
    def join(
        self,
        other: Index,
        *,
        how: str_t = ...,
        level: Level = ...,
        return_indexers: Literal[True],
        sort: bool = ...,
    ) -> tuple[Index, npt.NDArray[np.intp] | None, npt.NDArray[np.intp] | None]:
        ...

    @overload
    def join(
        self,
        other: Index,
        *,
        how: str_t = ...,
        level: Level = ...,
        return_indexers: Literal[False] = ...,
        sort: bool = ...,
    ) -> Index:
        ...

    @overload
    def join(
        self,
        other: Index,
        *,
        how: str_t = ...,
        level: Level = ...,
        return_indexers: bool = ...,
        sort: bool = ...,
    ) -> Index | tuple[Index, npt.NDArray[np.intp] | None, npt.NDArray[np.intp] | None]:
        ...

    @final
    @deprecate_nonkeyword_arguments(version=None, allowed_args=["self", "other"])
    @_maybe_return_indexers
    def join(
        self,
        other: Index,
        how: str_t = "left",
        level: Level = None,
        return_indexers: bool = False,
        sort: bool = False,
    ) -> Index | tuple[Index, npt.NDArray[np.intp] | None, npt.NDArray[np.intp] | None]:
        """
        Compute join_index and indexers to conform data structures to the new index.

        Parameters
        ----------
        other : Index
        how : {'left', 'right', 'inner', 'outer'}
        level : int or level name, default None
        return_indexers : bool, default False
        sort : bool, default False
            Sort the join keys lexicographically in the result Index. If False,
            the order of the join keys depends on the join type (how keyword).

        Returns
        -------
        join_index, (left_indexer, right_indexer)
        """
        other = ensure_index(other)

        if isinstance(self, ABCDatetimeIndex) and isinstance(other, ABCDatetimeIndex):
            if (self.tz is None) ^ (other.tz is None):
                # Raise instead of casting to object below.
                raise TypeError("Cannot join tz-naive with tz-aware DatetimeIndex")

        if not self._is_multi and not other._is_multi:
            # We have specific handling for MultiIndex below
            pself, pother = self._maybe_promote(other)
            if pself is not self or pother is not other:
                return pself.join(
                    pother, how=how, level=level, return_indexers=True, sort=sort
                )

        lindexer: np.ndarray | None
        rindexer: np.ndarray | None

        # try to figure out the join level
        # GH3662
        if level is None and (self._is_multi or other._is_multi):

            # have the same levels/names so a simple join
            if self.names == other.names:
                pass
            else:
                return self._join_multi(other, how=how)

        # join on the level
        if level is not None and (self._is_multi or other._is_multi):
            return self._join_level(other, level, how=how)

        if len(other) == 0:
            if how in ("left", "outer"):
                join_index = self._view()
                rindexer = np.broadcast_to(np.intp(-1), len(join_index))
                return join_index, None, rindexer
            elif how in ("right", "inner", "cross"):
                join_index = other._view()
                lindexer = np.array([])
                return join_index, lindexer, None

        if len(self) == 0:
            if how in ("right", "outer"):
                join_index = other._view()
                lindexer = np.broadcast_to(np.intp(-1), len(join_index))
                return join_index, lindexer, None
            elif how in ("left", "inner", "cross"):
                join_index = self._view()
                rindexer = np.array([])
                return join_index, None, rindexer

        if self._join_precedence < other._join_precedence:
            how = {"right": "left", "left": "right"}.get(how, how)
            join_index, lidx, ridx = other.join(
                self, how=how, level=level, return_indexers=True
            )
            lidx, ridx = ridx, lidx
            return join_index, lidx, ridx

        if not is_dtype_equal(self.dtype, other.dtype):
            dtype = self._find_common_type_compat(other)
            this = self.astype(dtype, copy=False)
            other = other.astype(dtype, copy=False)
            return this.join(other, how=how, return_indexers=True)

        _validate_join_method(how)

        if not self.is_unique and not other.is_unique:
            return self._join_non_unique(other, how=how)
        elif not self.is_unique or not other.is_unique:
            if self.is_monotonic_increasing and other.is_monotonic_increasing:
                if self._can_use_libjoin:
                    # otherwise we will fall through to _join_via_get_indexer
                    return self._join_monotonic(other, how=how)
            else:
                return self._join_non_unique(other, how=how)
        elif (
            # GH48504: exclude MultiIndex to avoid going through MultiIndex._values
            self.is_monotonic_increasing
            and other.is_monotonic_increasing
            and self._can_use_libjoin
            and not isinstance(self, ABCMultiIndex)
            and not is_categorical_dtype(self.dtype)
        ):
            # Categorical is monotonic if data are ordered as categories, but join can
            #  not handle this in case of not lexicographically monotonic GH#38502
            try:
                return self._join_monotonic(other, how=how)
            except TypeError:
                # object dtype; non-comparable objects
                pass

        return self._join_via_get_indexer(other, how, sort)

    @final
    def _join_via_get_indexer(
        self, other: Index, how: str_t, sort: bool
    ) -> tuple[Index, npt.NDArray[np.intp] | None, npt.NDArray[np.intp] | None]:
        # Fallback if we do not have any fastpaths available based on
        #  uniqueness/monotonicity

        # Note: at this point we have checked matching dtypes

        if how == "left":
            join_index = self
        elif how == "right":
            join_index = other
        elif how == "inner":
            # TODO: sort=False here for backwards compat. It may
            # be better to use the sort parameter passed into join
            join_index = self.intersection(other, sort=False)
        elif how == "outer":
            # TODO: sort=True here for backwards compat. It may
            # be better to use the sort parameter passed into join
            join_index = self.union(other)

        if sort:
            join_index = join_index.sort_values()

        if join_index is self:
            lindexer = None
        else:
            lindexer = self.get_indexer_for(join_index)
        if join_index is other:
            rindexer = None
        else:
            rindexer = other.get_indexer_for(join_index)
        return join_index, lindexer, rindexer

    @final
    def _join_multi(self, other: Index, how: str_t):
        from pandas.core.indexes.multi import MultiIndex
        from pandas.core.reshape.merge import restore_dropped_levels_multijoin

        # figure out join names
        self_names_list = list(com.not_none(*self.names))
        other_names_list = list(com.not_none(*other.names))
        self_names_order = self_names_list.index
        other_names_order = other_names_list.index
        self_names = set(self_names_list)
        other_names = set(other_names_list)
        overlap = self_names & other_names

        # need at least 1 in common
        if not overlap:
            raise ValueError("cannot join with no overlapping index names")

        if isinstance(self, MultiIndex) and isinstance(other, MultiIndex):

            # Drop the non-matching levels from left and right respectively
            ldrop_names = sorted(self_names - overlap, key=self_names_order)
            rdrop_names = sorted(other_names - overlap, key=other_names_order)

            # if only the order differs
            if not len(ldrop_names + rdrop_names):
                self_jnlevels = self
                other_jnlevels = other.reorder_levels(self.names)
            else:
                self_jnlevels = self.droplevel(ldrop_names)
                other_jnlevels = other.droplevel(rdrop_names)

            # Join left and right
            # Join on same leveled multi-index frames is supported
            join_idx, lidx, ridx = self_jnlevels.join(
                other_jnlevels, how=how, return_indexers=True
            )

            # Restore the dropped levels
            # Returned index level order is
            # common levels, ldrop_names, rdrop_names
            dropped_names = ldrop_names + rdrop_names

            # error: Argument 5/6 to "restore_dropped_levels_multijoin" has
            # incompatible type "Optional[ndarray[Any, dtype[signedinteger[Any
            # ]]]]"; expected "ndarray[Any, dtype[signedinteger[Any]]]"
            levels, codes, names = restore_dropped_levels_multijoin(
                self,
                other,
                dropped_names,
                join_idx,
                lidx,  # type: ignore[arg-type]
                ridx,  # type: ignore[arg-type]
            )

            # Re-create the multi-index
            multi_join_idx = MultiIndex(
                levels=levels, codes=codes, names=names, verify_integrity=False
            )

            multi_join_idx = multi_join_idx.remove_unused_levels()

            return multi_join_idx, lidx, ridx

        jl = list(overlap)[0]

        # Case where only one index is multi
        # make the indices into mi's that match
        flip_order = False
        if isinstance(self, MultiIndex):
            self, other = other, self
            flip_order = True
            # flip if join method is right or left
            how = {"right": "left", "left": "right"}.get(how, how)

        level = other.names.index(jl)
        result = self._join_level(other, level, how=how)

        if flip_order:
            return result[0], result[2], result[1]
        return result

    @final
    def _join_non_unique(
        self, other: Index, how: str_t = "left"
    ) -> tuple[Index, npt.NDArray[np.intp], npt.NDArray[np.intp]]:
        from pandas.core.reshape.merge import get_join_indexers

        # We only get here if dtypes match
        assert self.dtype == other.dtype

        left_idx, right_idx = get_join_indexers(
            [self._values], [other._values], how=how, sort=True
        )
        mask = left_idx == -1

        join_array = self._values.take(left_idx)
        right = other._values.take(right_idx)

        if isinstance(join_array, np.ndarray):
            # error: Argument 3 to "putmask" has incompatible type
            # "Union[ExtensionArray, ndarray[Any, Any]]"; expected
            # "Union[_SupportsArray[dtype[Any]], _NestedSequence[
            # _SupportsArray[dtype[Any]]], bool, int, float, complex,
            # str, bytes, _NestedSequence[Union[bool, int, float,
            # complex, str, bytes]]]"
            np.putmask(join_array, mask, right)  # type: ignore[arg-type]
        else:
            join_array._putmask(mask, right)

        join_index = self._wrap_joined_index(join_array, other)

        return join_index, left_idx, right_idx

    @final
    def _join_level(
        self, other: Index, level, how: str_t = "left", keep_order: bool = True
    ) -> tuple[MultiIndex, npt.NDArray[np.intp] | None, npt.NDArray[np.intp] | None]:
        """
        The join method *only* affects the level of the resulting
        MultiIndex. Otherwise it just exactly aligns the Index data to the
        labels of the level in the MultiIndex.

        If ```keep_order == True```, the order of the data indexed by the
        MultiIndex will not be changed; otherwise, it will tie out
        with `other`.
        """
        from pandas.core.indexes.multi import MultiIndex

        def _get_leaf_sorter(labels: list[np.ndarray]) -> npt.NDArray[np.intp]:
            """
            Returns sorter for the inner most level while preserving the
            order of higher levels.

            Parameters
            ----------
            labels : list[np.ndarray]
                Each ndarray has signed integer dtype, not necessarily identical.

            Returns
            -------
            np.ndarray[np.intp]
            """
            if labels[0].size == 0:
                return np.empty(0, dtype=np.intp)

            if len(labels) == 1:
                return get_group_index_sorter(ensure_platform_int(labels[0]))

            # find indexers of beginning of each set of
            # same-key labels w.r.t all but last level
            tic = labels[0][:-1] != labels[0][1:]
            for lab in labels[1:-1]:
                tic |= lab[:-1] != lab[1:]

            starts = np.hstack(([True], tic, [True])).nonzero()[0]
            lab = ensure_int64(labels[-1])
            return lib.get_level_sorter(lab, ensure_platform_int(starts))

        if isinstance(self, MultiIndex) and isinstance(other, MultiIndex):
            raise TypeError("Join on level between two MultiIndex objects is ambiguous")

        left, right = self, other

        flip_order = not isinstance(self, MultiIndex)
        if flip_order:
            left, right = right, left
            how = {"right": "left", "left": "right"}.get(how, how)

        assert isinstance(left, MultiIndex)

        level = left._get_level_number(level)
        old_level = left.levels[level]

        if not right.is_unique:
            raise NotImplementedError(
                "Index._join_level on non-unique index is not implemented"
            )

        new_level, left_lev_indexer, right_lev_indexer = old_level.join(
            right, how=how, return_indexers=True
        )

        if left_lev_indexer is None:
            if keep_order or len(left) == 0:
                left_indexer = None
                join_index = left
            else:  # sort the leaves
                left_indexer = _get_leaf_sorter(left.codes[: level + 1])
                join_index = left[left_indexer]

        else:
            left_lev_indexer = ensure_platform_int(left_lev_indexer)
            rev_indexer = lib.get_reverse_indexer(left_lev_indexer, len(old_level))
            old_codes = left.codes[level]

            taker = old_codes[old_codes != -1]
            new_lev_codes = rev_indexer.take(taker)

            new_codes = list(left.codes)
            new_codes[level] = new_lev_codes

            new_levels = list(left.levels)
            new_levels[level] = new_level

            if keep_order:  # just drop missing values. o.w. keep order
                left_indexer = np.arange(len(left), dtype=np.intp)
                left_indexer = cast(np.ndarray, left_indexer)
                mask = new_lev_codes != -1
                if not mask.all():
                    new_codes = [lab[mask] for lab in new_codes]
                    left_indexer = left_indexer[mask]

            else:  # tie out the order with other
                if level == 0:  # outer most level, take the fast route
                    max_new_lev = 0 if len(new_lev_codes) == 0 else new_lev_codes.max()
                    ngroups = 1 + max_new_lev
                    left_indexer, counts = libalgos.groupsort_indexer(
                        new_lev_codes, ngroups
                    )

                    # missing values are placed first; drop them!
                    left_indexer = left_indexer[counts[0] :]
                    new_codes = [lab[left_indexer] for lab in new_codes]

                else:  # sort the leaves
                    mask = new_lev_codes != -1
                    mask_all = mask.all()
                    if not mask_all:
                        new_codes = [lab[mask] for lab in new_codes]

                    left_indexer = _get_leaf_sorter(new_codes[: level + 1])
                    new_codes = [lab[left_indexer] for lab in new_codes]

                    # left_indexers are w.r.t masked frame.
                    # reverse to original frame!
                    if not mask_all:
                        left_indexer = mask.nonzero()[0][left_indexer]

            join_index = MultiIndex(
                levels=new_levels,
                codes=new_codes,
                names=left.names,
                verify_integrity=False,
            )

        if right_lev_indexer is not None:
            right_indexer = right_lev_indexer.take(join_index.codes[level])
        else:
            right_indexer = join_index.codes[level]

        if flip_order:
            left_indexer, right_indexer = right_indexer, left_indexer

        left_indexer = (
            None if left_indexer is None else ensure_platform_int(left_indexer)
        )
        right_indexer = (
            None if right_indexer is None else ensure_platform_int(right_indexer)
        )
        return join_index, left_indexer, right_indexer

    @final
    def _join_monotonic(
        self, other: Index, how: str_t = "left"
    ) -> tuple[Index, npt.NDArray[np.intp] | None, npt.NDArray[np.intp] | None]:
        # We only get here with matching dtypes and both monotonic increasing
        assert other.dtype == self.dtype

        if self.equals(other):
            ret_index = other if how == "right" else self
            return ret_index, None, None

        ridx: np.ndarray | None
        lidx: np.ndarray | None

        if self.is_unique and other.is_unique:
            # We can perform much better than the general case
            if how == "left":
                join_index = self
                lidx = None
                ridx = self._left_indexer_unique(other)
            elif how == "right":
                join_index = other
                lidx = other._left_indexer_unique(self)
                ridx = None
            elif how == "inner":
                join_array, lidx, ridx = self._inner_indexer(other)
                join_index = self._wrap_joined_index(join_array, other)
            elif how == "outer":
                join_array, lidx, ridx = self._outer_indexer(other)
                join_index = self._wrap_joined_index(join_array, other)
        else:
            if how == "left":
                join_array, lidx, ridx = self._left_indexer(other)
            elif how == "right":
                join_array, ridx, lidx = other._left_indexer(self)
            elif how == "inner":
                join_array, lidx, ridx = self._inner_indexer(other)
            elif how == "outer":
                join_array, lidx, ridx = self._outer_indexer(other)

            join_index = self._wrap_joined_index(join_array, other)

        lidx = None if lidx is None else ensure_platform_int(lidx)
        ridx = None if ridx is None else ensure_platform_int(ridx)
        return join_index, lidx, ridx

    def _wrap_joined_index(self: _IndexT, joined: ArrayLike, other: _IndexT) -> _IndexT:
        assert other.dtype == self.dtype

        if isinstance(self, ABCMultiIndex):
            name = self.names if self.names == other.names else None
            # error: Incompatible return value type (got "MultiIndex",
            # expected "_IndexT")
            return self._constructor(joined, name=name)  # type: ignore[return-value]
        else:
            name = get_op_result_name(self, other)
            return self._constructor._with_infer(joined, name=name)

    @cache_readonly
    def _can_use_libjoin(self) -> bool:
        """
        Whether we can use the fastpaths implement in _libs.join
        """
        if type(self) is Index:
            # excludes EAs
            return isinstance(self.dtype, np.dtype)
        return not is_interval_dtype(self.dtype)

    # --------------------------------------------------------------------
    # Uncategorized Methods

    @property
    def values(self) -> ArrayLike:
        """
        Return an array representing the data in the Index.

        .. warning::

           We recommend using :attr:`Index.array` or
           :meth:`Index.to_numpy`, depending on whether you need
           a reference to the underlying data or a NumPy array.

        Returns
        -------
        array: numpy.ndarray or ExtensionArray

        See Also
        --------
        Index.array : Reference to the underlying data.
        Index.to_numpy : A NumPy array representing the underlying data.
        """
        return self._data

    # error: Decorated property not supported
    # https://github.com/python/mypy/issues/1362
    @cache_readonly  # type: ignore[misc]
    @doc(IndexOpsMixin.array)
    def array(self) -> ExtensionArray:
        array = self._data
        if isinstance(array, np.ndarray):
            from pandas.core.arrays.numpy_ import PandasArray

            array = PandasArray(array)
        return array

    @property
    def _values(self) -> ExtensionArray | np.ndarray:
        """
        The best array representation.

        This is an ndarray or ExtensionArray.

        ``_values`` are consistent between ``Series`` and ``Index``.

        It may differ from the public '.values' method.

        index             | values          | _values       |
        ----------------- | --------------- | ------------- |
        Index             | ndarray         | ndarray       |
        CategoricalIndex  | Categorical     | Categorical   |
        DatetimeIndex     | ndarray[M8ns]   | DatetimeArray |
        DatetimeIndex[tz] | ndarray[M8ns]   | DatetimeArray |
        PeriodIndex       | ndarray[object] | PeriodArray   |
        IntervalIndex     | IntervalArray   | IntervalArray |

        See Also
        --------
        values : Values
        """
        return self._data

    def _get_engine_target(self) -> ArrayLike:
        """
        Get the ndarray or ExtensionArray that we can pass to the IndexEngine
        constructor.
        """
        vals = self._values
        if isinstance(vals, StringArray):
            # GH#45652 much more performant than ExtensionEngine
            return vals._ndarray
        if type(self) is Index and isinstance(self._values, ExtensionArray):
            # TODO(ExtensionIndex): remove special-case, just use self._values
            return self._values.astype(object)
        return vals

    def _from_join_target(self, result: np.ndarray) -> ArrayLike:
        """
        Cast the ndarray returned from one of the libjoin.foo_indexer functions
        back to type(self)._data.
        """
        return result

    @doc(IndexOpsMixin._memory_usage)
    def memory_usage(self, deep: bool = False) -> int:
        result = self._memory_usage(deep=deep)

        # include our engine hashtable
        result += self._engine.sizeof(deep=deep)
        return result

    @final
    def where(self, cond, other=None) -> Index:
        """
        Replace values where the condition is False.

        The replacement is taken from other.

        Parameters
        ----------
        cond : bool array-like with the same length as self
            Condition to select the values on.
        other : scalar, or array-like, default None
            Replacement if the condition is False.

        Returns
        -------
        pandas.Index
            A copy of self with values replaced from other
            where the condition is False.

        See Also
        --------
        Series.where : Same method for Series.
        DataFrame.where : Same method for DataFrame.

        Examples
        --------
        >>> idx = pd.Index(['car', 'bike', 'train', 'tractor'])
        >>> idx
        Index(['car', 'bike', 'train', 'tractor'], dtype='object')
        >>> idx.where(idx.isin(['car', 'train']), 'other')
        Index(['car', 'other', 'train', 'other'], dtype='object')
        """
        if isinstance(self, ABCMultiIndex):
            raise NotImplementedError(
                ".where is not supported for MultiIndex operations"
            )
        cond = np.asarray(cond, dtype=bool)
        return self.putmask(~cond, other)

    # construction helpers
    @final
    @classmethod
    def _scalar_data_error(cls, data):
        # We return the TypeError so that we can raise it from the constructor
        #  in order to keep mypy happy
        return TypeError(
            f"{cls.__name__}(...) must be called with a collection of some "
            f"kind, {repr(data)} was passed"
        )

    @final
    @classmethod
    def _string_data_error(cls, data):
        raise TypeError(
            "String dtype not supported, you may need "
            "to explicitly cast to a numeric type"
        )

    def _validate_fill_value(self, value):
        """
        Check if the value can be inserted into our array without casting,
        and convert it to an appropriate native type if necessary.

        Raises
        ------
        TypeError
            If the value cannot be inserted into an array of this dtype.
        """
        dtype = self.dtype
        if isinstance(dtype, np.dtype) and dtype.kind not in ["m", "M"]:
            # return np_can_hold_element(dtype, value)
            try:
                return np_can_hold_element(dtype, value)
            except LossySetitemError as err:
                # re-raise as TypeError for consistency
                raise TypeError from err
        elif not can_hold_element(self._values, value):
            raise TypeError
        return value

    @final
    def _require_scalar(self, value):
        """
        Check that this is a scalar value that we can use for setitem-like
        operations without changing dtype.
        """
        if not is_scalar(value):
            raise TypeError(f"'value' must be a scalar, passed: {type(value).__name__}")
        return value

    def _is_memory_usage_qualified(self) -> bool:
        """
        Return a boolean if we need a qualified .info display.
        """
        return self.is_object()

    def is_type_compatible(self, kind: str_t) -> bool:
        """
        Whether the index type is compatible with the provided type.
        """
        warnings.warn(
            "Index.is_type_compatible is deprecated and will be removed in a "
            "future version.",
            FutureWarning,
            stacklevel=find_stack_level(inspect.currentframe()),
        )
        return kind == self.inferred_type

    def __contains__(self, key: Any) -> bool:
        """
        Return a boolean indicating whether the provided key is in the index.

        Parameters
        ----------
        key : label
            The key to check if it is present in the index.

        Returns
        -------
        bool
            Whether the key search is in the index.

        Raises
        ------
        TypeError
            If the key is not hashable.

        See Also
        --------
        Index.isin : Returns an ndarray of boolean dtype indicating whether the
            list-like key is in the index.

        Examples
        --------
        >>> idx = pd.Index([1, 2, 3, 4])
        >>> idx
        Int64Index([1, 2, 3, 4], dtype='int64')

        >>> 2 in idx
        True
        >>> 6 in idx
        False
        """
        hash(key)
        try:
            return key in self._engine
        except (OverflowError, TypeError, ValueError):
            return False

    # https://github.com/python/typeshed/issues/2148#issuecomment-520783318
    # Incompatible types in assignment (expression has type "None", base class
    # "object" defined the type as "Callable[[object], int]")
    __hash__: ClassVar[None]  # type: ignore[assignment]

    @final
    def __setitem__(self, key, value):
        raise TypeError("Index does not support mutable operations")

    def __getitem__(self, key):
        """
        Override numpy.ndarray's __getitem__ method to work as desired.

        This function adds lists and Series as valid boolean indexers
        (ndarrays only supports ndarray with dtype=bool).

        If resulting ndim != 1, plain ndarray is returned instead of
        corresponding `Index` subclass.

        """
        getitem = self._data.__getitem__

        if is_integer(key) or is_float(key):
            # GH#44051 exclude bool, which would return a 2d ndarray
            key = com.cast_scalar_indexer(key, warn_float=True)
            return getitem(key)

        if isinstance(key, slice):
            # This case is separated from the conditional above to avoid
            # pessimization com.is_bool_indexer and ndim checks.
            result = getitem(key)
            # Going through simple_new for performance.
            return type(self)._simple_new(result, name=self._name)

        if com.is_bool_indexer(key):
            # if we have list[bools, length=1e5] then doing this check+convert
            #  takes 166 µs + 2.1 ms and cuts the ndarray.__getitem__
            #  time below from 3.8 ms to 496 µs
            # if we already have ndarray[bool], the overhead is 1.4 µs or .25%
            if is_extension_array_dtype(getattr(key, "dtype", None)):
                key = key.to_numpy(dtype=bool, na_value=False)
            else:
                key = np.asarray(key, dtype=bool)

        result = getitem(key)
        # Because we ruled out integer above, we always get an arraylike here
        if result.ndim > 1:
            deprecate_ndim_indexing(result)
            if hasattr(result, "_ndarray"):
                # i.e. NDArrayBackedExtensionArray
                # Unpack to ndarray for MPL compat
                # error: Item "ndarray[Any, Any]" of
                # "Union[ExtensionArray, ndarray[Any, Any]]"
                # has no attribute "_ndarray"
                return result._ndarray  # type: ignore[union-attr]
            return result

        # NB: Using _constructor._simple_new would break if MultiIndex
        #  didn't override __getitem__
        return self._constructor._simple_new(result, name=self._name)

    def _getitem_slice(self: _IndexT, slobj: slice) -> _IndexT:
        """
        Fastpath for __getitem__ when we know we have a slice.
        """
        res = self._data[slobj]
        return type(self)._simple_new(res, name=self._name)

    @final
    def _can_hold_identifiers_and_holds_name(self, name) -> bool:
        """
        Faster check for ``name in self`` when we know `name` is a Python
        identifier (e.g. in NDFrame.__getattr__, which hits this to support
        . key lookup). For indexes that can't hold identifiers (everything
        but object & categorical) we just return False.

        https://github.com/pandas-dev/pandas/issues/19764
        """
        if self.is_object() or is_string_dtype(self.dtype) or self.is_categorical():
            return name in self
        return False

    def append(self, other: Index | Sequence[Index]) -> Index:
        """
        Append a collection of Index options together.

        Parameters
        ----------
        other : Index or list/tuple of indices

        Returns
        -------
        Index
        """
        to_concat = [self]

        if isinstance(other, (list, tuple)):
            to_concat += list(other)
        else:
            # error: Argument 1 to "append" of "list" has incompatible type
            # "Union[Index, Sequence[Index]]"; expected "Index"
            to_concat.append(other)  # type: ignore[arg-type]

        for obj in to_concat:
            if not isinstance(obj, Index):
                raise TypeError("all inputs must be Index")

        names = {obj.name for obj in to_concat}
        name = None if len(names) > 1 else self.name

        return self._concat(to_concat, name)

    def _concat(self, to_concat: list[Index], name: Hashable) -> Index:
        """
        Concatenate multiple Index objects.
        """
        to_concat_vals = [x._values for x in to_concat]

        result = concat_compat(to_concat_vals)

        is_numeric = result.dtype.kind in ["i", "u", "f"]
        if self._is_backward_compat_public_numeric_index and is_numeric:
            return type(self)._simple_new(result, name=name)

        return Index._with_infer(result, name=name)

    @final
    def putmask(self, mask, value) -> Index:
        """
        Return a new Index of the values set with the mask.

        Returns
        -------
        Index

        See Also
        --------
        numpy.ndarray.putmask : Changes elements of an array
            based on conditional and input values.
        """
        mask, noop = validate_putmask(self._values, mask)
        if noop:
            return self.copy()

        if self.dtype != object and is_valid_na_for_dtype(value, self.dtype):
            # e.g. None -> np.nan, see also Block._standardize_fill_value
            value = self._na_value
        try:
            converted = self._validate_fill_value(value)
        except (LossySetitemError, ValueError, TypeError) as err:
            if is_object_dtype(self):  # pragma: no cover
                raise err

            dtype = self._find_common_type_compat(value)
            return self.astype(dtype).putmask(mask, value)

        values = self._values.copy()

        if isinstance(values, np.ndarray):
            converted = setitem_datetimelike_compat(values, mask.sum(), converted)
            np.putmask(values, mask, converted)

        else:
            # Note: we use the original value here, not converted, as
            #  _validate_fill_value is not idempotent
            values._putmask(mask, value)

        return self._shallow_copy(values)

    def equals(self, other: Any) -> bool:
        """
        Determine if two Index object are equal.

        The things that are being compared are:

        * The elements inside the Index object.
        * The order of the elements inside the Index object.

        Parameters
        ----------
        other : Any
            The other object to compare against.

        Returns
        -------
        bool
            True if "other" is an Index and it has the same elements and order
            as the calling index; False otherwise.

        Examples
        --------
        >>> idx1 = pd.Index([1, 2, 3])
        >>> idx1
        Int64Index([1, 2, 3], dtype='int64')
        >>> idx1.equals(pd.Index([1, 2, 3]))
        True

        The elements inside are compared

        >>> idx2 = pd.Index(["1", "2", "3"])
        >>> idx2
        Index(['1', '2', '3'], dtype='object')

        >>> idx1.equals(idx2)
        False

        The order is compared

        >>> ascending_idx = pd.Index([1, 2, 3])
        >>> ascending_idx
        Int64Index([1, 2, 3], dtype='int64')
        >>> descending_idx = pd.Index([3, 2, 1])
        >>> descending_idx
        Int64Index([3, 2, 1], dtype='int64')
        >>> ascending_idx.equals(descending_idx)
        False

        The dtype is *not* compared

        >>> int64_idx = pd.Index([1, 2, 3], dtype='int64')
        >>> int64_idx
        Int64Index([1, 2, 3], dtype='int64')
        >>> uint64_idx = pd.Index([1, 2, 3], dtype='uint64')
        >>> uint64_idx
        UInt64Index([1, 2, 3], dtype='uint64')
        >>> int64_idx.equals(uint64_idx)
        True
        """
        if self.is_(other):
            return True

        if not isinstance(other, Index):
            return False

        if is_object_dtype(self.dtype) and not is_object_dtype(other.dtype):
            # if other is not object, use other's logic for coercion
            return other.equals(self)

        if isinstance(other, ABCMultiIndex):
            # d-level MultiIndex can equal d-tuple Index
            return other.equals(self)

        if isinstance(self._values, ExtensionArray):
            # Dispatch to the ExtensionArray's .equals method.
            if not isinstance(other, type(self)):
                return False

            earr = cast(ExtensionArray, self._data)
            return earr.equals(other._data)

        if is_extension_array_dtype(other.dtype):
            # All EA-backed Index subclasses override equals
            return other.equals(self)

        return array_equivalent(self._values, other._values)

    @final
    def identical(self, other) -> bool:
        """
        Similar to equals, but checks that object attributes and types are also equal.

        Returns
        -------
        bool
            If two Index objects have equal elements and same type True,
            otherwise False.
        """
        return (
            self.equals(other)
            and all(
                getattr(self, c, None) == getattr(other, c, None)
                for c in self._comparables
            )
            and type(self) == type(other)
        )

    @final
    def asof(self, label):
        """
        Return the label from the index, or, if not present, the previous one.

        Assuming that the index is sorted, return the passed index label if it
        is in the index, or return the previous index label if the passed one
        is not in the index.

        Parameters
        ----------
        label : object
            The label up to which the method returns the latest index label.

        Returns
        -------
        object
            The passed label if it is in the index. The previous label if the
            passed label is not in the sorted index or `NaN` if there is no
            such label.

        See Also
        --------
        Series.asof : Return the latest value in a Series up to the
            passed index.
        merge_asof : Perform an asof merge (similar to left join but it
            matches on nearest key rather than equal key).
        Index.get_loc : An `asof` is a thin wrapper around `get_loc`
            with method='pad'.

        Examples
        --------
        `Index.asof` returns the latest index label up to the passed label.

        >>> idx = pd.Index(['2013-12-31', '2014-01-02', '2014-01-03'])
        >>> idx.asof('2014-01-01')
        '2013-12-31'

        If the label is in the index, the method returns the passed label.

        >>> idx.asof('2014-01-02')
        '2014-01-02'

        If all of the labels in the index are later than the passed label,
        NaN is returned.

        >>> idx.asof('1999-01-02')
        nan

        If the index is not sorted, an error is raised.

        >>> idx_not_sorted = pd.Index(['2013-12-31', '2015-01-02',
        ...                            '2014-01-03'])
        >>> idx_not_sorted.asof('2013-12-31')
        Traceback (most recent call last):
        ValueError: index must be monotonic increasing or decreasing
        """
        self._searchsorted_monotonic(label)  # validate sortedness
        try:
            loc = self.get_loc(label)
        except (KeyError, TypeError):
            # KeyError -> No exact match, try for padded
            # TypeError -> passed e.g. non-hashable, fall through to get
            #  the tested exception message
            indexer = self.get_indexer([label], method="pad")
            if indexer.ndim > 1 or indexer.size > 1:
                raise TypeError("asof requires scalar valued input")
            loc = indexer.item()
            if loc == -1:
                return self._na_value
        else:
            if isinstance(loc, slice):
                loc = loc.indices(len(self))[-1]

        return self[loc]

    def asof_locs(
        self, where: Index, mask: npt.NDArray[np.bool_]
    ) -> npt.NDArray[np.intp]:
        """
        Return the locations (indices) of labels in the index.

        As in the `asof` function, if the label (a particular entry in
        `where`) is not in the index, the latest index label up to the
        passed label is chosen and its index returned.

        If all of the labels in the index are later than a label in `where`,
        -1 is returned.

        `mask` is used to ignore NA values in the index during calculation.

        Parameters
        ----------
        where : Index
            An Index consisting of an array of timestamps.
        mask : np.ndarray[bool]
            Array of booleans denoting where values in the original
            data are not NA.

        Returns
        -------
        np.ndarray[np.intp]
            An array of locations (indices) of the labels from the Index
            which correspond to the return values of the `asof` function
            for every element in `where`.
        """
        # error: No overload variant of "searchsorted" of "ndarray" matches argument
        # types "Union[ExtensionArray, ndarray[Any, Any]]", "str"
        # TODO: will be fixed when ExtensionArray.searchsorted() is fixed
        locs = self._values[mask].searchsorted(
            where._values, side="right"  # type: ignore[call-overload]
        )
        locs = np.where(locs > 0, locs - 1, 0)

        result = np.arange(len(self), dtype=np.intp)[mask].take(locs)

        first_value = self._values[mask.argmax()]
        result[(locs == 0) & (where._values < first_value)] = -1

        return result

    def sort_values(
        self,
        return_indexer: bool = False,
        ascending: bool = True,
        na_position: str_t = "last",
        key: Callable | None = None,
    ):
        """
        Return a sorted copy of the index.

        Return a sorted copy of the index, and optionally return the indices
        that sorted the index itself.

        Parameters
        ----------
        return_indexer : bool, default False
            Should the indices that would sort the index be returned.
        ascending : bool, default True
            Should the index values be sorted in an ascending order.
        na_position : {'first' or 'last'}, default 'last'
            Argument 'first' puts NaNs at the beginning, 'last' puts NaNs at
            the end.

            .. versionadded:: 1.2.0

        key : callable, optional
            If not None, apply the key function to the index values
            before sorting. This is similar to the `key` argument in the
            builtin :meth:`sorted` function, with the notable difference that
            this `key` function should be *vectorized*. It should expect an
            ``Index`` and return an ``Index`` of the same shape.

            .. versionadded:: 1.1.0

        Returns
        -------
        sorted_index : pandas.Index
            Sorted copy of the index.
        indexer : numpy.ndarray, optional
            The indices that the index itself was sorted by.

        See Also
        --------
        Series.sort_values : Sort values of a Series.
        DataFrame.sort_values : Sort values in a DataFrame.

        Examples
        --------
        >>> idx = pd.Index([10, 100, 1, 1000])
        >>> idx
        Int64Index([10, 100, 1, 1000], dtype='int64')

        Sort values in ascending order (default behavior).

        >>> idx.sort_values()
        Int64Index([1, 10, 100, 1000], dtype='int64')

        Sort values in descending order, and also get the indices `idx` was
        sorted by.

        >>> idx.sort_values(ascending=False, return_indexer=True)
        (Int64Index([1000, 100, 10, 1], dtype='int64'), array([3, 1, 0, 2]))
        """
        idx = ensure_key_mapped(self, key)

        # GH 35584. Sort missing values according to na_position kwarg
        # ignore na_position for MultiIndex
        if not isinstance(self, ABCMultiIndex):
            _as = nargsort(
                items=idx, ascending=ascending, na_position=na_position, key=key
            )
        else:
            _as = idx.argsort()
            if not ascending:
                _as = _as[::-1]

        sorted_index = self.take(_as)

        if return_indexer:
            return sorted_index, _as
        else:
            return sorted_index

    @final
    def sort(self, *args, **kwargs):
        """
        Use sort_values instead.
        """
        raise TypeError("cannot sort an Index object in-place, use sort_values instead")

    def shift(self, periods=1, freq=None):
        """
        Shift index by desired number of time frequency increments.

        This method is for shifting the values of datetime-like indexes
        by a specified time increment a given number of times.

        Parameters
        ----------
        periods : int, default 1
            Number of periods (or increments) to shift by,
            can be positive or negative.
        freq : pandas.DateOffset, pandas.Timedelta or str, optional
            Frequency increment to shift by.
            If None, the index is shifted by its own `freq` attribute.
            Offset aliases are valid strings, e.g., 'D', 'W', 'M' etc.

        Returns
        -------
        pandas.Index
            Shifted index.

        See Also
        --------
        Series.shift : Shift values of Series.

        Notes
        -----
        This method is only implemented for datetime-like index classes,
        i.e., DatetimeIndex, PeriodIndex and TimedeltaIndex.

        Examples
        --------
        Put the first 5 month starts of 2011 into an index.

        >>> month_starts = pd.date_range('1/1/2011', periods=5, freq='MS')
        >>> month_starts
        DatetimeIndex(['2011-01-01', '2011-02-01', '2011-03-01', '2011-04-01',
                       '2011-05-01'],
                      dtype='datetime64[ns]', freq='MS')

        Shift the index by 10 days.

        >>> month_starts.shift(10, freq='D')
        DatetimeIndex(['2011-01-11', '2011-02-11', '2011-03-11', '2011-04-11',
                       '2011-05-11'],
                      dtype='datetime64[ns]', freq=None)

        The default value of `freq` is the `freq` attribute of the index,
        which is 'MS' (month start) in this example.

        >>> month_starts.shift(10)
        DatetimeIndex(['2011-11-01', '2011-12-01', '2012-01-01', '2012-02-01',
                       '2012-03-01'],
                      dtype='datetime64[ns]', freq='MS')
        """
        raise NotImplementedError(
            f"This method is only implemented for DatetimeIndex, PeriodIndex and "
            f"TimedeltaIndex; Got type {type(self).__name__}"
        )

    def argsort(self, *args, **kwargs) -> npt.NDArray[np.intp]:
        """
        Return the integer indices that would sort the index.

        Parameters
        ----------
        *args
            Passed to `numpy.ndarray.argsort`.
        **kwargs
            Passed to `numpy.ndarray.argsort`.

        Returns
        -------
        np.ndarray[np.intp]
            Integer indices that would sort the index if used as
            an indexer.

        See Also
        --------
        numpy.argsort : Similar method for NumPy arrays.
        Index.sort_values : Return sorted copy of Index.

        Examples
        --------
        >>> idx = pd.Index(['b', 'a', 'd', 'c'])
        >>> idx
        Index(['b', 'a', 'd', 'c'], dtype='object')

        >>> order = idx.argsort()
        >>> order
        array([1, 0, 3, 2])

        >>> idx[order]
        Index(['a', 'b', 'c', 'd'], dtype='object')
        """
        # This works for either ndarray or EA, is overridden
        #  by RangeIndex, MultIIndex
        return self._data.argsort(*args, **kwargs)

    @final
    def get_value(self, series: Series, key):
        """
        Fast lookup of value from 1-dimensional ndarray.

        Only use this if you know what you're doing.

        Returns
        -------
        scalar or Series
        """
        warnings.warn(
            "get_value is deprecated and will be removed in a future version. "
            "Use Series[key] instead.",
            FutureWarning,
            stacklevel=find_stack_level(inspect.currentframe()),
        )

        self._check_indexing_error(key)

        try:
            # GH 20882, 21257
            # First try to convert the key to a location
            # If that fails, raise a KeyError if an integer
            # index, otherwise, see if key is an integer, and
            # try that
            loc = self.get_loc(key)
        except KeyError:
            if not self._should_fallback_to_positional:
                raise
            elif is_integer(key):
                # If the Index cannot hold integer, then this is unambiguously
                #  a locational lookup.
                loc = key
            else:
                raise

        return self._get_values_for_loc(series, loc, key)

    def _check_indexing_error(self, key):
        if not is_scalar(key):
            # if key is not a scalar, directly raise an error (the code below
            # would convert to numpy arrays and raise later any way) - GH29926
            raise InvalidIndexError(key)

    @cache_readonly
    def _should_fallback_to_positional(self) -> bool:
        """
        Should an integer key be treated as positional?
        """
        return not self.holds_integer() and not self.is_boolean()

    def _get_values_for_loc(self, series: Series, loc, key):
        """
        Do a positional lookup on the given Series, returning either a scalar
        or a Series.

        Assumes that `series.index is self`

        key is included for MultiIndex compat.
        """
        if is_integer(loc):
            return series._values[loc]

        return series.iloc[loc]

    @final
    def set_value(self, arr, key, value) -> None:
        """
        Fast lookup of value from 1-dimensional ndarray.

        .. deprecated:: 1.0

        Notes
        -----
        Only use this if you know what you're doing.
        """
        warnings.warn(
            (
                "The 'set_value' method is deprecated, and "
                "will be removed in a future version."
            ),
            FutureWarning,
            stacklevel=find_stack_level(inspect.currentframe()),
        )
        loc = self._engine.get_loc(key)
        if not can_hold_element(arr, value):
            raise ValueError
        arr[loc] = value

    _index_shared_docs[
        "get_indexer_non_unique"
    ] = """
        Compute indexer and mask for new index given the current index.

        The indexer should be then used as an input to ndarray.take to align the
        current data to the new index.

        Parameters
        ----------
        target : %(target_klass)s

        Returns
        -------
        indexer : np.ndarray[np.intp]
            Integers from 0 to n - 1 indicating that the index at these
            positions matches the corresponding target values. Missing values
            in the target are marked by -1.
        missing : np.ndarray[np.intp]
            An indexer into the target of the values not found.
            These correspond to the -1 in the indexer array.
        """

    @Appender(_index_shared_docs["get_indexer_non_unique"] % _index_doc_kwargs)
    def get_indexer_non_unique(
        self, target
    ) -> tuple[npt.NDArray[np.intp], npt.NDArray[np.intp]]:
        target = ensure_index(target)
        target = self._maybe_cast_listlike_indexer(target)

        if not self._should_compare(target) and not is_interval_dtype(self.dtype):
            # IntervalIndex get special treatment bc numeric scalars can be
            #  matched to Interval scalars
            return self._get_indexer_non_comparable(target, method=None, unique=False)

        pself, ptarget = self._maybe_promote(target)
        if pself is not self or ptarget is not target:
            return pself.get_indexer_non_unique(ptarget)

        if not is_dtype_equal(self.dtype, target.dtype):
            # TODO: if object, could use infer_dtype to preempt costly
            #  conversion if still non-comparable?
            dtype = self._find_common_type_compat(target)

            this = self.astype(dtype, copy=False)
            that = target.astype(dtype, copy=False)
            return this.get_indexer_non_unique(that)

        # Note: _maybe_promote ensures we never get here with MultiIndex
        #  self and non-Multi target
        tgt_values = target._get_engine_target()
        if self._is_multi and target._is_multi:
            engine = self._engine
            # Item "IndexEngine" of "Union[IndexEngine, ExtensionEngine]" has
            # no attribute "_extract_level_codes"
            tgt_values = engine._extract_level_codes(target)  # type: ignore[union-attr]

        indexer, missing = self._engine.get_indexer_non_unique(tgt_values)
        return ensure_platform_int(indexer), ensure_platform_int(missing)

    @final
    def get_indexer_for(self, target) -> npt.NDArray[np.intp]:
        """
        Guaranteed return of an indexer even when non-unique.

        This dispatches to get_indexer or get_indexer_non_unique
        as appropriate.

        Returns
        -------
        np.ndarray[np.intp]
            List of indices.

        Examples
        --------
        >>> idx = pd.Index([np.nan, 'var1', np.nan])
        >>> idx.get_indexer_for([np.nan])
        array([0, 2])
        """
        if self._index_as_unique:
            return self.get_indexer(target)
        indexer, _ = self.get_indexer_non_unique(target)
        return indexer

    def _get_indexer_strict(self, key, axis_name: str_t) -> tuple[Index, np.ndarray]:
        """
        Analogue to get_indexer that raises if any elements are missing.
        """
        keyarr = key
        if not isinstance(keyarr, Index):
            keyarr = com.asarray_tuplesafe(keyarr)

        if self._index_as_unique:
            indexer = self.get_indexer_for(keyarr)
            keyarr = self.reindex(keyarr)[0]
        else:
            keyarr, indexer, new_indexer = self._reindex_non_unique(keyarr)

        self._raise_if_missing(keyarr, indexer, axis_name)

        keyarr = self.take(indexer)
        if isinstance(key, Index):
            # GH 42790 - Preserve name from an Index
            keyarr.name = key.name
        if keyarr.dtype.kind in ["m", "M"]:
            # DTI/TDI.take can infer a freq in some cases when we dont want one
            if isinstance(key, list) or (
                isinstance(key, type(self))
                # "Index" has no attribute "freq"
                and key.freq is None  # type: ignore[attr-defined]
            ):
                keyarr = keyarr._with_freq(None)

        return keyarr, indexer

    def _raise_if_missing(self, key, indexer, axis_name: str_t) -> None:
        """
        Check that indexer can be used to return a result.

        e.g. at least one element was found,
        unless the list of keys was actually empty.

        Parameters
        ----------
        key : list-like
            Targeted labels (only used to show correct error message).
        indexer: array-like of booleans
            Indices corresponding to the key,
            (with -1 indicating not found).
        axis_name : str

        Raises
        ------
        KeyError
            If at least one key was requested but none was found.
        """
        if len(key) == 0:
            return

        # Count missing values
        missing_mask = indexer < 0
        nmissing = missing_mask.sum()

        if nmissing:

            # TODO: remove special-case; this is just to keep exception
            #  message tests from raising while debugging
            use_interval_msg = is_interval_dtype(self.dtype) or (
                is_categorical_dtype(self.dtype)
                # "Index" has no attribute "categories"  [attr-defined]
                and is_interval_dtype(
                    self.categories.dtype  # type: ignore[attr-defined]
                )
            )

            if nmissing == len(indexer):
                if use_interval_msg:
                    key = list(key)
                raise KeyError(f"None of [{key}] are in the [{axis_name}]")

            not_found = list(ensure_index(key)[missing_mask.nonzero()[0]].unique())
            raise KeyError(f"{not_found} not in index")

    @overload
    def _get_indexer_non_comparable(
        self, target: Index, method, unique: Literal[True] = ...
    ) -> npt.NDArray[np.intp]:
        ...

    @overload
    def _get_indexer_non_comparable(
        self, target: Index, method, unique: Literal[False]
    ) -> tuple[npt.NDArray[np.intp], npt.NDArray[np.intp]]:
        ...

    @overload
    def _get_indexer_non_comparable(
        self, target: Index, method, unique: bool = True
    ) -> npt.NDArray[np.intp] | tuple[npt.NDArray[np.intp], npt.NDArray[np.intp]]:
        ...

    @final
    def _get_indexer_non_comparable(
        self, target: Index, method, unique: bool = True
    ) -> npt.NDArray[np.intp] | tuple[npt.NDArray[np.intp], npt.NDArray[np.intp]]:
        """
        Called from get_indexer or get_indexer_non_unique when the target
        is of a non-comparable dtype.

        For get_indexer lookups with method=None, get_indexer is an _equality_
        check, so non-comparable dtypes mean we will always have no matches.

        For get_indexer lookups with a method, get_indexer is an _inequality_
        check, so non-comparable dtypes mean we will always raise TypeError.

        Parameters
        ----------
        target : Index
        method : str or None
        unique : bool, default True
            * True if called from get_indexer.
            * False if called from get_indexer_non_unique.

        Raises
        ------
        TypeError
            If doing an inequality check, i.e. method is not None.
        """
        if method is not None:
            other = unpack_nested_dtype(target)
            raise TypeError(f"Cannot compare dtypes {self.dtype} and {other.dtype}")

        no_matches = -1 * np.ones(target.shape, dtype=np.intp)
        if unique:
            # This is for get_indexer
            return no_matches
        else:
            # This is for get_indexer_non_unique
            missing = np.arange(len(target), dtype=np.intp)
            return no_matches, missing

    @property
    def _index_as_unique(self) -> bool:
        """
        Whether we should treat this as unique for the sake of
        get_indexer vs get_indexer_non_unique.

        For IntervalIndex compat.
        """
        return self.is_unique

    _requires_unique_msg = "Reindexing only valid with uniquely valued Index objects"

    @final
    def _maybe_promote(self, other: Index) -> tuple[Index, Index]:
        """
        When dealing with an object-dtype Index and a non-object Index, see
        if we can upcast the object-dtype one to improve performance.
        """

        if isinstance(self, ABCDatetimeIndex) and isinstance(other, ABCDatetimeIndex):
            if (
                self.tz is not None
                and other.tz is not None
                and not tz_compare(self.tz, other.tz)
            ):
                # standardize on UTC
                return self.tz_convert("UTC"), other.tz_convert("UTC")

        elif self.inferred_type == "date" and isinstance(other, ABCDatetimeIndex):
            try:
                return type(other)(self), other
            except OutOfBoundsDatetime:
                return self, other
        elif self.inferred_type == "timedelta" and isinstance(other, ABCTimedeltaIndex):
            # TODO: we dont have tests that get here
            return type(other)(self), other

        elif self.dtype.kind == "u" and other.dtype.kind == "i":
            # GH#41873
            if other.min() >= 0:
                # lookup min as it may be cached
                # TODO: may need itemsize check if we have non-64-bit Indexes
                return self, other.astype(self.dtype)

        elif self._is_multi and not other._is_multi:
            try:
                # "Type[Index]" has no attribute "from_tuples"
                other = type(self).from_tuples(other)  # type: ignore[attr-defined]
            except (TypeError, ValueError):
                # let's instead try with a straight Index
                self = Index(self._values)

        if not is_object_dtype(self.dtype) and is_object_dtype(other.dtype):
            # Reverse op so we dont need to re-implement on the subclasses
            other, self = other._maybe_promote(self)

        return self, other

    @final
    def _find_common_type_compat(self, target) -> DtypeObj:
        """
        Implementation of find_common_type that adjusts for Index-specific
        special cases.
        """
        if is_valid_na_for_dtype(target, self.dtype):
            # e.g. setting NA value into IntervalArray[int64]
            dtype = ensure_dtype_can_hold_na(self.dtype)
            if is_dtype_equal(self.dtype, dtype):
                raise NotImplementedError(
                    "This should not be reached. Please report a bug at "
                    "github.com/pandas-dev/pandas"
                )
            return dtype

        target_dtype, _ = infer_dtype_from(target, pandas_dtype=True)

        # special case: if one dtype is uint64 and the other a signed int, return object
        # See https://github.com/pandas-dev/pandas/issues/26778 for discussion
        # Now it's:
        # * float | [u]int -> float
        # * uint64 | signed int  -> object
        # We may change union(float | [u]int) to go to object.
        if self.dtype == "uint64" or target_dtype == "uint64":
            if is_signed_integer_dtype(self.dtype) or is_signed_integer_dtype(
                target_dtype
            ):
                return _dtype_obj

        dtype = find_common_type([self.dtype, target_dtype])
        dtype = common_dtype_categorical_compat([self, target], dtype)
        return dtype

    @final
    def _should_compare(self, other: Index) -> bool:
        """
        Check if `self == other` can ever have non-False entries.
        """

        if (other.is_boolean() and self.is_numeric()) or (
            self.is_boolean() and other.is_numeric()
        ):
            # GH#16877 Treat boolean labels passed to a numeric index as not
            #  found. Without this fix False and True would be treated as 0 and 1
            #  respectively.
            return False

        other = unpack_nested_dtype(other)
        dtype = other.dtype
        return self._is_comparable_dtype(dtype) or is_object_dtype(dtype)

    def _is_comparable_dtype(self, dtype: DtypeObj) -> bool:
        """
        Can we compare values of the given dtype to our own?
        """
        if self.dtype.kind == "b":
            return dtype.kind == "b"
        elif is_numeric_dtype(self.dtype):
            return is_numeric_dtype(dtype)
        return True

    @final
    def groupby(self, values) -> PrettyDict[Hashable, np.ndarray]:
        """
        Group the index labels by a given array of values.

        Parameters
        ----------
        values : array
            Values used to determine the groups.

        Returns
        -------
        dict
            {group name -> group labels}
        """
        # TODO: if we are a MultiIndex, we can do better
        # that converting to tuples
        if isinstance(values, ABCMultiIndex):
            values = values._values
        values = Categorical(values)
        result = values._reverse_indexer()

        # map to the label
        result = {k: self.take(v) for k, v in result.items()}

        return PrettyDict(result)

    def map(self, mapper, na_action=None):
        """
        Map values using an input mapping or function.

        Parameters
        ----------
        mapper : function, dict, or Series
            Mapping correspondence.
        na_action : {None, 'ignore'}
            If 'ignore', propagate NA values, without passing them to the
            mapping correspondence.

        Returns
        -------
        applied : Union[Index, MultiIndex], inferred
            The output of the mapping function applied to the index.
            If the function returns a tuple with more than one element
            a MultiIndex will be returned.
        """
        from pandas.core.indexes.multi import MultiIndex

        new_values = self._map_values(mapper, na_action=na_action)

        # we can return a MultiIndex
        if new_values.size and isinstance(new_values[0], tuple):
            if isinstance(self, MultiIndex):
                names = self.names
            elif self.name:
                names = [self.name] * len(new_values[0])
            else:
                names = None
            return MultiIndex.from_tuples(new_values, names=names)

        dtype = None
        if not new_values.size:
            # empty
            dtype = self.dtype

        # e.g. if we are floating and new_values is all ints, then we
        #  don't want to cast back to floating.  But if we are UInt64
        #  and new_values is all ints, we want to try.
        same_dtype = lib.infer_dtype(new_values, skipna=False) == self.inferred_type
        if same_dtype:
            new_values = maybe_cast_pointwise_result(
                new_values, self.dtype, same_dtype=same_dtype
            )

        if self._is_backward_compat_public_numeric_index and is_numeric_dtype(
            new_values.dtype
        ):
            return self._constructor(
                new_values, dtype=dtype, copy=False, name=self.name
            )

        return Index._with_infer(new_values, dtype=dtype, copy=False, name=self.name)

    # TODO: De-duplicate with map, xref GH#32349
    @final
    def _transform_index(self, func, *, level=None) -> Index:
        """
        Apply function to all values found in index.

        This includes transforming multiindex entries separately.
        Only apply function to one level of the MultiIndex if level is specified.
        """
        if isinstance(self, ABCMultiIndex):
            if level is not None:
                # Caller is responsible for ensuring level is positional.
                items = [
                    tuple(func(y) if i == level else y for i, y in enumerate(x))
                    for x in self
                ]
            else:
                items = [tuple(func(y) for y in x) for x in self]
            return type(self).from_tuples(items, names=self.names)
        else:
            items = [func(x) for x in self]
            return Index(items, name=self.name, tupleize_cols=False)

    def isin(self, values, level=None) -> npt.NDArray[np.bool_]:
        """
        Return a boolean array where the index values are in `values`.

        Compute boolean array of whether each index value is found in the
        passed set of values. The length of the returned boolean array matches
        the length of the index.

        Parameters
        ----------
        values : set or list-like
            Sought values.
        level : str or int, optional
            Name or position of the index level to use (if the index is a
            `MultiIndex`).

        Returns
        -------
        np.ndarray[bool]
            NumPy array of boolean values.

        See Also
        --------
        Series.isin : Same for Series.
        DataFrame.isin : Same method for DataFrames.

        Notes
        -----
        In the case of `MultiIndex` you must either specify `values` as a
        list-like object containing tuples that are the same length as the
        number of levels, or specify `level`. Otherwise it will raise a
        ``ValueError``.

        If `level` is specified:

        - if it is the name of one *and only one* index level, use that level;
        - otherwise it should be a number indicating level position.

        Examples
        --------
        >>> idx = pd.Index([1,2,3])
        >>> idx
        Int64Index([1, 2, 3], dtype='int64')

        Check whether each index value in a list of values.

        >>> idx.isin([1, 4])
        array([ True, False, False])

        >>> midx = pd.MultiIndex.from_arrays([[1,2,3],
        ...                                  ['red', 'blue', 'green']],
        ...                                  names=('number', 'color'))
        >>> midx
        MultiIndex([(1,   'red'),
                    (2,  'blue'),
                    (3, 'green')],
                   names=['number', 'color'])

        Check whether the strings in the 'color' level of the MultiIndex
        are in a list of colors.

        >>> midx.isin(['red', 'orange', 'yellow'], level='color')
        array([ True, False, False])

        To check across the levels of a MultiIndex, pass a list of tuples:

        >>> midx.isin([(1, 'red'), (3, 'red')])
        array([ True, False, False])

        For a DatetimeIndex, string values in `values` are converted to
        Timestamps.

        >>> dates = ['2000-03-11', '2000-03-12', '2000-03-13']
        >>> dti = pd.to_datetime(dates)
        >>> dti
        DatetimeIndex(['2000-03-11', '2000-03-12', '2000-03-13'],
        dtype='datetime64[ns]', freq=None)

        >>> dti.isin(['2000-03-11'])
        array([ True, False, False])
        """
        if level is not None:
            self._validate_index_level(level)
        return algos.isin(self._values, values)

    def _get_string_slice(self, key: str_t):
        # this is for partial string indexing,
        # overridden in DatetimeIndex, TimedeltaIndex and PeriodIndex
        raise NotImplementedError

    def slice_indexer(
        self,
        start: Hashable | None = None,
        end: Hashable | None = None,
        step: int | None = None,
        kind=no_default,
    ) -> slice:
        """
        Compute the slice indexer for input labels and step.

        Index needs to be ordered and unique.

        Parameters
        ----------
        start : label, default None
            If None, defaults to the beginning.
        end : label, default None
            If None, defaults to the end.
        step : int, default None
        kind : str, default None

            .. deprecated:: 1.4.0

        Returns
        -------
        indexer : slice

        Raises
        ------
        KeyError : If key does not exist, or key is not unique and index is
            not ordered.

        Notes
        -----
        This function assumes that the data is sorted, so use at your own peril

        Examples
        --------
        This is a method on all index types. For example you can do:

        >>> idx = pd.Index(list('abcd'))
        >>> idx.slice_indexer(start='b', end='c')
        slice(1, 3, None)

        >>> idx = pd.MultiIndex.from_arrays([list('abcd'), list('efgh')])
        >>> idx.slice_indexer(start='b', end=('c', 'g'))
        slice(1, 3, None)
        """
        self._deprecated_arg(kind, "kind", "slice_indexer")

        start_slice, end_slice = self.slice_locs(start, end, step=step)

        # return a slice
        if not is_scalar(start_slice):
            raise AssertionError("Start slice bound is non-scalar")
        if not is_scalar(end_slice):
            raise AssertionError("End slice bound is non-scalar")

        return slice(start_slice, end_slice, step)

    def _maybe_cast_indexer(self, key):
        """
        If we have a float key and are not a floating index, then try to cast
        to an int if equivalent.
        """
        return key

    def _maybe_cast_listlike_indexer(self, target) -> Index:
        """
        Analogue to maybe_cast_indexer for get_indexer instead of get_loc.
        """
        return ensure_index(target)

    @final
    def _validate_indexer(self, form: str_t, key, kind: str_t):
        """
        If we are positional indexer, validate that we have appropriate
        typed bounds must be an integer.
        """
        assert kind in ["getitem", "iloc"]

        if key is not None and not is_integer(key):
            raise self._invalid_indexer(form, key)

    def _maybe_cast_slice_bound(self, label, side: str_t, kind=no_default):
        """
        This function should be overloaded in subclasses that allow non-trivial
        casting on label-slice bounds, e.g. datetime-like indices allowing
        strings containing formatted datetimes.

        Parameters
        ----------
        label : object
        side : {'left', 'right'}
        kind : {'loc', 'getitem'} or None

            .. deprecated:: 1.3.0

        Returns
        -------
        label : object

        Notes
        -----
        Value of `side` parameter should be validated in caller.
        """
        assert kind in ["loc", "getitem", None, no_default]
        self._deprecated_arg(kind, "kind", "_maybe_cast_slice_bound")

        # We are a plain index here (sub-class override this method if they
        # wish to have special treatment for floats/ints, e.g. Float64Index and
        # datetimelike Indexes
        # reject them, if index does not contain label
        if (is_float(label) or is_integer(label)) and label not in self:
            raise self._invalid_indexer("slice", label)

        return label

    def _searchsorted_monotonic(self, label, side: Literal["left", "right"] = "left"):
        if self.is_monotonic_increasing:
            return self.searchsorted(label, side=side)
        elif self.is_monotonic_decreasing:
            # np.searchsorted expects ascending sort order, have to reverse
            # everything for it to work (element ordering, search side and
            # resulting value).
            pos = self[::-1].searchsorted(
                label, side="right" if side == "left" else "left"
            )
            return len(self) - pos

        raise ValueError("index must be monotonic increasing or decreasing")

    def get_slice_bound(
        self, label, side: Literal["left", "right"], kind=no_default
    ) -> int:
        """
        Calculate slice bound that corresponds to given label.

        Returns leftmost (one-past-the-rightmost if ``side=='right'``) position
        of given label.

        Parameters
        ----------
        label : object
        side : {'left', 'right'}
        kind : {'loc', 'getitem'} or None

            .. deprecated:: 1.4.0

        Returns
        -------
        int
            Index of label.
        """
        assert kind in ["loc", "getitem", None, no_default]
        self._deprecated_arg(kind, "kind", "get_slice_bound")

        if side not in ("left", "right"):
            raise ValueError(
                "Invalid value for side kwarg, must be either "
                f"'left' or 'right': {side}"
            )

        original_label = label

        # For datetime indices label may be a string that has to be converted
        # to datetime boundary according to its resolution.
        label = self._maybe_cast_slice_bound(label, side)

        # we need to look up the label
        try:
            slc = self.get_loc(label)
        except KeyError as err:
            try:
                return self._searchsorted_monotonic(label, side)
            except ValueError:
                # raise the original KeyError
                raise err

        if isinstance(slc, np.ndarray):
            # get_loc may return a boolean array, which
            # is OK as long as they are representable by a slice.
            assert is_bool_dtype(slc.dtype)
            slc = lib.maybe_booleans_to_slice(slc.view("u1"))
            if isinstance(slc, np.ndarray):
                raise KeyError(
                    f"Cannot get {side} slice bound for non-unique "
                    f"label: {repr(original_label)}"
                )

        if isinstance(slc, slice):
            if side == "left":
                return slc.start
            else:
                return slc.stop
        else:
            if side == "right":
                return slc + 1
            else:
                return slc

    def slice_locs(
        self, start=None, end=None, step=None, kind=no_default
    ) -> tuple[int, int]:
        """
        Compute slice locations for input labels.

        Parameters
        ----------
        start : label, default None
            If None, defaults to the beginning.
        end : label, default None
            If None, defaults to the end.
        step : int, defaults None
            If None, defaults to 1.
        kind : {'loc', 'getitem'} or None

            .. deprecated:: 1.4.0

        Returns
        -------
        start, end : int

        See Also
        --------
        Index.get_loc : Get location for a single label.

        Notes
        -----
        This method only works if the index is monotonic or unique.

        Examples
        --------
        >>> idx = pd.Index(list('abcd'))
        >>> idx.slice_locs(start='b', end='c')
        (1, 3)
        """
        self._deprecated_arg(kind, "kind", "slice_locs")
        inc = step is None or step >= 0

        if not inc:
            # If it's a reverse slice, temporarily swap bounds.
            start, end = end, start

        # GH 16785: If start and end happen to be date strings with UTC offsets
        # attempt to parse and check that the offsets are the same
        if isinstance(start, (str, datetime)) and isinstance(end, (str, datetime)):
            try:
                ts_start = Timestamp(start)
                ts_end = Timestamp(end)
            except (ValueError, TypeError):
                pass
            else:
                if not tz_compare(ts_start.tzinfo, ts_end.tzinfo):
                    raise ValueError("Both dates must have the same UTC offset")

        start_slice = None
        if start is not None:
            start_slice = self.get_slice_bound(start, "left")
        if start_slice is None:
            start_slice = 0

        end_slice = None
        if end is not None:
            end_slice = self.get_slice_bound(end, "right")
        if end_slice is None:
            end_slice = len(self)

        if not inc:
            # Bounds at this moment are swapped, swap them back and shift by 1.
            #
            # slice_locs('B', 'A', step=-1): s='B', e='A'
            #
            #              s='A'                 e='B'
            # AFTER SWAP:    |                     |
            #                v ------------------> V
            #           -----------------------------------
            #           | | |A|A|A|A| | | | | |B|B| | | | |
            #           -----------------------------------
            #              ^ <------------------ ^
            # SHOULD BE:   |                     |
            #           end=s-1              start=e-1
            #
            end_slice, start_slice = start_slice - 1, end_slice - 1

            # i == -1 triggers ``len(self) + i`` selection that points to the
            # last element, not before-the-first one, subtracting len(self)
            # compensates that.
            if end_slice == -1:
                end_slice -= len(self)
            if start_slice == -1:
                start_slice -= len(self)

        return start_slice, end_slice

    def delete(self: _IndexT, loc) -> _IndexT:
        """
        Make new Index with passed location(-s) deleted.

        Parameters
        ----------
        loc : int or list of int
            Location of item(-s) which will be deleted.
            Use a list of locations to delete more than one value at the same time.

        Returns
        -------
        Index
            Will be same type as self, except for RangeIndex.

        See Also
        --------
        numpy.delete : Delete any rows and column from NumPy array (ndarray).

        Examples
        --------
        >>> idx = pd.Index(['a', 'b', 'c'])
        >>> idx.delete(1)
        Index(['a', 'c'], dtype='object')

        >>> idx = pd.Index(['a', 'b', 'c'])
        >>> idx.delete([0, 2])
        Index(['b'], dtype='object')
        """
        values = self._values
        res_values: ArrayLike
        if isinstance(values, np.ndarray):
            # TODO(__array_function__): special casing will be unnecessary
            res_values = np.delete(values, loc)
        else:
            res_values = values.delete(loc)

        # _constructor so RangeIndex->Int64Index
        return self._constructor._simple_new(res_values, name=self.name)

    def insert(self, loc: int, item) -> Index:
        """
        Make new Index inserting new item at location.

        Follows Python numpy.insert semantics for negative values.

        Parameters
        ----------
        loc : int
        item : object

        Returns
        -------
        new_index : Index
        """
        item = lib.item_from_zerodim(item)
        if is_valid_na_for_dtype(item, self.dtype) and self.dtype != object:
            item = self._na_value

        arr = self._values

        try:
            if isinstance(arr, ExtensionArray):
                res_values = arr.insert(loc, item)
                return type(self)._simple_new(res_values, name=self.name)
            else:
                item = self._validate_fill_value(item)
        except (TypeError, ValueError, LossySetitemError):
            # e.g. trying to insert an integer into a DatetimeIndex
            #  We cannot keep the same dtype, so cast to the (often object)
            #  minimal shared dtype before doing the insert.
            dtype = self._find_common_type_compat(item)
            return self.astype(dtype).insert(loc, item)

        if arr.dtype != object or not isinstance(
            item, (tuple, np.datetime64, np.timedelta64)
        ):
            # with object-dtype we need to worry about numpy incorrectly casting
            # dt64/td64 to integer, also about treating tuples as sequences
            # special-casing dt64/td64 https://github.com/numpy/numpy/issues/12550
            casted = arr.dtype.type(item)
            new_values = np.insert(arr, loc, casted)

        else:
            # error: No overload variant of "insert" matches argument types
            # "ndarray[Any, Any]", "int", "None"
            new_values = np.insert(arr, loc, None)  # type: ignore[call-overload]
            loc = loc if loc >= 0 else loc - 1
            new_values[loc] = item

        if self._typ == "numericindex":
            # Use self._constructor instead of Index to retain NumericIndex GH#43921
            # TODO(2.0) can use Index instead of self._constructor
            return self._constructor._with_infer(new_values, name=self.name)
        else:
            return Index._with_infer(new_values, name=self.name)

    def drop(
        self,
        labels: Index | np.ndarray | Iterable[Hashable],
        errors: IgnoreRaise = "raise",
    ) -> Index:
        """
        Make new Index with passed list of labels deleted.

        Parameters
        ----------
        labels : array-like or scalar
        errors : {'ignore', 'raise'}, default 'raise'
            If 'ignore', suppress error and existing labels are dropped.

        Returns
        -------
        dropped : Index
            Will be same type as self, except for RangeIndex.

        Raises
        ------
        KeyError
            If not all of the labels are found in the selected axis
        """
        if not isinstance(labels, Index):
            # avoid materializing e.g. RangeIndex
            arr_dtype = "object" if self.dtype == "object" else None
            labels = com.index_labels_to_array(labels, dtype=arr_dtype)

        indexer = self.get_indexer_for(labels)
        mask = indexer == -1
        if mask.any():
            if errors != "ignore":
                raise KeyError(f"{list(labels[mask])} not found in axis")
            indexer = indexer[~mask]
        return self.delete(indexer)

    # --------------------------------------------------------------------
    # Generated Arithmetic, Comparison, and Unary Methods

    def _cmp_method(self, other, op):
        """
        Wrapper used to dispatch comparison operations.
        """
        if self.is_(other):
            # fastpath
            if op in {operator.eq, operator.le, operator.ge}:
                arr = np.ones(len(self), dtype=bool)
                if self._can_hold_na and not isinstance(self, ABCMultiIndex):
                    # TODO: should set MultiIndex._can_hold_na = False?
                    arr[self.isna()] = False
                return arr
            elif op is operator.ne:
                arr = np.zeros(len(self), dtype=bool)
                if self._can_hold_na and not isinstance(self, ABCMultiIndex):
                    arr[self.isna()] = True
                return arr

        if isinstance(other, (np.ndarray, Index, ABCSeries, ExtensionArray)) and len(
            self
        ) != len(other):
            raise ValueError("Lengths must match to compare")

        if not isinstance(other, ABCMultiIndex):
            other = extract_array(other, extract_numpy=True)
        else:
            other = np.asarray(other)

        if is_object_dtype(self.dtype) and isinstance(other, ExtensionArray):
            # e.g. PeriodArray, Categorical
            with np.errstate(all="ignore"):
                result = op(self._values, other)

        elif isinstance(self._values, ExtensionArray):
            result = op(self._values, other)

        elif is_object_dtype(self.dtype) and not isinstance(self, ABCMultiIndex):
            # don't pass MultiIndex
            with np.errstate(all="ignore"):
                result = ops.comp_method_OBJECT_ARRAY(op, self._values, other)

        else:
            with np.errstate(all="ignore"):
                result = ops.comparison_op(self._values, other, op)

        return result

    def _construct_result(self, result, name):
        if isinstance(result, tuple):
            return (
                Index._with_infer(result[0], name=name),
                Index._with_infer(result[1], name=name),
            )
        return Index._with_infer(result, name=name)

    def _arith_method(self, other, op):
        if (
            isinstance(other, Index)
            and is_object_dtype(other.dtype)
            and type(other) is not Index
        ):
            # We return NotImplemented for object-dtype index *subclasses* so they have
            # a chance to implement ops before we unwrap them.
            # See https://github.com/pandas-dev/pandas/issues/31109
            return NotImplemented

        return super()._arith_method(other, op)

    @final
    def _unary_method(self, op):
        result = op(self._values)
        return Index(result, name=self.name)

    def __abs__(self) -> Index:
        return self._unary_method(operator.abs)

    def __neg__(self) -> Index:
        return self._unary_method(operator.neg)

    def __pos__(self) -> Index:
        return self._unary_method(operator.pos)

    def __invert__(self) -> Index:
        # GH#8875
        return self._unary_method(operator.inv)

    # --------------------------------------------------------------------
    # Reductions

    def any(self, *args, **kwargs):
        """
        Return whether any element is Truthy.

        Parameters
        ----------
        *args
            Required for compatibility with numpy.
        **kwargs
            Required for compatibility with numpy.

        Returns
        -------
        any : bool or array-like (if axis is specified)
            A single element array-like may be converted to bool.

        See Also
        --------
        Index.all : Return whether all elements are True.
        Series.all : Return whether all elements are True.

        Notes
        -----
        Not a Number (NaN), positive infinity and negative infinity
        evaluate to True because these are not equal to zero.

        Examples
        --------
        >>> index = pd.Index([0, 1, 2])
        >>> index.any()
        True

        >>> index = pd.Index([0, 0, 0])
        >>> index.any()
        False
        """
        nv.validate_any(args, kwargs)
        self._maybe_disable_logical_methods("any")
        # error: Argument 1 to "any" has incompatible type "ArrayLike"; expected
        # "Union[Union[int, float, complex, str, bytes, generic], Sequence[Union[int,
        # float, complex, str, bytes, generic]], Sequence[Sequence[Any]],
        # _SupportsArray]"
        return np.any(self.values)  # type: ignore[arg-type]

    def all(self, *args, **kwargs):
        """
        Return whether all elements are Truthy.

        Parameters
        ----------
        *args
            Required for compatibility with numpy.
        **kwargs
            Required for compatibility with numpy.

        Returns
        -------
        all : bool or array-like (if axis is specified)
            A single element array-like may be converted to bool.

        See Also
        --------
        Index.any : Return whether any element in an Index is True.
        Series.any : Return whether any element in a Series is True.
        Series.all : Return whether all elements in a Series are True.

        Notes
        -----
        Not a Number (NaN), positive infinity and negative infinity
        evaluate to True because these are not equal to zero.

        Examples
        --------
        True, because nonzero integers are considered True.

        >>> pd.Index([1, 2, 3]).all()
        True

        False, because ``0`` is considered False.

        >>> pd.Index([0, 1, 2]).all()
        False
        """
        nv.validate_all(args, kwargs)
        self._maybe_disable_logical_methods("all")
        # error: Argument 1 to "all" has incompatible type "ArrayLike"; expected
        # "Union[Union[int, float, complex, str, bytes, generic], Sequence[Union[int,
        # float, complex, str, bytes, generic]], Sequence[Sequence[Any]],
        # _SupportsArray]"
        return np.all(self.values)  # type: ignore[arg-type]

    @final
    def _maybe_disable_logical_methods(self, opname: str_t) -> None:
        """
        raise if this Index subclass does not support any or all.
        """
        if (
            isinstance(self, ABCMultiIndex)
            or needs_i8_conversion(self.dtype)
            or is_interval_dtype(self.dtype)
            or is_categorical_dtype(self.dtype)
            or is_float_dtype(self.dtype)
        ):
            # This call will raise
            make_invalid_op(opname)(self)

    @Appender(IndexOpsMixin.argmin.__doc__)
    def argmin(self, axis=None, skipna: bool = True, *args, **kwargs) -> int:
        nv.validate_argmin(args, kwargs)
        nv.validate_minmax_axis(axis)

        if not self._is_multi and self.hasnans:
            # Take advantage of cache
            mask = self._isnan
            if not skipna or mask.all():
                return -1
        return super().argmin(skipna=skipna)

    @Appender(IndexOpsMixin.argmax.__doc__)
    def argmax(self, axis=None, skipna: bool = True, *args, **kwargs) -> int:
        nv.validate_argmax(args, kwargs)
        nv.validate_minmax_axis(axis)

        if not self._is_multi and self.hasnans:
            # Take advantage of cache
            mask = self._isnan
            if not skipna or mask.all():
                return -1
        return super().argmax(skipna=skipna)

    @doc(IndexOpsMixin.min)
    def min(self, axis=None, skipna: bool = True, *args, **kwargs):
        nv.validate_min(args, kwargs)
        nv.validate_minmax_axis(axis)

        if not len(self):
            return self._na_value

        if len(self) and self.is_monotonic_increasing:
            # quick check
            first = self[0]
            if not isna(first):
                return first

        if not self._is_multi and self.hasnans:
            # Take advantage of cache
            mask = self._isnan
            if not skipna or mask.all():
                return self._na_value

        if not self._is_multi and not isinstance(self._values, np.ndarray):
            # "ExtensionArray" has no attribute "min"
            return self._values.min(skipna=skipna)  # type: ignore[attr-defined]

        return super().min(skipna=skipna)

    @doc(IndexOpsMixin.max)
    def max(self, axis=None, skipna: bool = True, *args, **kwargs):
        nv.validate_max(args, kwargs)
        nv.validate_minmax_axis(axis)

        if not len(self):
            return self._na_value

        if len(self) and self.is_monotonic_increasing:
            # quick check
            last = self[-1]
            if not isna(last):
                return last

        if not self._is_multi and self.hasnans:
            # Take advantage of cache
            mask = self._isnan
            if not skipna or mask.all():
                return self._na_value

        if not self._is_multi and not isinstance(self._values, np.ndarray):
            # "ExtensionArray" has no attribute "max"
            return self._values.max(skipna=skipna)  # type: ignore[attr-defined]

        return super().max(skipna=skipna)

    # --------------------------------------------------------------------

    @final
    @property
    def shape(self) -> Shape:
        """
        Return a tuple of the shape of the underlying data.
        """
        # See GH#27775, GH#27384 for history/reasoning in how this is defined.
        return (len(self),)

    @final
    def _deprecated_arg(self, value, name: str_t, methodname: str_t) -> None:
        """
        Issue a FutureWarning if the arg/kwarg is not no_default.
        """
        if value is not no_default:
            warnings.warn(
                f"'{name}' argument in {methodname} is deprecated "
                "and will be removed in a future version.  Do not pass it.",
                FutureWarning,
                stacklevel=find_stack_level(inspect.currentframe()),
            )


def ensure_index_from_sequences(sequences, names=None) -> Index:
    """
    Construct an index from sequences of data.

    A single sequence returns an Index. Many sequences returns a
    MultiIndex.

    Parameters
    ----------
    sequences : sequence of sequences
    names : sequence of str

    Returns
    -------
    index : Index or MultiIndex

    Examples
    --------
    >>> ensure_index_from_sequences([[1, 2, 3]], names=["name"])
    Int64Index([1, 2, 3], dtype='int64', name='name')

    >>> ensure_index_from_sequences([["a", "a"], ["a", "b"]], names=["L1", "L2"])
    MultiIndex([('a', 'a'),
                ('a', 'b')],
               names=['L1', 'L2'])

    See Also
    --------
    ensure_index
    """
    from pandas.core.indexes.multi import MultiIndex

    if len(sequences) == 1:
        if names is not None:
            names = names[0]
        return Index._with_infer(sequences[0], name=names)
    else:
        return MultiIndex.from_arrays(sequences, names=names)


def ensure_index(index_like: Axes, copy: bool = False) -> Index:
    """
    Ensure that we have an index from some index-like object.

    Parameters
    ----------
    index_like : sequence
        An Index or other sequence
    copy : bool, default False

    Returns
    -------
    index : Index or MultiIndex

    See Also
    --------
    ensure_index_from_sequences

    Examples
    --------
    >>> ensure_index(['a', 'b'])
    Index(['a', 'b'], dtype='object')

    >>> ensure_index([('a', 'a'),  ('b', 'c')])
    Index([('a', 'a'), ('b', 'c')], dtype='object')

    >>> ensure_index([['a', 'a'], ['b', 'c']])
    MultiIndex([('a', 'b'),
            ('a', 'c')],
           )
    """
    if isinstance(index_like, Index):
        if copy:
            index_like = index_like.copy()
        return index_like

    if isinstance(index_like, ABCSeries):
        name = index_like.name
        return Index._with_infer(index_like, name=name, copy=copy)

    if is_iterator(index_like):
        index_like = list(index_like)

    if isinstance(index_like, list):
        if type(index_like) is not list:
            # must check for exactly list here because of strict type
            # check in clean_index_list
            index_like = list(index_like)

        if len(index_like) and lib.is_all_arraylike(index_like):
            from pandas.core.indexes.multi import MultiIndex

            return MultiIndex.from_arrays(index_like)
        else:
            return Index._with_infer(index_like, copy=copy, tupleize_cols=False)
    else:
        return Index._with_infer(index_like, copy=copy)


def ensure_has_len(seq):
    """
    If seq is an iterator, put its values into a list.
    """
    try:
        len(seq)
    except TypeError:
        return list(seq)
    else:
        return seq


def trim_front(strings: list[str]) -> list[str]:
    """
    Trims zeros and decimal points.

    Examples
    --------
    >>> trim_front([" a", " b"])
    ['a', 'b']

    >>> trim_front([" a", " "])
    ['a', '']
    """
    if not strings:
        return strings
    while all(strings) and all(x[0] == " " for x in strings):
        strings = [x[1:] for x in strings]
    return strings


def _validate_join_method(method: str) -> None:
    if method not in ["left", "right", "inner", "outer"]:
        raise ValueError(f"do not recognize join method {method}")


def maybe_extract_name(name, obj, cls) -> Hashable:
    """
    If no name is passed, then extract it from data, validating hashability.
    """
    if name is None and isinstance(obj, (Index, ABCSeries)):
        # Note we don't just check for "name" attribute since that would
        #  pick up e.g. dtype.name
        name = obj.name

    # GH#29069
    if not is_hashable(name):
        raise TypeError(f"{cls.__name__}.name must be a hashable type")

    return name


_cast_depr_msg = (
    "In a future version, passing an object-dtype arraylike to pd.Index will "
    "not infer numeric values to numeric dtype (matching the Series behavior). "
    "To retain the old behavior, explicitly pass the desired dtype or use the "
    "desired Index subclass"
)


def _maybe_cast_data_without_dtype(
    subarr: np.ndarray, cast_numeric_deprecated: bool = True
) -> ArrayLike:
    """
    If we have an arraylike input but no passed dtype, try to infer
    a supported dtype.

    Parameters
    ----------
    subarr : np.ndarray[object]
    cast_numeric_deprecated : bool, default True
        Whether to issue a FutureWarning when inferring numeric dtypes.

    Returns
    -------
    np.ndarray or ExtensionArray
    """

    result = lib.maybe_convert_objects(
        subarr,
        convert_datetime=True,
        convert_timedelta=True,
        convert_period=True,
        convert_interval=True,
        dtype_if_all_nat=np.dtype("datetime64[ns]"),
    )
    if result.dtype.kind in ["i", "u", "f"]:
        if not cast_numeric_deprecated:
            # i.e. we started with a list, not an ndarray[object]
            return result

        warnings.warn(
            "In a future version, the Index constructor will not infer numeric "
            "dtypes when passed object-dtype sequences (matching Series behavior)",
            FutureWarning,
            stacklevel=find_stack_level(inspect.currentframe()),
        )
    result = ensure_wrapped_if_datetimelike(result)
    return result


def get_unanimous_names(*indexes: Index) -> tuple[Hashable, ...]:
    """
    Return common name if all indices agree, otherwise None (level-by-level).

    Parameters
    ----------
    indexes : list of Index objects

    Returns
    -------
    list
        A list representing the unanimous 'names' found.
    """
    name_tups = [tuple(i.names) for i in indexes]
    name_sets = [{*ns} for ns in zip_longest(*name_tups)]
    names = tuple(ns.pop() if len(ns) == 1 else None for ns in name_sets)
    return names


def unpack_nested_dtype(other: _IndexT) -> _IndexT:
    """
    When checking if our dtype is comparable with another, we need
    to unpack CategoricalDtype to look at its categories.dtype.

    Parameters
    ----------
    other : Index

    Returns
    -------
    Index
    """
    dtype = other.dtype
    if is_categorical_dtype(dtype):
        # If there is ever a SparseIndex, this could get dispatched
        #  here too.
        # error: Item  "dtype[Any]"/"ExtensionDtype" of "Union[dtype[Any],
        # ExtensionDtype]" has no attribute "categories"
        return dtype.categories  # type: ignore[union-attr]
    return other


def _maybe_try_sort(result, sort):
    if sort is None:
        try:
            result = algos.safe_sort(result)
        except TypeError as err:
            warnings.warn(
                f"{err}, sort order is undefined for incomparable objects.",
                RuntimeWarning,
                stacklevel=find_stack_level(inspect.currentframe()),
            )
    return result<|MERGE_RESOLUTION|>--- conflicted
+++ resolved
@@ -49,11 +49,8 @@
     AnyAll,
     ArrayLike,
     Axes,
-<<<<<<< HEAD
+    AxisInt,
     DropKeep,
-=======
-    AxisInt,
->>>>>>> 3937fbe1
     Dtype,
     DtypeObj,
     F,
