--- conflicted
+++ resolved
@@ -4952,7 +4952,7 @@
         else:
             self._invalid_indexer(form, key)
 
-    def _maybe_cast_slice_bound(self, label, side, kind):
+    def _maybe_cast_slice_bound(self, label, side: str_t, kind):
         """
         This function should be overloaded in subclasses that allow non-trivial
         casting on label-slice bounds, e.g. datetime-like indices allowing
@@ -4972,12 +4972,6 @@
         -----
         Value of `side` parameter should be validated in caller.
         """
-<<<<<<< HEAD
-=======
-
-    @Appender(_index_shared_docs["_maybe_cast_slice_bound"])
-    def _maybe_cast_slice_bound(self, label, side: str_t, kind):
->>>>>>> addfd7a1
         assert kind in ["loc", "getitem", None]
 
         # We are a plain index here (sub-class override this method if they
