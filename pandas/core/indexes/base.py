--- conflicted
+++ resolved
@@ -2125,11 +2125,7 @@
         Examples
         --------
         >>> mi = pd.MultiIndex.from_arrays(
-<<<<<<< HEAD
         ...     [[1, 2], [3, 4], [5, 6]], names=["x", "y", "z"]
-=======
-        ...     [[1, 2], [3, 4], [5, 6]], names=['x', 'y', 'z']
->>>>>>> 3c96b8ff
         ... )
         >>> mi
         MultiIndex([(1, 3, 5),
