--- conflicted
+++ resolved
@@ -463,36 +463,9 @@
             old_t, t = t, old_t - quotient * t
         return old_r, old_s, old_t
 
-<<<<<<< HEAD
     def _union(self, other, sort):
         if not len(other) or self.equals(other) or not len(self):
             return super(RangeIndex, self)._union(other, sort=sort)
-=======
-    def union(self, other, sort=None):
-        """
-        Form the union of two Index objects and sorts if possible
-
-        Parameters
-        ----------
-        other : Index or array-like
-
-        sort : False or None, default None
-            Whether to sort resulting index. ``sort=None`` returns a
-            mononotically increasing ``RangeIndex`` if possible or a sorted
-            ``Int64Index`` if not. ``sort=False`` always returns an
-            unsorted ``Int64Index``
-
-            .. versionadded:: 0.25.0
-
-        Returns
-        -------
-        union : Index
-        """
-        self._assert_can_do_setop(other)
-        if len(other) == 0 or self.equals(other) or len(self) == 0:
-            return super(RangeIndex, self).union(other, sort=sort)
->>>>>>> 882961df
-
         if isinstance(other, RangeIndex) and sort is None:
             start_s, step_s = self._start, self._step
             end_s = self._start + self._step * (len(self) - 1)
@@ -529,12 +502,7 @@
                         (start_s + step_o >= start_o) and
                         (end_s - step_o <= end_o)):
                     return RangeIndex(start_r, end_r + step_o, step_o)
-
-<<<<<<< HEAD
         return self._int64index._union(other, sort=sort)
-=======
-        return self._int64index.union(other, sort=sort)
->>>>>>> 882961df
 
     @Appender(_index_shared_docs['join'])
     def join(self, other, how='left', level=None, return_indexers=False,
