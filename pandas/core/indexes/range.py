from datetime import timedelta
import operator
from sys import getsizeof
from typing import Any, List
import warnings

import numpy as np

from pandas._libs import index as libindex
from pandas._libs.lib import no_default
from pandas._typing import Label
import pandas.compat as compat
from pandas.compat.numpy import function as nv
from pandas.util._decorators import Appender, cache_readonly, doc

from pandas.core.dtypes.common import (
    ensure_platform_int,
    ensure_python_int,
    is_float,
    is_integer,
    is_integer_dtype,
    is_list_like,
    is_scalar,
    is_timedelta64_dtype,
)
from pandas.core.dtypes.generic import ABCTimedeltaIndex

from pandas.core import ops
import pandas.core.common as com
from pandas.core.construction import extract_array
import pandas.core.indexes.base as ibase
from pandas.core.indexes.base import _index_shared_docs, maybe_extract_name
from pandas.core.indexes.numeric import Int64Index
from pandas.core.ops.common import unpack_zerodim_and_defer

_empty_range = range(0)


class RangeIndex(Int64Index):
    """
    Immutable Index implementing a monotonic integer range.

    RangeIndex is a memory-saving special case of Int64Index limited to
    representing monotonic ranges. Using RangeIndex may in some instances
    improve computing speed.

    This is the default index type used
    by DataFrame and Series when no explicit index is provided by the user.

    Parameters
    ----------
    start : int (default: 0), or other RangeIndex instance
        If int and "stop" is not given, interpreted as "stop" instead.
    stop : int (default: 0)
    step : int (default: 1)
    dtype : np.int64
        Unused, accepted for homogeneity with other index types.
    copy : bool, default False
        Unused, accepted for homogeneity with other index types.
    name : object, optional
        Name to be stored in the index.

    Attributes
    ----------
    start
    stop
    step

    Methods
    -------
    from_range

    See Also
    --------
    Index : The base pandas Index type.
    Int64Index : Index of int64 data.
    """

    _typ = "rangeindex"
    _engine_type = libindex.Int64Engine
    _range: range

    # --------------------------------------------------------------------
    # Constructors

    def __new__(
        cls, start=None, stop=None, step=None, dtype=None, copy=False, name=None
    ):

        cls._validate_dtype(dtype)
        name = maybe_extract_name(name, start, cls)

        # RangeIndex
        if isinstance(start, RangeIndex):
            start = start._range
            return cls._simple_new(start, name=name)

        # validate the arguments
        if com.all_none(start, stop, step):
            raise TypeError("RangeIndex(...) must be called with integers")

        start = ensure_python_int(start) if start is not None else 0

        if stop is None:
            start, stop = 0, start
        else:
            stop = ensure_python_int(stop)

        step = ensure_python_int(step) if step is not None else 1
        if step == 0:
            raise ValueError("Step must not be zero")

        rng = range(start, stop, step)
        return cls._simple_new(rng, name=name)

    @classmethod
    def from_range(cls, data: range, name=None, dtype=None) -> "RangeIndex":
        """
        Create RangeIndex from a range object.

        Returns
        -------
        RangeIndex
        """
        if not isinstance(data, range):
            raise TypeError(
                f"{cls.__name__}(...) must be called with object coercible to a "
                f"range, {repr(data)} was passed"
            )

        cls._validate_dtype(dtype)
        return cls._simple_new(data, name=name)

    @classmethod
    def _simple_new(cls, values: range, name: Label = None) -> "RangeIndex":
        result = object.__new__(cls)

        assert isinstance(values, range)

        result._range = values
        result.name = name
        result._cache = {}
        result._reset_identity()
        return result

    # --------------------------------------------------------------------

    @cache_readonly
    def _constructor(self):
        """ return the class to use for construction """
        return Int64Index

    @cache_readonly
    def _data(self):
        """
        An int array that for performance reasons is created only when needed.

        The constructed array is saved in ``_cache``.
        """
        return np.arange(self.start, self.stop, self.step, dtype=np.int64)

    @cache_readonly
    def _int64index(self) -> Int64Index:
        return Int64Index._simple_new(self._data, name=self.name)

    def _get_data_as_items(self):
        """ return a list of tuples of start, stop, step """
        rng = self._range
        return [("start", rng.start), ("stop", rng.stop), ("step", rng.step)]

    def __reduce__(self):
        d = self._get_attributes_dict()
        d.update(dict(self._get_data_as_items()))
        return ibase._new_Index, (type(self), d), None

    # --------------------------------------------------------------------
    # Rendering Methods

    def _format_attrs(self):
        """
        Return a list of tuples of the (attr, formatted_value)
        """
        attrs = self._get_data_as_items()
        if self.name is not None:
            attrs.append(("name", ibase.default_pprint(self.name)))
        return attrs

    def _format_data(self, name=None):
        # we are formatting thru the attributes
        return None

    def _format_with_header(self, header: List[str], na_rep: str = "NaN") -> List[str]:
        if not len(self._range):
            return header
        first_val_str = str(self._range[0])
        last_val_str = str(self._range[-1])
        max_length = max(len(first_val_str), len(last_val_str))

        return header + [f"{x:<{max_length}}" for x in self._range]

    # --------------------------------------------------------------------
    _deprecation_message = (
        "RangeIndex.{} is deprecated and will be "
        "removed in a future version. Use RangeIndex.{} "
        "instead"
    )

    @cache_readonly
    def start(self):
        """
        The value of the `start` parameter (``0`` if this was not supplied).
        """
        # GH 25710
        return self._range.start

    @property
    def _start(self):
        """
        The value of the `start` parameter (``0`` if this was not supplied).

         .. deprecated:: 0.25.0
            Use ``start`` instead.
        """
        warnings.warn(
            self._deprecation_message.format("_start", "start"),
            FutureWarning,
            stacklevel=2,
        )
        return self.start

    @cache_readonly
    def stop(self):
        """
        The value of the `stop` parameter.
        """
        return self._range.stop

    @property
    def _stop(self):
        """
        The value of the `stop` parameter.

         .. deprecated:: 0.25.0
            Use ``stop`` instead.
        """
        # GH 25710
        warnings.warn(
            self._deprecation_message.format("_stop", "stop"),
            FutureWarning,
            stacklevel=2,
        )
        return self.stop

    @cache_readonly
    def step(self):
        """
        The value of the `step` parameter (``1`` if this was not supplied).
        """
        # GH 25710
        return self._range.step

    @property
    def _step(self):
        """
        The value of the `step` parameter (``1`` if this was not supplied).

         .. deprecated:: 0.25.0
            Use ``step`` instead.
        """
        # GH 25710
        warnings.warn(
            self._deprecation_message.format("_step", "step"),
            FutureWarning,
            stacklevel=2,
        )
        return self.step

    @cache_readonly
    def nbytes(self) -> int:
        """
        Return the number of bytes in the underlying data.
        """
        rng = self._range
        return getsizeof(rng) + sum(
            getsizeof(getattr(rng, attr_name))
            for attr_name in ["start", "stop", "step"]
        )

    def memory_usage(self, deep: bool = False) -> int:
        """
        Memory usage of my values

        Parameters
        ----------
        deep : bool
            Introspect the data deeply, interrogate
            `object` dtypes for system-level memory consumption

        Returns
        -------
        bytes used

        Notes
        -----
        Memory usage does not include memory consumed by elements that
        are not components of the array if deep=False

        See Also
        --------
        numpy.ndarray.nbytes
        """
        return self.nbytes

    @property
    def dtype(self) -> np.dtype:
        return np.dtype(np.int64)

    @property
    def is_unique(self) -> bool:
        """ return if the index has unique values """
        return True

    @cache_readonly
    def is_monotonic_increasing(self) -> bool:
        return self._range.step > 0 or len(self) <= 1

    @cache_readonly
    def is_monotonic_decreasing(self) -> bool:
        return self._range.step < 0 or len(self) <= 1

    @property
    def has_duplicates(self) -> bool:
        return False

    def __contains__(self, key: Any) -> bool:
        hash(key)
        try:
            key = ensure_python_int(key)
        except TypeError:
            return False
        return key in self._range

    # --------------------------------------------------------------------
    # Indexing Methods

    @doc(Int64Index.get_loc)
    def get_loc(self, key, method=None, tolerance=None):
        if method is None and tolerance is None:
            if is_integer(key) or (is_float(key) and key.is_integer()):
                new_key = int(key)
                try:
                    return self._range.index(new_key)
                except ValueError as err:
                    raise KeyError(key) from err
            raise KeyError(key)
        return super().get_loc(key, method=method, tolerance=tolerance)

    @Appender(_index_shared_docs["get_indexer"])
    def get_indexer(self, target, method=None, limit=None, tolerance=None):
        if com.any_not_none(method, tolerance, limit) or not is_list_like(target):
            return super().get_indexer(
                target, method=method, tolerance=tolerance, limit=limit
            )

        if self.step > 0:
            start, stop, step = self.start, self.stop, self.step
        else:
            # GH 28678: work on reversed range for simplicity
            reverse = self._range[::-1]
            start, stop, step = reverse.start, reverse.stop, reverse.step

        target_array = np.asarray(target)
        if not (is_integer_dtype(target_array) and target_array.ndim == 1):
            # checks/conversions/roundings are delegated to general method
            return super().get_indexer(target, method=method, tolerance=tolerance)

        locs = target_array - start
        valid = (locs % step == 0) & (locs >= 0) & (target_array < stop)
        locs[~valid] = -1
        locs[valid] = locs[valid] / step

        if step != self.step:
            # We reversed this range: transform to original locs
            locs[valid] = len(self) - 1 - locs[valid]
        return ensure_platform_int(locs)

    # --------------------------------------------------------------------

    def tolist(self):
        return list(self._range)

    @doc(Int64Index.__iter__)
    def __iter__(self):
        yield from self._range

    @doc(Int64Index._shallow_copy)
    def _shallow_copy(self, values=None, name: Label = no_default):
        name = self.name if name is no_default else name

        if values is not None:
            return Int64Index._simple_new(values, name=name)

        result = self._simple_new(self._range, name=name)
        result._cache = self._cache
        return result

    @doc(Int64Index.copy)
    def copy(self, name=None, deep=False, dtype=None, names=None):
        name = self._validate_names(name=name, names=names, deep=deep)[0]
        new_index = self._shallow_copy(name=name)

        if dtype:
            warnings.warn(
                "parameter dtype is deprecated and will be removed in a future "
                "version. Use the astype method instead.",
                FutureWarning,
                stacklevel=2,
            )
            new_index = new_index.astype(dtype)
        return new_index

    def _minmax(self, meth: str):
        no_steps = len(self) - 1
        if no_steps == -1:
            return np.nan
        elif (meth == "min" and self.step > 0) or (meth == "max" and self.step < 0):
            return self.start

        return self.start + self.step * no_steps

    def min(self, axis=None, skipna=True, *args, **kwargs) -> int:
        """The minimum value of the RangeIndex"""
        nv.validate_minmax_axis(axis)
        nv.validate_min(args, kwargs)
        return self._minmax("min")

    def max(self, axis=None, skipna=True, *args, **kwargs) -> int:
        """The maximum value of the RangeIndex"""
        nv.validate_minmax_axis(axis)
        nv.validate_max(args, kwargs)
        return self._minmax("max")

    def argsort(self, *args, **kwargs) -> np.ndarray:
        """
        Returns the indices that would sort the index and its
        underlying data.

        Returns
        -------
        argsorted : numpy array

        See Also
        --------
        numpy.ndarray.argsort
        """
        nv.validate_argsort(args, kwargs)

        if self._range.step > 0:
            return np.arange(len(self))
        else:
            return np.arange(len(self) - 1, -1, -1)

    def equals(self, other: object) -> bool:
        """
        Determines if two Index objects contain the same elements.
        """
        if isinstance(other, RangeIndex):
            return self._range == other._range
        return super().equals(other)

    # --------------------------------------------------------------------
    # Set Operations

    def intersection(self, other, sort=False):
        """
        Form the intersection of two Index objects.

        Parameters
        ----------
        other : Index or array-like
        sort : False or None, default False
            Sort the resulting index if possible

            .. versionadded:: 0.24.0

            .. versionchanged:: 0.24.1

               Changed the default to ``False`` to match the behaviour
               from before 0.24.0.

        Returns
        -------
        intersection : Index
        """
        self._validate_sort_keyword(sort)

        if self.equals(other):
            return self._get_reconciled_name_object(other)

        if not isinstance(other, RangeIndex):
            return super().intersection(other, sort=sort)

        if not len(self) or not len(other):
            return self._simple_new(_empty_range)

        first = self._range[::-1] if self.step < 0 else self._range
        second = other._range[::-1] if other.step < 0 else other._range

        # check whether intervals intersect
        # deals with in- and decreasing ranges
        int_low = max(first.start, second.start)
        int_high = min(first.stop, second.stop)
        if int_high <= int_low:
            return self._simple_new(_empty_range)

        # Method hint: linear Diophantine equation
        # solve intersection problem
        # performance hint: for identical step sizes, could use
        # cheaper alternative
        gcd, s, t = self._extended_gcd(first.step, second.step)

        # check whether element sets intersect
        if (first.start - second.start) % gcd:
            return self._simple_new(_empty_range)

        # calculate parameters for the RangeIndex describing the
        # intersection disregarding the lower bounds
        tmp_start = first.start + (second.start - first.start) * first.step // gcd * s
        new_step = first.step * second.step // gcd
        new_range = range(tmp_start, int_high, new_step)
        new_index = self._simple_new(new_range)

        # adjust index to limiting interval
        new_start = new_index._min_fitting_element(int_low)
        new_range = range(new_start, new_index.stop, new_index.step)
        new_index = self._simple_new(new_range)

        if (self.step < 0 and other.step < 0) is not (new_index.step < 0):
            new_index = new_index[::-1]
        if sort is None:
            new_index = new_index.sort_values()
        return new_index

    def _min_fitting_element(self, lower_limit: int) -> int:
        """Returns the smallest element greater than or equal to the limit"""
        no_steps = -(-(lower_limit - self.start) // abs(self.step))
        return self.start + abs(self.step) * no_steps

    def _max_fitting_element(self, upper_limit: int) -> int:
        """Returns the largest element smaller than or equal to the limit"""
        no_steps = (upper_limit - self.start) // abs(self.step)
        return self.start + abs(self.step) * no_steps

    def _extended_gcd(self, a, b):
        """
        Extended Euclidean algorithms to solve Bezout's identity:
           a*x + b*y = gcd(x, y)
        Finds one particular solution for x, y: s, t
        Returns: gcd, s, t
        """
        s, old_s = 0, 1
        t, old_t = 1, 0
        r, old_r = b, a
        while r:
            quotient = old_r // r
            old_r, r = r, old_r - quotient * r
            old_s, s = s, old_s - quotient * s
            old_t, t = t, old_t - quotient * t
        return old_r, old_s, old_t

    def _union(self, other, sort):
        """
        Form the union of two Index objects and sorts if possible

        Parameters
        ----------
        other : Index or array-like

        sort : False or None, default None
            Whether to sort resulting index. ``sort=None`` returns a
            monotonically increasing ``RangeIndex`` if possible or a sorted
            ``Int64Index`` if not. ``sort=False`` always returns an
            unsorted ``Int64Index``

            .. versionadded:: 0.25.0

        Returns
        -------
        union : Index
        """
        if not len(other) or self.equals(other) or not len(self):
            return super()._union(other, sort=sort)

        if isinstance(other, RangeIndex) and sort is None:
            start_s, step_s = self.start, self.step
            end_s = self.start + self.step * (len(self) - 1)
            start_o, step_o = other.start, other.step
            end_o = other.start + other.step * (len(other) - 1)
            if self.step < 0:
                start_s, step_s, end_s = end_s, -step_s, start_s
            if other.step < 0:
                start_o, step_o, end_o = end_o, -step_o, start_o
            if len(self) == 1 and len(other) == 1:
                step_s = step_o = abs(self.start - other.start)
            elif len(self) == 1:
                step_s = step_o
            elif len(other) == 1:
                step_o = step_s
            start_r = min(start_s, start_o)
            end_r = max(end_s, end_o)
            if step_o == step_s:
                if (
                    (start_s - start_o) % step_s == 0
                    and (start_s - end_o) <= step_s
                    and (start_o - end_s) <= step_s
                ):
                    return type(self)(start_r, end_r + step_s, step_s)
                if (
                    (step_s % 2 == 0)
                    and (abs(start_s - start_o) <= step_s / 2)
                    and (abs(end_s - end_o) <= step_s / 2)
                ):
                    return type(self)(start_r, end_r + step_s / 2, step_s / 2)
            elif step_o % step_s == 0:
                if (
                    (start_o - start_s) % step_s == 0
                    and (start_o + step_s >= start_s)
                    and (end_o - step_s <= end_s)
                ):
                    return type(self)(start_r, end_r + step_s, step_s)
            elif step_s % step_o == 0:
                if (
                    (start_s - start_o) % step_o == 0
                    and (start_s + step_o >= start_o)
                    and (end_s - step_o <= end_o)
                ):
                    return type(self)(start_r, end_r + step_o, step_o)
        return self._int64index._union(other, sort=sort)

    def difference(self, other, sort=None):
        # optimized set operation if we have another RangeIndex
        self._validate_sort_keyword(sort)

        if not isinstance(other, RangeIndex):
            return super().difference(other, sort=sort)

        res_name = ops.get_op_result_name(self, other)

        first = self._range[::-1] if self.step < 0 else self._range
        overlap = self.intersection(other)
        if overlap.step < 0:
            overlap = overlap[::-1]

        if len(overlap) == 0:
            return self._shallow_copy(name=res_name)
        if len(overlap) == len(self):
            return self[:0].rename(res_name)
        if not isinstance(overlap, RangeIndex):
            # We wont end up with RangeIndex, so fall back
            return super().difference(other, sort=sort)

        if overlap[0] == first.start:
            # The difference is everything after the intersection
            new_rng = range(overlap[-1] + first.step, first.stop, first.step)
        elif overlap[-1] == first.stop:
            # The difference is everything before the intersection
            new_rng = range(first.start, overlap[0] - first.step, first.step)
        else:
            # The difference is not range-like
            return super().difference(other, sort=sort)

        new_index = type(self)._simple_new(new_rng, name=res_name)
        if first is not self._range:
            new_index = new_index[::-1]
        return new_index

    def symmetric_difference(self, other, result_name=None, sort=None):
        if not isinstance(other, RangeIndex) or sort is not None:
            return super().symmetric_difference(other, result_name, sort)

        left = self.difference(other)
        right = other.difference(self)
        result = left.union(right)

        if result_name is not None:
            result = result.rename(result_name)
        return result

    # --------------------------------------------------------------------

    @doc(Int64Index.join)
    def join(self, other, how="left", level=None, return_indexers=False, sort=False):
        if how == "outer" and self is not other:
            # note: could return RangeIndex in more circumstances
            return self._int64index.join(other, how, level, return_indexers, sort)

        return super().join(other, how, level, return_indexers, sort)

    def _concat(self, indexes, name):
        """
        Overriding parent method for the case of all RangeIndex instances.

        When all members of "indexes" are of type RangeIndex: result will be
        RangeIndex if possible, Int64Index otherwise. E.g.:
        indexes = [RangeIndex(3), RangeIndex(3, 6)] -> RangeIndex(6)
        indexes = [RangeIndex(3), RangeIndex(4, 6)] -> Int64Index([0,1,2,4,5])
        """
        if not all(isinstance(x, RangeIndex) for x in indexes):
            return super()._concat(indexes, name)

        start = step = next_ = None

        # Filter the empty indexes
        non_empty_indexes = [obj for obj in indexes if len(obj)]

        for obj in non_empty_indexes:
            rng: range = obj._range

            if start is None:
                # This is set by the first non-empty index
                start = rng.start
                if step is None and len(rng) > 1:
                    step = rng.step
            elif step is None:
                # First non-empty index had only one element
                if rng.start == start:
                    result = Int64Index(np.concatenate([x._values for x in indexes]))
                    return result.rename(name)

                step = rng.start - start

            non_consecutive = (step != rng.step and len(rng) > 1) or (
                next_ is not None and rng.start != next_
            )
            if non_consecutive:
                result = Int64Index(np.concatenate([x._values for x in indexes]))
                return result.rename(name)

            if step is not None:
                next_ = rng[-1] + step

        if non_empty_indexes:
            # Get the stop value from "next" or alternatively
            # from the last non-empty index
            stop = non_empty_indexes[-1].stop if next_ is None else next_
            return RangeIndex(start, stop, step).rename(name)

        # Here all "indexes" had 0 length, i.e. were empty.
        # In this case return an empty range index.
        return RangeIndex(0, 0).rename(name)

    def __len__(self) -> int:
        """
        return the length of the RangeIndex
        """
        return len(self._range)

    @property
    def size(self) -> int:
        return len(self)

    def __getitem__(self, key):
        """
        Conserve RangeIndex type for scalar and slice keys.
        """
        if isinstance(key, slice):
            new_range = self._range[key]
            return self._simple_new(new_range, name=self.name)
        elif is_integer(key):
            new_key = int(key)
            try:
                return self._range[new_key]
            except IndexError as err:
                raise IndexError(
                    f"index {key} is out of bounds for axis 0 with size {len(self)}"
                ) from err
        elif is_scalar(key):
            raise IndexError(
                "only integers, slices (`:`), "
                "ellipsis (`...`), numpy.newaxis (`None`) "
                "and integer or boolean "
                "arrays are valid indices"
            )
        # fall back to Int64Index
        return super().__getitem__(key)

    @unpack_zerodim_and_defer("__floordiv__")
    def __floordiv__(self, other):

        if is_integer(other) and other != 0:
            if len(self) == 0 or self.start % other == 0 and self.step % other == 0:
                start = self.start // other
                step = self.step // other
                stop = start + len(self) * step
                new_range = range(start, stop, step or 1)
                return self._simple_new(new_range, name=self.name)
            if len(self) == 1:
                start = self.start // other
                new_range = range(start, start + 1, 1)
                return self._simple_new(new_range, name=self.name)
        return self._int64index // other

<<<<<<< HEAD
    def all(self, *args, **kwargs) -> bool:
=======
    # --------------------------------------------------------------------
    # Reductions

    def all(self) -> bool:
>>>>>>> ec8c1c4e
        return 0 not in self._range

    def any(self, *args, **kwargs) -> bool:
        return any(self._range)

    # --------------------------------------------------------------------

    @classmethod
    def _add_numeric_methods_binary(cls):
        """ add in numeric methods, specialized to RangeIndex """

        def _make_evaluate_binop(op, step=False):
            """
            Parameters
            ----------
            op : callable that accepts 2 params
                perform the binary op
            step : callable, optional, default to False
                op to apply to the step parm if not None
                if False, use the existing step
            """

            @unpack_zerodim_and_defer(op.__name__)
            def _evaluate_numeric_binop(self, other):
                if isinstance(other, ABCTimedeltaIndex):
                    # Defer to TimedeltaIndex implementation
                    return NotImplemented
                elif isinstance(other, (timedelta, np.timedelta64)):
                    # GH#19333 is_integer evaluated True on timedelta64,
                    # so we need to catch these explicitly
                    return op(self._int64index, other)
                elif is_timedelta64_dtype(other):
                    # Must be an np.ndarray; GH#22390
                    return op(self._int64index, other)

                other = extract_array(other, extract_numpy=True)
                attrs = self._get_attributes_dict()

                left, right = self, other

                try:
                    # apply if we have an override
                    if step:
                        with np.errstate(all="ignore"):
                            rstep = step(left.step, right)

                        # we don't have a representable op
                        # so return a base index
                        if not is_integer(rstep) or not rstep:
                            raise ValueError

                    else:
                        rstep = left.step

                    with np.errstate(all="ignore"):
                        rstart = op(left.start, right)
                        rstop = op(left.stop, right)

                    result = type(self)(rstart, rstop, rstep, **attrs)

                    # for compat with numpy / Int64Index
                    # even if we can represent as a RangeIndex, return
                    # as a Float64Index if we have float-like descriptors
                    if not all(is_integer(x) for x in [rstart, rstop, rstep]):
                        result = result.astype("float64")

                    return result

                except (ValueError, TypeError, ZeroDivisionError):
                    # Defer to Int64Index implementation
                    return op(self._int64index, other)
                    # TODO: Do attrs get handled reliably?

            name = f"__{op.__name__}__"
            return compat.set_function_name(_evaluate_numeric_binop, name, cls)

        cls.__add__ = _make_evaluate_binop(operator.add)
        cls.__radd__ = _make_evaluate_binop(ops.radd)
        cls.__sub__ = _make_evaluate_binop(operator.sub)
        cls.__rsub__ = _make_evaluate_binop(ops.rsub)
        cls.__mul__ = _make_evaluate_binop(operator.mul, step=operator.mul)
        cls.__rmul__ = _make_evaluate_binop(ops.rmul, step=ops.rmul)
        cls.__truediv__ = _make_evaluate_binop(operator.truediv, step=operator.truediv)
        cls.__rtruediv__ = _make_evaluate_binop(ops.rtruediv, step=ops.rtruediv)


RangeIndex._add_numeric_methods()<|MERGE_RESOLUTION|>--- conflicted
+++ resolved
@@ -800,14 +800,10 @@
                 return self._simple_new(new_range, name=self.name)
         return self._int64index // other
 
-<<<<<<< HEAD
+    # --------------------------------------------------------------------
+    # Reductions
+
     def all(self, *args, **kwargs) -> bool:
-=======
-    # --------------------------------------------------------------------
-    # Reductions
-
-    def all(self) -> bool:
->>>>>>> ec8c1c4e
         return 0 not in self._range
 
     def any(self, *args, **kwargs) -> bool:
