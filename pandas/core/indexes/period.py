--- conflicted
+++ resolved
@@ -646,13 +646,9 @@
         iv = Period(parsed, freq=(grp, 1))
         return (iv.asfreq(self.freq, how="start"), iv.asfreq(self.freq, how="end"))
 
-<<<<<<< HEAD
-    def _get_string_slice(self, key):
-        raw = key
-=======
     def _get_string_slice(self, key: str, use_lhs: bool = True, use_rhs: bool = True):
         # TODO: Check for non-True use_lhs/use_rhs
->>>>>>> 15bacea8
+        raw = key
         if not self.is_monotonic:
             raise ValueError("Partial indexing only valid for ordered time series")
 
