--- conflicted
+++ resolved
@@ -684,14 +684,8 @@
             raise KeyError(reso)
         return (t1.asfreq(self.freq, how="start"), t1.asfreq(self.freq, how="end"))
 
-<<<<<<< HEAD
-    def _get_string_slice(self, key, use_lhs: bool = True, use_rhs: bool = True):
-=======
     def _get_string_slice(self, key: str, use_lhs: bool = True, use_rhs: bool = True):
         # TODO: Check for non-True use_lhs/use_rhs
-        if not self.is_monotonic:
-            raise ValueError("Partial indexing only valid for ordered time series")
->>>>>>> 15bacea8
 
         parsed, reso = parse_time_string(key, self.freq)
         grp = resolution.Resolution.get_freq_group(reso)
