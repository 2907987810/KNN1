--- conflicted
+++ resolved
@@ -571,18 +571,9 @@
 
         return label
 
-<<<<<<< HEAD
     def _parsed_string_to_bounds(self, reso: Resolution, parsed: datetime):
         grp = reso.freq_group
-        iv = Period(parsed, freq=(grp, 1))
-=======
-    def _parsed_string_to_bounds(self, reso: str, parsed: datetime):
-        if reso not in ["year", "month", "quarter", "day", "hour", "minute", "second"]:
-            raise KeyError(reso)
-
-        grp = get_freq_group(reso)
         iv = Period(parsed, freq=grp)
->>>>>>> 942beba1
         return (iv.asfreq(self.freq, how="start"), iv.asfreq(self.freq, how="end"))
 
     def _validate_partial_date_slice(self, reso: Resolution):
