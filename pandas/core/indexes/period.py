# pylint: disable=E1101,E1103,W0232
from datetime import datetime, timedelta
import numpy as np
import warnings


from pandas.core import common as com
from pandas.core.dtypes.common import (
    is_integer,
    is_float,
    is_object_dtype,
    is_integer_dtype,
    is_float_dtype,
    is_scalar,
    is_datetime64_dtype,
    is_datetime64tz_dtype,
    is_timedelta64_dtype,
    is_period_dtype,
    is_bool_dtype,
    pandas_dtype,
    _ensure_object)
from pandas.core.dtypes.dtypes import PeriodDtype
from pandas.core.dtypes.generic import ABCSeries

import pandas.tseries.frequencies as frequencies
from pandas.tseries.frequencies import get_freq_code as _gfc
from pandas.core.indexes.datetimes import DatetimeIndex, Int64Index, Index
from pandas.core.indexes.timedeltas import TimedeltaIndex
from pandas.core.indexes.datetimelike import DatelikeOps, DatetimeIndexOpsMixin
from pandas.core.tools.datetimes import parse_time_string
import pandas.tseries.offsets as offsets

from pandas._libs.lib import infer_dtype
from pandas._libs import tslib, period, index as libindex
from pandas._libs.period import (Period, IncompatibleFrequency,
                                 get_period_field_arr, _validate_end_alias,
                                 _quarter_to_myear)
from pandas._libs.tslibs.fields import isleapyear_arr
<<<<<<< HEAD
from pandas._libs.tslibs import resolution
=======
from pandas._libs.tslibs.timedeltas import delta_to_nanoseconds
>>>>>>> 53503303

from pandas.core.base import _shared_docs
from pandas.core.indexes.base import _index_shared_docs, _ensure_index

from pandas import compat
from pandas.util._decorators import (Appender, Substitution, cache_readonly,
                                     deprecate_kwarg)
from pandas.compat import zip, u

import pandas.core.indexes.base as ibase
_index_doc_kwargs = dict(ibase._index_doc_kwargs)
_index_doc_kwargs.update(
    dict(target_klass='PeriodIndex or list of Periods'))


def _field_accessor(name, alias, docstring=None):
    def f(self):
        base, mult = _gfc(self.freq)
        result = get_period_field_arr(alias, self._values, base)
        return Index(result, name=self.name)
    f.__name__ = name
    f.__doc__ = docstring
    return property(f)


def dt64arr_to_periodarr(data, freq, tz):
    if data.dtype != np.dtype('M8[ns]'):
        raise ValueError('Wrong dtype: %s' % data.dtype)

    freq = Period._maybe_convert_freq(freq)
    base, mult = _gfc(freq)
    return period.dt64arr_to_periodarr(data.view('i8'), base, tz)

# --- Period index sketch


_DIFFERENT_FREQ_INDEX = period._DIFFERENT_FREQ_INDEX


def _period_index_cmp(opname, nat_result=False):
    """
    Wrap comparison operations to convert datetime-like to datetime64
    """

    def wrapper(self, other):
        if isinstance(other, Period):
            func = getattr(self._values, opname)
            other_base, _ = _gfc(other.freq)
            if other.freq != self.freq:
                msg = _DIFFERENT_FREQ_INDEX.format(self.freqstr, other.freqstr)
                raise IncompatibleFrequency(msg)

            result = func(other.ordinal)
        elif isinstance(other, PeriodIndex):
            if other.freq != self.freq:
                msg = _DIFFERENT_FREQ_INDEX.format(self.freqstr, other.freqstr)
                raise IncompatibleFrequency(msg)

            result = getattr(self._values, opname)(other._values)

            mask = self._isnan | other._isnan
            if mask.any():
                result[mask] = nat_result

            return result
        elif other is tslib.NaT:
            result = np.empty(len(self._values), dtype=bool)
            result.fill(nat_result)
        else:
            other = Period(other, freq=self.freq)
            func = getattr(self._values, opname)
            result = func(other.ordinal)

        if self.hasnans:
            result[self._isnan] = nat_result

        return result
    return wrapper


def _new_PeriodIndex(cls, **d):
    # GH13277 for unpickling
    if d['data'].dtype == 'int64':
        values = d.pop('data')
    return cls._from_ordinals(values=values, **d)


class PeriodIndex(DatelikeOps, DatetimeIndexOpsMixin, Int64Index):
    """
    Immutable ndarray holding ordinal values indicating regular periods in
    time such as particular years, quarters, months, etc.

    Index keys are boxed to Period objects which carries the metadata (eg,
    frequency information).

    Parameters
    ----------
    data : array-like (1-dimensional), optional
        Optional period-like data to construct index with
    copy : bool
        Make a copy of input ndarray
    freq : string or period object, optional
        One of pandas period strings or corresponding objects
    start : starting value, period-like, optional
        If data is None, used as the start point in generating regular
        period data.
    periods : int, optional, > 0
        Number of periods to generate, if generating index. Takes precedence
        over end argument
    end : end value, period-like, optional
        If periods is none, generated index will extend to first conforming
        period on or just past end argument
    year : int, array, or Series, default None
    month : int, array, or Series, default None
    quarter : int, array, or Series, default None
    day : int, array, or Series, default None
    hour : int, array, or Series, default None
    minute : int, array, or Series, default None
    second : int, array, or Series, default None
    tz : object, default None
        Timezone for converting datetime64 data to Periods
    dtype : str or PeriodDtype, default None

    Examples
    --------
    >>> idx = PeriodIndex(year=year_arr, quarter=q_arr)

    >>> idx2 = PeriodIndex(start='2000', end='2010', freq='A')

    See Also
    ---------
    Index : The base pandas Index type
    Period : Represents a period of time
    DatetimeIndex : Index with datetime64 data
    TimedeltaIndex : Index of timedelta64 data
    """
    _box_scalars = True
    _typ = 'periodindex'
    _attributes = ['name', 'freq']

    # define my properties & methods for delegation
    _other_ops = []
    _bool_ops = ['is_leap_year']
    _object_ops = ['start_time', 'end_time', 'freq']
    _field_ops = ['year', 'month', 'day', 'hour', 'minute', 'second',
                  'weekofyear', 'weekday', 'week', 'dayofweek',
                  'dayofyear', 'quarter', 'qyear',
                  'days_in_month', 'daysinmonth']
    _datetimelike_ops = _field_ops + _object_ops + _bool_ops
    _datetimelike_methods = ['strftime', 'to_timestamp', 'asfreq']

    _is_numeric_dtype = False
    _infer_as_myclass = True

    freq = None

    _engine_type = libindex.PeriodEngine

    __eq__ = _period_index_cmp('__eq__')
    __ne__ = _period_index_cmp('__ne__', nat_result=True)
    __lt__ = _period_index_cmp('__lt__')
    __gt__ = _period_index_cmp('__gt__')
    __le__ = _period_index_cmp('__le__')
    __ge__ = _period_index_cmp('__ge__')

    def __new__(cls, data=None, ordinal=None, freq=None, start=None, end=None,
                periods=None, copy=False, name=None, tz=None, dtype=None,
                **kwargs):

        if periods is not None:
            if is_float(periods):
                periods = int(periods)
            elif not is_integer(periods):
                msg = 'periods must be a number, got {periods}'
                raise TypeError(msg.format(periods=periods))

        if name is None and hasattr(data, 'name'):
            name = data.name

        if dtype is not None:
            dtype = pandas_dtype(dtype)
            if not is_period_dtype(dtype):
                raise ValueError('dtype must be PeriodDtype')
            if freq is None:
                freq = dtype.freq
            elif freq != dtype.freq:
                msg = 'specified freq and dtype are different'
                raise IncompatibleFrequency(msg)

        # coerce freq to freq object, otherwise it can be coerced elementwise
        # which is slow
        if freq:
            freq = Period._maybe_convert_freq(freq)

        if data is None:
            if ordinal is not None:
                data = np.asarray(ordinal, dtype=np.int64)
            else:
                data, freq = cls._generate_range(start, end, periods,
                                                 freq, kwargs)
            return cls._from_ordinals(data, name=name, freq=freq)

        if isinstance(data, PeriodIndex):
            if freq is None or freq == data.freq:  # no freq change
                freq = data.freq
                data = data._values
            else:
                base1, _ = _gfc(data.freq)
                base2, _ = _gfc(freq)
                data = period.period_asfreq_arr(data._values,
                                                base1, base2, 1)
            return cls._simple_new(data, name=name, freq=freq)

        # not array / index
        if not isinstance(data, (np.ndarray, PeriodIndex,
                                 DatetimeIndex, Int64Index)):
            if is_scalar(data) or isinstance(data, Period):
                cls._scalar_data_error(data)

            # other iterable of some kind
            if not isinstance(data, (list, tuple)):
                data = list(data)

            data = np.asarray(data)

        # datetime other than period
        if is_datetime64_dtype(data.dtype):
            data = dt64arr_to_periodarr(data, freq, tz)
            return cls._from_ordinals(data, name=name, freq=freq)

        # check not floats
        if infer_dtype(data) == 'floating' and len(data) > 0:
            raise TypeError("PeriodIndex does not allow "
                            "floating point in construction")

        # anything else, likely an array of strings or periods
        data = _ensure_object(data)
        freq = freq or period.extract_freq(data)
        data = period.extract_ordinals(data, freq)
        return cls._from_ordinals(data, name=name, freq=freq)

    @cache_readonly
    def _engine(self):
        return self._engine_type(lambda: self, len(self))

    @classmethod
    def _generate_range(cls, start, end, periods, freq, fields):
        if freq is not None:
            freq = Period._maybe_convert_freq(freq)

        field_count = len(fields)
        if com._count_not_none(start, end) > 0:
            if field_count > 0:
                raise ValueError('Can either instantiate from fields '
                                 'or endpoints, but not both')
            subarr, freq = _get_ordinal_range(start, end, periods, freq)
        elif field_count > 0:
            subarr, freq = _range_from_fields(freq=freq, **fields)
        else:
            raise ValueError('Not enough parameters to construct '
                             'Period range')

        return subarr, freq

    @classmethod
    def _simple_new(cls, values, name=None, freq=None, **kwargs):
        """
        Values can be any type that can be coerced to Periods.
        Ordinals in an ndarray are fastpath-ed to `_from_ordinals`
        """
        if not is_integer_dtype(values):
            values = np.array(values, copy=False)
            if len(values) > 0 and is_float_dtype(values):
                raise TypeError("PeriodIndex can't take floats")
            return cls(values, name=name, freq=freq, **kwargs)

        return cls._from_ordinals(values, name, freq, **kwargs)

    @classmethod
    def _from_ordinals(cls, values, name=None, freq=None, **kwargs):
        """
        Values should be int ordinals
        `__new__` & `_simple_new` cooerce to ordinals and call this method
        """

        values = np.array(values, dtype='int64', copy=False)

        result = object.__new__(cls)
        result._data = values
        result.name = name
        if freq is None:
            raise ValueError('freq is not specified and cannot be inferred')
        result.freq = Period._maybe_convert_freq(freq)
        result._reset_identity()
        return result

    def _shallow_copy_with_infer(self, values=None, **kwargs):
        """ we always want to return a PeriodIndex """
        return self._shallow_copy(values=values, **kwargs)

    def _shallow_copy(self, values=None, freq=None, **kwargs):
        if freq is None:
            freq = self.freq
        if values is None:
            values = self._values
        return super(PeriodIndex, self)._shallow_copy(values=values,
                                                      freq=freq, **kwargs)

    def _coerce_scalar_to_index(self, item):
        """
        we need to coerce a scalar to a compat for our index type

        Parameters
        ----------
        item : scalar item to coerce
        """
        return PeriodIndex([item], **self._get_attributes_dict())

    @Appender(_index_shared_docs['__contains__'])
    def __contains__(self, key):
        if isinstance(key, Period):
            if key.freq != self.freq:
                return False
            else:
                return key.ordinal in self._engine
        else:
            try:
                self.get_loc(key)
                return True
            except Exception:
                return False
            return False

    contains = __contains__

    @property
    def asi8(self):
        return self._values.view('i8')

    @cache_readonly
    def _int64index(self):
        return Int64Index(self.asi8, name=self.name, fastpath=True)

    @property
    def values(self):
        return self.asobject.values

    @property
    def _values(self):
        return self._data

    def __array__(self, dtype=None):
        if is_integer_dtype(dtype):
            return self.asi8
        else:
            return self.asobject.values

    def __array_wrap__(self, result, context=None):
        """
        Gets called after a ufunc. Needs additional handling as
        PeriodIndex stores internal data as int dtype

        Replace this to __numpy_ufunc__ in future version
        """
        if isinstance(context, tuple) and len(context) > 0:
            func = context[0]
            if (func is np.add):
                pass
            elif (func is np.subtract):
                name = self.name
                left = context[1][0]
                right = context[1][1]
                if (isinstance(left, PeriodIndex) and
                        isinstance(right, PeriodIndex)):
                    name = left.name if left.name == right.name else None
                    return Index(result, name=name)
                elif isinstance(left, Period) or isinstance(right, Period):
                    return Index(result, name=name)
            elif isinstance(func, np.ufunc):
                if 'M->M' not in func.types:
                    msg = "ufunc '{0}' not supported for the PeriodIndex"
                    # This should be TypeError, but TypeError cannot be raised
                    # from here because numpy catches.
                    raise ValueError(msg.format(func.__name__))

        if is_bool_dtype(result):
            return result
        # the result is object dtype array of Period
        # cannot pass _simple_new as it is
        return self._shallow_copy(result, freq=self.freq, name=self.name)

    @property
    def _box_func(self):
        return lambda x: Period._from_ordinal(ordinal=x, freq=self.freq)

    def _to_embed(self, keep_tz=False):
        """
        return an array repr of this object, potentially casting to object
        """
        return self.asobject.values

    @property
    def _formatter_func(self):
        return lambda x: "'%s'" % x

    def asof_locs(self, where, mask):
        """
        where : array of timestamps
        mask : array of booleans where data is not NA

        """
        where_idx = where
        if isinstance(where_idx, DatetimeIndex):
            where_idx = PeriodIndex(where_idx.values, freq=self.freq)

        locs = self._values[mask].searchsorted(where_idx._values, side='right')

        locs = np.where(locs > 0, locs - 1, 0)
        result = np.arange(len(self))[mask].take(locs)

        first = mask.argmax()
        result[(locs == 0) & (where_idx._values < self._values[first])] = -1

        return result

    @Appender(_index_shared_docs['astype'])
    def astype(self, dtype, copy=True, how='start'):
        dtype = pandas_dtype(dtype)
        if is_object_dtype(dtype):
            return self.asobject
        elif is_integer_dtype(dtype):
            if copy:
                return self._int64index.copy()
            else:
                return self._int64index
        elif is_datetime64_dtype(dtype):
            return self.to_timestamp(how=how)
        elif is_datetime64tz_dtype(dtype):
            return self.to_timestamp(how=how).tz_localize(dtype.tz)
        elif is_period_dtype(dtype):
            return self.asfreq(freq=dtype.freq)
        raise ValueError('Cannot cast PeriodIndex to dtype %s' % dtype)

    @Substitution(klass='PeriodIndex')
    @Appender(_shared_docs['searchsorted'])
    @deprecate_kwarg(old_arg_name='key', new_arg_name='value')
    def searchsorted(self, value, side='left', sorter=None):
        if isinstance(value, Period):
            if value.freq != self.freq:
                msg = _DIFFERENT_FREQ_INDEX.format(self.freqstr, value.freqstr)
                raise IncompatibleFrequency(msg)
            value = value.ordinal
        elif isinstance(value, compat.string_types):
            value = Period(value, freq=self.freq).ordinal

        return self._values.searchsorted(value, side=side, sorter=sorter)

    @property
    def is_all_dates(self):
        return True

    @property
    def is_full(self):
        """
        Returns True if there are any missing periods from start to end
        """
        if len(self) == 0:
            return True
        if not self.is_monotonic:
            raise ValueError('Index is not monotonic')
        values = self.values
        return ((values[1:] - values[:-1]) < 2).all()

    def asfreq(self, freq=None, how='E'):
        """
        Convert the PeriodIndex to the specified frequency `freq`.

        Parameters
        ----------

        freq : str
            a frequency
        how : str {'E', 'S'}
            'E', 'END', or 'FINISH' for end,
            'S', 'START', or 'BEGIN' for start.
            Whether the elements should be aligned to the end
            or start within pa period. January 31st ('END') vs.
            Janury 1st ('START') for example.

        Returns
        -------

        new : PeriodIndex with the new frequency

        Examples
        --------
        >>> pidx = pd.period_range('2010-01-01', '2015-01-01', freq='A')
        >>> pidx
        <class 'pandas.core.indexes.period.PeriodIndex'>
        [2010, ..., 2015]
        Length: 6, Freq: A-DEC

        >>> pidx.asfreq('M')
        <class 'pandas.core.indexes.period.PeriodIndex'>
        [2010-12, ..., 2015-12]
        Length: 6, Freq: M

        >>> pidx.asfreq('M', how='S')
        <class 'pandas.core.indexes.period.PeriodIndex'>
        [2010-01, ..., 2015-01]
        Length: 6, Freq: M
        """
        how = _validate_end_alias(how)

        freq = Period._maybe_convert_freq(freq)

        base1, mult1 = _gfc(self.freq)
        base2, mult2 = _gfc(freq)

        asi8 = self.asi8
        # mult1 can't be negative or 0
        end = how == 'E'
        if end:
            ordinal = asi8 + mult1 - 1
        else:
            ordinal = asi8

        new_data = period.period_asfreq_arr(ordinal, base1, base2, end)

        if self.hasnans:
            new_data[self._isnan] = tslib.iNaT

        return self._simple_new(new_data, self.name, freq=freq)

    def to_datetime(self, dayfirst=False):
        """
        .. deprecated:: 0.19.0
           Use :meth:`to_timestamp` instead.

        Cast to DatetimeIndex.
        """
        warnings.warn("to_datetime is deprecated. Use self.to_timestamp(...)",
                      FutureWarning, stacklevel=2)
        return self.to_timestamp()

    year = _field_accessor('year', 0, "The year of the period")
    month = _field_accessor('month', 3, "The month as January=1, December=12")
    day = _field_accessor('day', 4, "The days of the period")
    hour = _field_accessor('hour', 5, "The hour of the period")
    minute = _field_accessor('minute', 6, "The minute of the period")
    second = _field_accessor('second', 7, "The second of the period")
    weekofyear = _field_accessor('week', 8, "The week ordinal of the year")
    week = weekofyear
    dayofweek = _field_accessor('dayofweek', 10,
                                "The day of the week with Monday=0, Sunday=6")
    weekday = dayofweek
    dayofyear = day_of_year = _field_accessor('dayofyear', 9,
                                              "The ordinal day of the year")
    quarter = _field_accessor('quarter', 2, "The quarter of the date")
    qyear = _field_accessor('qyear', 1)
    days_in_month = _field_accessor('days_in_month', 11,
                                    "The number of days in the month")
    daysinmonth = days_in_month

    @property
    def is_leap_year(self):
        """ Logical indicating if the date belongs to a leap year """
        return isleapyear_arr(np.asarray(self.year))

    @property
    def start_time(self):
        return self.to_timestamp(how='start')

    @property
    def end_time(self):
        return self.to_timestamp(how='end')

    def _mpl_repr(self):
        # how to represent ourselves to matplotlib
        return self.asobject.values

    def to_timestamp(self, freq=None, how='start'):
        """
        Cast to DatetimeIndex

        Parameters
        ----------
        freq : string or DateOffset, default 'D' for week or longer, 'S'
               otherwise
            Target frequency
        how : {'s', 'e', 'start', 'end'}

        Returns
        -------
        DatetimeIndex
        """
        how = _validate_end_alias(how)

        if freq is None:
            base, mult = _gfc(self.freq)
            freq = frequencies.get_to_timestamp_base(base)
        else:
            freq = Period._maybe_convert_freq(freq)

        base, mult = _gfc(freq)
        new_data = self.asfreq(freq, how)

        new_data = period.periodarr_to_dt64arr(new_data._values, base)
        return DatetimeIndex(new_data, freq='infer', name=self.name)

    def _maybe_convert_timedelta(self, other):
        if isinstance(
                other, (timedelta, np.timedelta64, offsets.Tick, np.ndarray)):
            offset = frequencies.to_offset(self.freq.rule_code)
            if isinstance(offset, offsets.Tick):
                if isinstance(other, np.ndarray):
                    nanos = np.vectorize(delta_to_nanoseconds)(other)
                else:
                    nanos = delta_to_nanoseconds(other)
                offset_nanos = delta_to_nanoseconds(offset)
                check = np.all(nanos % offset_nanos == 0)
                if check:
                    return nanos // offset_nanos
        elif isinstance(other, offsets.DateOffset):
            freqstr = other.rule_code
            base = frequencies.get_base_alias(freqstr)
            if base == self.freq.rule_code:
                return other.n
            msg = _DIFFERENT_FREQ_INDEX.format(self.freqstr, other.freqstr)
            raise IncompatibleFrequency(msg)
        elif isinstance(other, np.ndarray):
            if is_integer_dtype(other):
                return other
            elif is_timedelta64_dtype(other):
                offset = frequencies.to_offset(self.freq)
                if isinstance(offset, offsets.Tick):
                    nanos = delta_to_nanoseconds(other)
                    offset_nanos = delta_to_nanoseconds(offset)
                    if (nanos % offset_nanos).all() == 0:
                        return nanos // offset_nanos
        elif is_integer(other):
            # integer is passed to .shift via
            # _add_datetimelike_methods basically
            # but ufunc may pass integer to _add_delta
            return other
        # raise when input doesn't have freq
        msg = "Input has different freq from PeriodIndex(freq={0})"
        raise IncompatibleFrequency(msg.format(self.freqstr))

    def _add_delta(self, other):
        ordinal_delta = self._maybe_convert_timedelta(other)
        return self.shift(ordinal_delta)

    def _sub_datelike(self, other):
        if other is tslib.NaT:
            new_data = np.empty(len(self), dtype=np.int64)
            new_data.fill(tslib.iNaT)
            return TimedeltaIndex(new_data, name=self.name)
        return NotImplemented

    def _sub_period(self, other):
        if self.freq != other.freq:
            msg = _DIFFERENT_FREQ_INDEX.format(self.freqstr, other.freqstr)
            raise IncompatibleFrequency(msg)

        asi8 = self.asi8
        new_data = asi8 - other.ordinal

        if self.hasnans:
            new_data = new_data.astype(np.float64)
            new_data[self._isnan] = np.nan
        # result must be Int64Index or Float64Index
        return Index(new_data, name=self.name)

    def shift(self, n):
        """
        Specialized shift which produces an PeriodIndex

        Parameters
        ----------
        n : int
            Periods to shift by

        Returns
        -------
        shifted : PeriodIndex
        """
        values = self._values + n * self.freq.n
        if self.hasnans:
            values[self._isnan] = tslib.iNaT
        return self._shallow_copy(values=values)

    @cache_readonly
    def dtype(self):
        return PeriodDtype.construct_from_string(self.freq)

    @property
    def inferred_type(self):
        # b/c data is represented as ints make sure we can't have ambiguous
        # indexing
        return 'period'

    def get_value(self, series, key):
        """
        Fast lookup of value from 1-dimensional ndarray. Only use this if you
        know what you're doing
        """
        s = com._values_from_object(series)
        try:
            return com._maybe_box(self,
                                  super(PeriodIndex, self).get_value(s, key),
                                  series, key)
        except (KeyError, IndexError):
            try:
                asdt, parsed, reso = parse_time_string(key, self.freq)
                grp = resolution.Resolution.get_freq_group(reso)
                freqn = resolution.get_freq_group(self.freq)

                vals = self._values

                # if our data is higher resolution than requested key, slice
                if grp < freqn:
                    iv = Period(asdt, freq=(grp, 1))
                    ord1 = iv.asfreq(self.freq, how='S').ordinal
                    ord2 = iv.asfreq(self.freq, how='E').ordinal

                    if ord2 < vals[0] or ord1 > vals[-1]:
                        raise KeyError(key)

                    pos = np.searchsorted(self._values, [ord1, ord2])
                    key = slice(pos[0], pos[1] + 1)
                    return series[key]
                elif grp == freqn:
                    key = Period(asdt, freq=self.freq).ordinal
                    return com._maybe_box(self, self._engine.get_value(s, key),
                                          series, key)
                else:
                    raise KeyError(key)
            except TypeError:
                pass

            key = Period(key, self.freq).ordinal
            return com._maybe_box(self, self._engine.get_value(s, key),
                                  series, key)

    @Appender(_index_shared_docs['get_indexer'] % _index_doc_kwargs)
    def get_indexer(self, target, method=None, limit=None, tolerance=None):
        target = _ensure_index(target)

        if hasattr(target, 'freq') and target.freq != self.freq:
            msg = _DIFFERENT_FREQ_INDEX.format(self.freqstr, target.freqstr)
            raise IncompatibleFrequency(msg)

        if isinstance(target, PeriodIndex):
            target = target.asi8

        if tolerance is not None:
            tolerance = self._convert_tolerance(tolerance, target)
        return Index.get_indexer(self._int64index, target, method,
                                 limit, tolerance)

    def _get_unique_index(self, dropna=False):
        """
        wrap Index._get_unique_index to handle NaT
        """
        res = super(PeriodIndex, self)._get_unique_index(dropna=dropna)
        if dropna:
            res = res.dropna()
        return res

    def get_loc(self, key, method=None, tolerance=None):
        """
        Get integer location for requested label

        Returns
        -------
        loc : int
        """
        try:
            return self._engine.get_loc(key)
        except KeyError:
            if is_integer(key):
                raise

            try:
                asdt, parsed, reso = parse_time_string(key, self.freq)
                key = asdt
            except TypeError:
                pass

            try:
                key = Period(key, freq=self.freq)
            except ValueError:
                # we cannot construct the Period
                # as we have an invalid type
                raise KeyError(key)

            try:
                ordinal = tslib.iNaT if key is tslib.NaT else key.ordinal
                if tolerance is not None:
                    tolerance = self._convert_tolerance(tolerance,
                                                        np.asarray(key))
                return self._int64index.get_loc(ordinal, method, tolerance)

            except KeyError:
                raise KeyError(key)

    def _maybe_cast_slice_bound(self, label, side, kind):
        """
        If label is a string or a datetime, cast it to Period.ordinal according
        to resolution.

        Parameters
        ----------
        label : object
        side : {'left', 'right'}
        kind : {'ix', 'loc', 'getitem'}

        Returns
        -------
        bound : Period or object

        Notes
        -----
        Value of `side` parameter should be validated in caller.

        """
        assert kind in ['ix', 'loc', 'getitem']

        if isinstance(label, datetime):
            return Period(label, freq=self.freq)
        elif isinstance(label, compat.string_types):
            try:
                _, parsed, reso = parse_time_string(label, self.freq)
                bounds = self._parsed_string_to_bounds(reso, parsed)
                return bounds[0 if side == 'left' else 1]
            except Exception:
                raise KeyError(label)
        elif is_integer(label) or is_float(label):
            self._invalid_indexer('slice', label)

        return label

    def _parsed_string_to_bounds(self, reso, parsed):
        if reso == 'year':
            t1 = Period(year=parsed.year, freq='A')
        elif reso == 'month':
            t1 = Period(year=parsed.year, month=parsed.month, freq='M')
        elif reso == 'quarter':
            q = (parsed.month - 1) // 3 + 1
            t1 = Period(year=parsed.year, quarter=q, freq='Q-DEC')
        elif reso == 'day':
            t1 = Period(year=parsed.year, month=parsed.month, day=parsed.day,
                        freq='D')
        elif reso == 'hour':
            t1 = Period(year=parsed.year, month=parsed.month, day=parsed.day,
                        hour=parsed.hour, freq='H')
        elif reso == 'minute':
            t1 = Period(year=parsed.year, month=parsed.month, day=parsed.day,
                        hour=parsed.hour, minute=parsed.minute, freq='T')
        elif reso == 'second':
            t1 = Period(year=parsed.year, month=parsed.month, day=parsed.day,
                        hour=parsed.hour, minute=parsed.minute,
                        second=parsed.second, freq='S')
        else:
            raise KeyError(reso)
        return (t1.asfreq(self.freq, how='start'),
                t1.asfreq(self.freq, how='end'))

    def _get_string_slice(self, key):
        if not self.is_monotonic:
            raise ValueError('Partial indexing only valid for '
                             'ordered time series')

        key, parsed, reso = parse_time_string(key, self.freq)
        grp = resolution.Resolution.get_freq_group(reso)
        freqn = resolution.get_freq_group(self.freq)
        if reso in ['day', 'hour', 'minute', 'second'] and not grp < freqn:
            raise KeyError(key)

        t1, t2 = self._parsed_string_to_bounds(reso, parsed)
        return slice(self.searchsorted(t1.ordinal, side='left'),
                     self.searchsorted(t2.ordinal, side='right'))

    def _convert_tolerance(self, tolerance, target):
        tolerance = DatetimeIndexOpsMixin._convert_tolerance(self, tolerance,
                                                             target)
        if target.size != tolerance.size and tolerance.size > 1:
            raise ValueError('list-like tolerance size must match '
                             'target index size')
        return self._maybe_convert_timedelta(tolerance)

    def insert(self, loc, item):
        if not isinstance(item, Period) or self.freq != item.freq:
            return self.asobject.insert(loc, item)

        idx = np.concatenate((self[:loc].asi8, np.array([item.ordinal]),
                              self[loc:].asi8))
        return self._shallow_copy(idx)

    def join(self, other, how='left', level=None, return_indexers=False,
             sort=False):
        """
        See Index.join
        """
        self._assert_can_do_setop(other)

        result = Int64Index.join(self, other, how=how, level=level,
                                 return_indexers=return_indexers,
                                 sort=sort)

        if return_indexers:
            result, lidx, ridx = result
            return self._apply_meta(result), lidx, ridx
        return self._apply_meta(result)

    def _assert_can_do_setop(self, other):
        super(PeriodIndex, self)._assert_can_do_setop(other)

        if not isinstance(other, PeriodIndex):
            raise ValueError('can only call with other PeriodIndex-ed objects')

        if self.freq != other.freq:
            msg = _DIFFERENT_FREQ_INDEX.format(self.freqstr, other.freqstr)
            raise IncompatibleFrequency(msg)

    def _wrap_union_result(self, other, result):
        name = self.name if self.name == other.name else None
        result = self._apply_meta(result)
        result.name = name
        return result

    def _apply_meta(self, rawarr):
        if not isinstance(rawarr, PeriodIndex):
            rawarr = PeriodIndex._from_ordinals(rawarr, freq=self.freq,
                                                name=self.name)
        return rawarr

    def _format_native_types(self, na_rep=u('NaT'), date_format=None,
                             **kwargs):

        values = self.asobject.values

        if date_format:
            formatter = lambda dt: dt.strftime(date_format)
        else:
            formatter = lambda dt: u('%s') % dt

        if self.hasnans:
            mask = self._isnan
            values[mask] = na_rep
            imask = ~mask
            values[imask] = np.array([formatter(dt) for dt
                                      in values[imask]])
        else:
            values = np.array([formatter(dt) for dt in values])
        return values

    def __setstate__(self, state):
        """Necessary for making this object picklable"""

        if isinstance(state, dict):
            super(PeriodIndex, self).__setstate__(state)

        elif isinstance(state, tuple):

            # < 0.15 compat
            if len(state) == 2:
                nd_state, own_state = state
                data = np.empty(nd_state[1], dtype=nd_state[2])
                np.ndarray.__setstate__(data, nd_state)

                # backcompat
                self.freq = Period._maybe_convert_freq(own_state[1])

            else:  # pragma: no cover
                data = np.empty(state)
                np.ndarray.__setstate__(self, state)

            self._data = data

        else:
            raise Exception("invalid pickle state")

    _unpickle_compat = __setstate__

    def tz_convert(self, tz):
        """
        Convert tz-aware DatetimeIndex from one time zone to another (using
        pytz/dateutil)

        Parameters
        ----------
        tz : string, pytz.timezone, dateutil.tz.tzfile or None
            Time zone for time. Corresponding timestamps would be converted to
            time zone of the TimeSeries.
            None will remove timezone holding UTC time.

        Returns
        -------
        normalized : DatetimeIndex

        Note
        ----
        Not currently implemented for PeriodIndex
        """
        raise NotImplementedError("Not yet implemented for PeriodIndex")

    def tz_localize(self, tz, infer_dst=False):
        """
        Localize tz-naive DatetimeIndex to given time zone (using
        pytz/dateutil), or remove timezone from tz-aware DatetimeIndex

        Parameters
        ----------
        tz : string, pytz.timezone, dateutil.tz.tzfile or None
            Time zone for time. Corresponding timestamps would be converted to
            time zone of the TimeSeries.
            None will remove timezone holding local time.
        infer_dst : boolean, default False
            Attempt to infer fall dst-transition hours based on order

        Returns
        -------
        localized : DatetimeIndex

        Note
        ----
        Not currently implemented for PeriodIndex
        """
        raise NotImplementedError("Not yet implemented for PeriodIndex")


PeriodIndex._add_numeric_methods_disabled()
PeriodIndex._add_logical_methods_disabled()
PeriodIndex._add_datetimelike_methods()


def _get_ordinal_range(start, end, periods, freq, mult=1):
    if com._count_not_none(start, end, periods) != 2:
        raise ValueError('Of the three parameters: start, end, and periods, '
                         'exactly two must be specified')

    if freq is not None:
        _, mult = _gfc(freq)

    if start is not None:
        start = Period(start, freq)
    if end is not None:
        end = Period(end, freq)

    is_start_per = isinstance(start, Period)
    is_end_per = isinstance(end, Period)

    if is_start_per and is_end_per and start.freq != end.freq:
        raise ValueError('start and end must have same freq')
    if (start is tslib.NaT or end is tslib.NaT):
        raise ValueError('start and end must not be NaT')

    if freq is None:
        if is_start_per:
            freq = start.freq
        elif is_end_per:
            freq = end.freq
        else:  # pragma: no cover
            raise ValueError('Could not infer freq from start/end')

    if periods is not None:
        periods = periods * mult
        if start is None:
            data = np.arange(end.ordinal - periods + mult,
                             end.ordinal + 1, mult,
                             dtype=np.int64)
        else:
            data = np.arange(start.ordinal, start.ordinal + periods, mult,
                             dtype=np.int64)
    else:
        data = np.arange(start.ordinal, end.ordinal + 1, mult, dtype=np.int64)

    return data, freq


def _range_from_fields(year=None, month=None, quarter=None, day=None,
                       hour=None, minute=None, second=None, freq=None):
    if hour is None:
        hour = 0
    if minute is None:
        minute = 0
    if second is None:
        second = 0
    if day is None:
        day = 1

    ordinals = []

    if quarter is not None:
        if freq is None:
            freq = 'Q'
            base = frequencies.FreqGroup.FR_QTR
        else:
            base, mult = _gfc(freq)
            if base != frequencies.FreqGroup.FR_QTR:
                raise AssertionError("base must equal FR_QTR")

        year, quarter = _make_field_arrays(year, quarter)
        for y, q in zip(year, quarter):
            y, m = _quarter_to_myear(y, q, freq)
            val = period.period_ordinal(y, m, 1, 1, 1, 1, 0, 0, base)
            ordinals.append(val)
    else:
        base, mult = _gfc(freq)
        arrays = _make_field_arrays(year, month, day, hour, minute, second)
        for y, mth, d, h, mn, s in zip(*arrays):
            ordinals.append(period.period_ordinal(
                y, mth, d, h, mn, s, 0, 0, base))

    return np.array(ordinals, dtype=np.int64), freq


def _make_field_arrays(*fields):
    length = None
    for x in fields:
        if isinstance(x, (list, np.ndarray, ABCSeries)):
            if length is not None and len(x) != length:
                raise ValueError('Mismatched Period array lengths')
            elif length is None:
                length = len(x)

    arrays = [np.asarray(x) if isinstance(x, (np.ndarray, list, ABCSeries))
              else np.repeat(x, length) for x in fields]

    return arrays


def pnow(freq=None):
    # deprecation, xref #13790
    import warnings

    warnings.warn("pd.pnow() and pandas.core.indexes.period.pnow() "
                  "are deprecated. Please use Period.now()",
                  FutureWarning, stacklevel=2)
    return Period.now(freq=freq)


def period_range(start=None, end=None, periods=None, freq='D', name=None):
    """
    Return a fixed frequency PeriodIndex, with day (calendar) as the default
    frequency

    Parameters
    ----------
    start : string or period-like, default None
        Left bound for generating periods
    end : string or period-like, default None
        Right bound for generating periods
    periods : integer, default None
        Number of periods to generate
    freq : string or DateOffset, default 'D' (calendar daily)
        Frequency alias
    name : string, default None
        Name of the resulting PeriodIndex

    Notes
    -----
    Of the three parameters: ``start``, ``end``, and ``periods``, exactly two
    must be specified.

    To learn more about the frequency strings, please see `this link
    <http://pandas.pydata.org/pandas-docs/stable/timeseries.html#offset-aliases>`__.

    Returns
    -------
    prng : PeriodIndex

    Examples
    --------

    >>> pd.period_range(start='2017-01-01', end='2018-01-01', freq='M')
    PeriodIndex(['2017-01', '2017-02', '2017-03', '2017-04', '2017-05',
                 '2017-06', '2017-06', '2017-07', '2017-08', '2017-09',
                 '2017-10', '2017-11', '2017-12', '2018-01'],
                dtype='period[M]', freq='M')

    If ``start`` or ``end`` are ``Period`` objects, they will be used as anchor
    endpoints for a ``PeriodIndex`` with frequency matching that of the
    ``period_range`` constructor.

    >>> pd.period_range(start=pd.Period('2017Q1', freq='Q'),
    ...                 end=pd.Period('2017Q2', freq='Q'), freq='M')
    PeriodIndex(['2017-03', '2017-04', '2017-05', '2017-06'],
                dtype='period[M]', freq='M')
    """
    if com._count_not_none(start, end, periods) != 2:
        raise ValueError('Of the three parameters: start, end, and periods, '
                         'exactly two must be specified')

    return PeriodIndex(start=start, end=end, periods=periods,
                       freq=freq, name=name)<|MERGE_RESOLUTION|>--- conflicted
+++ resolved
@@ -36,11 +36,8 @@
                                  get_period_field_arr, _validate_end_alias,
                                  _quarter_to_myear)
 from pandas._libs.tslibs.fields import isleapyear_arr
-<<<<<<< HEAD
 from pandas._libs.tslibs import resolution
-=======
 from pandas._libs.tslibs.timedeltas import delta_to_nanoseconds
->>>>>>> 53503303
 
 from pandas.core.base import _shared_docs
 from pandas.core.indexes.base import _index_shared_docs, _ensure_index
