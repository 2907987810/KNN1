"""
Shared methods for Index subclasses backed by ExtensionArray.
"""
from typing import TYPE_CHECKING, List

import numpy as np

from pandas.compat.numpy import function as nv
from pandas.util._decorators import Appender, cache_readonly

<<<<<<< HEAD
from pandas.core.dtypes.common import ensure_platform_int, is_dtype_equal, is_integer
=======
from pandas.core.dtypes.common import (
    ensure_platform_int,
    is_dtype_equal,
    is_object_dtype,
)
>>>>>>> 3dc59d4f
from pandas.core.dtypes.generic import ABCSeries

from pandas.core.arrays import ExtensionArray
from pandas.core.indexes.base import Index, deprecate_ndim_indexing
from pandas.core.ops import get_op_result_name

if TYPE_CHECKING:
    from pandas import Series


def inherit_from_data(name: str, delegate, cache: bool = False, wrap: bool = False):
    """
    Make an alias for a method of the underlying ExtensionArray.

    Parameters
    ----------
    name : str
        Name of an attribute the class should inherit from its EA parent.
    delegate : class
    cache : bool, default False
        Whether to convert wrapped properties into cache_readonly
    wrap : bool, default False
        Whether to wrap the inherited result in an Index.

    Returns
    -------
    attribute, method, property, or cache_readonly
    """

    attr = getattr(delegate, name)

    if isinstance(attr, property):
        if cache:

            def cached(self):
                return getattr(self._data, name)

            cached.__name__ = name
            cached.__doc__ = attr.__doc__
            method = cache_readonly(cached)

        else:

            def fget(self):
                result = getattr(self._data, name)
                if wrap:
                    if isinstance(result, type(self._data)):
                        return type(self)._simple_new(result, name=self.name)
                    return Index(result, name=self.name)
                return result

            def fset(self, value):
                setattr(self._data, name, value)

            fget.__name__ = name
            fget.__doc__ = attr.__doc__

            method = property(fget, fset)

    elif not callable(attr):
        # just a normal attribute, no wrapping
        method = attr

    else:

        def method(self, *args, **kwargs):
            result = attr(self._data, *args, **kwargs)
            if wrap:
                if isinstance(result, type(self._data)):
                    return type(self)._simple_new(result, name=self.name)
                return Index(result, name=self.name)
            return result

        method.__name__ = name
        method.__doc__ = attr.__doc__
    return method


def inherit_names(names: List[str], delegate, cache: bool = False, wrap: bool = False):
    """
    Class decorator to pin attributes from an ExtensionArray to a Index subclass.

    Parameters
    ----------
    names : List[str]
    delegate : class
    cache : bool, default False
    wrap : bool, default False
        Whether to wrap the inherited result in an Index.
    """

    def wrapper(cls):
        for name in names:
            meth = inherit_from_data(name, delegate, cache=cache, wrap=wrap)
            setattr(cls, name, meth)

        return cls

    return wrapper


def _make_wrapped_comparison_op(opname):
    """
    Create a comparison method that dispatches to ``._data``.
    """

    def wrapper(self, other):
        if isinstance(other, ABCSeries):
            # the arrays defer to Series for comparison ops but the indexes
            #  don't, so we have to unwrap here.
            other = other._values

        other = _maybe_unwrap_index(other)

        op = getattr(self._data, opname)
        return op(other)

    wrapper.__name__ = opname
    return wrapper


def make_wrapped_arith_op(opname):
    def method(self, other):
        if (
            isinstance(other, Index)
            and is_object_dtype(other.dtype)
            and type(other) is not Index
        ):
            # We return NotImplemented for object-dtype index *subclasses* so they have
            # a chance to implement ops before we unwrap them.
            # See https://github.com/pandas-dev/pandas/issues/31109
            return NotImplemented
        meth = getattr(self._data, opname)
        result = meth(_maybe_unwrap_index(other))
        return _wrap_arithmetic_op(self, other, result)

    method.__name__ = opname
    return method


def _wrap_arithmetic_op(self, other, result):
    if result is NotImplemented:
        return NotImplemented

    if isinstance(result, tuple):
        # divmod, rdivmod
        assert len(result) == 2
        return (
            _wrap_arithmetic_op(self, other, result[0]),
            _wrap_arithmetic_op(self, other, result[1]),
        )

    if not isinstance(result, Index):
        # Index.__new__ will choose appropriate subclass for dtype
        result = Index(result)

    res_name = get_op_result_name(self, other)
    result.name = res_name
    return result


def _maybe_unwrap_index(obj):
    """
    If operating against another Index object, we need to unwrap the underlying
    data before deferring to the DatetimeArray/TimedeltaArray/PeriodArray
    implementation, otherwise we will incorrectly return NotImplemented.

    Parameters
    ----------
    obj : object

    Returns
    -------
    unwrapped object
    """
    if isinstance(obj, Index):
        return obj._data
    return obj


class ExtensionIndex(Index):
    """
    Index subclass for indexes backed by ExtensionArray.
    """

    _data: ExtensionArray

    __eq__ = _make_wrapped_comparison_op("__eq__")
    __ne__ = _make_wrapped_comparison_op("__ne__")
    __lt__ = _make_wrapped_comparison_op("__lt__")
    __gt__ = _make_wrapped_comparison_op("__gt__")
    __le__ = _make_wrapped_comparison_op("__le__")
    __ge__ = _make_wrapped_comparison_op("__ge__")

    def __getitem__(self, key):
        result = self._data[key]
        if isinstance(result, type(self._data)):
            return type(self)(result, name=self.name)

        # Includes cases where we get a 2D ndarray back for MPL compat
        deprecate_ndim_indexing(result)
        return result

    def __iter__(self):
        return self._data.__iter__()

    @property
    def _ndarray_values(self) -> np.ndarray:
        return self._data._ndarray_values

    @Appender(Index.dropna.__doc__)
    def dropna(self, how="any"):
        if how not in ("any", "all"):
            raise ValueError(f"invalid how option: {how}")

        if self.hasnans:
            return self._shallow_copy(self._data[~self._isnan])
        return self._shallow_copy()

    def repeat(self, repeats, axis=None):
        nv.validate_repeat(tuple(), dict(axis=axis))
        result = self._data.repeat(repeats, axis=axis)
        return self._shallow_copy(result)

    @Appender(Index.take.__doc__)
    def take(self, indices, axis=0, allow_fill=True, fill_value=None, **kwargs):
        nv.validate_take(tuple(), kwargs)
        indices = ensure_platform_int(indices)

        taken = self._assert_take_fillable(
            self._data,
            indices,
            allow_fill=allow_fill,
            fill_value=fill_value,
            na_value=self._na_value,
        )
        return type(self)(taken, name=self.name)

    def unique(self, level=None):
        if level is not None:
            self._validate_index_level(level)

        result = self._data.unique()
        return self._shallow_copy(result)

    def _get_unique_index(self, dropna=False):
        if self.is_unique and not dropna:
            return self

        result = self._data.unique()
        if dropna and self.hasnans:
            result = result[~result.isna()]
        return self._shallow_copy(result)

    @Appender(Index.map.__doc__)
    def map(self, mapper, na_action=None):
        # Try to run function on index first, and then on elements of index
        # Especially important for group-by functionality
        try:
            result = mapper(self)

            # Try to use this result if we can
            if isinstance(result, np.ndarray):
                result = Index(result)

            if not isinstance(result, Index):
                raise TypeError("The map function must return an Index object")
            return result
        except Exception:
            return self.astype(object).map(mapper)

    @Appender(Index.astype.__doc__)
    def astype(self, dtype, copy=True):
        if is_dtype_equal(self.dtype, dtype) and copy is False:
            # Ensure that self.astype(self.dtype) is self
            return self

        new_values = self._data.astype(dtype, copy=copy)

        # pass copy=False because any copying will be done in the
        #  _data.astype call above
        return Index(new_values, dtype=new_values.dtype, name=self.name, copy=False)

    # --------------------------------------------------------------------
    # Indexing Methods

    @Appender(Index.get_value.__doc__)
    def get_value(self, series: "Series", key):
        """
        Fast lookup of value from 1-dimensional ndarray. Only use this if you
        know what you're doing
        """
        try:
            loc = self.get_loc(key)
        except KeyError:
            # e.g. DatetimeIndex doesn't hold integers
            if is_integer(key) and not self.holds_integer():
                # Fall back to positional
                loc = key
            else:
                raise

        return self._get_values_for_loc(series, loc)

    # --------------------------------------------------------------------<|MERGE_RESOLUTION|>--- conflicted
+++ resolved
@@ -8,15 +8,12 @@
 from pandas.compat.numpy import function as nv
 from pandas.util._decorators import Appender, cache_readonly
 
-<<<<<<< HEAD
-from pandas.core.dtypes.common import ensure_platform_int, is_dtype_equal, is_integer
-=======
 from pandas.core.dtypes.common import (
     ensure_platform_int,
     is_dtype_equal,
+    is_integer,
     is_object_dtype,
 )
->>>>>>> 3dc59d4f
 from pandas.core.dtypes.generic import ABCSeries
 
 from pandas.core.arrays import ExtensionArray
