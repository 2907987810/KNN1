"""
Shared methods for Index subclasses backed by ExtensionArray.
"""
from typing import List

import numpy as np

from pandas.compat.numpy import function as nv
from pandas.util._decorators import cache_readonly

from pandas.core.dtypes.common import ensure_platform_int, is_dtype_equal
from pandas.core.dtypes.generic import ABCSeries

from pandas.core.arrays import ExtensionArray
from pandas.core.indexes.base import Index
from pandas.core.ops import get_op_result_name


def inherit_from_data(name: str, delegate, cache: bool = False):
    """
    Make an alias for a method of the underlying ExtensionArray.

    Parameters
    ----------
    name : str
        Name of an attribute the class should inherit from its EA parent.
    delegate : class
    cache : bool, default False
        Whether to convert wrapped properties into cache_readonly

    Returns
    -------
    attribute, method, property, or cache_readonly
    """

    attr = getattr(delegate, name)

    if isinstance(attr, property):
        if cache:
            method = cache_readonly(attr.fget)

        else:

            def fget(self):
                return getattr(self._data, name)

            def fset(self, value):
                setattr(self._data, name, value)

            fget.__name__ = name
            fget.__doc__ = attr.__doc__

            method = property(fget, fset)

    elif not callable(attr):
        # just a normal attribute, no wrapping
        method = attr

    else:

        def method(self, *args, **kwargs):
            result = attr(self._data, *args, **kwargs)
            return result

        method.__name__ = name
        method.__doc__ = attr.__doc__
    return method


def inherit_names(names: List[str], delegate, cache: bool = False):
    """
    Class decorator to pin attributes from an ExtensionArray to a Index subclass.

    Parameters
    ----------
    names : List[str]
    delegate : class
    cache : bool, default False
    """

    def wrapper(cls):
        for name in names:
            meth = inherit_from_data(name, delegate, cache=cache)
            setattr(cls, name, meth)

        return cls

    return wrapper


def _make_wrapped_comparison_op(opname):
    """
    Create a comparison method that dispatches to ``._data``.
    """

    def wrapper(self, other):
        if isinstance(other, ABCSeries):
            # the arrays defer to Series for comparison ops but the indexes
            #  don't, so we have to unwrap here.
            other = other._values

        other = _maybe_unwrap_index(other)

        op = getattr(self._data, opname)
        return op(other)

    wrapper.__name__ = opname
    return wrapper


def make_wrapped_arith_op(opname):
    def method(self, other):
        meth = getattr(self._data, opname)
        result = meth(_maybe_unwrap_index(other))
        return _wrap_arithmetic_op(self, other, result)

    method.__name__ = opname
    return method


def _wrap_arithmetic_op(self, other, result):
    if result is NotImplemented:
        return NotImplemented

    if isinstance(result, tuple):
        # divmod, rdivmod
        assert len(result) == 2
        return (
            _wrap_arithmetic_op(self, other, result[0]),
            _wrap_arithmetic_op(self, other, result[1]),
        )

    if not isinstance(result, Index):
        # Index.__new__ will choose appropriate subclass for dtype
        result = Index(result)

    res_name = get_op_result_name(self, other)
    result.name = res_name
    return result


def _maybe_unwrap_index(obj):
    """
    If operating against another Index object, we need to unwrap the underlying
    data before deferring to the DatetimeArray/TimedeltaArray/PeriodArray
    implementation, otherwise we will incorrectly return NotImplemented.

    Parameters
    ----------
    obj : object

    Returns
    -------
    unwrapped object
    """
    if isinstance(obj, Index):
        return obj._data
    return obj


class ExtensionIndex(Index):
    """
    Index subclass for indexes backed by ExtensionArray.
    """

    _data: ExtensionArray

<<<<<<< HEAD
    def __getitem__(self, key):
        result = self._data[key]
        if isinstance(result, type(self._data)):
            return type(self)(result, name=self.name)

        # Includes cases where we get a 2D ndarray back for MPL compat
        return result

    def __iter__(self):
        return self._data.__iter__()

    @property
    def _ndarray_values(self) -> np.ndarray:
        return self._data._ndarray_values

    def dropna(self, how="any"):
        if how not in ("any", "all"):
            raise ValueError(f"invalid how option: {how}")

        if self.hasnans:
            return self._shallow_copy(self._data[~self._isnan])
        return self._shallow_copy()
=======
    __eq__ = _make_wrapped_comparison_op("__eq__")
    __ne__ = _make_wrapped_comparison_op("__ne__")
    __lt__ = _make_wrapped_comparison_op("__lt__")
    __gt__ = _make_wrapped_comparison_op("__gt__")
    __le__ = _make_wrapped_comparison_op("__le__")
    __ge__ = _make_wrapped_comparison_op("__ge__")
>>>>>>> 4fb264a4

    def repeat(self, repeats, axis=None):
        nv.validate_repeat(tuple(), dict(axis=axis))
        result = self._data.repeat(repeats, axis=axis)
        return self._shallow_copy(result)

    def take(self, indices, axis=0, allow_fill=True, fill_value=None, **kwargs):
        nv.validate_take(tuple(), kwargs)
        indices = ensure_platform_int(indices)

        taken = self._assert_take_fillable(
            self._data,
            indices,
            allow_fill=allow_fill,
            fill_value=fill_value,
            na_value=self._na_value,
        )
        return type(self)(taken, name=self.name)

    def unique(self, level=None):
        if level is not None:
            self._validate_index_level(level)

        result = self._data.unique()
        return self._shallow_copy(result)

    def _get_unique_index(self, dropna=False):
        if self.is_unique and not dropna:
            return self

        result = self._data.unique()
        if dropna and self.hasnans:
            result = result[~result.isna()]
        return self._shallow_copy(result)

    def astype(self, dtype, copy=True):
        if is_dtype_equal(self.dtype, dtype) and copy is False:
            # Ensure that self.astype(self.dtype) is self
            return self

        new_values = self._data.astype(dtype, copy=copy)

        # pass copy=False because any copying will be done in the
        #  _data.astype call above
        return Index(new_values, dtype=new_values.dtype, name=self.name, copy=False)<|MERGE_RESOLUTION|>--- conflicted
+++ resolved
@@ -165,37 +165,35 @@
 
     _data: ExtensionArray
 
-<<<<<<< HEAD
-    def __getitem__(self, key):
-        result = self._data[key]
-        if isinstance(result, type(self._data)):
-            return type(self)(result, name=self.name)
-
-        # Includes cases where we get a 2D ndarray back for MPL compat
-        return result
-
-    def __iter__(self):
-        return self._data.__iter__()
-
-    @property
-    def _ndarray_values(self) -> np.ndarray:
-        return self._data._ndarray_values
-
-    def dropna(self, how="any"):
-        if how not in ("any", "all"):
-            raise ValueError(f"invalid how option: {how}")
-
-        if self.hasnans:
-            return self._shallow_copy(self._data[~self._isnan])
-        return self._shallow_copy()
-=======
     __eq__ = _make_wrapped_comparison_op("__eq__")
     __ne__ = _make_wrapped_comparison_op("__ne__")
     __lt__ = _make_wrapped_comparison_op("__lt__")
     __gt__ = _make_wrapped_comparison_op("__gt__")
     __le__ = _make_wrapped_comparison_op("__le__")
     __ge__ = _make_wrapped_comparison_op("__ge__")
->>>>>>> 4fb264a4
+
+    def __getitem__(self, key):
+        result = self._data[key]
+        if isinstance(result, type(self._data)):
+            return type(self)(result, name=self.name)
+
+        # Includes cases where we get a 2D ndarray back for MPL compat
+        return result
+
+    def __iter__(self):
+        return self._data.__iter__()
+
+    @property
+    def _ndarray_values(self) -> np.ndarray:
+        return self._data._ndarray_values
+
+    def dropna(self, how="any"):
+        if how not in ("any", "all"):
+            raise ValueError(f"invalid how option: {how}")
+
+        if self.hasnans:
+            return self._shallow_copy(self._data[~self._isnan])
+        return self._shallow_copy()
 
     def repeat(self, repeats, axis=None):
         nv.validate_repeat(tuple(), dict(axis=axis))
