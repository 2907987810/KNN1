from typing import Any, List
import warnings

import numpy as np

from pandas._config import get_option

from pandas._libs import index as libindex
from pandas._libs.hashtable import duplicated_int64
from pandas._typing import AnyArrayLike
from pandas.util._decorators import Appender, cache_readonly

from pandas.core.dtypes.common import (
    ensure_platform_int,
    is_categorical_dtype,
    is_interval_dtype,
    is_list_like,
    is_scalar,
)
from pandas.core.dtypes.dtypes import CategoricalDtype
from pandas.core.dtypes.generic import ABCCategorical, ABCSeries
from pandas.core.dtypes.missing import isna

from pandas.core import accessor
from pandas.core.algorithms import take_1d
from pandas.core.arrays.categorical import Categorical, _recode_for_categories, contains
import pandas.core.common as com
import pandas.core.indexes.base as ibase
from pandas.core.indexes.base import Index, _index_shared_docs, maybe_extract_name
from pandas.core.indexes.extension import ExtensionIndex, inherit_names
import pandas.core.missing as missing

_index_doc_kwargs = dict(ibase._index_doc_kwargs)
_index_doc_kwargs.update(dict(target_klass="CategoricalIndex"))


@inherit_names(
    [
        "argsort",
        "_internal_get_values",
        "tolist",
        "codes",
        "categories",
        "ordered",
        "_reverse_indexer",
        "searchsorted",
        "is_dtype_equal",
        "min",
        "max",
    ],
    Categorical,
)
@accessor.delegate_names(
    delegate=Categorical,
    accessors=[
        "rename_categories",
        "reorder_categories",
        "add_categories",
        "remove_categories",
        "remove_unused_categories",
        "set_categories",
        "as_ordered",
        "as_unordered",
    ],
    typ="method",
    overwrite=True,
)
class CategoricalIndex(ExtensionIndex, accessor.PandasDelegate):
    """
    Index based on an underlying :class:`Categorical`.

    CategoricalIndex, like Categorical, can only take on a limited,
    and usually fixed, number of possible values (`categories`). Also,
    like Categorical, it might have an order, but numerical operations
    (additions, divisions, ...) are not possible.

    Parameters
    ----------
    data : array-like (1-dimensional)
        The values of the categorical. If `categories` are given, values not in
        `categories` will be replaced with NaN.
    categories : index-like, optional
        The categories for the categorical. Items need to be unique.
        If the categories are not given here (and also not in `dtype`), they
        will be inferred from the `data`.
    ordered : bool, optional
        Whether or not this categorical is treated as an ordered
        categorical. If not given here or in `dtype`, the resulting
        categorical will be unordered.
    dtype : CategoricalDtype or "category", optional
        If :class:`CategoricalDtype`, cannot be used together with
        `categories` or `ordered`.

        .. versionadded:: 0.21.0
    copy : bool, default False
        Make a copy of input ndarray.
    name : object, optional
        Name to be stored in the index.

    Attributes
    ----------
    codes
    categories
    ordered

    Methods
    -------
    rename_categories
    reorder_categories
    add_categories
    remove_categories
    remove_unused_categories
    set_categories
    as_ordered
    as_unordered
    map

    Raises
    ------
    ValueError
        If the categories do not validate.
    TypeError
        If an explicit ``ordered=True`` is given but no `categories` and the
        `values` are not sortable.

    See Also
    --------
    Index : The base pandas Index type.
    Categorical : A categorical array.
    CategoricalDtype : Type for categorical data.

    Notes
    -----
    See the `user guide
    <https://pandas.pydata.org/pandas-docs/stable/user_guide/advanced.html#categoricalindex>`_
    for more.

    Examples
    --------
    >>> pd.CategoricalIndex(['a', 'b', 'c', 'a', 'b', 'c'])
    CategoricalIndex(['a', 'b', 'c', 'a', 'b', 'c'], categories=['a', 'b', 'c'], ordered=False, dtype='category')  # noqa

    ``CategoricalIndex`` can also be instantiated from a ``Categorical``:

    >>> c = pd.Categorical(['a', 'b', 'c', 'a', 'b', 'c'])
    >>> pd.CategoricalIndex(c)
    CategoricalIndex(['a', 'b', 'c', 'a', 'b', 'c'], categories=['a', 'b', 'c'], ordered=False, dtype='category')  # noqa

    Ordered ``CategoricalIndex`` can have a min and max value.

    >>> ci = pd.CategoricalIndex(['a','b','c','a','b','c'], ordered=True,
    ...                          categories=['c', 'b', 'a'])
    >>> ci
    CategoricalIndex(['a', 'b', 'c', 'a', 'b', 'c'], categories=['c', 'b', 'a'], ordered=True, dtype='category')  # noqa
    >>> ci.min()
    'c'
    """

    _typ = "categoricalindex"

    _raw_inherit = {
        "argsort",
        "_internal_get_values",
        "tolist",
        "codes",
        "categories",
        "ordered",
        "_reverse_indexer",
        "searchsorted",
    }

    codes: np.ndarray
    categories: Index
    _data: Categorical

    @property
    def _engine_type(self):
        # self.codes can have dtype int8, int16, int32 or int64, so we need
        # to return the corresponding engine type (libindex.Int8Engine, etc.).
        return {
            np.int8: libindex.Int8Engine,
            np.int16: libindex.Int16Engine,
            np.int32: libindex.Int32Engine,
            np.int64: libindex.Int64Engine,
        }[self.codes.dtype.type]

    _attributes = ["name"]

    # --------------------------------------------------------------------
    # Constructors

    def __new__(
        cls, data=None, categories=None, ordered=None, dtype=None, copy=False, name=None
    ):

        dtype = CategoricalDtype._from_values_or_dtype(data, categories, ordered, dtype)

        name = maybe_extract_name(name, data, cls)

        if not is_categorical_dtype(data):
            # don't allow scalars
            # if data is None, then categories must be provided
            if is_scalar(data):
                if data is not None or categories is None:
                    raise cls._scalar_data_error(data)
                data = []

        data = cls._create_categorical(data, dtype=dtype)

        data = data.copy() if copy else data

        return cls._simple_new(data, name=name)

    def _create_from_codes(self, codes, dtype=None, name=None):
        """
        *this is an internal non-public method*

        create the correct categorical from codes

        Parameters
        ----------
        codes : new codes
        dtype: CategoricalDtype, defaults to existing
        name : optional name attribute, defaults to existing

        Returns
        -------
        CategoricalIndex
        """

        if dtype is None:
            dtype = self.dtype
        if name is None:
            name = self.name
        cat = Categorical.from_codes(codes, dtype=dtype)
        return CategoricalIndex(cat, name=name)

    @classmethod
    def _create_categorical(cls, data, dtype=None):
        """
        *this is an internal non-public method*

        create the correct categorical from data and the properties

        Parameters
        ----------
        data : data for new Categorical
        dtype : CategoricalDtype, defaults to existing

        Returns
        -------
        Categorical
        """
        if isinstance(data, (cls, ABCSeries)) and is_categorical_dtype(data):
            data = data.values

        if not isinstance(data, ABCCategorical):
            return Categorical(data, dtype=dtype)

        if isinstance(dtype, CategoricalDtype) and dtype != data.dtype:
            # we want to silently ignore dtype='category'
            data = data._set_dtype(dtype)
        return data

    @classmethod
    def _simple_new(cls, values, name=None, dtype=None):
        result = object.__new__(cls)

        values = cls._create_categorical(values, dtype=dtype)
        result._data = values
        result.name = name

        result._reset_identity()
        result._no_setting_name = False
        return result

    # --------------------------------------------------------------------

    @Appender(Index._shallow_copy.__doc__)
    def _shallow_copy(self, values=None, dtype=None, **kwargs):
        if dtype is None:
            dtype = self.dtype
        return super()._shallow_copy(values=values, dtype=dtype, **kwargs)

    def _is_dtype_compat(self, other) -> bool:
        """
        *this is an internal non-public method*

        provide a comparison between the dtype of self and other (coercing if
        needed)

        Raises
        ------
        TypeError if the dtypes are not compatible
        """
        if is_categorical_dtype(other):
            if isinstance(other, CategoricalIndex):
                other = other._values
            if not other.is_dtype_equal(self):
                raise TypeError(
                    "categories must match existing categories when appending"
                )
        else:
            values = other
            if not is_list_like(values):
                values = [values]
            other = CategoricalIndex(self._create_categorical(other, dtype=self.dtype))
            if not other.isin(values).all():
                raise TypeError(
                    "cannot append a non-category item to a CategoricalIndex"
                )

        return other

    def equals(self, other) -> bool:
        """
        Determine if two CategoricalIndex objects contain the same elements.

        Returns
        -------
        bool
            If two CategoricalIndex objects have equal elements True,
            otherwise False.
        """
        if self.is_(other):
            return True

        if not isinstance(other, Index):
            return False

        try:
            other = self._is_dtype_compat(other)
            if isinstance(other, type(self)):
                other = other._data
            return self._data.equals(other)
        except (TypeError, ValueError):
            pass

        return False

    # --------------------------------------------------------------------
    # Rendering Methods

    @property
    def _formatter_func(self):
        return self.categories._formatter_func

    def _format_attrs(self):
        """
        Return a list of tuples of the (attr,formatted_value)
        """
        max_categories = (
            10
            if get_option("display.max_categories") == 0
            else get_option("display.max_categories")
        )
        attrs = [
            (
                "categories",
                ibase.default_pprint(self.categories, max_seq_items=max_categories),
            ),
            ("ordered", self.ordered),
        ]
        if self.name is not None:
            attrs.append(("name", ibase.default_pprint(self.name)))
        attrs.append(("dtype", f"'{self.dtype.name}'"))
        max_seq_items = get_option("display.max_seq_items") or len(self)
        if len(self) > max_seq_items:
            attrs.append(("length", len(self)))
        return attrs

    # --------------------------------------------------------------------

    @property
    def inferred_type(self) -> str:
        return "categorical"

    @property
    def values(self):
        """ return the underlying data, which is a Categorical """
        return self._data

    @property
    def _has_complex_internals(self) -> bool:
        # used to avoid libreduction code paths, which raise or require conversion
        return True

<<<<<<< HEAD
    @Appender(_index_shared_docs["contains"] % _index_doc_kwargs)
=======
    def _wrap_setop_result(self, other, result):
        name = get_op_result_name(self, other)
        # We use _shallow_copy rather than the Index implementation
        #  (which uses _constructor) in order to preserve dtype.
        return self._shallow_copy(result, name=name)

    @Appender(Index.__contains__.__doc__)
>>>>>>> ce8af219
    def __contains__(self, key: Any) -> bool:
        # if key is a NaN, check if any NaN is in self.
        if is_scalar(key) and isna(key):
            return self.hasnans

        hash(key)
        return contains(self, key, container=self._engine)

    def __array__(self, dtype=None) -> np.ndarray:
        """ the array interface, return my values """
        return np.array(self._data, dtype=dtype)

    @Appender(Index.astype.__doc__)
    def astype(self, dtype, copy=True):
        if is_interval_dtype(dtype):
            from pandas import IntervalIndex

            return IntervalIndex(np.array(self))
        elif is_categorical_dtype(dtype):
            # GH 18630
            dtype = self.dtype.update_dtype(dtype)
            if dtype == self.dtype:
                return self.copy() if copy else self

        return Index.astype(self, dtype=dtype, copy=copy)

    @cache_readonly
    def _isnan(self):
        """ return if each value is nan"""
        return self._data.codes == -1

    @Appender(Index.fillna.__doc__)
    def fillna(self, value, downcast=None):
        self._assert_can_do_op(value)
        return CategoricalIndex(self._data.fillna(value), name=self.name)

    @cache_readonly
    def _engine(self):
        # we are going to look things up with the codes themselves.
        # To avoid a reference cycle, bind `codes` to a local variable, so
        # `self` is not passed into the lambda.
        codes = self.codes
        return self._engine_type(lambda: codes, len(self))

    @Appender(Index.unique.__doc__)
    def unique(self, level=None):
        if level is not None:
            self._validate_index_level(level)
        result = self.values.unique()
        # CategoricalIndex._shallow_copy keeps original dtype
        # if not otherwise specified
        return self._shallow_copy(result, dtype=result.dtype)

    @Appender(Index.duplicated.__doc__)
    def duplicated(self, keep="first"):
        codes = self.codes.astype("i8")
        return duplicated_int64(codes, keep)

    def _to_safe_for_reshape(self):
        """ convert to object if we are a categorical """
        return self.astype("object")

    def get_loc(self, key, method=None):
        """
        Get integer location, slice or boolean mask for requested label.

        Parameters
        ----------
        key : label
        method : {None}
            * default: exact matches only.

        Returns
        -------
        loc : int if unique index, slice if monotonic index, else mask

        Raises
        ------
        KeyError : if the key is not in the index

        Examples
        --------
        >>> unique_index = pd.CategoricalIndex(list('abc'))
        >>> unique_index.get_loc('b')
        1

        >>> monotonic_index = pd.CategoricalIndex(list('abbc'))
        >>> monotonic_index.get_loc('b')
        slice(1, 3, None)

        >>> non_monotonic_index = pd.CategoricalIndex(list('abcb'))
        >>> non_monotonic_index.get_loc('b')
        array([False,  True, False,  True], dtype=bool)
        """
        code = self.categories.get_loc(key)
        code = self.codes.dtype.type(code)
        try:
            return self._engine.get_loc(code)
        except KeyError:
            raise KeyError(key)

    def get_value(self, series: AnyArrayLike, key: Any):
        """
        Fast lookup of value from 1-dimensional ndarray. Only use this if you
        know what you're doing

        Parameters
        ----------
        series : Series, ExtensionArray, Index, or ndarray
            1-dimensional array to take values from
        key: : scalar
            The value of this index at the position of the desired value,
            otherwise the positional index of the desired value

        Returns
        -------
        Any
            The element of the series at the position indicated by the key
        """
        k = key
        try:
            k = self._convert_scalar_indexer(k, kind="getitem")
            indexer = self.get_loc(k)
            return series.take([indexer])[0]
        except (KeyError, TypeError):
            pass

        # we might be a positional inexer
        return super().get_value(series, key)

    @Appender(Index.where.__doc__)
    def where(self, cond, other=None):
        # TODO: Investigate an alternative implementation with
        # 1. copy the underlying Categorical
        # 2. setitem with `cond` and `other`
        # 3. Rebuild CategoricalIndex.
        if other is None:
            other = self._na_value
        values = np.where(cond, self.values, other)
        cat = Categorical(values, dtype=self.dtype)
        return self._shallow_copy(cat, **self._get_attributes_dict())

    def reindex(self, target, method=None, level=None, limit=None, tolerance=None):
        """
        Create index with target's values (move/add/delete values as necessary)

        Returns
        -------
        new_index : pd.Index
            Resulting index
        indexer : np.ndarray or None
            Indices of output values in original index

        """
        if method is not None:
            raise NotImplementedError(
                "argument method is not implemented for CategoricalIndex.reindex"
            )
        if level is not None:
            raise NotImplementedError(
                "argument level is not implemented for CategoricalIndex.reindex"
            )
        if limit is not None:
            raise NotImplementedError(
                "argument limit is not implemented for CategoricalIndex.reindex"
            )

        target = ibase.ensure_index(target)

        missing: List[int]
        if self.equals(target):
            indexer = None
            missing = []
        else:
            indexer, missing = self.get_indexer_non_unique(np.array(target))

        if len(self.codes) and indexer is not None:
            new_target = self.take(indexer)
        else:
            new_target = target

        # filling in missing if needed
        if len(missing):
            cats = self.categories.get_indexer(target)

            if (cats == -1).any():
                # coerce to a regular index here!
                result = Index(np.array(self), name=self.name)
                new_target, indexer, _ = result._reindex_non_unique(np.array(target))
            else:

                codes = new_target.codes.copy()
                codes[indexer == -1] = cats[missing]
                new_target = self._create_from_codes(codes)

        # we always want to return an Index type here
        # to be consistent with .reindex for other index types (e.g. they don't
        # coerce based on the actual values, only on the dtype)
        # unless we had an initial Categorical to begin with
        # in which case we are going to conform to the passed Categorical
        new_target = np.asarray(new_target)
        if is_categorical_dtype(target):
            new_target = target._shallow_copy(new_target, name=self.name)
        else:
            new_target = Index(new_target, name=self.name)

        return new_target, indexer

    def _reindex_non_unique(self, target):
        """ reindex from a non-unique; which CategoricalIndex's are almost
        always
        """
        new_target, indexer = self.reindex(target)
        new_indexer = None

        check = indexer == -1
        if check.any():
            new_indexer = np.arange(len(self.take(indexer)))
            new_indexer[check] = -1

        cats = self.categories.get_indexer(target)
        if not (cats == -1).any():
            # .reindex returns normal Index. Revert to CategoricalIndex if
            # all targets are included in my categories
            new_target = self._shallow_copy(new_target)

        return new_target, indexer, new_indexer

    @Appender(_index_shared_docs["get_indexer"] % _index_doc_kwargs)
    def get_indexer(self, target, method=None, limit=None, tolerance=None):
        method = missing.clean_reindex_fill_method(method)
        target = ibase.ensure_index(target)

        if self.is_unique and self.equals(target):
            return np.arange(len(self), dtype="intp")

        if method == "pad" or method == "backfill":
            raise NotImplementedError(
                "method='pad' and method='backfill' not "
                "implemented yet for CategoricalIndex"
            )
        elif method == "nearest":
            raise NotImplementedError(
                "method='nearest' not implemented yet for CategoricalIndex"
            )

        if isinstance(target, CategoricalIndex) and self.values.is_dtype_equal(target):
            if self.values.equals(target.values):
                # we have the same codes
                codes = target.codes
            else:
                codes = _recode_for_categories(
                    target.codes, target.categories, self.values.categories
                )
        else:
            if isinstance(target, CategoricalIndex):
                code_indexer = self.categories.get_indexer(target.categories)
                codes = take_1d(code_indexer, target.codes, fill_value=-1)
            else:
                codes = self.categories.get_indexer(target)

        indexer, _ = self._engine.get_indexer_non_unique(codes)
        return ensure_platform_int(indexer)

    @Appender(_index_shared_docs["get_indexer_non_unique"] % _index_doc_kwargs)
    def get_indexer_non_unique(self, target):
        target = ibase.ensure_index(target)

        if isinstance(target, CategoricalIndex):
            # Indexing on codes is more efficient if categories are the same:
            if target.categories is self.categories:
                target = target.codes
                indexer, missing = self._engine.get_indexer_non_unique(target)
                return ensure_platform_int(indexer), missing
            target = target.values

        codes = self.categories.get_indexer(target)
        indexer, missing = self._engine.get_indexer_non_unique(codes)
        return ensure_platform_int(indexer), missing

    @Appender(Index._convert_scalar_indexer.__doc__)
    def _convert_scalar_indexer(self, key, kind=None):
        if kind == "loc":
            try:
                return self.categories._convert_scalar_indexer(key, kind=kind)
            except TypeError:
                self._invalid_indexer("label", key)
        return super()._convert_scalar_indexer(key, kind=kind)

    @Appender(Index._convert_list_indexer.__doc__)
    def _convert_list_indexer(self, keyarr, kind=None):
        # Return our indexer or raise if all of the values are not included in
        # the categories

        if self.categories._defer_to_indexing:
            indexer = self.categories._convert_list_indexer(keyarr, kind=kind)
            return Index(self.codes).get_indexer_for(indexer)

        indexer = self.categories.get_indexer(np.asarray(keyarr))
        if (indexer == -1).any():
            raise KeyError(
                "a list-indexer must only include values that are in the categories"
            )

        return self.get_indexer(keyarr)

    @Appender(Index._convert_arr_indexer.__doc__)
    def _convert_arr_indexer(self, keyarr):
        keyarr = com.asarray_tuplesafe(keyarr)

        if self.categories._defer_to_indexing:
            return keyarr

        return self._shallow_copy(keyarr)

    @Appender(Index._convert_index_indexer.__doc__)
    def _convert_index_indexer(self, keyarr):
        return self._shallow_copy(keyarr)

    def take_nd(self, *args, **kwargs):
        """Alias for `take`"""
        warnings.warn(
            "CategoricalIndex.take_nd is deprecated, use CategoricalIndex.take instead",
            FutureWarning,
            stacklevel=2,
        )
        return self.take(*args, **kwargs)

    @Appender(Index._maybe_cast_slice_bound.__doc__)
    def _maybe_cast_slice_bound(self, label, side, kind):
        if kind == "loc":
            return label

        return super()._maybe_cast_slice_bound(label, side, kind)

    def map(self, mapper):
        """
        Map values using input correspondence (a dict, Series, or function).

        Maps the values (their categories, not the codes) of the index to new
        categories. If the mapping correspondence is one-to-one the result is a
        :class:`~pandas.CategoricalIndex` which has the same order property as
        the original, otherwise an :class:`~pandas.Index` is returned.

        If a `dict` or :class:`~pandas.Series` is used any unmapped category is
        mapped to `NaN`. Note that if this happens an :class:`~pandas.Index`
        will be returned.

        Parameters
        ----------
        mapper : function, dict, or Series
            Mapping correspondence.

        Returns
        -------
        pandas.CategoricalIndex or pandas.Index
            Mapped index.

        See Also
        --------
        Index.map : Apply a mapping correspondence on an
            :class:`~pandas.Index`.
        Series.map : Apply a mapping correspondence on a
            :class:`~pandas.Series`.
        Series.apply : Apply more complex functions on a
            :class:`~pandas.Series`.

        Examples
        --------
        >>> idx = pd.CategoricalIndex(['a', 'b', 'c'])
        >>> idx
        CategoricalIndex(['a', 'b', 'c'], categories=['a', 'b', 'c'],
                         ordered=False, dtype='category')
        >>> idx.map(lambda x: x.upper())
        CategoricalIndex(['A', 'B', 'C'], categories=['A', 'B', 'C'],
                         ordered=False, dtype='category')
        >>> idx.map({'a': 'first', 'b': 'second', 'c': 'third'})
        CategoricalIndex(['first', 'second', 'third'], categories=['first',
                         'second', 'third'], ordered=False, dtype='category')

        If the mapping is one-to-one the ordering of the categories is
        preserved:

        >>> idx = pd.CategoricalIndex(['a', 'b', 'c'], ordered=True)
        >>> idx
        CategoricalIndex(['a', 'b', 'c'], categories=['a', 'b', 'c'],
                         ordered=True, dtype='category')
        >>> idx.map({'a': 3, 'b': 2, 'c': 1})
        CategoricalIndex([3, 2, 1], categories=[3, 2, 1], ordered=True,
                         dtype='category')

        If the mapping is not one-to-one an :class:`~pandas.Index` is returned:

        >>> idx.map({'a': 'first', 'b': 'second', 'c': 'first'})
        Index(['first', 'second', 'first'], dtype='object')

        If a `dict` is used, all unmapped categories are mapped to `NaN` and
        the result is an :class:`~pandas.Index`:

        >>> idx.map({'a': 'first', 'b': 'second'})
        Index(['first', 'second', nan], dtype='object')
        """
        return self._shallow_copy_with_infer(self.values.map(mapper))

    def delete(self, loc):
        """
        Make new Index with passed location(-s) deleted

        Returns
        -------
        new_index : Index
        """
        return self._create_from_codes(np.delete(self.codes, loc))

    def insert(self, loc: int, item):
        """
        Make new Index inserting new item at location. Follows
        Python list.append semantics for negative values

        Parameters
        ----------
        loc : int
        item : object

        Returns
        -------
        new_index : Index

        Raises
        ------
        ValueError if the item is not in the categories

        """
        code = self.categories.get_indexer([item])
        if (code == -1) and not (is_scalar(item) and isna(item)):
            raise TypeError(
                "cannot insert an item into a CategoricalIndex "
                "that is not already an existing category"
            )

        codes = self.codes
        codes = np.concatenate((codes[:loc], code, codes[loc:]))
        return self._create_from_codes(codes)

    def _concat(self, to_concat, name):
        # if calling index is category, don't check dtype of others
        return CategoricalIndex._concat_same_dtype(self, to_concat, name)

    def _concat_same_dtype(self, to_concat, name):
        """
        Concatenate to_concat which has the same class
        ValueError if other is not in the categories
        """
        codes = np.concatenate([self._is_dtype_compat(c).codes for c in to_concat])
        result = self._create_from_codes(codes, name=name)
        # if name is None, _create_from_codes sets self.name
        result.name = name
        return result

    def _delegate_property_get(self, name: str, *args, **kwargs):
        """ method delegation to the ._values """
        prop = getattr(self._values, name)
        return prop  # no wrapping for now

    def _delegate_method(self, name: str, *args, **kwargs):
        """ method delegation to the ._values """
        method = getattr(self._values, name)
        if "inplace" in kwargs:
            raise ValueError("cannot use inplace with CategoricalIndex")
        res = method(*args, **kwargs)
        if is_scalar(res) or name in self._raw_inherit:
            return res
        return CategoricalIndex(res, name=self.name)


CategoricalIndex._add_numeric_methods_add_sub_disabled()
CategoricalIndex._add_numeric_methods_disabled()
CategoricalIndex._add_logical_methods_disabled()<|MERGE_RESOLUTION|>--- conflicted
+++ resolved
@@ -385,17 +385,7 @@
         # used to avoid libreduction code paths, which raise or require conversion
         return True
 
-<<<<<<< HEAD
-    @Appender(_index_shared_docs["contains"] % _index_doc_kwargs)
-=======
-    def _wrap_setop_result(self, other, result):
-        name = get_op_result_name(self, other)
-        # We use _shallow_copy rather than the Index implementation
-        #  (which uses _constructor) in order to preserve dtype.
-        return self._shallow_copy(result, name=name)
-
     @Appender(Index.__contains__.__doc__)
->>>>>>> ce8af219
     def __contains__(self, key: Any) -> bool:
         # if key is a NaN, check if any NaN is in self.
         if is_scalar(key) and isna(key):
