--- conflicted
+++ resolved
@@ -509,23 +509,7 @@
         if self.is_unique and self.equals(target):
             return np.arange(len(self), dtype="intp")
 
-<<<<<<< HEAD
-        if method in ["pad", "backfill"]:
-            raise NotImplementedError(
-                "method='pad' and method='backfill' not "
-                "implemented yet for CategoricalIndex"
-            )
-        elif method == "nearest":
-            raise NotImplementedError(
-                "method='nearest' not implemented yet for CategoricalIndex"
-            )
-
-        codes = self._values._validate_listlike(target._values)
-        indexer, _ = self._engine.get_indexer_non_unique(codes)
-        return ensure_platform_int(indexer)
-=======
         return self._get_indexer_non_unique(target._values)[0]
->>>>>>> 25a1d916
 
     @Appender(_index_shared_docs["get_indexer_non_unique"] % _index_doc_kwargs)
     def get_indexer_non_unique(self, target):
