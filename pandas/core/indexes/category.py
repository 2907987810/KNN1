from typing import Any, List
import warnings

import numpy as np

from pandas._config import get_option

from pandas._libs import index as libindex
from pandas._libs.hashtable import duplicated_int64
from pandas._typing import AnyArrayLike
from pandas.util._decorators import Appender, cache_readonly

from pandas.core.dtypes.common import (
    ensure_platform_int,
    is_categorical_dtype,
    is_interval_dtype,
    is_list_like,
    is_scalar,
)
from pandas.core.dtypes.dtypes import CategoricalDtype
from pandas.core.dtypes.generic import ABCCategorical, ABCSeries
from pandas.core.dtypes.missing import isna

from pandas.core import accessor
from pandas.core.algorithms import take_1d
from pandas.core.arrays.categorical import Categorical, _recode_for_categories, contains
import pandas.core.common as com
import pandas.core.indexes.base as ibase
from pandas.core.indexes.base import Index, _index_shared_docs, maybe_extract_name
<<<<<<< HEAD
from pandas.core.indexes.extension import (
    ExtensionIndex,
    inherit_names,
    make_wrapped_comparison_op,
)
=======
from pandas.core.indexes.extension import ExtensionIndex
>>>>>>> 493363ef
import pandas.core.missing as missing
from pandas.core.ops import get_op_result_name

_index_doc_kwargs = dict(ibase._index_doc_kwargs)
_index_doc_kwargs.update(dict(target_klass="CategoricalIndex"))


@inherit_names(
    [
        "argsort",
        "_internal_get_values",
        "tolist",
        "codes",
        "categories",
        "ordered",
        "_reverse_indexer",
        "searchsorted",
        "is_dtype_equal",
        "min",
        "max",
    ],
    Categorical,
)
@accessor.delegate_names(
    delegate=Categorical,
    accessors=[
        "rename_categories",
        "reorder_categories",
        "add_categories",
        "remove_categories",
        "remove_unused_categories",
        "set_categories",
        "as_ordered",
        "as_unordered",
    ],
    typ="method",
    overwrite=True,
)
class CategoricalIndex(ExtensionIndex, accessor.PandasDelegate):
    """
    Index based on an underlying :class:`Categorical`.

    CategoricalIndex, like Categorical, can only take on a limited,
    and usually fixed, number of possible values (`categories`). Also,
    like Categorical, it might have an order, but numerical operations
    (additions, divisions, ...) are not possible.

    Parameters
    ----------
    data : array-like (1-dimensional)
        The values of the categorical. If `categories` are given, values not in
        `categories` will be replaced with NaN.
    categories : index-like, optional
        The categories for the categorical. Items need to be unique.
        If the categories are not given here (and also not in `dtype`), they
        will be inferred from the `data`.
    ordered : bool, optional
        Whether or not this categorical is treated as an ordered
        categorical. If not given here or in `dtype`, the resulting
        categorical will be unordered.
    dtype : CategoricalDtype or "category", optional
        If :class:`CategoricalDtype`, cannot be used together with
        `categories` or `ordered`.

        .. versionadded:: 0.21.0
    copy : bool, default False
        Make a copy of input ndarray.
    name : object, optional
        Name to be stored in the index.

    Attributes
    ----------
    codes
    categories
    ordered

    Methods
    -------
    rename_categories
    reorder_categories
    add_categories
    remove_categories
    remove_unused_categories
    set_categories
    as_ordered
    as_unordered
    map

    Raises
    ------
    ValueError
        If the categories do not validate.
    TypeError
        If an explicit ``ordered=True`` is given but no `categories` and the
        `values` are not sortable.

    See Also
    --------
    Index : The base pandas Index type.
    Categorical : A categorical array.
    CategoricalDtype : Type for categorical data.

    Notes
    -----
    See the `user guide
    <https://pandas.pydata.org/pandas-docs/stable/user_guide/advanced.html#categoricalindex>`_
    for more.

    Examples
    --------
    >>> pd.CategoricalIndex(['a', 'b', 'c', 'a', 'b', 'c'])
    CategoricalIndex(['a', 'b', 'c', 'a', 'b', 'c'], categories=['a', 'b', 'c'], ordered=False, dtype='category')  # noqa

    ``CategoricalIndex`` can also be instantiated from a ``Categorical``:

    >>> c = pd.Categorical(['a', 'b', 'c', 'a', 'b', 'c'])
    >>> pd.CategoricalIndex(c)
    CategoricalIndex(['a', 'b', 'c', 'a', 'b', 'c'], categories=['a', 'b', 'c'], ordered=False, dtype='category')  # noqa

    Ordered ``CategoricalIndex`` can have a min and max value.

    >>> ci = pd.CategoricalIndex(['a','b','c','a','b','c'], ordered=True,
    ...                          categories=['c', 'b', 'a'])
    >>> ci
    CategoricalIndex(['a', 'b', 'c', 'a', 'b', 'c'], categories=['c', 'b', 'a'], ordered=True, dtype='category')  # noqa
    >>> ci.min()
    'c'
    """

    _typ = "categoricalindex"

    _raw_inherit = {
        "argsort",
        "_internal_get_values",
        "tolist",
        "codes",
        "categories",
        "ordered",
        "_reverse_indexer",
        "searchsorted",
    }

    codes: np.ndarray
    categories: Index

    @property
    def _engine_type(self):
        # self.codes can have dtype int8, int16, int32 or int64, so we need
        # to return the corresponding engine type (libindex.Int8Engine, etc.).
        return {
            np.int8: libindex.Int8Engine,
            np.int16: libindex.Int16Engine,
            np.int32: libindex.Int32Engine,
            np.int64: libindex.Int64Engine,
        }[self.codes.dtype.type]

    _attributes = ["name"]

    # --------------------------------------------------------------------
    # Constructors

    def __new__(
        cls, data=None, categories=None, ordered=None, dtype=None, copy=False, name=None
    ):

        dtype = CategoricalDtype._from_values_or_dtype(data, categories, ordered, dtype)

        name = maybe_extract_name(name, data, cls)

        if not is_categorical_dtype(data):
            # don't allow scalars
            # if data is None, then categories must be provided
            if is_scalar(data):
                if data is not None or categories is None:
                    raise cls._scalar_data_error(data)
                data = []

        data = cls._create_categorical(data, dtype=dtype)

        data = data.copy() if copy else data

        return cls._simple_new(data, name=name)

    def _create_from_codes(self, codes, dtype=None, name=None):
        """
        *this is an internal non-public method*

        create the correct categorical from codes

        Parameters
        ----------
        codes : new codes
        dtype: CategoricalDtype, defaults to existing
        name : optional name attribute, defaults to existing

        Returns
        -------
        CategoricalIndex
        """

        if dtype is None:
            dtype = self.dtype
        if name is None:
            name = self.name
        cat = Categorical.from_codes(codes, dtype=dtype)
        return CategoricalIndex(cat, name=name)

    @classmethod
    def _create_categorical(cls, data, dtype=None):
        """
        *this is an internal non-public method*

        create the correct categorical from data and the properties

        Parameters
        ----------
        data : data for new Categorical
        dtype : CategoricalDtype, defaults to existing

        Returns
        -------
        Categorical
        """
        if isinstance(data, (cls, ABCSeries)) and is_categorical_dtype(data):
            data = data.values

        if not isinstance(data, ABCCategorical):
            return Categorical(data, dtype=dtype)

        if isinstance(dtype, CategoricalDtype) and dtype != data.dtype:
            # we want to silently ignore dtype='category'
            data = data._set_dtype(dtype)
        return data

    @classmethod
    def _simple_new(cls, values, name=None, dtype=None):
        result = object.__new__(cls)

        values = cls._create_categorical(values, dtype=dtype)
        result._data = values
        result.name = name

        result._reset_identity()
        result._no_setting_name = False
        return result

    # --------------------------------------------------------------------

    @Appender(_index_shared_docs["_shallow_copy"])
    def _shallow_copy(self, values=None, dtype=None, **kwargs):
        if dtype is None:
            dtype = self.dtype
        return super()._shallow_copy(values=values, dtype=dtype, **kwargs)

    def _is_dtype_compat(self, other) -> bool:
        """
        *this is an internal non-public method*

        provide a comparison between the dtype of self and other (coercing if
        needed)

        Raises
        ------
        TypeError if the dtypes are not compatible
        """
        if is_categorical_dtype(other):
            if isinstance(other, CategoricalIndex):
                other = other._values
            if not other.is_dtype_equal(self):
                raise TypeError(
                    "categories must match existing categories when appending"
                )
        else:
            values = other
            if not is_list_like(values):
                values = [values]
            other = CategoricalIndex(self._create_categorical(other, dtype=self.dtype))
            if not other.isin(values).all():
                raise TypeError(
                    "cannot append a non-category item to a CategoricalIndex"
                )

        return other

    def equals(self, other):
        """
        Determine if two CategoricalIndex objects contain the same elements.

        Returns
        -------
        bool
            If two CategoricalIndex objects have equal elements True,
            otherwise False.
        """
        if self.is_(other):
            return True

        if not isinstance(other, Index):
            return False

        try:
            other = self._is_dtype_compat(other)
            if isinstance(other, type(self)):
                other = other._data
            return self._data.equals(other)
        except (TypeError, ValueError):
            pass

        return False

    # --------------------------------------------------------------------
    # Rendering Methods

    @property
    def _formatter_func(self):
        return self.categories._formatter_func

    def _format_attrs(self):
        """
        Return a list of tuples of the (attr,formatted_value)
        """
        max_categories = (
            10
            if get_option("display.max_categories") == 0
            else get_option("display.max_categories")
        )
        attrs = [
            (
                "categories",
                ibase.default_pprint(self.categories, max_seq_items=max_categories),
            ),
            ("ordered", self.ordered),
        ]
        if self.name is not None:
            attrs.append(("name", ibase.default_pprint(self.name)))
        attrs.append(("dtype", f"'{self.dtype.name}'"))
        max_seq_items = get_option("display.max_seq_items") or len(self)
        if len(self) > max_seq_items:
            attrs.append(("length", len(self)))
        return attrs

    # --------------------------------------------------------------------

    @property
    def inferred_type(self) -> str:
        return "categorical"

    @property
    def values(self):
        """ return the underlying data, which is a Categorical """
        return self._data

    def _wrap_setop_result(self, other, result):
        name = get_op_result_name(self, other)
        # We use _shallow_copy rather than the Index implementation
        #  (which uses _constructor) in order to preserve dtype.
        return self._shallow_copy(result, name=name)

    @Appender(_index_shared_docs["contains"] % _index_doc_kwargs)
    def __contains__(self, key) -> bool:
        # if key is a NaN, check if any NaN is in self.
        if is_scalar(key) and isna(key):
            return self.hasnans

        return contains(self, key, container=self._engine)

    def __array__(self, dtype=None):
        """ the array interface, return my values """
        return np.array(self._data, dtype=dtype)

    @Appender(_index_shared_docs["astype"])
    def astype(self, dtype, copy=True):
        if is_interval_dtype(dtype):
            from pandas import IntervalIndex

            return IntervalIndex(np.array(self))
        elif is_categorical_dtype(dtype):
            # GH 18630
            dtype = self.dtype.update_dtype(dtype)
            if dtype == self.dtype:
                return self.copy() if copy else self

        return Index.astype(self, dtype=dtype, copy=copy)

    @cache_readonly
    def _isnan(self):
        """ return if each value is nan"""
        return self._data.codes == -1

    @Appender(ibase._index_shared_docs["fillna"])
    def fillna(self, value, downcast=None):
        self._assert_can_do_op(value)
        return CategoricalIndex(self._data.fillna(value), name=self.name)

    @cache_readonly
    def _engine(self):
        # we are going to look things up with the codes themselves.
        # To avoid a reference cycle, bind `codes` to a local variable, so
        # `self` is not passed into the lambda.
        codes = self.codes
        return self._engine_type(lambda: codes, len(self))

    # introspection
    @cache_readonly
    def is_unique(self) -> bool:
        return self._engine.is_unique

    @property
    def is_monotonic_increasing(self):
        return self._engine.is_monotonic_increasing

    @property
    def is_monotonic_decreasing(self) -> bool:
        return self._engine.is_monotonic_decreasing

    @Appender(_index_shared_docs["index_unique"] % _index_doc_kwargs)
    def unique(self, level=None):
        if level is not None:
            self._validate_index_level(level)
        result = self.values.unique()
        # CategoricalIndex._shallow_copy keeps original dtype
        # if not otherwise specified
        return self._shallow_copy(result, dtype=result.dtype)

    @Appender(Index.duplicated.__doc__)
    def duplicated(self, keep="first"):
        codes = self.codes.astype("i8")
        return duplicated_int64(codes, keep)

    def _to_safe_for_reshape(self):
        """ convert to object if we are a categorical """
        return self.astype("object")

    def get_loc(self, key, method=None):
        """
        Get integer location, slice or boolean mask for requested label.

        Parameters
        ----------
        key : label
        method : {None}
            * default: exact matches only.

        Returns
        -------
        loc : int if unique index, slice if monotonic index, else mask

        Raises
        ------
        KeyError : if the key is not in the index

        Examples
        --------
        >>> unique_index = pd.CategoricalIndex(list('abc'))
        >>> unique_index.get_loc('b')
        1

        >>> monotonic_index = pd.CategoricalIndex(list('abbc'))
        >>> monotonic_index.get_loc('b')
        slice(1, 3, None)

        >>> non_monotonic_index = pd.CategoricalIndex(list('abcb'))
        >>> non_monotonic_index.get_loc('b')
        array([False,  True, False,  True], dtype=bool)
        """
        code = self.categories.get_loc(key)
        code = self.codes.dtype.type(code)
        try:
            return self._engine.get_loc(code)
        except KeyError:
            raise KeyError(key)

    def get_value(self, series: AnyArrayLike, key: Any):
        """
        Fast lookup of value from 1-dimensional ndarray. Only use this if you
        know what you're doing

        Parameters
        ----------
        series : Series, ExtensionArray, Index, or ndarray
            1-dimensional array to take values from
        key: : scalar
            The value of this index at the position of the desired value,
            otherwise the positional index of the desired value

        Returns
        -------
        Any
            The element of the series at the position indicated by the key
        """
        try:
            k = com.values_from_object(key)
            k = self._convert_scalar_indexer(k, kind="getitem")
            indexer = self.get_loc(k)
            return series.take([indexer])[0]
        except (KeyError, TypeError):
            pass

        # we might be a positional inexer
        return super().get_value(series, key)

    @Appender(_index_shared_docs["where"])
    def where(self, cond, other=None):
        # TODO: Investigate an alternative implementation with
        # 1. copy the underlying Categorical
        # 2. setitem with `cond` and `other`
        # 3. Rebuild CategoricalIndex.
        if other is None:
            other = self._na_value
        values = np.where(cond, self.values, other)
        cat = Categorical(values, dtype=self.dtype)
        return self._shallow_copy(cat, **self._get_attributes_dict())

    def reindex(self, target, method=None, level=None, limit=None, tolerance=None):
        """
        Create index with target's values (move/add/delete values as necessary)

        Returns
        -------
        new_index : pd.Index
            Resulting index
        indexer : np.ndarray or None
            Indices of output values in original index

        """
        if method is not None:
            raise NotImplementedError(
                "argument method is not implemented for CategoricalIndex.reindex"
            )
        if level is not None:
            raise NotImplementedError(
                "argument level is not implemented for CategoricalIndex.reindex"
            )
        if limit is not None:
            raise NotImplementedError(
                "argument limit is not implemented for CategoricalIndex.reindex"
            )

        target = ibase.ensure_index(target)

        missing: List[int]
        if self.equals(target):
            indexer = None
            missing = []
        else:
            indexer, missing = self.get_indexer_non_unique(np.array(target))

        if len(self.codes) and indexer is not None:
            new_target = self.take(indexer)
        else:
            new_target = target

        # filling in missing if needed
        if len(missing):
            cats = self.categories.get_indexer(target)

            if (cats == -1).any():
                # coerce to a regular index here!
                result = Index(np.array(self), name=self.name)
                new_target, indexer, _ = result._reindex_non_unique(np.array(target))
            else:

                codes = new_target.codes.copy()
                codes[indexer == -1] = cats[missing]
                new_target = self._create_from_codes(codes)

        # we always want to return an Index type here
        # to be consistent with .reindex for other index types (e.g. they don't
        # coerce based on the actual values, only on the dtype)
        # unless we had an initial Categorical to begin with
        # in which case we are going to conform to the passed Categorical
        new_target = np.asarray(new_target)
        if is_categorical_dtype(target):
            new_target = target._shallow_copy(new_target, name=self.name)
        else:
            new_target = Index(new_target, name=self.name)

        return new_target, indexer

    def _reindex_non_unique(self, target):
        """ reindex from a non-unique; which CategoricalIndex's are almost
        always
        """
        new_target, indexer = self.reindex(target)
        new_indexer = None

        check = indexer == -1
        if check.any():
            new_indexer = np.arange(len(self.take(indexer)))
            new_indexer[check] = -1

        cats = self.categories.get_indexer(target)
        if not (cats == -1).any():
            # .reindex returns normal Index. Revert to CategoricalIndex if
            # all targets are included in my categories
            new_target = self._shallow_copy(new_target)

        return new_target, indexer, new_indexer

    @Appender(_index_shared_docs["get_indexer"] % _index_doc_kwargs)
    def get_indexer(self, target, method=None, limit=None, tolerance=None):
        method = missing.clean_reindex_fill_method(method)
        target = ibase.ensure_index(target)

        if self.is_unique and self.equals(target):
            return np.arange(len(self), dtype="intp")

        if method == "pad" or method == "backfill":
            raise NotImplementedError(
                "method='pad' and method='backfill' not "
                "implemented yet for CategoricalIndex"
            )
        elif method == "nearest":
            raise NotImplementedError(
                "method='nearest' not implemented yet for CategoricalIndex"
            )

        if isinstance(target, CategoricalIndex) and self.values.is_dtype_equal(target):
            if self.values.equals(target.values):
                # we have the same codes
                codes = target.codes
            else:
                codes = _recode_for_categories(
                    target.codes, target.categories, self.values.categories
                )
        else:
            if isinstance(target, CategoricalIndex):
                code_indexer = self.categories.get_indexer(target.categories)
                codes = take_1d(code_indexer, target.codes, fill_value=-1)
            else:
                codes = self.categories.get_indexer(target)

        indexer, _ = self._engine.get_indexer_non_unique(codes)
        return ensure_platform_int(indexer)

    @Appender(_index_shared_docs["get_indexer_non_unique"] % _index_doc_kwargs)
    def get_indexer_non_unique(self, target):
        target = ibase.ensure_index(target)

        if isinstance(target, CategoricalIndex):
            # Indexing on codes is more efficient if categories are the same:
            if target.categories is self.categories:
                target = target.codes
                indexer, missing = self._engine.get_indexer_non_unique(target)
                return ensure_platform_int(indexer), missing
            target = target.values

        codes = self.categories.get_indexer(target)
        indexer, missing = self._engine.get_indexer_non_unique(codes)
        return ensure_platform_int(indexer), missing

    @Appender(_index_shared_docs["_convert_scalar_indexer"])
    def _convert_scalar_indexer(self, key, kind=None):
        if kind == "loc":
            try:
                return self.categories._convert_scalar_indexer(key, kind=kind)
            except TypeError:
                self._invalid_indexer("label", key)
        return super()._convert_scalar_indexer(key, kind=kind)

    @Appender(_index_shared_docs["_convert_list_indexer"])
    def _convert_list_indexer(self, keyarr, kind=None):
        # Return our indexer or raise if all of the values are not included in
        # the categories

        if self.categories._defer_to_indexing:
            indexer = self.categories._convert_list_indexer(keyarr, kind=kind)
            return Index(self.codes).get_indexer_for(indexer)

        indexer = self.categories.get_indexer(np.asarray(keyarr))
        if (indexer == -1).any():
            raise KeyError(
                "a list-indexer must only include values that are in the categories"
            )

        return self.get_indexer(keyarr)

    @Appender(_index_shared_docs["_convert_arr_indexer"])
    def _convert_arr_indexer(self, keyarr):
        keyarr = com.asarray_tuplesafe(keyarr)

        if self.categories._defer_to_indexing:
            return keyarr

        return self._shallow_copy(keyarr)

    @Appender(_index_shared_docs["_convert_index_indexer"])
    def _convert_index_indexer(self, keyarr):
        return self._shallow_copy(keyarr)

    def take_nd(self, *args, **kwargs):
        """Alias for `take`"""
        warnings.warn(
            "CategoricalIndex.take_nd is deprecated, use CategoricalIndex.take instead",
            FutureWarning,
            stacklevel=2,
        )
        return self.take(*args, **kwargs)

    @Appender(_index_shared_docs["_maybe_cast_slice_bound"])
    def _maybe_cast_slice_bound(self, label, side, kind):
        if kind == "loc":
            return label

        return super()._maybe_cast_slice_bound(label, side, kind)

    def map(self, mapper):
        """
        Map values using input correspondence (a dict, Series, or function).

        Maps the values (their categories, not the codes) of the index to new
        categories. If the mapping correspondence is one-to-one the result is a
        :class:`~pandas.CategoricalIndex` which has the same order property as
        the original, otherwise an :class:`~pandas.Index` is returned.

        If a `dict` or :class:`~pandas.Series` is used any unmapped category is
        mapped to `NaN`. Note that if this happens an :class:`~pandas.Index`
        will be returned.

        Parameters
        ----------
        mapper : function, dict, or Series
            Mapping correspondence.

        Returns
        -------
        pandas.CategoricalIndex or pandas.Index
            Mapped index.

        See Also
        --------
        Index.map : Apply a mapping correspondence on an
            :class:`~pandas.Index`.
        Series.map : Apply a mapping correspondence on a
            :class:`~pandas.Series`.
        Series.apply : Apply more complex functions on a
            :class:`~pandas.Series`.

        Examples
        --------
        >>> idx = pd.CategoricalIndex(['a', 'b', 'c'])
        >>> idx
        CategoricalIndex(['a', 'b', 'c'], categories=['a', 'b', 'c'],
                         ordered=False, dtype='category')
        >>> idx.map(lambda x: x.upper())
        CategoricalIndex(['A', 'B', 'C'], categories=['A', 'B', 'C'],
                         ordered=False, dtype='category')
        >>> idx.map({'a': 'first', 'b': 'second', 'c': 'third'})
        CategoricalIndex(['first', 'second', 'third'], categories=['first',
                         'second', 'third'], ordered=False, dtype='category')

        If the mapping is one-to-one the ordering of the categories is
        preserved:

        >>> idx = pd.CategoricalIndex(['a', 'b', 'c'], ordered=True)
        >>> idx
        CategoricalIndex(['a', 'b', 'c'], categories=['a', 'b', 'c'],
                         ordered=True, dtype='category')
        >>> idx.map({'a': 3, 'b': 2, 'c': 1})
        CategoricalIndex([3, 2, 1], categories=[3, 2, 1], ordered=True,
                         dtype='category')

        If the mapping is not one-to-one an :class:`~pandas.Index` is returned:

        >>> idx.map({'a': 'first', 'b': 'second', 'c': 'first'})
        Index(['first', 'second', 'first'], dtype='object')

        If a `dict` is used, all unmapped categories are mapped to `NaN` and
        the result is an :class:`~pandas.Index`:

        >>> idx.map({'a': 'first', 'b': 'second'})
        Index(['first', 'second', nan], dtype='object')
        """
        return self._shallow_copy_with_infer(self.values.map(mapper))

    def delete(self, loc):
        """
        Make new Index with passed location(-s) deleted

        Returns
        -------
        new_index : Index
        """
        return self._create_from_codes(np.delete(self.codes, loc))

    def insert(self, loc, item):
        """
        Make new Index inserting new item at location. Follows
        Python list.append semantics for negative values

        Parameters
        ----------
        loc : int
        item : object

        Returns
        -------
        new_index : Index

        Raises
        ------
        ValueError if the item is not in the categories

        """
        code = self.categories.get_indexer([item])
        if (code == -1) and not (is_scalar(item) and isna(item)):
            raise TypeError(
                "cannot insert an item into a CategoricalIndex "
                "that is not already an existing category"
            )

        codes = self.codes
        codes = np.concatenate((codes[:loc], code, codes[loc:]))
        return self._create_from_codes(codes)

    def _concat(self, to_concat, name):
        # if calling index is category, don't check dtype of others
        return CategoricalIndex._concat_same_dtype(self, to_concat, name)

    def _concat_same_dtype(self, to_concat, name):
        """
        Concatenate to_concat which has the same class
        ValueError if other is not in the categories
        """
        codes = np.concatenate([self._is_dtype_compat(c).codes for c in to_concat])
        result = self._create_from_codes(codes, name=name)
        # if name is None, _create_from_codes sets self.name
        result.name = name
        return result

    def _delegate_property_get(self, name, *args, **kwargs):
        """ method delegation to the ._values """
        prop = getattr(self._values, name)
        return prop  # no wrapping for now

    def _delegate_method(self, name, *args, **kwargs):
        """ method delegation to the ._values """
        method = getattr(self._values, name)
        if "inplace" in kwargs:
            raise ValueError("cannot use inplace with CategoricalIndex")
        res = method(*args, **kwargs)
        if is_scalar(res) or name in self._raw_inherit:
            return res
        return CategoricalIndex(res, name=self.name)


CategoricalIndex._add_numeric_methods_add_sub_disabled()
CategoricalIndex._add_numeric_methods_disabled()
CategoricalIndex._add_logical_methods_disabled()<|MERGE_RESOLUTION|>--- conflicted
+++ resolved
@@ -27,15 +27,7 @@
 import pandas.core.common as com
 import pandas.core.indexes.base as ibase
 from pandas.core.indexes.base import Index, _index_shared_docs, maybe_extract_name
-<<<<<<< HEAD
-from pandas.core.indexes.extension import (
-    ExtensionIndex,
-    inherit_names,
-    make_wrapped_comparison_op,
-)
-=======
-from pandas.core.indexes.extension import ExtensionIndex
->>>>>>> 493363ef
+from pandas.core.indexes.extension import ExtensionIndex, inherit_names
 import pandas.core.missing as missing
 from pandas.core.ops import get_op_result_name
 
