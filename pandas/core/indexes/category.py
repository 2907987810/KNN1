--- conflicted
+++ resolved
@@ -1,10 +1,5 @@
 import operator
-<<<<<<< HEAD
 from typing import Any, List
-import warnings
-=======
-from typing import Any
->>>>>>> f8550253
 
 import numpy as np
 
