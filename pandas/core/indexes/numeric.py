--- conflicted
+++ resolved
@@ -108,14 +108,7 @@
             name = self.name if name is lib.no_default else name
             # Ensure we are not returning an Int64Index with float data:
             return Float64Index._simple_new(values, name=name)
-<<<<<<< HEAD
-
-        if values is None:
-            values = self._values
-        return type(self)._simple_new(values, name=name)
-=======
         return super()._shallow_copy(values=values, name=name)
->>>>>>> e8e02c0c
 
     def _convert_for_op(self, value):
         """
