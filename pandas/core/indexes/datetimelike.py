--- conflicted
+++ resolved
@@ -102,33 +102,8 @@
     _bool_ops: List[str] = []
     _field_ops: List[str] = []
 
-<<<<<<< HEAD
-    # DatetimeLikeArrayMixin assumes subclasses are mutable, so these are
-    # properties there.  They can be made into cache_readonly for Index
-    # subclasses bc they are immutable
-    inferred_freq = cache_readonly(
-        DatetimeLikeArrayMixin.inferred_freq.fget  # type: ignore
-    )
-    _isnan = cache_readonly(
-        DatetimeLikeArrayMixin._isnan.fget  # type: ignore
-    )
-    hasnans = cache_readonly(
-        DatetimeLikeArrayMixin._hasnans.fget  # type: ignore
-    )
-    _hasnans = hasnans  # for index / array -agnostic code
-    _resolution = cache_readonly(
-        DatetimeLikeArrayMixin._resolution.fget  # type: ignore
-    )
-    resolution = cache_readonly(
-        DatetimeLikeArrayMixin.resolution.fget  # type: ignore
-    )
-
-    __iter__ = ea_passthrough(DatetimeLikeArrayMixin.__iter__)
-    mean = ea_passthrough(DatetimeLikeArrayMixin.mean)
-=======
     hasnans = cache_readonly(DatetimeLikeArrayMixin._hasnans.fget)  # type: ignore
     _hasnans = hasnans  # for index / array -agnostic code
->>>>>>> 7da951f9
 
     @property
     def is_all_dates(self) -> bool:
@@ -172,16 +147,6 @@
         # Note: PeriodArray overrides this to return an ndarray of objects.
         return self._data._data
 
-<<<<<<< HEAD
-    # https://github.com/python/mypy/issues/1362
-    # error: Decorated property not supported  [misc]
-    @property  # type: ignore
-    @Appender(DatetimeLikeArrayMixin.asi8.__doc__)
-    def asi8(self):
-        return self._data.asi8
-
-=======
->>>>>>> 7da951f9
     def __array_wrap__(self, result, context=None):
         """
         Gets called after a ufunc.
