# -*- coding: utf-8 -*-
"""
Base and utility classes for tseries type pandas objects.
"""
import warnings
import operator
from datetime import datetime, timedelta

from pandas import compat
from pandas.compat.numpy import function as nv
from pandas.core.tools.timedeltas import to_timedelta

import numpy as np

from pandas._libs import lib, iNaT, NaT
from pandas._libs.tslibs.period import Period
from pandas._libs.tslibs.timestamps import round_ns

from pandas.core.dtypes.common import (
    _ensure_int64,
    is_dtype_equal,
    is_float,
    is_integer,
    is_list_like,
    is_scalar,
    is_bool_dtype,
    is_offsetlike,
    is_categorical_dtype,
    is_datetime_or_timedelta_dtype,
    is_float_dtype,
    is_integer_dtype,
    is_object_dtype,
    is_string_dtype,
    is_datetime64_dtype,
    is_datetime64tz_dtype,
    is_period_dtype,
    is_timedelta64_dtype)
from pandas.core.dtypes.generic import (
    ABCIndex, ABCSeries, ABCPeriodIndex, ABCIndexClass)
from pandas.core.dtypes.missing import isna
from pandas.core import common as com, algorithms, ops
from pandas.errors import NullFrequencyError, PerformanceWarning
import pandas.io.formats.printing as printing

from pandas.core.arrays.datetimelike import DatetimeLikeArray
from pandas.core.indexes.base import Index, _index_shared_docs
from pandas.util._decorators import Appender, cache_readonly
import pandas.core.dtypes.concat as _concat
import pandas.tseries.frequencies as frequencies

import pandas.core.indexes.base as ibase
_index_doc_kwargs = dict(ibase._index_doc_kwargs)


class DatelikeOps(object):
    """ common ops for DatetimeIndex/PeriodIndex, but not TimedeltaIndex """

    def strftime(self, date_format):
        return np.asarray(self.format(date_format=date_format),
                          dtype=compat.text_type)
    strftime.__doc__ = """
    Return an array of formatted strings specified by date_format, which
    supports the same string format as the python standard library. Details
    of the string format can be found in `python string format doc <{0}>`__

    Parameters
    ----------
    date_format : str
        date format string (e.g. "%Y-%m-%d")

    Returns
    -------
    ndarray of formatted strings
    """.format("https://docs.python.org/3/library/datetime.html"
               "#strftime-and-strptime-behavior")


class TimelikeOps(object):
    """ common ops for TimedeltaIndex/DatetimeIndex, but not PeriodIndex """

    _round_doc = (
        """
        %s the index to the specified freq

        Parameters
        ----------
        freq : freq string/object

        Returns
        -------
        index of same type

        Raises
        ------
        ValueError if the freq cannot be converted
        """)

    def _round(self, freq, rounder):
        # round the local times
        values = _ensure_datetimelike_to_i8(self)
        result = round_ns(values, rounder, freq)
        result = self._maybe_mask_results(result, fill_value=NaT)

        attribs = self._get_attributes_dict()
        if 'freq' in attribs:
            attribs['freq'] = None
        if 'tz' in attribs:
            attribs['tz'] = None
        return self._ensure_localized(
            self._shallow_copy(result, **attribs))

    @Appender(_round_doc % "round")
    def round(self, freq, *args, **kwargs):
        return self._round(freq, np.round)

    @Appender(_round_doc % "floor")
    def floor(self, freq):
        return self._round(freq, np.floor)

    @Appender(_round_doc % "ceil")
    def ceil(self, freq):
        return self._round(freq, np.ceil)


class DatetimeIndexOpsMixin(DatetimeLikeArray):
    """ common ops mixin to support a unified interface datetimelike Index """
    inferred_freq = cache_readonly(DatetimeLikeArray.inferred_freq.fget)
    _isnan = cache_readonly(DatetimeLikeArray._isnan.fget)
    hasnans = cache_readonly(DatetimeLikeArray.hasnans.fget)

    def equals(self, other):
        """
        Determines if two Index objects contain the same elements.
        """
        if self.is_(other):
            return True

        if not isinstance(other, ABCIndexClass):
            return False
        elif not isinstance(other, type(self)):
            try:
                other = type(self)(other)
            except Exception:
                return False

        if not is_dtype_equal(self.dtype, other.dtype):
            # have different timezone
            return False

        # ToDo: Remove this when PeriodDtype is added
        elif isinstance(self, ABCPeriodIndex):
            if not isinstance(other, ABCPeriodIndex):
                return False
            if self.freq != other.freq:
                return False

        return np.array_equal(self.asi8, other.asi8)

    @staticmethod
    def _join_i8_wrapper(joinf, dtype, with_indexers=True):
        """ create the join wrapper methods """

        @staticmethod
        def wrapper(left, right):
            if isinstance(left, (np.ndarray, ABCIndex, ABCSeries)):
                left = left.view('i8')
            if isinstance(right, (np.ndarray, ABCIndex, ABCSeries)):
                right = right.view('i8')
            results = joinf(left, right)
            if with_indexers:
                join_index, left_indexer, right_indexer = results
                join_index = join_index.view(dtype)
                return join_index, left_indexer, right_indexer
            return results

        return wrapper

    def _evaluate_compare(self, other, op):
        """
        We have been called because a comparison between
        8 aware arrays. numpy >= 1.11 will
        now warn about NaT comparisons
        """

        # coerce to a similar object
        if not isinstance(other, type(self)):
            if not is_list_like(other):
                # scalar
                other = [other]
            elif is_scalar(lib.item_from_zerodim(other)):
                # ndarray scalar
                other = [other.item()]
            other = type(self)(other)

        # compare
        result = op(self.asi8, other.asi8)

        # technically we could support bool dtyped Index
        # for now just return the indexing array directly
        mask = (self._isnan) | (other._isnan)
        if is_bool_dtype(result):
            result[mask] = False
            return result

        result[mask] = iNaT
        try:
            return Index(result)
        except TypeError:
            return result

    def _ensure_localized(self, result):
        """
        ensure that we are re-localized

        This is for compat as we can then call this on all datetimelike
        indexes generally (ignored for Period/Timedelta)

        Parameters
        ----------
        result : DatetimeIndex / i8 ndarray

        Returns
        -------
        localized DTI
        """

        # reconvert to local tz
        if getattr(self, 'tz', None) is not None:
            if not isinstance(result, ABCIndexClass):
                result = self._simple_new(result)
            result = result.tz_localize(self.tz)
        return result

    def _box_values(self, values):
        """
        apply box func to passed values
        """
        return lib.map_infer(values, self._box_func)

    def _box_values_as_index(self):
        """
        return object Index which contains boxed values
        """
        from pandas.core.index import Index
        return Index(self._box_values(self.asi8), name=self.name, dtype=object)

    def _format_with_header(self, header, **kwargs):
        return header + list(self._format_native_types(**kwargs))

    @Appender(_index_shared_docs['__contains__'] % _index_doc_kwargs)
    def __contains__(self, key):
        try:
            res = self.get_loc(key)
            return is_scalar(res) or type(res) == slice or np.any(res)
        except (KeyError, TypeError, ValueError):
            return False

    contains = __contains__

    def __getitem__(self, key):
        """
        This getitem defers to the underlying array, which by-definition can
        only handle list-likes, slices, and integer scalars
        """

        is_int = is_integer(key)
        if is_scalar(key) and not is_int:
            raise IndexError("only integers, slices (`:`), ellipsis (`...`), "
                             "numpy.newaxis (`None`) and integer or boolean "
                             "arrays are valid indices")

        getitem = self._data.__getitem__
        if is_int:
            val = getitem(key)
            return self._box_func(val)
        else:
            if com.is_bool_indexer(key):
                key = np.asarray(key)
                if key.all():
                    key = slice(0, None, None)
                else:
                    key = lib.maybe_booleans_to_slice(key.view(np.uint8))

            attribs = self._get_attributes_dict()

            is_period = isinstance(self, ABCPeriodIndex)
            if is_period:
                freq = self.freq
            else:
                freq = None
                if isinstance(key, slice):
                    if self.freq is not None and key.step is not None:
                        freq = key.step * self.freq
                    else:
                        freq = self.freq

            attribs['freq'] = freq

            result = getitem(key)
            if result.ndim > 1:
                # To support MPL which performs slicing with 2 dim
                # even though it only has 1 dim by definition
                if is_period:
                    return self._simple_new(result, **attribs)
                return result

            return self._simple_new(result, **attribs)

    def _nat_new(self, box=True):
        """
        Return Index or ndarray filled with NaT which has the same
        length as the caller.

        Parameters
        ----------
        box : boolean, default True
            - If True returns a Index as the same as caller.
            - If False returns ndarray of np.int64.
        """
        result = np.zeros(len(self), dtype=np.int64)
        result.fill(iNaT)
        if not box:
            return result

        attribs = self._get_attributes_dict()
        if not is_period_dtype(self):
            attribs['freq'] = None
        return self._simple_new(result, **attribs)

    # Try to run function on index first, and then on elements of index
    # Especially important for group-by functionality
    def map(self, f):
        try:
            result = f(self)

            # Try to use this result if we can
            if isinstance(result, np.ndarray):
                result = Index(result)

            if not isinstance(result, Index):
                raise TypeError('The map function must return an Index object')
            return result
        except Exception:
            return self.astype(object).map(f)

    def sort_values(self, return_indexer=False, ascending=True):
        """
        Return sorted copy of Index
        """
        if return_indexer:
            _as = self.argsort()
            if not ascending:
                _as = _as[::-1]
            sorted_index = self.take(_as)
            return sorted_index, _as
        else:
            sorted_values = np.sort(self._ndarray_values)
            attribs = self._get_attributes_dict()
            freq = attribs['freq']

            if freq is not None and not isinstance(self, ABCPeriodIndex):
                if freq.n > 0 and not ascending:
                    freq = freq * -1
                elif freq.n < 0 and ascending:
                    freq = freq * -1
            attribs['freq'] = freq

            if not ascending:
                sorted_values = sorted_values[::-1]

            return self._simple_new(sorted_values, **attribs)

    @Appender(_index_shared_docs['take'] % _index_doc_kwargs)
    def take(self, indices, axis=0, allow_fill=True,
             fill_value=None, **kwargs):
        nv.validate_take(tuple(), kwargs)
        indices = _ensure_int64(indices)

        maybe_slice = lib.maybe_indices_to_slice(indices, len(self))
        if isinstance(maybe_slice, slice):
            return self[maybe_slice]

        taken = self._assert_take_fillable(self.asi8, indices,
                                           allow_fill=allow_fill,
                                           fill_value=fill_value,
                                           na_value=iNaT)

        # keep freq in PeriodIndex, reset otherwise
        freq = self.freq if isinstance(self, ABCPeriodIndex) else None
        return self._shallow_copy(taken, freq=freq)

    def get_duplicates(self):
        values = Index.get_duplicates(self)
        return self._simple_new(values)

    _can_hold_na = True

    _na_value = NaT
    """The expected NA value to use with this index."""

    @property
    def asobject(self):
        """Return object Index which contains boxed values.

        .. deprecated:: 0.23.0
            Use ``astype(object)`` instead.

        *this is an internal non-public method*
        """
        warnings.warn("'asobject' is deprecated. Use 'astype(object)'"
                      " instead", FutureWarning, stacklevel=2)
        return self.astype(object)

    def _convert_tolerance(self, tolerance, target):
        tolerance = np.asarray(to_timedelta(tolerance, box=False))
        if target.size != tolerance.size and tolerance.size > 1:
            raise ValueError('list-like tolerance size must match '
                             'target index size')
        return tolerance

    def tolist(self):
        """
        return a list of the underlying data
        """
        return list(self.astype(object))

    def min(self, axis=None, *args, **kwargs):
        """
        Return the minimum value of the Index or minimum along
        an axis.

        See also
        --------
        numpy.ndarray.min
        """
        nv.validate_min(args, kwargs)

        try:
            i8 = self.asi8

            # quick check
            if len(i8) and self.is_monotonic:
                if i8[0] != iNaT:
                    return self._box_func(i8[0])

            if self.hasnans:
                min_stamp = self[~self._isnan].asi8.min()
            else:
                min_stamp = i8.min()
            return self._box_func(min_stamp)
        except ValueError:
            return self._na_value

    def argmin(self, axis=None, *args, **kwargs):
        """
        Returns the indices of the minimum values along an axis.
        See `numpy.ndarray.argmin` for more information on the
        `axis` parameter.

        See also
        --------
        numpy.ndarray.argmin
        """
        nv.validate_argmin(args, kwargs)

        i8 = self.asi8
        if self.hasnans:
            mask = self._isnan
            if mask.all():
                return -1
            i8 = i8.copy()
            i8[mask] = np.iinfo('int64').max
        return i8.argmin()

    def max(self, axis=None, *args, **kwargs):
        """
        Return the maximum value of the Index or maximum along
        an axis.

        See also
        --------
        numpy.ndarray.max
        """
        nv.validate_max(args, kwargs)

        try:
            i8 = self.asi8

            # quick check
            if len(i8) and self.is_monotonic:
                if i8[-1] != iNaT:
                    return self._box_func(i8[-1])

            if self.hasnans:
                max_stamp = self[~self._isnan].asi8.max()
            else:
                max_stamp = i8.max()
            return self._box_func(max_stamp)
        except ValueError:
            return self._na_value

    def argmax(self, axis=None, *args, **kwargs):
        """
        Returns the indices of the maximum values along an axis.
        See `numpy.ndarray.argmax` for more information on the
        `axis` parameter.

        See also
        --------
        numpy.ndarray.argmax
        """
        nv.validate_argmax(args, kwargs)

        i8 = self.asi8
        if self.hasnans:
            mask = self._isnan
            if mask.all():
                return -1
            i8 = i8.copy()
            i8[mask] = 0
        return i8.argmax()

    @property
    def _formatter_func(self):
        raise com.AbstractMethodError(self)

    def _format_attrs(self):
        """
        Return a list of tuples of the (attr,formatted_value)
        """
        attrs = super(DatetimeIndexOpsMixin, self)._format_attrs()
        for attrib in self._attributes:
            if attrib == 'freq':
                freq = self.freqstr
                if freq is not None:
                    freq = "'%s'" % freq
                attrs.append(('freq', freq))
        return attrs

    @cache_readonly
    def _resolution(self):
        return frequencies.Resolution.get_reso_from_freq(self.freqstr)

    @cache_readonly
    def resolution(self):
        """
        Returns day, hour, minute, second, millisecond or microsecond
        """
        return frequencies.Resolution.get_str(self._resolution)

    def _convert_scalar_indexer(self, key, kind=None):
        """
        we don't allow integer or float indexing on datetime-like when using
        loc

        Parameters
        ----------
        key : label of the slice bound
        kind : {'ix', 'loc', 'getitem', 'iloc'} or None
        """

        assert kind in ['ix', 'loc', 'getitem', 'iloc', None]

        # we don't allow integer/float indexing for loc
        # we don't allow float indexing for ix/getitem
        if is_scalar(key):
            is_int = is_integer(key)
            is_flt = is_float(key)
            if kind in ['loc'] and (is_int or is_flt):
                self._invalid_indexer('index', key)
            elif kind in ['ix', 'getitem'] and is_flt:
                self._invalid_indexer('index', key)

        return (super(DatetimeIndexOpsMixin, self)
                ._convert_scalar_indexer(key, kind=kind))

<<<<<<< HEAD
=======
    def _add_datelike(self, other):
        raise TypeError("cannot add {cls} and {typ}"
                        .format(cls=type(self).__name__,
                                typ=type(other).__name__))

    def _sub_datelike(self, other):
        raise com.AbstractMethodError(self)

    def _add_nat(self):
        """Add pd.NaT to self"""
        if is_period_dtype(self):
            raise TypeError('Cannot add {cls} and {typ}'
                            .format(cls=type(self).__name__,
                                    typ=type(NaT).__name__))

        # GH#19124 pd.NaT is treated like a timedelta for both timedelta
        # and datetime dtypes
        return self._nat_new(box=True)

    def _sub_nat(self):
        """Subtract pd.NaT from self"""
        # GH#19124 Timedelta - datetime is not in general well-defined.
        # We make an exception for pd.NaT, which in this case quacks
        # like a timedelta.
        # For datetime64 dtypes by convention we treat NaT as a datetime, so
        # this subtraction returns a timedelta64 dtype.
        # For period dtype, timedelta64 is a close-enough return dtype.
        result = self._nat_new(box=False)
        return result.view('timedelta64[ns]')

    def _sub_period(self, other):
        return NotImplemented

>>>>>>> f4c9d966
    def _addsub_offset_array(self, other, op):
        """
        Add or subtract array-like of DateOffset objects

        Parameters
        ----------
        other : Index, np.ndarray
            object-dtype containing pd.DateOffset objects
        op : {operator.add, operator.sub}

        Returns
        -------
        result : same class as self
        """
        assert op in [operator.add, operator.sub]
        if len(other) == 1:
            return op(self, other[0])

        warnings.warn("Adding/subtracting array of DateOffsets to "
                      "{cls} not vectorized"
                      .format(cls=type(self).__name__), PerformanceWarning)

        res_values = op(self.astype('O').values, np.array(other))
        kwargs = {}
        if not is_period_dtype(self):
            kwargs['freq'] = 'infer'
        return self._constructor(res_values, **kwargs)

    @classmethod
    def _add_datetimelike_methods(cls):
        """
        add in the datetimelike methods (as we may have to override the
        superclass)
        """

        def __add__(self, other):
            from pandas import DateOffset

            other = lib.item_from_zerodim(other)
            if isinstance(other, ABCSeries):
                return NotImplemented

            # scalar others
            elif other is NaT:
                result = self._add_nat()
            elif isinstance(other, (DateOffset, timedelta, np.timedelta64)):
                result = self._add_delta(other)
            elif isinstance(other, (datetime, np.datetime64)):
                result = self._add_datelike(other)
            elif is_integer(other):
                # This check must come after the check for np.timedelta64
                # as is_integer returns True for these
                result = self.shift(other)

            # array-like others
            elif is_timedelta64_dtype(other):
                # TimedeltaIndex, ndarray[timedelta64]
                result = self._add_delta(other)
            elif is_offsetlike(other):
                # Array/Index of DateOffset objects
                result = self._addsub_offset_array(other, operator.add)
            elif is_datetime64_dtype(other) or is_datetime64tz_dtype(other):
                # DatetimeIndex, ndarray[datetime64]
                return self._add_datelike(other)
            elif is_integer_dtype(other) and self.freq is None:
                # GH#19123
                raise NullFrequencyError("Cannot shift with no freq")
            else:  # pragma: no cover
                return NotImplemented

            if result is NotImplemented:
                return NotImplemented
            elif not isinstance(result, Index):
                # Index.__new__ will choose appropriate subclass for dtype
                result = Index(result)
            res_name = ops.get_op_result_name(self, other)
            result.name = res_name
            return result

        cls.__add__ = __add__

        def __radd__(self, other):
            # alias for __add__
            return self.__add__(other)
        cls.__radd__ = __radd__

        def __sub__(self, other):
            from pandas import Index, DateOffset

            other = lib.item_from_zerodim(other)
            if isinstance(other, ABCSeries):
                return NotImplemented

            # scalar others
            elif other is NaT:
                result = self._sub_nat()
            elif isinstance(other, (DateOffset, timedelta, np.timedelta64)):
                result = self._add_delta(-other)
            elif isinstance(other, (datetime, np.datetime64)):
                result = self._sub_datelike(other)
            elif is_integer(other):
                # This check must come after the check for np.timedelta64
                # as is_integer returns True for these
                result = self.shift(-other)
            elif isinstance(other, Period):
                result = self._sub_period(other)

            # array-like others
            elif is_timedelta64_dtype(other):
                # TimedeltaIndex, ndarray[timedelta64]
                result = self._add_delta(-other)
            elif is_offsetlike(other):
                # Array/Index of DateOffset objects
                result = self._addsub_offset_array(other, operator.sub)
            elif is_datetime64_dtype(other) or is_datetime64tz_dtype(other):
                # DatetimeIndex, ndarray[datetime64]
                result = self._sub_datelike(other)
            elif isinstance(other, Index):
                raise TypeError("cannot subtract {cls} and {typ}"
                                .format(cls=type(self).__name__,
                                        typ=type(other).__name__))
            elif is_integer_dtype(other) and self.freq is None:
                # GH#19123
                raise NullFrequencyError("Cannot shift with no freq")
            else:  # pragma: no cover
                return NotImplemented

            if result is NotImplemented:
                return NotImplemented
            elif not isinstance(result, Index):
                # Index.__new__ will choose appropriate subclass for dtype
                result = Index(result)
            res_name = ops.get_op_result_name(self, other)
            result.name = res_name
            return result

        cls.__sub__ = __sub__

        def __rsub__(self, other):
            if is_datetime64_dtype(other) and is_timedelta64_dtype(self):
                # ndarray[datetime64] cannot be subtracted from self, so
                # we need to wrap in DatetimeIndex and flip the operation
                from pandas import DatetimeIndex
                return DatetimeIndex(other) - self
            return -(self - other)
        cls.__rsub__ = __rsub__

        def __iadd__(self, other):
            # alias for __add__
            return self.__add__(other)
        cls.__iadd__ = __iadd__

        def __isub__(self, other):
            # alias for __sub__
            return self.__sub__(other)
        cls.__isub__ = __isub__

    def isin(self, values):
        """
        Compute boolean array of whether each index value is found in the
        passed set of values

        Parameters
        ----------
        values : set or sequence of values

        Returns
        -------
        is_contained : ndarray (boolean dtype)
        """
        if not isinstance(values, type(self)):
            try:
                values = type(self)(values)
            except ValueError:
                return self.astype(object).isin(values)

        return algorithms.isin(self.asi8, values.asi8)

    def shift(self, n, freq=None):
        """
        Specialized shift which produces a DatetimeIndex

        Parameters
        ----------
        n : int
            Periods to shift by
        freq : DateOffset or timedelta-like, optional

        Returns
        -------
        shifted : DatetimeIndex
        """
        if freq is not None and freq != self.freq:
            if isinstance(freq, compat.string_types):
                freq = frequencies.to_offset(freq)
            offset = n * freq
            result = self + offset

            if hasattr(self, 'tz'):
                result.tz = self.tz

            return result

        if n == 0:
            # immutable so OK
            return self

        if self.freq is None:
            raise NullFrequencyError("Cannot shift with no freq")

        start = self[0] + n * self.freq
        end = self[-1] + n * self.freq
        attribs = self._get_attributes_dict()
        attribs['start'] = start
        attribs['end'] = end
        return type(self)(**attribs)

    def repeat(self, repeats, *args, **kwargs):
        """
        Analogous to ndarray.repeat
        """
        nv.validate_repeat(args, kwargs)
        if isinstance(self, ABCPeriodIndex):
            freq = self.freq
        else:
            freq = None
        return self._shallow_copy(self.asi8.repeat(repeats),
                                  freq=freq)

    @Appender(_index_shared_docs['where'] % _index_doc_kwargs)
    def where(self, cond, other=None):
        other = _ensure_datetimelike_to_i8(other)
        values = _ensure_datetimelike_to_i8(self)
        result = np.where(cond, values, other).astype('i8')

        result = self._ensure_localized(result)
        return self._shallow_copy(result,
                                  **self._get_attributes_dict())

    def summary(self, name=None):
        """
        return a summarized representation
        """
        formatter = self._formatter_func
        if len(self) > 0:
            index_summary = ', %s to %s' % (formatter(self[0]),
                                            formatter(self[-1]))
        else:
            index_summary = ''

        if name is None:
            name = type(self).__name__
        result = '%s: %s entries%s' % (printing.pprint_thing(name),
                                       len(self), index_summary)
        if self.freq:
            result += '\nFreq: %s' % self.freqstr

        # display as values, not quoted
        result = result.replace("'", "")
        return result

    def _concat_same_dtype(self, to_concat, name):
        """
        Concatenate to_concat which has the same class
        """
        attribs = self._get_attributes_dict()
        attribs['name'] = name

        if not isinstance(self, ABCPeriodIndex):
            # reset freq
            attribs['freq'] = None

        if getattr(self, 'tz', None) is not None:
            return _concat._concat_datetimetz(to_concat, name)
        else:
            new_data = np.concatenate([c.asi8 for c in to_concat])
        return self._simple_new(new_data, **attribs)

    def astype(self, dtype, copy=True):
        if is_object_dtype(dtype):
            return self._box_values_as_index()
        elif is_string_dtype(dtype) and not is_categorical_dtype(dtype):
            return Index(self.format(), name=self.name, dtype=object)
        elif is_integer_dtype(dtype):
            return Index(self.values.astype('i8', copy=copy), name=self.name,
                         dtype='i8')
        elif (is_datetime_or_timedelta_dtype(dtype) and
              not is_dtype_equal(self.dtype, dtype)) or is_float_dtype(dtype):
            # disallow conversion between datetime/timedelta,
            # and conversions for any datetimelike to float
            msg = 'Cannot cast {name} to dtype {dtype}'
            raise TypeError(msg.format(name=type(self).__name__, dtype=dtype))
        return super(DatetimeIndexOpsMixin, self).astype(dtype, copy=copy)


def _ensure_datetimelike_to_i8(other):
    """ helper for coercing an input scalar or array to i8 """
    if is_scalar(other) and isna(other):
        other = iNaT
    elif isinstance(other, ABCIndexClass):
        # convert tz if needed
        if getattr(other, 'tz', None) is not None:
            other = other.tz_localize(None).asi8
        else:
            other = other.asi8
    else:
        try:
            other = np.array(other, copy=False).view('i8')
        except TypeError:
            # period array cannot be coerces to int
            other = Index(other).asi8
    return other<|MERGE_RESOLUTION|>--- conflicted
+++ resolved
@@ -574,16 +574,6 @@
         return (super(DatetimeIndexOpsMixin, self)
                 ._convert_scalar_indexer(key, kind=kind))
 
-<<<<<<< HEAD
-=======
-    def _add_datelike(self, other):
-        raise TypeError("cannot add {cls} and {typ}"
-                        .format(cls=type(self).__name__,
-                                typ=type(other).__name__))
-
-    def _sub_datelike(self, other):
-        raise com.AbstractMethodError(self)
-
     def _add_nat(self):
         """Add pd.NaT to self"""
         if is_period_dtype(self):
@@ -606,10 +596,6 @@
         result = self._nat_new(box=False)
         return result.view('timedelta64[ns]')
 
-    def _sub_period(self, other):
-        return NotImplemented
-
->>>>>>> f4c9d966
     def _addsub_offset_array(self, other, op):
         """
         Add or subtract array-like of DateOffset objects
