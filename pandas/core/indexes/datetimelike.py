# -*- coding: utf-8 -*-
"""
Base and utility classes for tseries type pandas objects.
"""
import operator
import warnings

import numpy as np

from pandas._libs import NaT, iNaT, lib
from pandas.compat.numpy import function as nv
from pandas.errors import AbstractMethodError
from pandas.util._decorators import Appender, cache_readonly, deprecate_kwarg

from pandas.core.dtypes.common import (
    ensure_int64, is_bool_dtype, is_dtype_equal, is_float, is_integer,
    is_list_like, is_period_dtype, is_scalar)
from pandas.core.dtypes.generic import ABCIndex, ABCIndexClass, ABCSeries

from pandas.core import algorithms, ops
from pandas.core.accessor import PandasDelegate
from pandas.core.arrays import ExtensionOpsMixin
from pandas.core.arrays.datetimelike import (
    DatetimeLikeArrayMixin, _ensure_datetimelike_to_i8)
import pandas.core.indexes.base as ibase
from pandas.core.indexes.base import Index, _index_shared_docs
from pandas.core.tools.timedeltas import to_timedelta

import pandas.io.formats.printing as printing

_index_doc_kwargs = dict(ibase._index_doc_kwargs)


def ea_passthrough(name):
    def method(self, *args, **kwargs):
        return getattr(self._eadata, name)(*args, **kwargs)

    method.__name__ = name
    # TODO: docstrings
    return method


class DatetimeIndexOpsMixin(ExtensionOpsMixin):
    """
    common ops mixin to support a unified interface datetimelike Index
    """

<<<<<<< HEAD
=======
    # override DatetimeLikeArrayMixin method
    copy = Index.copy
    view = Index.view
    __setitem__ = Index.__setitem__

>>>>>>> 3f836274
    # DatetimeLikeArrayMixin assumes subclasses are mutable, so these are
    # properties there.  They can be made into cache_readonly for Index
    # subclasses bc they are immutable
    inferred_freq = cache_readonly(DatetimeLikeArrayMixin.inferred_freq.fget)
    _isnan = cache_readonly(DatetimeLikeArrayMixin._isnan.fget)
    hasnans = cache_readonly(DatetimeLikeArrayMixin._hasnans.fget)
    _hasnans = hasnans  # for index / array -agnostic code
    _resolution = cache_readonly(DatetimeLikeArrayMixin._resolution.fget)
    resolution = cache_readonly(DatetimeLikeArrayMixin.resolution.fget)

    _box_values = ea_passthrough("_box_values")
    _maybe_mask_results = ea_passthrough("_maybe_mask_results")
    __iter__ = ea_passthrough("__iter__")

    @property
    def freqstr(self):
        return self._eadata.freqstr

    def unique(self, level=None):
        if level is not None:
            self._validate_index_level(level)

        result = self._eadata.unique()

        # Note: if `self` is already unique, then self.unique() should share
        #  a `freq` with self.  If not already unique, then self.freq must be
        #  None, so again sharing freq is correct.
        return self._shallow_copy(result._data)

    @classmethod
    def _create_comparison_method(cls, op):
        """
        Create a comparison method that dispatches to ``cls.values``.
        """
        def wrapper(self, other):
            result = op(self._eadata, maybe_unwrap_index(other))
            return result

        wrapper.__doc__ = op.__doc__
        wrapper.__name__ = '__{}__'.format(op.__name__)
        return wrapper

    # ------------------------------------------------------------------------

    def equals(self, other):
        """
        Determines if two Index objects contain the same elements.
        """
        if self.is_(other):
            return True

        if not isinstance(other, ABCIndexClass):
            return False
        elif not isinstance(other, type(self)):
            try:
                other = type(self)(other)
            except Exception:
                return False

        if not is_dtype_equal(self.dtype, other.dtype):
            # have different timezone
            return False

        elif is_period_dtype(self):
            if not is_period_dtype(other):
                return False
            if self.freq != other.freq:
                return False

        return np.array_equal(self.asi8, other.asi8)

    @staticmethod
    def _join_i8_wrapper(joinf, dtype, with_indexers=True):
        """
        Create the join wrapper methods.
        """

        @staticmethod
        def wrapper(left, right):
            if isinstance(left, (np.ndarray, ABCIndex, ABCSeries)):
                left = left.view('i8')
            if isinstance(right, (np.ndarray, ABCIndex, ABCSeries)):
                right = right.view('i8')
            results = joinf(left, right)
            if with_indexers:
                join_index, left_indexer, right_indexer = results
                join_index = join_index.view(dtype)
                return join_index, left_indexer, right_indexer
            return results

        return wrapper

    @Appender(DatetimeLikeArrayMixin._evaluate_compare.__doc__)
    def _evaluate_compare(self, other, op):
        result = self._eadata._evaluate_compare(other, op)
        if is_bool_dtype(result):
            return result
        try:
            return Index(result)
        except TypeError:
            return result

    def _ensure_localized(self, arg, ambiguous='raise', nonexistent='raise',
                          from_utc=False):
        # See DatetimeLikeArrayMixin._ensure_localized.__doc__

        if getattr(self, 'tz', None):
            # ensure_localized is only relevant for tz-aware DTI
            from pandas.core.arrays import DatetimeArrayMixin as DatetimeArray
            dtarr = DatetimeArray(self)
            result = dtarr._ensure_localized(arg,
                                             ambiguous=ambiguous,
                                             nonexistent=nonexistent,
                                             from_utc=from_utc)
            return type(self)(result, name=self.name)
        return arg

    def _box_values_as_index(self):
        """
        Return object Index which contains boxed values.
        """
        from pandas.core.index import Index
        return Index(self._box_values(self.asi8), name=self.name, dtype=object)

    @Appender(_index_shared_docs['contains'] % _index_doc_kwargs)
    def __contains__(self, key):
        try:
            res = self.get_loc(key)
            return (is_scalar(res) or isinstance(res, slice) or
                    (is_list_like(res) and len(res)))
        except (KeyError, TypeError, ValueError):
            return False

    contains = __contains__

    # Try to run function on index first, and then on elements of index
    # Especially important for group-by functionality
    def map(self, f):
        try:
            result = f(self)

            # Try to use this result if we can
            if isinstance(result, np.ndarray):
                result = Index(result)

            if not isinstance(result, Index):
                raise TypeError('The map function must return an Index object')
            return result
        except Exception:
            return self.astype(object).map(f)

    def sort_values(self, return_indexer=False, ascending=True):
        """
        Return sorted copy of Index.
        """
        if return_indexer:
            _as = self.argsort()
            if not ascending:
                _as = _as[::-1]
            sorted_index = self.take(_as)
            return sorted_index, _as
        else:
            sorted_values = np.sort(self._ndarray_values)
            attribs = self._get_attributes_dict()
            freq = attribs['freq']

            if freq is not None and not is_period_dtype(self):
                if freq.n > 0 and not ascending:
                    freq = freq * -1
                elif freq.n < 0 and ascending:
                    freq = freq * -1
            attribs['freq'] = freq

            if not ascending:
                sorted_values = sorted_values[::-1]

            sorted_values = self._maybe_box_as_values(sorted_values,
                                                      **attribs)

            return self._simple_new(sorted_values, **attribs)

    @Appender(_index_shared_docs['take'] % _index_doc_kwargs)
    def take(self, indices, axis=0, allow_fill=True,
             fill_value=None, **kwargs):
        nv.validate_take(tuple(), kwargs)
        indices = ensure_int64(indices)

        maybe_slice = lib.maybe_indices_to_slice(indices, len(self))
        if isinstance(maybe_slice, slice):
            return self[maybe_slice]

        taken = self._assert_take_fillable(self.asi8, indices,
                                           allow_fill=allow_fill,
                                           fill_value=fill_value,
                                           na_value=iNaT)

        # keep freq in PeriodArray/Index, reset otherwise
        freq = self.freq if is_period_dtype(self) else None
        return self._shallow_copy(taken, freq=freq)

    _can_hold_na = True

    _na_value = NaT
    """The expected NA value to use with this index."""

    @property
    def asobject(self):
        """
        Return object Index which contains boxed values.

        .. deprecated:: 0.23.0
            Use ``astype(object)`` instead.

        *this is an internal non-public method*
        """
        warnings.warn("'asobject' is deprecated. Use 'astype(object)'"
                      " instead", FutureWarning, stacklevel=2)
        return self.astype(object)

    def _convert_tolerance(self, tolerance, target):
        tolerance = np.asarray(to_timedelta(tolerance, box=False))
        if target.size != tolerance.size and tolerance.size > 1:
            raise ValueError('list-like tolerance size must match '
                             'target index size')
        return tolerance

    def tolist(self):
        """
        Return a list of the underlying data.
        """
        return list(self.astype(object))

    def min(self, axis=None, skipna=True, *args, **kwargs):
        """
        Return the minimum value of the Index or minimum along
        an axis.

        See Also
        --------
        numpy.ndarray.min
        Series.min : Return the minimum value in a Series.
        """
        nv.validate_min(args, kwargs)
        nv.validate_minmax_axis(axis)

        if not len(self):
            return self._na_value

        i8 = self.asi8
        try:
            # quick check
            if len(i8) and self.is_monotonic:
                if i8[0] != iNaT:
                    return self._box_func(i8[0])

            if self.hasnans:
                if skipna:
                    min_stamp = self[~self._isnan].asi8.min()
                else:
                    return self._na_value
            else:
                min_stamp = i8.min()
            return self._box_func(min_stamp)
        except ValueError:
            return self._na_value

    def argmin(self, axis=None, skipna=True, *args, **kwargs):
        """
        Returns the indices of the minimum values along an axis.

        See `numpy.ndarray.argmin` for more information on the
        `axis` parameter.

        See Also
        --------
        numpy.ndarray.argmin
        """
        nv.validate_argmin(args, kwargs)
        nv.validate_minmax_axis(axis)

        i8 = self.asi8
        if self.hasnans:
            mask = self._isnan
            if mask.all() or not skipna:
                return -1
            i8 = i8.copy()
            i8[mask] = np.iinfo('int64').max
        return i8.argmin()

    def max(self, axis=None, skipna=True, *args, **kwargs):
        """
        Return the maximum value of the Index or maximum along
        an axis.

        See Also
        --------
        numpy.ndarray.max
        Series.max : Return the maximum value in a Series.
        """
        nv.validate_max(args, kwargs)
        nv.validate_minmax_axis(axis)

        if not len(self):
            return self._na_value

        i8 = self.asi8
        try:
            # quick check
            if len(i8) and self.is_monotonic:
                if i8[-1] != iNaT:
                    return self._box_func(i8[-1])

            if self.hasnans:
                if skipna:
                    max_stamp = self[~self._isnan].asi8.max()
                else:
                    return self._na_value
            else:
                max_stamp = i8.max()
            return self._box_func(max_stamp)
        except ValueError:
            return self._na_value

    def argmax(self, axis=None, skipna=True, *args, **kwargs):
        """
        Returns the indices of the maximum values along an axis.

        See `numpy.ndarray.argmax` for more information on the
        `axis` parameter.

        See Also
        --------
        numpy.ndarray.argmax
        """
        nv.validate_argmax(args, kwargs)
        nv.validate_minmax_axis(axis)

        i8 = self.asi8
        if self.hasnans:
            mask = self._isnan
            if mask.all() or not skipna:
                return -1
            i8 = i8.copy()
            i8[mask] = 0
        return i8.argmax()

    # --------------------------------------------------------------------
    # Rendering Methods

    def _format_with_header(self, header, **kwargs):
        return header + list(self._format_native_types(**kwargs))

    @property
    def _formatter_func(self):
        raise AbstractMethodError(self)

    def _format_attrs(self):
        """
        Return a list of tuples of the (attr,formatted_value).
        """
        attrs = super(DatetimeIndexOpsMixin, self)._format_attrs()
        for attrib in self._attributes:
            if attrib == 'freq':
                freq = self.freqstr
                if freq is not None:
                    freq = "'%s'" % freq
                attrs.append(('freq', freq))
        return attrs

    # --------------------------------------------------------------------

    def _convert_scalar_indexer(self, key, kind=None):
        """
        We don't allow integer or float indexing on datetime-like when using
        loc.

        Parameters
        ----------
        key : label of the slice bound
        kind : {'ix', 'loc', 'getitem', 'iloc'} or None
        """

        assert kind in ['ix', 'loc', 'getitem', 'iloc', None]

        # we don't allow integer/float indexing for loc
        # we don't allow float indexing for ix/getitem
        if is_scalar(key):
            is_int = is_integer(key)
            is_flt = is_float(key)
            if kind in ['loc'] and (is_int or is_flt):
                self._invalid_indexer('index', key)
            elif kind in ['ix', 'getitem'] and is_flt:
                self._invalid_indexer('index', key)

        return (super(DatetimeIndexOpsMixin, self)
                ._convert_scalar_indexer(key, kind=kind))

    @classmethod
    def _add_datetimelike_methods(cls):
        """
        Add in the datetimelike methods (as we may have to override the
        superclass).
        """

        def __add__(self, other):
            # dispatch to ExtensionArray implementation
            result = self._eadata.__add__(maybe_unwrap_index(other))
            return wrap_arithmetic_op(self, other, result)

        cls.__add__ = __add__

        def __radd__(self, other):
            # alias for __add__
            return self.__add__(other)
        cls.__radd__ = __radd__

        def __sub__(self, other):
            # dispatch to ExtensionArray implementation
            result = self._eadata.__sub__(maybe_unwrap_index(other))
            return wrap_arithmetic_op(self, other, result)

        cls.__sub__ = __sub__

        def __rsub__(self, other):
            result = self._eadata.__rsub__(maybe_unwrap_index(other))
            return wrap_arithmetic_op(self, other, result)

        cls.__rsub__ = __rsub__

    def isin(self, values):
        """
        Compute boolean array of whether each index value is found in the
        passed set of values.

        Parameters
        ----------
        values : set or sequence of values

        Returns
        -------
        is_contained : ndarray (boolean dtype)
        """
        if not isinstance(values, type(self)):
            try:
                values = type(self)(values)
            except ValueError:
                return self.astype(object).isin(values)

        return algorithms.isin(self.asi8, values.asi8)

    @Appender(_index_shared_docs['repeat'] % _index_doc_kwargs)
    def repeat(self, repeats, axis=None):
        nv.validate_repeat(tuple(), dict(axis=axis))
        freq = self.freq if is_period_dtype(self) else None
        return self._shallow_copy(self.asi8.repeat(repeats), freq=freq)
        # TODO: dispatch to _eadata

    @Appender(_index_shared_docs['where'] % _index_doc_kwargs)
    def where(self, cond, other=None):
        other = _ensure_datetimelike_to_i8(other, to_utc=True)
        values = _ensure_datetimelike_to_i8(self, to_utc=True)
        result = np.where(cond, values, other).astype('i8')

        result = self._ensure_localized(result, from_utc=True)
        return self._shallow_copy(result)

    def _summary(self, name=None):
        """
        Return a summarized representation.

        Parameters
        ----------
        name : str
            name to use in the summary representation

        Returns
        -------
        String with a summarized representation of the index
        """
        formatter = self._formatter_func
        if len(self) > 0:
            index_summary = ', %s to %s' % (formatter(self[0]),
                                            formatter(self[-1]))
        else:
            index_summary = ''

        if name is None:
            name = type(self).__name__
        result = '%s: %s entries%s' % (printing.pprint_thing(name),
                                       len(self), index_summary)
        if self.freq:
            result += '\nFreq: %s' % self.freqstr

        # display as values, not quoted
        result = result.replace("'", "")
        return result

    def _concat_same_dtype(self, to_concat, name):
        """
        Concatenate to_concat which has the same class.
        """
        attribs = self._get_attributes_dict()
        attribs['name'] = name
        # do not pass tz to set because tzlocal cannot be hashed
        if len({str(x.dtype) for x in to_concat}) != 1:
            raise ValueError('to_concat must have the same tz')

        if not is_period_dtype(self):
            # reset freq
            attribs['freq'] = None
            # TODO(DatetimeArray)
            # - remove the .asi8 here
            # - remove the _maybe_box_as_values
            # - combine with the `else` block
            new_data = self._eadata._concat_same_type(to_concat).asi8
        else:
            new_data = type(self._values)._concat_same_type(to_concat)

        return self._simple_new(new_data, **attribs)

    def _maybe_box_as_values(self, values, **attribs):
        # TODO(DatetimeArray): remove
        # This is a temporary shim while PeriodArray is an ExtensoinArray,
        # but others are not. When everyone is an ExtensionArray, this can
        # be removed. Currently used in
        # - sort_values
        return values

    @Appender(_index_shared_docs['astype'])
    def astype(self, dtype, copy=True):
        if is_dtype_equal(self.dtype, dtype) and copy is False:
            # Ensure that self.astype(self.dtype) is self
            return self

        new_values = self._eadata.astype(dtype, copy=copy)

        # pass copy=False because any copying will be done in the
        #  _eadata.astype call above
        return Index(new_values,
                     dtype=new_values.dtype, name=self.name, copy=False)

    @Appender(DatetimeLikeArrayMixin._time_shift.__doc__)
    def _time_shift(self, periods, freq=None):
        result = self._eadata._time_shift(periods, freq=freq)
        return type(self)(result, name=self.name)

    @deprecate_kwarg(old_arg_name='n', new_arg_name='periods')
    @Appender(DatetimeLikeArrayMixin.shift.__doc__)
    def shift(self, periods, freq=None):
        result = self._eadata.shift(periods, freq=freq)
        return type(self)(result, name=self.name)


def wrap_arithmetic_op(self, other, result):
    if result is NotImplemented:
        return NotImplemented

    if isinstance(result, tuple):
        # divmod, rdivmod
        assert len(result) == 2
        return (wrap_arithmetic_op(self, other, result[0]),
                wrap_arithmetic_op(self, other, result[1]))

    if not isinstance(result, Index):
        # Index.__new__ will choose appropriate subclass for dtype
        result = Index(result)

    res_name = ops.get_op_result_name(self, other)
    result.name = res_name
    return result


def maybe_unwrap_index(obj):
    """
    If operating against another Index object, we need to unwrap the underlying
    data before deferring to the DatetimeArray/TimedeltaArray/PeriodArray
    implementation, otherwise we will incorrectly return NotImplemented.

    Parameters
    ----------
    obj : object

    Returns
    -------
    unwrapped object
    """
    if isinstance(obj, ABCIndexClass):
        if isinstance(obj, DatetimeIndexOpsMixin):
            # i.e. PeriodIndex/DatetimeIndex/TimedeltaIndex
            return obj._eadata
        return obj._data
    return obj


class DatetimelikeDelegateMixin(PandasDelegate):
    """
    Delegation mechanism, specific for Datetime, Timedelta, and Period types.

    Functionality is delegated from the Index class to an Array class. A
    few things can be customized

    * _delegate_class : type
        The class being delegated to.
    * _delegated_methods, delegated_properties : List
        The list of property / method names being delagated.
    * raw_methods : Set
        The set of methods whose results should should *not* be
        boxed in an index, after being returned from the array
    * raw_properties : Set
        The set of properties whose results should should *not* be
        boxed in an index, after being returned from the array
    """
    # raw_methods : dispatch methods that shouldn't be boxed in an Index
    _raw_methods = set()
    # raw_properties : dispatch properties that shouldn't be boxed in an Index
    _raw_properties = set()
    name = None
    _data = None

    @property
    def _delegate_class(self):
        raise AbstractMethodError

    def _delegate_property_get(self, name, *args, **kwargs):
        result = getattr(self._eadata, name)
        if name not in self._raw_properties:
            result = Index(result, name=self.name)
        return result

    def _delegate_property_set(self, name, value, *args, **kwargs):
        setattr(self._eadata, name, value)

    def _delegate_method(self, name, *args, **kwargs):
        result = operator.methodcaller(name, *args, **kwargs)(self._eadata)
        if name not in self._raw_methods:
            result = Index(result, name=self.name)
        return result<|MERGE_RESOLUTION|>--- conflicted
+++ resolved
@@ -45,14 +45,6 @@
     common ops mixin to support a unified interface datetimelike Index
     """
 
-<<<<<<< HEAD
-=======
-    # override DatetimeLikeArrayMixin method
-    copy = Index.copy
-    view = Index.view
-    __setitem__ = Index.__setitem__
-
->>>>>>> 3f836274
     # DatetimeLikeArrayMixin assumes subclasses are mutable, so these are
     # properties there.  They can be made into cache_readonly for Index
     # subclasses bc they are immutable
