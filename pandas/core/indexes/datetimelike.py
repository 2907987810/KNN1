--- conflicted
+++ resolved
@@ -692,7 +692,7 @@
             return self._get_reconciled_name_object(other)
 
         elif not self._should_compare(other):
-<<<<<<< HEAD
+            # We can infer that the intersection is empty.
             return Index([], name=result_name)
 
         elif not is_dtype_equal(self.dtype, other.dtype):
@@ -701,11 +701,6 @@
             other = other.astype(dtype, copy=False)
             return this.intersection(other, sort=sort)
 
-=======
-            # We can infer that the intersection is empty.
-            return Index([], name=result_name)
-
->>>>>>> 2733a109
         return self._intersection(other, sort=sort)
 
     def _intersection(self, other: Index, sort=False) -> Index:
