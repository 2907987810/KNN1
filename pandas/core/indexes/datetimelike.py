--- conflicted
+++ resolved
@@ -35,15 +35,9 @@
     """
     common ops mixin to support a unified interface datetimelike Index
     """
-<<<<<<< HEAD
+
     # The underlying Array (DatetimeArray, PeriodArray, TimedeltaArray)
     _data = None  # type: ExtensionArray
-=======
-
-    # override DatetimeLikeArrayMixin method
-    copy = Index.copy
-    unique = Index.unique
->>>>>>> fc7bc3f7
 
     # DatetimeLikeArrayMixin assumes subclasses are mutable, so these are
     # properties there.  They can be made into cache_readonly for Index
@@ -51,11 +45,7 @@
     inferred_freq = cache_readonly(DatetimeLikeArrayMixin.inferred_freq.fget)
     _isnan = cache_readonly(DatetimeLikeArrayMixin._isnan.fget)
     hasnans = cache_readonly(DatetimeLikeArrayMixin._hasnans.fget)
-<<<<<<< HEAD
-    _hasnans = hasnans  # for index / array -agnostic code.
-=======
     _hasnans = hasnans  # for index / array -agnostic code
->>>>>>> fc7bc3f7
     _resolution = cache_readonly(DatetimeLikeArrayMixin._resolution.fget)
     resolution = cache_readonly(DatetimeLikeArrayMixin.resolution.fget)
 
@@ -63,7 +53,6 @@
     _maybe_mask_results = DatetimeLikeArrayMixin._maybe_mask_results
 
     # ------------------------------------------------------------------------
-<<<<<<< HEAD
     # Abstract data attributes
 
     @property
@@ -101,8 +90,6 @@
                .format(cls=type(self).__name__))
         warnings.warn(msg, FutureWarning, stacklevel=2)
         self.freq = value
-=======
->>>>>>> fc7bc3f7
 
     def equals(self, other):
         """
