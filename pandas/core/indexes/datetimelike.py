# -*- coding: utf-8 -*-
"""
Base and utility classes for tseries type pandas objects.
"""
import operator
import warnings

import numpy as np

from pandas._libs import NaT, iNaT, lib
from pandas.compat.numpy import function as nv
from pandas.errors import AbstractMethodError
from pandas.util._decorators import Appender, cache_readonly

from pandas.core.dtypes.common import (
    ensure_int64, is_bool_dtype, is_categorical_dtype,
    is_datetime_or_timedelta_dtype, is_dtype_equal, is_float, is_float_dtype,
    is_integer, is_integer_dtype, is_list_like, is_object_dtype,
    is_period_dtype, is_scalar, is_string_dtype)
from pandas.core.dtypes.generic import ABCIndex, ABCIndexClass, ABCSeries

from pandas.core import algorithms, ops
from pandas.core.accessor import PandasDelegate
from pandas.core.arrays.datetimelike import (
    DatetimeLikeArrayMixin, _ensure_datetimelike_to_i8)
import pandas.core.indexes.base as ibase
from pandas.core.indexes.base import Index, _index_shared_docs
from pandas.core.tools.timedeltas import to_timedelta

import pandas.io.formats.printing as printing

_index_doc_kwargs = dict(ibase._index_doc_kwargs)


class DatetimeIndexOpsMixin(DatetimeLikeArrayMixin):
    """
    common ops mixin to support a unified interface datetimelike Index
    """

    # override DatetimeLikeArrayMixin method
    copy = Index.copy
    unique = Index.unique
<<<<<<< HEAD
    take = Index.take
    view = Index.view
=======
>>>>>>> 1cd077a3

    # DatetimeLikeArrayMixin assumes subclasses are mutable, so these are
    # properties there.  They can be made into cache_readonly for Index
    # subclasses bc they are immutable
    inferred_freq = cache_readonly(DatetimeLikeArrayMixin.inferred_freq.fget)
    _isnan = cache_readonly(DatetimeLikeArrayMixin._isnan.fget)
    hasnans = cache_readonly(DatetimeLikeArrayMixin._hasnans.fget)
    _hasnans = hasnans  # for index / array -agnostic code
    _resolution = cache_readonly(DatetimeLikeArrayMixin._resolution.fget)
    resolution = cache_readonly(DatetimeLikeArrayMixin.resolution.fget)

    # A few methods that are shared
    _maybe_mask_results = DatetimeLikeArrayMixin._maybe_mask_results

    # ------------------------------------------------------------------------

    def equals(self, other):
        """
        Determines if two Index objects contain the same elements.
        """
        if self.is_(other):
            return True

        if not isinstance(other, ABCIndexClass):
            return False
        elif not isinstance(other, type(self)):
            try:
                other = type(self)(other)
            except Exception:
                return False

        if not is_dtype_equal(self.dtype, other.dtype):
            # have different timezone
            return False

        elif is_period_dtype(self):
            if not is_period_dtype(other):
                return False
            if self.freq != other.freq:
                return False

        return np.array_equal(self.asi8, other.asi8)

    @staticmethod
    def _join_i8_wrapper(joinf, dtype, with_indexers=True):
        """
        Create the join wrapper methods.
        """

        @staticmethod
        def wrapper(left, right):
            if isinstance(left, (np.ndarray, ABCIndex, ABCSeries)):
                left = left.view('i8')
            if isinstance(right, (np.ndarray, ABCIndex, ABCSeries)):
                right = right.view('i8')
            results = joinf(left, right)
            if with_indexers:
                join_index, left_indexer, right_indexer = results
                join_index = join_index.view(dtype)
                return join_index, left_indexer, right_indexer
            return results

        return wrapper

    @Appender(DatetimeLikeArrayMixin._evaluate_compare.__doc__)
    def _evaluate_compare(self, other, op):
        result = DatetimeLikeArrayMixin._evaluate_compare(self, other, op)
        if is_bool_dtype(result):
            return result
        try:
            return Index(result)
        except TypeError:
            return result

    def _ensure_localized(self, arg, ambiguous='raise', nonexistent='raise',
                          from_utc=False):
        # See DatetimeLikeArrayMixin._ensure_localized.__doc__

        if getattr(self, 'tz', None):
            # ensure_localized is only relevant for tz-aware DTI
            from pandas.core.arrays import DatetimeArrayMixin as DatetimeArray
            dtarr = DatetimeArray(self)
            result = dtarr._ensure_localized(arg,
                                             ambiguous=ambiguous,
                                             nonexistent=nonexistent,
                                             from_utc=from_utc)
            return type(self)(result, name=self.name)
        return arg

    def _box_values_as_index(self):
        """
        Return object Index which contains boxed values.
        """
        from pandas.core.index import Index
        return Index(self._box_values(self.asi8), name=self.name, dtype=object)

    @Appender(_index_shared_docs['contains'] % _index_doc_kwargs)
    def __contains__(self, key):
        try:
            res = self.get_loc(key)
            return (is_scalar(res) or isinstance(res, slice) or
                    (is_list_like(res) and len(res)))
        except (KeyError, TypeError, ValueError):
            return False

    contains = __contains__

    # Try to run function on index first, and then on elements of index
    # Especially important for group-by functionality
    def map(self, f):
        try:
            result = f(self)

            # Try to use this result if we can
            if isinstance(result, np.ndarray):
                result = Index(result)

            if not isinstance(result, Index):
                raise TypeError('The map function must return an Index object')
            return result
        except Exception:
            return self.astype(object).map(f)

    def sort_values(self, return_indexer=False, ascending=True):
        """
        Return sorted copy of Index.
        """
        if return_indexer:
            _as = self.argsort()
            if not ascending:
                _as = _as[::-1]
            sorted_index = self.take(_as)
            return sorted_index, _as
        else:
            sorted_values = np.sort(self._ndarray_values)
            attribs = self._get_attributes_dict()
            freq = attribs['freq']

            if freq is not None and not is_period_dtype(self):
                if freq.n > 0 and not ascending:
                    freq = freq * -1
                elif freq.n < 0 and ascending:
                    freq = freq * -1
            attribs['freq'] = freq

            if not ascending:
                sorted_values = sorted_values[::-1]

            sorted_values = self._maybe_box_as_values(sorted_values,
                                                      **attribs)

            return self._simple_new(sorted_values, **attribs)

    @Appender(_index_shared_docs['take'] % _index_doc_kwargs)
    def take(self, indices, axis=0, allow_fill=True,
             fill_value=None, **kwargs):
        nv.validate_take(tuple(), kwargs)
        indices = ensure_int64(indices)

        maybe_slice = lib.maybe_indices_to_slice(indices, len(self))
        if isinstance(maybe_slice, slice):
            return self[maybe_slice]

        taken = self._assert_take_fillable(self.asi8, indices,
                                           allow_fill=allow_fill,
                                           fill_value=fill_value,
                                           na_value=iNaT)

        # keep freq in PeriodArray/Index, reset otherwise
        freq = self.freq if is_period_dtype(self) else None
        return self._shallow_copy(taken, freq=freq)

    _can_hold_na = True

    _na_value = NaT
    """The expected NA value to use with this index."""

    @property
    def asobject(self):
        """
        Return object Index which contains boxed values.

        .. deprecated:: 0.23.0
            Use ``astype(object)`` instead.

        *this is an internal non-public method*
        """
        warnings.warn("'asobject' is deprecated. Use 'astype(object)'"
                      " instead", FutureWarning, stacklevel=2)
        return self.astype(object)

    def _convert_tolerance(self, tolerance, target):
        tolerance = np.asarray(to_timedelta(tolerance, box=False))
        if target.size != tolerance.size and tolerance.size > 1:
            raise ValueError('list-like tolerance size must match '
                             'target index size')
        return tolerance

    def tolist(self):
        """
        Return a list of the underlying data.
        """
        return list(self.astype(object))

    def min(self, axis=None, skipna=True, *args, **kwargs):
        """
        Return the minimum value of the Index or minimum along
        an axis.

        See Also
        --------
        numpy.ndarray.min
        """
        nv.validate_min(args, kwargs)
        nv.validate_minmax_axis(axis)

        i8 = self.asi8
        try:
            # quick check
            if len(i8) and self.is_monotonic:
                if i8[0] != iNaT:
                    return self._box_func(i8[0])

            if not len(self):
                return self._na_value

            if self.hasnans:
                if skipna:
                    min_stamp = self[~self._isnan].asi8.min()
                else:
                    return self._na_value
            else:
                min_stamp = i8.min()
            return self._box_func(min_stamp)
        except ValueError:
            return self._na_value

    def argmin(self, axis=None, skipna=True, *args, **kwargs):
        """
        Returns the indices of the minimum values along an axis.

        See `numpy.ndarray.argmin` for more information on the
        `axis` parameter.

        See Also
        --------
        numpy.ndarray.argmin
        """
        nv.validate_argmin(args, kwargs)
        nv.validate_minmax_axis(axis)

        i8 = self.asi8
        if self.hasnans:
            mask = self._isnan
            if mask.all() or not skipna:
                return -1
            i8 = i8.copy()
            i8[mask] = np.iinfo('int64').max
        return i8.argmin()

    def max(self, axis=None, skipna=True, *args, **kwargs):
        """
        Return the maximum value of the Index or maximum along
        an axis.

        See Also
        --------
        numpy.ndarray.max
        """
        nv.validate_max(args, kwargs)
        nv.validate_minmax_axis(axis)

        i8 = self.asi8
        try:
            # quick check
            if len(i8) and self.is_monotonic:
                if i8[-1] != iNaT:
                    return self._box_func(i8[-1])

            if not len(self):
                return self._na_value

            if self.hasnans:
                if skipna:
                    max_stamp = self[~self._isnan].asi8.max()
                else:
                    return self._na_value
            else:
                max_stamp = i8.max()
            return self._box_func(max_stamp)
        except ValueError:
            return self._na_value

    def argmax(self, axis=None, skipna=True, *args, **kwargs):
        """
        Returns the indices of the maximum values along an axis.

        See `numpy.ndarray.argmax` for more information on the
        `axis` parameter.

        See Also
        --------
        numpy.ndarray.argmax
        """
        nv.validate_argmax(args, kwargs)
        nv.validate_minmax_axis(axis)

        i8 = self.asi8
        if self.hasnans:
            mask = self._isnan
            if mask.all() or not skipna:
                return -1
            i8 = i8.copy()
            i8[mask] = 0
        return i8.argmax()

    # --------------------------------------------------------------------
    # Rendering Methods

    def _format_with_header(self, header, **kwargs):
        return header + list(self._format_native_types(**kwargs))

    @property
    def _formatter_func(self):
        raise AbstractMethodError(self)

    def _format_attrs(self):
        """
        Return a list of tuples of the (attr,formatted_value).
        """
        attrs = super(DatetimeIndexOpsMixin, self)._format_attrs()
        for attrib in self._attributes:
            if attrib == 'freq':
                freq = self.freqstr
                if freq is not None:
                    freq = "'%s'" % freq
                attrs.append(('freq', freq))
        return attrs

    # --------------------------------------------------------------------

    def _convert_scalar_indexer(self, key, kind=None):
        """
        We don't allow integer or float indexing on datetime-like when using
        loc.

        Parameters
        ----------
        key : label of the slice bound
        kind : {'ix', 'loc', 'getitem', 'iloc'} or None
        """

        assert kind in ['ix', 'loc', 'getitem', 'iloc', None]

        # we don't allow integer/float indexing for loc
        # we don't allow float indexing for ix/getitem
        if is_scalar(key):
            is_int = is_integer(key)
            is_flt = is_float(key)
            if kind in ['loc'] and (is_int or is_flt):
                self._invalid_indexer('index', key)
            elif kind in ['ix', 'getitem'] and is_flt:
                self._invalid_indexer('index', key)

        return (super(DatetimeIndexOpsMixin, self)
                ._convert_scalar_indexer(key, kind=kind))

    @classmethod
    def _add_datetimelike_methods(cls):
        """
        Add in the datetimelike methods (as we may have to override the
        superclass).
        """

        def __add__(self, other):
            # dispatch to ExtensionArray implementation
            result = super(cls, self).__add__(other)
            return wrap_arithmetic_op(self, other, result)

        cls.__add__ = __add__

        def __radd__(self, other):
            # alias for __add__
            return self.__add__(other)
        cls.__radd__ = __radd__

        def __sub__(self, other):
            # dispatch to ExtensionArray implementation
            result = super(cls, self).__sub__(other)
            return wrap_arithmetic_op(self, other, result)

        cls.__sub__ = __sub__

        def __rsub__(self, other):
            result = super(cls, self).__rsub__(other)
            return wrap_arithmetic_op(self, other, result)

        cls.__rsub__ = __rsub__

    def isin(self, values):
        """
        Compute boolean array of whether each index value is found in the
        passed set of values.

        Parameters
        ----------
        values : set or sequence of values

        Returns
        -------
        is_contained : ndarray (boolean dtype)
        """
        if not isinstance(values, type(self)):
            try:
                values = type(self)(values)
            except ValueError:
                return self.astype(object).isin(values)

        return algorithms.isin(self.asi8, values.asi8)

    def repeat(self, repeats, *args, **kwargs):
        """
        Analogous to ndarray.repeat.
        """
        nv.validate_repeat(args, kwargs)
        if is_period_dtype(self):
            freq = self.freq
        else:
            freq = None
        return self._shallow_copy(self.asi8.repeat(repeats),
                                  freq=freq)

    @Appender(_index_shared_docs['where'] % _index_doc_kwargs)
    def where(self, cond, other=None):
        other = _ensure_datetimelike_to_i8(other, to_utc=True)
        values = _ensure_datetimelike_to_i8(self, to_utc=True)
        result = np.where(cond, values, other).astype('i8')

        result = self._ensure_localized(result, from_utc=True)
        return self._shallow_copy(result)

    def _summary(self, name=None):
        """
        Return a summarized representation.

        Parameters
        ----------
        name : str
            name to use in the summary representation

        Returns
        -------
        String with a summarized representation of the index
        """
        formatter = self._formatter_func
        if len(self) > 0:
            index_summary = ', %s to %s' % (formatter(self[0]),
                                            formatter(self[-1]))
        else:
            index_summary = ''

        if name is None:
            name = type(self).__name__
        result = '%s: %s entries%s' % (printing.pprint_thing(name),
                                       len(self), index_summary)
        if self.freq:
            result += '\nFreq: %s' % self.freqstr

        # display as values, not quoted
        result = result.replace("'", "")
        return result

    def _concat_same_dtype(self, to_concat, name):
        """
        Concatenate to_concat which has the same class.
        """
        attribs = self._get_attributes_dict()
        attribs['name'] = name
        # do not pass tz to set because tzlocal cannot be hashed
        if len({str(x.dtype) for x in to_concat}) != 1:
            raise ValueError('to_concat must have the same tz')

        if not is_period_dtype(self):
            # reset freq
            attribs['freq'] = None
            # TODO(DatetimeArray)
            # - remove the .asi8 here
            # - remove the _maybe_box_as_values
            # - combine with the `else` block
            new_data = self._concat_same_type(to_concat).asi8
        else:
            new_data = type(self._values)._concat_same_type(to_concat)

        return self._simple_new(new_data, **attribs)

    def _maybe_box_as_values(self, values, **attribs):
        # TODO(DatetimeArray): remove
        # This is a temporary shim while PeriodArray is an ExtensoinArray,
        # but others are not. When everyone is an ExtensionArray, this can
        # be removed. Currently used in
        # - sort_values
        return values

    def astype(self, dtype, copy=True):
        if is_object_dtype(dtype):
            return self._box_values_as_index()
        elif is_string_dtype(dtype) and not is_categorical_dtype(dtype):
            return Index(self.format(), name=self.name, dtype=object)
        elif is_integer_dtype(dtype):
            # TODO(DatetimeArray): use self._values here.
            # Can't use ._values currently, because that returns a
            # DatetimeIndex, which throws us in an infinite loop.
            return Index(self.values.astype('i8', copy=copy), name=self.name,
                         dtype='i8')
        elif (is_datetime_or_timedelta_dtype(dtype) and
              not is_dtype_equal(self.dtype, dtype)) or is_float_dtype(dtype):
            # disallow conversion between datetime/timedelta,
            # and conversions for any datetimelike to float
            msg = 'Cannot cast {name} to dtype {dtype}'
            raise TypeError(msg.format(name=type(self).__name__, dtype=dtype))
        return super(DatetimeIndexOpsMixin, self).astype(dtype, copy=copy)

    @Appender(DatetimeLikeArrayMixin._time_shift.__doc__)
    def _time_shift(self, periods, freq=None):
        result = DatetimeLikeArrayMixin._time_shift(self, periods, freq=freq)
        result.name = self.name
        return result


def wrap_arithmetic_op(self, other, result):
    if result is NotImplemented:
        return NotImplemented

    if isinstance(result, tuple):
        # divmod, rdivmod
        assert len(result) == 2
        return (wrap_arithmetic_op(self, other, result[0]),
                wrap_arithmetic_op(self, other, result[1]))

    if not isinstance(result, Index):
        # Index.__new__ will choose appropriate subclass for dtype
        result = Index(result)

    res_name = ops.get_op_result_name(self, other)
    result.name = res_name
    return result


def wrap_array_method(method, pin_name=False):
    """
    Wrap a DatetimeArray/TimedeltaArray/PeriodArray method so that the
    returned object is an Index subclass instead of ndarray or ExtensionArray
    subclass.

    Parameters
    ----------
    method : method of Datetime/Timedelta/Period Array class
    pin_name : bool
        Whether to set name=self.name on the output Index

    Returns
    -------
    method
    """
    def index_method(self, *args, **kwargs):
        result = method(self, *args, **kwargs)

        # Index.__new__ will choose the appropriate subclass to return
        result = Index(result)
        if pin_name:
            result.name = self.name
        return result

    index_method.__name__ = method.__name__
    index_method.__doc__ = method.__doc__
    return index_method


def wrap_field_accessor(prop):
    """
    Wrap a DatetimeArray/TimedeltaArray/PeriodArray array-returning property
    to return an Index subclass instead of ndarray or ExtensionArray subclass.

    Parameters
    ----------
    prop : property

    Returns
    -------
    new_prop : property
    """
    fget = prop.fget

    def f(self):
        result = fget(self)
        if is_bool_dtype(result):
            # return numpy array b/c there is no BoolIndex
            return result
        return Index(result, name=self.name)

    f.__name__ = fget.__name__
    f.__doc__ = fget.__doc__
    return property(f)


class DatetimelikeDelegateMixin(PandasDelegate):
    """
    Delegation mechanism, specific for Datetime, Timedelta, and Period types.

    Functionality is delegated from the Index class to an Array class. A
    few things can be customized

    * _delegate_class : type
        The class being delegated to.
    * _delegated_methods, delegated_properties : List
        The list of property / method names being delagated.
    * raw_methods : Set
        The set of methods whose results should should *not* be
        boxed in an index, after being returned from the array
    * raw_properties : Set
        The set of properties whose results should should *not* be
        boxed in an index, after being returned from the array
    """
    # raw_methods : dispatch methods that shouldn't be boxed in an Index
    _raw_methods = set()
    # raw_properties : dispatch properties that shouldn't be boxed in an Index
    _raw_properties = set()
    name = None
    _data = None

    @property
    def _delegate_class(self):
        raise AbstractMethodError

    def _delegate_property_get(self, name, *args, **kwargs):
        result = getattr(self._data, name)
        if name not in self._raw_properties:
            result = Index(result, name=self.name)
        return result

    def _delegate_property_set(self, name, value, *args, **kwargs):
        setattr(self._data, name, value)

    def _delegate_method(self, name, *args, **kwargs):
        result = operator.methodcaller(name, *args, **kwargs)(self._data)
        if name not in self._raw_methods:
            result = Index(result, name=self.name)
        return result<|MERGE_RESOLUTION|>--- conflicted
+++ resolved
@@ -40,11 +40,7 @@
     # override DatetimeLikeArrayMixin method
     copy = Index.copy
     unique = Index.unique
-<<<<<<< HEAD
-    take = Index.take
     view = Index.view
-=======
->>>>>>> 1cd077a3
 
     # DatetimeLikeArrayMixin assumes subclasses are mutable, so these are
     # properties there.  They can be made into cache_readonly for Index
