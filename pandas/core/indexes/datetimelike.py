--- conflicted
+++ resolved
@@ -29,11 +29,6 @@
     Tick,
     parsing,
 )
-<<<<<<< HEAD
-from pandas._typing import Callable
-=======
-from pandas._typing import final
->>>>>>> a2f40535
 from pandas.compat.numpy import function as nv
 from pandas.util._decorators import (
     Appender,
