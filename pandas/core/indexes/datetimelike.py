--- conflicted
+++ resolved
@@ -153,26 +153,14 @@
 
     def _ensure_localized(self, arg, ambiguous='raise', nonexistent='raise',
                           from_utc=False):
-<<<<<<< HEAD
-        result = self._data._ensure_localized(arg,
-                                              ambiguous=ambiguous,
-                                              nonexistent=nonexistent,
-                                              from_utc=from_utc)
-        if getattr(self, 'tz', None):
-            return type(self)._simple_new(result, name=self.name)
-=======
         # See DatetimeLikeArrayMixin._ensure_localized.__doc__
-
         if getattr(self, 'tz', None):
             # ensure_localized is only relevant for tz-aware DTI
-            from pandas.core.arrays import DatetimeArrayMixin as DatetimeArray
-            dtarr = DatetimeArray(self)
-            result = dtarr._ensure_localized(arg,
-                                             ambiguous=ambiguous,
-                                             nonexistent=nonexistent,
-                                             from_utc=from_utc)
-            return type(self)(result, name=self.name)
->>>>>>> 71332c4f
+            result = self._data._ensure_localized(arg,
+                                                  ambiguous=ambiguous,
+                                                  nonexistent=nonexistent,
+                                                  from_utc=from_utc)
+            return type(self)._simple_new(result, name=self.name)
         return arg
 
     def _box_values_as_index(self):
