""" define the IntervalIndex """
from operator import le, lt
import textwrap
from typing import TYPE_CHECKING, Any, Callable, Optional, Set, Tuple, Type, Union, cast

import numpy as np

from pandas._config import get_option

from pandas._libs import Timedelta, Timestamp, lib
from pandas._libs.interval import Interval, IntervalMixin, IntervalTree
from pandas._typing import AnyArrayLike
from pandas.util._decorators import Appender, Substitution, cache_readonly
from pandas.util._exceptions import rewrite_exception

from pandas.core.dtypes.cast import (
    find_common_type,
    infer_dtype_from_scalar,
    maybe_downcast_to_dtype,
)
from pandas.core.dtypes.common import (
    ensure_platform_int,
    is_categorical,
    is_datetime64tz_dtype,
    is_datetime_or_timedelta_dtype,
    is_dtype_equal,
    is_float,
    is_float_dtype,
    is_integer,
    is_integer_dtype,
    is_interval_dtype,
    is_list_like,
    is_number,
    is_object_dtype,
    is_scalar,
)
from pandas.core.dtypes.generic import ABCSeries
from pandas.core.dtypes.missing import isna

from pandas.core import accessor
from pandas.core.algorithms import take_1d
from pandas.core.arrays.interval import IntervalArray, _interval_shared_docs
import pandas.core.common as com
import pandas.core.indexes.base as ibase
from pandas.core.indexes.base import (
    Index,
    InvalidIndexError,
    _index_shared_docs,
    default_pprint,
    ensure_index,
    maybe_extract_name,
)
from pandas.core.indexes.datetimes import DatetimeIndex, date_range
from pandas.core.indexes.multi import MultiIndex
from pandas.core.indexes.timedeltas import TimedeltaIndex, timedelta_range
from pandas.core.ops import get_op_result_name

from pandas.tseries.frequencies import to_offset
from pandas.tseries.offsets import DateOffset

<<<<<<< HEAD
if TYPE_CHECKING:
    from pandas import CategoricalIndex  # noqa: F401
=======
from .extension import inherit_names
>>>>>>> 7da951f9

_VALID_CLOSED = {"left", "right", "both", "neither"}
_index_doc_kwargs = dict(ibase._index_doc_kwargs)

_index_doc_kwargs.update(
    dict(
        klass="IntervalIndex",
        qualname="IntervalIndex",
        target_klass="IntervalIndex or list of Intervals",
        name=textwrap.dedent(
            """\
         name : object, optional
              Name to be stored in the index.
         """
        ),
    )
)


def _get_next_label(label):
    dtype = getattr(label, "dtype", type(label))
    if isinstance(label, (Timestamp, Timedelta)):
        dtype = "datetime64"
    if is_datetime_or_timedelta_dtype(dtype) or is_datetime64tz_dtype(dtype):
        return label + np.timedelta64(1, "ns")
    elif is_integer_dtype(dtype):
        return label + 1
    elif is_float_dtype(dtype):
        return np.nextafter(label, np.infty)
    else:
        raise TypeError(f"cannot determine next label for type {repr(type(label))}")


def _get_prev_label(label):
    dtype = getattr(label, "dtype", type(label))
    if isinstance(label, (Timestamp, Timedelta)):
        dtype = "datetime64"
    if is_datetime_or_timedelta_dtype(dtype) or is_datetime64tz_dtype(dtype):
        return label - np.timedelta64(1, "ns")
    elif is_integer_dtype(dtype):
        return label - 1
    elif is_float_dtype(dtype):
        return np.nextafter(label, -np.infty)
    else:
        raise TypeError(f"cannot determine next label for type {repr(type(label))}")


def _new_IntervalIndex(cls, d):
    """
    This is called upon unpickling, rather than the default which doesn't have
    arguments and breaks __new__.
    """
    return cls.from_arrays(**d)


class SetopCheck:
    """
    This is called to decorate the set operations of IntervalIndex
    to perform the type check in advance.
    """

    def __init__(self, op_name):
        self.op_name = op_name

    def __call__(self, setop):
        def func(intvidx_self, other, sort=False):
            intvidx_self._assert_can_do_setop(other)
            other = ensure_index(other)

            if not isinstance(other, IntervalIndex):
                result = getattr(intvidx_self.astype(object), self.op_name)(other)
                if self.op_name in ("difference",):
                    result = result.astype(intvidx_self.dtype)
                return result
            elif intvidx_self.closed != other.closed:
                raise ValueError(
                    "can only do set operations between two IntervalIndex "
                    "objects that are closed on the same side"
                )

            # GH 19016: ensure set op will not return a prohibited dtype
            subtypes = [intvidx_self.dtype.subtype, other.dtype.subtype]
            common_subtype = find_common_type(subtypes)
            if is_object_dtype(common_subtype):
                raise TypeError(
                    f"can only do {self.op_name} between two IntervalIndex "
                    "objects that have compatible dtypes"
                )

            return setop(intvidx_self, other, sort)

        return func


def _setop(op_name: str, sort=None):
    @SetopCheck(op_name=op_name)
    def func(self, other, sort=sort):
        result = getattr(self._multiindex, op_name)(other._multiindex, sort=sort)
        result_name = get_op_result_name(self, other)

        # GH 19101: ensure empty results have correct dtype
        if result.empty:
            result = result.values.astype(self.dtype.subtype)
        else:
            result = result.values

        return type(self).from_tuples(result, closed=self.closed, name=result_name)

    return func


@Appender(
    _interval_shared_docs["class"]
    % dict(
        klass="IntervalIndex",
        summary="Immutable index of intervals that are closed on the same side.",
        name=_index_doc_kwargs["name"],
        versionadded="0.20.0",
        extra_attributes="is_overlapping\nvalues\n",
        extra_methods="",
        examples=textwrap.dedent(
            """\
    Examples
    --------
    A new ``IntervalIndex`` is typically constructed using
    :func:`interval_range`:

    >>> pd.interval_range(start=0, end=5)
    IntervalIndex([(0, 1], (1, 2], (2, 3], (3, 4], (4, 5]],
                  closed='right',
                  dtype='interval[int64]')

    It may also be constructed using one of the constructor
    methods: :meth:`IntervalIndex.from_arrays`,
    :meth:`IntervalIndex.from_breaks`, and :meth:`IntervalIndex.from_tuples`.

    See further examples in the doc strings of ``interval_range`` and the
    mentioned constructor methods.
    """
        ),
    )
)
@accessor.delegate_names(
    delegate=IntervalArray,
    accessors=[
        "_ndarray_values",
        "length",
        "size",
        "left",
        "right",
        "mid",
        "closed",
        "dtype",
    ],
    typ="property",
    overwrite=True,
)
@accessor.delegate_names(
    delegate=IntervalArray,
    accessors=[
        "__array__",
        "overlaps",
        "contains",
        "__len__",
        "set_closed",
        "to_tuples",
    ],
    typ="method",
    overwrite=True,
)
@inherit_names(["is_non_overlapping_monotonic", "mid"], IntervalArray, cache=True)
class IntervalIndex(IntervalMixin, Index, accessor.PandasDelegate):
    _typ = "intervalindex"
    _comparables = ["name"]
    _attributes = ["name", "closed"]

    # we would like our indexing holder to defer to us
    _defer_to_indexing = True

    # Immutable, so we are able to cache computations like isna in '_mask'
    _mask = None

    _raw_inherit = {"_ndarray_values", "__array__", "overlaps", "contains"}

    # --------------------------------------------------------------------
    # Constructors

    def __new__(
        cls,
        data,
        closed=None,
        dtype=None,
        copy: bool = False,
        name=None,
        verify_integrity: bool = True,
    ):

        name = maybe_extract_name(name, data, cls)

        with rewrite_exception("IntervalArray", cls.__name__):
            array = IntervalArray(
                data,
                closed=closed,
                copy=copy,
                dtype=dtype,
                verify_integrity=verify_integrity,
            )

        return cls._simple_new(array, name)

    @classmethod
    def _simple_new(cls, array, name, closed=None):
        """
        Construct from an IntervalArray

        Parameters
        ----------
        array : IntervalArray
        name : str
            Attached as result.name
        closed : Any
            Ignored.
        """
        result = IntervalMixin.__new__(cls)
        result._data = array
        result.name = name
        result._no_setting_name = False
        result._reset_identity()
        return result

    @classmethod
    @Appender(
        _interval_shared_docs["from_breaks"]
        % dict(
            klass="IntervalIndex",
            examples=textwrap.dedent(
                """\
        Examples
        --------
        >>> pd.IntervalIndex.from_breaks([0, 1, 2, 3])
        IntervalIndex([(0, 1], (1, 2], (2, 3]],
                      closed='right',
                      dtype='interval[int64]')
        """
            ),
        )
    )
    def from_breaks(
        cls, breaks, closed: str = "right", name=None, copy: bool = False, dtype=None
    ):
        with rewrite_exception("IntervalArray", cls.__name__):
            array = IntervalArray.from_breaks(
                breaks, closed=closed, copy=copy, dtype=dtype
            )
        return cls._simple_new(array, name=name)

    @classmethod
    @Appender(
        _interval_shared_docs["from_arrays"]
        % dict(
            klass="IntervalIndex",
            examples=textwrap.dedent(
                """\
        Examples
        --------
        >>> pd.IntervalIndex.from_arrays([0, 1, 2], [1, 2, 3])
        IntervalIndex([(0, 1], (1, 2], (2, 3]],
                      closed='right',
                      dtype='interval[int64]')
        """
            ),
        )
    )
    def from_arrays(
        cls,
        left,
        right,
        closed: str = "right",
        name=None,
        copy: bool = False,
        dtype=None,
    ):
        with rewrite_exception("IntervalArray", cls.__name__):
            array = IntervalArray.from_arrays(
                left, right, closed, copy=copy, dtype=dtype
            )
        return cls._simple_new(array, name=name)

    @classmethod
    @Appender(
        _interval_shared_docs["from_tuples"]
        % dict(
            klass="IntervalIndex",
            examples=textwrap.dedent(
                """\
        Examples
        --------
        >>> pd.IntervalIndex.from_tuples([(0, 1), (1, 2)])
        IntervalIndex([(0, 1], (1, 2]],
                       closed='right',
                       dtype='interval[int64]')
        """
            ),
        )
    )
    def from_tuples(
        cls, data, closed: str = "right", name=None, copy: bool = False, dtype=None
    ):
        with rewrite_exception("IntervalArray", cls.__name__):
            arr = IntervalArray.from_tuples(data, closed=closed, copy=copy, dtype=dtype)
        return cls._simple_new(arr, name=name)

    # --------------------------------------------------------------------

    @Appender(_index_shared_docs["_shallow_copy"])
    def _shallow_copy(self, left=None, right=None, **kwargs):
        result = self._data._shallow_copy(left=left, right=right)
        attributes = self._get_attributes_dict()
        attributes.update(kwargs)
        return self._simple_new(result, **attributes)

    @cache_readonly
    def _isnan(self):
        """
        Return a mask indicating if each value is NA.
        """
        if self._mask is None:
            self._mask = isna(self.left)
        return self._mask

    @cache_readonly
    def _engine(self):
        left = self._maybe_convert_i8(self.left)
        right = self._maybe_convert_i8(self.right)
        return IntervalTree(left, right, closed=self.closed)

    def __contains__(self, key) -> bool:
        """
        return a boolean if this key is IN the index
        We *only* accept an Interval

        Parameters
        ----------
        key : Interval

        Returns
        -------
        bool
        """
        if not isinstance(key, Interval):
            return False

        try:
            self.get_loc(key)
            return True
        except KeyError:
            return False

    @cache_readonly
    def _multiindex(self):
        return MultiIndex.from_arrays([self.left, self.right], names=["left", "right"])

    @cache_readonly
    def values(self):
        """
        Return the IntervalIndex's data as an IntervalArray.
        """
        return self._data

    @cache_readonly
    def _values(self):
        return self._data

    def __array_wrap__(self, result, context=None):
        # we don't want the superclass implementation
        return result

    def __reduce__(self):
        d = dict(left=self.left, right=self.right)
        d.update(self._get_attributes_dict())
        return _new_IntervalIndex, (type(self), d), None

    @Appender(_index_shared_docs["astype"])
    def astype(self, dtype, copy=True):
        with rewrite_exception("IntervalArray", type(self).__name__):
            new_values = self.values.astype(dtype, copy=copy)
        if is_interval_dtype(new_values):
            return self._shallow_copy(new_values.left, new_values.right)
        return super().astype(dtype, copy=copy)

    @property
    def inferred_type(self) -> str:
        """Return a string of the type inferred from the values"""
        return "interval"

    @Appender(Index.memory_usage.__doc__)
    def memory_usage(self, deep: bool = False) -> int:
        # we don't use an explicit engine
        # so return the bytes here
        return self.left.memory_usage(deep=deep) + self.right.memory_usage(deep=deep)

    @cache_readonly
    def is_monotonic(self) -> bool:
        """
        Return True if the IntervalIndex is monotonic increasing (only equal or
        increasing values), else False
        """
        return self.is_monotonic_increasing

    @cache_readonly
    def is_monotonic_increasing(self) -> bool:
        """
        Return True if the IntervalIndex is monotonic increasing (only equal or
        increasing values), else False
        """
        return self._engine.is_monotonic_increasing

    @cache_readonly
    def is_monotonic_decreasing(self) -> bool:
        """
        Return True if the IntervalIndex is monotonic decreasing (only equal or
        decreasing values), else False
        """
        return self[::-1].is_monotonic_increasing

    @cache_readonly
    def is_unique(self) -> bool:
        """
        Return True if the IntervalIndex contains unique elements, else False.
        """
        left = self.left
        right = self.right

        if self.isna().sum() > 1:
            return False

        if left.is_unique or right.is_unique:
            return True

        seen_pairs: Set[Tuple] = set()
        check_idx = np.where(left.duplicated(keep=False))[0]
        for idx in check_idx:
            pair = (left[idx], right[idx])
            if pair in seen_pairs:
                return False
            seen_pairs.add(pair)

        return True

    @property
    def is_overlapping(self):
        """
        Return True if the IntervalIndex has overlapping intervals, else False.

        Two intervals overlap if they share a common point, including closed
        endpoints. Intervals that only have an open endpoint in common do not
        overlap.

        .. versionadded:: 0.24.0

        Returns
        -------
        bool
            Boolean indicating if the IntervalIndex has overlapping intervals.

        See Also
        --------
        Interval.overlaps : Check whether two Interval objects overlap.
        IntervalIndex.overlaps : Check an IntervalIndex elementwise for
            overlaps.

        Examples
        --------
        >>> index = pd.IntervalIndex.from_tuples([(0, 2), (1, 3), (4, 5)])
        >>> index
        IntervalIndex([(0, 2], (1, 3], (4, 5]],
              closed='right',
              dtype='interval[int64]')
        >>> index.is_overlapping
        True

        Intervals that share closed endpoints overlap:

        >>> index = pd.interval_range(0, 3, closed='both')
        >>> index
        IntervalIndex([[0, 1], [1, 2], [2, 3]],
              closed='both',
              dtype='interval[int64]')
        >>> index.is_overlapping
        True

        Intervals that only have an open endpoint in common do not overlap:

        >>> index = pd.interval_range(0, 3, closed='left')
        >>> index
        IntervalIndex([[0, 1), [1, 2), [2, 3)],
              closed='left',
              dtype='interval[int64]')
        >>> index.is_overlapping
        False
        """
        # GH 23309
        return self._engine.is_overlapping

    @Appender(_index_shared_docs["_convert_scalar_indexer"])
    def _convert_scalar_indexer(self, key, kind=None):
        if kind == "iloc":
            return super()._convert_scalar_indexer(key, kind=kind)
        return key

    def _maybe_cast_slice_bound(self, label, side, kind):
        return getattr(self, side)._maybe_cast_slice_bound(label, side, kind)

    @Appender(_index_shared_docs["_convert_list_indexer"])
    def _convert_list_indexer(self, keyarr, kind=None):
        """
        we are passed a list-like indexer. Return the
        indexer for matching intervals.
        """
        locs = self.get_indexer_for(keyarr)

        # we have missing values
        if (locs == -1).any():
            raise KeyError

        return locs

    def _can_reindex(self, indexer: np.ndarray) -> None:
        """
        Check if we are allowing reindexing with this particular indexer.

        Parameters
        ----------
        indexer : an integer indexer

        Raises
        ------
        ValueError if its a duplicate axis
        """

        # trying to reindex on an axis with duplicates
        if self.is_overlapping and len(indexer):
            raise ValueError("cannot reindex from an overlapping axis")

    def _needs_i8_conversion(self, key):
        """
        Check if a given key needs i8 conversion. Conversion is necessary for
        Timestamp, Timedelta, DatetimeIndex, and TimedeltaIndex keys. An
        Interval-like requires conversion if it's endpoints are one of the
        aforementioned types.

        Assumes that any list-like data has already been cast to an Index.

        Parameters
        ----------
        key : scalar or Index-like
            The key that should be checked for i8 conversion

        Returns
        -------
        bool
        """
        if is_interval_dtype(key) or isinstance(key, Interval):
            return self._needs_i8_conversion(key.left)

        i8_types = (Timestamp, Timedelta, DatetimeIndex, TimedeltaIndex)
        return isinstance(key, i8_types)

    def _maybe_convert_i8(self, key):
        """
        Maybe convert a given key to it's equivalent i8 value(s). Used as a
        preprocessing step prior to IntervalTree queries (self._engine), which
        expects numeric data.

        Parameters
        ----------
        key : scalar or list-like
            The key that should maybe be converted to i8.

        Returns
        -------
        scalar or list-like
            The original key if no conversion occurred, int if converted scalar,
            Int64Index if converted list-like.
        """
        original = key
        if is_list_like(key):
            key = ensure_index(key)

        if not self._needs_i8_conversion(key):
            return original

        scalar = is_scalar(key)
        if is_interval_dtype(key) or isinstance(key, Interval):
            # convert left/right and reconstruct
            left = self._maybe_convert_i8(key.left)
            right = self._maybe_convert_i8(key.right)
            constructor: Union[
                Type[Interval], Callable[..., IntervalIndex]
            ] = Interval if scalar else IntervalIndex.from_arrays
            return constructor(left, right, closed=self.closed)

        if scalar:
            # Timestamp/Timedelta
            key_dtype, key_i8 = infer_dtype_from_scalar(key, pandas_dtype=True)
        else:
            # DatetimeIndex/TimedeltaIndex
            key_dtype, key_i8 = key.dtype, Index(key.asi8)
            if key.hasnans:
                # convert NaT from it's i8 value to np.nan so it's not viewed
                # as a valid value, maybe causing errors (e.g. is_overlapping)
                key_i8 = key_i8.where(~key._isnan)

        # ensure consistency with IntervalIndex subtype
        subtype = self.dtype.subtype

        if not is_dtype_equal(subtype, key_dtype):
            raise ValueError(
                f"Cannot index an IntervalIndex of subtype {subtype} with "
                f"values of dtype {key_dtype}"
            )

        return key_i8

    def _check_method(self, method):
        if method is None:
            return

        if method in ["bfill", "backfill", "pad", "ffill", "nearest"]:
            raise NotImplementedError(
                f"method {method} not yet implemented for IntervalIndex"
            )

        raise ValueError("Invalid fill method")

    def _searchsorted_monotonic(self, label, side, exclude_label=False):
        if not self.is_non_overlapping_monotonic:
            raise KeyError(
                "can only get slices from an IntervalIndex if bounds are "
                "non-overlapping and all monotonic increasing or decreasing"
            )

        if isinstance(label, IntervalMixin):
            raise NotImplementedError("Interval objects are not currently supported")

        # GH 20921: "not is_monotonic_increasing" for the second condition
        # instead of "is_monotonic_decreasing" to account for single element
        # indexes being both increasing and decreasing
        if (side == "left" and self.left.is_monotonic_increasing) or (
            side == "right" and not self.left.is_monotonic_increasing
        ):
            sub_idx = self.right
            if self.open_right or exclude_label:
                label = _get_next_label(label)
        else:
            sub_idx = self.left
            if self.open_left or exclude_label:
                label = _get_prev_label(label)

        return sub_idx._searchsorted_monotonic(label, side)

    def get_loc(
        self, key: Any, method: Optional[str] = None, tolerance=None
    ) -> Union[int, slice, np.ndarray]:
        """
        Get integer location, slice or boolean mask for requested label.

        Parameters
        ----------
        key : label
        method : {None}, optional
            * default: matches where the label is within an interval only.

        Returns
        -------
        int if unique index, slice if monotonic index, else mask

        Examples
        --------
        >>> i1, i2 = pd.Interval(0, 1), pd.Interval(1, 2)
        >>> index = pd.IntervalIndex([i1, i2])
        >>> index.get_loc(1)
        0

        You can also supply a point inside an interval.

        >>> index.get_loc(1.5)
        1

        If a label is in several intervals, you get the locations of all the
        relevant intervals.

        >>> i3 = pd.Interval(0, 2)
        >>> overlapping_index = pd.IntervalIndex([i1, i2, i3])
        >>> overlapping_index.get_loc(0.5)
        array([ True, False,  True])

        Only exact matches will be returned if an interval is provided.

        >>> index.get_loc(pd.Interval(0, 1))
        0
        """
        self._check_method(method)

        # list-like are invalid labels for II but in some cases may work, e.g
        # single element array of comparable type, so guard against them early
        if is_list_like(key):
            raise KeyError(key)

        if isinstance(key, Interval):
            if self.closed != key.closed:
                raise KeyError(key)
            mask = (self.left == key.left) & (self.right == key.right)
        else:
            # assume scalar
            op_left = le if self.closed_left else lt
            op_right = le if self.closed_right else lt
            try:
                mask = op_left(self.left, key) & op_right(key, self.right)
            except TypeError:
                # scalar is not comparable to II subtype --> invalid label
                raise KeyError(key)

        matches = mask.sum()
        if matches == 0:
            raise KeyError(key)
        elif matches == 1:
            return mask.argmax()
        return lib.maybe_booleans_to_slice(mask.view("u1"))

    @Substitution(
        **dict(
            _index_doc_kwargs,
            **{
                "raises_section": textwrap.dedent(
                    """
        Raises
        ------
        NotImplementedError
            If any method argument other than the default of
            None is specified as these are not yet implemented.
        """
                )
            },
        )
    )
    @Appender(_index_shared_docs["get_indexer"])
    def get_indexer(
        self,
        target: AnyArrayLike,
        method: Optional[str] = None,
        limit: Optional[int] = None,
        tolerance: Optional[Any] = None,
    ) -> np.ndarray:

        self._check_method(method)

        if self.is_overlapping:
            raise InvalidIndexError(
                "cannot handle overlapping indices; "
                "use IntervalIndex.get_indexer_non_unique"
            )

        target_as_index = ensure_index(target)

        if isinstance(target_as_index, IntervalIndex):
            # equal indexes -> 1:1 positional match
            if self.equals(target_as_index):
                return np.arange(len(self), dtype="intp")

            # different closed or incompatible subtype -> no matches
            common_subtype = find_common_type(
                [self.dtype.subtype, target_as_index.dtype.subtype]
            )
            if self.closed != target_as_index.closed or is_object_dtype(common_subtype):
                return np.repeat(np.intp(-1), len(target_as_index))

            # non-overlapping -> at most one match per interval in target_as_index
            # want exact matches -> need both left/right to match, so defer to
            # left/right get_indexer, compare elementwise, equality -> match
            left_indexer = self.left.get_indexer(target_as_index.left)
            right_indexer = self.right.get_indexer(target_as_index.right)
            indexer = np.where(left_indexer == right_indexer, left_indexer, -1)
        elif is_categorical(target_as_index):
            target_as_index = cast("CategoricalIndex", target_as_index)
            # get an indexer for unique categories then propagate to codes via take_1d
            categories_indexer = self.get_indexer(target_as_index.categories)
            indexer = take_1d(categories_indexer, target_as_index.codes, fill_value=-1)
        elif not is_object_dtype(target_as_index):
            # homogeneous scalar index: use IntervalTree
            target_as_index = self._maybe_convert_i8(target_as_index)
            indexer = self._engine.get_indexer(target_as_index.values)
        else:
            # heterogeneous scalar index: defer elementwise to get_loc
            # (non-overlapping so get_loc guarantees scalar of KeyError)
            indexer = []
            for key in target_as_index:
                try:
                    loc = self.get_loc(key)
                except KeyError:
                    loc = -1
                indexer.append(loc)

        return ensure_platform_int(indexer)

    @Appender(_index_shared_docs["get_indexer_non_unique"] % _index_doc_kwargs)
    def get_indexer_non_unique(
        self, target: AnyArrayLike
    ) -> Tuple[np.ndarray, np.ndarray]:
        target_as_index = ensure_index(target)

        # check that target_as_index IntervalIndex is compatible
        if isinstance(target_as_index, IntervalIndex):
            common_subtype = find_common_type(
                [self.dtype.subtype, target_as_index.dtype.subtype]
            )
            if self.closed != target_as_index.closed or is_object_dtype(common_subtype):
                # different closed or incompatible subtype -> no matches
                return (
                    np.repeat(-1, len(target_as_index)),
                    np.arange(len(target_as_index)),
                )

        if is_object_dtype(target_as_index) or isinstance(
            target_as_index, IntervalIndex
        ):
            # target_as_index might contain intervals: defer elementwise to get_loc
            indexer, missing = [], []
            for i, key in enumerate(target_as_index):
                try:
                    locs = self.get_loc(key)
                    if isinstance(locs, slice):
                        locs = np.arange(locs.start, locs.stop, locs.step, dtype="intp")
                    locs = np.array(locs, ndmin=1)
                except KeyError:
                    missing.append(i)
                    locs = np.array([-1])
                indexer.append(locs)
            indexer = np.concatenate(indexer)
        else:
            target_as_index = self._maybe_convert_i8(target_as_index)
            indexer, missing = self._engine.get_indexer_non_unique(
                target_as_index.values
            )

        return ensure_platform_int(indexer), ensure_platform_int(missing)

    def get_indexer_for(self, target: AnyArrayLike, **kwargs) -> np.ndarray:
        """
        Guaranteed return of an indexer even when overlapping.

        This dispatches to get_indexer or get_indexer_non_unique
        as appropriate.

        Returns
        -------
        numpy.ndarray
            List of indices.
        """
        if self.is_overlapping:
            return self.get_indexer_non_unique(target)[0]
        return self.get_indexer(target, **kwargs)

    @Appender(_index_shared_docs["get_value"] % _index_doc_kwargs)
    def get_value(self, series: ABCSeries, key: Any) -> Any:

        if com.is_bool_indexer(key):
            loc = key
        elif is_list_like(key):
            if self.is_overlapping:
                loc, missing = self.get_indexer_non_unique(key)
                if len(missing):
                    raise KeyError
            else:
                loc = self.get_indexer(key)
        elif isinstance(key, slice):
            if not (key.step is None or key.step == 1):
                raise ValueError("cannot support not-default step in a slice")
            loc = self._convert_slice_indexer(key, kind="getitem")
        else:
            loc = self.get_loc(key)
        return series.iloc[loc]

    @Appender(_index_shared_docs["where"])
    def where(self, cond, other=None):
        if other is None:
            other = self._na_value
        values = np.where(cond, self.values, other)
        return self._shallow_copy(values)

    def delete(self, loc):
        """
        Return a new IntervalIndex with passed location(-s) deleted

        Returns
        -------
        IntervalIndex
        """
        new_left = self.left.delete(loc)
        new_right = self.right.delete(loc)
        return self._shallow_copy(new_left, new_right)

    def insert(self, loc, item):
        """
        Return a new IntervalIndex inserting new item at location. Follows
        Python list.append semantics for negative values.  Only Interval
        objects and NA can be inserted into an IntervalIndex

        Parameters
        ----------
        loc : int
        item : object

        Returns
        -------
        IntervalIndex
        """
        if isinstance(item, Interval):
            if item.closed != self.closed:
                raise ValueError(
                    "inserted item must be closed on the same side as the index"
                )
            left_insert = item.left
            right_insert = item.right
        elif is_scalar(item) and isna(item):
            # GH 18295
            left_insert = right_insert = item
        else:
            raise ValueError(
                "can only insert Interval objects and NA into an IntervalIndex"
            )

        new_left = self.left.insert(loc, left_insert)
        new_right = self.right.insert(loc, right_insert)
        return self._shallow_copy(new_left, new_right)

    def _concat_same_dtype(self, to_concat, name):
        """
        assert that we all have the same .closed
        we allow a 0-len index here as well
        """
        if not len({i.closed for i in to_concat if len(i)}) == 1:
            raise ValueError(
                "can only append two IntervalIndex objects "
                "that are closed on the same side"
            )
        return super()._concat_same_dtype(to_concat, name)

    @Appender(_index_shared_docs["take"] % _index_doc_kwargs)
    def take(self, indices, axis=0, allow_fill=True, fill_value=None, **kwargs):
        result = self._data.take(
            indices, axis=axis, allow_fill=allow_fill, fill_value=fill_value, **kwargs
        )
        return self._shallow_copy(result)

    def __getitem__(self, value):
        result = self._data[value]
        if isinstance(result, IntervalArray):
            return self._shallow_copy(result)
        else:
            # scalar
            return result

    # --------------------------------------------------------------------
    # Rendering Methods
    # __repr__ associated methods are based on MultiIndex

    def _format_with_header(self, header, **kwargs):
        return header + list(self._format_native_types(**kwargs))

    def _format_native_types(self, na_rep="NaN", quoting=None, **kwargs):
        # GH 28210: use base method but with different default na_rep
        return super()._format_native_types(na_rep=na_rep, quoting=quoting, **kwargs)

    def _format_data(self, name=None):

        # TODO: integrate with categorical and make generic
        # name argument is unused here; just for compat with base / categorical
        n = len(self)
        max_seq_items = min((get_option("display.max_seq_items") or n) // 10, 10)

        formatter = str

        if n == 0:
            summary = "[]"
        elif n == 1:
            first = formatter(self[0])
            summary = f"[{first}]"
        elif n == 2:
            first = formatter(self[0])
            last = formatter(self[-1])
            summary = f"[{first}, {last}]"
        else:

            if n > max_seq_items:
                n = min(max_seq_items // 2, 10)
                head = [formatter(x) for x in self[:n]]
                tail = [formatter(x) for x in self[-n:]]
                head_joined = ", ".join(head)
                tail_joined = ", ".join(tail)
                summary = f"[{head_joined} ... {tail_joined}]"
            else:
                tail = [formatter(x) for x in self]
                joined = ", ".join(tail)
                summary = f"[{joined}]"

        return summary + "," + self._format_space()

    def _format_attrs(self):
        attrs = [("closed", repr(self.closed))]
        if self.name is not None:
            attrs.append(("name", default_pprint(self.name)))
        attrs.append(("dtype", f"'{self.dtype}'"))
        return attrs

    def _format_space(self) -> str:
        space = " " * (len(type(self).__name__) + 1)
        return f"\n{space}"

    # --------------------------------------------------------------------

    def argsort(self, *args, **kwargs):
        return np.lexsort((self.right, self.left))

    def equals(self, other) -> bool:
        """
        Determines if two IntervalIndex objects contain the same elements.
        """
        if self.is_(other):
            return True

        # if we can coerce to an II
        # then we can compare
        if not isinstance(other, IntervalIndex):
            if not is_interval_dtype(other):
                return False
            other = Index(getattr(other, ".values", other))

        return (
            self.left.equals(other.left)
            and self.right.equals(other.right)
            and self.closed == other.closed
        )

    @Appender(_index_shared_docs["intersection"])
    @SetopCheck(op_name="intersection")
    def intersection(
        self, other: "IntervalIndex", sort: bool = False
    ) -> "IntervalIndex":
        if self.left.is_unique and self.right.is_unique:
            taken = self._intersection_unique(other)
        elif other.left.is_unique and other.right.is_unique and self.isna().sum() <= 1:
            # Swap other/self if other is unique and self does not have
            # multiple NaNs
            taken = other._intersection_unique(self)
        else:
            # duplicates
            taken = self._intersection_non_unique(other)

        if sort is None:
            taken = taken.sort_values()

        return taken

    def _intersection_unique(self, other: "IntervalIndex") -> "IntervalIndex":
        """
        Used when the IntervalIndex does not have any common endpoint,
        no mater left or right.
        Return the intersection with another IntervalIndex.

        Parameters
        ----------
        other : IntervalIndex

        Returns
        -------
        IntervalIndex
        """
        lindexer = self.left.get_indexer(other.left)
        rindexer = self.right.get_indexer(other.right)

        match = (lindexer == rindexer) & (lindexer != -1)
        indexer = lindexer.take(match.nonzero()[0])

        return self.take(indexer)

    def _intersection_non_unique(self, other: "IntervalIndex") -> "IntervalIndex":
        """
        Used when the IntervalIndex does have some common endpoints,
        on either sides.
        Return the intersection with another IntervalIndex.

        Parameters
        ----------
        other : IntervalIndex

        Returns
        -------
        IntervalIndex
        """
        mask = np.zeros(len(self), dtype=bool)

        if self.hasnans and other.hasnans:
            first_nan_loc = np.arange(len(self))[self.isna()][0]
            mask[first_nan_loc] = True

        other_tups = set(zip(other.left, other.right))
        for i, tup in enumerate(zip(self.left, self.right)):
            if tup in other_tups:
                mask[i] = True

        return self[mask]

    @property
    def is_all_dates(self) -> bool:
        """
        This is False even when left/right contain datetime-like objects,
        as the check is done on the Interval itself
        """
        return False

    union = _setop("union")
    difference = _setop("difference")
    symmetric_difference = _setop("symmetric_difference")

    # TODO: arithmetic operations

    def _delegate_property_get(self, name, *args, **kwargs):
        """ method delegation to the ._values """
        prop = getattr(self._data, name)
        return prop  # no wrapping for now

    def _delegate_method(self, name, *args, **kwargs):
        """ method delegation to the ._data """
        method = getattr(self._data, name)
        res = method(*args, **kwargs)
        if is_scalar(res) or name in self._raw_inherit:
            return res
        if isinstance(res, IntervalArray):
            return type(self)._simple_new(res, name=self.name)
        return Index(res)


IntervalIndex._add_logical_methods_disabled()


def _is_valid_endpoint(endpoint) -> bool:
    """
    Helper for interval_range to check if start/end are valid types.
    """
    return any(
        [
            is_number(endpoint),
            isinstance(endpoint, Timestamp),
            isinstance(endpoint, Timedelta),
            endpoint is None,
        ]
    )


def _is_type_compatible(a, b) -> bool:
    """
    Helper for interval_range to check type compat of start/end/freq.
    """
    is_ts_compat = lambda x: isinstance(x, (Timestamp, DateOffset))
    is_td_compat = lambda x: isinstance(x, (Timedelta, DateOffset))
    return (
        (is_number(a) and is_number(b))
        or (is_ts_compat(a) and is_ts_compat(b))
        or (is_td_compat(a) and is_td_compat(b))
        or com.any_none(a, b)
    )


def interval_range(
    start=None, end=None, periods=None, freq=None, name=None, closed="right"
):
    """
    Return a fixed frequency IntervalIndex.

    Parameters
    ----------
    start : numeric or datetime-like, default None
        Left bound for generating intervals.
    end : numeric or datetime-like, default None
        Right bound for generating intervals.
    periods : int, default None
        Number of periods to generate.
    freq : numeric, str, or DateOffset, default None
        The length of each interval. Must be consistent with the type of start
        and end, e.g. 2 for numeric, or '5H' for datetime-like.  Default is 1
        for numeric and 'D' for datetime-like.
    name : str, default None
        Name of the resulting IntervalIndex.
    closed : {'left', 'right', 'both', 'neither'}, default 'right'
        Whether the intervals are closed on the left-side, right-side, both
        or neither.

    Returns
    -------
    IntervalIndex

    See Also
    --------
    IntervalIndex : An Index of intervals that are all closed on the same side.

    Notes
    -----
    Of the four parameters ``start``, ``end``, ``periods``, and ``freq``,
    exactly three must be specified. If ``freq`` is omitted, the resulting
    ``IntervalIndex`` will have ``periods`` linearly spaced elements between
    ``start`` and ``end``, inclusively.

    To learn more about datetime-like frequency strings, please see `this link
    <http://pandas.pydata.org/pandas-docs/stable/user_guide/timeseries.html#offset-aliases>`__.

    Examples
    --------
    Numeric ``start`` and  ``end`` is supported.

    >>> pd.interval_range(start=0, end=5)
    IntervalIndex([(0, 1], (1, 2], (2, 3], (3, 4], (4, 5]],
                  closed='right', dtype='interval[int64]')

    Additionally, datetime-like input is also supported.

    >>> pd.interval_range(start=pd.Timestamp('2017-01-01'),
    ...                   end=pd.Timestamp('2017-01-04'))
    IntervalIndex([(2017-01-01, 2017-01-02], (2017-01-02, 2017-01-03],
                   (2017-01-03, 2017-01-04]],
                  closed='right', dtype='interval[datetime64[ns]]')

    The ``freq`` parameter specifies the frequency between the left and right.
    endpoints of the individual intervals within the ``IntervalIndex``.  For
    numeric ``start`` and ``end``, the frequency must also be numeric.

    >>> pd.interval_range(start=0, periods=4, freq=1.5)
    IntervalIndex([(0.0, 1.5], (1.5, 3.0], (3.0, 4.5], (4.5, 6.0]],
                  closed='right', dtype='interval[float64]')

    Similarly, for datetime-like ``start`` and ``end``, the frequency must be
    convertible to a DateOffset.

    >>> pd.interval_range(start=pd.Timestamp('2017-01-01'),
    ...                   periods=3, freq='MS')
    IntervalIndex([(2017-01-01, 2017-02-01], (2017-02-01, 2017-03-01],
                   (2017-03-01, 2017-04-01]],
                  closed='right', dtype='interval[datetime64[ns]]')

    Specify ``start``, ``end``, and ``periods``; the frequency is generated
    automatically (linearly spaced).

    >>> pd.interval_range(start=0, end=6, periods=4)
    IntervalIndex([(0.0, 1.5], (1.5, 3.0], (3.0, 4.5], (4.5, 6.0]],
              closed='right',
              dtype='interval[float64]')

    The ``closed`` parameter specifies which endpoints of the individual
    intervals within the ``IntervalIndex`` are closed.

    >>> pd.interval_range(end=5, periods=4, closed='both')
    IntervalIndex([[1, 2], [2, 3], [3, 4], [4, 5]],
                  closed='both', dtype='interval[int64]')
    """
    start = com.maybe_box_datetimelike(start)
    end = com.maybe_box_datetimelike(end)
    endpoint = start if start is not None else end

    if freq is None and com.any_none(periods, start, end):
        freq = 1 if is_number(endpoint) else "D"

    if com.count_not_none(start, end, periods, freq) != 3:
        raise ValueError(
            "Of the four parameters: start, end, periods, and "
            "freq, exactly three must be specified"
        )

    if not _is_valid_endpoint(start):
        raise ValueError(f"start must be numeric or datetime-like, got {start}")
    elif not _is_valid_endpoint(end):
        raise ValueError(f"end must be numeric or datetime-like, got {end}")

    if is_float(periods):
        periods = int(periods)
    elif not is_integer(periods) and periods is not None:
        raise TypeError(f"periods must be a number, got {periods}")

    if freq is not None and not is_number(freq):
        try:
            freq = to_offset(freq)
        except ValueError:
            raise ValueError(
                f"freq must be numeric or convertible to DateOffset, got {freq}"
            )

    # verify type compatibility
    if not all(
        [
            _is_type_compatible(start, end),
            _is_type_compatible(start, freq),
            _is_type_compatible(end, freq),
        ]
    ):
        raise TypeError("start, end, freq need to be type compatible")

    # +1 to convert interval count to breaks count (n breaks = n-1 intervals)
    if periods is not None:
        periods += 1

    if is_number(endpoint):
        # force consistency between start/end/freq (lower end if freq skips it)
        if com.all_not_none(start, end, freq):
            end -= (end - start) % freq

        # compute the period/start/end if unspecified (at most one)
        if periods is None:
            periods = int((end - start) // freq) + 1
        elif start is None:
            start = end - (periods - 1) * freq
        elif end is None:
            end = start + (periods - 1) * freq

        breaks = np.linspace(start, end, periods)
        if all(is_integer(x) for x in com.not_none(start, end, freq)):
            # np.linspace always produces float output
            breaks = maybe_downcast_to_dtype(breaks, "int64")
    else:
        # delegate to the appropriate range function
        range_func: Callable
        if isinstance(endpoint, Timestamp):
            range_func = date_range
        else:
            range_func = timedelta_range

        breaks = range_func(start=start, end=end, periods=periods, freq=freq)

    return IntervalIndex.from_breaks(breaks, name=name, closed=closed)<|MERGE_RESOLUTION|>--- conflicted
+++ resolved
@@ -58,12 +58,10 @@
 from pandas.tseries.frequencies import to_offset
 from pandas.tseries.offsets import DateOffset
 
-<<<<<<< HEAD
+from .extension import inherit_names
+
 if TYPE_CHECKING:
     from pandas import CategoricalIndex  # noqa: F401
-=======
-from .extension import inherit_names
->>>>>>> 7da951f9
 
 _VALID_CLOSED = {"left", "right", "both", "neither"}
 _index_doc_kwargs = dict(ibase._index_doc_kwargs)
