--- conflicted
+++ resolved
@@ -3,12 +3,7 @@
 """ define the IntervalIndex """
 from operator import le, lt
 import textwrap
-<<<<<<< HEAD
 from typing import Any, Callable, Optional, Set, Tuple, Type, Union
-import warnings
-=======
-from typing import Any, Optional, Tuple, Union
->>>>>>> 6ffbc4ef
 
 import numpy as np
 
