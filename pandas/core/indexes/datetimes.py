--- conflicted
+++ resolved
@@ -403,14 +403,7 @@
         else:
             result = Index._union(this, other, sort=sort)
             if isinstance(result, DatetimeIndex):
-<<<<<<< HEAD
-                # TODO: we shouldn't be setting attributes like this;
-                #  in all the tests this equality already holds
-                assert result._data is not None
-                result._data._dtype = this.dtype
-=======
                 assert result._data.dtype == this.dtype
->>>>>>> 4206fd42
                 if result.freq is None and (
                     this.freq is not None or other.freq is not None
                 ):
