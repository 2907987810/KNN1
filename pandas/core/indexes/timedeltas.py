""" implement the TimedeltaIndex """
from datetime import datetime

import numpy as np

from pandas._libs import NaT, Timedelta, index as libindex
from pandas.util._decorators import Appender, Substitution

from pandas.core.dtypes.common import (
    _TD_DTYPE,
    is_float,
    is_integer,
    is_list_like,
    is_scalar,
    is_timedelta64_dtype,
    is_timedelta64_ns_dtype,
    pandas_dtype,
)
from pandas.core.dtypes.missing import is_valid_nat_for_dtype, isna

from pandas.core.accessor import delegate_names
from pandas.core.arrays import datetimelike as dtl
from pandas.core.arrays.timedeltas import TimedeltaArray, _is_convertible_to_td
from pandas.core.base import _shared_docs
import pandas.core.common as com
from pandas.core.indexes.base import Index, _index_shared_docs, maybe_extract_name
from pandas.core.indexes.datetimelike import (
    DatetimeIndexOpsMixin,
    DatetimelikeDelegateMixin,
    DatetimeTimedeltaMixin,
)
from pandas.core.indexes.extension import inherit_names

from pandas.tseries.frequencies import to_offset


class TimedeltaDelegateMixin(DatetimelikeDelegateMixin):
    # Most attrs are dispatched via datetimelike_{ops,methods}
    # Some are "raw" methods, the result is not re-boxed in an Index
    # We also have a few "extra" attrs, which may or may not be raw,
    # which we don't want to expose in the .dt accessor.
    _raw_properties = {"components", "_box_func"}
    _raw_methods = {"to_pytimedelta", "sum", "std", "median", "_format_native_types"}

    _delegated_properties = TimedeltaArray._datetimelike_ops + list(_raw_properties)
    _delegated_methods = (
        TimedeltaArray._datetimelike_methods
        + list(_raw_methods)
        + ["_box_values", "__neg__", "__pos__", "__abs__"]
    )


@inherit_names(
    [
        "_bool_ops",
        "_object_ops",
        "_field_ops",
        "_datetimelike_ops",
        "_datetimelike_methods",
        "_other_ops",
    ],
    TimedeltaArray,
)
@delegate_names(
    TimedeltaArray, TimedeltaDelegateMixin._delegated_properties, typ="property"
)
@delegate_names(
    TimedeltaArray,
    TimedeltaDelegateMixin._delegated_methods,
    typ="method",
    overwrite=True,
)
class TimedeltaIndex(
    DatetimeTimedeltaMixin, dtl.TimelikeOps, TimedeltaDelegateMixin,
):
    """
    Immutable ndarray of timedelta64 data, represented internally as int64, and
    which can be boxed to timedelta objects.

    Parameters
    ----------
    data  : array-like (1-dimensional), optional
        Optional timedelta-like data to construct index with.
    unit : unit of the arg (D,h,m,s,ms,us,ns) denote the unit, optional
        Which is an integer/float number.
    freq : str or pandas offset object, optional
        One of pandas date offset strings or corresponding objects. The string
        'infer' can be passed in order to set the frequency of the index as the
        inferred frequency upon creation.
    copy  : bool
        Make a copy of input ndarray.
    name : object
        Name to be stored in the index.

    Attributes
    ----------
    days
    seconds
    microseconds
    nanoseconds
    components
    inferred_freq

    Methods
    -------
    to_pytimedelta
    to_series
    round
    floor
    ceil
    to_frame
    mean

    See Also
    --------
    Index : The base pandas Index type.
    Timedelta : Represents a duration between two dates or times.
    DatetimeIndex : Index of datetime64 data.
    PeriodIndex : Index of Period data.
    timedelta_range : Create a fixed-frequency TimedeltaIndex.

    Notes
    -----
    To learn more about the frequency strings, please see `this link
    <https://pandas.pydata.org/pandas-docs/stable/user_guide/timeseries.html#offset-aliases>`__.
    """

    _typ = "timedeltaindex"

    _engine_type = libindex.TimedeltaEngine

    _comparables = ["name", "freq"]
    _attributes = ["name", "freq"]
    _is_numeric_dtype = True
    _infer_as_myclass = True

    # -------------------------------------------------------------------
    # Constructors

    def __new__(
        cls,
        data=None,
        unit=None,
        freq=None,
        closed=None,
        dtype=_TD_DTYPE,
        copy=False,
        name=None,
    ):
        name = maybe_extract_name(name, data, cls)

        if is_scalar(data):
            raise TypeError(
                f"{cls.__name__}() must be called with a "
                f"collection of some kind, {repr(data)} was passed"
            )

        if unit in {"Y", "y", "M"}:
            raise ValueError(
                "Units 'M' and 'Y' are no longer supported, as they do not "
                "represent unambiguous timedelta values durations."
            )

        if isinstance(data, TimedeltaArray):
            if copy:
                data = data.copy()
            return cls._simple_new(data, name=name, freq=freq)

        if isinstance(data, TimedeltaIndex) and freq is None and name is None:
            if copy:
                return data.copy()
            else:
                return data._shallow_copy()

        # - Cases checked above all return/raise before reaching here - #

        tdarr = TimedeltaArray._from_sequence(
            data, freq=freq, unit=unit, dtype=dtype, copy=copy
        )
        return cls._simple_new(tdarr._data, freq=tdarr.freq, name=name)

    @classmethod
    def _simple_new(cls, values, name=None, freq=None, dtype=_TD_DTYPE):
        # `dtype` is passed by _shallow_copy in corner cases, should always
        #  be timedelta64[ns] if present
        if not isinstance(values, TimedeltaArray):
            values = TimedeltaArray._simple_new(values, dtype=dtype, freq=freq)
        else:
            if freq is None:
                freq = values.freq
        assert isinstance(values, TimedeltaArray), type(values)
        assert dtype == _TD_DTYPE, dtype
        assert values.dtype == "m8[ns]", values.dtype

        tdarr = TimedeltaArray._simple_new(values._data, freq=freq)
        result = object.__new__(cls)
        result._data = tdarr
        result._name = name
        # For groupby perf. See note in indexes/base about _index_data
        result._index_data = tdarr._data

        result._reset_identity()
        return result

    # -------------------------------------------------------------------
    # Rendering Methods

    @property
    def _formatter_func(self):
        from pandas.io.formats.format import _get_format_timedelta64

        return _get_format_timedelta64(self, box=True)

    # -------------------------------------------------------------------
    # Wrapping TimedeltaArray

    def __getitem__(self, key):
        result = self._data.__getitem__(key)
        if is_scalar(result):
            return result
        return type(self)(result, name=self.name)

    # -------------------------------------------------------------------

    @Appender(_index_shared_docs["astype"])
    def astype(self, dtype, copy=True):
        dtype = pandas_dtype(dtype)
        if is_timedelta64_dtype(dtype) and not is_timedelta64_ns_dtype(dtype):
            # Have to repeat the check for 'timedelta64' (not ns) dtype
            #  so that we can return a numeric index, since pandas will return
            #  a TimedeltaIndex when dtype='timedelta'
            result = self._data.astype(dtype, copy=copy)
            if self.hasnans:
                return Index(result, name=self.name)
            return Index(result.astype("i8"), name=self.name)
        return DatetimeIndexOpsMixin.astype(self, dtype, copy=copy)

    def _maybe_promote(self, other):
        if other.inferred_type == "timedelta":
            other = TimedeltaIndex(other)
        return self, other

    def get_value(self, series, key):
        """
        Fast lookup of value from 1-dimensional ndarray. Only use this if you
        know what you're doing
        """

        if _is_convertible_to_td(key):
            key = Timedelta(key)
            return self.get_value_maybe_box(series, key)

        try:
            value = Index.get_value(self, series, key)
        except KeyError:
            try:
                loc = self._get_string_slice(key)
                return series[loc]
            except (TypeError, ValueError, KeyError):
                pass

            try:
                return self.get_value_maybe_box(series, key)
            except (TypeError, ValueError, KeyError):
                raise KeyError(key)
        else:
            return com.maybe_box(self, value, series, key)

    def get_value_maybe_box(self, series, key: Timedelta):
        values = self._engine.get_value(com.values_from_object(series), key)
        return com.maybe_box(self, values, series, key)

    def get_loc(self, key, method=None, tolerance=None):
        """
        Get integer location for requested label

        Returns
        -------
        loc : int
        """
        if is_list_like(key) or (isinstance(key, datetime) and key is not NaT):
            # GH#20464 datetime check here is to ensure we don't allow
            #   datetime objects to be incorrectly treated as timedelta
            #   objects; NaT is a special case because it plays a double role
            #   as Not-A-Timedelta
            raise TypeError

        if isna(key):
            key = NaT

        if tolerance is not None:
            # try converting tolerance now, so errors don't get swallowed by
            # the try/except clauses below
            tolerance = self._convert_tolerance(tolerance, np.asarray(key))

        if _is_convertible_to_td(key) or key is NaT:
            key = Timedelta(key)
            return Index.get_loc(self, key, method, tolerance)

        try:
            return Index.get_loc(self, key, method, tolerance)
        except (KeyError, ValueError, TypeError):
            try:
                return self._get_string_slice(key)
            except (TypeError, KeyError, ValueError):
                pass

            try:
                stamp = Timedelta(key)
                return Index.get_loc(self, stamp, method, tolerance)
            except (KeyError, ValueError):
                raise KeyError(key)

    def _maybe_cast_slice_bound(self, label, side, kind):
        """
        If label is a string, cast it to timedelta according to resolution.

        Parameters
        ----------
        label : object
        side : {'left', 'right'}
        kind : {'ix', 'loc', 'getitem'}

        Returns
        -------
        label : object
        """
        assert kind in ["ix", "loc", "getitem", None]

        if isinstance(label, str):
            parsed = Timedelta(label)
            lbound = parsed.round(parsed.resolution_string)
            if side == "left":
                return lbound
            else:
                return lbound + to_offset(parsed.resolution_string) - Timedelta(1, "ns")
        elif is_integer(label) or is_float(label):
            self._invalid_indexer("slice", label)

        return label

    def _get_string_slice(self, key):
        if is_integer(key) or is_float(key) or key is NaT:
            self._invalid_indexer("slice", key)
        loc = self._partial_td_slice(key)
        return loc

    def _partial_td_slice(self, key):

        # given a key, try to figure out a location for a partial slice
        if not isinstance(key, str):
            return key

        raise NotImplementedError

    @Substitution(klass="TimedeltaIndex")
    @Appender(_shared_docs["searchsorted"])
    def searchsorted(self, value, side="left", sorter=None):
        if isinstance(value, (np.ndarray, Index)):
            if not type(self._data)._is_recognized_dtype(value):
                raise TypeError(
                    "searchsorted requires compatible dtype or scalar, "
                    f"not {type(value).__name__}"
                )
            value = type(self._data)(value)
            self._data._check_compatible_with(value)

        elif isinstance(value, self._data._recognized_scalars):
            self._data._check_compatible_with(value)
            value = self._data._scalar_type(value)

        elif not isinstance(value, TimedeltaArray):
            raise TypeError(
                "searchsorted requires compatible dtype or scalar, "
                f"not {type(value).__name__}"
            )

        return self._data.searchsorted(value, side=side, sorter=sorter)

    def is_type_compatible(self, typ) -> bool:
        return typ == self.inferred_type or typ == "timedelta"

    @property
    def inferred_type(self) -> str:
        return "timedelta64"

    def insert(self, loc, item):
        """
        Make new Index inserting new item at location

        Parameters
        ----------
        loc : int
        item : object
            If not either a Python datetime or a numpy integer-like, returned
            Index dtype will be object rather than datetime.

        Returns
        -------
        new_index : Index
        """
        # try to convert if possible
        if isinstance(item, self._data._recognized_scalars):
            item = self._data._scalar_type(item)
        elif is_valid_nat_for_dtype(item, self.dtype):
            # GH 18295
            item = self._na_value
        elif is_scalar(item) and isna(item):
            # i.e. datetime64("NaT")
            raise TypeError(
                f"cannot insert {type(self).__name__} with incompatible label"
            )

        freq = None
<<<<<<< HEAD
        if isinstance(item, self._data._recognized_scalars) or item is NaT:
            item = self._data._scalar_type(item)
=======
        if isinstance(item, self._data._scalar_type) or item is NaT:
>>>>>>> 4fb264a4
            self._data._check_compatible_with(item, setitem=True)

            # check freq can be preserved on edge cases
            if self.size and self.freq is not None:
                if item is NaT:
                    pass
                elif (loc == 0 or loc == -len(self)) and item + self.freq == self[0]:
                    freq = self.freq
                elif (loc == len(self)) and item - self.freq == self[-1]:
                    freq = self.freq
            item = item.asm8

        try:
            new_i8s = np.concatenate(
                (self[:loc].asi8, [item.view(np.int64)], self[loc:].asi8)
            )
            return self._shallow_copy(new_i8s, freq=freq)
        except (AttributeError, TypeError):

            # fall back to object index
            if isinstance(item, str):
                return self.astype(object).insert(loc, item)
            raise TypeError(
                f"cannot insert {type(self).__name__} with incompatible label"
            )


TimedeltaIndex._add_logical_methods_disabled()


def timedelta_range(
    start=None, end=None, periods=None, freq=None, name=None, closed=None
) -> TimedeltaIndex:
    """
    Return a fixed frequency TimedeltaIndex, with day as the default
    frequency.

    Parameters
    ----------
    start : str or timedelta-like, default None
        Left bound for generating timedeltas.
    end : str or timedelta-like, default None
        Right bound for generating timedeltas.
    periods : int, default None
        Number of periods to generate.
    freq : str or DateOffset, default 'D'
        Frequency strings can have multiples, e.g. '5H'.
    name : str, default None
        Name of the resulting TimedeltaIndex.
    closed : str, default None
        Make the interval closed with respect to the given frequency to
        the 'left', 'right', or both sides (None).

    Returns
    -------
    rng : TimedeltaIndex

    Notes
    -----
    Of the four parameters ``start``, ``end``, ``periods``, and ``freq``,
    exactly three must be specified. If ``freq`` is omitted, the resulting
    ``TimedeltaIndex`` will have ``periods`` linearly spaced elements between
    ``start`` and ``end`` (closed on both sides).

    To learn more about the frequency strings, please see `this link
    <https://pandas.pydata.org/pandas-docs/stable/user_guide/timeseries.html#offset-aliases>`__.

    Examples
    --------

    >>> pd.timedelta_range(start='1 day', periods=4)
    TimedeltaIndex(['1 days', '2 days', '3 days', '4 days'],
                   dtype='timedelta64[ns]', freq='D')

    The ``closed`` parameter specifies which endpoint is included.  The default
    behavior is to include both endpoints.

    >>> pd.timedelta_range(start='1 day', periods=4, closed='right')
    TimedeltaIndex(['2 days', '3 days', '4 days'],
                   dtype='timedelta64[ns]', freq='D')

    The ``freq`` parameter specifies the frequency of the TimedeltaIndex.
    Only fixed frequencies can be passed, non-fixed frequencies such as
    'M' (month end) will raise.

    >>> pd.timedelta_range(start='1 day', end='2 days', freq='6H')
    TimedeltaIndex(['1 days 00:00:00', '1 days 06:00:00', '1 days 12:00:00',
                    '1 days 18:00:00', '2 days 00:00:00'],
                   dtype='timedelta64[ns]', freq='6H')

    Specify ``start``, ``end``, and ``periods``; the frequency is generated
    automatically (linearly spaced).

    >>> pd.timedelta_range(start='1 day', end='5 days', periods=4)
    TimedeltaIndex(['1 days 00:00:00', '2 days 08:00:00', '3 days 16:00:00',
                '5 days 00:00:00'],
               dtype='timedelta64[ns]', freq=None)
    """
    if freq is None and com.any_none(periods, start, end):
        freq = "D"

    freq, freq_infer = dtl.maybe_infer_freq(freq)
    tdarr = TimedeltaArray._generate_range(start, end, periods, freq, closed=closed)
    return TimedeltaIndex._simple_new(tdarr._data, freq=tdarr.freq, name=name)<|MERGE_RESOLUTION|>--- conflicted
+++ resolved
@@ -412,12 +412,7 @@
             )
 
         freq = None
-<<<<<<< HEAD
-        if isinstance(item, self._data._recognized_scalars) or item is NaT:
-            item = self._data._scalar_type(item)
-=======
         if isinstance(item, self._data._scalar_type) or item is NaT:
->>>>>>> 4fb264a4
             self._data._check_compatible_with(item, setitem=True)
 
             # check freq can be preserved on edge cases
