""" implement the TimedeltaIndex """
from datetime import datetime
import warnings

import numpy as np

from pandas._libs import (
    NaT, Timedelta, index as libindex, join as libjoin, lib)
import pandas.compat as compat
from pandas.util._decorators import Appender, Substitution

from pandas.core.dtypes.common import (
    _TD_DTYPE, ensure_int64, is_float, is_integer, is_list_like, is_scalar,
    is_timedelta64_dtype, is_timedelta64_ns_dtype, pandas_dtype)
import pandas.core.dtypes.concat as _concat
from pandas.core.dtypes.missing import isna

<<<<<<< HEAD
from pandas.core.arrays import ExtensionOpsMixin, datetimelike as dtl
=======
from pandas.core.accessor import delegate_names
from pandas.core.arrays import datetimelike as dtl
>>>>>>> ab55d05e
from pandas.core.arrays.timedeltas import (
    TimedeltaArrayMixin as TimedeltaArray, _is_convertible_to_td, _to_m8)
from pandas.core.base import _shared_docs
import pandas.core.common as com
from pandas.core.indexes.base import Index, _index_shared_docs
from pandas.core.indexes.datetimelike import (
<<<<<<< HEAD
    DatetimeIndexOpsMixin, maybe_unwrap_index, wrap_arithmetic_op,
    wrap_array_method, wrap_field_accessor)
=======
    DatetimeIndexOpsMixin, DatetimelikeDelegateMixin, maybe_unwrap_index,
    wrap_arithmetic_op)
>>>>>>> ab55d05e
from pandas.core.indexes.numeric import Int64Index
from pandas.core.ops import get_op_result_name
from pandas.core.tools.timedeltas import _coerce_scalar_to_timedelta_type

from pandas.tseries.frequencies import to_offset


def _make_wrapped_arith_op(opname):

    meth = getattr(TimedeltaArray, opname)

    def method(self, other):
        result = meth(self._eadata, maybe_unwrap_index(other))
        return wrap_arithmetic_op(self, other, result)

    method.__name__ = opname
    return method


<<<<<<< HEAD
class TimedeltaIndex(DatetimeIndexOpsMixin,
                     dtl.TimelikeOps, Int64Index, ExtensionOpsMixin):
=======
class TimedeltaDelegateMixin(DatetimelikeDelegateMixin):
    # Most attrs are dispatched via datetimelike_{ops,methods}
    # Some are "raw" methods, the result is not not re-boxed in an Index
    # We also have a few "extra" attrs, which may or may not be raw,
    # which we we dont' want to expose in the .dt accessor.
    _delegate_class = TimedeltaArray
    _delegated_properties = (TimedeltaArray._datetimelike_ops + [
        'components',
    ])
    _delegated_methods = TimedeltaArray._datetimelike_methods + [
        '_box_values',
    ]
    _raw_properties = {
        'components',
    }
    _raw_methods = {
        'to_pytimedelta',
    }


@delegate_names(TimedeltaArray,
                ["to_pytimedelta", "total_seconds"],
                typ="method", overwrite=True)
@delegate_names(TimedeltaArray,
                ["days", "seconds", "microseconds", "nanoseconds"],
                typ="property", overwrite=True)
@delegate_names(TimedeltaArray,
                TimedeltaDelegateMixin._delegated_properties,
                typ="property")
@delegate_names(TimedeltaArray,
                TimedeltaDelegateMixin._delegated_methods,
                typ="method", overwrite=False)
class TimedeltaIndex(TimedeltaArray, DatetimeIndexOpsMixin,
                     dtl.TimelikeOps, Int64Index, TimedeltaDelegateMixin):
>>>>>>> ab55d05e
    """
    Immutable ndarray of timedelta64 data, represented internally as int64, and
    which can be boxed to timedelta objects

    Parameters
    ----------
    data  : array-like (1-dimensional), optional
        Optional timedelta-like data to construct index with
    unit : unit of the arg (D,h,m,s,ms,us,ns) denote the unit, optional
        which is an integer/float number
    freq : string or pandas offset object, optional
        One of pandas date offset strings or corresponding objects. The string
        'infer' can be passed in order to set the frequency of the index as the
        inferred frequency upon creation
    copy  : bool
        Make a copy of input ndarray
    start : starting value, timedelta-like, optional
        If data is None, start is used as the start point in generating regular
        timedelta data.

        .. deprecated:: 0.24.0

    periods  : int, optional, > 0
        Number of periods to generate, if generating index. Takes precedence
        over end argument

        .. deprecated:: 0.24.0

    end : end time, timedelta-like, optional
        If periods is none, generated index will extend to first conforming
        time on or just past end argument

        .. deprecated:: 0.24. 0

    closed : string or None, default None
        Make the interval closed with respect to the given frequency to
        the 'left', 'right', or both sides (None)

        .. deprecated:: 0.24. 0

    name : object
        Name to be stored in the index

    Attributes
    ----------
    days
    seconds
    microseconds
    nanoseconds
    components
    inferred_freq

    Methods
    -------
    to_pytimedelta
    to_series
    round
    floor
    ceil
    to_frame

    See Also
    ---------
    Index : The base pandas Index type.
    Timedelta : Represents a duration between two dates or times.
    DatetimeIndex : Index of datetime64 data.
    PeriodIndex : Index of Period data.
    timedelta_range : Create a fixed-frequency TimedeltaIndex.

    Notes
    -----
    To learn more about the frequency strings, please see `this link
    <http://pandas.pydata.org/pandas-docs/stable/timeseries.html#offset-aliases>`__.

    Creating a TimedeltaIndex based on `start`, `periods`, and `end` has
    been deprecated in favor of :func:`timedelta_range`.
    """

    _typ = 'timedeltaindex'
    _join_precedence = 10

    def _join_i8_wrapper(joinf, **kwargs):
        return DatetimeIndexOpsMixin._join_i8_wrapper(
            joinf, dtype='m8[ns]', **kwargs)

    _inner_indexer = _join_i8_wrapper(libjoin.inner_join_indexer_int64)
    _outer_indexer = _join_i8_wrapper(libjoin.outer_join_indexer_int64)
    _left_indexer = _join_i8_wrapper(libjoin.left_join_indexer_int64)
    _left_indexer_unique = _join_i8_wrapper(
        libjoin.left_join_indexer_unique_int64, with_indexers=False)

    _engine_type = libindex.TimedeltaEngine

    _comparables = ['name', 'freq']
    _attributes = ['name', 'freq']
    _is_numeric_dtype = True
    _infer_as_myclass = True

    _freq = None

    _box_func = TimedeltaArray._box_func
    _bool_ops = TimedeltaArray._bool_ops
    _object_ops = TimedeltaArray._object_ops
    _field_ops = TimedeltaArray._field_ops
    _datetimelike_ops = TimedeltaArray._datetimelike_ops
    _datetimelike_methods = TimedeltaArray._datetimelike_methods
    _other_ops = TimedeltaArray._other_ops

    # -------------------------------------------------------------------
    # Constructors

    def __new__(cls, data=None, unit=None, freq=None, start=None, end=None,
                periods=None, closed=None, dtype=_TD_DTYPE, copy=False,
                name=None, verify_integrity=None):

        if verify_integrity is not None:
            warnings.warn("The 'verify_integrity' argument is deprecated, "
                          "will be removed in a future version.",
                          FutureWarning, stacklevel=2)
        else:
            verify_integrity = True

        if data is None:
            freq, freq_infer = dtl.maybe_infer_freq(freq)
            warnings.warn("Creating a TimedeltaIndex by passing range "
                          "endpoints is deprecated.  Use "
                          "`pandas.timedelta_range` instead.",
                          FutureWarning, stacklevel=2)
            result = TimedeltaArray._generate_range(start, end, periods, freq,
                                                    closed=closed)
            return cls._simple_new(result._data, freq=freq, name=name)

        if is_scalar(data):
            raise TypeError('{cls}() must be called with a '
                            'collection of some kind, {data} was passed'
                            .format(cls=cls.__name__, data=repr(data)))

        if isinstance(data, TimedeltaIndex) and freq is None and name is None:
            if copy:
                return data.copy()
            else:
                return data._shallow_copy()

        # - Cases checked above all return/raise before reaching here - #

        tdarr = TimedeltaArray._from_sequence(data, freq=freq, unit=unit,
                                              dtype=dtype, copy=copy)
        return cls._simple_new(tdarr._data, freq=tdarr.freq, name=name)

    @classmethod
    def _simple_new(cls, values, name=None, freq=None, dtype=_TD_DTYPE):
        # `dtype` is passed by _shallow_copy in corner cases, should always
        #  be timedelta64[ns] if present
        assert dtype == _TD_DTYPE

        assert isinstance(values, np.ndarray), type(values)
        if values.dtype == 'i8':
            values = values.view('m8[ns]')
        assert values.dtype == 'm8[ns]', values.dtype

        freq = to_offset(freq)
        tdarr = TimedeltaArray._simple_new(values, freq=freq)
        result = object.__new__(cls)
        result._data = tdarr._data
        result._freq = tdarr._freq
        result.name = name
        # For groupby perf. See note in indexes/base about _index_data
        result._index_data = result._data
        result._reset_identity()
        return result

    # -------------------------------------------------------------------

    @property
    def _eadata(self):
        return TimedeltaArray._simple_new(self._data,
                                          freq=self.freq)

    def __setstate__(self, state):
        """Necessary for making this object picklable"""
        if isinstance(state, dict):
            super(TimedeltaIndex, self).__setstate__(state)
        else:
            raise Exception("invalid pickle state")
    _unpickle_compat = __setstate__

    def _maybe_update_attributes(self, attrs):
        """ Update Index attributes (e.g. freq) depending on op """
        freq = attrs.get('freq', None)
        if freq is not None:
            # no need to infer if freq is None
            attrs['freq'] = 'infer'
        return attrs

    # -------------------------------------------------------------------
    # Rendering Methods

    @property
    def _formatter_func(self):
        from pandas.io.formats.format import _get_format_timedelta64
        return _get_format_timedelta64(self, box=True)

    def _format_native_types(self, na_rep=u'NaT', date_format=None, **kwargs):
        from pandas.io.formats.format import Timedelta64Formatter
        return Timedelta64Formatter(values=self,
                                    nat_rep=na_rep,
                                    justify='all').get_result()

    # -------------------------------------------------------------------
    # Wrapping TimedeltaArray

    @property
    def _eadata(self):
        return TimedeltaArray._simple_new(self._data, freq=self.freq)

    __mul__ = _make_wrapped_arith_op("__mul__")
    __rmul__ = _make_wrapped_arith_op("__rmul__")
    __floordiv__ = _make_wrapped_arith_op("__floordiv__")
    __rfloordiv__ = _make_wrapped_arith_op("__rfloordiv__")
    __mod__ = _make_wrapped_arith_op("__mod__")
    __rmod__ = _make_wrapped_arith_op("__rmod__")
    __divmod__ = _make_wrapped_arith_op("__divmod__")
    __rdivmod__ = _make_wrapped_arith_op("__rdivmod__")
    __truediv__ = _make_wrapped_arith_op("__truediv__")
    __rtruediv__ = _make_wrapped_arith_op("__rtruediv__")
    if compat.PY2:
        __div__ = __truediv__
        __rdiv__ = __rtruediv__

<<<<<<< HEAD
    days = wrap_field_accessor(TimedeltaArray.days)
    seconds = wrap_field_accessor(TimedeltaArray.seconds)
    microseconds = wrap_field_accessor(TimedeltaArray.microseconds)
    nanoseconds = wrap_field_accessor(TimedeltaArray.nanoseconds)

    total_seconds = wrap_array_method(TimedeltaArray.total_seconds, True)

=======
>>>>>>> ab55d05e
    # Compat for frequency inference, see GH#23789
    _is_monotonic_increasing = Index.is_monotonic_increasing
    _is_monotonic_decreasing = Index.is_monotonic_decreasing
    _is_unique = Index.is_unique

    copy = DatetimeIndexOpsMixin.copy      # i.e. Index.copy
    unique = DatetimeIndexOpsMixin.unique  # i.e. Index.unique
    take = DatetimeIndexOpsMixin.take
    shift = DatetimeIndexOpsMixin.shift
    _create_comparison_method = DatetimeIndexOpsMixin._create_comparison_method
    # TODO: make sure we have a test for name retention analogous
    #  to series.test_arithmetic.test_ser_cmp_result_names;
    #  also for PeriodIndex which I think may be missing one

    @property
    def _box_func(self):
        return lambda x: Timedelta(x, unit='ns')

    def __getitem__(self, key):
        result = self._eadata.__getitem__(key)
        if is_scalar(result):
            return result
        return type(self)(result, name=self.name)

    @property
    def freq(self):  # TODO: get via eadata
        return self._freq

    @freq.setter
    def freq(self, value):  # TODO: get via eadata
        if value is not None:
            # dispatch to TimedeltaArray to validate frequency
            self._eadata.freq = value

        self._freq = to_offset(value)

    def to_pytimedelta(self):
        return self._eadata.to_pytimedelta()

    @property
    def components(self):
        return self._eadata.components

    # -------------------------------------------------------------------

    @Appender(_index_shared_docs['astype'])
    def astype(self, dtype, copy=True):
        dtype = pandas_dtype(dtype)
        if is_timedelta64_dtype(dtype) and not is_timedelta64_ns_dtype(dtype):
            # return an index (essentially this is division)
            result = self.values.astype(dtype, copy=copy)
            if self.hasnans:
                values = self._maybe_mask_results(result, fill_value=None,
                                                  convert='float64')
                return Index(values, name=self.name)
            return Index(result.astype('i8'), name=self.name)
        return DatetimeIndexOpsMixin.astype(self, dtype, copy=copy)

    def union(self, other):
        """
        Specialized union for TimedeltaIndex objects. If combine
        overlapping ranges with the same DateOffset, will be much
        faster than Index.union

        Parameters
        ----------
        other : TimedeltaIndex or array-like

        Returns
        -------
        y : Index or TimedeltaIndex
        """
        self._assert_can_do_setop(other)

        if len(other) == 0 or self.equals(other) or len(self) == 0:
            return super(TimedeltaIndex, self).union(other)

        if not isinstance(other, TimedeltaIndex):
            try:
                other = TimedeltaIndex(other)
            except (TypeError, ValueError):
                pass
        this, other = self, other

        if this._can_fast_union(other):
            return this._fast_union(other)
        else:
            result = Index.union(this, other)
            if isinstance(result, TimedeltaIndex):
                if result.freq is None:
                    result.freq = to_offset(result.inferred_freq)
            return result

    def join(self, other, how='left', level=None, return_indexers=False,
             sort=False):
        """
        See Index.join
        """
        if _is_convertible_to_index(other):
            try:
                other = TimedeltaIndex(other)
            except (TypeError, ValueError):
                pass

        return Index.join(self, other, how=how, level=level,
                          return_indexers=return_indexers,
                          sort=sort)

    def _wrap_joined_index(self, joined, other):
        name = get_op_result_name(self, other)
        if (isinstance(other, TimedeltaIndex) and self.freq == other.freq and
                self._can_fast_union(other)):
            joined = self._shallow_copy(joined, name=name)
            return joined
        else:
            return self._simple_new(joined, name)

    def _can_fast_union(self, other):
        if not isinstance(other, TimedeltaIndex):
            return False

        freq = self.freq

        if freq is None or freq != other.freq:
            return False

        if not self.is_monotonic or not other.is_monotonic:
            return False

        if len(self) == 0 or len(other) == 0:
            return True

        # to make our life easier, "sort" the two ranges
        if self[0] <= other[0]:
            left, right = self, other
        else:
            left, right = other, self

        right_start = right[0]
        left_end = left[-1]

        # Only need to "adjoin", not overlap
        return (right_start == left_end + freq) or right_start in left

    def _fast_union(self, other):
        if len(other) == 0:
            return self.view(type(self))

        if len(self) == 0:
            return other.view(type(self))

        # to make our life easier, "sort" the two ranges
        if self[0] <= other[0]:
            left, right = self, other
        else:
            left, right = other, self

        left_end = left[-1]
        right_end = right[-1]

        # concatenate
        if left_end < right_end:
            loc = right.searchsorted(left_end, side='right')
            right_chunk = right.values[loc:]
            dates = _concat._concat_compat((left.values, right_chunk))
            return self._shallow_copy(dates)
        else:
            return left

    def intersection(self, other):
        """
        Specialized intersection for TimedeltaIndex objects. May be much faster
        than Index.intersection

        Parameters
        ----------
        other : TimedeltaIndex or array-like

        Returns
        -------
        y : Index or TimedeltaIndex
        """
        self._assert_can_do_setop(other)

        if self.equals(other):
            return self._get_reconciled_name_object(other)

        if not isinstance(other, TimedeltaIndex):
            try:
                other = TimedeltaIndex(other)
            except (TypeError, ValueError):
                pass
            result = Index.intersection(self, other)
            return result

        if len(self) == 0:
            return self
        if len(other) == 0:
            return other
        # to make our life easier, "sort" the two ranges
        if self[0] <= other[0]:
            left, right = self, other
        else:
            left, right = other, self

        end = min(left[-1], right[-1])
        start = right[0]

        if end < start:
            return type(self)(data=[])
        else:
            lslice = slice(*left.slice_locs(start, end))
            left_chunk = left.values[lslice]
            return self._shallow_copy(left_chunk)

    def _maybe_promote(self, other):
        if other.inferred_type == 'timedelta':
            other = TimedeltaIndex(other)
        return self, other

    def get_value(self, series, key):
        """
        Fast lookup of value from 1-dimensional ndarray. Only use this if you
        know what you're doing
        """

        if _is_convertible_to_td(key):
            key = Timedelta(key)
            return self.get_value_maybe_box(series, key)

        try:
            return com.maybe_box(self, Index.get_value(self, series, key),
                                 series, key)
        except KeyError:
            try:
                loc = self._get_string_slice(key)
                return series[loc]
            except (TypeError, ValueError, KeyError):
                pass

            try:
                return self.get_value_maybe_box(series, key)
            except (TypeError, ValueError, KeyError):
                raise KeyError(key)

    def get_value_maybe_box(self, series, key):
        if not isinstance(key, Timedelta):
            key = Timedelta(key)
        values = self._engine.get_value(com.values_from_object(series), key)
        return com.maybe_box(self, values, series, key)

    def get_loc(self, key, method=None, tolerance=None):
        """
        Get integer location for requested label

        Returns
        -------
        loc : int
        """
        if is_list_like(key) or (isinstance(key, datetime) and key is not NaT):
            # GH#20464 datetime check here is to ensure we don't allow
            #   datetime objects to be incorrectly treated as timedelta
            #   objects; NaT is a special case because it plays a double role
            #   as Not-A-Timedelta
            raise TypeError

        if isna(key):
            key = NaT

        if tolerance is not None:
            # try converting tolerance now, so errors don't get swallowed by
            # the try/except clauses below
            tolerance = self._convert_tolerance(tolerance, np.asarray(key))

        if _is_convertible_to_td(key):
            key = Timedelta(key)
            return Index.get_loc(self, key, method, tolerance)

        try:
            return Index.get_loc(self, key, method, tolerance)
        except (KeyError, ValueError, TypeError):
            try:
                return self._get_string_slice(key)
            except (TypeError, KeyError, ValueError):
                pass

            try:
                stamp = Timedelta(key)
                return Index.get_loc(self, stamp, method, tolerance)
            except (KeyError, ValueError):
                raise KeyError(key)

    def _maybe_cast_slice_bound(self, label, side, kind):
        """
        If label is a string, cast it to timedelta according to resolution.


        Parameters
        ----------
        label : object
        side : {'left', 'right'}
        kind : {'ix', 'loc', 'getitem'}

        Returns
        -------
        label :  object

        """
        assert kind in ['ix', 'loc', 'getitem', None]

        if isinstance(label, compat.string_types):
            parsed = _coerce_scalar_to_timedelta_type(label, box=True)
            lbound = parsed.round(parsed.resolution)
            if side == 'left':
                return lbound
            else:
                return (lbound + to_offset(parsed.resolution) -
                        Timedelta(1, 'ns'))
        elif ((is_integer(label) or is_float(label)) and
              not is_timedelta64_dtype(label)):
            self._invalid_indexer('slice', label)

        return label

    def _get_string_slice(self, key):
        if is_integer(key) or is_float(key) or key is NaT:
            self._invalid_indexer('slice', key)
        loc = self._partial_td_slice(key)
        return loc

    def _partial_td_slice(self, key):

        # given a key, try to figure out a location for a partial slice
        if not isinstance(key, compat.string_types):
            return key

        raise NotImplementedError

    @Substitution(klass='TimedeltaIndex')
    @Appender(_shared_docs['searchsorted'])
    def searchsorted(self, value, side='left', sorter=None):
        if isinstance(value, (np.ndarray, Index)):
            value = np.array(value, dtype=_TD_DTYPE, copy=False)
        else:
            value = _to_m8(value)

        return self.values.searchsorted(value, side=side, sorter=sorter)

    def is_type_compatible(self, typ):
        return typ == self.inferred_type or typ == 'timedelta'

    @property
    def inferred_type(self):
        return 'timedelta64'

    @property
    def is_all_dates(self):
        return True

    def insert(self, loc, item):
        """
        Make new Index inserting new item at location

        Parameters
        ----------
        loc : int
        item : object
            if not either a Python datetime or a numpy integer-like, returned
            Index dtype will be object rather than datetime.

        Returns
        -------
        new_index : Index
        """
        # try to convert if possible
        if _is_convertible_to_td(item):
            try:
                item = Timedelta(item)
            except Exception:
                pass
        elif is_scalar(item) and isna(item):
            # GH 18295
            item = self._na_value

        freq = None
        if isinstance(item, Timedelta) or (is_scalar(item) and isna(item)):

            # check freq can be preserved on edge cases
            if self.freq is not None:
                if ((loc == 0 or loc == -len(self)) and
                        item + self.freq == self[0]):
                    freq = self.freq
                elif (loc == len(self)) and item - self.freq == self[-1]:
                    freq = self.freq
            item = _to_m8(item)

        try:
            new_tds = np.concatenate((self[:loc].asi8, [item.view(np.int64)],
                                      self[loc:].asi8))
            return self._shallow_copy(new_tds, freq=freq)

        except (AttributeError, TypeError):

            # fall back to object index
            if isinstance(item, compat.string_types):
                return self.astype(object).insert(loc, item)
            raise TypeError(
                "cannot insert TimedeltaIndex with incompatible label")

    def delete(self, loc):
        """
        Make a new TimedeltaIndex with passed location(s) deleted.

        Parameters
        ----------
        loc: int, slice or array of ints
            Indicate which sub-arrays to remove.

        Returns
        -------
        new_index : TimedeltaIndex
        """
        new_tds = np.delete(self.asi8, loc)

        freq = 'infer'
        if is_integer(loc):
            if loc in (0, -len(self), -1, len(self) - 1):
                freq = self.freq
        else:
            if is_list_like(loc):
                loc = lib.maybe_indices_to_slice(
                    ensure_int64(np.array(loc)), len(self))
            if isinstance(loc, slice) and loc.step in (1, None):
                if (loc.start in (0, None) or loc.stop in (len(self), None)):
                    freq = self.freq

        return TimedeltaIndex(new_tds, name=self.name, freq=freq)


TimedeltaIndex._add_comparison_ops()
TimedeltaIndex._add_numeric_methods_unary()
TimedeltaIndex._add_logical_methods_disabled()
TimedeltaIndex._add_datetimelike_methods()


def _is_convertible_to_index(other):
    """
    return a boolean whether I can attempt conversion to a TimedeltaIndex
    """
    if isinstance(other, TimedeltaIndex):
        return True
    elif (len(other) > 0 and
          other.inferred_type not in ('floating', 'mixed-integer', 'integer',
                                      'mixed-integer-float', 'mixed')):
        return True
    return False


def timedelta_range(start=None, end=None, periods=None, freq=None,
                    name=None, closed=None):
    """
    Return a fixed frequency TimedeltaIndex, with day as the default
    frequency

    Parameters
    ----------
    start : string or timedelta-like, default None
        Left bound for generating timedeltas
    end : string or timedelta-like, default None
        Right bound for generating timedeltas
    periods : integer, default None
        Number of periods to generate
    freq : string or DateOffset, default 'D'
        Frequency strings can have multiples, e.g. '5H'
    name : string, default None
        Name of the resulting TimedeltaIndex
    closed : string, default None
        Make the interval closed with respect to the given frequency to
        the 'left', 'right', or both sides (None)

    Returns
    -------
    rng : TimedeltaIndex

    Notes
    -----
    Of the four parameters ``start``, ``end``, ``periods``, and ``freq``,
    exactly three must be specified. If ``freq`` is omitted, the resulting
    ``TimedeltaIndex`` will have ``periods`` linearly spaced elements between
    ``start`` and ``end`` (closed on both sides).

    To learn more about the frequency strings, please see `this link
    <http://pandas.pydata.org/pandas-docs/stable/timeseries.html#offset-aliases>`__.

    Examples
    --------

    >>> pd.timedelta_range(start='1 day', periods=4)
    TimedeltaIndex(['1 days', '2 days', '3 days', '4 days'],
                   dtype='timedelta64[ns]', freq='D')

    The ``closed`` parameter specifies which endpoint is included.  The default
    behavior is to include both endpoints.

    >>> pd.timedelta_range(start='1 day', periods=4, closed='right')
    TimedeltaIndex(['2 days', '3 days', '4 days'],
                   dtype='timedelta64[ns]', freq='D')

    The ``freq`` parameter specifies the frequency of the TimedeltaIndex.
    Only fixed frequencies can be passed, non-fixed frequencies such as
    'M' (month end) will raise.

    >>> pd.timedelta_range(start='1 day', end='2 days', freq='6H')
    TimedeltaIndex(['1 days 00:00:00', '1 days 06:00:00', '1 days 12:00:00',
                    '1 days 18:00:00', '2 days 00:00:00'],
                   dtype='timedelta64[ns]', freq='6H')

    Specify ``start``, ``end``, and ``periods``; the frequency is generated
    automatically (linearly spaced).

    >>> pd.timedelta_range(start='1 day', end='5 days', periods=4)
    TimedeltaIndex(['1 days 00:00:00', '2 days 08:00:00', '3 days 16:00:00',
                '5 days 00:00:00'],
               dtype='timedelta64[ns]', freq=None)
    """
    if freq is None and com._any_none(periods, start, end):
        freq = 'D'

    freq, freq_infer = dtl.maybe_infer_freq(freq)
    tdarr = TimedeltaArray._generate_range(start, end, periods, freq,
                                           closed=closed)
    return TimedeltaIndex._simple_new(tdarr._data, freq=tdarr.freq, name=name)<|MERGE_RESOLUTION|>--- conflicted
+++ resolved
@@ -15,25 +15,16 @@
 import pandas.core.dtypes.concat as _concat
 from pandas.core.dtypes.missing import isna
 
-<<<<<<< HEAD
-from pandas.core.arrays import ExtensionOpsMixin, datetimelike as dtl
-=======
 from pandas.core.accessor import delegate_names
 from pandas.core.arrays import datetimelike as dtl
->>>>>>> ab55d05e
 from pandas.core.arrays.timedeltas import (
     TimedeltaArrayMixin as TimedeltaArray, _is_convertible_to_td, _to_m8)
 from pandas.core.base import _shared_docs
 import pandas.core.common as com
 from pandas.core.indexes.base import Index, _index_shared_docs
 from pandas.core.indexes.datetimelike import (
-<<<<<<< HEAD
-    DatetimeIndexOpsMixin, maybe_unwrap_index, wrap_arithmetic_op,
-    wrap_array_method, wrap_field_accessor)
-=======
     DatetimeIndexOpsMixin, DatetimelikeDelegateMixin, maybe_unwrap_index,
     wrap_arithmetic_op)
->>>>>>> ab55d05e
 from pandas.core.indexes.numeric import Int64Index
 from pandas.core.ops import get_op_result_name
 from pandas.core.tools.timedeltas import _coerce_scalar_to_timedelta_type
@@ -53,10 +44,6 @@
     return method
 
 
-<<<<<<< HEAD
-class TimedeltaIndex(DatetimeIndexOpsMixin,
-                     dtl.TimelikeOps, Int64Index, ExtensionOpsMixin):
-=======
 class TimedeltaDelegateMixin(DatetimelikeDelegateMixin):
     # Most attrs are dispatched via datetimelike_{ops,methods}
     # Some are "raw" methods, the result is not not re-boxed in an Index
@@ -89,9 +76,8 @@
 @delegate_names(TimedeltaArray,
                 TimedeltaDelegateMixin._delegated_methods,
                 typ="method", overwrite=False)
-class TimedeltaIndex(TimedeltaArray, DatetimeIndexOpsMixin,
+class TimedeltaIndex(DatetimeIndexOpsMixin,
                      dtl.TimelikeOps, Int64Index, TimedeltaDelegateMixin):
->>>>>>> ab55d05e
     """
     Immutable ndarray of timedelta64 data, represented internally as int64, and
     which can be boxed to timedelta objects
@@ -321,16 +307,6 @@
         __div__ = __truediv__
         __rdiv__ = __rtruediv__
 
-<<<<<<< HEAD
-    days = wrap_field_accessor(TimedeltaArray.days)
-    seconds = wrap_field_accessor(TimedeltaArray.seconds)
-    microseconds = wrap_field_accessor(TimedeltaArray.microseconds)
-    nanoseconds = wrap_field_accessor(TimedeltaArray.nanoseconds)
-
-    total_seconds = wrap_array_method(TimedeltaArray.total_seconds, True)
-
-=======
->>>>>>> ab55d05e
     # Compat for frequency inference, see GH#23789
     _is_monotonic_increasing = Index.is_monotonic_increasing
     _is_monotonic_decreasing = Index.is_monotonic_decreasing
