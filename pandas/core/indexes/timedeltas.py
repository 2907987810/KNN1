""" implement the TimedeltaIndex """

from datetime import timedelta

import numpy as np
from pandas.core.dtypes.common import (
    _TD_DTYPE,
    is_integer,
    is_float,
    is_bool_dtype,
    is_list_like,
    is_scalar,
    is_timedelta64_dtype,
    is_timedelta64_ns_dtype,
    pandas_dtype,
    _ensure_int64)
from pandas.core.dtypes.missing import isna
from pandas.core.dtypes.generic import ABCSeries

from pandas.core.indexes.base import Index
from pandas.core.indexes.numeric import Int64Index
import pandas.compat as compat
from pandas.compat import u
from pandas.tseries.frequencies import to_offset
from pandas.core.algorithms import checked_add_with_arr
from pandas.core.base import _shared_docs
from pandas.core.indexes.base import _index_shared_docs
import pandas.core.common as com
import pandas.core.dtypes.concat as _concat
from pandas.util._decorators import Appender, Substitution, deprecate_kwarg
from pandas.core.indexes.datetimelike import TimelikeOps, DatetimeIndexOpsMixin
from pandas.core.tools.timedeltas import (
    to_timedelta, _coerce_scalar_to_timedelta_type)
from pandas.tseries.offsets import Tick, DateOffset
from pandas._libs import (lib, index as libindex, tslib as libts,
                          join as libjoin, Timedelta, NaT, iNaT)
from pandas._libs.tslibs.timedeltas import array_to_timedelta64
from pandas._libs.tslibs.fields import get_timedelta_field


def _field_accessor(name, alias, docstring=None):
    def f(self):
        values = self.asi8
        result = get_timedelta_field(values, alias)
        if self.hasnans:
            result = self._maybe_mask_results(result, convert='float64')

        return Index(result, name=self.name)

    f.__name__ = name
    f.__doc__ = docstring
    return property(f)


def _td_index_cmp(opname, cls):
    """
    Wrap comparison operations to convert timedelta-like to timedelta64
    """
    nat_result = True if opname == '__ne__' else False

    def wrapper(self, other):
        msg = "cannot compare a {cls} with type {typ}"
        func = getattr(super(TimedeltaIndex, self), opname)
        if _is_convertible_to_td(other) or other is NaT:
            try:
                other = _to_m8(other)
            except ValueError:
                # failed to parse as timedelta
                raise TypeError(msg.format(cls=type(self).__name__,
                                           typ=type(other).__name__))
            result = func(other)
            if isna(other):
                result.fill(nat_result)

        elif not is_list_like(other):
            raise TypeError(msg.format(cls=type(self).__name__,
                                       typ=type(other).__name__))
        else:
            other = TimedeltaIndex(other).values
            result = func(other)
            result = com._values_from_object(result)

            o_mask = np.array(isna(other))
            if o_mask.any():
                result[o_mask] = nat_result

        if self.hasnans:
            result[self._isnan] = nat_result

        # support of bool dtype indexers
        if is_bool_dtype(result):
            return result
        return Index(result)

    return compat.set_function_name(wrapper, opname, cls)


class TimedeltaIndex(DatetimeIndexOpsMixin, TimelikeOps, Int64Index):
    """
    Immutable ndarray of timedelta64 data, represented internally as int64, and
    which can be boxed to timedelta objects

    Parameters
    ----------
    data  : array-like (1-dimensional), optional
        Optional timedelta-like data to construct index with
    unit: unit of the arg (D,h,m,s,ms,us,ns) denote the unit, optional
        which is an integer/float number
    freq: a frequency for the index, optional
    copy  : bool
        Make a copy of input ndarray
    start : starting value, timedelta-like, optional
        If data is None, start is used as the start point in generating regular
        timedelta data.
    periods  : int, optional, > 0
        Number of periods to generate, if generating index. Takes precedence
        over end argument
    end   : end time, timedelta-like, optional
        If periods is none, generated index will extend to first conforming
        time on or just past end argument
    closed : string or None, default None
        Make the interval closed with respect to the given frequency to
        the 'left', 'right', or both sides (None)
    name : object
        Name to be stored in the index

    Notes
    -----

    To learn more about the frequency strings, please see `this link
    <http://pandas.pydata.org/pandas-docs/stable/timeseries.html#offset-aliases>`__.

    See Also
    ---------
    Index : The base pandas Index type
    Timedelta : Represents a duration between two dates or times.
    DatetimeIndex : Index of datetime64 data
    PeriodIndex : Index of Period data

    Attributes
    ----------
    days
    seconds
    microseconds
    nanoseconds
    components
    inferred_freq

    Methods
    -------
    to_pytimedelta
    to_series
    round
    floor
    ceil
    to_frame
    """

    _typ = 'timedeltaindex'
    _join_precedence = 10

    def _join_i8_wrapper(joinf, **kwargs):
        return DatetimeIndexOpsMixin._join_i8_wrapper(
            joinf, dtype='m8[ns]', **kwargs)

    _inner_indexer = _join_i8_wrapper(libjoin.inner_join_indexer_int64)
    _outer_indexer = _join_i8_wrapper(libjoin.outer_join_indexer_int64)
    _left_indexer = _join_i8_wrapper(libjoin.left_join_indexer_int64)
    _left_indexer_unique = _join_i8_wrapper(
        libjoin.left_join_indexer_unique_int64, with_indexers=False)

    # define my properties & methods for delegation
    _other_ops = []
    _bool_ops = []
    _object_ops = ['freq']
    _field_ops = ['days', 'seconds', 'microseconds', 'nanoseconds']
    _datetimelike_ops = _field_ops + _object_ops + _bool_ops
    _datetimelike_methods = ["to_pytimedelta", "total_seconds",
                             "round", "floor", "ceil"]

    @classmethod
    def _add_comparison_methods(cls):
        """ add in comparison methods """
        cls.__eq__ = _td_index_cmp('__eq__', cls)
        cls.__ne__ = _td_index_cmp('__ne__', cls)
        cls.__lt__ = _td_index_cmp('__lt__', cls)
        cls.__gt__ = _td_index_cmp('__gt__', cls)
        cls.__le__ = _td_index_cmp('__le__', cls)
        cls.__ge__ = _td_index_cmp('__ge__', cls)

    _engine_type = libindex.TimedeltaEngine

    _comparables = ['name', 'freq']
    _attributes = ['name', 'freq']
    _is_numeric_dtype = True
    _infer_as_myclass = True

    freq = None

    def __new__(cls, data=None, unit=None,
                freq=None, start=None, end=None, periods=None,
                copy=False, name=None,
                closed=None, verify_integrity=True, **kwargs):

        if isinstance(data, TimedeltaIndex) and freq is None and name is None:
            if copy:
                return data.copy()
            else:
                return data._shallow_copy()

        freq_infer = False
        if not isinstance(freq, DateOffset):

            # if a passed freq is None, don't infer automatically
            if freq != 'infer':
                freq = to_offset(freq)
            else:
                freq_infer = True
                freq = None

        if periods is not None:
            if is_float(periods):
                periods = int(periods)
            elif not is_integer(periods):
                msg = 'periods must be a number, got {periods}'
                raise TypeError(msg.format(periods=periods))

        if data is None and freq is None:
            raise ValueError("Must provide freq argument if no data is "
                             "supplied")

        if data is None:
            return cls._generate(start, end, periods, name, freq,
                                 closed=closed)

        if unit is not None:
            data = to_timedelta(data, unit=unit, box=False)

        if not isinstance(data, (np.ndarray, Index, ABCSeries)):
            if is_scalar(data):
                raise ValueError('TimedeltaIndex() must be called with a '
                                 'collection of some kind, %s was passed'
                                 % repr(data))

        # convert if not already
        if getattr(data, 'dtype', None) != _TD_DTYPE:
            data = to_timedelta(data, unit=unit, box=False)
        elif copy:
            data = np.array(data, copy=True)

        # check that we are matching freqs
        if verify_integrity and len(data) > 0:
            if freq is not None and not freq_infer:
                index = cls._simple_new(data, name=name)
                inferred = index.inferred_freq
                if inferred != freq.freqstr:
                    on_freq = cls._generate(
                        index[0], None, len(index), name, freq)
                    if not np.array_equal(index.asi8, on_freq.asi8):
                        raise ValueError('Inferred frequency {0} from passed '
                                         'timedeltas does not conform to '
                                         'passed frequency {1}'
                                         .format(inferred, freq.freqstr))
                index.freq = freq
                return index

        if freq_infer:
            index = cls._simple_new(data, name=name)
            inferred = index.inferred_freq
            if inferred:
                index.freq = to_offset(inferred)
            return index

        return cls._simple_new(data, name=name, freq=freq)

    @classmethod
    def _generate(cls, start, end, periods, name, offset, closed=None):
        if com._count_not_none(start, end, periods) != 2:
            raise ValueError('Of the three parameters: start, end, and '
                             'periods, exactly two must be specified')

        if start is not None:
            start = Timedelta(start)

        if end is not None:
            end = Timedelta(end)

        left_closed = False
        right_closed = False

        if start is None and end is None:
            if closed is not None:
                raise ValueError("Closed has to be None if not both of start"
                                 "and end are defined")

        if closed is None:
            left_closed = True
            right_closed = True
        elif closed == "left":
            left_closed = True
        elif closed == "right":
            right_closed = True
        else:
            raise ValueError("Closed has to be either 'left', 'right' or None")

        index = _generate_regular_range(start, end, periods, offset)
        index = cls._simple_new(index, name=name, freq=offset)

        if not left_closed:
            index = index[1:]
        if not right_closed:
            index = index[:-1]

        return index

    @property
    def _box_func(self):
        return lambda x: Timedelta(x, unit='ns')

    @classmethod
    def _simple_new(cls, values, name=None, freq=None, **kwargs):
        values = np.array(values, copy=False)
        if values.dtype == np.object_:
            values = array_to_timedelta64(values)
        if values.dtype != _TD_DTYPE:
            values = _ensure_int64(values).view(_TD_DTYPE)

        result = object.__new__(cls)
        result._data = values
        result.name = name
        result.freq = freq
        result._reset_identity()
        return result

    @property
    def _formatter_func(self):
        from pandas.io.formats.format import _get_format_timedelta64
        return _get_format_timedelta64(self, box=True)

    def __setstate__(self, state):
        """Necessary for making this object picklable"""
        if isinstance(state, dict):
            super(TimedeltaIndex, self).__setstate__(state)
        else:
            raise Exception("invalid pickle state")
    _unpickle_compat = __setstate__

    def _maybe_update_attributes(self, attrs):
        """ Update Index attributes (e.g. freq) depending on op """
        freq = attrs.get('freq', None)
        if freq is not None:
            # no need to infer if freq is None
            attrs['freq'] = 'infer'
        return attrs

    def _add_delta(self, delta):
        """
        Add a timedelta-like, Tick, or TimedeltaIndex-like object
        to self.

        Parameters
        ----------
        delta : {timedelta, np.timedelta64, Tick, TimedeltaIndex}

        Returns
        -------
        result : TimedeltaIndex

        Notes
        -----
        The result's name is set outside of _add_delta by the calling
        method (__add__ or __sub__)
        """
        if isinstance(delta, (Tick, timedelta, np.timedelta64)):
            new_values = self._add_delta_td(delta)
        elif isinstance(delta, TimedeltaIndex):
            new_values = self._add_delta_tdi(delta)
        elif is_timedelta64_dtype(delta):
            # ndarray[timedelta64] --> wrap in TimedeltaIndex
            delta = TimedeltaIndex(delta)
            new_values = self._add_delta_tdi(delta)
        else:
            raise TypeError("cannot add the type {0} to a TimedeltaIndex"
                            .format(type(delta)))

        return TimedeltaIndex(new_values, freq='infer')

    def _evaluate_with_timedelta_like(self, other, op):
        if isinstance(other, ABCSeries):
            # GH#19042
            return NotImplemented

        opstr = '__{opname}__'.format(opname=op.__name__).replace('__r', '__')
        # allow division by a timedelta
        if opstr in ['__div__', '__truediv__', '__floordiv__']:
            if _is_convertible_to_td(other):
                other = Timedelta(other)
                if isna(other):
                    raise NotImplementedError(
                        "division by pd.NaT not implemented")

                i8 = self.asi8
                left, right = i8, other.value

                if opstr in ['__floordiv__']:
                    result = op(left, right)
                else:
                    result = op(left, np.float64(right))
                result = self._maybe_mask_results(result, convert='float64')
                return Index(result, name=self.name, copy=False)

        return NotImplemented

    def _add_datelike(self, other):
        # adding a timedeltaindex to a datetimelike
        from pandas import Timestamp, DatetimeIndex
<<<<<<< HEAD
        assert other is not NaT
        other = Timestamp(other)
        i8 = self.asi8
        result = checked_add_with_arr(i8, other.value,
                                      arr_mask=self._isnan)
        result = self._maybe_mask_results(result, fill_value=iNaT)
        return DatetimeIndex(result)

    def _sub_datelike(self, other):
        assert other is not NaT
        raise TypeError("cannot subtract a datelike from a TimedeltaIndex")
=======

        if other is NaT:
            # GH#19124 pd.NaT is treated like a timedelta
            return self._nat_new()
        elif isinstance(other, (DatetimeIndex, np.ndarray)):
            # if other is an ndarray, we assume it is datetime64-dtype
            # defer to implementation in DatetimeIndex
            other = DatetimeIndex(other)
            return other + self
        else:
            other = Timestamp(other)
            i8 = self.asi8
            result = checked_add_with_arr(i8, other.value,
                                          arr_mask=self._isnan)
            result = self._maybe_mask_results(result, fill_value=iNaT)
            return DatetimeIndex(result)

    def _sub_datelike(self, other):
        # GH#19124 Timedelta - datetime is not in general well-defined.
        # We make an exception for pd.NaT, which in this case quacks
        # like a timedelta.
        if other is NaT:
            return self._nat_new()
        else:
            raise TypeError("cannot subtract a datelike from a {cls}"
                            .format(cls=type(self).__name__))
>>>>>>> 1e4c50a5

    def _addsub_offset_array(self, other, op):
        # Add or subtract Array-like of DateOffset objects
        try:
            # TimedeltaIndex can only operate with a subset of DateOffset
            # subclasses.  Incompatible classes will raise AttributeError,
            # which we re-raise as TypeError
            return DatetimeIndexOpsMixin._addsub_offset_array(self, other, op)
        except AttributeError:
            raise TypeError("Cannot add/subtract non-tick DateOffset to {cls}"
                            .format(cls=type(self).__name__))

    def _format_native_types(self, na_rep=u('NaT'),
                             date_format=None, **kwargs):
        from pandas.io.formats.format import Timedelta64Formatter
        return Timedelta64Formatter(values=self,
                                    nat_rep=na_rep,
                                    justify='all').get_result()

    days = _field_accessor("days", "days",
                           " Number of days for each element. ")
    seconds = _field_accessor("seconds", "seconds",
                              " Number of seconds (>= 0 and less than 1 day) "
                              "for each element. ")
    microseconds = _field_accessor("microseconds", "microseconds",
                                   "\nNumber of microseconds (>= 0 and less "
                                   "than 1 second) for each\nelement. ")
    nanoseconds = _field_accessor("nanoseconds", "nanoseconds",
                                  "\nNumber of nanoseconds (>= 0 and less "
                                  "than 1 microsecond) for each\nelement.\n")

    @property
    def components(self):
        """
        Return a dataframe of the components (days, hours, minutes,
        seconds, milliseconds, microseconds, nanoseconds) of the Timedeltas.

        Returns
        -------
        a DataFrame
        """
        from pandas import DataFrame

        columns = ['days', 'hours', 'minutes', 'seconds',
                   'milliseconds', 'microseconds', 'nanoseconds']
        hasnans = self.hasnans
        if hasnans:
            def f(x):
                if isna(x):
                    return [np.nan] * len(columns)
                return x.components
        else:
            def f(x):
                return x.components

        result = DataFrame([f(x) for x in self])
        result.columns = columns
        if not hasnans:
            result = result.astype('int64')
        return result

    def total_seconds(self):
        """
        Total duration of each element expressed in seconds.
        """
        return Index(self._maybe_mask_results(1e-9 * self.asi8),
                     name=self.name)

    def to_pytimedelta(self):
        """
        Return TimedeltaIndex as object ndarray of datetime.timedelta objects

        Returns
        -------
        datetimes : ndarray
        """
        return libts.ints_to_pytimedelta(self.asi8)

    @Appender(_index_shared_docs['astype'])
    def astype(self, dtype, copy=True):
        dtype = pandas_dtype(dtype)
        if is_timedelta64_dtype(dtype) and not is_timedelta64_ns_dtype(dtype):
            # return an index (essentially this is division)
            result = self.values.astype(dtype, copy=copy)
            if self.hasnans:
                values = self._maybe_mask_results(result, convert='float64')
                return Index(values, name=self.name)
            return Index(result.astype('i8'), name=self.name)
        return super(TimedeltaIndex, self).astype(dtype, copy=copy)

    def union(self, other):
        """
        Specialized union for TimedeltaIndex objects. If combine
        overlapping ranges with the same DateOffset, will be much
        faster than Index.union

        Parameters
        ----------
        other : TimedeltaIndex or array-like

        Returns
        -------
        y : Index or TimedeltaIndex
        """
        self._assert_can_do_setop(other)
        if not isinstance(other, TimedeltaIndex):
            try:
                other = TimedeltaIndex(other)
            except (TypeError, ValueError):
                pass
        this, other = self, other

        if this._can_fast_union(other):
            return this._fast_union(other)
        else:
            result = Index.union(this, other)
            if isinstance(result, TimedeltaIndex):
                if result.freq is None:
                    result.freq = to_offset(result.inferred_freq)
            return result

    def join(self, other, how='left', level=None, return_indexers=False,
             sort=False):
        """
        See Index.join
        """
        if _is_convertible_to_index(other):
            try:
                other = TimedeltaIndex(other)
            except (TypeError, ValueError):
                pass

        return Index.join(self, other, how=how, level=level,
                          return_indexers=return_indexers,
                          sort=sort)

    def _wrap_joined_index(self, joined, other):
        name = self.name if self.name == other.name else None
        if (isinstance(other, TimedeltaIndex) and self.freq == other.freq and
                self._can_fast_union(other)):
            joined = self._shallow_copy(joined, name=name)
            return joined
        else:
            return self._simple_new(joined, name)

    def _can_fast_union(self, other):
        if not isinstance(other, TimedeltaIndex):
            return False

        freq = self.freq

        if freq is None or freq != other.freq:
            return False

        if not self.is_monotonic or not other.is_monotonic:
            return False

        if len(self) == 0 or len(other) == 0:
            return True

        # to make our life easier, "sort" the two ranges
        if self[0] <= other[0]:
            left, right = self, other
        else:
            left, right = other, self

        right_start = right[0]
        left_end = left[-1]

        # Only need to "adjoin", not overlap
        return (right_start == left_end + freq) or right_start in left

    def _fast_union(self, other):
        if len(other) == 0:
            return self.view(type(self))

        if len(self) == 0:
            return other.view(type(self))

        # to make our life easier, "sort" the two ranges
        if self[0] <= other[0]:
            left, right = self, other
        else:
            left, right = other, self

        left_end = left[-1]
        right_end = right[-1]

        # concatenate
        if left_end < right_end:
            loc = right.searchsorted(left_end, side='right')
            right_chunk = right.values[loc:]
            dates = _concat._concat_compat((left.values, right_chunk))
            return self._shallow_copy(dates)
        else:
            return left

    def _wrap_union_result(self, other, result):
        name = self.name if self.name == other.name else None
        return self._simple_new(result, name=name, freq=None)

    def intersection(self, other):
        """
        Specialized intersection for TimedeltaIndex objects. May be much faster
        than Index.intersection

        Parameters
        ----------
        other : TimedeltaIndex or array-like

        Returns
        -------
        y : Index or TimedeltaIndex
        """
        self._assert_can_do_setop(other)
        if not isinstance(other, TimedeltaIndex):
            try:
                other = TimedeltaIndex(other)
            except (TypeError, ValueError):
                pass
            result = Index.intersection(self, other)
            return result

        if len(self) == 0:
            return self
        if len(other) == 0:
            return other
        # to make our life easier, "sort" the two ranges
        if self[0] <= other[0]:
            left, right = self, other
        else:
            left, right = other, self

        end = min(left[-1], right[-1])
        start = right[0]

        if end < start:
            return type(self)(data=[])
        else:
            lslice = slice(*left.slice_locs(start, end))
            left_chunk = left.values[lslice]
            return self._shallow_copy(left_chunk)

    def _maybe_promote(self, other):
        if other.inferred_type == 'timedelta':
            other = TimedeltaIndex(other)
        return self, other

    def get_value(self, series, key):
        """
        Fast lookup of value from 1-dimensional ndarray. Only use this if you
        know what you're doing
        """

        if _is_convertible_to_td(key):
            key = Timedelta(key)
            return self.get_value_maybe_box(series, key)

        try:
            return com._maybe_box(self, Index.get_value(self, series, key),
                                  series, key)
        except KeyError:
            try:
                loc = self._get_string_slice(key)
                return series[loc]
            except (TypeError, ValueError, KeyError):
                pass

            try:
                return self.get_value_maybe_box(series, key)
            except (TypeError, ValueError, KeyError):
                raise KeyError(key)

    def get_value_maybe_box(self, series, key):
        if not isinstance(key, Timedelta):
            key = Timedelta(key)
        values = self._engine.get_value(com._values_from_object(series), key)
        return com._maybe_box(self, values, series, key)

    def get_loc(self, key, method=None, tolerance=None):
        """
        Get integer location for requested label

        Returns
        -------
        loc : int
        """
        if is_list_like(key):
            raise TypeError

        if isna(key):
            key = NaT

        if tolerance is not None:
            # try converting tolerance now, so errors don't get swallowed by
            # the try/except clauses below
            tolerance = self._convert_tolerance(tolerance, np.asarray(key))

        if _is_convertible_to_td(key):
            key = Timedelta(key)
            return Index.get_loc(self, key, method, tolerance)

        try:
            return Index.get_loc(self, key, method, tolerance)
        except (KeyError, ValueError, TypeError):
            try:
                return self._get_string_slice(key)
            except (TypeError, KeyError, ValueError):
                pass

            try:
                stamp = Timedelta(key)
                return Index.get_loc(self, stamp, method, tolerance)
            except (KeyError, ValueError):
                raise KeyError(key)

    def _maybe_cast_slice_bound(self, label, side, kind):
        """
        If label is a string, cast it to timedelta according to resolution.


        Parameters
        ----------
        label : object
        side : {'left', 'right'}
        kind : {'ix', 'loc', 'getitem'}

        Returns
        -------
        label :  object

        """
        assert kind in ['ix', 'loc', 'getitem', None]

        if isinstance(label, compat.string_types):
            parsed = _coerce_scalar_to_timedelta_type(label, box=True)
            lbound = parsed.round(parsed.resolution)
            if side == 'left':
                return lbound
            else:
                return (lbound + to_offset(parsed.resolution) -
                        Timedelta(1, 'ns'))
        elif is_integer(label) or is_float(label):
            self._invalid_indexer('slice', label)

        return label

    def _get_string_slice(self, key, use_lhs=True, use_rhs=True):
        freq = getattr(self, 'freqstr',
                       getattr(self, 'inferred_freq', None))
        if is_integer(key) or is_float(key) or key is NaT:
            self._invalid_indexer('slice', key)
        loc = self._partial_td_slice(key, freq, use_lhs=use_lhs,
                                     use_rhs=use_rhs)
        return loc

    def _partial_td_slice(self, key, freq, use_lhs=True, use_rhs=True):

        # given a key, try to figure out a location for a partial slice
        if not isinstance(key, compat.string_types):
            return key

        raise NotImplementedError

        # TODO(wesm): dead code
        # parsed = _coerce_scalar_to_timedelta_type(key, box=True)

        # is_monotonic = self.is_monotonic

        # # figure out the resolution of the passed td
        # # and round to it

        # # t1 = parsed.round(reso)

        # t2 = t1 + to_offset(parsed.resolution) - Timedelta(1, 'ns')

        # stamps = self.asi8

        # if is_monotonic:

        #     # we are out of range
        #     if (len(stamps) and ((use_lhs and t1.value < stamps[0] and
        #                           t2.value < stamps[0]) or
        #                          ((use_rhs and t1.value > stamps[-1] and
        #                            t2.value > stamps[-1])))):
        #         raise KeyError

        #     # a monotonic (sorted) series can be sliced
        #     left = (stamps.searchsorted(t1.value, side='left')
        #             if use_lhs else None)
        #     right = (stamps.searchsorted(t2.value, side='right')
        #              if use_rhs else None)

        #     return slice(left, right)

        # lhs_mask = (stamps >= t1.value) if use_lhs else True
        # rhs_mask = (stamps <= t2.value) if use_rhs else True

        # # try to find a the dates
        # return (lhs_mask & rhs_mask).nonzero()[0]

    @Substitution(klass='TimedeltaIndex')
    @Appender(_shared_docs['searchsorted'])
    @deprecate_kwarg(old_arg_name='key', new_arg_name='value')
    def searchsorted(self, value, side='left', sorter=None):
        if isinstance(value, (np.ndarray, Index)):
            value = np.array(value, dtype=_TD_DTYPE, copy=False)
        else:
            value = _to_m8(value)

        return self.values.searchsorted(value, side=side, sorter=sorter)

    def is_type_compatible(self, typ):
        return typ == self.inferred_type or typ == 'timedelta'

    @property
    def inferred_type(self):
        return 'timedelta64'

    @property
    def dtype(self):
        return _TD_DTYPE

    @property
    def is_all_dates(self):
        return True

    def insert(self, loc, item):
        """
        Make new Index inserting new item at location

        Parameters
        ----------
        loc : int
        item : object
            if not either a Python datetime or a numpy integer-like, returned
            Index dtype will be object rather than datetime.

        Returns
        -------
        new_index : Index
        """
        # try to convert if possible
        if _is_convertible_to_td(item):
            try:
                item = Timedelta(item)
            except Exception:
                pass
        elif is_scalar(item) and isna(item):
            # GH 18295
            item = self._na_value

        freq = None
        if isinstance(item, Timedelta) or (is_scalar(item) and isna(item)):

            # check freq can be preserved on edge cases
            if self.freq is not None:
                if ((loc == 0 or loc == -len(self)) and
                        item + self.freq == self[0]):
                    freq = self.freq
                elif (loc == len(self)) and item - self.freq == self[-1]:
                    freq = self.freq
            item = _to_m8(item)

        try:
            new_tds = np.concatenate((self[:loc].asi8, [item.view(np.int64)],
                                      self[loc:].asi8))
            return TimedeltaIndex(new_tds, name=self.name, freq=freq)

        except (AttributeError, TypeError):

            # fall back to object index
            if isinstance(item, compat.string_types):
                return self.astype(object).insert(loc, item)
            raise TypeError(
                "cannot insert TimedeltaIndex with incompatible label")

    def delete(self, loc):
        """
        Make a new TimedeltaIndex with passed location(s) deleted.

        Parameters
        ----------
        loc: int, slice or array of ints
            Indicate which sub-arrays to remove.

        Returns
        -------
        new_index : TimedeltaIndex
        """
        new_tds = np.delete(self.asi8, loc)

        freq = 'infer'
        if is_integer(loc):
            if loc in (0, -len(self), -1, len(self) - 1):
                freq = self.freq
        else:
            if is_list_like(loc):
                loc = lib.maybe_indices_to_slice(
                    _ensure_int64(np.array(loc)), len(self))
            if isinstance(loc, slice) and loc.step in (1, None):
                if (loc.start in (0, None) or loc.stop in (len(self), None)):
                    freq = self.freq

        return TimedeltaIndex(new_tds, name=self.name, freq=freq)


TimedeltaIndex._add_comparison_methods()
TimedeltaIndex._add_numeric_methods()
TimedeltaIndex._add_logical_methods_disabled()
TimedeltaIndex._add_datetimelike_methods()


def _is_convertible_to_index(other):
    """
    return a boolean whether I can attempt conversion to a TimedeltaIndex
    """
    if isinstance(other, TimedeltaIndex):
        return True
    elif (len(other) > 0 and
          other.inferred_type not in ('floating', 'mixed-integer', 'integer',
                                      'mixed-integer-float', 'mixed')):
        return True
    return False


def _is_convertible_to_td(key):
    return isinstance(key, (Tick, timedelta,
                            np.timedelta64, compat.string_types))


def _to_m8(key):
    """
    Timedelta-like => dt64
    """
    if not isinstance(key, Timedelta):
        # this also converts strings
        key = Timedelta(key)

    # return an type that can be compared
    return np.int64(key.value).view(_TD_DTYPE)


def _generate_regular_range(start, end, periods, offset):
    stride = offset.nanos
    if periods is None:
        b = Timedelta(start).value
        e = Timedelta(end).value
        e += stride - e % stride
    elif start is not None:
        b = Timedelta(start).value
        e = b + periods * stride
    elif end is not None:
        e = Timedelta(end).value + stride
        b = e - periods * stride
    else:
        raise ValueError("at least 'start' or 'end' should be specified "
                         "if a 'period' is given.")

    data = np.arange(b, e, stride, dtype=np.int64)
    data = TimedeltaIndex._simple_new(data, None)

    return data


def timedelta_range(start=None, end=None, periods=None, freq='D',
                    name=None, closed=None):
    """
    Return a fixed frequency TimedeltaIndex, with day as the default
    frequency

    Parameters
    ----------
    start : string or timedelta-like, default None
        Left bound for generating timedeltas
    end : string or timedelta-like, default None
        Right bound for generating timedeltas
    periods : integer, default None
        Number of periods to generate
    freq : string or DateOffset, default 'D' (calendar daily)
        Frequency strings can have multiples, e.g. '5H'
    name : string, default None
        Name of the resulting TimedeltaIndex
    closed : string, default None
        Make the interval closed with respect to the given frequency to
        the 'left', 'right', or both sides (None)

    Returns
    -------
    rng : TimedeltaIndex

    Notes
    -----
    Of the three parameters: ``start``, ``end``, and ``periods``, exactly two
    must be specified.

    To learn more about the frequency strings, please see `this link
    <http://pandas.pydata.org/pandas-docs/stable/timeseries.html#offset-aliases>`__.

    Examples
    --------

    >>> pd.timedelta_range(start='1 day', periods=4)
    TimedeltaIndex(['1 days', '2 days', '3 days', '4 days'],
                   dtype='timedelta64[ns]', freq='D')

    The ``closed`` parameter specifies which endpoint is included.  The default
    behavior is to include both endpoints.

    >>> pd.timedelta_range(start='1 day', periods=4, closed='right')
    TimedeltaIndex(['2 days', '3 days', '4 days'],
                   dtype='timedelta64[ns]', freq='D')

    The ``freq`` parameter specifies the frequency of the TimedeltaIndex.
    Only fixed frequencies can be passed, non-fixed frequencies such as
    'M' (month end) will raise.

    >>> pd.timedelta_range(start='1 day', end='2 days', freq='6H')
    TimedeltaIndex(['1 days 00:00:00', '1 days 06:00:00', '1 days 12:00:00',
                    '1 days 18:00:00', '2 days 00:00:00'],
                   dtype='timedelta64[ns]', freq='6H')
    """
    return TimedeltaIndex(start=start, end=end, periods=periods,
                          freq=freq, name=name, closed=closed)<|MERGE_RESOLUTION|>--- conflicted
+++ resolved
@@ -414,29 +414,13 @@
     def _add_datelike(self, other):
         # adding a timedeltaindex to a datetimelike
         from pandas import Timestamp, DatetimeIndex
-<<<<<<< HEAD
-        assert other is not NaT
-        other = Timestamp(other)
-        i8 = self.asi8
-        result = checked_add_with_arr(i8, other.value,
-                                      arr_mask=self._isnan)
-        result = self._maybe_mask_results(result, fill_value=iNaT)
-        return DatetimeIndex(result)
-
-    def _sub_datelike(self, other):
-        assert other is not NaT
-        raise TypeError("cannot subtract a datelike from a TimedeltaIndex")
-=======
-
-        if other is NaT:
-            # GH#19124 pd.NaT is treated like a timedelta
-            return self._nat_new()
-        elif isinstance(other, (DatetimeIndex, np.ndarray)):
+        if isinstance(other, (DatetimeIndex, np.ndarray)):
             # if other is an ndarray, we assume it is datetime64-dtype
             # defer to implementation in DatetimeIndex
             other = DatetimeIndex(other)
             return other + self
         else:
+            assert other is not NaT
             other = Timestamp(other)
             i8 = self.asi8
             result = checked_add_with_arr(i8, other.value,
@@ -445,15 +429,9 @@
             return DatetimeIndex(result)
 
     def _sub_datelike(self, other):
-        # GH#19124 Timedelta - datetime is not in general well-defined.
-        # We make an exception for pd.NaT, which in this case quacks
-        # like a timedelta.
-        if other is NaT:
-            return self._nat_new()
-        else:
-            raise TypeError("cannot subtract a datelike from a {cls}"
-                            .format(cls=type(self).__name__))
->>>>>>> 1e4c50a5
+        assert other is not NaT
+        raise TypeError("cannot subtract a datelike from a {cls}"
+                        .format(cls=type(self).__name__))
 
     def _addsub_offset_array(self, other, op):
         # Add or subtract Array-like of DateOffset objects
