--- conflicted
+++ resolved
@@ -301,12 +301,6 @@
     _is_monotonic_decreasing = Index.is_monotonic_decreasing
     _is_unique = Index.is_unique
 
-<<<<<<< HEAD
-    # Override DatetimeArray methods
-    max = DatetimeIndexOpsMixin.max
-    min = DatetimeIndexOpsMixin.min
-    _reduce = Index._reduce
-=======
     _create_comparison_method = DatetimeIndexOpsMixin._create_comparison_method
     # TODO: make sure we have a test for name retention analogous
     #  to series.test_arithmetic.test_ser_cmp_result_names;
@@ -333,7 +327,6 @@
             self._eadata.freq = value
 
         self._freq = to_offset(value)
->>>>>>> 41b2b18b
 
     # -------------------------------------------------------------------
 
