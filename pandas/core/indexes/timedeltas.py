""" implement the TimedeltaIndex """
from datetime import datetime
import warnings

import numpy as np

from pandas._libs import (
    NaT, Timedelta, index as libindex, join as libjoin, lib)
import pandas.compat as compat
from pandas.util._decorators import Appender, Substitution

from pandas.core.dtypes.common import (
    _TD_DTYPE, ensure_int64, is_float, is_integer, is_list_like, is_scalar,
    is_timedelta64_dtype, is_timedelta64_ns_dtype, pandas_dtype)
import pandas.core.dtypes.concat as _concat
from pandas.core.dtypes.missing import isna

from pandas.core.arrays import ExtensionOpsMixin, datetimelike as dtl
from pandas.core.arrays.timedeltas import (
    TimedeltaArrayMixin as TimedeltaArray, _is_convertible_to_td, _to_m8)
from pandas.core.base import _shared_docs
import pandas.core.common as com
from pandas.core.indexes.base import Index, _index_shared_docs
from pandas.core.indexes.datetimelike import (
    DatetimeIndexOpsMixin, maybe_unwrap_index, wrap_arithmetic_op,
    wrap_array_method, wrap_field_accessor)
from pandas.core.indexes.numeric import Int64Index
from pandas.core.ops import get_op_result_name
from pandas.core.tools.timedeltas import _coerce_scalar_to_timedelta_type

from pandas.tseries.frequencies import to_offset


def _make_wrapped_arith_op(opname):

    meth = getattr(TimedeltaArray, opname)

    def method(self, other):
        result = meth(self._eadata, maybe_unwrap_index(other))
        return wrap_arithmetic_op(self, other, result)

    method.__name__ = opname
    return method


class TimedeltaIndex(DatetimeIndexOpsMixin,
                     dtl.TimelikeOps, Int64Index, ExtensionOpsMixin):
    """
    Immutable ndarray of timedelta64 data, represented internally as int64, and
    which can be boxed to timedelta objects

    Parameters
    ----------
    data  : array-like (1-dimensional), optional
        Optional timedelta-like data to construct index with
    unit : unit of the arg (D,h,m,s,ms,us,ns) denote the unit, optional
        which is an integer/float number
    freq : string or pandas offset object, optional
        One of pandas date offset strings or corresponding objects. The string
        'infer' can be passed in order to set the frequency of the index as the
        inferred frequency upon creation
    copy  : bool
        Make a copy of input ndarray
    start : starting value, timedelta-like, optional
        If data is None, start is used as the start point in generating regular
        timedelta data.
    periods  : int, optional, > 0
        Number of periods to generate, if generating index. Takes precedence
        over end argument
    end   : end time, timedelta-like, optional
        If periods is none, generated index will extend to first conforming
        time on or just past end argument
    closed : string or None, default None
        Make the interval closed with respect to the given frequency to
        the 'left', 'right', or both sides (None)
    name : object
        Name to be stored in the index

    Attributes
    ----------
    days
    seconds
    microseconds
    nanoseconds
    components
    inferred_freq

    Methods
    -------
    to_pytimedelta
    to_series
    round
    floor
    ceil
    to_frame

    See Also
    ---------
    Index : The base pandas Index type.
    Timedelta : Represents a duration between two dates or times.
    DatetimeIndex : Index of datetime64 data.
    PeriodIndex : Index of Period data.

    Notes
    -----

    To learn more about the frequency strings, please see `this link
    <http://pandas.pydata.org/pandas-docs/stable/timeseries.html#offset-aliases>`__.
    """

    _typ = 'timedeltaindex'
    _join_precedence = 10

    def _join_i8_wrapper(joinf, **kwargs):
        return DatetimeIndexOpsMixin._join_i8_wrapper(
            joinf, dtype='m8[ns]', **kwargs)

    _inner_indexer = _join_i8_wrapper(libjoin.inner_join_indexer_int64)
    _outer_indexer = _join_i8_wrapper(libjoin.outer_join_indexer_int64)
    _left_indexer = _join_i8_wrapper(libjoin.left_join_indexer_int64)
    _left_indexer_unique = _join_i8_wrapper(
        libjoin.left_join_indexer_unique_int64, with_indexers=False)

    _engine_type = libindex.TimedeltaEngine

    _comparables = ['name', 'freq']
    _attributes = ['name', 'freq']
    _is_numeric_dtype = True
    _infer_as_myclass = True

    _freq = None

    _box_func = TimedeltaArray._box_func
    _bool_ops = TimedeltaArray._bool_ops
    _object_ops = TimedeltaArray._object_ops
    _field_ops = TimedeltaArray._field_ops
    _datetimelike_ops = TimedeltaArray._datetimelike_ops
    _datetimelike_methods = TimedeltaArray._datetimelike_methods
    _other_ops = TimedeltaArray._other_ops

    # -------------------------------------------------------------------
    # Constructors

    def __new__(cls, data=None, unit=None, freq=None, start=None, end=None,
                periods=None, closed=None, dtype=_TD_DTYPE, copy=False,
                name=None, verify_integrity=None):

        if verify_integrity is not None:
            warnings.warn("The 'verify_integrity' argument is deprecated, "
                          "will be removed in a future version.",
                          FutureWarning, stacklevel=2)
        else:
            verify_integrity = True

        if data is None:
            freq, freq_infer = dtl.maybe_infer_freq(freq)
            warnings.warn("Creating a TimedeltaIndex by passing range "
                          "endpoints is deprecated.  Use "
                          "`pandas.timedelta_range` instead.",
                          FutureWarning, stacklevel=2)
<<<<<<< HEAD
            result = TimedeltaArray._generate_range(start, end, periods, freq,
                                                    closed=closed)
            return cls._simple_new(result._data, freq=freq, name=name)
=======
            tdarr = TimedeltaArray._generate_range(start, end, periods, freq,
                                                   closed=closed)
            return cls(tdarr, name=name)
>>>>>>> fc7bc3f7

        if is_scalar(data):
            raise TypeError('{cls}() must be called with a '
                            'collection of some kind, {data} was passed'
                            .format(cls=cls.__name__, data=repr(data)))

        if isinstance(data, TimedeltaIndex) and freq is None and name is None:
            if copy:
                return data.copy()
            else:
                return data._shallow_copy()

        # - Cases checked above all return/raise before reaching here - #

        tdarr = TimedeltaArray._from_sequence(data, freq=freq, unit=unit,
                                              dtype=dtype, copy=copy)
        return cls._simple_new(tdarr._data, freq=tdarr.freq, name=name)

    @classmethod
    def _simple_new(cls, values, name=None, freq=None, dtype=_TD_DTYPE):
        # `dtype` is passed by _shallow_copy in corner cases, should always
        #  be timedelta64[ns] if present
        assert dtype == _TD_DTYPE

        assert isinstance(values, np.ndarray), type(values)
        if values.dtype == 'i8':
            values = values.view('m8[ns]')
        assert values.dtype == 'm8[ns]', values.dtype

        freq = to_offset(freq)
        tdarr = TimedeltaArray._simple_new(values, freq=freq)
        result = object.__new__(cls)
        result._data = tdarr._data
        result._freq = tdarr._freq
        result.name = name
        # For groupby perf. See note in indexes/base about _index_data
        result._index_data = result._data
        result._reset_identity()
        return result

    # -------------------------------------------------------------------

    @property
    def _eadata(self):
        return TimedeltaArray._simple_new(self._data,
                                          freq=self.freq)

    def __setstate__(self, state):
        """Necessary for making this object picklable"""
        if isinstance(state, dict):
            super(TimedeltaIndex, self).__setstate__(state)
        else:
            raise Exception("invalid pickle state")
    _unpickle_compat = __setstate__

    def _maybe_update_attributes(self, attrs):
        """ Update Index attributes (e.g. freq) depending on op """
        freq = attrs.get('freq', None)
        if freq is not None:
            # no need to infer if freq is None
            attrs['freq'] = 'infer'
        return attrs

    # -------------------------------------------------------------------
    # Rendering Methods

    @property
    def _formatter_func(self):
        from pandas.io.formats.format import _get_format_timedelta64
        return _get_format_timedelta64(self, box=True)

    def _format_native_types(self, na_rep=u'NaT', date_format=None, **kwargs):
        from pandas.io.formats.format import Timedelta64Formatter
        return Timedelta64Formatter(values=self,
                                    nat_rep=na_rep,
                                    justify='all').get_result()

    # -------------------------------------------------------------------
    # Wrapping TimedeltaArray

    __mul__ = _make_wrapped_arith_op("__mul__")
    __rmul__ = _make_wrapped_arith_op("__rmul__")
    __floordiv__ = _make_wrapped_arith_op("__floordiv__")
    __rfloordiv__ = _make_wrapped_arith_op("__rfloordiv__")
    __mod__ = _make_wrapped_arith_op("__mod__")
    __rmod__ = _make_wrapped_arith_op("__rmod__")
    __divmod__ = _make_wrapped_arith_op("__divmod__")
    __rdivmod__ = _make_wrapped_arith_op("__rdivmod__")
    __truediv__ = _make_wrapped_arith_op("__truediv__")
    __rtruediv__ = _make_wrapped_arith_op("__rtruediv__")
    if compat.PY2:
        __div__ = __truediv__
        __rdiv__ = __rtruediv__

    days = wrap_field_accessor(TimedeltaArray.days)
    seconds = wrap_field_accessor(TimedeltaArray.seconds)
    microseconds = wrap_field_accessor(TimedeltaArray.microseconds)
    nanoseconds = wrap_field_accessor(TimedeltaArray.nanoseconds)

    total_seconds = wrap_array_method(TimedeltaArray.total_seconds, True)

    # Compat for frequency inference, see GH#23789
    _is_monotonic_increasing = Index.is_monotonic_increasing
    _is_monotonic_decreasing = Index.is_monotonic_decreasing
    _is_unique = Index.is_unique

    copy = DatetimeIndexOpsMixin.copy      # i.e. Index.copy
    unique = DatetimeIndexOpsMixin.unique  # i.e. Index.unique
    take = DatetimeIndexOpsMixin.take
    shift = DatetimeIndexOpsMixin.shift
    _create_comparison_method = DatetimeIndexOpsMixin._create_comparison_method
    # TODO: make sure we have a test for name retention analogous
    #  to series.test_arithmetic.test_ser_cmp_result_names;
    #  also for PeriodIndex which I think may be missing one

    @property
    def _box_func(self):
        return lambda x: Timedelta(x, unit='ns')

    def __getitem__(self, key):
        result = self._eadata.__getitem__(key)
        if is_scalar(result):
            return result
        return type(self)(result, name=self.name)

    @property
    def freq(self):  # TODO: get via eadata
        return self._freq

    @freq.setter
    def freq(self, value):  # TODO: get via eadata
        if value is not None:
            # dispatch to TimedeltaArray to validate frequency
            self._eadata.freq = value

        self._freq = to_offset(value)

    def to_pytimedelta(self):
        return self._eadata.to_pytimedelta()

    @property
    def components(self):
        return self._eadata.components

    # -------------------------------------------------------------------

    @Appender(_index_shared_docs['astype'])
    def astype(self, dtype, copy=True):
        dtype = pandas_dtype(dtype)
        if is_timedelta64_dtype(dtype) and not is_timedelta64_ns_dtype(dtype):
            # return an index (essentially this is division)
            result = self.values.astype(dtype, copy=copy)
            if self.hasnans:
                values = self._maybe_mask_results(result, fill_value=None,
                                                  convert='float64')
                return Index(values, name=self.name)
            return Index(result.astype('i8'), name=self.name)
        return DatetimeIndexOpsMixin.astype(self, dtype, copy=copy)

    def union(self, other):
        """
        Specialized union for TimedeltaIndex objects. If combine
        overlapping ranges with the same DateOffset, will be much
        faster than Index.union

        Parameters
        ----------
        other : TimedeltaIndex or array-like

        Returns
        -------
        y : Index or TimedeltaIndex
        """
        self._assert_can_do_setop(other)

        if len(other) == 0 or self.equals(other) or len(self) == 0:
            return super(TimedeltaIndex, self).union(other)

        if not isinstance(other, TimedeltaIndex):
            try:
                other = TimedeltaIndex(other)
            except (TypeError, ValueError):
                pass
        this, other = self, other

        if this._can_fast_union(other):
            return this._fast_union(other)
        else:
            result = Index.union(this, other)
            if isinstance(result, TimedeltaIndex):
                if result.freq is None:
                    result.freq = to_offset(result.inferred_freq)
            return result

    def join(self, other, how='left', level=None, return_indexers=False,
             sort=False):
        """
        See Index.join
        """
        if _is_convertible_to_index(other):
            try:
                other = TimedeltaIndex(other)
            except (TypeError, ValueError):
                pass

        return Index.join(self, other, how=how, level=level,
                          return_indexers=return_indexers,
                          sort=sort)

    def _wrap_joined_index(self, joined, other):
        name = get_op_result_name(self, other)
        if (isinstance(other, TimedeltaIndex) and self.freq == other.freq and
                self._can_fast_union(other)):
            joined = self._shallow_copy(joined, name=name)
            return joined
        else:
            return self._simple_new(joined, name)

    def _can_fast_union(self, other):
        if not isinstance(other, TimedeltaIndex):
            return False

        freq = self.freq

        if freq is None or freq != other.freq:
            return False

        if not self.is_monotonic or not other.is_monotonic:
            return False

        if len(self) == 0 or len(other) == 0:
            return True

        # to make our life easier, "sort" the two ranges
        if self[0] <= other[0]:
            left, right = self, other
        else:
            left, right = other, self

        right_start = right[0]
        left_end = left[-1]

        # Only need to "adjoin", not overlap
        return (right_start == left_end + freq) or right_start in left

    def _fast_union(self, other):
        if len(other) == 0:
            return self.view(type(self))

        if len(self) == 0:
            return other.view(type(self))

        # to make our life easier, "sort" the two ranges
        if self[0] <= other[0]:
            left, right = self, other
        else:
            left, right = other, self

        left_end = left[-1]
        right_end = right[-1]

        # concatenate
        if left_end < right_end:
            loc = right.searchsorted(left_end, side='right')
            right_chunk = right.values[loc:]
            dates = _concat._concat_compat((left.values, right_chunk))
            return self._shallow_copy(dates)
        else:
            return left

    def intersection(self, other):
        """
        Specialized intersection for TimedeltaIndex objects. May be much faster
        than Index.intersection

        Parameters
        ----------
        other : TimedeltaIndex or array-like

        Returns
        -------
        y : Index or TimedeltaIndex
        """
        self._assert_can_do_setop(other)

        if self.equals(other):
            return self._get_reconciled_name_object(other)

        if not isinstance(other, TimedeltaIndex):
            try:
                other = TimedeltaIndex(other)
            except (TypeError, ValueError):
                pass
            result = Index.intersection(self, other)
            return result

        if len(self) == 0:
            return self
        if len(other) == 0:
            return other
        # to make our life easier, "sort" the two ranges
        if self[0] <= other[0]:
            left, right = self, other
        else:
            left, right = other, self

        end = min(left[-1], right[-1])
        start = right[0]

        if end < start:
            return type(self)(data=[])
        else:
            lslice = slice(*left.slice_locs(start, end))
            left_chunk = left.values[lslice]
            return self._shallow_copy(left_chunk)

    def _maybe_promote(self, other):
        if other.inferred_type == 'timedelta':
            other = TimedeltaIndex(other)
        return self, other

    def get_value(self, series, key):
        """
        Fast lookup of value from 1-dimensional ndarray. Only use this if you
        know what you're doing
        """

        if _is_convertible_to_td(key):
            key = Timedelta(key)
            return self.get_value_maybe_box(series, key)

        try:
            return com.maybe_box(self, Index.get_value(self, series, key),
                                 series, key)
        except KeyError:
            try:
                loc = self._get_string_slice(key)
                return series[loc]
            except (TypeError, ValueError, KeyError):
                pass

            try:
                return self.get_value_maybe_box(series, key)
            except (TypeError, ValueError, KeyError):
                raise KeyError(key)

    def get_value_maybe_box(self, series, key):
        if not isinstance(key, Timedelta):
            key = Timedelta(key)
        values = self._engine.get_value(com.values_from_object(series), key)
        return com.maybe_box(self, values, series, key)

    def get_loc(self, key, method=None, tolerance=None):
        """
        Get integer location for requested label

        Returns
        -------
        loc : int
        """
        if is_list_like(key) or (isinstance(key, datetime) and key is not NaT):
            # GH#20464 datetime check here is to ensure we don't allow
            #   datetime objects to be incorrectly treated as timedelta
            #   objects; NaT is a special case because it plays a double role
            #   as Not-A-Timedelta
            raise TypeError

        if isna(key):
            key = NaT

        if tolerance is not None:
            # try converting tolerance now, so errors don't get swallowed by
            # the try/except clauses below
            tolerance = self._convert_tolerance(tolerance, np.asarray(key))

        if _is_convertible_to_td(key):
            key = Timedelta(key)
            return Index.get_loc(self, key, method, tolerance)

        try:
            return Index.get_loc(self, key, method, tolerance)
        except (KeyError, ValueError, TypeError):
            try:
                return self._get_string_slice(key)
            except (TypeError, KeyError, ValueError):
                pass

            try:
                stamp = Timedelta(key)
                return Index.get_loc(self, stamp, method, tolerance)
            except (KeyError, ValueError):
                raise KeyError(key)

    def _maybe_cast_slice_bound(self, label, side, kind):
        """
        If label is a string, cast it to timedelta according to resolution.


        Parameters
        ----------
        label : object
        side : {'left', 'right'}
        kind : {'ix', 'loc', 'getitem'}

        Returns
        -------
        label :  object

        """
        assert kind in ['ix', 'loc', 'getitem', None]

        if isinstance(label, compat.string_types):
            parsed = _coerce_scalar_to_timedelta_type(label, box=True)
            lbound = parsed.round(parsed.resolution)
            if side == 'left':
                return lbound
            else:
                return (lbound + to_offset(parsed.resolution) -
                        Timedelta(1, 'ns'))
        elif ((is_integer(label) or is_float(label)) and
              not is_timedelta64_dtype(label)):
            self._invalid_indexer('slice', label)

        return label

    def _get_string_slice(self, key):
        if is_integer(key) or is_float(key) or key is NaT:
            self._invalid_indexer('slice', key)
        loc = self._partial_td_slice(key)
        return loc

    def _partial_td_slice(self, key):

        # given a key, try to figure out a location for a partial slice
        if not isinstance(key, compat.string_types):
            return key

        raise NotImplementedError

    @Substitution(klass='TimedeltaIndex')
    @Appender(_shared_docs['searchsorted'])
    def searchsorted(self, value, side='left', sorter=None):
        if isinstance(value, (np.ndarray, Index)):
            value = np.array(value, dtype=_TD_DTYPE, copy=False)
        else:
            value = _to_m8(value)

        return self.values.searchsorted(value, side=side, sorter=sorter)

    def is_type_compatible(self, typ):
        return typ == self.inferred_type or typ == 'timedelta'

    @property
    def inferred_type(self):
        return 'timedelta64'

    @property
    def is_all_dates(self):
        return True

    def insert(self, loc, item):
        """
        Make new Index inserting new item at location

        Parameters
        ----------
        loc : int
        item : object
            if not either a Python datetime or a numpy integer-like, returned
            Index dtype will be object rather than datetime.

        Returns
        -------
        new_index : Index
        """
        # try to convert if possible
        if _is_convertible_to_td(item):
            try:
                item = Timedelta(item)
            except Exception:
                pass
        elif is_scalar(item) and isna(item):
            # GH 18295
            item = self._na_value

        freq = None
        if isinstance(item, Timedelta) or (is_scalar(item) and isna(item)):

            # check freq can be preserved on edge cases
            if self.freq is not None:
                if ((loc == 0 or loc == -len(self)) and
                        item + self.freq == self[0]):
                    freq = self.freq
                elif (loc == len(self)) and item - self.freq == self[-1]:
                    freq = self.freq
            item = _to_m8(item)

        try:
            new_tds = np.concatenate((self[:loc].asi8, [item.view(np.int64)],
                                      self[loc:].asi8))
            return self._shallow_copy(new_tds, freq=freq)

        except (AttributeError, TypeError):

            # fall back to object index
            if isinstance(item, compat.string_types):
                return self.astype(object).insert(loc, item)
            raise TypeError(
                "cannot insert TimedeltaIndex with incompatible label")

    def delete(self, loc):
        """
        Make a new TimedeltaIndex with passed location(s) deleted.

        Parameters
        ----------
        loc: int, slice or array of ints
            Indicate which sub-arrays to remove.

        Returns
        -------
        new_index : TimedeltaIndex
        """
        new_tds = np.delete(self.asi8, loc)

        freq = 'infer'
        if is_integer(loc):
            if loc in (0, -len(self), -1, len(self) - 1):
                freq = self.freq
        else:
            if is_list_like(loc):
                loc = lib.maybe_indices_to_slice(
                    ensure_int64(np.array(loc)), len(self))
            if isinstance(loc, slice) and loc.step in (1, None):
                if (loc.start in (0, None) or loc.stop in (len(self), None)):
                    freq = self.freq

        return TimedeltaIndex(new_tds, name=self.name, freq=freq)


TimedeltaIndex._add_comparison_ops()
TimedeltaIndex._add_numeric_methods_unary()
TimedeltaIndex._add_logical_methods_disabled()
TimedeltaIndex._add_datetimelike_methods()


def _is_convertible_to_index(other):
    """
    return a boolean whether I can attempt conversion to a TimedeltaIndex
    """
    if isinstance(other, TimedeltaIndex):
        return True
    elif (len(other) > 0 and
          other.inferred_type not in ('floating', 'mixed-integer', 'integer',
                                      'mixed-integer-float', 'mixed')):
        return True
    return False


def timedelta_range(start=None, end=None, periods=None, freq=None,
                    name=None, closed=None):
    """
    Return a fixed frequency TimedeltaIndex, with day as the default
    frequency

    Parameters
    ----------
    start : string or timedelta-like, default None
        Left bound for generating timedeltas
    end : string or timedelta-like, default None
        Right bound for generating timedeltas
    periods : integer, default None
        Number of periods to generate
    freq : string or DateOffset, default 'D'
        Frequency strings can have multiples, e.g. '5H'
    name : string, default None
        Name of the resulting TimedeltaIndex
    closed : string, default None
        Make the interval closed with respect to the given frequency to
        the 'left', 'right', or both sides (None)

    Returns
    -------
    rng : TimedeltaIndex

    Notes
    -----
    Of the four parameters ``start``, ``end``, ``periods``, and ``freq``,
    exactly three must be specified. If ``freq`` is omitted, the resulting
    ``TimedeltaIndex`` will have ``periods`` linearly spaced elements between
    ``start`` and ``end`` (closed on both sides).

    To learn more about the frequency strings, please see `this link
    <http://pandas.pydata.org/pandas-docs/stable/timeseries.html#offset-aliases>`__.

    Examples
    --------

    >>> pd.timedelta_range(start='1 day', periods=4)
    TimedeltaIndex(['1 days', '2 days', '3 days', '4 days'],
                   dtype='timedelta64[ns]', freq='D')

    The ``closed`` parameter specifies which endpoint is included.  The default
    behavior is to include both endpoints.

    >>> pd.timedelta_range(start='1 day', periods=4, closed='right')
    TimedeltaIndex(['2 days', '3 days', '4 days'],
                   dtype='timedelta64[ns]', freq='D')

    The ``freq`` parameter specifies the frequency of the TimedeltaIndex.
    Only fixed frequencies can be passed, non-fixed frequencies such as
    'M' (month end) will raise.

    >>> pd.timedelta_range(start='1 day', end='2 days', freq='6H')
    TimedeltaIndex(['1 days 00:00:00', '1 days 06:00:00', '1 days 12:00:00',
                    '1 days 18:00:00', '2 days 00:00:00'],
                   dtype='timedelta64[ns]', freq='6H')

    Specify ``start``, ``end``, and ``periods``; the frequency is generated
    automatically (linearly spaced).

    >>> pd.timedelta_range(start='1 day', end='5 days', periods=4)
    TimedeltaIndex(['1 days 00:00:00', '2 days 08:00:00', '3 days 16:00:00',
                '5 days 00:00:00'],
               dtype='timedelta64[ns]', freq=None)
    """
    if freq is None and com._any_none(periods, start, end):
        freq = 'D'

    freq, freq_infer = dtl.maybe_infer_freq(freq)
    tdarr = TimedeltaArray._generate_range(start, end, periods, freq,
                                           closed=closed)
<<<<<<< HEAD
    return TimedeltaIndex._simple_new(tdarr._data, freq=tdarr.freq, name=name)
=======
    return TimedeltaIndex(tdarr, name=name)
>>>>>>> fc7bc3f7
<|MERGE_RESOLUTION|>--- conflicted
+++ resolved
@@ -158,15 +158,9 @@
                           "endpoints is deprecated.  Use "
                           "`pandas.timedelta_range` instead.",
                           FutureWarning, stacklevel=2)
-<<<<<<< HEAD
             result = TimedeltaArray._generate_range(start, end, periods, freq,
                                                     closed=closed)
             return cls._simple_new(result._data, freq=freq, name=name)
-=======
-            tdarr = TimedeltaArray._generate_range(start, end, periods, freq,
-                                                   closed=closed)
-            return cls(tdarr, name=name)
->>>>>>> fc7bc3f7
 
         if is_scalar(data):
             raise TypeError('{cls}() must be called with a '
@@ -799,8 +793,4 @@
     freq, freq_infer = dtl.maybe_infer_freq(freq)
     tdarr = TimedeltaArray._generate_range(start, end, periods, freq,
                                            closed=closed)
-<<<<<<< HEAD
-    return TimedeltaIndex._simple_new(tdarr._data, freq=tdarr.freq, name=name)
-=======
-    return TimedeltaIndex(tdarr, name=name)
->>>>>>> fc7bc3f7
+    return TimedeltaIndex._simple_new(tdarr._data, freq=tdarr.freq, name=name)