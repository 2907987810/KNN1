""" implement the TimedeltaIndex """
from datetime import datetime

import numpy as np

from pandas._libs import NaT, Timedelta, index as libindex
from pandas.util._decorators import Appender, Substitution

from pandas.core.dtypes.common import (
    _TD_DTYPE,
    is_float,
    is_integer,
    is_list_like,
    is_scalar,
    is_timedelta64_dtype,
    is_timedelta64_ns_dtype,
    pandas_dtype,
)
from pandas.core.dtypes.missing import is_valid_nat_for_dtype, isna

from pandas.core.accessor import delegate_names
from pandas.core.arrays import datetimelike as dtl
from pandas.core.arrays.timedeltas import TimedeltaArray, _is_convertible_to_td
from pandas.core.base import _shared_docs
import pandas.core.common as com
from pandas.core.indexes.base import (
    Index,
    _index_shared_docs,
    deprecate_ndim_indexing,
    maybe_extract_name,
)
from pandas.core.indexes.datetimelike import (
    DatetimeIndexOpsMixin,
    DatetimelikeDelegateMixin,
    DatetimeTimedeltaMixin,
)
from pandas.core.indexes.extension import inherit_names

from pandas.tseries.frequencies import to_offset


class TimedeltaDelegateMixin(DatetimelikeDelegateMixin):
    # Most attrs are dispatched via datetimelike_{ops,methods}
    # Some are "raw" methods, the result is not re-boxed in an Index
    # We also have a few "extra" attrs, which may or may not be raw,
    # which we don't want to expose in the .dt accessor.
    _raw_properties = {"components", "_box_func"}
    _raw_methods = {"to_pytimedelta", "sum", "std", "median", "_format_native_types"}

    _delegated_properties = TimedeltaArray._datetimelike_ops + list(_raw_properties)
    _delegated_methods = (
        TimedeltaArray._datetimelike_methods
        + list(_raw_methods)
        + ["_box_values", "__neg__", "__pos__", "__abs__"]
    )


@inherit_names(
    [
        "_bool_ops",
        "_object_ops",
        "_field_ops",
        "_datetimelike_ops",
        "_datetimelike_methods",
        "_other_ops",
    ],
    TimedeltaArray,
)
@delegate_names(
    TimedeltaArray, TimedeltaDelegateMixin._delegated_properties, typ="property"
)
@delegate_names(
    TimedeltaArray,
    TimedeltaDelegateMixin._delegated_methods,
    typ="method",
    overwrite=True,
)
class TimedeltaIndex(
    DatetimeTimedeltaMixin, dtl.TimelikeOps, TimedeltaDelegateMixin,
):
    """
    Immutable ndarray of timedelta64 data, represented internally as int64, and
    which can be boxed to timedelta objects.

    Parameters
    ----------
    data  : array-like (1-dimensional), optional
        Optional timedelta-like data to construct index with.
    unit : unit of the arg (D,h,m,s,ms,us,ns) denote the unit, optional
        Which is an integer/float number.
    freq : str or pandas offset object, optional
        One of pandas date offset strings or corresponding objects. The string
        'infer' can be passed in order to set the frequency of the index as the
        inferred frequency upon creation.
    copy  : bool
        Make a copy of input ndarray.
    name : object
        Name to be stored in the index.

    Attributes
    ----------
    days
    seconds
    microseconds
    nanoseconds
    components
    inferred_freq

    Methods
    -------
    to_pytimedelta
    to_series
    round
    floor
    ceil
    to_frame
    mean

    See Also
    --------
    Index : The base pandas Index type.
    Timedelta : Represents a duration between two dates or times.
    DatetimeIndex : Index of datetime64 data.
    PeriodIndex : Index of Period data.
    timedelta_range : Create a fixed-frequency TimedeltaIndex.

    Notes
    -----
    To learn more about the frequency strings, please see `this link
    <https://pandas.pydata.org/pandas-docs/stable/user_guide/timeseries.html#offset-aliases>`__.
    """

    _typ = "timedeltaindex"

    _engine_type = libindex.TimedeltaEngine

    _comparables = ["name", "freq"]
    _attributes = ["name", "freq"]
    _is_numeric_dtype = True
    _infer_as_myclass = True

    # -------------------------------------------------------------------
    # Constructors

    def __new__(
        cls,
        data=None,
        unit=None,
        freq=None,
        closed=None,
        dtype=_TD_DTYPE,
        copy=False,
        name=None,
    ):
        name = maybe_extract_name(name, data, cls)

        if is_scalar(data):
            raise TypeError(
                f"{cls.__name__}() must be called with a "
                f"collection of some kind, {repr(data)} was passed"
            )

        if unit in {"Y", "y", "M"}:
            raise ValueError(
                "Units 'M' and 'Y' are no longer supported, as they do not "
                "represent unambiguous timedelta values durations."
            )

        if isinstance(data, TimedeltaArray):
            if copy:
                data = data.copy()
            return cls._simple_new(data, name=name, freq=freq)

        if isinstance(data, TimedeltaIndex) and freq is None and name is None:
            if copy:
                return data.copy()
            else:
                return data._shallow_copy()

        # - Cases checked above all return/raise before reaching here - #

        tdarr = TimedeltaArray._from_sequence(
            data, freq=freq, unit=unit, dtype=dtype, copy=copy
        )
        return cls._simple_new(tdarr._data, freq=tdarr.freq, name=name)

    @classmethod
    def _simple_new(cls, values, name=None, freq=None, dtype=_TD_DTYPE):
        # `dtype` is passed by _shallow_copy in corner cases, should always
        #  be timedelta64[ns] if present
        if not isinstance(values, TimedeltaArray):
            values = TimedeltaArray._simple_new(values, dtype=dtype, freq=freq)
        else:
            if freq is None:
                freq = values.freq
        assert isinstance(values, TimedeltaArray), type(values)
        assert dtype == _TD_DTYPE, dtype
        assert values.dtype == "m8[ns]", values.dtype

        tdarr = TimedeltaArray._simple_new(values._data, freq=freq)
        result = object.__new__(cls)
        result._data = tdarr
        result._name = name
        # For groupby perf. See note in indexes/base about _index_data
        result._index_data = tdarr._data

        result._reset_identity()
        return result

    # -------------------------------------------------------------------
    # Rendering Methods

    @property
    def _formatter_func(self):
        from pandas.io.formats.format import _get_format_timedelta64

        return _get_format_timedelta64(self, box=True)

    # -------------------------------------------------------------------
<<<<<<< HEAD
    # Wrapping TimedeltaArray

    def __getitem__(self, key):
        result = self._data.__getitem__(key)
        if is_scalar(result):
            return result
        if np.ndim(result) > 1:
            deprecate_ndim_indexing(result)
            return result
        return type(self)(result, name=self.name)

    # -------------------------------------------------------------------
=======
>>>>>>> 2baf7888

    @Appender(_index_shared_docs["astype"])
    def astype(self, dtype, copy=True):
        dtype = pandas_dtype(dtype)
        if is_timedelta64_dtype(dtype) and not is_timedelta64_ns_dtype(dtype):
            # Have to repeat the check for 'timedelta64' (not ns) dtype
            #  so that we can return a numeric index, since pandas will return
            #  a TimedeltaIndex when dtype='timedelta'
            result = self._data.astype(dtype, copy=copy)
            if self.hasnans:
                return Index(result, name=self.name)
            return Index(result.astype("i8"), name=self.name)
        return DatetimeIndexOpsMixin.astype(self, dtype, copy=copy)

    def _maybe_promote(self, other):
        if other.inferred_type == "timedelta":
            other = TimedeltaIndex(other)
        return self, other

    def get_value(self, series, key):
        """
        Fast lookup of value from 1-dimensional ndarray. Only use this if you
        know what you're doing
        """

        if _is_convertible_to_td(key):
            key = Timedelta(key)
            return self.get_value_maybe_box(series, key)

        try:
            value = Index.get_value(self, series, key)
        except KeyError:
            try:
                loc = self._get_string_slice(key)
                return series[loc]
            except (TypeError, ValueError, KeyError):
                pass

            try:
                return self.get_value_maybe_box(series, key)
            except (TypeError, ValueError, KeyError):
                raise KeyError(key)
        else:
            return com.maybe_box(self, value, series, key)

    def get_value_maybe_box(self, series, key: Timedelta):
        values = self._engine.get_value(com.values_from_object(series), key)
        return com.maybe_box(self, values, series, key)

    def get_loc(self, key, method=None, tolerance=None):
        """
        Get integer location for requested label

        Returns
        -------
        loc : int
        """
        if is_list_like(key) or (isinstance(key, datetime) and key is not NaT):
            # GH#20464 datetime check here is to ensure we don't allow
            #   datetime objects to be incorrectly treated as timedelta
            #   objects; NaT is a special case because it plays a double role
            #   as Not-A-Timedelta
            raise TypeError

        if isna(key):
            key = NaT

        if tolerance is not None:
            # try converting tolerance now, so errors don't get swallowed by
            # the try/except clauses below
            tolerance = self._convert_tolerance(tolerance, np.asarray(key))

        if _is_convertible_to_td(key) or key is NaT:
            key = Timedelta(key)
            return Index.get_loc(self, key, method, tolerance)

        try:
            return Index.get_loc(self, key, method, tolerance)
        except (KeyError, ValueError, TypeError):
            try:
                return self._get_string_slice(key)
            except (TypeError, KeyError, ValueError):
                pass

            try:
                stamp = Timedelta(key)
                return Index.get_loc(self, stamp, method, tolerance)
            except (KeyError, ValueError):
                raise KeyError(key)

    def _maybe_cast_slice_bound(self, label, side, kind):
        """
        If label is a string, cast it to timedelta according to resolution.

        Parameters
        ----------
        label : object
        side : {'left', 'right'}
        kind : {'ix', 'loc', 'getitem'}

        Returns
        -------
        label : object
        """
        assert kind in ["ix", "loc", "getitem", None]

        if isinstance(label, str):
            parsed = Timedelta(label)
            lbound = parsed.round(parsed.resolution_string)
            if side == "left":
                return lbound
            else:
                return lbound + to_offset(parsed.resolution_string) - Timedelta(1, "ns")
        elif is_integer(label) or is_float(label):
            self._invalid_indexer("slice", label)

        return label

    def _get_string_slice(self, key):
        if is_integer(key) or is_float(key) or key is NaT:
            self._invalid_indexer("slice", key)
        loc = self._partial_td_slice(key)
        return loc

    def _partial_td_slice(self, key):

        # given a key, try to figure out a location for a partial slice
        if not isinstance(key, str):
            return key

        raise NotImplementedError

    @Substitution(klass="TimedeltaIndex")
    @Appender(_shared_docs["searchsorted"])
    def searchsorted(self, value, side="left", sorter=None):
        if isinstance(value, (np.ndarray, Index)):
            if not type(self._data)._is_recognized_dtype(value):
                raise TypeError(
                    "searchsorted requires compatible dtype or scalar, "
                    f"not {type(value).__name__}"
                )
            value = type(self._data)(value)
            self._data._check_compatible_with(value)

        elif isinstance(value, self._data._recognized_scalars):
            self._data._check_compatible_with(value)
            value = self._data._scalar_type(value)

        elif not isinstance(value, TimedeltaArray):
            raise TypeError(
                "searchsorted requires compatible dtype or scalar, "
                f"not {type(value).__name__}"
            )

        return self._data.searchsorted(value, side=side, sorter=sorter)

    def is_type_compatible(self, typ) -> bool:
        return typ == self.inferred_type or typ == "timedelta"

    @property
    def inferred_type(self) -> str:
        return "timedelta64"

    def insert(self, loc, item):
        """
        Make new Index inserting new item at location

        Parameters
        ----------
        loc : int
        item : object
            If not either a Python datetime or a numpy integer-like, returned
            Index dtype will be object rather than datetime.

        Returns
        -------
        new_index : Index
        """
        # try to convert if possible
        if isinstance(item, self._data._recognized_scalars):
            item = self._data._scalar_type(item)
        elif is_valid_nat_for_dtype(item, self.dtype):
            # GH 18295
            item = self._na_value
        elif is_scalar(item) and isna(item):
            # i.e. datetime64("NaT")
            raise TypeError(
                f"cannot insert {type(self).__name__} with incompatible label"
            )

        freq = None
        if isinstance(item, self._data._scalar_type) or item is NaT:
            self._data._check_compatible_with(item, setitem=True)

            # check freq can be preserved on edge cases
            if self.size and self.freq is not None:
                if item is NaT:
                    pass
                elif (loc == 0 or loc == -len(self)) and item + self.freq == self[0]:
                    freq = self.freq
                elif (loc == len(self)) and item - self.freq == self[-1]:
                    freq = self.freq
            item = item.asm8

        try:
            new_i8s = np.concatenate(
                (self[:loc].asi8, [item.view(np.int64)], self[loc:].asi8)
            )
            return self._shallow_copy(new_i8s, freq=freq)
        except (AttributeError, TypeError):

            # fall back to object index
            if isinstance(item, str):
                return self.astype(object).insert(loc, item)
            raise TypeError(
                f"cannot insert {type(self).__name__} with incompatible label"
            )


TimedeltaIndex._add_logical_methods_disabled()


def timedelta_range(
    start=None, end=None, periods=None, freq=None, name=None, closed=None
) -> TimedeltaIndex:
    """
    Return a fixed frequency TimedeltaIndex, with day as the default
    frequency.

    Parameters
    ----------
    start : str or timedelta-like, default None
        Left bound for generating timedeltas.
    end : str or timedelta-like, default None
        Right bound for generating timedeltas.
    periods : int, default None
        Number of periods to generate.
    freq : str or DateOffset, default 'D'
        Frequency strings can have multiples, e.g. '5H'.
    name : str, default None
        Name of the resulting TimedeltaIndex.
    closed : str, default None
        Make the interval closed with respect to the given frequency to
        the 'left', 'right', or both sides (None).

    Returns
    -------
    rng : TimedeltaIndex

    Notes
    -----
    Of the four parameters ``start``, ``end``, ``periods``, and ``freq``,
    exactly three must be specified. If ``freq`` is omitted, the resulting
    ``TimedeltaIndex`` will have ``periods`` linearly spaced elements between
    ``start`` and ``end`` (closed on both sides).

    To learn more about the frequency strings, please see `this link
    <https://pandas.pydata.org/pandas-docs/stable/user_guide/timeseries.html#offset-aliases>`__.

    Examples
    --------

    >>> pd.timedelta_range(start='1 day', periods=4)
    TimedeltaIndex(['1 days', '2 days', '3 days', '4 days'],
                   dtype='timedelta64[ns]', freq='D')

    The ``closed`` parameter specifies which endpoint is included.  The default
    behavior is to include both endpoints.

    >>> pd.timedelta_range(start='1 day', periods=4, closed='right')
    TimedeltaIndex(['2 days', '3 days', '4 days'],
                   dtype='timedelta64[ns]', freq='D')

    The ``freq`` parameter specifies the frequency of the TimedeltaIndex.
    Only fixed frequencies can be passed, non-fixed frequencies such as
    'M' (month end) will raise.

    >>> pd.timedelta_range(start='1 day', end='2 days', freq='6H')
    TimedeltaIndex(['1 days 00:00:00', '1 days 06:00:00', '1 days 12:00:00',
                    '1 days 18:00:00', '2 days 00:00:00'],
                   dtype='timedelta64[ns]', freq='6H')

    Specify ``start``, ``end``, and ``periods``; the frequency is generated
    automatically (linearly spaced).

    >>> pd.timedelta_range(start='1 day', end='5 days', periods=4)
    TimedeltaIndex(['1 days 00:00:00', '2 days 08:00:00', '3 days 16:00:00',
                '5 days 00:00:00'],
               dtype='timedelta64[ns]', freq=None)
    """
    if freq is None and com.any_none(periods, start, end):
        freq = "D"

    freq, freq_infer = dtl.maybe_infer_freq(freq)
    tdarr = TimedeltaArray._generate_range(start, end, periods, freq, closed=closed)
    return TimedeltaIndex._simple_new(tdarr._data, freq=tdarr.freq, name=name)<|MERGE_RESOLUTION|>--- conflicted
+++ resolved
@@ -23,12 +23,7 @@
 from pandas.core.arrays.timedeltas import TimedeltaArray, _is_convertible_to_td
 from pandas.core.base import _shared_docs
 import pandas.core.common as com
-from pandas.core.indexes.base import (
-    Index,
-    _index_shared_docs,
-    deprecate_ndim_indexing,
-    maybe_extract_name,
-)
+from pandas.core.indexes.base import Index, _index_shared_docs, maybe_extract_name
 from pandas.core.indexes.datetimelike import (
     DatetimeIndexOpsMixin,
     DatetimelikeDelegateMixin,
@@ -217,21 +212,6 @@
         return _get_format_timedelta64(self, box=True)
 
     # -------------------------------------------------------------------
-<<<<<<< HEAD
-    # Wrapping TimedeltaArray
-
-    def __getitem__(self, key):
-        result = self._data.__getitem__(key)
-        if is_scalar(result):
-            return result
-        if np.ndim(result) > 1:
-            deprecate_ndim_indexing(result)
-            return result
-        return type(self)(result, name=self.name)
-
-    # -------------------------------------------------------------------
-=======
->>>>>>> 2baf7888
 
     @Appender(_index_shared_docs["astype"])
     def astype(self, dtype, copy=True):
