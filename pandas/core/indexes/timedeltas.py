""" implement the TimedeltaIndex """
from __future__ import annotations

from typing import TYPE_CHECKING
import warnings

from pandas._libs import (
    index as libindex,
    lib,
)
from pandas._libs.tslibs import (
    Day,
    Resolution,
    Timedelta,
    to_offset,
)
from pandas._libs.tslibs.timedeltas import disallow_ambiguous_unit
from pandas.util._exceptions import find_stack_level

from pandas.core.dtypes.common import (
    is_scalar,
    pandas_dtype,
)
from pandas.core.dtypes.generic import ABCSeries

from pandas.core.arrays.timedeltas import TimedeltaArray
import pandas.core.common as com
from pandas.core.indexes.base import (
    Index,
    maybe_extract_name,
)
from pandas.core.indexes.datetimelike import DatetimeTimedeltaMixin
from pandas.core.indexes.extension import inherit_names

if TYPE_CHECKING:
    from pandas._typing import DtypeObj


@inherit_names(
    ["__neg__", "__pos__", "__abs__", "total_seconds", "round", "floor", "ceil"]
    + TimedeltaArray._field_ops,
    TimedeltaArray,
    wrap=True,
)
@inherit_names(
    [
        "components",
        "to_pytimedelta",
        "sum",
        "std",
        "median",
    ],
    TimedeltaArray,
)
class TimedeltaIndex(DatetimeTimedeltaMixin):
    """
    Immutable Index of timedelta64 data.

    Represented internally as int64, and scalars returned Timedelta objects.

    Parameters
    ----------
    data : array-like (1-dimensional), optional
        Optional timedelta-like data to construct index with.
    unit : {'D', 'h', 'm', 's', 'ms', 'us', 'ns'}, optional
        The unit of ``data``.
    freq : str or pandas offset object, optional
        One of pandas date offset strings or corresponding objects. The string
        ``'infer'`` can be passed in order to set the frequency of the index as
        the inferred frequency upon creation.
    dtype : numpy.dtype or str, default None
        Valid ``numpy`` dtypes are ``timedelta64[ns]``, ``timedelta64[us]``,
        ``timedelta64[ms]``, and ``timedelta64[s]``.
    copy : bool
        Make a copy of input array.
    name : object
        Name to be stored in the index.

    Attributes
    ----------
    days
    seconds
    microseconds
    nanoseconds
    components
    inferred_freq

    Methods
    -------
    to_pytimedelta
    to_series
    round
    floor
    ceil
    to_frame
    mean

    See Also
    --------
    Index : The base pandas Index type.
    Timedelta : Represents a duration between two dates or times.
    DatetimeIndex : Index of datetime64 data.
    PeriodIndex : Index of Period data.
    timedelta_range : Create a fixed-frequency TimedeltaIndex.

    Notes
    -----
    To learn more about the frequency strings, please see `this link
    <https://pandas.pydata.org/pandas-docs/stable/user_guide/timeseries.html#offset-aliases>`__.

    Examples
    --------
    >>> pd.TimedeltaIndex(['0 days', '1 days', '2 days', '3 days', '4 days'])
    TimedeltaIndex(['0 days', '1 days', '2 days', '3 days', '4 days'],
                   dtype='timedelta64[ns]', freq=None)

    >>> pd.TimedeltaIndex([1, 2, 4, 8], unit='D')
    TimedeltaIndex(['1 days', '2 days', '4 days', '8 days'],
                   dtype='timedelta64[ns]', freq=None)

    We can also let pandas infer the frequency when possible.

    >>> pd.TimedeltaIndex(range(5), unit='D', freq='infer')
    TimedeltaIndex(['0 days', '1 days', '2 days', '3 days', '4 days'],
                   dtype='timedelta64[ns]', freq='24h')
    """

    _typ = "timedeltaindex"

    _data_cls = TimedeltaArray

    @property
    def _engine_type(self) -> type[libindex.TimedeltaEngine]:
        return libindex.TimedeltaEngine

    _data: TimedeltaArray

    # Use base class method instead of DatetimeTimedeltaMixin._get_string_slice
    _get_string_slice = Index._get_string_slice

    # error: Signature of "_resolution_obj" incompatible with supertype
    # "DatetimeIndexOpsMixin"
    @property
    def _resolution_obj(self) -> Resolution | None:  # type: ignore[override]
        return self._data._resolution_obj

    # -------------------------------------------------------------------
    # Constructors

    def __new__(
        cls,
        data=None,
        unit=None,
        freq=lib.no_default,
        closed=lib.no_default,
        dtype=None,
        copy: bool = False,
        name=None,
    ):
        if closed is not lib.no_default:
            # GH#52628
            warnings.warn(
                f"The 'closed' keyword in {cls.__name__} construction is "
                "deprecated and will be removed in a future version.",
                FutureWarning,
                stacklevel=find_stack_level(),
            )

        name = maybe_extract_name(name, data, cls)

        if is_scalar(data):
            cls._raise_scalar_data_error(data)

        disallow_ambiguous_unit(unit)
        if dtype is not None:
            dtype = pandas_dtype(dtype)

        if (
            isinstance(data, TimedeltaArray)
            and freq is lib.no_default
            and (dtype is None or dtype == data.dtype)
        ):
            if copy:
                data = data.copy()
            return cls._simple_new(data, name=name)

        if (
            isinstance(data, TimedeltaIndex)
            and freq is lib.no_default
            and name is None
            and (dtype is None or dtype == data.dtype)
        ):
            if copy:
                return data.copy()
            else:
                return data._view()

        # - Cases checked above all return/raise before reaching here - #

        tdarr = TimedeltaArray._from_sequence_not_strict(
            data, freq=freq, unit=unit, dtype=dtype, copy=copy
        )
        refs = None
        if not copy and isinstance(data, (ABCSeries, Index)):
            refs = data._references

        return cls._simple_new(tdarr, name=name, refs=refs)

    # -------------------------------------------------------------------

    def _is_comparable_dtype(self, dtype: DtypeObj) -> bool:
        """
        Can we compare values of the given dtype to our own?
        """
        return lib.is_np_dtype(dtype, "m")  # aka self._data._is_recognized_dtype

    # -------------------------------------------------------------------
    # Indexing Methods

    def get_loc(self, key):
        """
        Get integer location for requested label

        Returns
        -------
        loc : int, slice, or ndarray[int]
        """
        self._check_indexing_error(key)

        try:
            key = self._data._validate_scalar(key, unbox=False)
        except TypeError as err:
            raise KeyError(key) from err

        return Index.get_loc(self, key)

    def _parse_with_reso(self, label: str):
        # the "with_reso" is a no-op for TimedeltaIndex
        parsed = Timedelta(label)
        return parsed, None

    def _parsed_string_to_bounds(self, reso, parsed: Timedelta):
        # reso is unused, included to match signature of DTI/PI
        lbound = parsed.round(parsed.resolution_string)
        rbound = lbound + to_offset(parsed.resolution_string) - Timedelta(1, "ns")
        return lbound, rbound

    # -------------------------------------------------------------------

    @property
    def inferred_type(self) -> str:
        return "timedelta64"


def timedelta_range(
    start=None,
    end=None,
    periods: int | None = None,
    freq=None,
    name=None,
    closed=None,
    *,
    unit: str | None = None,
) -> TimedeltaIndex:
    """
    Return a fixed frequency TimedeltaIndex with day as the default.

    Parameters
    ----------
    start : str or timedelta-like, default None
        Left bound for generating timedeltas.
    end : str or timedelta-like, default None
        Right bound for generating timedeltas.
    periods : int, default None
        Number of periods to generate.
    freq : str, Timedelta, datetime.timedelta, or DateOffset, default 'D'
        Frequency strings can have multiples, e.g. '5h'.
    name : str, default None
        Name of the resulting TimedeltaIndex.
    closed : str, default None
        Make the interval closed with respect to the given frequency to
        the 'left', 'right', or both sides (None).
    unit : str, default None
        Specify the desired resolution of the result.

        .. versionadded:: 2.0.0

    Returns
    -------
    TimedeltaIndex

    Notes
    -----
    Of the four parameters ``start``, ``end``, ``periods``, and ``freq``,
    exactly three must be specified. If ``freq`` is omitted, the resulting
    ``TimedeltaIndex`` will have ``periods`` linearly spaced elements between
    ``start`` and ``end`` (closed on both sides).

    To learn more about the frequency strings, please see `this link
    <https://pandas.pydata.org/pandas-docs/stable/user_guide/timeseries.html#offset-aliases>`__.

    Examples
    --------
    >>> pd.timedelta_range(start='1 day', periods=4)
    TimedeltaIndex(['1 days', '2 days', '3 days', '4 days'],
                   dtype='timedelta64[ns]', freq='24h')

    The ``closed`` parameter specifies which endpoint is included.  The default
    behavior is to include both endpoints.

    >>> pd.timedelta_range(start='1 day', periods=4, closed='right')
    TimedeltaIndex(['2 days', '3 days', '4 days'],
                   dtype='timedelta64[ns]', freq='24h')

    The ``freq`` parameter specifies the frequency of the TimedeltaIndex.
    Only fixed frequencies can be passed, non-fixed frequencies such as
    'M' (month end) will raise.

    >>> pd.timedelta_range(start='1 day', end='2 days', freq='6h')
    TimedeltaIndex(['1 days 00:00:00', '1 days 06:00:00', '1 days 12:00:00',
                    '1 days 18:00:00', '2 days 00:00:00'],
                   dtype='timedelta64[ns]', freq='6h')

    Specify ``start``, ``end``, and ``periods``; the frequency is generated
    automatically (linearly spaced).

    >>> pd.timedelta_range(start='1 day', end='5 days', periods=4)
    TimedeltaIndex(['1 days 00:00:00', '2 days 08:00:00', '3 days 16:00:00',
                    '5 days 00:00:00'],
                   dtype='timedelta64[ns]', freq=None)

    **Specify a unit**

    >>> pd.timedelta_range("1 Day", periods=3, freq="100000D", unit="s")
    TimedeltaIndex(['1 days', '100001 days', '200001 days'], dtype='timedelta64[s]', freq='2400000H')
    """  # noqa: E501
    if freq is None and com.any_none(periods, start, end):
        freq = "24h"

    if isinstance(freq, Day):
        # If a user specifically passes a Day *object* we disallow it,
        #  but if they pass a Day-like string we'll convert it to hourly below.
        raise ValueError(
            "Passing a Day offset to timedelta_range is not allowed, "
            "pass an hourly offset instead"
        )

<<<<<<< HEAD
    freq, _ = dtl.maybe_infer_freq(freq)
    if freq is not None:
        freq = freq._maybe_to_hours()

=======
    freq = to_offset(freq)
>>>>>>> f7c73a5f
    tdarr = TimedeltaArray._generate_range(
        start, end, periods, freq, closed=closed, unit=unit
    )
    return TimedeltaIndex._simple_new(tdarr, name=name)<|MERGE_RESOLUTION|>--- conflicted
+++ resolved
@@ -345,14 +345,9 @@
             "pass an hourly offset instead"
         )
 
-<<<<<<< HEAD
-    freq, _ = dtl.maybe_infer_freq(freq)
+    freq = to_offset(freq)
     if freq is not None:
         freq = freq._maybe_to_hours()
-
-=======
-    freq = to_offset(freq)
->>>>>>> f7c73a5f
     tdarr = TimedeltaArray._generate_range(
         start, end, periods, freq, closed=closed, unit=unit
     )
