""" implement the TimedeltaIndex """

from pandas._libs import NaT, Timedelta, index as libindex
<<<<<<< HEAD
from pandas._typing import DtypeObj
=======
from pandas._typing import Label
>>>>>>> fa26bce5
from pandas.util._decorators import Appender

from pandas.core.dtypes.common import (
    _TD_DTYPE,
    is_float,
    is_integer,
    is_scalar,
    is_timedelta64_dtype,
    is_timedelta64_ns_dtype,
    pandas_dtype,
)
from pandas.core.dtypes.missing import is_valid_nat_for_dtype

from pandas.core.arrays import datetimelike as dtl
from pandas.core.arrays.timedeltas import TimedeltaArray
import pandas.core.common as com
from pandas.core.indexes.base import Index, InvalidIndexError, maybe_extract_name
from pandas.core.indexes.datetimelike import (
    DatetimeIndexOpsMixin,
    DatetimeTimedeltaMixin,
)
from pandas.core.indexes.extension import inherit_names

from pandas.tseries.frequencies import to_offset


@inherit_names(
    [
        "_box_values",
        "__neg__",
        "__pos__",
        "__abs__",
        "total_seconds",
        "round",
        "floor",
        "ceil",
    ]
    + TimedeltaArray._field_ops,
    TimedeltaArray,
    wrap=True,
)
@inherit_names(
    [
        "_bool_ops",
        "_object_ops",
        "_field_ops",
        "_datetimelike_ops",
        "_datetimelike_methods",
        "_other_ops",
        "components",
        "to_pytimedelta",
        "sum",
        "std",
        "median",
        "_format_native_types",
        "freq",
    ],
    TimedeltaArray,
)
class TimedeltaIndex(DatetimeTimedeltaMixin, dtl.TimelikeOps):
    """
    Immutable ndarray of timedelta64 data, represented internally as int64, and
    which can be boxed to timedelta objects.

    Parameters
    ----------
    data  : array-like (1-dimensional), optional
        Optional timedelta-like data to construct index with.
    unit : unit of the arg (D,h,m,s,ms,us,ns) denote the unit, optional
        Which is an integer/float number.
    freq : str or pandas offset object, optional
        One of pandas date offset strings or corresponding objects. The string
        'infer' can be passed in order to set the frequency of the index as the
        inferred frequency upon creation.
    copy  : bool
        Make a copy of input ndarray.
    name : object
        Name to be stored in the index.

    Attributes
    ----------
    days
    seconds
    microseconds
    nanoseconds
    components
    inferred_freq

    Methods
    -------
    to_pytimedelta
    to_series
    round
    floor
    ceil
    to_frame
    mean

    See Also
    --------
    Index : The base pandas Index type.
    Timedelta : Represents a duration between two dates or times.
    DatetimeIndex : Index of datetime64 data.
    PeriodIndex : Index of Period data.
    timedelta_range : Create a fixed-frequency TimedeltaIndex.

    Notes
    -----
    To learn more about the frequency strings, please see `this link
    <https://pandas.pydata.org/pandas-docs/stable/user_guide/timeseries.html#offset-aliases>`__.
    """

    _typ = "timedeltaindex"

    _engine_type = libindex.TimedeltaEngine

    _comparables = ["name", "freq"]
    _attributes = ["name", "freq"]
    _is_numeric_dtype = True
    _infer_as_myclass = True

    _data: TimedeltaArray

    # -------------------------------------------------------------------
    # Constructors

    def __new__(
        cls,
        data=None,
        unit=None,
        freq=None,
        closed=None,
        dtype=_TD_DTYPE,
        copy=False,
        name=None,
    ):
        name = maybe_extract_name(name, data, cls)

        if is_scalar(data):
            raise TypeError(
                f"{cls.__name__}() must be called with a "
                f"collection of some kind, {repr(data)} was passed"
            )

        if unit in {"Y", "y", "M"}:
            raise ValueError(
                "Units 'M' and 'Y' are no longer supported, as they do not "
                "represent unambiguous timedelta values durations."
            )

        if isinstance(data, TimedeltaArray) and freq is None:
            if copy:
                data = data.copy()
            return cls._simple_new(data, name=name)

        if isinstance(data, TimedeltaIndex) and freq is None and name is None:
            if copy:
                return data.copy()
            else:
                return data._shallow_copy()

        # - Cases checked above all return/raise before reaching here - #

        tdarr = TimedeltaArray._from_sequence(
            data, freq=freq, unit=unit, dtype=dtype, copy=copy
        )
        return cls._simple_new(tdarr, name=name)

    @classmethod
    def _simple_new(cls, values: TimedeltaArray, name: Label = None):
        assert isinstance(values, TimedeltaArray)

        result = object.__new__(cls)
        result._data = values
        result._name = name
        result._cache = {}
        # For groupby perf. See note in indexes/base about _index_data
        result._index_data = values._data

        result._reset_identity()
        return result

    # -------------------------------------------------------------------
    # Rendering Methods

    @property
    def _formatter_func(self):
        from pandas.io.formats.format import _get_format_timedelta64

        return _get_format_timedelta64(self, box=True)

    # -------------------------------------------------------------------

    @Appender(Index.astype.__doc__)
    def astype(self, dtype, copy=True):
        dtype = pandas_dtype(dtype)
        if is_timedelta64_dtype(dtype) and not is_timedelta64_ns_dtype(dtype):
            # Have to repeat the check for 'timedelta64' (not ns) dtype
            #  so that we can return a numeric index, since pandas will return
            #  a TimedeltaIndex when dtype='timedelta'
            result = self._data.astype(dtype, copy=copy)
            if self.hasnans:
                return Index(result, name=self.name)
            return Index(result.astype("i8"), name=self.name)
        return DatetimeIndexOpsMixin.astype(self, dtype, copy=copy)

    def _maybe_promote(self, other):
        if other.inferred_type == "timedelta":
            other = TimedeltaIndex(other)
        return self, other

    def _is_comparable_dtype(self, dtype: DtypeObj) -> bool:
        """
        Can we compare values of the given dtype to our own?
        """
        return is_timedelta64_dtype(dtype)

    def get_loc(self, key, method=None, tolerance=None):
        """
        Get integer location for requested label

        Returns
        -------
        loc : int, slice, or ndarray[int]
        """
        if not is_scalar(key):
            raise InvalidIndexError(key)

        if is_valid_nat_for_dtype(key, self.dtype):
            key = NaT

        elif isinstance(key, str):
            try:
                key = Timedelta(key)
            except ValueError as err:
                raise KeyError(key) from err

        elif isinstance(key, self._data._recognized_scalars) or key is NaT:
            key = Timedelta(key)

        else:
            raise KeyError(key)

        return Index.get_loc(self, key, method, tolerance)

    def _maybe_cast_slice_bound(self, label, side: str, kind):
        """
        If label is a string, cast it to timedelta according to resolution.

        Parameters
        ----------
        label : object
        side : {'left', 'right'}
        kind : {'loc', 'getitem'} or None

        Returns
        -------
        label : object
        """
        assert kind in ["loc", "getitem", None]

        if isinstance(label, str):
            parsed = Timedelta(label)
            lbound = parsed.round(parsed.resolution_string)
            if side == "left":
                return lbound
            else:
                return lbound + to_offset(parsed.resolution_string) - Timedelta(1, "ns")
        elif is_integer(label) or is_float(label):
            self._invalid_indexer("slice", label)

        return label

    def is_type_compatible(self, typ) -> bool:
        return typ == self.inferred_type or typ == "timedelta"

    @property
    def inferred_type(self) -> str:
        return "timedelta64"


TimedeltaIndex._add_logical_methods_disabled()


def timedelta_range(
    start=None, end=None, periods=None, freq=None, name=None, closed=None
) -> TimedeltaIndex:
    """
    Return a fixed frequency TimedeltaIndex, with day as the default
    frequency.

    Parameters
    ----------
    start : str or timedelta-like, default None
        Left bound for generating timedeltas.
    end : str or timedelta-like, default None
        Right bound for generating timedeltas.
    periods : int, default None
        Number of periods to generate.
    freq : str or DateOffset, default 'D'
        Frequency strings can have multiples, e.g. '5H'.
    name : str, default None
        Name of the resulting TimedeltaIndex.
    closed : str, default None
        Make the interval closed with respect to the given frequency to
        the 'left', 'right', or both sides (None).

    Returns
    -------
    rng : TimedeltaIndex

    Notes
    -----
    Of the four parameters ``start``, ``end``, ``periods``, and ``freq``,
    exactly three must be specified. If ``freq`` is omitted, the resulting
    ``TimedeltaIndex`` will have ``periods`` linearly spaced elements between
    ``start`` and ``end`` (closed on both sides).

    To learn more about the frequency strings, please see `this link
    <https://pandas.pydata.org/pandas-docs/stable/user_guide/timeseries.html#offset-aliases>`__.

    Examples
    --------
    >>> pd.timedelta_range(start='1 day', periods=4)
    TimedeltaIndex(['1 days', '2 days', '3 days', '4 days'],
                   dtype='timedelta64[ns]', freq='D')

    The ``closed`` parameter specifies which endpoint is included.  The default
    behavior is to include both endpoints.

    >>> pd.timedelta_range(start='1 day', periods=4, closed='right')
    TimedeltaIndex(['2 days', '3 days', '4 days'],
                   dtype='timedelta64[ns]', freq='D')

    The ``freq`` parameter specifies the frequency of the TimedeltaIndex.
    Only fixed frequencies can be passed, non-fixed frequencies such as
    'M' (month end) will raise.

    >>> pd.timedelta_range(start='1 day', end='2 days', freq='6H')
    TimedeltaIndex(['1 days 00:00:00', '1 days 06:00:00', '1 days 12:00:00',
                    '1 days 18:00:00', '2 days 00:00:00'],
                   dtype='timedelta64[ns]', freq='6H')

    Specify ``start``, ``end``, and ``periods``; the frequency is generated
    automatically (linearly spaced).

    >>> pd.timedelta_range(start='1 day', end='5 days', periods=4)
    TimedeltaIndex(['1 days 00:00:00', '2 days 08:00:00', '3 days 16:00:00',
                '5 days 00:00:00'],
               dtype='timedelta64[ns]', freq=None)
    """
    if freq is None and com.any_none(periods, start, end):
        freq = "D"

    freq, freq_infer = dtl.maybe_infer_freq(freq)
    tdarr = TimedeltaArray._generate_range(start, end, periods, freq, closed=closed)
    return TimedeltaIndex._simple_new(tdarr, name=name)<|MERGE_RESOLUTION|>--- conflicted
+++ resolved
@@ -1,11 +1,7 @@
 """ implement the TimedeltaIndex """
 
 from pandas._libs import NaT, Timedelta, index as libindex
-<<<<<<< HEAD
-from pandas._typing import DtypeObj
-=======
-from pandas._typing import Label
->>>>>>> fa26bce5
+from pandas._typing import DtypeObj, Label
 from pandas.util._decorators import Appender
 
 from pandas.core.dtypes.common import (
