from sys import getsizeof
<<<<<<< HEAD
from typing import Any, Dict, Hashable, List, Optional, Sequence, Tuple, Union
=======
from typing import (
    TYPE_CHECKING,
    Any,
    Hashable,
    Iterable,
    List,
    Optional,
    Sequence,
    Tuple,
    Union,
)
>>>>>>> f27d70fd
import warnings

import numpy as np

from pandas._config import get_option

from pandas._libs import algos as libalgos, index as libindex, lib
from pandas._libs.hashtable import duplicated_int64
from pandas._typing import AnyArrayLike, ArrayLike, Scalar
from pandas.compat.numpy import function as nv
from pandas.errors import PerformanceWarning, UnsortedIndexError
from pandas.util._decorators import Appender, cache_readonly

from pandas.core.dtypes.cast import coerce_indexer_dtype
from pandas.core.dtypes.common import (
    ensure_int64,
    ensure_platform_int,
    is_categorical_dtype,
    is_hashable,
    is_integer,
    is_iterator,
    is_list_like,
    is_object_dtype,
    is_scalar,
    pandas_dtype,
)
from pandas.core.dtypes.dtypes import ExtensionDtype
from pandas.core.dtypes.generic import ABCDataFrame
from pandas.core.dtypes.missing import array_equivalent, isna

import pandas.core.algorithms as algos
from pandas.core.arrays import Categorical
from pandas.core.arrays.categorical import factorize_from_iterables
import pandas.core.common as com
import pandas.core.indexes.base as ibase
from pandas.core.indexes.base import (
    Index,
    InvalidIndexError,
    _index_shared_docs,
    ensure_index,
)
from pandas.core.indexes.frozen import FrozenList
import pandas.core.missing as missing
from pandas.core.sorting import (
    get_group_index,
    indexer_from_factorized,
    lexsort_indexer,
)
from pandas.core.util.hashing import hash_tuple, hash_tuples

from pandas.io.formats.printing import (
    format_object_attrs,
    format_object_summary,
    pprint_thing,
)

if TYPE_CHECKING:
    from pandas import Series  # noqa:F401

_index_doc_kwargs = dict(ibase._index_doc_kwargs)
_index_doc_kwargs.update(
    dict(klass="MultiIndex", target_klass="MultiIndex or list of tuples")
)


class MultiIndexUIntEngine(libindex.BaseMultiIndexCodesEngine, libindex.UInt64Engine):
    """
    This class manages a MultiIndex by mapping label combinations to positive
    integers.
    """

    _base = libindex.UInt64Engine

    def _codes_to_ints(self, codes):
        """
        Transform combination(s) of uint64 in one uint64 (each), in a strictly
        monotonic way (i.e. respecting the lexicographic order of integer
        combinations): see BaseMultiIndexCodesEngine documentation.

        Parameters
        ----------
        codes : 1- or 2-dimensional array of dtype uint64
            Combinations of integers (one per row)

        Returns
        -------
        scalar or 1-dimensional array, of dtype uint64
            Integer(s) representing one combination (each).
        """
        # Shift the representation of each level by the pre-calculated number
        # of bits:
        codes <<= self.offsets

        # Now sum and OR are in fact interchangeable. This is a simple
        # composition of the (disjunct) significant bits of each level (i.e.
        # each column in "codes") in a single positive integer:
        if codes.ndim == 1:
            # Single key
            return np.bitwise_or.reduce(codes)

        # Multiple keys
        return np.bitwise_or.reduce(codes, axis=1)


class MultiIndexPyIntEngine(libindex.BaseMultiIndexCodesEngine, libindex.ObjectEngine):
    """
    This class manages those (extreme) cases in which the number of possible
    label combinations overflows the 64 bits integers, and uses an ObjectEngine
    containing Python integers.
    """

    _base = libindex.ObjectEngine

    def _codes_to_ints(self, codes):
        """
        Transform combination(s) of uint64 in one Python integer (each), in a
        strictly monotonic way (i.e. respecting the lexicographic order of
        integer combinations): see BaseMultiIndexCodesEngine documentation.

        Parameters
        ----------
        codes : 1- or 2-dimensional array of dtype uint64
            Combinations of integers (one per row)

        Returns
        -------
        int, or 1-dimensional array of dtype object
            Integer(s) representing one combination (each).
        """

        # Shift the representation of each level by the pre-calculated number
        # of bits. Since this can overflow uint64, first make sure we are
        # working with Python integers:
        codes = codes.astype("object") << self.offsets

        # Now sum and OR are in fact interchangeable. This is a simple
        # composition of the (disjunct) significant bits of each level (i.e.
        # each column in "codes") in a single positive integer (per row):
        if codes.ndim == 1:
            # Single key
            return np.bitwise_or.reduce(codes)

        # Multiple keys
        return np.bitwise_or.reduce(codes, axis=1)


class MultiIndex(Index):
    """
    A multi-level, or hierarchical, index object for pandas objects.

    Parameters
    ----------
    levels : sequence of arrays
        The unique labels for each level.
    codes : sequence of arrays
        Integers for each level designating which label at each location.

        .. versionadded:: 0.24.0
    sortorder : optional int
        Level of sortedness (must be lexicographically sorted by that
        level).
    names : optional sequence of objects
        Names for each of the index levels. (name is accepted for compat).
    copy : bool, default False
        Copy the meta-data.
    verify_integrity : bool, default True
        Check that the levels/codes are consistent and valid.

    Attributes
    ----------
    names
    levels
    codes
    nlevels
    levshape

    Methods
    -------
    from_arrays
    from_tuples
    from_product
    from_frame
    set_levels
    set_codes
    to_frame
    to_flat_index
    is_lexsorted
    sortlevel
    droplevel
    swaplevel
    reorder_levels
    remove_unused_levels
    get_locs

    See Also
    --------
    MultiIndex.from_arrays  : Convert list of arrays to MultiIndex.
    MultiIndex.from_product : Create a MultiIndex from the cartesian product
                              of iterables.
    MultiIndex.from_tuples  : Convert list of tuples to a MultiIndex.
    MultiIndex.from_frame   : Make a MultiIndex from a DataFrame.
    Index : The base pandas Index type.

    Notes
    -----
    See the `user guide
    <https://pandas.pydata.org/pandas-docs/stable/user_guide/advanced.html>`_
    for more.

    Examples
    --------
    A new ``MultiIndex`` is typically constructed using one of the helper
    methods :meth:`MultiIndex.from_arrays`, :meth:`MultiIndex.from_product`
    and :meth:`MultiIndex.from_tuples`. For example (using ``.from_arrays``):

    >>> arrays = [[1, 1, 2, 2], ['red', 'blue', 'red', 'blue']]
    >>> pd.MultiIndex.from_arrays(arrays, names=('number', 'color'))
    MultiIndex([(1,  'red'),
                (1, 'blue'),
                (2,  'red'),
                (2, 'blue')],
               names=['number', 'color'])

    See further examples for how to construct a MultiIndex in the doc strings
    of the mentioned helper methods.
    """

    _deprecations = Index._deprecations | frozenset()

    # initialize to zero-length tuples to make everything work
    _typ = "multiindex"
    _names: List[Optional[Hashable]] = FrozenList()
    _levels = FrozenList()
    _codes = FrozenList()
    _comparables = ["names"]
    rename = Index.set_names

    _tuples = None

    # --------------------------------------------------------------------
    # Constructors

    def __new__(
        cls,
        levels=None,
        codes=None,
        sortorder=None,
        names=None,
        dtype=None,
        copy=False,
        name=None,
        verify_integrity: bool = True,
        _set_identity: bool = True,
    ):

        # compat with Index
        if name is not None:
            names = name
        if levels is None or codes is None:
            raise TypeError("Must pass both levels and codes")
        if len(levels) != len(codes):
            raise ValueError("Length of levels and codes must be the same.")
        if len(levels) == 0:
            raise ValueError("Must pass non-zero number of levels/codes")

        result = object.__new__(MultiIndex)

        # we've already validated levels and codes, so shortcut here
        result._set_levels(levels, copy=copy, validate=False)
        result._set_codes(codes, copy=copy, validate=False)

        result._names = [None] * len(levels)
        if names is not None:
            # handles name validation
            result._set_names(names)

        if sortorder is not None:
            result.sortorder = int(sortorder)
        else:
            result.sortorder = sortorder

        if verify_integrity:
            new_codes = result._verify_integrity()
            result._codes = new_codes

        if _set_identity:
            result._reset_identity()

        return result

    def _validate_codes(self, level: List, code: List):
        """
        Reassign code values as -1 if their corresponding levels are NaN.

        Parameters
        ----------
        code : list
            Code to reassign.
        level : list
            Level to check for missing values (NaN, NaT, None).

        Returns
        -------
        new code where code value = -1 if it corresponds
        to a level with missing values (NaN, NaT, None).
        """
        null_mask = isna(level)
        if np.any(null_mask):
            code = np.where(null_mask[code], -1, code)
        return code

    def _verify_integrity(
        self, codes: Optional[List] = None, levels: Optional[List] = None
    ):
        """
        Parameters
        ----------
        codes : optional list
            Codes to check for validity. Defaults to current codes.
        levels : optional list
            Levels to check for validity. Defaults to current levels.

        Raises
        ------
        ValueError
            If length of levels and codes don't match, if the codes for any
            level would exceed level bounds, or there are any duplicate levels.

        Returns
        -------
        new codes where code value = -1 if it corresponds to a
        NaN level.
        """
        # NOTE: Currently does not check, among other things, that cached
        # nlevels matches nor that sortorder matches actually sortorder.
        codes = codes or self.codes
        levels = levels or self.levels

        if len(levels) != len(codes):
            raise ValueError(
                "Length of levels and codes must match. NOTE: "
                "this index is in an inconsistent state."
            )
        codes_length = len(codes[0])
        for i, (level, level_codes) in enumerate(zip(levels, codes)):
            if len(level_codes) != codes_length:
                raise ValueError(
                    f"Unequal code lengths: {[len(code_) for code_ in codes]}"
                )
            if len(level_codes) and level_codes.max() >= len(level):
                raise ValueError(
                    f"On level {i}, code max ({level_codes.max()}) >= length of "
                    f"level ({len(level)}). NOTE: this index is in an "
                    "inconsistent state"
                )
            if len(level_codes) and level_codes.min() < -1:
                raise ValueError(f"On level {i}, code value ({level_codes.min()}) < -1")
            if not level.is_unique:
                raise ValueError(
                    f"Level values must be unique: {list(level)} on level {i}"
                )
        if self.sortorder is not None:
            if self.sortorder > self._lexsort_depth():
                raise ValueError(
                    "Value for sortorder must be inferior or equal to actual "
                    f"lexsort_depth: sortorder {self.sortorder} "
                    f"with lexsort_depth {self._lexsort_depth()}"
                )

        codes = [
            self._validate_codes(level, code) for level, code in zip(levels, codes)
        ]
        new_codes = FrozenList(codes)
        return new_codes

    @classmethod
    def from_arrays(cls, arrays, sortorder=None, names=lib.no_default):
        """
        Convert arrays to MultiIndex.

        Parameters
        ----------
        arrays : list / sequence of array-likes
            Each array-like gives one level's value for each data point.
            len(arrays) is the number of levels.
        sortorder : int or None
            Level of sortedness (must be lexicographically sorted by that
            level).
        names : list / sequence of str, optional
            Names for the levels in the index.

        Returns
        -------
        MultiIndex

        See Also
        --------
        MultiIndex.from_tuples : Convert list of tuples to MultiIndex.
        MultiIndex.from_product : Make a MultiIndex from cartesian product
                                  of iterables.
        MultiIndex.from_frame : Make a MultiIndex from a DataFrame.

        Examples
        --------
        >>> arrays = [[1, 1, 2, 2], ['red', 'blue', 'red', 'blue']]
        >>> pd.MultiIndex.from_arrays(arrays, names=('number', 'color'))
        MultiIndex([(1,  'red'),
                    (1, 'blue'),
                    (2,  'red'),
                    (2, 'blue')],
                   names=['number', 'color'])
        """
        error_msg = "Input must be a list / sequence of array-likes."
        if not is_list_like(arrays):
            raise TypeError(error_msg)
        elif is_iterator(arrays):
            arrays = list(arrays)

        # Check if elements of array are list-like
        for array in arrays:
            if not is_list_like(array):
                raise TypeError(error_msg)

        # Check if lengths of all arrays are equal or not,
        # raise ValueError, if not
        for i in range(1, len(arrays)):
            if len(arrays[i]) != len(arrays[i - 1]):
                raise ValueError("all arrays must be same length")

        codes, levels = factorize_from_iterables(arrays)
        if names is lib.no_default:
            names = [getattr(arr, "name", None) for arr in arrays]

        return MultiIndex(
            levels=levels,
            codes=codes,
            sortorder=sortorder,
            names=names,
            verify_integrity=False,
        )

    @classmethod
    def from_tuples(cls, tuples, sortorder=None, names=None):
        """
        Convert list of tuples to MultiIndex.

        Parameters
        ----------
        tuples : list / sequence of tuple-likes
            Each tuple is the index of one row/column.
        sortorder : int or None
            Level of sortedness (must be lexicographically sorted by that
            level).
        names : list / sequence of str, optional
            Names for the levels in the index.

        Returns
        -------
        MultiIndex

        See Also
        --------
        MultiIndex.from_arrays : Convert list of arrays to MultiIndex.
        MultiIndex.from_product : Make a MultiIndex from cartesian product
                                  of iterables.
        MultiIndex.from_frame : Make a MultiIndex from a DataFrame.

        Examples
        --------
        >>> tuples = [(1, 'red'), (1, 'blue'),
        ...           (2, 'red'), (2, 'blue')]
        >>> pd.MultiIndex.from_tuples(tuples, names=('number', 'color'))
        MultiIndex([(1,  'red'),
                    (1, 'blue'),
                    (2,  'red'),
                    (2, 'blue')],
                   names=['number', 'color'])
        """
        if not is_list_like(tuples):
            raise TypeError("Input must be a list / sequence of tuple-likes.")
        elif is_iterator(tuples):
            tuples = list(tuples)

        if len(tuples) == 0:
            if names is None:
                raise TypeError("Cannot infer number of levels from empty list")
            arrays: List[List] = [[]] * len(names)
        elif isinstance(tuples, (np.ndarray, Index)):
            if isinstance(tuples, Index):
                tuples = tuples._values

            arrays = list(lib.tuples_to_object_array(tuples).T)
        elif isinstance(tuples, list):
            arrays = list(lib.to_object_array_tuples(tuples).T)
        else:
            arrays = zip(*tuples)

        return MultiIndex.from_arrays(arrays, sortorder=sortorder, names=names)

    @classmethod
    def from_product(cls, iterables, sortorder=None, names=lib.no_default):
        """
        Make a MultiIndex from the cartesian product of multiple iterables.

        Parameters
        ----------
        iterables : list / sequence of iterables
            Each iterable has unique labels for each level of the index.
        sortorder : int or None
            Level of sortedness (must be lexicographically sorted by that
            level).
        names : list / sequence of str, optional
            Names for the levels in the index.

            .. versionchanged:: 1.0.0

               If not explicitly provided, names will be inferred from the
               elements of iterables if an element has a name attribute

        Returns
        -------
        MultiIndex

        See Also
        --------
        MultiIndex.from_arrays : Convert list of arrays to MultiIndex.
        MultiIndex.from_tuples : Convert list of tuples to MultiIndex.
        MultiIndex.from_frame : Make a MultiIndex from a DataFrame.

        Examples
        --------
        >>> numbers = [0, 1, 2]
        >>> colors = ['green', 'purple']
        >>> pd.MultiIndex.from_product([numbers, colors],
        ...                            names=['number', 'color'])
        MultiIndex([(0,  'green'),
                    (0, 'purple'),
                    (1,  'green'),
                    (1, 'purple'),
                    (2,  'green'),
                    (2, 'purple')],
                   names=['number', 'color'])
        """
        from pandas.core.reshape.util import cartesian_product

        if not is_list_like(iterables):
            raise TypeError("Input must be a list / sequence of iterables.")
        elif is_iterator(iterables):
            iterables = list(iterables)

        codes, levels = factorize_from_iterables(iterables)
        if names is lib.no_default:
            names = [getattr(it, "name", None) for it in iterables]

        codes = cartesian_product(codes)
        return MultiIndex(levels, codes, sortorder=sortorder, names=names)

    @classmethod
    def from_frame(cls, df, sortorder=None, names=None):
        """
        Make a MultiIndex from a DataFrame.

        .. versionadded:: 0.24.0

        Parameters
        ----------
        df : DataFrame
            DataFrame to be converted to MultiIndex.
        sortorder : int, optional
            Level of sortedness (must be lexicographically sorted by that
            level).
        names : list-like, optional
            If no names are provided, use the column names, or tuple of column
            names if the columns is a MultiIndex. If a sequence, overwrite
            names with the given sequence.

        Returns
        -------
        MultiIndex
            The MultiIndex representation of the given DataFrame.

        See Also
        --------
        MultiIndex.from_arrays : Convert list of arrays to MultiIndex.
        MultiIndex.from_tuples : Convert list of tuples to MultiIndex.
        MultiIndex.from_product : Make a MultiIndex from cartesian product
                                  of iterables.

        Examples
        --------
        >>> df = pd.DataFrame([['HI', 'Temp'], ['HI', 'Precip'],
        ...                    ['NJ', 'Temp'], ['NJ', 'Precip']],
        ...                   columns=['a', 'b'])
        >>> df
              a       b
        0    HI    Temp
        1    HI  Precip
        2    NJ    Temp
        3    NJ  Precip

        >>> pd.MultiIndex.from_frame(df)
        MultiIndex([('HI',   'Temp'),
                    ('HI', 'Precip'),
                    ('NJ',   'Temp'),
                    ('NJ', 'Precip')],
                   names=['a', 'b'])

        Using explicit names, instead of the column names

        >>> pd.MultiIndex.from_frame(df, names=['state', 'observation'])
        MultiIndex([('HI',   'Temp'),
                    ('HI', 'Precip'),
                    ('NJ',   'Temp'),
                    ('NJ', 'Precip')],
                   names=['state', 'observation'])
        """
        if not isinstance(df, ABCDataFrame):
            raise TypeError("Input must be a DataFrame")

        column_names, columns = zip(*df.items())
        names = column_names if names is None else names
        return cls.from_arrays(columns, sortorder=sortorder, names=names)

    # --------------------------------------------------------------------

    @property
    def _values(self):
        # We override here, since our parent uses _data, which we don't use.
        return self.values

    @property
    def values(self):
        if self._tuples is not None:
            return self._tuples

        values = []

        for i in range(self.nlevels):
            vals = self._get_level_values(i)
            if is_categorical_dtype(vals):
                vals = vals._internal_get_values()
            if isinstance(vals.dtype, ExtensionDtype) or hasattr(vals, "_box_values"):
                vals = vals.astype(object)
            vals = np.array(vals, copy=False)
            values.append(vals)

        self._tuples = lib.fast_zip(values)
        return self._tuples

    @property
    def array(self):
        """
        Raises a ValueError for `MultiIndex` because there's no single
        array backing a MultiIndex.

        Raises
        ------
        ValueError
        """
        raise ValueError(
            "MultiIndex has no single backing array. Use "
            "'MultiIndex.to_numpy()' to get a NumPy array of tuples."
        )

    @property
    def shape(self):
        """
        Return a tuple of the shape of the underlying data.
        """
        # overriding the base Index.shape definition to avoid materializing
        # the values (GH-27384, GH-27775)
        return (len(self),)

    def __len__(self) -> int:
        return len(self.codes[0])

    # --------------------------------------------------------------------
    # Levels Methods

    @cache_readonly
    def levels(self):
        # Use cache_readonly to ensure that self.get_locs doesn't repeatedly
        # create new IndexEngine
        # https://github.com/pandas-dev/pandas/issues/31648
        result = [
            x._shallow_copy(name=name) for x, name in zip(self._levels, self._names)
        ]
        for level in result:
            # disallow midx.levels[0].name = "foo"
            level._no_setting_name = True
        return FrozenList(result)

    def _set_levels(
        self, levels, level=None, copy=False, validate=True, verify_integrity=False
    ):
        # This is NOT part of the levels property because it should be
        # externally not allowed to set levels. User beware if you change
        # _levels directly
        if validate:
            if len(levels) == 0:
                raise ValueError("Must set non-zero number of levels.")
            if level is None and len(levels) != self.nlevels:
                raise ValueError("Length of levels must match number of levels.")
            if level is not None and len(levels) != len(level):
                raise ValueError("Length of levels must match length of level.")

        new_levels: Sequence
        if level is None:
            new_levels = FrozenList(
                ensure_index(lev, copy=copy)._shallow_copy() for lev in levels
            )
        else:
            level_numbers = [self._get_level_number(lev) for lev in level]
            new_levels = list(self._levels)
            for lev_num, lev in zip(level_numbers, levels):
                new_levels[lev_num] = ensure_index(lev, copy=copy)._shallow_copy()
            new_levels = FrozenList(new_levels)

        if verify_integrity:
            new_codes = self._verify_integrity(levels=new_levels)
            self._codes = new_codes

        names = self.names
        self._levels = new_levels
        if any(names):
            self._set_names(names)

        self._tuples = None
        self._reset_cache()

    def set_levels(self, levels, level=None, inplace=False, verify_integrity=True):
        """
        Set new levels on MultiIndex. Defaults to returning new index.

        Parameters
        ----------
        levels : sequence or list of sequence
            New level(s) to apply.
        level : int, level name, or sequence of int/level names (default None)
            Level(s) to set (None for all levels).
        inplace : bool
            If True, mutates in place.
        verify_integrity : bool, default True
            If True, checks that levels and codes are compatible.

        Returns
        -------
        new index (of same type and class...etc)

        Examples
        --------
        >>> idx = pd.MultiIndex.from_tuples([(1, 'one'), (1, 'two'),
                                            (2, 'one'), (2, 'two'),
                                            (3, 'one'), (3, 'two')],
                                            names=['foo', 'bar'])
        >>> idx.set_levels([['a', 'b', 'c'], [1, 2]])
        MultiIndex([('a', 1),
                    ('a', 2),
                    ('b', 1),
                    ('b', 2),
                    ('c', 1),
                    ('c', 2)],
                   names=['foo', 'bar'])
        >>> idx.set_levels(['a', 'b', 'c'], level=0)
        MultiIndex([('a', 'one'),
                    ('a', 'two'),
                    ('b', 'one'),
                    ('b', 'two'),
                    ('c', 'one'),
                    ('c', 'two')],
                   names=['foo', 'bar'])
        >>> idx.set_levels(['a', 'b'], level='bar')
        MultiIndex([(1, 'a'),
                    (1, 'b'),
                    (2, 'a'),
                    (2, 'b'),
                    (3, 'a'),
                    (3, 'b')],
                   names=['foo', 'bar'])

        If any of the levels passed to ``set_levels()`` exceeds the
        existing length, all of the values from that argument will
        be stored in the MultiIndex levels, though the values will
        be truncated in the MultiIndex output.

        >>> idx.set_levels([['a', 'b', 'c'], [1, 2, 3, 4]], level=[0, 1])
        MultiIndex([('a', 1),
                    ('a', 2),
                    ('b', 1),
                    ('b', 2)],
                   names=['foo', 'bar'])
        >>> idx.set_levels([['a', 'b', 'c'], [1, 2, 3, 4]], level=[0, 1]).levels
        FrozenList([['a', 'b', 'c'], [1, 2, 3, 4]])
        """
        if is_list_like(levels) and not isinstance(levels, Index):
            levels = list(levels)

        if level is not None and not is_list_like(level):
            if not is_list_like(levels):
                raise TypeError("Levels must be list-like")
            if is_list_like(levels[0]):
                raise TypeError("Levels must be list-like")
            level = [level]
            levels = [levels]
        elif level is None or is_list_like(level):
            if not is_list_like(levels) or not is_list_like(levels[0]):
                raise TypeError("Levels must be list of lists-like")

        if inplace:
            idx = self
        else:
            idx = self._shallow_copy()
        idx._reset_identity()
        idx._set_levels(
            levels, level=level, validate=True, verify_integrity=verify_integrity
        )
        if not inplace:
            return idx

    @property
    def nlevels(self) -> int:
        """
        Integer number of levels in this MultiIndex.
        """
        return len(self._levels)

    @property
    def levshape(self):
        """
        A tuple with the length of each level.
        """
        return tuple(len(x) for x in self.levels)

    # --------------------------------------------------------------------
    # Codes Methods

    @property
    def codes(self):
        return self._codes

    def _set_codes(
        self, codes, level=None, copy=False, validate=True, verify_integrity=False
    ):
        if validate:
            if level is None and len(codes) != self.nlevels:
                raise ValueError("Length of codes must match number of levels")
            if level is not None and len(codes) != len(level):
                raise ValueError("Length of codes must match length of levels.")

        if level is None:
            new_codes = FrozenList(
                _coerce_indexer_frozen(level_codes, lev, copy=copy).view()
                for lev, level_codes in zip(self._levels, codes)
            )
        else:
            level_numbers = [self._get_level_number(lev) for lev in level]
            _new_codes = list(self._codes)
            for lev_num, level_codes in zip(level_numbers, codes):
                lev = self.levels[lev_num]
                _new_codes[lev_num] = _coerce_indexer_frozen(
                    level_codes, lev, copy=copy
                )
            new_codes = FrozenList(_new_codes)

        if verify_integrity:
            new_codes = self._verify_integrity(codes=new_codes)

        self._codes = new_codes

        self._tuples = None
        self._reset_cache()

    def set_codes(self, codes, level=None, inplace=False, verify_integrity=True):
        """
        Set new codes on MultiIndex. Defaults to returning
        new index.

        .. versionadded:: 0.24.0

           New name for deprecated method `set_labels`.

        Parameters
        ----------
        codes : sequence or list of sequence
            New codes to apply.
        level : int, level name, or sequence of int/level names (default None)
            Level(s) to set (None for all levels).
        inplace : bool
            If True, mutates in place.
        verify_integrity : bool (default True)
            If True, checks that levels and codes are compatible.

        Returns
        -------
        new index (of same type and class...etc)

        Examples
        --------
        >>> idx = pd.MultiIndex.from_tuples([(1, 'one'),
                                             (1, 'two'),
                                             (2, 'one'),
                                             (2, 'two')],
                                            names=['foo', 'bar'])
        >>> idx.set_codes([[1, 0, 1, 0], [0, 0, 1, 1]])
        MultiIndex([(2, 'one'),
                    (1, 'one'),
                    (2, 'two'),
                    (1, 'two')],
                   names=['foo', 'bar'])
        >>> idx.set_codes([1, 0, 1, 0], level=0)
        MultiIndex([(2, 'one'),
                    (1, 'two'),
                    (2, 'one'),
                    (1, 'two')],
                   names=['foo', 'bar'])
        >>> idx.set_codes([0, 0, 1, 1], level='bar')
        MultiIndex([(1, 'one'),
                    (1, 'one'),
                    (2, 'two'),
                    (2, 'two')],
                   names=['foo', 'bar'])
        >>> idx.set_codes([[1, 0, 1, 0], [0, 0, 1, 1]], level=[0, 1])
        MultiIndex([(2, 'one'),
                    (1, 'one'),
                    (2, 'two'),
                    (1, 'two')],
                   names=['foo', 'bar'])
        """
        if level is not None and not is_list_like(level):
            if not is_list_like(codes):
                raise TypeError("Codes must be list-like")
            if is_list_like(codes[0]):
                raise TypeError("Codes must be list-like")
            level = [level]
            codes = [codes]
        elif level is None or is_list_like(level):
            if not is_list_like(codes) or not is_list_like(codes[0]):
                raise TypeError("Codes must be list of lists-like")

        if inplace:
            idx = self
        else:
            idx = self._shallow_copy()
        idx._reset_identity()
        idx._set_codes(codes, level=level, verify_integrity=verify_integrity)
        if not inplace:
            return idx

    # --------------------------------------------------------------------
    # Index Internals

    @cache_readonly
    def _engine(self):
        # Calculate the number of bits needed to represent labels in each
        # level, as log2 of their sizes (including -1 for NaN):
        sizes = np.ceil(np.log2([len(l) + 1 for l in self.levels]))

        # Sum bit counts, starting from the _right_....
        lev_bits = np.cumsum(sizes[::-1])[::-1]

        # ... in order to obtain offsets such that sorting the combination of
        # shifted codes (one for each level, resulting in a unique integer) is
        # equivalent to sorting lexicographically the codes themselves. Notice
        # that each level needs to be shifted by the number of bits needed to
        # represent the _previous_ ones:
        offsets = np.concatenate([lev_bits[1:], [0]]).astype("uint64")

        # Check the total number of bits needed for our representation:
        if lev_bits[0] > 64:
            # The levels would overflow a 64 bit uint - use Python integers:
            return MultiIndexPyIntEngine(self.levels, self.codes, offsets)
        return MultiIndexUIntEngine(self.levels, self.codes, offsets)

    @property
    def _constructor(self):
        return MultiIndex.from_tuples

    @Appender(Index._shallow_copy.__doc__)
    def _shallow_copy(self, values=None, **kwargs):
        if values is not None:
            names = kwargs.pop("names", kwargs.pop("name", self.names))
            # discards freq
            kwargs.pop("freq", None)
            return MultiIndex.from_tuples(values, names=names, **kwargs)
        return self.copy(**kwargs)

    def _shallow_copy_with_infer(self, values, **kwargs):
        # On equal MultiIndexes the difference is empty.
        # Therefore, an empty MultiIndex is returned GH13490
        if len(values) == 0:
            return MultiIndex(
                levels=[[] for _ in range(self.nlevels)],
                codes=[[] for _ in range(self.nlevels)],
                **kwargs,
            )
        return self._shallow_copy(values, **kwargs)

    # --------------------------------------------------------------------

    def copy(
        self,
        names=None,
        dtype=None,
        levels=None,
        codes=None,
        deep=False,
        name=None,
        _set_identity=False,
    ):
        """
        Make a copy of this object. Names, dtype, levels and codes can be
        passed and will be set on new copy.

        Parameters
        ----------
        names : sequence, optional
        dtype : numpy dtype or pandas type, optional
        levels : sequence, optional
        codes : sequence, optional
        deep : bool, default False
        name : Label
            Kept for compatibility with 1-dimensional Index. Should not be used.

        Returns
        -------
        MultiIndex

        Notes
        -----
        In most cases, there should be no functional difference from using
        ``deep``, but if ``deep`` is passed it will attempt to deepcopy.
        This could be potentially expensive on large MultiIndex objects.
        """
        names = self._validate_names(name=name, names=names, deep=deep)
        if deep:
            from copy import deepcopy

            if levels is None:
                levels = deepcopy(self.levels)
            if codes is None:
                codes = deepcopy(self.codes)
        else:
            if levels is None:
                levels = self.levels
            if codes is None:
                codes = self.codes
        return MultiIndex(
            levels=levels,
            codes=codes,
            names=names,
            sortorder=self.sortorder,
            verify_integrity=False,
            _set_identity=_set_identity,
        )

    def __array__(self, dtype=None) -> np.ndarray:
        """ the array interface, return my values """
        return self.values

    def view(self, cls=None):
        """ this is defined as a copy with the same identity """
        result = self.copy()
        result._id = self._id
        return result

    @Appender(Index.__contains__.__doc__)
    def __contains__(self, key: Any) -> bool:
        hash(key)
        try:
            self.get_loc(key)
            return True
        except (LookupError, TypeError, ValueError):
            return False

    @cache_readonly
    def dtype(self) -> np.dtype:
        return np.dtype("O")

    def _is_memory_usage_qualified(self) -> bool:
        """ return a boolean if we need a qualified .info display """

        def f(l):
            return "mixed" in l or "string" in l or "unicode" in l

        return any(f(l) for l in self._inferred_type_levels)

    @Appender(Index.memory_usage.__doc__)
    def memory_usage(self, deep: bool = False) -> int:
        # we are overwriting our base class to avoid
        # computing .values here which could materialize
        # a tuple representation unnecessarily
        return self._nbytes(deep)

    @cache_readonly
    def nbytes(self) -> int:
        """ return the number of bytes in the underlying data """
        return self._nbytes(False)

    def _nbytes(self, deep: bool = False) -> int:
        """
        return the number of bytes in the underlying data
        deeply introspect the level data if deep=True

        include the engine hashtable

        *this is in internal routine*

        """

        # for implementations with no useful getsizeof (PyPy)
        objsize = 24

        level_nbytes = sum(i.memory_usage(deep=deep) for i in self.levels)
        label_nbytes = sum(i.nbytes for i in self.codes)
        names_nbytes = sum(getsizeof(i, objsize) for i in self.names)
        result = level_nbytes + label_nbytes + names_nbytes

        # include our engine hashtable
        result += self._engine.sizeof(deep=deep)
        return result

    # --------------------------------------------------------------------
    # Rendering Methods

    def _formatter_func(self, tup):
        """
        Formats each item in tup according to its level's formatter function.
        """
        formatter_funcs = [level._formatter_func for level in self.levels]
        return tuple(func(val) for func, val in zip(formatter_funcs, tup))

    def _format_data(self, name=None):
        """
        Return the formatted data as a unicode string
        """
        return format_object_summary(
            self, self._formatter_func, name=name, line_break_each_value=True
        )

    def _format_attrs(self):
        """
        Return a list of tuples of the (attr,formatted_value).
        """
        return format_object_attrs(self, include_dtype=False)

    def _format_native_types(self, na_rep="nan", **kwargs):
        new_levels = []
        new_codes = []

        # go through the levels and format them
        for level, level_codes in zip(self.levels, self.codes):
            level = level._format_native_types(na_rep=na_rep, **kwargs)
            # add nan values, if there are any
            mask = level_codes == -1
            if mask.any():
                nan_index = len(level)
                level = np.append(level, na_rep)
                assert not level_codes.flags.writeable  # i.e. copy is needed
                level_codes = level_codes.copy()  # make writeable
                level_codes[mask] = nan_index
            new_levels.append(level)
            new_codes.append(level_codes)

        if len(new_levels) == 1:
            # a single-level multi-index
            return Index(new_levels[0].take(new_codes[0]))._format_native_types()
        else:
            # reconstruct the multi-index
            mi = MultiIndex(
                levels=new_levels,
                codes=new_codes,
                names=self.names,
                sortorder=self.sortorder,
                verify_integrity=False,
            )
            return mi.values

    def format(
        self,
        space=2,
        sparsify=None,
        adjoin=True,
        names=False,
        na_rep=None,
        formatter=None,
    ):
        if len(self) == 0:
            return []

        stringified_levels = []
        for lev, level_codes in zip(self.levels, self.codes):
            na = na_rep if na_rep is not None else _get_na_rep(lev.dtype.type)

            if len(lev) > 0:

                formatted = lev.take(level_codes).format(formatter=formatter)

                # we have some NA
                mask = level_codes == -1
                if mask.any():
                    formatted = np.array(formatted, dtype=object)
                    formatted[mask] = na
                    formatted = formatted.tolist()

            else:
                # weird all NA case
                formatted = [
                    pprint_thing(na if isna(x) else x, escape_chars=("\t", "\r", "\n"))
                    for x in algos.take_1d(lev._values, level_codes)
                ]
            stringified_levels.append(formatted)

        result_levels = []
        for lev, name in zip(stringified_levels, self.names):
            level = []

            if names:
                level.append(
                    pprint_thing(name, escape_chars=("\t", "\r", "\n"))
                    if name is not None
                    else ""
                )

            level.extend(np.array(lev, dtype=object))
            result_levels.append(level)

        if sparsify is None:
            sparsify = get_option("display.multi_sparse")

        if sparsify:
            sentinel = ""
            # GH3547
            # use value of sparsify as sentinel,  unless it's an obvious
            # "Truthy" value
            if sparsify not in [True, 1]:
                sentinel = sparsify
            # little bit of a kludge job for #1217
            result_levels = _sparsify(
                result_levels, start=int(names), sentinel=sentinel
            )

        if adjoin:
            from pandas.io.formats.format import _get_adjustment

            adj = _get_adjustment()
            return adj.adjoin(space, *result_levels).split("\n")
        else:
            return result_levels

    # --------------------------------------------------------------------
    # Names Methods

    def _get_names(self):
        return FrozenList(self._names)

    def _set_names(self, names, level=None, validate=True):
        """
        Set new names on index. Each name has to be a hashable type.

        Parameters
        ----------
        values : str or sequence
            name(s) to set
        level : int, level name, or sequence of int/level names (default None)
            If the index is a MultiIndex (hierarchical), level(s) to set (None
            for all levels).  Otherwise level must be None
        validate : boolean, default True
            validate that the names match level lengths

        Raises
        ------
        TypeError if each name is not hashable.

        Notes
        -----
        sets names on levels. WARNING: mutates!

        Note that you generally want to set this *after* changing levels, so
        that it only acts on copies
        """
        # GH 15110
        # Don't allow a single string for names in a MultiIndex
        if names is not None and not is_list_like(names):
            raise ValueError("Names should be list-like for a MultiIndex")
        names = list(names)

        if validate:
            if level is not None and len(names) != len(level):
                raise ValueError("Length of names must match length of level.")
            if level is None and len(names) != self.nlevels:
                raise ValueError(
                    "Length of names must match number of levels in MultiIndex."
                )

        if level is None:
            level = range(self.nlevels)
        else:
            level = [self._get_level_number(lev) for lev in level]

        # set the name
        for lev, name in zip(level, names):
            if name is not None:
                # GH 20527
                # All items in 'names' need to be hashable:
                if not is_hashable(name):
                    raise TypeError(
                        f"{type(self).__name__}.name must be a hashable type"
                    )
            self._names[lev] = name

        # If .levels has been accessed, the names in our cache will be stale.
        self._reset_cache()

    names = property(
        fset=_set_names, fget=_get_names, doc="""\nNames of levels in MultiIndex.\n"""
    )

    # --------------------------------------------------------------------

    @Appender(Index._get_grouper_for_level.__doc__)
    def _get_grouper_for_level(self, mapper, level):
        indexer = self.codes[level]
        level_index = self.levels[level]

        if mapper is not None:
            # Handle group mapping function and return
            level_values = self.levels[level].take(indexer)
            grouper = level_values.map(mapper)
            return grouper, None, None

        codes, uniques = algos.factorize(indexer, sort=True)

        if len(uniques) > 0 and uniques[0] == -1:
            # Handle NAs
            mask = indexer != -1
            ok_codes, uniques = algos.factorize(indexer[mask], sort=True)

            codes = np.empty(len(indexer), dtype=indexer.dtype)
            codes[mask] = ok_codes
            codes[~mask] = -1

        if len(uniques) < len(level_index):
            # Remove unobserved levels from level_index
            level_index = level_index.take(uniques)
        else:
            # break references back to us so that setting the name
            # on the output of a groupby doesn't reflect back here.
            level_index = level_index.copy()

        if level_index._can_hold_na:
            grouper = level_index.take(codes, fill_value=True)
        else:
            grouper = level_index.take(codes)

        return grouper, codes, level_index

    @cache_readonly
    def inferred_type(self) -> str:
        return "mixed"

    def _get_level_number(self, level) -> int:
        count = self.names.count(level)
        if (count > 1) and not is_integer(level):
            raise ValueError(
                f"The name {level} occurs multiple times, use a level number"
            )
        try:
            level = self.names.index(level)
        except ValueError:
            if not is_integer(level):
                raise KeyError(f"Level {level} not found")
            elif level < 0:
                level += self.nlevels
                if level < 0:
                    orig_level = level - self.nlevels
                    raise IndexError(
                        f"Too many levels: Index has only {self.nlevels} levels, "
                        f"{orig_level} is not a valid level number"
                    )
            # Note: levels are zero-based
            elif level >= self.nlevels:
                raise IndexError(
                    f"Too many levels: Index has only {self.nlevels} levels, "
                    f"not {level + 1}"
                )
        return level

    @property
    def _has_complex_internals(self) -> bool:
        # used to avoid libreduction code paths, which raise or require conversion
        return True

    @cache_readonly
    def is_monotonic_increasing(self) -> bool:
        """
        return if the index is monotonic increasing (only equal or
        increasing) values.
        """

        if all(x.is_monotonic for x in self.levels):
            # If each level is sorted, we can operate on the codes directly. GH27495
            return libalgos.is_lexsorted(
                [x.astype("int64", copy=False) for x in self.codes]
            )

        # reversed() because lexsort() wants the most significant key last.
        values = [
            self._get_level_values(i).values for i in reversed(range(len(self.levels)))
        ]
        try:
            sort_order = np.lexsort(values)
            return Index(sort_order).is_monotonic
        except TypeError:

            # we have mixed types and np.lexsort is not happy
            return Index(self.values).is_monotonic

    @cache_readonly
    def is_monotonic_decreasing(self) -> bool:
        """
        return if the index is monotonic decreasing (only equal or
        decreasing) values.
        """
        # monotonic decreasing if and only if reverse is monotonic increasing
        return self[::-1].is_monotonic_increasing

    @cache_readonly
    def _have_mixed_levels(self):
        """ return a boolean list indicated if we have mixed levels """
        return ["mixed" in l for l in self._inferred_type_levels]

    @cache_readonly
    def _inferred_type_levels(self):
        """ return a list of the inferred types, one for each level """
        return [i.inferred_type for i in self.levels]

    @cache_readonly
    def _hashed_values(self):
        """ return a uint64 ndarray of my hashed values """
        return hash_tuples(self)

    def _hashed_indexing_key(self, key):
        """
        validate and return the hash for the provided key

        *this is internal for use for the cython routines*

        Parameters
        ----------
        key : string or tuple

        Returns
        -------
        np.uint64

        Notes
        -----
        we need to stringify if we have mixed levels
        """

        if not isinstance(key, tuple):
            return hash_tuples(key)

        if not len(key) == self.nlevels:
            raise KeyError

        def f(k, stringify):
            if stringify and not isinstance(k, str):
                k = str(k)
            return k

        key = tuple(
            f(k, stringify) for k, stringify in zip(key, self._have_mixed_levels)
        )
        return hash_tuple(key)

    @Appender(Index.duplicated.__doc__)
    def duplicated(self, keep="first"):
        shape = map(len, self.levels)
        ids = get_group_index(self.codes, shape, sort=False, xnull=False)

        return duplicated_int64(ids, keep)

    def fillna(self, value=None, downcast=None):
        """
        fillna is not implemented for MultiIndex
        """
        raise NotImplementedError("isna is not defined for MultiIndex")

    @Appender(Index.dropna.__doc__)
    def dropna(self, how="any"):
        nans = [level_codes == -1 for level_codes in self.codes]
        if how == "any":
            indexer = np.any(nans, axis=0)
        elif how == "all":
            indexer = np.all(nans, axis=0)
        else:
            raise ValueError(f"invalid how option: {how}")

        new_codes = [level_codes[~indexer] for level_codes in self.codes]
        return self.copy(codes=new_codes, deep=True)

    def _get_level_values(self, level, unique=False):
        """
        Return vector of label values for requested level,
        equal to the length of the index

        **this is an internal method**

        Parameters
        ----------
        level : int level
        unique : bool, default False
            if True, drop duplicated values

        Returns
        -------
        values : ndarray
        """

        lev = self.levels[level]
        level_codes = self.codes[level]
        name = self._names[level]
        if unique:
            level_codes = algos.unique(level_codes)
        filled = algos.take_1d(lev._values, level_codes, fill_value=lev._na_value)
        return lev._shallow_copy(filled, name=name)

    def get_level_values(self, level):
        """
        Return vector of label values for requested level,
        equal to the length of the index.

        Parameters
        ----------
        level : int or str
            ``level`` is either the integer position of the level in the
            MultiIndex, or the name of the level.

        Returns
        -------
        values : Index
            Values is a level of this MultiIndex converted to
            a single :class:`Index` (or subclass thereof).

        Examples
        --------

        Create a MultiIndex:

        >>> mi = pd.MultiIndex.from_arrays((list('abc'), list('def')))
        >>> mi.names = ['level_1', 'level_2']

        Get level values by supplying level as either integer or name:

        >>> mi.get_level_values(0)
        Index(['a', 'b', 'c'], dtype='object', name='level_1')
        >>> mi.get_level_values('level_2')
        Index(['d', 'e', 'f'], dtype='object', name='level_2')
        """
        level = self._get_level_number(level)
        values = self._get_level_values(level)
        return values

    @Appender(Index.unique.__doc__)
    def unique(self, level=None):

        if level is None:
            return super().unique()
        else:
            level = self._get_level_number(level)
            return self._get_level_values(level=level, unique=True)

    def _to_safe_for_reshape(self):
        """ convert to object if we are a categorical """
        return self.set_levels([i._to_safe_for_reshape() for i in self.levels])

    def to_frame(self, index=True, name=None):
        """
        Create a DataFrame with the levels of the MultiIndex as columns.

        Column ordering is determined by the DataFrame constructor with data as
        a dict.

        .. versionadded:: 0.24.0

        Parameters
        ----------
        index : bool, default True
            Set the index of the returned DataFrame as the original MultiIndex.

        name : list / sequence of strings, optional
            The passed names should substitute index level names.

        Returns
        -------
        DataFrame : a DataFrame containing the original MultiIndex data.

        See Also
        --------
        DataFrame
        """

        from pandas import DataFrame

        if name is not None:
            if not is_list_like(name):
                raise TypeError("'name' must be a list / sequence of column names.")

            if len(name) != len(self.levels):
                raise ValueError(
                    "'name' should have same length as number of levels on index."
                )
            idx_names = name
        else:
            idx_names = self.names

        # Guarantee resulting column order - PY36+ dict maintains insertion order
        result = DataFrame(
            {
                (level if lvlname is None else lvlname): self._get_level_values(level)
                for lvlname, level in zip(idx_names, range(len(self.levels)))
            },
            copy=False,
        )

        if index:
            result.index = self
        return result

    def to_flat_index(self):
        """
        Convert a MultiIndex to an Index of Tuples containing the level values.

        .. versionadded:: 0.24.0

        Returns
        -------
        pd.Index
            Index with the MultiIndex data represented in Tuples.

        Notes
        -----
        This method will simply return the caller if called by anything other
        than a MultiIndex.

        Examples
        --------
        >>> index = pd.MultiIndex.from_product(
        ...     [['foo', 'bar'], ['baz', 'qux']],
        ...     names=['a', 'b'])
        >>> index.to_flat_index()
        Index([('foo', 'baz'), ('foo', 'qux'),
               ('bar', 'baz'), ('bar', 'qux')],
              dtype='object')
        """
        return Index(self.values, tupleize_cols=False)

    @property
    def is_all_dates(self) -> bool:
        return False

    def is_lexsorted(self) -> bool:
        """
        Return True if the codes are lexicographically sorted.

        Returns
        -------
        bool
        """
        return self.lexsort_depth == self.nlevels

    @cache_readonly
    def lexsort_depth(self):
        if self.sortorder is not None:
            return self.sortorder

        return self._lexsort_depth()

    def _lexsort_depth(self) -> int:
        """
        Compute and return the lexsort_depth, the number of levels of the
        MultiIndex that are sorted lexically

        Returns
        ------
        int
        """
        int64_codes = [ensure_int64(level_codes) for level_codes in self.codes]
        for k in range(self.nlevels, 0, -1):
            if libalgos.is_lexsorted(int64_codes[:k]):
                return k
        return 0

    def _sort_levels_monotonic(self):
        """
        This is an *internal* function.

        Create a new MultiIndex from the current to monotonically sorted
        items IN the levels. This does not actually make the entire MultiIndex
        monotonic, JUST the levels.

        The resulting MultiIndex will have the same outward
        appearance, meaning the same .values and ordering. It will also
        be .equals() to the original.

        Returns
        -------
        MultiIndex

        Examples
        --------

        >>> mi = pd.MultiIndex(levels=[['a', 'b'], ['bb', 'aa']],
        ...                    codes=[[0, 0, 1, 1], [0, 1, 0, 1]])
        >>> mi
        MultiIndex([('a', 'bb'),
                    ('a', 'aa'),
                    ('b', 'bb'),
                    ('b', 'aa')],
                   )

        >>> mi.sort_values()
        MultiIndex([('a', 'aa'),
                    ('a', 'bb'),
                    ('b', 'aa'),
                    ('b', 'bb')],
                   )
        """

        if self.is_lexsorted() and self.is_monotonic:
            return self

        new_levels = []
        new_codes = []

        for lev, level_codes in zip(self.levels, self.codes):

            if not lev.is_monotonic:
                try:
                    # indexer to reorder the levels
                    indexer = lev.argsort()
                except TypeError:
                    pass
                else:
                    lev = lev.take(indexer)

                    # indexer to reorder the level codes
                    indexer = ensure_int64(indexer)
                    ri = lib.get_reverse_indexer(indexer, len(indexer))
                    level_codes = algos.take_1d(ri, level_codes)

            new_levels.append(lev)
            new_codes.append(level_codes)

        return MultiIndex(
            new_levels,
            new_codes,
            names=self.names,
            sortorder=self.sortorder,
            verify_integrity=False,
        )

    def remove_unused_levels(self):
        """
        Create a new MultiIndex from the current that removes
        unused levels, meaning that they are not expressed in the labels.

        The resulting MultiIndex will have the same outward
        appearance, meaning the same .values and ordering. It will also
        be .equals() to the original.

        Returns
        -------
        MultiIndex

        Examples
        --------
        >>> mi = pd.MultiIndex.from_product([range(2), list('ab')])
        >>> mi
        MultiIndex([(0, 'a'),
                    (0, 'b'),
                    (1, 'a'),
                    (1, 'b')],
                   )

        >>> mi[2:]
        MultiIndex([(1, 'a'),
                    (1, 'b')],
                   )

        The 0 from the first level is not represented
        and can be removed

        >>> mi2 = mi[2:].remove_unused_levels()
        >>> mi2.levels
        FrozenList([[1], ['a', 'b']])
        """

        new_levels = []
        new_codes = []

        changed = False
        for lev, level_codes in zip(self.levels, self.codes):

            # Since few levels are typically unused, bincount() is more
            # efficient than unique() - however it only accepts positive values
            # (and drops order):
            uniques = np.where(np.bincount(level_codes + 1) > 0)[0] - 1
            has_na = int(len(uniques) and (uniques[0] == -1))

            if len(uniques) != len(lev) + has_na:
                # We have unused levels
                changed = True

                # Recalculate uniques, now preserving order.
                # Can easily be cythonized by exploiting the already existing
                # "uniques" and stop parsing "level_codes" when all items
                # are found:
                uniques = algos.unique(level_codes)
                if has_na:
                    na_idx = np.where(uniques == -1)[0]
                    # Just ensure that -1 is in first position:
                    uniques[[0, na_idx[0]]] = uniques[[na_idx[0], 0]]

                # codes get mapped from uniques to 0:len(uniques)
                # -1 (if present) is mapped to last position
                code_mapping = np.zeros(len(lev) + has_na)
                # ... and reassigned value -1:
                code_mapping[uniques] = np.arange(len(uniques)) - has_na

                level_codes = code_mapping[level_codes]

                # new levels are simple
                lev = lev.take(uniques[has_na:])

            new_levels.append(lev)
            new_codes.append(level_codes)

        result = self.view()

        if changed:
            result._reset_identity()
            result._set_levels(new_levels, validate=False)
            result._set_codes(new_codes, validate=False)

        return result

    # --------------------------------------------------------------------
    # Pickling Methods

    def __reduce__(self):
        """Necessary for making this object picklable"""
        d = dict(
            levels=list(self.levels),
            codes=list(self.codes),
            sortorder=self.sortorder,
            names=list(self.names),
        )
        return ibase._new_Index, (type(self), d), None

    def __setstate__(self, state: Union[Dict, Tuple]) -> None:
        """Necessary for making this object picklable"""

        if isinstance(state, dict):
            levels = state.get("levels")
            codes = state.get("codes")
            sortorder = state.get("sortorder")
            names = state.get("names")

        elif isinstance(state, tuple):

            nd_state, own_state = state
            levels, codes, sortorder, names = own_state

        assert levels is not None

        self._set_levels([Index(x) for x in levels], validate=False)
        self._set_codes(codes)
        new_codes = self._verify_integrity()
        self._set_codes(new_codes)
        self._set_names(names)
        self.sortorder = sortorder
        self._reset_identity()

    # --------------------------------------------------------------------

    def __getitem__(self, key):
        if is_scalar(key):
            key = com.cast_scalar_indexer(key)

            retval = []
            for lev, level_codes in zip(self.levels, self.codes):
                if level_codes[key] == -1:
                    retval.append(np.nan)
                else:
                    retval.append(lev[level_codes[key]])

            return tuple(retval)
        else:
            if com.is_bool_indexer(key):
                key = np.asarray(key, dtype=bool)
                sortorder = self.sortorder
            else:
                # cannot be sure whether the result will be sorted
                sortorder = None

                if isinstance(key, Index):
                    key = np.asarray(key)

            new_codes = [level_codes[key] for level_codes in self.codes]

            return MultiIndex(
                levels=self.levels,
                codes=new_codes,
                names=self.names,
                sortorder=sortorder,
                verify_integrity=False,
            )

    @Appender(_index_shared_docs["take"] % _index_doc_kwargs)
    def take(self, indices, axis=0, allow_fill=True, fill_value=None, **kwargs):
        nv.validate_take(tuple(), kwargs)
        indices = ensure_platform_int(indices)
        taken = self._assert_take_fillable(
            self.codes,
            indices,
            allow_fill=allow_fill,
            fill_value=fill_value,
            na_value=-1,
        )
        return MultiIndex(
            levels=self.levels, codes=taken, names=self.names, verify_integrity=False
        )

    def _assert_take_fillable(
        self, values, indices, allow_fill=True, fill_value=None, na_value=None
    ):
        """ Internal method to handle NA filling of take """
        # only fill if we are passing a non-None fill_value
        if allow_fill and fill_value is not None:
            if (indices < -1).any():
                msg = (
                    "When allow_fill=True and fill_value is not None, "
                    "all indices must be >= -1"
                )
                raise ValueError(msg)
            taken = [lab.take(indices) for lab in self.codes]
            mask = indices == -1
            if mask.any():
                masked = []
                for new_label in taken:
                    label_values = new_label
                    label_values[mask] = na_value
                    masked.append(np.asarray(label_values))
                taken = masked
        else:
            taken = [lab.take(indices) for lab in self.codes]
        return taken

    def append(self, other):
        """
        Append a collection of Index options together

        Parameters
        ----------
        other : Index or list/tuple of indices

        Returns
        -------
        appended : Index
        """
        if not isinstance(other, (list, tuple)):
            other = [other]

        if all(
            (isinstance(o, MultiIndex) and o.nlevels >= self.nlevels) for o in other
        ):
            arrays = []
            for i in range(self.nlevels):
                label = self._get_level_values(i)
                appended = [o._get_level_values(i) for o in other]
                arrays.append(label.append(appended))
            return MultiIndex.from_arrays(arrays, names=self.names)

        to_concat = (self.values,) + tuple(k._values for k in other)
        new_tuples = np.concatenate(to_concat)

        # if all(isinstance(x, MultiIndex) for x in other):
        try:
            return MultiIndex.from_tuples(new_tuples, names=self.names)
        except (TypeError, IndexError):
            return Index(new_tuples)

    def argsort(self, *args, **kwargs) -> np.ndarray:
        return self.values.argsort(*args, **kwargs)

    @Appender(_index_shared_docs["repeat"] % _index_doc_kwargs)
    def repeat(self, repeats, axis=None):
        nv.validate_repeat(tuple(), dict(axis=axis))
        repeats = ensure_platform_int(repeats)
        return MultiIndex(
            levels=self.levels,
            codes=[
                level_codes.view(np.ndarray).astype(np.intp).repeat(repeats)
                for level_codes in self.codes
            ],
            names=self.names,
            sortorder=self.sortorder,
            verify_integrity=False,
        )

    def where(self, cond, other=None):
        raise NotImplementedError(".where is not supported for MultiIndex operations")

    def drop(self, codes, level=None, errors="raise"):
        """
        Make new MultiIndex with passed list of codes deleted

        Parameters
        ----------
        codes : array-like
            Must be a list of tuples
        level : int or level name, default None
        errors : str, default 'raise'

        Returns
        -------
        dropped : MultiIndex
        """
        if level is not None:
            return self._drop_from_level(codes, level, errors)

        if not isinstance(codes, (np.ndarray, Index)):
            try:
                codes = com.index_labels_to_array(codes, dtype=object)
            except ValueError:
                pass

        inds = []
        for level_codes in codes:
            try:
                loc = self.get_loc(level_codes)
                # get_loc returns either an integer, a slice, or a boolean
                # mask
                if isinstance(loc, int):
                    inds.append(loc)
                elif isinstance(loc, slice):
                    inds.extend(range(loc.start, loc.stop))
                elif com.is_bool_indexer(loc):
                    if self.lexsort_depth == 0:
                        warnings.warn(
                            "dropping on a non-lexsorted multi-index "
                            "without a level parameter may impact performance.",
                            PerformanceWarning,
                            stacklevel=3,
                        )
                    loc = loc.nonzero()[0]
                    inds.extend(loc)
                else:
                    msg = f"unsupported indexer of type {type(loc)}"
                    raise AssertionError(msg)
            except KeyError:
                if errors != "ignore":
                    raise

        return self.delete(inds)

    def _drop_from_level(self, codes, level, errors="raise"):
        codes = com.index_labels_to_array(codes)
        i = self._get_level_number(level)
        index = self.levels[i]
        values = index.get_indexer(codes)

        mask = ~algos.isin(self.codes[i], values)
        if mask.all() and errors != "ignore":
            raise KeyError(f"labels {codes} not found in level")

        return self[mask]

    def swaplevel(self, i=-2, j=-1):
        """
        Swap level i with level j.

        Calling this method does not change the ordering of the values.

        Parameters
        ----------
        i : int, str, default -2
            First level of index to be swapped. Can pass level name as string.
            Type of parameters can be mixed.
        j : int, str, default -1
            Second level of index to be swapped. Can pass level name as string.
            Type of parameters can be mixed.

        Returns
        -------
        MultiIndex
            A new MultiIndex.

        See Also
        --------
        Series.swaplevel : Swap levels i and j in a MultiIndex.
        Dataframe.swaplevel : Swap levels i and j in a MultiIndex on a
            particular axis.

        Examples
        --------
        >>> mi = pd.MultiIndex(levels=[['a', 'b'], ['bb', 'aa']],
        ...                    codes=[[0, 0, 1, 1], [0, 1, 0, 1]])
        >>> mi
        MultiIndex([('a', 'bb'),
                    ('a', 'aa'),
                    ('b', 'bb'),
                    ('b', 'aa')],
                   )
        >>> mi.swaplevel(0, 1)
        MultiIndex([('bb', 'a'),
                    ('aa', 'a'),
                    ('bb', 'b'),
                    ('aa', 'b')],
                   )
        """
        new_levels = list(self.levels)
        new_codes = list(self.codes)
        new_names = list(self.names)

        i = self._get_level_number(i)
        j = self._get_level_number(j)

        new_levels[i], new_levels[j] = new_levels[j], new_levels[i]
        new_codes[i], new_codes[j] = new_codes[j], new_codes[i]
        new_names[i], new_names[j] = new_names[j], new_names[i]

        return MultiIndex(
            levels=new_levels, codes=new_codes, names=new_names, verify_integrity=False
        )

    def reorder_levels(self, order):
        """
        Rearrange levels using input order. May not drop or duplicate levels.

        Parameters
        ----------

        Returns
        -------
        MultiIndex
        """
        order = [self._get_level_number(i) for i in order]
        if len(order) != self.nlevels:
            raise AssertionError(
                f"Length of order must be same as number of levels ({self.nlevels}), "
                f"got {len(order)}"
            )
        new_levels = [self.levels[i] for i in order]
        new_codes = [self.codes[i] for i in order]
        new_names = [self.names[i] for i in order]

        return MultiIndex(
            levels=new_levels, codes=new_codes, names=new_names, verify_integrity=False
        )

    def _get_codes_for_sorting(self):
        """
        we categorizing our codes by using the
        available categories (all, not just observed)
        excluding any missing ones (-1); this is in preparation
        for sorting, where we need to disambiguate that -1 is not
        a valid valid
        """

        def cats(level_codes):
            return np.arange(
                np.array(level_codes).max() + 1 if len(level_codes) else 0,
                dtype=level_codes.dtype,
            )

        return [
            Categorical.from_codes(level_codes, cats(level_codes), ordered=True)
            for level_codes in self.codes
        ]

    def sortlevel(self, level=0, ascending=True, sort_remaining=True):
        """
        Sort MultiIndex at the requested level. The result will respect the
        original ordering of the associated factor at that level.

        Parameters
        ----------
        level : list-like, int or str, default 0
            If a string is given, must be a name of the level.
            If list-like must be names or ints of levels.
        ascending : bool, default True
            False to sort in descending order.
            Can also be a list to specify a directed ordering.
        sort_remaining : sort by the remaining levels after level

        Returns
        -------
        sorted_index : pd.MultiIndex
            Resulting index.
        indexer : np.ndarray
            Indices of output values in original index.
        """
        if isinstance(level, (str, int)):
            level = [level]
        level = [self._get_level_number(lev) for lev in level]
        sortorder = None

        # we have a directed ordering via ascending
        if isinstance(ascending, list):
            if not len(level) == len(ascending):
                raise ValueError("level must have same length as ascending")

            indexer = lexsort_indexer(
                [self.codes[lev] for lev in level], orders=ascending
            )

        # level ordering
        else:

            codes = list(self.codes)
            shape = list(self.levshape)

            # partition codes and shape
            primary = tuple(codes[lev] for lev in level)
            primshp = tuple(shape[lev] for lev in level)

            # Reverse sorted to retain the order of
            # smaller indices that needs to be removed
            for lev in sorted(level, reverse=True):
                codes.pop(lev)
                shape.pop(lev)

            if sort_remaining:
                primary += primary + tuple(codes)
                primshp += primshp + tuple(shape)
            else:
                sortorder = level[0]

            indexer = indexer_from_factorized(primary, primshp, compress=False)

            if not ascending:
                indexer = indexer[::-1]

        indexer = ensure_platform_int(indexer)
        new_codes = [level_codes.take(indexer) for level_codes in self.codes]

        new_index = MultiIndex(
            codes=new_codes,
            levels=self.levels,
            names=self.names,
            sortorder=sortorder,
            verify_integrity=False,
        )

        return new_index, indexer

    def reindex(self, target, method=None, level=None, limit=None, tolerance=None):
        """
        Create index with target's values (move/add/delete values as necessary)

        Returns
        -------
        new_index : pd.MultiIndex
            Resulting index
        indexer : np.ndarray or None
            Indices of output values in original index.

        """
        # GH6552: preserve names when reindexing to non-named target
        # (i.e. neither Index nor Series).
        preserve_names = not hasattr(target, "names")

        if level is not None:
            if method is not None:
                raise TypeError("Fill method not supported if level passed")

            # GH7774: preserve dtype/tz if target is empty and not an Index.
            # target may be an iterator
            target = ibase._ensure_has_len(target)
            if len(target) == 0 and not isinstance(target, Index):
                idx = self.levels[level]
                attrs = idx._get_attributes_dict()
                attrs.pop("freq", None)  # don't preserve freq
                target = type(idx)._simple_new(np.empty(0, dtype=idx.dtype), **attrs)
            else:
                target = ensure_index(target)
            target, indexer, _ = self._join_level(
                target, level, how="right", return_indexers=True, keep_order=False
            )
        else:
            target = ensure_index(target)
            if self.equals(target):
                indexer = None
            else:
                if self.is_unique:
                    indexer = self.get_indexer(
                        target, method=method, limit=limit, tolerance=tolerance
                    )
                else:
                    raise ValueError("cannot handle a non-unique multi-index!")

        if not isinstance(target, MultiIndex):
            if indexer is None:
                target = self
            elif (indexer >= 0).all():
                target = self.take(indexer)
            else:
                # hopefully?
                target = MultiIndex.from_tuples(target)

        if (
            preserve_names
            and target.nlevels == self.nlevels
            and target.names != self.names
        ):
            target = target.copy(deep=False)
            target.names = self.names

        return target, indexer

    # --------------------------------------------------------------------
    # Indexing Methods

    def get_value(self, series, key):
        # Label-based
        if not is_hashable(key) or is_iterator(key):
            # We allow tuples if they are hashable, whereas other Index
            #  subclasses require scalar.
            # We have to explicitly exclude generators, as these are hashable.
            raise InvalidIndexError(key)

        try:
            loc = self.get_loc(key)
        except KeyError:
            if is_integer(key):
                loc = key
            else:
                raise

        return self._get_values_for_loc(series, loc, key)

    def _get_values_for_loc(self, series: "Series", loc, key):
        """
        Do a positional lookup on the given Series, returning either a scalar
        or a Series.

        Assumes that `series.index is self`
        """
        new_values = series._values[loc]
        if is_scalar(loc):
            return new_values

        new_index = self[loc]
        new_index = maybe_droplevels(new_index, key)
        new_ser = series._constructor(new_values, index=new_index, name=series.name)
        return new_ser.__finalize__(series)

    def _convert_listlike_indexer(self, keyarr):
        """
        Parameters
        ----------
        keyarr : list-like
            Indexer to convert.

        Returns
        -------
        tuple (indexer, keyarr)
            indexer is an ndarray or None if cannot convert
            keyarr are tuple-safe keys
        """
        indexer, keyarr = super()._convert_listlike_indexer(keyarr)

        # are we indexing a specific level
        if indexer is None and len(keyarr) and not isinstance(keyarr[0], tuple):
            level = 0
            _, indexer = self.reindex(keyarr, level=level)

            # take all
            if indexer is None:
                indexer = np.arange(len(self))

            check = self.levels[0].get_indexer(keyarr)
            mask = check == -1
            if mask.any():
                raise KeyError(f"{keyarr[mask]} not in index")

        return indexer, keyarr

    @Appender(_index_shared_docs["get_indexer"] % _index_doc_kwargs)
    def get_indexer(self, target, method=None, limit=None, tolerance=None):
        method = missing.clean_reindex_fill_method(method)
        target = ensure_index(target)

        # empty indexer
        if is_list_like(target) and not len(target):
            return ensure_platform_int(np.array([]))

        if not isinstance(target, MultiIndex):
            try:
                target = MultiIndex.from_tuples(target)
            except (TypeError, ValueError):

                # let's instead try with a straight Index
                if method is None:
                    return Index(self.values).get_indexer(
                        target, method=method, limit=limit, tolerance=tolerance
                    )

        if not self.is_unique:
            raise ValueError("Reindexing only valid with uniquely valued Index objects")

        if method == "pad" or method == "backfill":
            if tolerance is not None:
                raise NotImplementedError(
                    "tolerance not implemented yet for MultiIndex"
                )
            indexer = self._engine.get_indexer(target, method, limit)
        elif method == "nearest":
            raise NotImplementedError(
                "method='nearest' not implemented yet "
                "for MultiIndex; see GitHub issue 9365"
            )
        else:
            indexer = self._engine.get_indexer(target)

        return ensure_platform_int(indexer)

    @Appender(_index_shared_docs["get_indexer_non_unique"] % _index_doc_kwargs)
    def get_indexer_non_unique(self, target):
        return super().get_indexer_non_unique(target)

    def get_slice_bound(
        self, label: Union[Hashable, Sequence[Hashable]], side: str, kind: str
    ) -> int:
        """
        For an ordered MultiIndex, compute slice bound
        that corresponds to given label.

        Returns leftmost (one-past-the-rightmost if `side=='right') position
        of given label.

        Parameters
        ----------
        label : object or tuple of objects
        side : {'left', 'right'}
        kind : {'loc', 'getitem'}

        Returns
        -------
        int
            Index of label.

        Notes
        -----
        This method only works if level 0 index of the MultiIndex is lexsorted.

        Examples
        --------
        >>> mi = pd.MultiIndex.from_arrays([list('abbc'), list('gefd')])

        Get the locations from the leftmost 'b' in the first level
        until the end of the multiindex:

        >>> mi.get_slice_bound('b', side="left", kind="loc")
        1

        Like above, but if you get the locations from the rightmost
        'b' in the first level and 'f' in the second level:

        >>> mi.get_slice_bound(('b','f'), side="right", kind="loc")
        3

        See Also
        --------
        MultiIndex.get_loc : Get location for a label or a tuple of labels.
        MultiIndex.get_locs : Get location for a label/slice/list/mask or a
                              sequence of such.
        """

        if not isinstance(label, tuple):
            label = (label,)
        return self._partial_tup_index(label, side=side)

    def slice_locs(self, start=None, end=None, step=None, kind=None):
        """
        For an ordered MultiIndex, compute the slice locations for input
        labels.

        The input labels can be tuples representing partial levels, e.g. for a
        MultiIndex with 3 levels, you can pass a single value (corresponding to
        the first level), or a 1-, 2-, or 3-tuple.

        Parameters
        ----------
        start : label or tuple, default None
            If None, defaults to the beginning
        end : label or tuple
            If None, defaults to the end
        step : int or None
            Slice step
        kind : string, optional, defaults None

        Returns
        -------
        (start, end) : (int, int)

        Notes
        -----
        This method only works if the MultiIndex is properly lexsorted. So,
        if only the first 2 levels of a 3-level MultiIndex are lexsorted,
        you can only pass two levels to ``.slice_locs``.

        Examples
        --------
        >>> mi = pd.MultiIndex.from_arrays([list('abbd'), list('deff')],
        ...                                names=['A', 'B'])

        Get the slice locations from the beginning of 'b' in the first level
        until the end of the multiindex:

        >>> mi.slice_locs(start='b')
        (1, 4)

        Like above, but stop at the end of 'b' in the first level and 'f' in
        the second level:

        >>> mi.slice_locs(start='b', end=('b', 'f'))
        (1, 3)

        See Also
        --------
        MultiIndex.get_loc : Get location for a label or a tuple of labels.
        MultiIndex.get_locs : Get location for a label/slice/list/mask or a
                              sequence of such.
        """
        # This function adds nothing to its parent implementation (the magic
        # happens in get_slice_bound method), but it adds meaningful doc.
        return super().slice_locs(start, end, step, kind=kind)

    def _partial_tup_index(self, tup, side="left"):
        if len(tup) > self.lexsort_depth:
            raise UnsortedIndexError(
                f"Key length ({len(tup)}) was greater than MultiIndex lexsort depth "
                f"({self.lexsort_depth})"
            )

        n = len(tup)
        start, end = 0, len(self)
        zipped = zip(tup, self.levels, self.codes)
        for k, (lab, lev, labs) in enumerate(zipped):
            section = labs[start:end]

            if lab not in lev and not isna(lab):
                if not lev.is_type_compatible(lib.infer_dtype([lab], skipna=False)):
                    raise TypeError(f"Level type mismatch: {lab}")

                # short circuit
                loc = lev.searchsorted(lab, side=side)
                if side == "right" and loc >= 0:
                    loc -= 1
                return start + section.searchsorted(loc, side=side)

            idx = self._get_loc_single_level_index(lev, lab)
            if k < n - 1:
                end = start + section.searchsorted(idx, side="right")
                start = start + section.searchsorted(idx, side="left")
            else:
                return start + section.searchsorted(idx, side=side)

    def _get_loc_single_level_index(self, level_index: Index, key: Hashable) -> int:
        """
        If key is NA value, location of index unify as -1.

        Parameters
        ----------
        level_index: Index
        key : label

        Returns
        -------
        loc : int
            If key is NA value, loc is -1
            Else, location of key in index.

        See Also
        --------
        Index.get_loc : The get_loc method for (single-level) index.
        """

        if is_scalar(key) and isna(key):
            return -1
        else:
            return level_index.get_loc(key)

    def get_loc(self, key, method=None):
        """
        Get location for a label or a tuple of labels as an integer, slice or
        boolean mask.

        Parameters
        ----------
        key : label or tuple of labels (one for each level)
        method : None

        Returns
        -------
        loc : int, slice object or boolean mask
            If the key is past the lexsort depth, the return may be a
            boolean mask array, otherwise it is always a slice or int.

        See Also
        --------
        Index.get_loc : The get_loc method for (single-level) index.
        MultiIndex.slice_locs : Get slice location given start label(s) and
                                end label(s).
        MultiIndex.get_locs : Get location for a label/slice/list/mask or a
                              sequence of such.

        Notes
        -----
        The key cannot be a slice, list of same-level labels, a boolean mask,
        or a sequence of such. If you want to use those, use
        :meth:`MultiIndex.get_locs` instead.

        Examples
        --------
        >>> mi = pd.MultiIndex.from_arrays([list('abb'), list('def')])

        >>> mi.get_loc('b')
        slice(1, 3, None)

        >>> mi.get_loc(('b', 'e'))
        1
        """
        if method is not None:
            raise NotImplementedError(
                "only the default get_loc method is "
                "currently supported for MultiIndex"
            )

        def _maybe_to_slice(loc):
            """convert integer indexer to boolean mask or slice if possible"""
            if not isinstance(loc, np.ndarray) or loc.dtype != "int64":
                return loc

            loc = lib.maybe_indices_to_slice(loc, len(self))
            if isinstance(loc, slice):
                return loc

            mask = np.empty(len(self), dtype="bool")
            mask.fill(False)
            mask[loc] = True
            return mask

        if not isinstance(key, (tuple, list)):
            # not including list here breaks some indexing, xref #30892
            loc = self._get_level_indexer(key, level=0)
            return _maybe_to_slice(loc)

        keylen = len(key)
        if self.nlevels < keylen:
            raise KeyError(
                f"Key length ({keylen}) exceeds index depth ({self.nlevels})"
            )

        if keylen == self.nlevels and self.is_unique:
            return self._engine.get_loc(key)

        # -- partial selection or non-unique index
        # break the key into 2 parts based on the lexsort_depth of the index;
        # the first part returns a continuous slice of the index; the 2nd part
        # needs linear search within the slice
        i = self.lexsort_depth
        lead_key, follow_key = key[:i], key[i:]
        start, stop = (
            self.slice_locs(lead_key, lead_key) if lead_key else (0, len(self))
        )

        if start == stop:
            raise KeyError(key)

        if not follow_key:
            return slice(start, stop)

        warnings.warn(
            "indexing past lexsort depth may impact performance.",
            PerformanceWarning,
            stacklevel=10,
        )

        loc = np.arange(start, stop, dtype="int64")

        for i, k in enumerate(follow_key, len(lead_key)):
            mask = self.codes[i][loc] == self._get_loc_single_level_index(
                self.levels[i], k
            )
            if not mask.all():
                loc = loc[mask]
            if not len(loc):
                raise KeyError(key)

        return _maybe_to_slice(loc) if len(loc) != stop - start else slice(start, stop)

    def get_loc_level(self, key, level=0, drop_level: bool = True):
        """
        Get both the location for the requested label(s) and the
        resulting sliced index.

        Parameters
        ----------
        key : label or sequence of labels
        level : int/level name or list thereof, optional
        drop_level : bool, default True
            If ``False``, the resulting index will not drop any level.

        Returns
        -------
        loc : A 2-tuple where the elements are:
              Element 0: int, slice object or boolean array
              Element 1: The resulting sliced multiindex/index. If the key
              contains all levels, this will be ``None``.

        See Also
        --------
        MultiIndex.get_loc  : Get location for a label or a tuple of labels.
        MultiIndex.get_locs : Get location for a label/slice/list/mask or a
                              sequence of such.

        Examples
        --------
        >>> mi = pd.MultiIndex.from_arrays([list('abb'), list('def')],
        ...                                names=['A', 'B'])

        >>> mi.get_loc_level('b')
        (slice(1, 3, None), Index(['e', 'f'], dtype='object', name='B'))

        >>> mi.get_loc_level('e', level='B')
        (array([False,  True, False], dtype=bool),
        Index(['b'], dtype='object', name='A'))

        >>> mi.get_loc_level(['b', 'e'])
        (1, None)
        """

        # different name to distinguish from maybe_droplevels
        def maybe_mi_droplevels(indexer, levels, drop_level: bool):
            if not drop_level:
                return self[indexer]
            # kludgearound
            orig_index = new_index = self[indexer]
            levels = [self._get_level_number(i) for i in levels]
            for i in sorted(levels, reverse=True):
                try:
                    new_index = new_index.droplevel(i)
                except ValueError:

                    # no dropping here
                    return orig_index
            return new_index

        if isinstance(level, (tuple, list)):
            if len(key) != len(level):
                raise AssertionError(
                    "Key for location must have same length as number of levels"
                )
            result = None
            for lev, k in zip(level, key):
                loc, new_index = self.get_loc_level(k, level=lev)
                if isinstance(loc, slice):
                    mask = np.zeros(len(self), dtype=bool)
                    mask[loc] = True
                    loc = mask

                result = loc if result is None else result & loc

            return result, maybe_mi_droplevels(result, level, drop_level)

        level = self._get_level_number(level)

        # kludge for #1796
        if isinstance(key, list):
            key = tuple(key)

        if isinstance(key, tuple) and level == 0:

            try:
                if key in self.levels[0]:
                    indexer = self._get_level_indexer(key, level=level)
                    new_index = maybe_mi_droplevels(indexer, [0], drop_level)
                    return indexer, new_index
            except (TypeError, InvalidIndexError):
                pass

            if not any(isinstance(k, slice) for k in key):

                # partial selection
                # optionally get indexer to avoid re-calculation
                def partial_selection(key, indexer=None):
                    if indexer is None:
                        indexer = self.get_loc(key)
                    ilevels = [
                        i for i in range(len(key)) if key[i] != slice(None, None)
                    ]
                    return indexer, maybe_mi_droplevels(indexer, ilevels, drop_level)

                if len(key) == self.nlevels and self.is_unique:
                    # Complete key in unique index -> standard get_loc
                    try:
                        return (self._engine.get_loc(key), None)
                    except KeyError as e:
                        raise KeyError(key) from e
                else:
                    return partial_selection(key)
            else:
                indexer = None
                for i, k in enumerate(key):
                    if not isinstance(k, slice):
                        k = self._get_level_indexer(k, level=i)
                        if isinstance(k, slice):
                            # everything
                            if k.start == 0 and k.stop == len(self):
                                k = slice(None, None)
                        else:
                            k_index = k

                    if isinstance(k, slice):
                        if k == slice(None, None):
                            continue
                        else:
                            raise TypeError(key)

                    if indexer is None:
                        indexer = k_index
                    else:  # pragma: no cover
                        indexer &= k_index
                if indexer is None:
                    indexer = slice(None, None)
                ilevels = [i for i in range(len(key)) if key[i] != slice(None, None)]
                return indexer, maybe_mi_droplevels(indexer, ilevels, drop_level)
        else:
            indexer = self._get_level_indexer(key, level=level)
            return indexer, maybe_mi_droplevels(indexer, [level], drop_level)

    def _get_level_indexer(self, key, level=0, indexer=None):
        # return an indexer, boolean array or a slice showing where the key is
        # in the totality of values
        # if the indexer is provided, then use this

        level_index = self.levels[level]
        level_codes = self.codes[level]

        def convert_indexer(start, stop, step, indexer=indexer, codes=level_codes):
            # given the inputs and the codes/indexer, compute an indexer set
            # if we have a provided indexer, then this need not consider
            # the entire labels set

            r = np.arange(start, stop, step)
            if indexer is not None and len(indexer) != len(codes):

                # we have an indexer which maps the locations in the labels
                # that we have already selected (and is not an indexer for the
                # entire set) otherwise this is wasteful so we only need to
                # examine locations that are in this set the only magic here is
                # that the result are the mappings to the set that we have
                # selected
                from pandas import Series

                mapper = Series(indexer)
                indexer = codes.take(ensure_platform_int(indexer))
                result = Series(Index(indexer).isin(r).nonzero()[0])
                m = result.map(mapper)._ndarray_values

            else:
                m = np.zeros(len(codes), dtype=bool)
                m[np.in1d(codes, r, assume_unique=Index(codes).is_unique)] = True

            return m

        if isinstance(key, slice):
            # handle a slice, returning a slice if we can
            # otherwise a boolean indexer

            try:
                if key.start is not None:
                    start = level_index.get_loc(key.start)
                else:
                    start = 0
                if key.stop is not None:
                    stop = level_index.get_loc(key.stop)
                else:
                    stop = len(level_index) - 1
                step = key.step
            except KeyError:

                # we have a partial slice (like looking up a partial date
                # string)
                start = stop = level_index.slice_indexer(
                    key.start, key.stop, key.step, kind="loc"
                )
                step = start.step

            if isinstance(start, slice) or isinstance(stop, slice):
                # we have a slice for start and/or stop
                # a partial date slicer on a DatetimeIndex generates a slice
                # note that the stop ALREADY includes the stopped point (if
                # it was a string sliced)
                start = getattr(start, "start", start)
                stop = getattr(stop, "stop", stop)
                return convert_indexer(start, stop, step)

            elif level > 0 or self.lexsort_depth == 0 or step is not None:
                # need to have like semantics here to right
                # searching as when we are using a slice
                # so include the stop+1 (so we include stop)
                return convert_indexer(start, stop + 1, step)
            else:
                # sorted, so can return slice object -> view
                i = level_codes.searchsorted(start, side="left")
                j = level_codes.searchsorted(stop, side="right")
                return slice(i, j, step)

        else:

            code = self._get_loc_single_level_index(level_index, key)

            if level > 0 or self.lexsort_depth == 0:
                # Desired level is not sorted
                locs = np.array(level_codes == code, dtype=bool, copy=False)
                if not locs.any():
                    # The label is present in self.levels[level] but unused:
                    raise KeyError(key)
                return locs

            i = level_codes.searchsorted(code, side="left")
            j = level_codes.searchsorted(code, side="right")
            if i == j:
                # The label is present in self.levels[level] but unused:
                raise KeyError(key)
            return slice(i, j)

    def get_locs(self, seq):
        """
        Get location for a sequence of labels.

        Parameters
        ----------
        seq : label, slice, list, mask or a sequence of such
           You should use one of the above for each level.
           If a level should not be used, set it to ``slice(None)``.

        Returns
        -------
        numpy.ndarray
            NumPy array of integers suitable for passing to iloc.

        See Also
        --------
        MultiIndex.get_loc : Get location for a label or a tuple of labels.
        MultiIndex.slice_locs : Get slice location given start label(s) and
                                end label(s).

        Examples
        --------
        >>> mi = pd.MultiIndex.from_arrays([list('abb'), list('def')])

        >>> mi.get_locs('b')  # doctest: +SKIP
        array([1, 2], dtype=int64)

        >>> mi.get_locs([slice(None), ['e', 'f']])  # doctest: +SKIP
        array([1, 2], dtype=int64)

        >>> mi.get_locs([[True, False, True], slice('e', 'f')])  # doctest: +SKIP
        array([2], dtype=int64)
        """
        from pandas.core.indexes.numeric import Int64Index

        # must be lexsorted to at least as many levels
        true_slices = [i for (i, s) in enumerate(com.is_true_slices(seq)) if s]
        if true_slices and true_slices[-1] >= self.lexsort_depth:
            raise UnsortedIndexError(
                "MultiIndex slicing requires the index to be lexsorted: slicing "
                f"on levels {true_slices}, lexsort depth {self.lexsort_depth}"
            )
        # indexer
        # this is the list of all values that we want to select
        n = len(self)
        indexer = None

        def _convert_to_indexer(r):
            # return an indexer
            if isinstance(r, slice):
                m = np.zeros(n, dtype=bool)
                m[r] = True
                r = m.nonzero()[0]
            elif com.is_bool_indexer(r):
                if len(r) != n:
                    raise ValueError(
                        "cannot index with a boolean indexer "
                        "that is not the same length as the "
                        "index"
                    )
                r = r.nonzero()[0]
            return Int64Index(r)

        def _update_indexer(idxr, indexer=indexer):
            if indexer is None:
                indexer = Index(np.arange(n))
            if idxr is None:
                return indexer
            return indexer & idxr

        for i, k in enumerate(seq):

            if com.is_bool_indexer(k):
                # a boolean indexer, must be the same length!
                k = np.asarray(k)
                indexer = _update_indexer(_convert_to_indexer(k), indexer=indexer)

            elif is_list_like(k):
                # a collection of labels to include from this level (these
                # are or'd)
                indexers = None
                for x in k:
                    try:
                        idxrs = _convert_to_indexer(
                            self._get_level_indexer(x, level=i, indexer=indexer)
                        )
                        indexers = idxrs if indexers is None else indexers | idxrs
                    except KeyError:

                        # ignore not founds
                        continue

                if indexers is not None:
                    indexer = _update_indexer(indexers, indexer=indexer)
                else:
                    # no matches we are done
                    return Int64Index([])._ndarray_values

            elif com.is_null_slice(k):
                # empty slice
                indexer = _update_indexer(None, indexer=indexer)

            elif isinstance(k, slice):

                # a slice, include BOTH of the labels
                indexer = _update_indexer(
                    _convert_to_indexer(
                        self._get_level_indexer(k, level=i, indexer=indexer)
                    ),
                    indexer=indexer,
                )
            else:
                # a single label
                indexer = _update_indexer(
                    _convert_to_indexer(
                        self.get_loc_level(k, level=i, drop_level=False)[0]
                    ),
                    indexer=indexer,
                )

        # empty indexer
        if indexer is None:
            return Int64Index([])._ndarray_values

        indexer = self._reorder_indexer(seq, indexer)

        return indexer._ndarray_values

    def _reorder_indexer(
        self, seq: Tuple[Union[Scalar, Iterable, AnyArrayLike], ...], indexer: ArrayLike
    ) -> ArrayLike:
        """
        Reorder an indexer of a MultiIndex (self) so that the label are in the
        same order as given in seq

        Parameters
        ----------
        seq : label/slice/list/mask or a sequence of such
        indexer: an Int64Index indexer of self

        Returns
        -------
        indexer : a sorted Int64Index indexer of self ordered as seq
        """
        # If the index is lexsorted and the list_like label in seq are sorted
        # then we do not need to sort
        if self.is_lexsorted():
            need_sort = False
            for i, k in enumerate(seq):
                if is_list_like(k):
                    if not need_sort:
                        k_codes = self.levels[i].get_indexer(k)
                        k_codes = k_codes[k_codes >= 0]  # Filter absent keys
                        # True if the given codes are not ordered
                        need_sort = (k_codes[:-1] > k_codes[1:]).any()
            # Bail out if both index and seq are sorted
            if not need_sort:
                return indexer

        n = len(self)
        keys: Tuple[np.ndarray, ...] = tuple()
        # For each level of the sequence in seq, map the level codes with the
        # order they appears in a list-like sequence
        # This mapping is then use to reorder the indexer
        for i, k in enumerate(seq):
            if com.is_bool_indexer(k):
                new_order = np.arange(n)[indexer]
            elif is_list_like(k):
                # Generate a map with all level codes as sorted initially
                key_order_map = np.ones(len(self.levels[i]), dtype=np.uint64) * len(
                    self.levels[i]
                )
                # Set order as given in the indexer list
                level_indexer = self.levels[i].get_indexer(k)
                level_indexer = level_indexer[level_indexer >= 0]  # Filter absent keys
                key_order_map[level_indexer] = np.arange(len(level_indexer))

                new_order = key_order_map[self.codes[i][indexer]]
            else:
                # For all other case, use the same order as the level
                new_order = np.arange(n)[indexer]
            keys = (new_order,) + keys

        # Find the reordering using lexsort on the keys mapping
        ind = np.lexsort(keys)
        return indexer[ind]

    def truncate(self, before=None, after=None):
        """
        Slice index between two labels / tuples, return new MultiIndex

        Parameters
        ----------
        before : label or tuple, can be partial. Default None
            None defaults to start
        after : label or tuple, can be partial. Default None
            None defaults to end

        Returns
        -------
        truncated : MultiIndex
        """
        if after and before and after < before:
            raise ValueError("after < before")

        i, j = self.levels[0].slice_locs(before, after)
        left, right = self.slice_locs(before, after)

        new_levels = list(self.levels)
        new_levels[0] = new_levels[0][i:j]

        new_codes = [level_codes[left:right] for level_codes in self.codes]
        new_codes[0] = new_codes[0] - i

        return MultiIndex(levels=new_levels, codes=new_codes, verify_integrity=False)

    def equals(self, other) -> bool:
        """
        Determines if two MultiIndex objects have the same labeling information
        (the levels themselves do not necessarily have to be the same)

        See Also
        --------
        equal_levels
        """
        if self.is_(other):
            return True

        if not isinstance(other, Index):
            return False

        if not isinstance(other, MultiIndex):
            # d-level MultiIndex can equal d-tuple Index
            if not is_object_dtype(other.dtype):
                if self.nlevels != other.nlevels:
                    return False

            other_vals = com.values_from_object(ensure_index(other))
            return array_equivalent(self._ndarray_values, other_vals)

        if self.nlevels != other.nlevels:
            return False

        if len(self) != len(other):
            return False

        for i in range(self.nlevels):
            self_codes = self.codes[i]
            self_codes = self_codes[self_codes != -1]
            self_values = algos.take_nd(
                np.asarray(self.levels[i]._values), self_codes, allow_fill=False
            )

            other_codes = other.codes[i]
            other_codes = other_codes[other_codes != -1]
            other_values = algos.take_nd(
                np.asarray(other.levels[i]._values), other_codes, allow_fill=False
            )

            # since we use NaT both datetime64 and timedelta64
            # we can have a situation where a level is typed say
            # timedelta64 in self (IOW it has other values than NaT)
            # but types datetime64 in other (where its all NaT)
            # but these are equivalent
            if len(self_values) == 0 and len(other_values) == 0:
                continue

            if not array_equivalent(self_values, other_values):
                return False

        return True

    def equal_levels(self, other) -> bool:
        """
        Return True if the levels of both MultiIndex objects are the same

        """
        if self.nlevels != other.nlevels:
            return False

        for i in range(self.nlevels):
            if not self.levels[i].equals(other.levels[i]):
                return False
        return True

    # --------------------------------------------------------------------
    # Set Methods

    def union(self, other, sort=None):
        """
        Form the union of two MultiIndex objects

        Parameters
        ----------
        other : MultiIndex or array / Index of tuples
        sort : False or None, default None
            Whether to sort the resulting Index.

            * None : Sort the result, except when

              1. `self` and `other` are equal.
              2. `self` has length 0.
              3. Some values in `self` or `other` cannot be compared.
                 A RuntimeWarning is issued in this case.

            * False : do not sort the result.

            .. versionadded:: 0.24.0

            .. versionchanged:: 0.24.1

               Changed the default value from ``True`` to ``None``
               (without change in behaviour).

        Returns
        -------
        Index

        >>> index.union(index2)
        """
        self._validate_sort_keyword(sort)
        self._assert_can_do_setop(other)
        other, result_names = self._convert_can_do_setop(other)

        if len(other) == 0 or self.equals(other):
            return self

        # TODO: Index.union returns other when `len(self)` is 0.

        uniq_tuples = lib.fast_unique_multiple(
            [self._ndarray_values, other._ndarray_values], sort=sort
        )

        return MultiIndex.from_arrays(
            zip(*uniq_tuples), sortorder=0, names=result_names
        )

    def intersection(self, other, sort=False):
        """
        Form the intersection of two MultiIndex objects.

        Parameters
        ----------
        other : MultiIndex or array / Index of tuples
        sort : False or None, default False
            Sort the resulting MultiIndex if possible

            .. versionadded:: 0.24.0

            .. versionchanged:: 0.24.1

               Changed the default from ``True`` to ``False``, to match
               behaviour from before 0.24.0

        Returns
        -------
        Index
        """
        self._validate_sort_keyword(sort)
        self._assert_can_do_setop(other)
        other, result_names = self._convert_can_do_setop(other)

        if self.equals(other):
            return self

        self_tuples = self._ndarray_values
        other_tuples = other._ndarray_values
        uniq_tuples = list(set(self_tuples) & set(other_tuples))

        if sort is None:
            uniq_tuples = sorted(uniq_tuples)

        if len(uniq_tuples) == 0:
            return MultiIndex(
                levels=self.levels,
                codes=[[]] * self.nlevels,
                names=result_names,
                verify_integrity=False,
            )
        else:
            return MultiIndex.from_arrays(
                zip(*uniq_tuples), sortorder=0, names=result_names
            )

    def difference(self, other, sort=None):
        """
        Compute set difference of two MultiIndex objects

        Parameters
        ----------
        other : MultiIndex
        sort : False or None, default None
            Sort the resulting MultiIndex if possible

            .. versionadded:: 0.24.0

            .. versionchanged:: 0.24.1

               Changed the default value from ``True`` to ``None``
               (without change in behaviour).

        Returns
        -------
        diff : MultiIndex
        """
        self._validate_sort_keyword(sort)
        self._assert_can_do_setop(other)
        other, result_names = self._convert_can_do_setop(other)

        if len(other) == 0:
            return self

        if self.equals(other):
            return MultiIndex(
                levels=self.levels,
                codes=[[]] * self.nlevels,
                names=result_names,
                verify_integrity=False,
            )

        this = self._get_unique_index()

        indexer = this.get_indexer(other)
        indexer = indexer.take((indexer != -1).nonzero()[0])

        label_diff = np.setdiff1d(np.arange(this.size), indexer, assume_unique=True)
        difference = this.values.take(label_diff)
        if sort is None:
            difference = sorted(difference)

        if len(difference) == 0:
            return MultiIndex(
                levels=[[]] * self.nlevels,
                codes=[[]] * self.nlevels,
                names=result_names,
                verify_integrity=False,
            )
        else:
            return MultiIndex.from_tuples(difference, sortorder=0, names=result_names)

    def _convert_can_do_setop(self, other):
        result_names = self.names

        if not hasattr(other, "names"):
            if len(other) == 0:
                other = MultiIndex(
                    levels=[[]] * self.nlevels,
                    codes=[[]] * self.nlevels,
                    verify_integrity=False,
                )
            else:
                msg = "other must be a MultiIndex or a list of tuples"
                try:
                    other = MultiIndex.from_tuples(other)
                except TypeError:
                    raise TypeError(msg)
        else:
            result_names = self.names if self.names == other.names else None
        return other, result_names

    # --------------------------------------------------------------------

    @Appender(Index.astype.__doc__)
    def astype(self, dtype, copy=True):
        dtype = pandas_dtype(dtype)
        if is_categorical_dtype(dtype):
            msg = "> 1 ndim Categorical are not supported at this time"
            raise NotImplementedError(msg)
        elif not is_object_dtype(dtype):
            raise TypeError(
                f"Setting {type(self)} dtype to anything other "
                "than object is not supported"
            )
        elif copy is True:
            return self._shallow_copy()
        return self

    def insert(self, loc: int, item):
        """
        Make new MultiIndex inserting new item at location

        Parameters
        ----------
        loc : int
        item : tuple
            Must be same length as number of levels in the MultiIndex

        Returns
        -------
        new_index : Index
        """
        # Pad the key with empty strings if lower levels of the key
        # aren't specified:
        if not isinstance(item, tuple):
            item = (item,) + ("",) * (self.nlevels - 1)
        elif len(item) != self.nlevels:
            raise ValueError("Item must have length equal to number of levels.")

        new_levels = []
        new_codes = []
        for k, level, level_codes in zip(item, self.levels, self.codes):
            if k not in level:
                # have to insert into level
                # must insert at end otherwise you have to recompute all the
                # other codes
                lev_loc = len(level)
                level = level.insert(lev_loc, k)
            else:
                lev_loc = level.get_loc(k)

            new_levels.append(level)
            new_codes.append(np.insert(ensure_int64(level_codes), loc, lev_loc))

        return MultiIndex(
            levels=new_levels, codes=new_codes, names=self.names, verify_integrity=False
        )

    def delete(self, loc):
        """
        Make new index with passed location deleted

        Returns
        -------
        new_index : MultiIndex
        """
        new_codes = [np.delete(level_codes, loc) for level_codes in self.codes]
        return MultiIndex(
            levels=self.levels,
            codes=new_codes,
            names=self.names,
            verify_integrity=False,
        )

    def _wrap_joined_index(self, joined, other):
        names = self.names if self.names == other.names else None
        return MultiIndex.from_tuples(joined, names=names)

    @Appender(Index.isin.__doc__)
    def isin(self, values, level=None):
        if level is None:
            values = MultiIndex.from_tuples(values, names=self.names).values
            return algos.isin(self.values, values)
        else:
            num = self._get_level_number(level)
            levs = self.get_level_values(num)

            if levs.size == 0:
                return np.zeros(len(levs), dtype=np.bool_)
            return levs.isin(values)


MultiIndex._add_numeric_methods_disabled()
MultiIndex._add_numeric_methods_add_sub_disabled()
MultiIndex._add_logical_methods_disabled()


def _sparsify(label_list, start: int = 0, sentinel=""):
    pivoted = list(zip(*label_list))
    k = len(label_list)

    result = pivoted[: start + 1]
    prev = pivoted[start]

    for cur in pivoted[start + 1 :]:
        sparse_cur = []

        for i, (p, t) in enumerate(zip(prev, cur)):
            if i == k - 1:
                sparse_cur.append(t)
                result.append(sparse_cur)
                break

            if p == t:
                sparse_cur.append(sentinel)
            else:
                sparse_cur.extend(cur[i:])
                result.append(sparse_cur)
                break

        prev = cur

    return list(zip(*result))


def _get_na_rep(dtype) -> str:
    return {np.datetime64: "NaT", np.timedelta64: "NaT"}.get(dtype, "NaN")


def maybe_droplevels(index, key):
    """
    Attempt to drop level or levels from the given index.

    Parameters
    ----------
    index: Index
    key : scalar or tuple

    Returns
    -------
    Index
    """
    # drop levels
    original_index = index
    if isinstance(key, tuple):
        for _ in key:
            try:
                index = index.droplevel(0)
            except ValueError:
                # we have dropped too much, so back out
                return original_index
    else:
        try:
            index = index.droplevel(0)
        except ValueError:
            pass

    return index


def _coerce_indexer_frozen(array_like, categories, copy: bool = False) -> np.ndarray:
    """
    Coerce the array_like indexer to the smallest integer dtype that can encode all
    of the given categories.

    Parameters
    ----------
    array_like : array-like
    categories : array-like
    copy : bool

    Returns
    -------
    np.ndarray
        Non-writeable.
    """
    array_like = coerce_indexer_dtype(array_like, categories)
    if copy:
        array_like = array_like.copy()
    array_like.flags.writeable = False
    return array_like<|MERGE_RESOLUTION|>--- conflicted
+++ resolved
@@ -1,10 +1,8 @@
 from sys import getsizeof
-<<<<<<< HEAD
-from typing import Any, Dict, Hashable, List, Optional, Sequence, Tuple, Union
-=======
 from typing import (
     TYPE_CHECKING,
     Any,
+    Dict,
     Hashable,
     Iterable,
     List,
@@ -13,7 +11,6 @@
     Tuple,
     Union,
 )
->>>>>>> f27d70fd
 import warnings
 
 import numpy as np
