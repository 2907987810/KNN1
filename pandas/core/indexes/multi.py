--- conflicted
+++ resolved
@@ -2571,8 +2571,6 @@
 
         return indexer
 
-<<<<<<< HEAD
-=======
     def _get_indexer_level_0(self, target) -> np.ndarray:
         """
         Optimized equivalent to `self.get_level_values(0).get_indexer_for(target)`.
@@ -2583,36 +2581,6 @@
         ci = Index(cat)
         return ci.get_indexer_for(target)
 
-    def _get_partial_string_timestamp_match_key(self, key):
-        """
-        Translate any partial string timestamp matches in key, returning the
-        new key.
-
-        Only relevant for MultiIndex.
-        """
-        # GH#10331
-        if isinstance(key, str) and self.levels[0]._supports_partial_string_indexing:
-            # Convert key '2016-01-01' to
-            # ('2016-01-01'[, slice(None, None, None)]+)
-            key = (key,) + (slice(None),) * (len(self.levels) - 1)
-
-        if isinstance(key, tuple):
-            # Convert (..., '2016-01-01', ...) in tuple to
-            # (..., slice('2016-01-01', '2016-01-01', None), ...)
-            new_key = []
-            for i, component in enumerate(key):
-                if (
-                    isinstance(component, str)
-                    and self.levels[i]._supports_partial_string_indexing
-                ):
-                    new_key.append(slice(component, component, None))
-                else:
-                    new_key.append(component)
-            key = tuple(new_key)
-
-        return key
-
->>>>>>> a2f40535
     def get_slice_bound(
         self, label: Hashable | Sequence[Hashable], side: str, kind: str | None = None
     ) -> int:
