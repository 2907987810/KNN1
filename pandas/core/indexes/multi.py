import datetime
from sys import getsizeof
<<<<<<< HEAD
from typing import Dict, Hashable, List, Optional, Sequence, Tuple, Union
=======
from typing import Hashable, List, Optional, Sequence, Union
>>>>>>> 0913ed04
import warnings

import numpy as np

from pandas._config import get_option

from pandas._libs import Timestamp, algos as libalgos, index as libindex, lib, tslibs
from pandas._libs.hashtable import duplicated_int64
from pandas.compat.numpy import function as nv
from pandas.errors import PerformanceWarning, UnsortedIndexError
from pandas.util._decorators import Appender, cache_readonly

from pandas.core.dtypes.cast import coerce_indexer_dtype
from pandas.core.dtypes.common import (
    ensure_int64,
    ensure_platform_int,
    is_categorical_dtype,
    is_hashable,
    is_integer,
    is_iterator,
    is_list_like,
    is_object_dtype,
    is_scalar,
    pandas_dtype,
)
from pandas.core.dtypes.dtypes import ExtensionDtype
from pandas.core.dtypes.generic import ABCDataFrame
from pandas.core.dtypes.missing import array_equivalent, isna

import pandas.core.algorithms as algos
from pandas.core.arrays import Categorical
from pandas.core.arrays.categorical import factorize_from_iterables
import pandas.core.common as com
import pandas.core.indexes.base as ibase
from pandas.core.indexes.base import (
    Index,
    InvalidIndexError,
    _index_shared_docs,
    ensure_index,
)
from pandas.core.indexes.frozen import FrozenList
import pandas.core.missing as missing
from pandas.core.sorting import (
    get_group_index,
    indexer_from_factorized,
    lexsort_indexer,
)
from pandas.core.util.hashing import hash_tuple, hash_tuples

from pandas.io.formats.printing import (
    format_object_attrs,
    format_object_summary,
    pprint_thing,
)

_index_doc_kwargs = dict(ibase._index_doc_kwargs)
_index_doc_kwargs.update(
    dict(klass="MultiIndex", target_klass="MultiIndex or list of tuples")
)

_no_default_names = object()


class MultiIndexUIntEngine(libindex.BaseMultiIndexCodesEngine, libindex.UInt64Engine):
    """
    This class manages a MultiIndex by mapping label combinations to positive
    integers.
    """

    _base = libindex.UInt64Engine

    def _codes_to_ints(self, codes):
        """
        Transform combination(s) of uint64 in one uint64 (each), in a strictly
        monotonic way (i.e. respecting the lexicographic order of integer
        combinations): see BaseMultiIndexCodesEngine documentation.

        Parameters
        ----------
        codes : 1- or 2-dimensional array of dtype uint64
            Combinations of integers (one per row)

        Returns
        -------
        scalar or 1-dimensional array, of dtype uint64
            Integer(s) representing one combination (each).
        """
        # Shift the representation of each level by the pre-calculated number
        # of bits:
        codes <<= self.offsets

        # Now sum and OR are in fact interchangeable. This is a simple
        # composition of the (disjunct) significant bits of each level (i.e.
        # each column in "codes") in a single positive integer:
        if codes.ndim == 1:
            # Single key
            return np.bitwise_or.reduce(codes)

        # Multiple keys
        return np.bitwise_or.reduce(codes, axis=1)


class MultiIndexPyIntEngine(libindex.BaseMultiIndexCodesEngine, libindex.ObjectEngine):
    """
    This class manages those (extreme) cases in which the number of possible
    label combinations overflows the 64 bits integers, and uses an ObjectEngine
    containing Python integers.
    """

    _base = libindex.ObjectEngine

    def _codes_to_ints(self, codes):
        """
        Transform combination(s) of uint64 in one Python integer (each), in a
        strictly monotonic way (i.e. respecting the lexicographic order of
        integer combinations): see BaseMultiIndexCodesEngine documentation.

        Parameters
        ----------
        codes : 1- or 2-dimensional array of dtype uint64
            Combinations of integers (one per row)

        Returns
        -------
        int, or 1-dimensional array of dtype object
            Integer(s) representing one combination (each).
        """

        # Shift the representation of each level by the pre-calculated number
        # of bits. Since this can overflow uint64, first make sure we are
        # working with Python integers:
        codes = codes.astype("object") << self.offsets

        # Now sum and OR are in fact interchangeable. This is a simple
        # composition of the (disjunct) significant bits of each level (i.e.
        # each column in "codes") in a single positive integer (per row):
        if codes.ndim == 1:
            # Single key
            return np.bitwise_or.reduce(codes)

        # Multiple keys
        return np.bitwise_or.reduce(codes, axis=1)


class MultiIndex(Index):
    """
    A multi-level, or hierarchical, index object for pandas objects.

    Parameters
    ----------
    levels : sequence of arrays
        The unique labels for each level.
    codes : sequence of arrays
        Integers for each level designating which label at each location.

        .. versionadded:: 0.24.0
    sortorder : optional int
        Level of sortedness (must be lexicographically sorted by that
        level).
    names : optional sequence of objects
        Names for each of the index levels. (name is accepted for compat).
    copy : bool, default False
        Copy the meta-data.
    verify_integrity : bool, default True
        Check that the levels/codes are consistent and valid.

    Attributes
    ----------
    names
    levels
    codes
    nlevels
    levshape

    Methods
    -------
    from_arrays
    from_tuples
    from_product
    from_frame
    set_levels
    set_codes
    to_frame
    to_flat_index
    is_lexsorted
    sortlevel
    droplevel
    swaplevel
    reorder_levels
    remove_unused_levels
    get_locs

    See Also
    --------
    MultiIndex.from_arrays  : Convert list of arrays to MultiIndex.
    MultiIndex.from_product : Create a MultiIndex from the cartesian product
                              of iterables.
    MultiIndex.from_tuples  : Convert list of tuples to a MultiIndex.
    MultiIndex.from_frame   : Make a MultiIndex from a DataFrame.
    Index : The base pandas Index type.

    Notes
    -----
    See the `user guide
    <http://pandas.pydata.org/pandas-docs/stable/user_guide/advanced.html>`_
    for more.

    Examples
    --------
    A new ``MultiIndex`` is typically constructed using one of the helper
    methods :meth:`MultiIndex.from_arrays`, :meth:`MultiIndex.from_product`
    and :meth:`MultiIndex.from_tuples`. For example (using ``.from_arrays``):

    >>> arrays = [[1, 1, 2, 2], ['red', 'blue', 'red', 'blue']]
    >>> pd.MultiIndex.from_arrays(arrays, names=('number', 'color'))
    MultiIndex([(1,  'red'),
                (1, 'blue'),
                (2,  'red'),
                (2, 'blue')],
               names=['number', 'color'])

    See further examples for how to construct a MultiIndex in the doc strings
    of the mentioned helper methods.
    """

    _deprecations = Index._deprecations | frozenset()

    # initialize to zero-length tuples to make everything work
    _typ = "multiindex"
    _names: List[Optional[Hashable]] = FrozenList()
    _levels = FrozenList()
    _codes = FrozenList()
    _comparables = ["names"]
    rename = Index.set_names

    # --------------------------------------------------------------------
    # Constructors

    def __new__(
        cls,
        levels=None,
        codes=None,
        sortorder=None,
        names=None,
        dtype=None,
        copy=False,
        name=None,
        verify_integrity: bool = True,
        _set_identity: bool = True,
    ):

        # compat with Index
        if name is not None:
            names = name
        if levels is None or codes is None:
            raise TypeError("Must pass both levels and codes")
        if len(levels) != len(codes):
            raise ValueError("Length of levels and codes must be the same.")
        if len(levels) == 0:
            raise ValueError("Must pass non-zero number of levels/codes")

        result = object.__new__(MultiIndex)

        # we've already validated levels and codes, so shortcut here
        result._set_levels(levels, copy=copy, validate=False)
        result._set_codes(codes, copy=copy, validate=False)

        result._names = [None] * len(levels)
        if names is not None:
            # handles name validation
            result._set_names(names)

        if sortorder is not None:
            result.sortorder = int(sortorder)
        else:
            result.sortorder = sortorder

        if verify_integrity:
            new_codes = result._verify_integrity()
            result._codes = new_codes

        if _set_identity:
            result._reset_identity()

        return result

    def _validate_codes(self, level: List, code: List):
        """
        Reassign code values as -1 if their corresponding levels are NaN.

        Parameters
        ----------
        code : list
            Code to reassign.
        level : list
            Level to check for missing values (NaN, NaT, None).

        Returns
        -------
        new code where code value = -1 if it corresponds
        to a level with missing values (NaN, NaT, None).
        """
        null_mask = isna(level)
        if np.any(null_mask):
            code = np.where(null_mask[code], -1, code)
        return code

    def _verify_integrity(
        self, codes: Optional[List] = None, levels: Optional[List] = None
    ):
        """
        Parameters
        ----------
        codes : optional list
            Codes to check for validity. Defaults to current codes.
        levels : optional list
            Levels to check for validity. Defaults to current levels.

        Raises
        ------
        ValueError
            If length of levels and codes don't match, if the codes for any
            level would exceed level bounds, or there are any duplicate levels.

        Returns
        -------
        new codes where code value = -1 if it corresponds to a
        NaN level.
        """
        # NOTE: Currently does not check, among other things, that cached
        # nlevels matches nor that sortorder matches actually sortorder.
        codes = codes or self.codes
        levels = levels or self.levels

        if len(levels) != len(codes):
            raise ValueError(
                "Length of levels and codes must match. NOTE: "
                "this index is in an inconsistent state."
            )
        codes_length = len(codes[0])
        for i, (level, level_codes) in enumerate(zip(levels, codes)):
            if len(level_codes) != codes_length:
                raise ValueError(
                    f"Unequal code lengths: {[len(code_) for code_ in codes]}"
                )
            if len(level_codes) and level_codes.max() >= len(level):
                raise ValueError(
                    f"On level {i}, code max ({level_codes.max()}) >= length of "
                    f"level ({len(level)}). NOTE: this index is in an "
                    "inconsistent state"
                )
            if len(level_codes) and level_codes.min() < -1:
                raise ValueError(f"On level {i}, code value ({level_codes.min()}) < -1")
            if not level.is_unique:
                raise ValueError(
                    f"Level values must be unique: {list(level)} on level {i}"
                )
        if self.sortorder is not None:
            if self.sortorder > self._lexsort_depth():
                raise ValueError(
                    "Value for sortorder must be inferior or equal to actual "
                    f"lexsort_depth: sortorder {self.sortorder} "
                    f"with lexsort_depth {self._lexsort_depth()}"
                )

        codes = [
            self._validate_codes(level, code) for level, code in zip(levels, codes)
        ]
        new_codes = FrozenList(codes)
        return new_codes

    @classmethod
    def from_arrays(cls, arrays, sortorder=None, names=_no_default_names):
        """
        Convert arrays to MultiIndex.

        Parameters
        ----------
        arrays : list / sequence of array-likes
            Each array-like gives one level's value for each data point.
            len(arrays) is the number of levels.
        sortorder : int or None
            Level of sortedness (must be lexicographically sorted by that
            level).
        names : list / sequence of str, optional
            Names for the levels in the index.

        Returns
        -------
        MultiIndex

        See Also
        --------
        MultiIndex.from_tuples : Convert list of tuples to MultiIndex.
        MultiIndex.from_product : Make a MultiIndex from cartesian product
                                  of iterables.
        MultiIndex.from_frame : Make a MultiIndex from a DataFrame.

        Examples
        --------
        >>> arrays = [[1, 1, 2, 2], ['red', 'blue', 'red', 'blue']]
        >>> pd.MultiIndex.from_arrays(arrays, names=('number', 'color'))
        MultiIndex([(1,  'red'),
                    (1, 'blue'),
                    (2,  'red'),
                    (2, 'blue')],
                   names=['number', 'color'])
        """
        error_msg = "Input must be a list / sequence of array-likes."
        if not is_list_like(arrays):
            raise TypeError(error_msg)
        elif is_iterator(arrays):
            arrays = list(arrays)

        # Check if elements of array are list-like
        for array in arrays:
            if not is_list_like(array):
                raise TypeError(error_msg)

        # Check if lengths of all arrays are equal or not,
        # raise ValueError, if not
        for i in range(1, len(arrays)):
            if len(arrays[i]) != len(arrays[i - 1]):
                raise ValueError("all arrays must be same length")

        codes, levels = factorize_from_iterables(arrays)
        if names is _no_default_names:
            names = [getattr(arr, "name", None) for arr in arrays]

        return MultiIndex(
            levels=levels,
            codes=codes,
            sortorder=sortorder,
            names=names,
            verify_integrity=False,
        )

    @classmethod
    def from_tuples(cls, tuples, sortorder=None, names=None):
        """
        Convert list of tuples to MultiIndex.

        Parameters
        ----------
        tuples : list / sequence of tuple-likes
            Each tuple is the index of one row/column.
        sortorder : int or None
            Level of sortedness (must be lexicographically sorted by that
            level).
        names : list / sequence of str, optional
            Names for the levels in the index.

        Returns
        -------
        MultiIndex

        See Also
        --------
        MultiIndex.from_arrays : Convert list of arrays to MultiIndex.
        MultiIndex.from_product : Make a MultiIndex from cartesian product
                                  of iterables.
        MultiIndex.from_frame : Make a MultiIndex from a DataFrame.

        Examples
        --------
        >>> tuples = [(1, 'red'), (1, 'blue'),
        ...           (2, 'red'), (2, 'blue')]
        >>> pd.MultiIndex.from_tuples(tuples, names=('number', 'color'))
        MultiIndex([(1,  'red'),
                    (1, 'blue'),
                    (2,  'red'),
                    (2, 'blue')],
                   names=['number', 'color'])
        """
        if not is_list_like(tuples):
            raise TypeError("Input must be a list / sequence of tuple-likes.")
        elif is_iterator(tuples):
            tuples = list(tuples)

        if len(tuples) == 0:
            if names is None:
                raise TypeError("Cannot infer number of levels from empty list")
            arrays: List[List] = [[]] * len(names)
        elif isinstance(tuples, (np.ndarray, Index)):
            if isinstance(tuples, Index):
                tuples = tuples._values

            arrays = list(lib.tuples_to_object_array(tuples).T)
        elif isinstance(tuples, list):
            arrays = list(lib.to_object_array_tuples(tuples).T)
        else:
            arrays = zip(*tuples)

        return MultiIndex.from_arrays(arrays, sortorder=sortorder, names=names)

    @classmethod
    def from_product(cls, iterables, sortorder=None, names=_no_default_names):
        """
        Make a MultiIndex from the cartesian product of multiple iterables.

        Parameters
        ----------
        iterables : list / sequence of iterables
            Each iterable has unique labels for each level of the index.
        sortorder : int or None
            Level of sortedness (must be lexicographically sorted by that
            level).
        names : list / sequence of str, optional
            Names for the levels in the index.

            .. versionchanged:: 1.0.0

               If not explicitly provided, names will be inferred from the
               elements of iterables if an element has a name attribute

        Returns
        -------
        MultiIndex

        See Also
        --------
        MultiIndex.from_arrays : Convert list of arrays to MultiIndex.
        MultiIndex.from_tuples : Convert list of tuples to MultiIndex.
        MultiIndex.from_frame : Make a MultiIndex from a DataFrame.

        Examples
        --------
        >>> numbers = [0, 1, 2]
        >>> colors = ['green', 'purple']
        >>> pd.MultiIndex.from_product([numbers, colors],
        ...                            names=['number', 'color'])
        MultiIndex([(0,  'green'),
                    (0, 'purple'),
                    (1,  'green'),
                    (1, 'purple'),
                    (2,  'green'),
                    (2, 'purple')],
                   names=['number', 'color'])
        """
        from pandas.core.reshape.util import cartesian_product

        if not is_list_like(iterables):
            raise TypeError("Input must be a list / sequence of iterables.")
        elif is_iterator(iterables):
            iterables = list(iterables)

        codes, levels = factorize_from_iterables(iterables)
        if names is _no_default_names:
            names = [getattr(it, "name", None) for it in iterables]

        codes = cartesian_product(codes)
        return MultiIndex(levels, codes, sortorder=sortorder, names=names)

    @classmethod
    def from_frame(cls, df, sortorder=None, names=None):
        """
        Make a MultiIndex from a DataFrame.

        .. versionadded:: 0.24.0

        Parameters
        ----------
        df : DataFrame
            DataFrame to be converted to MultiIndex.
        sortorder : int, optional
            Level of sortedness (must be lexicographically sorted by that
            level).
        names : list-like, optional
            If no names are provided, use the column names, or tuple of column
            names if the columns is a MultiIndex. If a sequence, overwrite
            names with the given sequence.

        Returns
        -------
        MultiIndex
            The MultiIndex representation of the given DataFrame.

        See Also
        --------
        MultiIndex.from_arrays : Convert list of arrays to MultiIndex.
        MultiIndex.from_tuples : Convert list of tuples to MultiIndex.
        MultiIndex.from_product : Make a MultiIndex from cartesian product
                                  of iterables.

        Examples
        --------
        >>> df = pd.DataFrame([['HI', 'Temp'], ['HI', 'Precip'],
        ...                    ['NJ', 'Temp'], ['NJ', 'Precip']],
        ...                   columns=['a', 'b'])
        >>> df
              a       b
        0    HI    Temp
        1    HI  Precip
        2    NJ    Temp
        3    NJ  Precip

        >>> pd.MultiIndex.from_frame(df)
        MultiIndex([('HI',   'Temp'),
                    ('HI', 'Precip'),
                    ('NJ',   'Temp'),
                    ('NJ', 'Precip')],
                   names=['a', 'b'])

        Using explicit names, instead of the column names

        >>> pd.MultiIndex.from_frame(df, names=['state', 'observation'])
        MultiIndex([('HI',   'Temp'),
                    ('HI', 'Precip'),
                    ('NJ',   'Temp'),
                    ('NJ', 'Precip')],
                   names=['state', 'observation'])
        """
        if not isinstance(df, ABCDataFrame):
            raise TypeError("Input must be a DataFrame")

        column_names, columns = zip(*df.items())
        names = column_names if names is None else names
        return cls.from_arrays(columns, sortorder=sortorder, names=names)

    # --------------------------------------------------------------------

    @property
    def levels(self):
        result = [
            x._shallow_copy(name=name) for x, name in zip(self._levels, self._names)
        ]
        return FrozenList(result)

    @property
    def _values(self):
        # We override here, since our parent uses _data, which we don't use.
        return self.values

    @property
    def shape(self):
        """
        Return a tuple of the shape of the underlying data.
        """
        # overriding the base Index.shape definition to avoid materializing
        # the values (GH-27384, GH-27775)
        return (len(self),)

    @property
    def array(self):
        """
        Raises a ValueError for `MultiIndex` because there's no single
        array backing a MultiIndex.

        Raises
        ------
        ValueError
        """
        raise ValueError(
            "MultiIndex has no single backing array. Use "
            "'MultiIndex.to_numpy()' to get a NumPy array of tuples."
        )

    @property
    def _is_homogeneous_type(self) -> bool:
        """
        Whether the levels of a MultiIndex all have the same dtype.

        This looks at the dtypes of the levels.

        See Also
        --------
        Index._is_homogeneous_type : Whether the object has a single
            dtype.
        DataFrame._is_homogeneous_type : Whether all the columns in a
            DataFrame have the same dtype.

        Examples
        --------
        >>> MultiIndex.from_tuples([
        ...     ('a', 'b'), ('a', 'c')])._is_homogeneous_type
        True
        >>> MultiIndex.from_tuples([
        ...     ('a', 1), ('a', 2)])._is_homogeneous_type
        False
        """
        return len({x.dtype for x in self.levels}) <= 1

    def _set_levels(
        self, levels, level=None, copy=False, validate=True, verify_integrity=False
    ):
        # This is NOT part of the levels property because it should be
        # externally not allowed to set levels. User beware if you change
        # _levels directly
        if validate:
            if len(levels) == 0:
                raise ValueError("Must set non-zero number of levels.")
            if level is None and len(levels) != self.nlevels:
                raise ValueError("Length of levels must match number of levels.")
            if level is not None and len(levels) != len(level):
                raise ValueError("Length of levels must match length of level.")

        new_levels: Sequence
        if level is None:
            new_levels = FrozenList(
                ensure_index(lev, copy=copy)._shallow_copy() for lev in levels
            )
        else:
            level_numbers = [self._get_level_number(lev) for lev in level]
            new_levels = list(self._levels)
            for lev_num, lev in zip(level_numbers, levels):
                new_levels[lev_num] = ensure_index(lev, copy=copy)._shallow_copy()
            new_levels = FrozenList(new_levels)

        if verify_integrity:
            new_codes = self._verify_integrity(levels=new_levels)
            self._codes = new_codes

        names = self.names
        self._levels = new_levels
        if any(names):
            self._set_names(names)

        self._tuples = None
        self._reset_cache()

    def set_levels(self, levels, level=None, inplace=False, verify_integrity=True):
        """
        Set new levels on MultiIndex. Defaults to returning new index.

        Parameters
        ----------
        levels : sequence or list of sequence
            New level(s) to apply.
        level : int, level name, or sequence of int/level names (default None)
            Level(s) to set (None for all levels).
        inplace : bool
            If True, mutates in place.
        verify_integrity : bool, default True
            If True, checks that levels and codes are compatible.

        Returns
        -------
        new index (of same type and class...etc)

        Examples
        --------
        >>> idx = pd.MultiIndex.from_tuples([(1, 'one'), (1, 'two'),
                                            (2, 'one'), (2, 'two')],
                                            names=['foo', 'bar'])
        >>> idx.set_levels([['a', 'b'], [1, 2]])
        MultiIndex([('a', 1),
                    ('a', 2),
                    ('b', 1),
                    ('b', 2)],
                   names=['foo', 'bar'])
        >>> idx.set_levels(['a', 'b'], level=0)
        MultiIndex([('a', 'one'),
                    ('a', 'two'),
                    ('b', 'one'),
                    ('b', 'two')],
                   names=['foo', 'bar'])
        >>> idx.set_levels(['a', 'b'], level='bar')
        MultiIndex([(1, 'a'),
                    (1, 'b'),
                    (2, 'a'),
                    (2, 'b')],
                   names=['foo', 'bar'])
        >>> idx.set_levels([['a', 'b'], [1, 2]], level=[0, 1])
        MultiIndex([('a', 1),
                    ('a', 2),
                    ('b', 1),
                    ('b', 2)],
                   names=['foo', 'bar'])
        """
        if is_list_like(levels) and not isinstance(levels, Index):
            levels = list(levels)

        if level is not None and not is_list_like(level):
            if not is_list_like(levels):
                raise TypeError("Levels must be list-like")
            if is_list_like(levels[0]):
                raise TypeError("Levels must be list-like")
            level = [level]
            levels = [levels]
        elif level is None or is_list_like(level):
            if not is_list_like(levels) or not is_list_like(levels[0]):
                raise TypeError("Levels must be list of lists-like")

        if inplace:
            idx = self
        else:
            idx = self._shallow_copy()
        idx._reset_identity()
        idx._set_levels(
            levels, level=level, validate=True, verify_integrity=verify_integrity
        )
        if not inplace:
            return idx

    @property
    def codes(self):
        return self._codes

    def _set_codes(
        self, codes, level=None, copy=False, validate=True, verify_integrity=False
    ):
        if validate:
            if level is None and len(codes) != self.nlevels:
                raise ValueError("Length of codes must match number of levels")
            if level is not None and len(codes) != len(level):
                raise ValueError("Length of codes must match length of levels.")

        if level is None:
            new_codes = FrozenList(
                _coerce_indexer_frozen(level_codes, lev, copy=copy).view()
                for lev, level_codes in zip(self._levels, codes)
            )
        else:
            level_numbers = [self._get_level_number(lev) for lev in level]
            _new_codes = list(self._codes)
            for lev_num, level_codes in zip(level_numbers, codes):
                lev = self.levels[lev_num]
                _new_codes[lev_num] = _coerce_indexer_frozen(
                    level_codes, lev, copy=copy
                )
            new_codes = FrozenList(_new_codes)

        if verify_integrity:
            new_codes = self._verify_integrity(codes=new_codes)

        self._codes = new_codes

        self._tuples = None
        self._reset_cache()

    def set_codes(self, codes, level=None, inplace=False, verify_integrity=True):
        """
        Set new codes on MultiIndex. Defaults to returning
        new index.

        .. versionadded:: 0.24.0

           New name for deprecated method `set_labels`.

        Parameters
        ----------
        codes : sequence or list of sequence
            New codes to apply.
        level : int, level name, or sequence of int/level names (default None)
            Level(s) to set (None for all levels).
        inplace : bool
            If True, mutates in place.
        verify_integrity : bool (default True)
            If True, checks that levels and codes are compatible.

        Returns
        -------
        new index (of same type and class...etc)

        Examples
        --------
        >>> idx = pd.MultiIndex.from_tuples([(1, 'one'),
                                             (1, 'two'),
                                             (2, 'one'),
                                             (2, 'two')],
                                            names=['foo', 'bar'])
        >>> idx.set_codes([[1, 0, 1, 0], [0, 0, 1, 1]])
        MultiIndex([(2, 'one'),
                    (1, 'one'),
                    (2, 'two'),
                    (1, 'two')],
                   names=['foo', 'bar'])
        >>> idx.set_codes([1, 0, 1, 0], level=0)
        MultiIndex([(2, 'one'),
                    (1, 'two'),
                    (2, 'one'),
                    (1, 'two')],
                   names=['foo', 'bar'])
        >>> idx.set_codes([0, 0, 1, 1], level='bar')
        MultiIndex([(1, 'one'),
                    (1, 'one'),
                    (2, 'two'),
                    (2, 'two')],
                   names=['foo', 'bar'])
        >>> idx.set_codes([[1, 0, 1, 0], [0, 0, 1, 1]], level=[0, 1])
        MultiIndex([(2, 'one'),
                    (1, 'one'),
                    (2, 'two'),
                    (1, 'two')],
                   names=['foo', 'bar'])
        """
        if level is not None and not is_list_like(level):
            if not is_list_like(codes):
                raise TypeError("Codes must be list-like")
            if is_list_like(codes[0]):
                raise TypeError("Codes must be list-like")
            level = [level]
            codes = [codes]
        elif level is None or is_list_like(level):
            if not is_list_like(codes) or not is_list_like(codes[0]):
                raise TypeError("Codes must be list of lists-like")

        if inplace:
            idx = self
        else:
            idx = self._shallow_copy()
        idx._reset_identity()
        idx._set_codes(codes, level=level, verify_integrity=verify_integrity)
        if not inplace:
            return idx

    def copy(
        self,
        names=None,
        dtype=None,
        levels=None,
        codes=None,
        deep=False,
        _set_identity=False,
        **kwargs,
    ):
        """
        Make a copy of this object. Names, dtype, levels and codes can be
        passed and will be set on new copy.

        Parameters
        ----------
        names : sequence, optional
        dtype : numpy dtype or pandas type, optional
        levels : sequence, optional
        codes : sequence, optional

        Returns
        -------
        copy : MultiIndex

        Notes
        -----
        In most cases, there should be no functional difference from using
        ``deep``, but if ``deep`` is passed it will attempt to deepcopy.
        This could be potentially expensive on large MultiIndex objects.
        """
        name = kwargs.get("name")
        names = self._validate_names(name=name, names=names, deep=deep)
        if "labels" in kwargs:
            raise TypeError("'labels' argument has been removed; use 'codes' instead")
        if deep:
            from copy import deepcopy

            if levels is None:
                levels = deepcopy(self.levels)
            if codes is None:
                codes = deepcopy(self.codes)
        else:
            if levels is None:
                levels = self.levels
            if codes is None:
                codes = self.codes
        return MultiIndex(
            levels=levels,
            codes=codes,
            names=names,
            sortorder=self.sortorder,
            verify_integrity=False,
            _set_identity=_set_identity,
        )

    def __array__(self, dtype=None):
        """ the array interface, return my values """
        return self.values

    def view(self, cls=None):
        """ this is defined as a copy with the same identity """
        result = self.copy()
        result._id = self._id
        return result

    def _shallow_copy_with_infer(self, values, **kwargs):
        # On equal MultiIndexes the difference is empty.
        # Therefore, an empty MultiIndex is returned GH13490
        if len(values) == 0:
            return MultiIndex(
                levels=[[] for _ in range(self.nlevels)],
                codes=[[] for _ in range(self.nlevels)],
                **kwargs,
            )
        return self._shallow_copy(values, **kwargs)

    @Appender(_index_shared_docs["contains"] % _index_doc_kwargs)
    def __contains__(self, key) -> bool:
        hash(key)
        try:
            self.get_loc(key)
            return True
        except (LookupError, TypeError, ValueError):
            return False

    @Appender(_index_shared_docs["_shallow_copy"])
    def _shallow_copy(self, values=None, **kwargs):
        if values is not None:
            names = kwargs.pop("names", kwargs.pop("name", self.names))
            # discards freq
            kwargs.pop("freq", None)
            return MultiIndex.from_tuples(values, names=names, **kwargs)
        return self.copy(**kwargs)

    @cache_readonly
    def dtype(self) -> np.dtype:
        return np.dtype("O")

    def _is_memory_usage_qualified(self) -> bool:
        """ return a boolean if we need a qualified .info display """

        def f(l):
            return "mixed" in l or "string" in l or "unicode" in l

        return any(f(l) for l in self._inferred_type_levels)

    @Appender(Index.memory_usage.__doc__)
    def memory_usage(self, deep: bool = False) -> int:
        # we are overwriting our base class to avoid
        # computing .values here which could materialize
        # a tuple representation unnecessarily
        return self._nbytes(deep)

    @cache_readonly
    def nbytes(self) -> int:
        """ return the number of bytes in the underlying data """
        return self._nbytes(False)

    def _nbytes(self, deep: bool = False) -> int:
        """
        return the number of bytes in the underlying data
        deeply introspect the level data if deep=True

        include the engine hashtable

        *this is in internal routine*

        """

        # for implementations with no useful getsizeof (PyPy)
        objsize = 24

        level_nbytes = sum(i.memory_usage(deep=deep) for i in self.levels)
        label_nbytes = sum(i.nbytes for i in self.codes)
        names_nbytes = sum(getsizeof(i, objsize) for i in self.names)
        result = level_nbytes + label_nbytes + names_nbytes

        # include our engine hashtable
        result += self._engine.sizeof(deep=deep)
        return result

    # --------------------------------------------------------------------
    # Rendering Methods
    def _formatter_func(self, tup):
        """
        Formats each item in tup according to its level's formatter function.
        """
        formatter_funcs = [level._formatter_func for level in self.levels]
        return tuple(func(val) for func, val in zip(formatter_funcs, tup))

    def _format_data(self, name=None):
        """
        Return the formatted data as a unicode string
        """
        return format_object_summary(
            self, self._formatter_func, name=name, line_break_each_value=True
        )

    def _format_attrs(self):
        """
        Return a list of tuples of the (attr,formatted_value).
        """
        return format_object_attrs(self, include_dtype=False)

    def _format_native_types(self, na_rep="nan", **kwargs):
        new_levels = []
        new_codes = []

        # go through the levels and format them
        for level, level_codes in zip(self.levels, self.codes):
            level = level._format_native_types(na_rep=na_rep, **kwargs)
            # add nan values, if there are any
            mask = level_codes == -1
            if mask.any():
                nan_index = len(level)
                level = np.append(level, na_rep)
                assert not level_codes.flags.writeable  # i.e. copy is needed
                level_codes = level_codes.copy()  # make writeable
                level_codes[mask] = nan_index
            new_levels.append(level)
            new_codes.append(level_codes)

        if len(new_levels) == 1:
            # a single-level multi-index
            return Index(new_levels[0].take(new_codes[0]))._format_native_types()
        else:
            # reconstruct the multi-index
            mi = MultiIndex(
                levels=new_levels,
                codes=new_codes,
                names=self.names,
                sortorder=self.sortorder,
                verify_integrity=False,
            )
            return mi.values

    def format(
        self,
        space=2,
        sparsify=None,
        adjoin=True,
        names=False,
        na_rep=None,
        formatter=None,
    ):
        if len(self) == 0:
            return []

        stringified_levels = []
        for lev, level_codes in zip(self.levels, self.codes):
            na = na_rep if na_rep is not None else _get_na_rep(lev.dtype.type)

            if len(lev) > 0:

                formatted = lev.take(level_codes).format(formatter=formatter)

                # we have some NA
                mask = level_codes == -1
                if mask.any():
                    formatted = np.array(formatted, dtype=object)
                    formatted[mask] = na
                    formatted = formatted.tolist()

            else:
                # weird all NA case
                formatted = [
                    pprint_thing(na if isna(x) else x, escape_chars=("\t", "\r", "\n"))
                    for x in algos.take_1d(lev._values, level_codes)
                ]
            stringified_levels.append(formatted)

        result_levels = []
        for lev, name in zip(stringified_levels, self.names):
            level = []

            if names:
                level.append(
                    pprint_thing(name, escape_chars=("\t", "\r", "\n"))
                    if name is not None
                    else ""
                )

            level.extend(np.array(lev, dtype=object))
            result_levels.append(level)

        if sparsify is None:
            sparsify = get_option("display.multi_sparse")

        if sparsify:
            sentinel = ""
            # GH3547
            # use value of sparsify as sentinel,  unless it's an obvious
            # "Truthy" value
            if sparsify not in [True, 1]:
                sentinel = sparsify
            # little bit of a kludge job for #1217
            result_levels = _sparsify(
                result_levels, start=int(names), sentinel=sentinel
            )

        if adjoin:
            from pandas.io.formats.format import _get_adjustment

            adj = _get_adjustment()
            return adj.adjoin(space, *result_levels).split("\n")
        else:
            return result_levels

    # --------------------------------------------------------------------

    def __len__(self) -> int:
        return len(self.codes[0])

    def _get_names(self):
        return FrozenList(self._names)

    def _set_names(self, names, level=None, validate=True):
        """
        Set new names on index. Each name has to be a hashable type.

        Parameters
        ----------
        values : str or sequence
            name(s) to set
        level : int, level name, or sequence of int/level names (default None)
            If the index is a MultiIndex (hierarchical), level(s) to set (None
            for all levels).  Otherwise level must be None
        validate : boolean, default True
            validate that the names match level lengths

        Raises
        ------
        TypeError if each name is not hashable.

        Notes
        -----
        sets names on levels. WARNING: mutates!

        Note that you generally want to set this *after* changing levels, so
        that it only acts on copies
        """
        # GH 15110
        # Don't allow a single string for names in a MultiIndex
        if names is not None and not is_list_like(names):
            raise ValueError("Names should be list-like for a MultiIndex")
        names = list(names)

        if validate:
            if level is not None and len(names) != len(level):
                raise ValueError("Length of names must match length of level.")
            if level is None and len(names) != self.nlevels:
                raise ValueError(
                    "Length of names must match number of levels in MultiIndex."
                )

        if level is None:
            level = range(self.nlevels)
        else:
            level = [self._get_level_number(lev) for lev in level]

        # set the name
        for lev, name in zip(level, names):
            if name is not None:
                # GH 20527
                # All items in 'names' need to be hashable:
                if not is_hashable(name):
                    raise TypeError(
                        f"{type(self).__name__}.name must be a hashable type"
                    )
            self._names[lev] = name

    names = property(
        fset=_set_names, fget=_get_names, doc="""\nNames of levels in MultiIndex.\n"""
    )

    @Appender(_index_shared_docs["_get_grouper_for_level"])
    def _get_grouper_for_level(self, mapper, level):
        indexer = self.codes[level]
        level_index = self.levels[level]

        if mapper is not None:
            # Handle group mapping function and return
            level_values = self.levels[level].take(indexer)
            grouper = level_values.map(mapper)
            return grouper, None, None

        codes, uniques = algos.factorize(indexer, sort=True)

        if len(uniques) > 0 and uniques[0] == -1:
            # Handle NAs
            mask = indexer != -1
            ok_codes, uniques = algos.factorize(indexer[mask], sort=True)

            codes = np.empty(len(indexer), dtype=indexer.dtype)
            codes[mask] = ok_codes
            codes[~mask] = -1

        if len(uniques) < len(level_index):
            # Remove unobserved levels from level_index
            level_index = level_index.take(uniques)

        if len(level_index):
            grouper = level_index.take(codes)
        else:
            grouper = level_index.take(codes, fill_value=True)

        return grouper, codes, level_index

    @property
    def _constructor(self):
        return MultiIndex.from_tuples

    @cache_readonly
    def inferred_type(self) -> str:
        return "mixed"

    def _get_level_number(self, level) -> int:
        count = self.names.count(level)
        if (count > 1) and not is_integer(level):
            raise ValueError(
                f"The name {level} occurs multiple times, use a level number"
            )
        try:
            level = self.names.index(level)
        except ValueError:
            if not is_integer(level):
                raise KeyError(f"Level {level} not found")
            elif level < 0:
                level += self.nlevels
                if level < 0:
                    orig_level = level - self.nlevels
                    raise IndexError(
                        f"Too many levels: Index has only {self.nlevels} levels,"
                        f" {orig_level} is not a valid level number"
                    )
            # Note: levels are zero-based
            elif level >= self.nlevels:
                raise IndexError(
                    f"Too many levels: Index has only {self.nlevels} levels, "
                    f"not {level + 1}"
                )
        return level

    _tuples = None

    @cache_readonly
    def _engine(self):
        # Calculate the number of bits needed to represent labels in each
        # level, as log2 of their sizes (including -1 for NaN):
        sizes = np.ceil(np.log2([len(l) + 1 for l in self.levels]))

        # Sum bit counts, starting from the _right_....
        lev_bits = np.cumsum(sizes[::-1])[::-1]

        # ... in order to obtain offsets such that sorting the combination of
        # shifted codes (one for each level, resulting in a unique integer) is
        # equivalent to sorting lexicographically the codes themselves. Notice
        # that each level needs to be shifted by the number of bits needed to
        # represent the _previous_ ones:
        offsets = np.concatenate([lev_bits[1:], [0]]).astype("uint64")

        # Check the total number of bits needed for our representation:
        if lev_bits[0] > 64:
            # The levels would overflow a 64 bit uint - use Python integers:
            return MultiIndexPyIntEngine(self.levels, self.codes, offsets)
        return MultiIndexUIntEngine(self.levels, self.codes, offsets)

    @property
    def values(self):
        if self._tuples is not None:
            return self._tuples

        values = []

        for i in range(self.nlevels):
            vals = self._get_level_values(i)
            if is_categorical_dtype(vals):
                vals = vals._internal_get_values()
            if isinstance(vals.dtype, ExtensionDtype) or hasattr(vals, "_box_values"):
                vals = vals.astype(object)
            vals = np.array(vals, copy=False)
            values.append(vals)

        self._tuples = lib.fast_zip(values)
        return self._tuples

    @cache_readonly
    def is_monotonic_increasing(self) -> bool:
        """
        return if the index is monotonic increasing (only equal or
        increasing) values.
        """

        if all(x.is_monotonic for x in self.levels):
            # If each level is sorted, we can operate on the codes directly. GH27495
            return libalgos.is_lexsorted(
                [x.astype("int64", copy=False) for x in self.codes]
            )

        # reversed() because lexsort() wants the most significant key last.
        values = [
            self._get_level_values(i).values for i in reversed(range(len(self.levels)))
        ]
        try:
            sort_order = np.lexsort(values)
            return Index(sort_order).is_monotonic
        except TypeError:

            # we have mixed types and np.lexsort is not happy
            return Index(self.values).is_monotonic

    @cache_readonly
    def is_monotonic_decreasing(self) -> bool:
        """
        return if the index is monotonic decreasing (only equal or
        decreasing) values.
        """
        # monotonic decreasing if and only if reverse is monotonic increasing
        return self[::-1].is_monotonic_increasing

    @cache_readonly
    def _have_mixed_levels(self):
        """ return a boolean list indicated if we have mixed levels """
        return ["mixed" in l for l in self._inferred_type_levels]

    @cache_readonly
    def _inferred_type_levels(self):
        """ return a list of the inferred types, one for each level """
        return [i.inferred_type for i in self.levels]

    @cache_readonly
    def _hashed_values(self):
        """ return a uint64 ndarray of my hashed values """
        return hash_tuples(self)

    def _hashed_indexing_key(self, key):
        """
        validate and return the hash for the provided key

        *this is internal for use for the cython routines*

        Parameters
        ----------
        key : string or tuple

        Returns
        -------
        np.uint64

        Notes
        -----
        we need to stringify if we have mixed levels
        """

        if not isinstance(key, tuple):
            return hash_tuples(key)

        if not len(key) == self.nlevels:
            raise KeyError

        def f(k, stringify):
            if stringify and not isinstance(k, str):
                k = str(k)
            return k

        key = tuple(
            f(k, stringify) for k, stringify in zip(key, self._have_mixed_levels)
        )
        return hash_tuple(key)

    @Appender(Index.duplicated.__doc__)
    def duplicated(self, keep="first"):
        shape = map(len, self.levels)
        ids = get_group_index(self.codes, shape, sort=False, xnull=False)

        return duplicated_int64(ids, keep)

    def fillna(self, value=None, downcast=None):
        """
        fillna is not implemented for MultiIndex
        """
        raise NotImplementedError("isna is not defined for MultiIndex")

    @Appender(_index_shared_docs["dropna"])
    def dropna(self, how="any"):
        nans = [level_codes == -1 for level_codes in self.codes]
        if how == "any":
            indexer = np.any(nans, axis=0)
        elif how == "all":
            indexer = np.all(nans, axis=0)
        else:
            raise ValueError(f"invalid how option: {how}")

        new_codes = [level_codes[~indexer] for level_codes in self.codes]
        return self.copy(codes=new_codes, deep=True)

    def get_value(self, series, key):
        # Label-based
        s = com.values_from_object(series)
        k = com.values_from_object(key)

        def _try_mi(k):
            # TODO: what if a level contains tuples??
            loc = self.get_loc(k)
            new_values = series._values[loc]
            new_index = self[loc]
            new_index = maybe_droplevels(new_index, k)
            return series._constructor(
                new_values, index=new_index, name=series.name
            ).__finalize__(self)

        try:
            return self._engine.get_value(s, k)
        except KeyError as e1:
            try:
                return _try_mi(key)
            except KeyError:
                pass

            try:
                return libindex.get_value_at(s, k)
            except IndexError:
                raise
            except TypeError:
                # generator/iterator-like
                if is_iterator(key):
                    raise InvalidIndexError(key)
                else:
                    raise e1
            except Exception:  # pragma: no cover
                raise e1
        except TypeError:

            # a Timestamp will raise a TypeError in a multi-index
            # rather than a KeyError, try it here
            # note that a string that 'looks' like a Timestamp will raise
            # a KeyError! (GH5725)
            if isinstance(key, (datetime.datetime, np.datetime64, str)):
                try:
                    return _try_mi(key)
                except KeyError:
                    raise
                except (IndexError, ValueError, TypeError):
                    pass

                try:
                    return _try_mi(Timestamp(key))
                except (
                    KeyError,
                    TypeError,
                    IndexError,
                    ValueError,
                    tslibs.OutOfBoundsDatetime,
                ):
                    pass

            raise InvalidIndexError(key)

    def _get_level_values(self, level, unique=False):
        """
        Return vector of label values for requested level,
        equal to the length of the index

        **this is an internal method**

        Parameters
        ----------
        level : int level
        unique : bool, default False
            if True, drop duplicated values

        Returns
        -------
        values : ndarray
        """

        lev = self.levels[level]
        level_codes = self.codes[level]
        name = self._names[level]
        if unique:
            level_codes = algos.unique(level_codes)
        filled = algos.take_1d(lev._values, level_codes, fill_value=lev._na_value)
        return lev._shallow_copy(filled, name=name)

    def get_level_values(self, level):
        """
        Return vector of label values for requested level,
        equal to the length of the index.

        Parameters
        ----------
        level : int or str
            ``level`` is either the integer position of the level in the
            MultiIndex, or the name of the level.

        Returns
        -------
        values : Index
            Values is a level of this MultiIndex converted to
            a single :class:`Index` (or subclass thereof).

        Examples
        --------

        Create a MultiIndex:

        >>> mi = pd.MultiIndex.from_arrays((list('abc'), list('def')))
        >>> mi.names = ['level_1', 'level_2']

        Get level values by supplying level as either integer or name:

        >>> mi.get_level_values(0)
        Index(['a', 'b', 'c'], dtype='object', name='level_1')
        >>> mi.get_level_values('level_2')
        Index(['d', 'e', 'f'], dtype='object', name='level_2')
        """
        level = self._get_level_number(level)
        values = self._get_level_values(level)
        return values

    @Appender(_index_shared_docs["index_unique"] % _index_doc_kwargs)
    def unique(self, level=None):

        if level is None:
            return super().unique()
        else:
            level = self._get_level_number(level)
            return self._get_level_values(level=level, unique=True)

    def _to_safe_for_reshape(self):
        """ convert to object if we are a categorical """
        return self.set_levels([i._to_safe_for_reshape() for i in self.levels])

    def to_frame(self, index=True, name=None):
        """
        Create a DataFrame with the levels of the MultiIndex as columns.

        Column ordering is determined by the DataFrame constructor with data as
        a dict.

        .. versionadded:: 0.24.0

        Parameters
        ----------
        index : bool, default True
            Set the index of the returned DataFrame as the original MultiIndex.

        name : list / sequence of strings, optional
            The passed names should substitute index level names.

        Returns
        -------
        DataFrame : a DataFrame containing the original MultiIndex data.

        See Also
        --------
        DataFrame
        """

        from pandas import DataFrame

        if name is not None:
            if not is_list_like(name):
                raise TypeError("'name' must be a list / sequence of column names.")

            if len(name) != len(self.levels):
                raise ValueError(
                    "'name' should have same length as number of levels on index."
                )
            idx_names = name
        else:
            idx_names = self.names

        # Guarantee resulting column order - PY36+ dict maintains insertion order
        result = DataFrame(
            {
                (level if lvlname is None else lvlname): self._get_level_values(level)
                for lvlname, level in zip(idx_names, range(len(self.levels)))
            },
            copy=False,
        )

        if index:
            result.index = self
        return result

    def to_flat_index(self):
        """
        Convert a MultiIndex to an Index of Tuples containing the level values.

        .. versionadded:: 0.24.0

        Returns
        -------
        pd.Index
            Index with the MultiIndex data represented in Tuples.

        Notes
        -----
        This method will simply return the caller if called by anything other
        than a MultiIndex.

        Examples
        --------
        >>> index = pd.MultiIndex.from_product(
        ...     [['foo', 'bar'], ['baz', 'qux']],
        ...     names=['a', 'b'])
        >>> index.to_flat_index()
        Index([('foo', 'baz'), ('foo', 'qux'),
               ('bar', 'baz'), ('bar', 'qux')],
              dtype='object')
        """
        return Index(self.values, tupleize_cols=False)

    @property
    def is_all_dates(self) -> bool:
        return False

    def is_lexsorted(self) -> bool:
        """
        Return True if the codes are lexicographically sorted.

        Returns
        -------
        bool
        """
        return self.lexsort_depth == self.nlevels

    @cache_readonly
    def lexsort_depth(self):
        if self.sortorder is not None:
            return self.sortorder

        return self._lexsort_depth()

    def _lexsort_depth(self) -> int:
        """
        Compute and return the lexsort_depth, the number of levels of the
        MultiIndex that are sorted lexically

        Returns
        ------
        int
        """
        int64_codes = [ensure_int64(level_codes) for level_codes in self.codes]
        for k in range(self.nlevels, 0, -1):
            if libalgos.is_lexsorted(int64_codes[:k]):
                return k
        return 0

    def _sort_levels_monotonic(self):
        """
        This is an *internal* function.

        Create a new MultiIndex from the current to monotonically sorted
        items IN the levels. This does not actually make the entire MultiIndex
        monotonic, JUST the levels.

        The resulting MultiIndex will have the same outward
        appearance, meaning the same .values and ordering. It will also
        be .equals() to the original.

        Returns
        -------
        MultiIndex

        Examples
        --------

        >>> mi = pd.MultiIndex(levels=[['a', 'b'], ['bb', 'aa']],
        ...                    codes=[[0, 0, 1, 1], [0, 1, 0, 1]])
        >>> mi
        MultiIndex([('a', 'bb'),
                    ('a', 'aa'),
                    ('b', 'bb'),
                    ('b', 'aa')],
                   )

        >>> mi.sort_values()
        MultiIndex([('a', 'aa'),
                    ('a', 'bb'),
                    ('b', 'aa'),
                    ('b', 'bb')],
                   )
        """

        if self.is_lexsorted() and self.is_monotonic:
            return self

        new_levels = []
        new_codes = []

        for lev, level_codes in zip(self.levels, self.codes):

            if not lev.is_monotonic:
                try:
                    # indexer to reorder the levels
                    indexer = lev.argsort()
                except TypeError:
                    pass
                else:
                    lev = lev.take(indexer)

                    # indexer to reorder the level codes
                    indexer = ensure_int64(indexer)
                    ri = lib.get_reverse_indexer(indexer, len(indexer))
                    level_codes = algos.take_1d(ri, level_codes)

            new_levels.append(lev)
            new_codes.append(level_codes)

        return MultiIndex(
            new_levels,
            new_codes,
            names=self.names,
            sortorder=self.sortorder,
            verify_integrity=False,
        )

    def remove_unused_levels(self):
        """
        Create a new MultiIndex from the current that removes
        unused levels, meaning that they are not expressed in the labels.

        The resulting MultiIndex will have the same outward
        appearance, meaning the same .values and ordering. It will also
        be .equals() to the original.

        Returns
        -------
        MultiIndex

        Examples
        --------
        >>> mi = pd.MultiIndex.from_product([range(2), list('ab')])
        >>> mi
        MultiIndex([(0, 'a'),
                    (0, 'b'),
                    (1, 'a'),
                    (1, 'b')],
                   )

        >>> mi[2:]
        MultiIndex([(1, 'a'),
                    (1, 'b')],
                   )

        The 0 from the first level is not represented
        and can be removed

        >>> mi2 = mi[2:].remove_unused_levels()
        >>> mi2.levels
        FrozenList([[1], ['a', 'b']])
        """

        new_levels = []
        new_codes = []

        changed = False
        for lev, level_codes in zip(self.levels, self.codes):

            # Since few levels are typically unused, bincount() is more
            # efficient than unique() - however it only accepts positive values
            # (and drops order):
            uniques = np.where(np.bincount(level_codes + 1) > 0)[0] - 1
            has_na = int(len(uniques) and (uniques[0] == -1))

            if len(uniques) != len(lev) + has_na:
                # We have unused levels
                changed = True

                # Recalculate uniques, now preserving order.
                # Can easily be cythonized by exploiting the already existing
                # "uniques" and stop parsing "level_codes" when all items
                # are found:
                uniques = algos.unique(level_codes)
                if has_na:
                    na_idx = np.where(uniques == -1)[0]
                    # Just ensure that -1 is in first position:
                    uniques[[0, na_idx[0]]] = uniques[[na_idx[0], 0]]

                # codes get mapped from uniques to 0:len(uniques)
                # -1 (if present) is mapped to last position
                code_mapping = np.zeros(len(lev) + has_na)
                # ... and reassigned value -1:
                code_mapping[uniques] = np.arange(len(uniques)) - has_na

                level_codes = code_mapping[level_codes]

                # new levels are simple
                lev = lev.take(uniques[has_na:])

            new_levels.append(lev)
            new_codes.append(level_codes)

        result = self.view()

        if changed:
            result._reset_identity()
            result._set_levels(new_levels, validate=False)
            result._set_codes(new_codes, validate=False)

        return result

    @property
    def nlevels(self) -> int:
        """
        Integer number of levels in this MultiIndex.
        """
        return len(self._levels)

    @property
    def levshape(self):
        """
        A tuple with the length of each level.
        """
        return tuple(len(x) for x in self.levels)

    def __reduce__(self):
        """Necessary for making this object picklable"""
        d = dict(
            levels=list(self.levels),
            codes=list(self.codes),
            sortorder=self.sortorder,
            names=list(self.names),
        )
        return ibase._new_Index, (type(self), d), None

    def __setstate__(self, state: Union[Dict, Tuple]) -> None:
        """Necessary for making this object picklable"""

        if isinstance(state, dict):
            levels = state.get("levels")
            codes = state.get("codes")
            sortorder = state.get("sortorder")
            names = state.get("names")

        elif isinstance(state, tuple):

            nd_state, own_state = state
            levels, codes, sortorder, names = own_state

        assert levels is not None

        self._set_levels([Index(x) for x in levels], validate=False)
        self._set_codes(codes)
        new_codes = self._verify_integrity()
        self._set_codes(new_codes)
        self._set_names(names)
        self.sortorder = sortorder
        self._reset_identity()

    def __getitem__(self, key):
        if is_scalar(key):
            key = com.cast_scalar_indexer(key)

            retval = []
            for lev, level_codes in zip(self.levels, self.codes):
                if level_codes[key] == -1:
                    retval.append(np.nan)
                else:
                    retval.append(lev[level_codes[key]])

            return tuple(retval)
        else:
            if com.is_bool_indexer(key):
                key = np.asarray(key, dtype=bool)
                sortorder = self.sortorder
            else:
                # cannot be sure whether the result will be sorted
                sortorder = None

                if isinstance(key, Index):
                    key = np.asarray(key)

            new_codes = [level_codes[key] for level_codes in self.codes]

            return MultiIndex(
                levels=self.levels,
                codes=new_codes,
                names=self.names,
                sortorder=sortorder,
                verify_integrity=False,
            )

    @Appender(_index_shared_docs["take"] % _index_doc_kwargs)
    def take(self, indices, axis=0, allow_fill=True, fill_value=None, **kwargs):
        nv.validate_take(tuple(), kwargs)
        indices = ensure_platform_int(indices)
        taken = self._assert_take_fillable(
            self.codes,
            indices,
            allow_fill=allow_fill,
            fill_value=fill_value,
            na_value=-1,
        )
        return MultiIndex(
            levels=self.levels, codes=taken, names=self.names, verify_integrity=False
        )

    def _assert_take_fillable(
        self, values, indices, allow_fill=True, fill_value=None, na_value=None
    ):
        """ Internal method to handle NA filling of take """
        # only fill if we are passing a non-None fill_value
        if allow_fill and fill_value is not None:
            if (indices < -1).any():
                msg = (
                    "When allow_fill=True and fill_value is not None, "
                    "all indices must be >= -1"
                )
                raise ValueError(msg)
            taken = [lab.take(indices) for lab in self.codes]
            mask = indices == -1
            if mask.any():
                masked = []
                for new_label in taken:
                    label_values = new_label
                    label_values[mask] = na_value
                    masked.append(np.asarray(label_values))
                taken = masked
        else:
            taken = [lab.take(indices) for lab in self.codes]
        return taken

    def append(self, other):
        """
        Append a collection of Index options together

        Parameters
        ----------
        other : Index or list/tuple of indices

        Returns
        -------
        appended : Index
        """
        if not isinstance(other, (list, tuple)):
            other = [other]

        if all(
            (isinstance(o, MultiIndex) and o.nlevels >= self.nlevels) for o in other
        ):
            arrays = []
            for i in range(self.nlevels):
                label = self._get_level_values(i)
                appended = [o._get_level_values(i) for o in other]
                arrays.append(label.append(appended))
            return MultiIndex.from_arrays(arrays, names=self.names)

        to_concat = (self.values,) + tuple(k._values for k in other)
        new_tuples = np.concatenate(to_concat)

        # if all(isinstance(x, MultiIndex) for x in other):
        try:
            return MultiIndex.from_tuples(new_tuples, names=self.names)
        except (TypeError, IndexError):
            return Index(new_tuples)

    def argsort(self, *args, **kwargs):
        return self.values.argsort(*args, **kwargs)

    @Appender(_index_shared_docs["repeat"] % _index_doc_kwargs)
    def repeat(self, repeats, axis=None):
        nv.validate_repeat(tuple(), dict(axis=axis))
        repeats = ensure_platform_int(repeats)
        return MultiIndex(
            levels=self.levels,
            codes=[
                level_codes.view(np.ndarray).astype(np.intp).repeat(repeats)
                for level_codes in self.codes
            ],
            names=self.names,
            sortorder=self.sortorder,
            verify_integrity=False,
        )

    def where(self, cond, other=None):
        raise NotImplementedError(".where is not supported for MultiIndex operations")

    def drop(self, codes, level=None, errors="raise"):
        """
        Make new MultiIndex with passed list of codes deleted

        Parameters
        ----------
        codes : array-like
            Must be a list of tuples
        level : int or level name, default None
        errors : str, default 'raise'

        Returns
        -------
        dropped : MultiIndex
        """
        if level is not None:
            return self._drop_from_level(codes, level, errors)

        if not isinstance(codes, (np.ndarray, Index)):
            try:
                codes = com.index_labels_to_array(codes)
            except ValueError:
                pass

        inds = []
        for level_codes in codes:
            try:
                loc = self.get_loc(level_codes)
                # get_loc returns either an integer, a slice, or a boolean
                # mask
                if isinstance(loc, int):
                    inds.append(loc)
                elif isinstance(loc, slice):
                    inds.extend(range(loc.start, loc.stop))
                elif com.is_bool_indexer(loc):
                    if self.lexsort_depth == 0:
                        warnings.warn(
                            "dropping on a non-lexsorted multi-index"
                            " without a level parameter may impact "
                            "performance.",
                            PerformanceWarning,
                            stacklevel=3,
                        )
                    loc = loc.nonzero()[0]
                    inds.extend(loc)
                else:
                    msg = f"unsupported indexer of type {type(loc)}"
                    raise AssertionError(msg)
            except KeyError:
                if errors != "ignore":
                    raise

        return self.delete(inds)

    def _drop_from_level(self, codes, level, errors="raise"):
        codes = com.index_labels_to_array(codes)
        i = self._get_level_number(level)
        index = self.levels[i]
        values = index.get_indexer(codes)

        mask = ~algos.isin(self.codes[i], values)
        if mask.all() and errors != "ignore":
            raise KeyError(f"labels {codes} not found in level")

        return self[mask]

    def swaplevel(self, i=-2, j=-1):
        """
        Swap level i with level j.

        Calling this method does not change the ordering of the values.

        Parameters
        ----------
        i : int, str, default -2
            First level of index to be swapped. Can pass level name as string.
            Type of parameters can be mixed.
        j : int, str, default -1
            Second level of index to be swapped. Can pass level name as string.
            Type of parameters can be mixed.

        Returns
        -------
        MultiIndex
            A new MultiIndex.

        See Also
        --------
        Series.swaplevel : Swap levels i and j in a MultiIndex.
        Dataframe.swaplevel : Swap levels i and j in a MultiIndex on a
            particular axis.

        Examples
        --------
        >>> mi = pd.MultiIndex(levels=[['a', 'b'], ['bb', 'aa']],
        ...                    codes=[[0, 0, 1, 1], [0, 1, 0, 1]])
        >>> mi
        MultiIndex([('a', 'bb'),
                    ('a', 'aa'),
                    ('b', 'bb'),
                    ('b', 'aa')],
                   )
        >>> mi.swaplevel(0, 1)
        MultiIndex([('bb', 'a'),
                    ('aa', 'a'),
                    ('bb', 'b'),
                    ('aa', 'b')],
                   )
        """
        new_levels = list(self.levels)
        new_codes = list(self.codes)
        new_names = list(self.names)

        i = self._get_level_number(i)
        j = self._get_level_number(j)

        new_levels[i], new_levels[j] = new_levels[j], new_levels[i]
        new_codes[i], new_codes[j] = new_codes[j], new_codes[i]
        new_names[i], new_names[j] = new_names[j], new_names[i]

        return MultiIndex(
            levels=new_levels, codes=new_codes, names=new_names, verify_integrity=False
        )

    def reorder_levels(self, order):
        """
        Rearrange levels using input order. May not drop or duplicate levels.

        Parameters
        ----------

        Returns
        -------
        MultiIndex
        """
        order = [self._get_level_number(i) for i in order]
        if len(order) != self.nlevels:
            raise AssertionError(
                f"Length of order must be same as number of levels ({self.nlevels}),"
                f" got {len(order)}"
            )
        new_levels = [self.levels[i] for i in order]
        new_codes = [self.codes[i] for i in order]
        new_names = [self.names[i] for i in order]

        return MultiIndex(
            levels=new_levels, codes=new_codes, names=new_names, verify_integrity=False
        )

    def _get_codes_for_sorting(self):
        """
        we categorizing our codes by using the
        available categories (all, not just observed)
        excluding any missing ones (-1); this is in preparation
        for sorting, where we need to disambiguate that -1 is not
        a valid valid
        """

        def cats(level_codes):
            return np.arange(
                np.array(level_codes).max() + 1 if len(level_codes) else 0,
                dtype=level_codes.dtype,
            )

        return [
            Categorical.from_codes(level_codes, cats(level_codes), ordered=True)
            for level_codes in self.codes
        ]

    def sortlevel(self, level=0, ascending=True, sort_remaining=True):
        """
        Sort MultiIndex at the requested level. The result will respect the
        original ordering of the associated factor at that level.

        Parameters
        ----------
        level : list-like, int or str, default 0
            If a string is given, must be a name of the level.
            If list-like must be names or ints of levels.
        ascending : bool, default True
            False to sort in descending order.
            Can also be a list to specify a directed ordering.
        sort_remaining : sort by the remaining levels after level

        Returns
        -------
        sorted_index : pd.MultiIndex
            Resulting index.
        indexer : np.ndarray
            Indices of output values in original index.
        """
        if isinstance(level, (str, int)):
            level = [level]
        level = [self._get_level_number(lev) for lev in level]
        sortorder = None

        # we have a directed ordering via ascending
        if isinstance(ascending, list):
            if not len(level) == len(ascending):
                raise ValueError("level must have same length as ascending")

            indexer = lexsort_indexer(
                [self.codes[lev] for lev in level], orders=ascending
            )

        # level ordering
        else:

            codes = list(self.codes)
            shape = list(self.levshape)

            # partition codes and shape
            primary = tuple(codes[lev] for lev in level)
            primshp = tuple(shape[lev] for lev in level)

            # Reverse sorted to retain the order of
            # smaller indices that needs to be removed
            for lev in sorted(level, reverse=True):
                codes.pop(lev)
                shape.pop(lev)

            if sort_remaining:
                primary += primary + tuple(codes)
                primshp += primshp + tuple(shape)
            else:
                sortorder = level[0]

            indexer = indexer_from_factorized(primary, primshp, compress=False)

            if not ascending:
                indexer = indexer[::-1]

        indexer = ensure_platform_int(indexer)
        new_codes = [level_codes.take(indexer) for level_codes in self.codes]

        new_index = MultiIndex(
            codes=new_codes,
            levels=self.levels,
            names=self.names,
            sortorder=sortorder,
            verify_integrity=False,
        )

        return new_index, indexer

    def _convert_listlike_indexer(self, keyarr, kind=None):
        """
        Parameters
        ----------
        keyarr : list-like
            Indexer to convert.

        Returns
        -------
        tuple (indexer, keyarr)
            indexer is an ndarray or None if cannot convert
            keyarr are tuple-safe keys
        """
        indexer, keyarr = super()._convert_listlike_indexer(keyarr, kind=kind)

        # are we indexing a specific level
        if indexer is None and len(keyarr) and not isinstance(keyarr[0], tuple):
            level = 0
            _, indexer = self.reindex(keyarr, level=level)

            # take all
            if indexer is None:
                indexer = np.arange(len(self))

            check = self.levels[0].get_indexer(keyarr)
            mask = check == -1
            if mask.any():
                raise KeyError(f"{keyarr[mask]} not in index")

        return indexer, keyarr

    @Appender(_index_shared_docs["get_indexer"] % _index_doc_kwargs)
    def get_indexer(self, target, method=None, limit=None, tolerance=None):
        method = missing.clean_reindex_fill_method(method)
        target = ensure_index(target)

        # empty indexer
        if is_list_like(target) and not len(target):
            return ensure_platform_int(np.array([]))

        if not isinstance(target, MultiIndex):
            try:
                target = MultiIndex.from_tuples(target)
            except (TypeError, ValueError):

                # let's instead try with a straight Index
                if method is None:
                    return Index(self.values).get_indexer(
                        target, method=method, limit=limit, tolerance=tolerance
                    )

        if not self.is_unique:
            raise ValueError("Reindexing only valid with uniquely valued Index objects")

        if method == "pad" or method == "backfill":
            if tolerance is not None:
                raise NotImplementedError(
                    "tolerance not implemented yet for MultiIndex"
                )
            indexer = self._engine.get_indexer(target, method, limit)
        elif method == "nearest":
            raise NotImplementedError(
                "method='nearest' not implemented yet "
                "for MultiIndex; see GitHub issue 9365"
            )
        else:
            indexer = self._engine.get_indexer(target)

        return ensure_platform_int(indexer)

    @Appender(_index_shared_docs["get_indexer_non_unique"] % _index_doc_kwargs)
    def get_indexer_non_unique(self, target):
        return super().get_indexer_non_unique(target)

    def reindex(self, target, method=None, level=None, limit=None, tolerance=None):
        """
        Create index with target's values (move/add/delete values as necessary)

        Returns
        -------
        new_index : pd.MultiIndex
            Resulting index
        indexer : np.ndarray or None
            Indices of output values in original index.

        """
        # GH6552: preserve names when reindexing to non-named target
        # (i.e. neither Index nor Series).
        preserve_names = not hasattr(target, "names")

        if level is not None:
            if method is not None:
                raise TypeError("Fill method not supported if level passed")

            # GH7774: preserve dtype/tz if target is empty and not an Index.
            # target may be an iterator
            target = ibase._ensure_has_len(target)
            if len(target) == 0 and not isinstance(target, Index):
                idx = self.levels[level]
                attrs = idx._get_attributes_dict()
                attrs.pop("freq", None)  # don't preserve freq
                target = type(idx)._simple_new(np.empty(0, dtype=idx.dtype), **attrs)
            else:
                target = ensure_index(target)
            target, indexer, _ = self._join_level(
                target, level, how="right", return_indexers=True, keep_order=False
            )
        else:
            target = ensure_index(target)
            if self.equals(target):
                indexer = None
            else:
                if self.is_unique:
                    indexer = self.get_indexer(
                        target, method=method, limit=limit, tolerance=tolerance
                    )
                else:
                    raise ValueError("cannot handle a non-unique multi-index!")

        if not isinstance(target, MultiIndex):
            if indexer is None:
                target = self
            elif (indexer >= 0).all():
                target = self.take(indexer)
            else:
                # hopefully?
                target = MultiIndex.from_tuples(target)

        if (
            preserve_names
            and target.nlevels == self.nlevels
            and target.names != self.names
        ):
            target = target.copy(deep=False)
            target.names = self.names

        return target, indexer

    def get_slice_bound(
        self, label: Union[Hashable, Sequence[Hashable]], side: str, kind: str
    ) -> int:
        """
        For an ordered MultiIndex, compute slice bound
        that corresponds to given label.

        Returns leftmost (one-past-the-rightmost if `side=='right') position
        of given label.

        Parameters
        ----------
        label : object or tuple of objects
        side : {'left', 'right'}
        kind : {'loc', 'getitem'}

        Returns
        -------
        int
            Index of label.

        Notes
        -----
        This method only works if level 0 index of the MultiIndex is lexsorted.

        Examples
        --------
        >>> mi = pd.MultiIndex.from_arrays([list('abbc'), list('gefd')])

        Get the locations from the leftmost 'b' in the first level
        until the end of the multiindex:

        >>> mi.get_slice_bound('b', side="left", kind="loc")
        1

        Like above, but if you get the locations from the rightmost
        'b' in the first level and 'f' in the second level:

        >>> mi.get_slice_bound(('b','f'), side="right", kind="loc")
        3

        See Also
        --------
        MultiIndex.get_loc : Get location for a label or a tuple of labels.
        MultiIndex.get_locs : Get location for a label/slice/list/mask or a
                              sequence of such.
        """

        if not isinstance(label, tuple):
            label = (label,)
        return self._partial_tup_index(label, side=side)

    def slice_locs(self, start=None, end=None, step=None, kind=None):
        """
        For an ordered MultiIndex, compute the slice locations for input
        labels.

        The input labels can be tuples representing partial levels, e.g. for a
        MultiIndex with 3 levels, you can pass a single value (corresponding to
        the first level), or a 1-, 2-, or 3-tuple.

        Parameters
        ----------
        start : label or tuple, default None
            If None, defaults to the beginning
        end : label or tuple
            If None, defaults to the end
        step : int or None
            Slice step
        kind : string, optional, defaults None

        Returns
        -------
        (start, end) : (int, int)

        Notes
        -----
        This method only works if the MultiIndex is properly lexsorted. So,
        if only the first 2 levels of a 3-level MultiIndex are lexsorted,
        you can only pass two levels to ``.slice_locs``.

        Examples
        --------
        >>> mi = pd.MultiIndex.from_arrays([list('abbd'), list('deff')],
        ...                                names=['A', 'B'])

        Get the slice locations from the beginning of 'b' in the first level
        until the end of the multiindex:

        >>> mi.slice_locs(start='b')
        (1, 4)

        Like above, but stop at the end of 'b' in the first level and 'f' in
        the second level:

        >>> mi.slice_locs(start='b', end=('b', 'f'))
        (1, 3)

        See Also
        --------
        MultiIndex.get_loc : Get location for a label or a tuple of labels.
        MultiIndex.get_locs : Get location for a label/slice/list/mask or a
                              sequence of such.
        """
        # This function adds nothing to its parent implementation (the magic
        # happens in get_slice_bound method), but it adds meaningful doc.
        return super().slice_locs(start, end, step, kind=kind)

    def _partial_tup_index(self, tup, side="left"):
        if len(tup) > self.lexsort_depth:
            raise UnsortedIndexError(
                f"Key length ({len(tup)}) was greater than MultiIndex lexsort depth"
                f" ({self.lexsort_depth})"
            )

        n = len(tup)
        start, end = 0, len(self)
        zipped = zip(tup, self.levels, self.codes)
        for k, (lab, lev, labs) in enumerate(zipped):
            section = labs[start:end]

            if lab not in lev:
                if not lev.is_type_compatible(lib.infer_dtype([lab], skipna=False)):
                    raise TypeError(f"Level type mismatch: {lab}")

                # short circuit
                loc = lev.searchsorted(lab, side=side)
                if side == "right" and loc >= 0:
                    loc -= 1
                return start + section.searchsorted(loc, side=side)

            idx = lev.get_loc(lab)
            if k < n - 1:
                end = start + section.searchsorted(idx, side="right")
                start = start + section.searchsorted(idx, side="left")
            else:
                return start + section.searchsorted(idx, side=side)

    def get_loc(self, key, method=None):
        """
        Get location for a label or a tuple of labels as an integer, slice or
        boolean mask.

        Parameters
        ----------
        key : label or tuple of labels (one for each level)
        method : None

        Returns
        -------
        loc : int, slice object or boolean mask
            If the key is past the lexsort depth, the return may be a
            boolean mask array, otherwise it is always a slice or int.

        See Also
        --------
        Index.get_loc : The get_loc method for (single-level) index.
        MultiIndex.slice_locs : Get slice location given start label(s) and
                                end label(s).
        MultiIndex.get_locs : Get location for a label/slice/list/mask or a
                              sequence of such.

        Notes
        -----
        The key cannot be a slice, list of same-level labels, a boolean mask,
        or a sequence of such. If you want to use those, use
        :meth:`MultiIndex.get_locs` instead.

        Examples
        --------
        >>> mi = pd.MultiIndex.from_arrays([list('abb'), list('def')])

        >>> mi.get_loc('b')
        slice(1, 3, None)

        >>> mi.get_loc(('b', 'e'))
        1
        """
        if method is not None:
            raise NotImplementedError(
                "only the default get_loc method is "
                "currently supported for MultiIndex"
            )

        def _maybe_to_slice(loc):
            """convert integer indexer to boolean mask or slice if possible"""
            if not isinstance(loc, np.ndarray) or loc.dtype != "int64":
                return loc

            loc = lib.maybe_indices_to_slice(loc, len(self))
            if isinstance(loc, slice):
                return loc

            mask = np.empty(len(self), dtype="bool")
            mask.fill(False)
            mask[loc] = True
            return mask

        if not isinstance(key, tuple):
            loc = self._get_level_indexer(key, level=0)
            return _maybe_to_slice(loc)

        keylen = len(key)
        if self.nlevels < keylen:
            raise KeyError(
                f"Key length ({keylen}) exceeds index depth ({self.nlevels})"
            )

        if keylen == self.nlevels and self.is_unique:
            return self._engine.get_loc(key)

        # -- partial selection or non-unique index
        # break the key into 2 parts based on the lexsort_depth of the index;
        # the first part returns a continuous slice of the index; the 2nd part
        # needs linear search within the slice
        i = self.lexsort_depth
        lead_key, follow_key = key[:i], key[i:]
        start, stop = (
            self.slice_locs(lead_key, lead_key) if lead_key else (0, len(self))
        )

        if start == stop:
            raise KeyError(key)

        if not follow_key:
            return slice(start, stop)

        warnings.warn(
            "indexing past lexsort depth may impact performance.",
            PerformanceWarning,
            stacklevel=10,
        )

        loc = np.arange(start, stop, dtype="int64")

        for i, k in enumerate(follow_key, len(lead_key)):
            mask = self.codes[i][loc] == self.levels[i].get_loc(k)
            if not mask.all():
                loc = loc[mask]
            if not len(loc):
                raise KeyError(key)

        return _maybe_to_slice(loc) if len(loc) != stop - start else slice(start, stop)

    def get_loc_level(self, key, level=0, drop_level: bool = True):
        """
        Get both the location for the requested label(s) and the
        resulting sliced index.

        Parameters
        ----------
        key : label or sequence of labels
        level : int/level name or list thereof, optional
        drop_level : bool, default True
            if ``False``, the resulting index will not drop any level.

        Returns
        -------
        loc : A 2-tuple where the elements are:
              Element 0: int, slice object or boolean array
              Element 1: The resulting sliced multiindex/index. If the key
              contains all levels, this will be ``None``.

        See Also
        --------
        MultiIndex.get_loc  : Get location for a label or a tuple of labels.
        MultiIndex.get_locs : Get location for a label/slice/list/mask or a
                              sequence of such.

        Examples
        --------
        >>> mi = pd.MultiIndex.from_arrays([list('abb'), list('def')],
        ...                                names=['A', 'B'])

        >>> mi.get_loc_level('b')
        (slice(1, 3, None), Index(['e', 'f'], dtype='object', name='B'))

        >>> mi.get_loc_level('e', level='B')
        (array([False,  True, False], dtype=bool),
        Index(['b'], dtype='object', name='A'))

        >>> mi.get_loc_level(['b', 'e'])
        (1, None)
        """

        # different name to distinguish from maybe_droplevels
        def maybe_mi_droplevels(indexer, levels, drop_level: bool):
            if not drop_level:
                return self[indexer]
            # kludgearound
            orig_index = new_index = self[indexer]
            levels = [self._get_level_number(i) for i in levels]
            for i in sorted(levels, reverse=True):
                try:
                    new_index = new_index.droplevel(i)
                except ValueError:

                    # no dropping here
                    return orig_index
            return new_index

        if isinstance(level, (tuple, list)):
            if len(key) != len(level):
                raise AssertionError(
                    "Key for location must have same length as number of levels"
                )
            result = None
            for lev, k in zip(level, key):
                loc, new_index = self.get_loc_level(k, level=lev)
                if isinstance(loc, slice):
                    mask = np.zeros(len(self), dtype=bool)
                    mask[loc] = True
                    loc = mask

                result = loc if result is None else result & loc

            return result, maybe_mi_droplevels(result, level, drop_level)

        level = self._get_level_number(level)

        # kludge for #1796
        if isinstance(key, list):
            key = tuple(key)

        if isinstance(key, tuple) and level == 0:

            try:
                if key in self.levels[0]:
                    indexer = self._get_level_indexer(key, level=level)
                    new_index = maybe_mi_droplevels(indexer, [0], drop_level)
                    return indexer, new_index
            except TypeError:
                pass

            if not any(isinstance(k, slice) for k in key):

                # partial selection
                # optionally get indexer to avoid re-calculation
                def partial_selection(key, indexer=None):
                    if indexer is None:
                        indexer = self.get_loc(key)
                    ilevels = [
                        i for i in range(len(key)) if key[i] != slice(None, None)
                    ]
                    return indexer, maybe_mi_droplevels(indexer, ilevels, drop_level)

                if len(key) == self.nlevels and self.is_unique:
                    # Complete key in unique index -> standard get_loc
                    try:
                        return (self._engine.get_loc(key), None)
                    except KeyError as e:
                        raise KeyError(key) from e
                else:
                    return partial_selection(key)
            else:
                indexer = None
                for i, k in enumerate(key):
                    if not isinstance(k, slice):
                        k = self._get_level_indexer(k, level=i)
                        if isinstance(k, slice):
                            # everything
                            if k.start == 0 and k.stop == len(self):
                                k = slice(None, None)
                        else:
                            k_index = k

                    if isinstance(k, slice):
                        if k == slice(None, None):
                            continue
                        else:
                            raise TypeError(key)

                    if indexer is None:
                        indexer = k_index
                    else:  # pragma: no cover
                        indexer &= k_index
                if indexer is None:
                    indexer = slice(None, None)
                ilevels = [i for i in range(len(key)) if key[i] != slice(None, None)]
                return indexer, maybe_mi_droplevels(indexer, ilevels, drop_level)
        else:
            indexer = self._get_level_indexer(key, level=level)
            return indexer, maybe_mi_droplevels(indexer, [level], drop_level)

    def _get_level_indexer(self, key, level=0, indexer=None):
        # return an indexer, boolean array or a slice showing where the key is
        # in the totality of values
        # if the indexer is provided, then use this

        level_index = self.levels[level]
        level_codes = self.codes[level]

        def convert_indexer(start, stop, step, indexer=indexer, codes=level_codes):
            # given the inputs and the codes/indexer, compute an indexer set
            # if we have a provided indexer, then this need not consider
            # the entire labels set

            r = np.arange(start, stop, step)
            if indexer is not None and len(indexer) != len(codes):

                # we have an indexer which maps the locations in the labels
                # that we have already selected (and is not an indexer for the
                # entire set) otherwise this is wasteful so we only need to
                # examine locations that are in this set the only magic here is
                # that the result are the mappings to the set that we have
                # selected
                from pandas import Series

                mapper = Series(indexer)
                indexer = codes.take(ensure_platform_int(indexer))
                result = Series(Index(indexer).isin(r).nonzero()[0])
                m = result.map(mapper)._ndarray_values

            else:
                m = np.zeros(len(codes), dtype=bool)
                m[np.in1d(codes, r, assume_unique=Index(codes).is_unique)] = True

            return m

        if isinstance(key, slice):
            # handle a slice, returning a slice if we can
            # otherwise a boolean indexer

            try:
                if key.start is not None:
                    start = level_index.get_loc(key.start)
                else:
                    start = 0
                if key.stop is not None:
                    stop = level_index.get_loc(key.stop)
                else:
                    stop = len(level_index) - 1
                step = key.step
            except KeyError:

                # we have a partial slice (like looking up a partial date
                # string)
                start = stop = level_index.slice_indexer(
                    key.start, key.stop, key.step, kind="loc"
                )
                step = start.step

            if isinstance(start, slice) or isinstance(stop, slice):
                # we have a slice for start and/or stop
                # a partial date slicer on a DatetimeIndex generates a slice
                # note that the stop ALREADY includes the stopped point (if
                # it was a string sliced)
                start = getattr(start, "start", start)
                stop = getattr(stop, "stop", stop)
                return convert_indexer(start, stop, step)

            elif level > 0 or self.lexsort_depth == 0 or step is not None:
                # need to have like semantics here to right
                # searching as when we are using a slice
                # so include the stop+1 (so we include stop)
                return convert_indexer(start, stop + 1, step)
            else:
                # sorted, so can return slice object -> view
                i = level_codes.searchsorted(start, side="left")
                j = level_codes.searchsorted(stop, side="right")
                return slice(i, j, step)

        else:

            code = level_index.get_loc(key)

            if level > 0 or self.lexsort_depth == 0:
                # Desired level is not sorted
                locs = np.array(level_codes == code, dtype=bool, copy=False)
                if not locs.any():
                    # The label is present in self.levels[level] but unused:
                    raise KeyError(key)
                return locs

            i = level_codes.searchsorted(code, side="left")
            j = level_codes.searchsorted(code, side="right")
            if i == j:
                # The label is present in self.levels[level] but unused:
                raise KeyError(key)
            return slice(i, j)

    def get_locs(self, seq):
        """
        Get location for a sequence of labels.

        Parameters
        ----------
        seq : label, slice, list, mask or a sequence of such
           You should use one of the above for each level.
           If a level should not be used, set it to ``slice(None)``.

        Returns
        -------
        numpy.ndarray
            NumPy array of integers suitable for passing to iloc.

        See Also
        --------
        MultiIndex.get_loc : Get location for a label or a tuple of labels.
        MultiIndex.slice_locs : Get slice location given start label(s) and
                                end label(s).

        Examples
        --------
        >>> mi = pd.MultiIndex.from_arrays([list('abb'), list('def')])

        >>> mi.get_locs('b')  # doctest: +SKIP
        array([1, 2], dtype=int64)

        >>> mi.get_locs([slice(None), ['e', 'f']])  # doctest: +SKIP
        array([1, 2], dtype=int64)

        >>> mi.get_locs([[True, False, True], slice('e', 'f')])  # doctest: +SKIP
        array([2], dtype=int64)
        """
        from .numeric import Int64Index

        # must be lexsorted to at least as many levels
        true_slices = [i for (i, s) in enumerate(com.is_true_slices(seq)) if s]
        if true_slices and true_slices[-1] >= self.lexsort_depth:
            raise UnsortedIndexError(
                "MultiIndex slicing requires the index to be lexsorted: slicing "
                f"on levels {true_slices}, lexsort depth {self.lexsort_depth}"
            )
        # indexer
        # this is the list of all values that we want to select
        n = len(self)
        indexer = None

        def _convert_to_indexer(r):
            # return an indexer
            if isinstance(r, slice):
                m = np.zeros(n, dtype=bool)
                m[r] = True
                r = m.nonzero()[0]
            elif com.is_bool_indexer(r):
                if len(r) != n:
                    raise ValueError(
                        "cannot index with a boolean indexer "
                        "that is not the same length as the "
                        "index"
                    )
                r = r.nonzero()[0]
            return Int64Index(r)

        def _update_indexer(idxr, indexer=indexer):
            if indexer is None:
                indexer = Index(np.arange(n))
            if idxr is None:
                return indexer
            return indexer & idxr

        for i, k in enumerate(seq):

            if com.is_bool_indexer(k):
                # a boolean indexer, must be the same length!
                k = np.asarray(k)
                indexer = _update_indexer(_convert_to_indexer(k), indexer=indexer)

            elif is_list_like(k):
                # a collection of labels to include from this level (these
                # are or'd)
                indexers = None
                for x in k:
                    try:
                        idxrs = _convert_to_indexer(
                            self._get_level_indexer(x, level=i, indexer=indexer)
                        )
                        indexers = idxrs if indexers is None else indexers | idxrs
                    except KeyError:

                        # ignore not founds
                        continue

                if indexers is not None:
                    indexer = _update_indexer(indexers, indexer=indexer)
                else:
                    # no matches we are done
                    return Int64Index([])._ndarray_values

            elif com.is_null_slice(k):
                # empty slice
                indexer = _update_indexer(None, indexer=indexer)

            elif isinstance(k, slice):

                # a slice, include BOTH of the labels
                indexer = _update_indexer(
                    _convert_to_indexer(
                        self._get_level_indexer(k, level=i, indexer=indexer)
                    ),
                    indexer=indexer,
                )
            else:
                # a single label
                indexer = _update_indexer(
                    _convert_to_indexer(
                        self.get_loc_level(k, level=i, drop_level=False)[0]
                    ),
                    indexer=indexer,
                )

        # empty indexer
        if indexer is None:
            return Int64Index([])._ndarray_values
        return indexer._ndarray_values

    def truncate(self, before=None, after=None):
        """
        Slice index between two labels / tuples, return new MultiIndex

        Parameters
        ----------
        before : label or tuple, can be partial. Default None
            None defaults to start
        after : label or tuple, can be partial. Default None
            None defaults to end

        Returns
        -------
        truncated : MultiIndex
        """
        if after and before and after < before:
            raise ValueError("after < before")

        i, j = self.levels[0].slice_locs(before, after)
        left, right = self.slice_locs(before, after)

        new_levels = list(self.levels)
        new_levels[0] = new_levels[0][i:j]

        new_codes = [level_codes[left:right] for level_codes in self.codes]
        new_codes[0] = new_codes[0] - i

        return MultiIndex(levels=new_levels, codes=new_codes, verify_integrity=False)

    def equals(self, other) -> bool:
        """
        Determines if two MultiIndex objects have the same labeling information
        (the levels themselves do not necessarily have to be the same)

        See Also
        --------
        equal_levels
        """
        if self.is_(other):
            return True

        if not isinstance(other, Index):
            return False

        if not isinstance(other, MultiIndex):
            # d-level MultiIndex can equal d-tuple Index
            if not is_object_dtype(other.dtype):
                if self.nlevels != other.nlevels:
                    return False

            other_vals = com.values_from_object(ensure_index(other))
            return array_equivalent(self._ndarray_values, other_vals)

        if self.nlevels != other.nlevels:
            return False

        if len(self) != len(other):
            return False

        for i in range(self.nlevels):
            self_codes = self.codes[i]
            self_codes = self_codes[self_codes != -1]
            self_values = algos.take_nd(
                np.asarray(self.levels[i]._values), self_codes, allow_fill=False
            )

            other_codes = other.codes[i]
            other_codes = other_codes[other_codes != -1]
            other_values = algos.take_nd(
                np.asarray(other.levels[i]._values), other_codes, allow_fill=False
            )

            # since we use NaT both datetime64 and timedelta64
            # we can have a situation where a level is typed say
            # timedelta64 in self (IOW it has other values than NaT)
            # but types datetime64 in other (where its all NaT)
            # but these are equivalent
            if len(self_values) == 0 and len(other_values) == 0:
                continue

            if not array_equivalent(self_values, other_values):
                return False

        return True

    def equal_levels(self, other):
        """
        Return True if the levels of both MultiIndex objects are the same

        """
        if self.nlevels != other.nlevels:
            return False

        for i in range(self.nlevels):
            if not self.levels[i].equals(other.levels[i]):
                return False
        return True

    def union(self, other, sort=None):
        """
        Form the union of two MultiIndex objects

        Parameters
        ----------
        other : MultiIndex or array / Index of tuples
        sort : False or None, default None
            Whether to sort the resulting Index.

            * None : Sort the result, except when

              1. `self` and `other` are equal.
              2. `self` has length 0.
              3. Some values in `self` or `other` cannot be compared.
                 A RuntimeWarning is issued in this case.

            * False : do not sort the result.

            .. versionadded:: 0.24.0

            .. versionchanged:: 0.24.1

               Changed the default value from ``True`` to ``None``
               (without change in behaviour).

        Returns
        -------
        Index

        >>> index.union(index2)
        """
        self._validate_sort_keyword(sort)
        self._assert_can_do_setop(other)
        other, result_names = self._convert_can_do_setop(other)

        if len(other) == 0 or self.equals(other):
            return self

        # TODO: Index.union returns other when `len(self)` is 0.

        uniq_tuples = lib.fast_unique_multiple(
            [self._ndarray_values, other._ndarray_values], sort=sort
        )

        return MultiIndex.from_arrays(
            zip(*uniq_tuples), sortorder=0, names=result_names
        )

    def intersection(self, other, sort=False):
        """
        Form the intersection of two MultiIndex objects.

        Parameters
        ----------
        other : MultiIndex or array / Index of tuples
        sort : False or None, default False
            Sort the resulting MultiIndex if possible

            .. versionadded:: 0.24.0

            .. versionchanged:: 0.24.1

               Changed the default from ``True`` to ``False``, to match
               behaviour from before 0.24.0

        Returns
        -------
        Index
        """
        self._validate_sort_keyword(sort)
        self._assert_can_do_setop(other)
        other, result_names = self._convert_can_do_setop(other)

        if self.equals(other):
            return self

        self_tuples = self._ndarray_values
        other_tuples = other._ndarray_values
        uniq_tuples = list(set(self_tuples) & set(other_tuples))

        if sort is None:
            uniq_tuples = sorted(uniq_tuples)

        if len(uniq_tuples) == 0:
            return MultiIndex(
                levels=self.levels,
                codes=[[]] * self.nlevels,
                names=result_names,
                verify_integrity=False,
            )
        else:
            return MultiIndex.from_arrays(
                zip(*uniq_tuples), sortorder=0, names=result_names
            )

    def difference(self, other, sort=None):
        """
        Compute set difference of two MultiIndex objects

        Parameters
        ----------
        other : MultiIndex
        sort : False or None, default None
            Sort the resulting MultiIndex if possible

            .. versionadded:: 0.24.0

            .. versionchanged:: 0.24.1

               Changed the default value from ``True`` to ``None``
               (without change in behaviour).

        Returns
        -------
        diff : MultiIndex
        """
        self._validate_sort_keyword(sort)
        self._assert_can_do_setop(other)
        other, result_names = self._convert_can_do_setop(other)

        if len(other) == 0:
            return self

        if self.equals(other):
            return MultiIndex(
                levels=self.levels,
                codes=[[]] * self.nlevels,
                names=result_names,
                verify_integrity=False,
            )

        this = self._get_unique_index()

        indexer = this.get_indexer(other)
        indexer = indexer.take((indexer != -1).nonzero()[0])

        label_diff = np.setdiff1d(np.arange(this.size), indexer, assume_unique=True)
        difference = this.values.take(label_diff)
        if sort is None:
            difference = sorted(difference)

        if len(difference) == 0:
            return MultiIndex(
                levels=[[]] * self.nlevels,
                codes=[[]] * self.nlevels,
                names=result_names,
                verify_integrity=False,
            )
        else:
            return MultiIndex.from_tuples(difference, sortorder=0, names=result_names)

    @Appender(_index_shared_docs["astype"])
    def astype(self, dtype, copy=True):
        dtype = pandas_dtype(dtype)
        if is_categorical_dtype(dtype):
            msg = "> 1 ndim Categorical are not supported at this time"
            raise NotImplementedError(msg)
        elif not is_object_dtype(dtype):
            raise TypeError(
                f"Setting {type(self)} dtype to anything other "
                "than object is not supported"
            )
        elif copy is True:
            return self._shallow_copy()
        return self

    def _convert_can_do_setop(self, other):
        result_names = self.names

        if not hasattr(other, "names"):
            if len(other) == 0:
                other = MultiIndex(
                    levels=[[]] * self.nlevels,
                    codes=[[]] * self.nlevels,
                    verify_integrity=False,
                )
            else:
                msg = "other must be a MultiIndex or a list of tuples"
                try:
                    other = MultiIndex.from_tuples(other)
                except TypeError:
                    raise TypeError(msg)
        else:
            result_names = self.names if self.names == other.names else None
        return other, result_names

    def insert(self, loc, item):
        """
        Make new MultiIndex inserting new item at location

        Parameters
        ----------
        loc : int
        item : tuple
            Must be same length as number of levels in the MultiIndex

        Returns
        -------
        new_index : Index
        """
        # Pad the key with empty strings if lower levels of the key
        # aren't specified:
        if not isinstance(item, tuple):
            item = (item,) + ("",) * (self.nlevels - 1)
        elif len(item) != self.nlevels:
            raise ValueError("Item must have length equal to number of levels.")

        new_levels = []
        new_codes = []
        for k, level, level_codes in zip(item, self.levels, self.codes):
            if k not in level:
                # have to insert into level
                # must insert at end otherwise you have to recompute all the
                # other codes
                lev_loc = len(level)
                level = level.insert(lev_loc, k)
            else:
                lev_loc = level.get_loc(k)

            new_levels.append(level)
            new_codes.append(np.insert(ensure_int64(level_codes), loc, lev_loc))

        return MultiIndex(
            levels=new_levels, codes=new_codes, names=self.names, verify_integrity=False
        )

    def delete(self, loc):
        """
        Make new index with passed location deleted

        Returns
        -------
        new_index : MultiIndex
        """
        new_codes = [np.delete(level_codes, loc) for level_codes in self.codes]
        return MultiIndex(
            levels=self.levels,
            codes=new_codes,
            names=self.names,
            verify_integrity=False,
        )

    def _wrap_joined_index(self, joined, other):
        names = self.names if self.names == other.names else None
        return MultiIndex.from_tuples(joined, names=names)

    @Appender(Index.isin.__doc__)
    def isin(self, values, level=None):
        if level is None:
            values = MultiIndex.from_tuples(values, names=self.names).values
            return algos.isin(self.values, values)
        else:
            num = self._get_level_number(level)
            levs = self.levels[num]
            level_codes = self.codes[num]

            sought_labels = levs.isin(values).nonzero()[0]
            if levs.size == 0:
                return np.zeros(len(level_codes), dtype=np.bool_)
            else:
                return np.lib.arraysetops.in1d(level_codes, sought_labels)


MultiIndex._add_numeric_methods_disabled()
MultiIndex._add_numeric_methods_add_sub_disabled()
MultiIndex._add_logical_methods_disabled()


def _sparsify(label_list, start: int = 0, sentinel=""):
    pivoted = list(zip(*label_list))
    k = len(label_list)

    result = pivoted[: start + 1]
    prev = pivoted[start]

    for cur in pivoted[start + 1 :]:
        sparse_cur = []

        for i, (p, t) in enumerate(zip(prev, cur)):
            if i == k - 1:
                sparse_cur.append(t)
                result.append(sparse_cur)
                break

            if p == t:
                sparse_cur.append(sentinel)
            else:
                sparse_cur.extend(cur[i:])
                result.append(sparse_cur)
                break

        prev = cur

    return list(zip(*result))


def _get_na_rep(dtype) -> str:
    return {np.datetime64: "NaT", np.timedelta64: "NaT"}.get(dtype, "NaN")


def maybe_droplevels(index, key):
    """
    Attempt to drop level or levels from the given index.

    Parameters
    ----------
    index: Index
    key : scalar or tuple

    Returns
    -------
    Index
    """
    # drop levels
    original_index = index
    if isinstance(key, tuple):
        for _ in key:
            try:
                index = index.droplevel(0)
            except ValueError:
                # we have dropped too much, so back out
                return original_index
    else:
        try:
            index = index.droplevel(0)
        except ValueError:
            pass

    return index


def _coerce_indexer_frozen(array_like, categories, copy: bool = False) -> np.ndarray:
    """
    Coerce the array_like indexer to the smallest integer dtype that can encode all
    of the given categories.

    Parameters
    ----------
    array_like : array-like
    categories : array-like
    copy : bool

    Returns
    -------
    np.ndarray
        Non-writeable.
    """
    array_like = coerce_indexer_dtype(array_like, categories)
    if copy:
        array_like = array_like.copy()
    array_like.flags.writeable = False
    return array_like<|MERGE_RESOLUTION|>--- conflicted
+++ resolved
@@ -1,10 +1,6 @@
 import datetime
 from sys import getsizeof
-<<<<<<< HEAD
 from typing import Dict, Hashable, List, Optional, Sequence, Tuple, Union
-=======
-from typing import Hashable, List, Optional, Sequence, Union
->>>>>>> 0913ed04
 import warnings
 
 import numpy as np
