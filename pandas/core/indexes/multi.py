from collections import OrderedDict
import datetime
from sys import getsizeof
<<<<<<< HEAD
from typing import Dict, Hashable, List, Optional, Sequence, Tuple, Union
=======
from typing import List, Optional
>>>>>>> 1d36851f
import warnings

import numpy as np

from pandas._config import get_option

from pandas._libs import Timestamp, algos as libalgos, index as libindex, lib, tslibs
from pandas._libs.hashtable import duplicated_int64
from pandas.compat.numpy import function as nv
from pandas.errors import PerformanceWarning, UnsortedIndexError
from pandas.util._decorators import Appender, cache_readonly

from pandas.core.dtypes.cast import coerce_indexer_dtype
from pandas.core.dtypes.common import (
    ensure_int64,
    ensure_platform_int,
    is_categorical_dtype,
    is_hashable,
    is_integer,
    is_iterator,
    is_list_like,
    is_object_dtype,
    is_scalar,
    pandas_dtype,
)
from pandas.core.dtypes.dtypes import ExtensionDtype
from pandas.core.dtypes.generic import ABCDataFrame
from pandas.core.dtypes.missing import array_equivalent, isna

import pandas.core.algorithms as algos
from pandas.core.arrays import Categorical
from pandas.core.arrays.categorical import factorize_from_iterables
import pandas.core.common as com
import pandas.core.indexes.base as ibase
from pandas.core.indexes.base import (
    Index,
    InvalidIndexError,
    _index_shared_docs,
    ensure_index,
)
from pandas.core.indexes.frozen import FrozenList
import pandas.core.missing as missing
from pandas.core.sorting import (
    get_group_index,
    indexer_from_factorized,
    lexsort_indexer,
)
from pandas.core.util.hashing import hash_tuple, hash_tuples

from pandas.io.formats.printing import (
    format_object_attrs,
    format_object_summary,
    pprint_thing,
)

_index_doc_kwargs = dict(ibase._index_doc_kwargs)
_index_doc_kwargs.update(
    dict(klass="MultiIndex", target_klass="MultiIndex or list of tuples")
)

_no_default_names = object()


class MultiIndexUIntEngine(libindex.BaseMultiIndexCodesEngine, libindex.UInt64Engine):
    """
    This class manages a MultiIndex by mapping label combinations to positive
    integers.
    """

    _base = libindex.UInt64Engine

    def _codes_to_ints(self, codes):
        """
        Transform combination(s) of uint64 in one uint64 (each), in a strictly
        monotonic way (i.e. respecting the lexicographic order of integer
        combinations): see BaseMultiIndexCodesEngine documentation.

        Parameters
        ----------
        codes : 1- or 2-dimensional array of dtype uint64
            Combinations of integers (one per row)

        Returns
        -------
        scalar or 1-dimensional array, of dtype uint64
            Integer(s) representing one combination (each).
        """
        # Shift the representation of each level by the pre-calculated number
        # of bits:
        codes <<= self.offsets

        # Now sum and OR are in fact interchangeable. This is a simple
        # composition of the (disjunct) significant bits of each level (i.e.
        # each column in "codes") in a single positive integer:
        if codes.ndim == 1:
            # Single key
            return np.bitwise_or.reduce(codes)

        # Multiple keys
        return np.bitwise_or.reduce(codes, axis=1)


class MultiIndexPyIntEngine(libindex.BaseMultiIndexCodesEngine, libindex.ObjectEngine):
    """
    This class manages those (extreme) cases in which the number of possible
    label combinations overflows the 64 bits integers, and uses an ObjectEngine
    containing Python integers.
    """

    _base = libindex.ObjectEngine

    def _codes_to_ints(self, codes):
        """
        Transform combination(s) of uint64 in one Python integer (each), in a
        strictly monotonic way (i.e. respecting the lexicographic order of
        integer combinations): see BaseMultiIndexCodesEngine documentation.

        Parameters
        ----------
        codes : 1- or 2-dimensional array of dtype uint64
            Combinations of integers (one per row)

        Returns
        -------
        int, or 1-dimensional array of dtype object
            Integer(s) representing one combination (each).
        """

        # Shift the representation of each level by the pre-calculated number
        # of bits. Since this can overflow uint64, first make sure we are
        # working with Python integers:
        codes = codes.astype("object") << self.offsets

        # Now sum and OR are in fact interchangeable. This is a simple
        # composition of the (disjunct) significant bits of each level (i.e.
        # each column in "codes") in a single positive integer (per row):
        if codes.ndim == 1:
            # Single key
            return np.bitwise_or.reduce(codes)

        # Multiple keys
        return np.bitwise_or.reduce(codes, axis=1)


class MultiIndex(Index):
    """
    A multi-level, or hierarchical, index object for pandas objects.

    Parameters
    ----------
    levels : sequence of arrays
        The unique labels for each level.
    codes : sequence of arrays
        Integers for each level designating which label at each location.

        .. versionadded:: 0.24.0
    sortorder : optional int
        Level of sortedness (must be lexicographically sorted by that
        level).
    names : optional sequence of objects
        Names for each of the index levels. (name is accepted for compat).
    copy : bool, default False
        Copy the meta-data.
    verify_integrity : bool, default True
        Check that the levels/codes are consistent and valid.

    Attributes
    ----------
    names
    levels
    codes
    nlevels
    levshape

    Methods
    -------
    from_arrays
    from_tuples
    from_product
    from_frame
    set_levels
    set_codes
    to_frame
    to_flat_index
    is_lexsorted
    sortlevel
    droplevel
    swaplevel
    reorder_levels
    remove_unused_levels
    get_locs

    See Also
    --------
    MultiIndex.from_arrays  : Convert list of arrays to MultiIndex.
    MultiIndex.from_product : Create a MultiIndex from the cartesian product
                              of iterables.
    MultiIndex.from_tuples  : Convert list of tuples to a MultiIndex.
    MultiIndex.from_frame   : Make a MultiIndex from a DataFrame.
    Index : The base pandas Index type.

    Notes
    -----
    See the `user guide
    <http://pandas.pydata.org/pandas-docs/stable/user_guide/advanced.html>`_
    for more.

    Examples
    --------
    A new ``MultiIndex`` is typically constructed using one of the helper
    methods :meth:`MultiIndex.from_arrays`, :meth:`MultiIndex.from_product`
    and :meth:`MultiIndex.from_tuples`. For example (using ``.from_arrays``):

    >>> arrays = [[1, 1, 2, 2], ['red', 'blue', 'red', 'blue']]
    >>> pd.MultiIndex.from_arrays(arrays, names=('number', 'color'))
    MultiIndex([(1,  'red'),
                (1, 'blue'),
                (2,  'red'),
                (2, 'blue')],
               names=['number', 'color'])

    See further examples for how to construct a MultiIndex in the doc strings
    of the mentioned helper methods.
    """

    _deprecations = Index._deprecations | frozenset()

    # initialize to zero-length tuples to make everything work
    _typ = "multiindex"
    _names: List[Optional[Hashable]] = FrozenList()
    _levels = FrozenList()
    _codes = FrozenList()
    _comparables = ["names"]
    rename = Index.set_names

    # --------------------------------------------------------------------
    # Constructors

    def __new__(
        cls,
        levels=None,
        codes=None,
        sortorder=None,
        names=None,
        dtype=None,
        copy=False,
        name=None,
        verify_integrity: bool = True,
        _set_identity: bool = True,
    ):

        # compat with Index
        if name is not None:
            names = name
        if levels is None or codes is None:
            raise TypeError("Must pass both levels and codes")
        if len(levels) != len(codes):
            raise ValueError("Length of levels and codes must be the same.")
        if len(levels) == 0:
            raise ValueError("Must pass non-zero number of levels/codes")

        result = object.__new__(MultiIndex)

        # we've already validated levels and codes, so shortcut here
        result._set_levels(levels, copy=copy, validate=False)
        result._set_codes(codes, copy=copy, validate=False)

        result._names = [None] * len(levels)
        if names is not None:
            # handles name validation
            result._set_names(names)

        if sortorder is not None:
            result.sortorder = int(sortorder)
        else:
            result.sortorder = sortorder

        if verify_integrity:
            new_codes = result._verify_integrity()
            result._codes = new_codes

        if _set_identity:
            result._reset_identity()

        return result

    def _validate_codes(self, level: List, code: List):
        """
        Reassign code values as -1 if their corresponding levels are NaN.

        Parameters
        ----------
        code : list
            Code to reassign.
        level : list
            Level to check for missing values (NaN, NaT, None).

        Returns
        -------
        new code where code value = -1 if it corresponds
        to a level with missing values (NaN, NaT, None).
        """
        null_mask = isna(level)
        if np.any(null_mask):
            code = np.where(null_mask[code], -1, code)
        return code

    def _verify_integrity(
        self, codes: Optional[List] = None, levels: Optional[List] = None
    ):
        """
        Parameters
        ----------
        codes : optional list
            Codes to check for validity. Defaults to current codes.
        levels : optional list
            Levels to check for validity. Defaults to current levels.

        Raises
        ------
        ValueError
            If length of levels and codes don't match, if the codes for any
            level would exceed level bounds, or there are any duplicate levels.

        Returns
        -------
        new codes where code value = -1 if it corresponds to a
        NaN level.
        """
        # NOTE: Currently does not check, among other things, that cached
        # nlevels matches nor that sortorder matches actually sortorder.
        codes = codes or self.codes
        levels = levels or self.levels

        if len(levels) != len(codes):
            raise ValueError(
                "Length of levels and codes must match. NOTE: "
                "this index is in an inconsistent state."
            )
        codes_length = len(codes[0])
        for i, (level, level_codes) in enumerate(zip(levels, codes)):
            if len(level_codes) != codes_length:
                raise ValueError(
                    f"Unequal code lengths: {[len(code_) for code_ in codes]}"
                )
            if len(level_codes) and level_codes.max() >= len(level):
                raise ValueError(
                    f"On level {i}, code max ({level_codes.max()}) >= length of "
                    f"level ({len(level)}). NOTE: this index is in an "
                    "inconsistent state"
                )
            if len(level_codes) and level_codes.min() < -1:
                raise ValueError(f"On level {i}, code value ({level_codes.min()}) < -1")
            if not level.is_unique:
                raise ValueError(
                    f"Level values must be unique: {list(level)} on level {i}"
                )
        if self.sortorder is not None:
            if self.sortorder > self._lexsort_depth():
                raise ValueError(
                    "Value for sortorder must be inferior or equal to actual "
                    f"lexsort_depth: sortorder {self.sortorder} "
                    f"with lexsort_depth {self._lexsort_depth()}"
                )

        codes = [
            self._validate_codes(level, code) for level, code in zip(levels, codes)
        ]
        new_codes = FrozenList(codes)
        return new_codes

    @classmethod
    def from_arrays(cls, arrays, sortorder=None, names=_no_default_names):
        """
        Convert arrays to MultiIndex.

        Parameters
        ----------
        arrays : list / sequence of array-likes
            Each array-like gives one level's value for each data point.
            len(arrays) is the number of levels.
        sortorder : int or None
            Level of sortedness (must be lexicographically sorted by that
            level).
        names : list / sequence of str, optional
            Names for the levels in the index.

        Returns
        -------
        MultiIndex

        See Also
        --------
        MultiIndex.from_tuples : Convert list of tuples to MultiIndex.
        MultiIndex.from_product : Make a MultiIndex from cartesian product
                                  of iterables.
        MultiIndex.from_frame : Make a MultiIndex from a DataFrame.

        Examples
        --------
        >>> arrays = [[1, 1, 2, 2], ['red', 'blue', 'red', 'blue']]
        >>> pd.MultiIndex.from_arrays(arrays, names=('number', 'color'))
        MultiIndex([(1,  'red'),
                    (1, 'blue'),
                    (2,  'red'),
                    (2, 'blue')],
                   names=['number', 'color'])
        """
        error_msg = "Input must be a list / sequence of array-likes."
        if not is_list_like(arrays):
            raise TypeError(error_msg)
        elif is_iterator(arrays):
            arrays = list(arrays)

        # Check if elements of array are list-like
        for array in arrays:
            if not is_list_like(array):
                raise TypeError(error_msg)

        # Check if lengths of all arrays are equal or not,
        # raise ValueError, if not
        for i in range(1, len(arrays)):
            if len(arrays[i]) != len(arrays[i - 1]):
                raise ValueError("all arrays must be same length")

        codes, levels = factorize_from_iterables(arrays)
        if names is _no_default_names:
            names = [getattr(arr, "name", None) for arr in arrays]

        return MultiIndex(
            levels=levels,
            codes=codes,
            sortorder=sortorder,
            names=names,
            verify_integrity=False,
        )

    @classmethod
    def from_tuples(cls, tuples, sortorder=None, names=None):
        """
        Convert list of tuples to MultiIndex.

        Parameters
        ----------
        tuples : list / sequence of tuple-likes
            Each tuple is the index of one row/column.
        sortorder : int or None
            Level of sortedness (must be lexicographically sorted by that
            level).
        names : list / sequence of str, optional
            Names for the levels in the index.

        Returns
        -------
        MultiIndex

        See Also
        --------
        MultiIndex.from_arrays : Convert list of arrays to MultiIndex.
        MultiIndex.from_product : Make a MultiIndex from cartesian product
                                  of iterables.
        MultiIndex.from_frame : Make a MultiIndex from a DataFrame.

        Examples
        --------
        >>> tuples = [(1, 'red'), (1, 'blue'),
        ...           (2, 'red'), (2, 'blue')]
        >>> pd.MultiIndex.from_tuples(tuples, names=('number', 'color'))
        MultiIndex([(1,  'red'),
                    (1, 'blue'),
                    (2,  'red'),
                    (2, 'blue')],
                   names=['number', 'color'])
        """
        if not is_list_like(tuples):
            raise TypeError("Input must be a list / sequence of tuple-likes.")
        elif is_iterator(tuples):
            tuples = list(tuples)

        if len(tuples) == 0:
            if names is None:
<<<<<<< HEAD
                msg = "Cannot infer number of levels from empty list"
                raise TypeError(msg)
            arrays: List[List] = [[]] * len(names)
=======
                raise TypeError("Cannot infer number of levels from empty list")
            arrays = [[]] * len(names)
>>>>>>> 1d36851f
        elif isinstance(tuples, (np.ndarray, Index)):
            if isinstance(tuples, Index):
                tuples = tuples._values

            arrays = list(lib.tuples_to_object_array(tuples).T)
        elif isinstance(tuples, list):
            arrays = list(lib.to_object_array_tuples(tuples).T)
        else:
            arrays = zip(*tuples)

        return MultiIndex.from_arrays(arrays, sortorder=sortorder, names=names)

    @classmethod
    def from_product(cls, iterables, sortorder=None, names=_no_default_names):
        """
        Make a MultiIndex from the cartesian product of multiple iterables.

        Parameters
        ----------
        iterables : list / sequence of iterables
            Each iterable has unique labels for each level of the index.
        sortorder : int or None
            Level of sortedness (must be lexicographically sorted by that
            level).
        names : list / sequence of str, optional
            Names for the levels in the index.

            .. versionchanged:: 1.0.0

               If not explicitly provided, names will be inferred from the
               elements of iterables if an element has a name attribute

        Returns
        -------
        MultiIndex

        See Also
        --------
        MultiIndex.from_arrays : Convert list of arrays to MultiIndex.
        MultiIndex.from_tuples : Convert list of tuples to MultiIndex.
        MultiIndex.from_frame : Make a MultiIndex from a DataFrame.

        Examples
        --------
        >>> numbers = [0, 1, 2]
        >>> colors = ['green', 'purple']
        >>> pd.MultiIndex.from_product([numbers, colors],
        ...                            names=['number', 'color'])
        MultiIndex([(0,  'green'),
                    (0, 'purple'),
                    (1,  'green'),
                    (1, 'purple'),
                    (2,  'green'),
                    (2, 'purple')],
                   names=['number', 'color'])
        """
        from pandas.core.reshape.util import cartesian_product

        if not is_list_like(iterables):
            raise TypeError("Input must be a list / sequence of iterables.")
        elif is_iterator(iterables):
            iterables = list(iterables)

        codes, levels = factorize_from_iterables(iterables)
        if names is _no_default_names:
            names = [getattr(it, "name", None) for it in iterables]

        codes = cartesian_product(codes)
        return MultiIndex(levels, codes, sortorder=sortorder, names=names)

    @classmethod
    def from_frame(cls, df, sortorder=None, names=None):
        """
        Make a MultiIndex from a DataFrame.

        .. versionadded:: 0.24.0

        Parameters
        ----------
        df : DataFrame
            DataFrame to be converted to MultiIndex.
        sortorder : int, optional
            Level of sortedness (must be lexicographically sorted by that
            level).
        names : list-like, optional
            If no names are provided, use the column names, or tuple of column
            names if the columns is a MultiIndex. If a sequence, overwrite
            names with the given sequence.

        Returns
        -------
        MultiIndex
            The MultiIndex representation of the given DataFrame.

        See Also
        --------
        MultiIndex.from_arrays : Convert list of arrays to MultiIndex.
        MultiIndex.from_tuples : Convert list of tuples to MultiIndex.
        MultiIndex.from_product : Make a MultiIndex from cartesian product
                                  of iterables.

        Examples
        --------
        >>> df = pd.DataFrame([['HI', 'Temp'], ['HI', 'Precip'],
        ...                    ['NJ', 'Temp'], ['NJ', 'Precip']],
        ...                   columns=['a', 'b'])
        >>> df
              a       b
        0    HI    Temp
        1    HI  Precip
        2    NJ    Temp
        3    NJ  Precip

        >>> pd.MultiIndex.from_frame(df)
        MultiIndex([('HI',   'Temp'),
                    ('HI', 'Precip'),
                    ('NJ',   'Temp'),
                    ('NJ', 'Precip')],
                   names=['a', 'b'])

        Using explicit names, instead of the column names

        >>> pd.MultiIndex.from_frame(df, names=['state', 'observation'])
        MultiIndex([('HI',   'Temp'),
                    ('HI', 'Precip'),
                    ('NJ',   'Temp'),
                    ('NJ', 'Precip')],
                   names=['state', 'observation'])
        """
        if not isinstance(df, ABCDataFrame):
            raise TypeError("Input must be a DataFrame")

        column_names, columns = zip(*df.items())
        names = column_names if names is None else names
        return cls.from_arrays(columns, sortorder=sortorder, names=names)

    # --------------------------------------------------------------------

    @property
    def levels(self):
        result = [
            x._shallow_copy(name=name) for x, name in zip(self._levels, self._names)
        ]
        return FrozenList(result)

    @property
    def _values(self):
        # We override here, since our parent uses _data, which we don't use.
        return self.values

    @property
    def shape(self):
        """
        Return a tuple of the shape of the underlying data.
        """
        # overriding the base Index.shape definition to avoid materializing
        # the values (GH-27384, GH-27775)
        return (len(self),)

    @property
    def array(self):
        """
        Raises a ValueError for `MultiIndex` because there's no single
        array backing a MultiIndex.

        Raises
        ------
        ValueError
        """
        raise ValueError(
            "MultiIndex has no single backing array. Use "
            "'MultiIndex.to_numpy()' to get a NumPy array of tuples."
        )

    @property
    def _is_homogeneous_type(self) -> bool:
        """
        Whether the levels of a MultiIndex all have the same dtype.

        This looks at the dtypes of the levels.

        See Also
        --------
        Index._is_homogeneous_type : Whether the object has a single
            dtype.
        DataFrame._is_homogeneous_type : Whether all the columns in a
            DataFrame have the same dtype.

        Examples
        --------
        >>> MultiIndex.from_tuples([
        ...     ('a', 'b'), ('a', 'c')])._is_homogeneous_type
        True
        >>> MultiIndex.from_tuples([
        ...     ('a', 1), ('a', 2)])._is_homogeneous_type
        False
        """
        return len({x.dtype for x in self.levels}) <= 1

    def _set_levels(
        self, levels, level=None, copy=False, validate=True, verify_integrity=False
    ):
        # This is NOT part of the levels property because it should be
        # externally not allowed to set levels. User beware if you change
        # _levels directly
        if validate:
            if len(levels) == 0:
                raise ValueError("Must set non-zero number of levels.")
            if level is None and len(levels) != self.nlevels:
                raise ValueError("Length of levels must match number of levels.")
            if level is not None and len(levels) != len(level):
                raise ValueError("Length of levels must match length of level.")

        new_levels: Sequence
        if level is None:
            new_levels = FrozenList(
                ensure_index(lev, copy=copy)._shallow_copy() for lev in levels
            )
        else:
            level_numbers = [self._get_level_number(lev) for lev in level]
            new_levels = list(self._levels)
            for lev_num, lev in zip(level_numbers, levels):
                new_levels[lev_num] = ensure_index(lev, copy=copy)._shallow_copy()
            new_levels = FrozenList(new_levels)

        if verify_integrity:
            new_codes = self._verify_integrity(levels=new_levels)
            self._codes = new_codes

        names = self.names
        self._levels = new_levels
        if any(names):
            self._set_names(names)

        self._tuples = None
        self._reset_cache()

    def set_levels(self, levels, level=None, inplace=False, verify_integrity=True):
        """
        Set new levels on MultiIndex. Defaults to returning new index.

        Parameters
        ----------
        levels : sequence or list of sequence
            New level(s) to apply.
        level : int, level name, or sequence of int/level names (default None)
            Level(s) to set (None for all levels).
        inplace : bool
            If True, mutates in place.
        verify_integrity : bool, default True
            If True, checks that levels and codes are compatible.

        Returns
        -------
        new index (of same type and class...etc)

        Examples
        --------
        >>> idx = pd.MultiIndex.from_tuples([(1, 'one'), (1, 'two'),
                                            (2, 'one'), (2, 'two')],
                                            names=['foo', 'bar'])
        >>> idx.set_levels([['a', 'b'], [1, 2]])
        MultiIndex([('a', 1),
                    ('a', 2),
                    ('b', 1),
                    ('b', 2)],
                   names=['foo', 'bar'])
        >>> idx.set_levels(['a', 'b'], level=0)
        MultiIndex([('a', 'one'),
                    ('a', 'two'),
                    ('b', 'one'),
                    ('b', 'two')],
                   names=['foo', 'bar'])
        >>> idx.set_levels(['a', 'b'], level='bar')
        MultiIndex([(1, 'a'),
                    (1, 'b'),
                    (2, 'a'),
                    (2, 'b')],
                   names=['foo', 'bar'])
        >>> idx.set_levels([['a', 'b'], [1, 2]], level=[0, 1])
        MultiIndex([('a', 1),
                    ('a', 2),
                    ('b', 1),
                    ('b', 2)],
                   names=['foo', 'bar'])
        """
        if is_list_like(levels) and not isinstance(levels, Index):
            levels = list(levels)

        if level is not None and not is_list_like(level):
            if not is_list_like(levels):
                raise TypeError("Levels must be list-like")
            if is_list_like(levels[0]):
                raise TypeError("Levels must be list-like")
            level = [level]
            levels = [levels]
        elif level is None or is_list_like(level):
            if not is_list_like(levels) or not is_list_like(levels[0]):
                raise TypeError("Levels must be list of lists-like")

        if inplace:
            idx = self
        else:
            idx = self._shallow_copy()
        idx._reset_identity()
        idx._set_levels(
            levels, level=level, validate=True, verify_integrity=verify_integrity
        )
        if not inplace:
            return idx

    @property
    def codes(self):
        return self._codes

    def _set_codes(
        self, codes, level=None, copy=False, validate=True, verify_integrity=False
    ):
        if validate:
            if level is None and len(codes) != self.nlevels:
                raise ValueError("Length of codes must match number of levels")
            if level is not None and len(codes) != len(level):
                raise ValueError("Length of codes must match length of levels.")

        if level is None:
            new_codes = FrozenList(
                _coerce_indexer_frozen(level_codes, lev, copy=copy).view()
                for lev, level_codes in zip(self._levels, codes)
            )
        else:
            level_numbers = [self._get_level_number(lev) for lev in level]
            _new_codes = list(self._codes)
            for lev_num, level_codes in zip(level_numbers, codes):
                lev = self.levels[lev_num]
                _new_codes[lev_num] = _coerce_indexer_frozen(
                    level_codes, lev, copy=copy
                )
            new_codes = FrozenList(_new_codes)

        if verify_integrity:
            new_codes = self._verify_integrity(codes=new_codes)

        self._codes = new_codes

        self._tuples = None
        self._reset_cache()

    def set_codes(self, codes, level=None, inplace=False, verify_integrity=True):
        """
        Set new codes on MultiIndex. Defaults to returning
        new index.

        .. versionadded:: 0.24.0

           New name for deprecated method `set_labels`.

        Parameters
        ----------
        codes : sequence or list of sequence
            New codes to apply.
        level : int, level name, or sequence of int/level names (default None)
            Level(s) to set (None for all levels).
        inplace : bool
            If True, mutates in place.
        verify_integrity : bool (default True)
            If True, checks that levels and codes are compatible.

        Returns
        -------
        new index (of same type and class...etc)

        Examples
        --------
        >>> idx = pd.MultiIndex.from_tuples([(1, 'one'),
                                             (1, 'two'),
                                             (2, 'one'),
                                             (2, 'two')],
                                            names=['foo', 'bar'])
        >>> idx.set_codes([[1, 0, 1, 0], [0, 0, 1, 1]])
        MultiIndex([(2, 'one'),
                    (1, 'one'),
                    (2, 'two'),
                    (1, 'two')],
                   names=['foo', 'bar'])
        >>> idx.set_codes([1, 0, 1, 0], level=0)
        MultiIndex([(2, 'one'),
                    (1, 'two'),
                    (2, 'one'),
                    (1, 'two')],
                   names=['foo', 'bar'])
        >>> idx.set_codes([0, 0, 1, 1], level='bar')
        MultiIndex([(1, 'one'),
                    (1, 'one'),
                    (2, 'two'),
                    (2, 'two')],
                   names=['foo', 'bar'])
        >>> idx.set_codes([[1, 0, 1, 0], [0, 0, 1, 1]], level=[0, 1])
        MultiIndex([(2, 'one'),
                    (1, 'one'),
                    (2, 'two'),
                    (1, 'two')],
                   names=['foo', 'bar'])
        """
        if level is not None and not is_list_like(level):
            if not is_list_like(codes):
                raise TypeError("Codes must be list-like")
            if is_list_like(codes[0]):
                raise TypeError("Codes must be list-like")
            level = [level]
            codes = [codes]
        elif level is None or is_list_like(level):
            if not is_list_like(codes) or not is_list_like(codes[0]):
                raise TypeError("Codes must be list of lists-like")

        if inplace:
            idx = self
        else:
            idx = self._shallow_copy()
        idx._reset_identity()
        idx._set_codes(codes, level=level, verify_integrity=verify_integrity)
        if not inplace:
            return idx

    def copy(
        self,
        names=None,
        dtype=None,
        levels=None,
        codes=None,
        deep=False,
        _set_identity=False,
        **kwargs,
    ):
        """
        Make a copy of this object. Names, dtype, levels and codes can be
        passed and will be set on new copy.

        Parameters
        ----------
        names : sequence, optional
        dtype : numpy dtype or pandas type, optional
        levels : sequence, optional
        codes : sequence, optional

        Returns
        -------
        copy : MultiIndex

        Notes
        -----
        In most cases, there should be no functional difference from using
        ``deep``, but if ``deep`` is passed it will attempt to deepcopy.
        This could be potentially expensive on large MultiIndex objects.
        """
        name = kwargs.get("name")
        names = self._validate_names(name=name, names=names, deep=deep)
        if "labels" in kwargs:
            raise TypeError("'labels' argument has been removed; use 'codes' instead")
        if deep:
            from copy import deepcopy

            if levels is None:
                levels = deepcopy(self.levels)
            if codes is None:
                codes = deepcopy(self.codes)
        else:
            if levels is None:
                levels = self.levels
            if codes is None:
                codes = self.codes
        return MultiIndex(
            levels=levels,
            codes=codes,
            names=names,
            sortorder=self.sortorder,
            verify_integrity=False,
            _set_identity=_set_identity,
        )

    def __array__(self, dtype=None):
        """ the array interface, return my values """
        return self.values

    def view(self, cls=None):
        """ this is defined as a copy with the same identity """
        result = self.copy()
        result._id = self._id
        return result

    def _shallow_copy_with_infer(self, values, **kwargs):
        # On equal MultiIndexes the difference is empty.
        # Therefore, an empty MultiIndex is returned GH13490
        if len(values) == 0:
            return MultiIndex(
                levels=[[] for _ in range(self.nlevels)],
                codes=[[] for _ in range(self.nlevels)],
                **kwargs,
            )
        return self._shallow_copy(values, **kwargs)

    @Appender(_index_shared_docs["contains"] % _index_doc_kwargs)
    def __contains__(self, key) -> bool:
        hash(key)
        try:
            self.get_loc(key)
            return True
        except (LookupError, TypeError, ValueError):
            return False

    @Appender(_index_shared_docs["_shallow_copy"])
    def _shallow_copy(self, values=None, **kwargs):
        if values is not None:
            names = kwargs.pop("names", kwargs.pop("name", self.names))
            # discards freq
            kwargs.pop("freq", None)
            return MultiIndex.from_tuples(values, names=names, **kwargs)
        return self.copy(**kwargs)

    @cache_readonly
    def dtype(self) -> np.dtype:
        return np.dtype("O")

    def _is_memory_usage_qualified(self) -> bool:
        """ return a boolean if we need a qualified .info display """

        def f(l):
            return "mixed" in l or "string" in l or "unicode" in l

        return any(f(l) for l in self._inferred_type_levels)

    @Appender(Index.memory_usage.__doc__)
    def memory_usage(self, deep: bool = False) -> int:
        # we are overwriting our base class to avoid
        # computing .values here which could materialize
        # a tuple representation unnecessarily
        return self._nbytes(deep)

    @cache_readonly
    def nbytes(self) -> int:
        """ return the number of bytes in the underlying data """
        return self._nbytes(False)

    def _nbytes(self, deep: bool = False) -> int:
        """
        return the number of bytes in the underlying data
        deeply introspect the level data if deep=True

        include the engine hashtable

        *this is in internal routine*

        """

        # for implementations with no useful getsizeof (PyPy)
        objsize = 24

        level_nbytes = sum(i.memory_usage(deep=deep) for i in self.levels)
        label_nbytes = sum(i.nbytes for i in self.codes)
        names_nbytes = sum(getsizeof(i, objsize) for i in self.names)
        result = level_nbytes + label_nbytes + names_nbytes

        # include our engine hashtable
        result += self._engine.sizeof(deep=deep)
        return result

    # --------------------------------------------------------------------
    # Rendering Methods
    def _formatter_func(self, tup):
        """
        Formats each item in tup according to its level's formatter function.
        """
        formatter_funcs = [level._formatter_func for level in self.levels]
        return tuple(func(val) for func, val in zip(formatter_funcs, tup))

    def _format_data(self, name=None):
        """
        Return the formatted data as a unicode string
        """
        return format_object_summary(
            self, self._formatter_func, name=name, line_break_each_value=True
        )

    def _format_attrs(self):
        """
        Return a list of tuples of the (attr,formatted_value).
        """
        return format_object_attrs(self, include_dtype=False)

    def _format_native_types(self, na_rep="nan", **kwargs):
        new_levels = []
        new_codes = []

        # go through the levels and format them
        for level, level_codes in zip(self.levels, self.codes):
            level = level._format_native_types(na_rep=na_rep, **kwargs)
            # add nan values, if there are any
            mask = level_codes == -1
            if mask.any():
                nan_index = len(level)
                level = np.append(level, na_rep)
                assert not level_codes.flags.writeable  # i.e. copy is needed
                level_codes = level_codes.copy()  # make writeable
                level_codes[mask] = nan_index
            new_levels.append(level)
            new_codes.append(level_codes)

        if len(new_levels) == 1:
            # a single-level multi-index
            return Index(new_levels[0].take(new_codes[0]))._format_native_types()
        else:
            # reconstruct the multi-index
            mi = MultiIndex(
                levels=new_levels,
                codes=new_codes,
                names=self.names,
                sortorder=self.sortorder,
                verify_integrity=False,
            )
            return mi.values

    def format(
        self,
        space=2,
        sparsify=None,
        adjoin=True,
        names=False,
        na_rep=None,
        formatter=None,
    ):
        if len(self) == 0:
            return []

        stringified_levels = []
        for lev, level_codes in zip(self.levels, self.codes):
            na = na_rep if na_rep is not None else _get_na_rep(lev.dtype.type)

            if len(lev) > 0:

                formatted = lev.take(level_codes).format(formatter=formatter)

                # we have some NA
                mask = level_codes == -1
                if mask.any():
                    formatted = np.array(formatted, dtype=object)
                    formatted[mask] = na
                    formatted = formatted.tolist()

            else:
                # weird all NA case
                formatted = [
                    pprint_thing(na if isna(x) else x, escape_chars=("\t", "\r", "\n"))
                    for x in algos.take_1d(lev._values, level_codes)
                ]
            stringified_levels.append(formatted)

        result_levels = []
        for lev, name in zip(stringified_levels, self.names):
            level = []

            if names:
                level.append(
                    pprint_thing(name, escape_chars=("\t", "\r", "\n"))
                    if name is not None
                    else ""
                )

            level.extend(np.array(lev, dtype=object))
            result_levels.append(level)

        if sparsify is None:
            sparsify = get_option("display.multi_sparse")

        if sparsify:
            sentinel = ""
            # GH3547
            # use value of sparsify as sentinel,  unless it's an obvious
            # "Truthy" value
            if sparsify not in [True, 1]:
                sentinel = sparsify
            # little bit of a kludge job for #1217
            result_levels = _sparsify(
                result_levels, start=int(names), sentinel=sentinel
            )

        if adjoin:
            from pandas.io.formats.format import _get_adjustment

            adj = _get_adjustment()
            return adj.adjoin(space, *result_levels).split("\n")
        else:
            return result_levels

    # --------------------------------------------------------------------

    def __len__(self) -> int:
        return len(self.codes[0])

    def _get_names(self):
        return FrozenList(self._names)

    def _set_names(self, names, level=None, validate=True):
        """
        Set new names on index. Each name has to be a hashable type.

        Parameters
        ----------
        values : str or sequence
            name(s) to set
        level : int, level name, or sequence of int/level names (default None)
            If the index is a MultiIndex (hierarchical), level(s) to set (None
            for all levels).  Otherwise level must be None
        validate : boolean, default True
            validate that the names match level lengths

        Raises
        ------
        TypeError if each name is not hashable.

        Notes
        -----
        sets names on levels. WARNING: mutates!

        Note that you generally want to set this *after* changing levels, so
        that it only acts on copies
        """
        # GH 15110
        # Don't allow a single string for names in a MultiIndex
        if names is not None and not is_list_like(names):
            raise ValueError("Names should be list-like for a MultiIndex")
        names = list(names)

        if validate:
            if level is not None and len(names) != len(level):
                raise ValueError("Length of names must match length of level.")
            if level is None and len(names) != self.nlevels:
                raise ValueError(
                    "Length of names must match number of levels in MultiIndex."
                )

        if level is None:
            level = range(self.nlevels)
        else:
            level = [self._get_level_number(lev) for lev in level]

        # set the name
        for lev, name in zip(level, names):
            if name is not None:
                # GH 20527
                # All items in 'names' need to be hashable:
                if not is_hashable(name):
                    raise TypeError(
                        f"{type(self).__name__}.name must be a hashable type"
                    )
            self._names[lev] = name

    names = property(
        fset=_set_names, fget=_get_names, doc="""\nNames of levels in MultiIndex.\n"""
    )

    @Appender(_index_shared_docs["_get_grouper_for_level"])
    def _get_grouper_for_level(self, mapper, level):
        indexer = self.codes[level]
        level_index = self.levels[level]

        if mapper is not None:
            # Handle group mapping function and return
            level_values = self.levels[level].take(indexer)
            grouper = level_values.map(mapper)
            return grouper, None, None

        codes, uniques = algos.factorize(indexer, sort=True)

        if len(uniques) > 0 and uniques[0] == -1:
            # Handle NAs
            mask = indexer != -1
            ok_codes, uniques = algos.factorize(indexer[mask], sort=True)

            codes = np.empty(len(indexer), dtype=indexer.dtype)
            codes[mask] = ok_codes
            codes[~mask] = -1

        if len(uniques) < len(level_index):
            # Remove unobserved levels from level_index
            level_index = level_index.take(uniques)

        if len(level_index):
            grouper = level_index.take(codes)
        else:
            grouper = level_index.take(codes, fill_value=True)

        return grouper, codes, level_index

    @property
    def _constructor(self):
        return MultiIndex.from_tuples

    @cache_readonly
    def inferred_type(self) -> str:
        return "mixed"

    def _get_level_number(self, level) -> int:
        count = self.names.count(level)
        if (count > 1) and not is_integer(level):
            raise ValueError(
                f"The name {level} occurs multiple times, use a level number"
            )
        try:
            level = self.names.index(level)
        except ValueError:
            if not is_integer(level):
                raise KeyError(f"Level {level} not found")
            elif level < 0:
                level += self.nlevels
                if level < 0:
                    orig_level = level - self.nlevels
                    raise IndexError(
                        f"Too many levels: Index has only {self.nlevels} levels,"
                        f" {orig_level} is not a valid level number"
                    )
            # Note: levels are zero-based
            elif level >= self.nlevels:
                raise IndexError(
                    f"Too many levels: Index has only {self.nlevels} levels, "
                    f"not {level + 1}"
                )
        return level

    _tuples = None

    @cache_readonly
    def _engine(self):
        # Calculate the number of bits needed to represent labels in each
        # level, as log2 of their sizes (including -1 for NaN):
        sizes = np.ceil(np.log2([len(l) + 1 for l in self.levels]))

        # Sum bit counts, starting from the _right_....
        lev_bits = np.cumsum(sizes[::-1])[::-1]

        # ... in order to obtain offsets such that sorting the combination of
        # shifted codes (one for each level, resulting in a unique integer) is
        # equivalent to sorting lexicographically the codes themselves. Notice
        # that each level needs to be shifted by the number of bits needed to
        # represent the _previous_ ones:
        offsets = np.concatenate([lev_bits[1:], [0]]).astype("uint64")

        # Check the total number of bits needed for our representation:
        if lev_bits[0] > 64:
            # The levels would overflow a 64 bit uint - use Python integers:
            return MultiIndexPyIntEngine(self.levels, self.codes, offsets)
        return MultiIndexUIntEngine(self.levels, self.codes, offsets)

    @property
    def values(self):
        if self._tuples is not None:
            return self._tuples

        values = []

        for i in range(self.nlevels):
            vals = self._get_level_values(i)
            if is_categorical_dtype(vals):
                vals = vals._internal_get_values()
            if isinstance(vals.dtype, ExtensionDtype) or hasattr(vals, "_box_values"):
                vals = vals.astype(object)
            vals = np.array(vals, copy=False)
            values.append(vals)

        self._tuples = lib.fast_zip(values)
        return self._tuples

    @cache_readonly
    def is_monotonic_increasing(self) -> bool:
        """
        return if the index is monotonic increasing (only equal or
        increasing) values.
        """

        if all(x.is_monotonic for x in self.levels):
            # If each level is sorted, we can operate on the codes directly. GH27495
            return libalgos.is_lexsorted(
                [x.astype("int64", copy=False) for x in self.codes]
            )

        # reversed() because lexsort() wants the most significant key last.
        values = [
            self._get_level_values(i).values for i in reversed(range(len(self.levels)))
        ]
        try:
            sort_order = np.lexsort(values)
            return Index(sort_order).is_monotonic
        except TypeError:

            # we have mixed types and np.lexsort is not happy
            return Index(self.values).is_monotonic

    @cache_readonly
    def is_monotonic_decreasing(self) -> bool:
        """
        return if the index is monotonic decreasing (only equal or
        decreasing) values.
        """
        # monotonic decreasing if and only if reverse is monotonic increasing
        return self[::-1].is_monotonic_increasing

    @cache_readonly
    def _have_mixed_levels(self):
        """ return a boolean list indicated if we have mixed levels """
        return ["mixed" in l for l in self._inferred_type_levels]

    @cache_readonly
    def _inferred_type_levels(self):
        """ return a list of the inferred types, one for each level """
        return [i.inferred_type for i in self.levels]

    @cache_readonly
    def _hashed_values(self):
        """ return a uint64 ndarray of my hashed values """
        return hash_tuples(self)

    def _hashed_indexing_key(self, key):
        """
        validate and return the hash for the provided key

        *this is internal for use for the cython routines*

        Parameters
        ----------
        key : string or tuple

        Returns
        -------
        np.uint64

        Notes
        -----
        we need to stringify if we have mixed levels
        """

        if not isinstance(key, tuple):
            return hash_tuples(key)

        if not len(key) == self.nlevels:
            raise KeyError

        def f(k, stringify):
            if stringify and not isinstance(k, str):
                k = str(k)
            return k

        key = tuple(
            f(k, stringify) for k, stringify in zip(key, self._have_mixed_levels)
        )
        return hash_tuple(key)

    @Appender(Index.duplicated.__doc__)
    def duplicated(self, keep="first"):
        shape = map(len, self.levels)
        ids = get_group_index(self.codes, shape, sort=False, xnull=False)

        return duplicated_int64(ids, keep)

    def fillna(self, value=None, downcast=None):
        """
        fillna is not implemented for MultiIndex
        """
        raise NotImplementedError("isna is not defined for MultiIndex")

    @Appender(_index_shared_docs["dropna"])
    def dropna(self, how="any"):
        nans = [level_codes == -1 for level_codes in self.codes]
        if how == "any":
            indexer = np.any(nans, axis=0)
        elif how == "all":
            indexer = np.all(nans, axis=0)
        else:
            raise ValueError(f"invalid how option: {how}")

        new_codes = [level_codes[~indexer] for level_codes in self.codes]
        return self.copy(codes=new_codes, deep=True)

    def get_value(self, series, key):
        # Label-based
        s = com.values_from_object(series)
        k = com.values_from_object(key)

        def _try_mi(k):
            # TODO: what if a level contains tuples??
            loc = self.get_loc(k)
            new_values = series._values[loc]
            new_index = self[loc]
            new_index = maybe_droplevels(new_index, k)
            return series._constructor(
                new_values, index=new_index, name=series.name
            ).__finalize__(self)

        try:
            return self._engine.get_value(s, k)
        except KeyError as e1:
            try:
                return _try_mi(key)
            except KeyError:
                pass

            try:
                return libindex.get_value_at(s, k)
            except IndexError:
                raise
            except TypeError:
                # generator/iterator-like
                if is_iterator(key):
                    raise InvalidIndexError(key)
                else:
                    raise e1
            except Exception:  # pragma: no cover
                raise e1
        except TypeError:

            # a Timestamp will raise a TypeError in a multi-index
            # rather than a KeyError, try it here
            # note that a string that 'looks' like a Timestamp will raise
            # a KeyError! (GH5725)
            if isinstance(key, (datetime.datetime, np.datetime64, str)):
                try:
                    return _try_mi(key)
                except KeyError:
                    raise
                except (IndexError, ValueError, TypeError):
                    pass

                try:
                    return _try_mi(Timestamp(key))
                except (
                    KeyError,
                    TypeError,
                    IndexError,
                    ValueError,
                    tslibs.OutOfBoundsDatetime,
                ):
                    pass

            raise InvalidIndexError(key)

    def _get_level_values(self, level, unique=False):
        """
        Return vector of label values for requested level,
        equal to the length of the index

        **this is an internal method**

        Parameters
        ----------
        level : int level
        unique : bool, default False
            if True, drop duplicated values

        Returns
        -------
        values : ndarray
        """

        lev = self.levels[level]
        level_codes = self.codes[level]
        name = self._names[level]
        if unique:
            level_codes = algos.unique(level_codes)
        filled = algos.take_1d(lev._values, level_codes, fill_value=lev._na_value)
        return lev._shallow_copy(filled, name=name)

    def get_level_values(self, level):
        """
        Return vector of label values for requested level,
        equal to the length of the index.

        Parameters
        ----------
        level : int or str
            ``level`` is either the integer position of the level in the
            MultiIndex, or the name of the level.

        Returns
        -------
        values : Index
            Values is a level of this MultiIndex converted to
            a single :class:`Index` (or subclass thereof).

        Examples
        --------

        Create a MultiIndex:

        >>> mi = pd.MultiIndex.from_arrays((list('abc'), list('def')))
        >>> mi.names = ['level_1', 'level_2']

        Get level values by supplying level as either integer or name:

        >>> mi.get_level_values(0)
        Index(['a', 'b', 'c'], dtype='object', name='level_1')
        >>> mi.get_level_values('level_2')
        Index(['d', 'e', 'f'], dtype='object', name='level_2')
        """
        level = self._get_level_number(level)
        values = self._get_level_values(level)
        return values

    @Appender(_index_shared_docs["index_unique"] % _index_doc_kwargs)
    def unique(self, level=None):

        if level is None:
            return super().unique()
        else:
            level = self._get_level_number(level)
            return self._get_level_values(level=level, unique=True)

    def _to_safe_for_reshape(self):
        """ convert to object if we are a categorical """
        return self.set_levels([i._to_safe_for_reshape() for i in self.levels])

    def to_frame(self, index=True, name=None):
        """
        Create a DataFrame with the levels of the MultiIndex as columns.

        Column ordering is determined by the DataFrame constructor with data as
        a dict.

        .. versionadded:: 0.24.0

        Parameters
        ----------
        index : bool, default True
            Set the index of the returned DataFrame as the original MultiIndex.

        name : list / sequence of strings, optional
            The passed names should substitute index level names.

        Returns
        -------
        DataFrame : a DataFrame containing the original MultiIndex data.

        See Also
        --------
        DataFrame
        """

        from pandas import DataFrame

        if name is not None:
            if not is_list_like(name):
                raise TypeError("'name' must be a list / sequence of column names.")

            if len(name) != len(self.levels):
                raise ValueError(
                    "'name' should have same length as number of levels on index."
                )
            idx_names = name
        else:
            idx_names = self.names

        # Guarantee resulting column order
        result = DataFrame(
            OrderedDict(
                [
                    (
                        (level if lvlname is None else lvlname),
                        self._get_level_values(level),
                    )
                    for lvlname, level in zip(idx_names, range(len(self.levels)))
                ]
            ),
            copy=False,
        )

        if index:
            result.index = self
        return result

    def to_flat_index(self):
        """
        Convert a MultiIndex to an Index of Tuples containing the level values.

        .. versionadded:: 0.24.0

        Returns
        -------
        pd.Index
            Index with the MultiIndex data represented in Tuples.

        Notes
        -----
        This method will simply return the caller if called by anything other
        than a MultiIndex.

        Examples
        --------
        >>> index = pd.MultiIndex.from_product(
        ...     [['foo', 'bar'], ['baz', 'qux']],
        ...     names=['a', 'b'])
        >>> index.to_flat_index()
        Index([('foo', 'baz'), ('foo', 'qux'),
               ('bar', 'baz'), ('bar', 'qux')],
              dtype='object')
        """
        return Index(self.values, tupleize_cols=False)

    @property
    def is_all_dates(self) -> bool:
        return False

    def is_lexsorted(self) -> bool:
        """
        Return True if the codes are lexicographically sorted.

        Returns
        -------
        bool
        """
        return self.lexsort_depth == self.nlevels

    @cache_readonly
    def lexsort_depth(self):
        if self.sortorder is not None:
            return self.sortorder

        return self._lexsort_depth()

    def _lexsort_depth(self) -> int:
        """
        Compute and return the lexsort_depth, the number of levels of the
        MultiIndex that are sorted lexically

        Returns
        ------
        int
        """
        int64_codes = [ensure_int64(level_codes) for level_codes in self.codes]
        for k in range(self.nlevels, 0, -1):
            if libalgos.is_lexsorted(int64_codes[:k]):
                return k
        return 0

    def _sort_levels_monotonic(self):
        """
        This is an *internal* function.

        Create a new MultiIndex from the current to monotonically sorted
        items IN the levels. This does not actually make the entire MultiIndex
        monotonic, JUST the levels.

        The resulting MultiIndex will have the same outward
        appearance, meaning the same .values and ordering. It will also
        be .equals() to the original.

        Returns
        -------
        MultiIndex

        Examples
        --------

        >>> mi = pd.MultiIndex(levels=[['a', 'b'], ['bb', 'aa']],
        ...                    codes=[[0, 0, 1, 1], [0, 1, 0, 1]])
        >>> mi
        MultiIndex([('a', 'bb'),
                    ('a', 'aa'),
                    ('b', 'bb'),
                    ('b', 'aa')],
                   )

        >>> mi.sort_values()
        MultiIndex([('a', 'aa'),
                    ('a', 'bb'),
                    ('b', 'aa'),
                    ('b', 'bb')],
                   )
        """

        if self.is_lexsorted() and self.is_monotonic:
            return self

        new_levels = []
        new_codes = []

        for lev, level_codes in zip(self.levels, self.codes):

            if not lev.is_monotonic:
                try:
                    # indexer to reorder the levels
                    indexer = lev.argsort()
                except TypeError:
                    pass
                else:
                    lev = lev.take(indexer)

                    # indexer to reorder the level codes
                    indexer = ensure_int64(indexer)
                    ri = lib.get_reverse_indexer(indexer, len(indexer))
                    level_codes = algos.take_1d(ri, level_codes)

            new_levels.append(lev)
            new_codes.append(level_codes)

        return MultiIndex(
            new_levels,
            new_codes,
            names=self.names,
            sortorder=self.sortorder,
            verify_integrity=False,
        )

    def remove_unused_levels(self):
        """
        Create a new MultiIndex from the current that removes
        unused levels, meaning that they are not expressed in the labels.

        The resulting MultiIndex will have the same outward
        appearance, meaning the same .values and ordering. It will also
        be .equals() to the original.

        Returns
        -------
        MultiIndex

        Examples
        --------
        >>> mi = pd.MultiIndex.from_product([range(2), list('ab')])
        >>> mi
        MultiIndex([(0, 'a'),
                    (0, 'b'),
                    (1, 'a'),
                    (1, 'b')],
                   )

        >>> mi[2:]
        MultiIndex([(1, 'a'),
                    (1, 'b')],
                   )

        The 0 from the first level is not represented
        and can be removed

        >>> mi2 = mi[2:].remove_unused_levels()
        >>> mi2.levels
        FrozenList([[1], ['a', 'b']])
        """

        new_levels = []
        new_codes = []

        changed = False
        for lev, level_codes in zip(self.levels, self.codes):

            # Since few levels are typically unused, bincount() is more
            # efficient than unique() - however it only accepts positive values
            # (and drops order):
            uniques = np.where(np.bincount(level_codes + 1) > 0)[0] - 1
            has_na = int(len(uniques) and (uniques[0] == -1))

            if len(uniques) != len(lev) + has_na:
                # We have unused levels
                changed = True

                # Recalculate uniques, now preserving order.
                # Can easily be cythonized by exploiting the already existing
                # "uniques" and stop parsing "level_codes" when all items
                # are found:
                uniques = algos.unique(level_codes)
                if has_na:
                    na_idx = np.where(uniques == -1)[0]
                    # Just ensure that -1 is in first position:
                    uniques[[0, na_idx[0]]] = uniques[[na_idx[0], 0]]

                # codes get mapped from uniques to 0:len(uniques)
                # -1 (if present) is mapped to last position
                code_mapping = np.zeros(len(lev) + has_na)
                # ... and reassigned value -1:
                code_mapping[uniques] = np.arange(len(uniques)) - has_na

                level_codes = code_mapping[level_codes]

                # new levels are simple
                lev = lev.take(uniques[has_na:])

            new_levels.append(lev)
            new_codes.append(level_codes)

        result = self.view()

        if changed:
            result._reset_identity()
            result._set_levels(new_levels, validate=False)
            result._set_codes(new_codes, validate=False)

        return result

    @property
    def nlevels(self) -> int:
        """
        Integer number of levels in this MultiIndex.
        """
        return len(self._levels)

    @property
    def levshape(self):
        """
        A tuple with the length of each level.
        """
        return tuple(len(x) for x in self.levels)

    def __reduce__(self):
        """Necessary for making this object picklable"""
        d = dict(
            levels=list(self.levels),
            codes=list(self.codes),
            sortorder=self.sortorder,
            names=list(self.names),
        )
        return ibase._new_Index, (type(self), d), None

    def __setstate__(self, state: Union[Dict, Tuple]) -> None:
        """Necessary for making this object picklable"""

        if isinstance(state, dict):
            levels = state.get("levels")
            codes = state.get("codes")
            sortorder = state.get("sortorder")
            names = state.get("names")

        elif isinstance(state, tuple):

            nd_state, own_state = state
            levels, codes, sortorder, names = own_state

        assert levels is not None

        self._set_levels([Index(x) for x in levels], validate=False)
        self._set_codes(codes)
        new_codes = self._verify_integrity()
        self._set_codes(new_codes)
        self._set_names(names)
        self.sortorder = sortorder
        self._reset_identity()

    def __getitem__(self, key):
        if is_scalar(key):
            key = com.cast_scalar_indexer(key)

            retval = []
            for lev, level_codes in zip(self.levels, self.codes):
                if level_codes[key] == -1:
                    retval.append(np.nan)
                else:
                    retval.append(lev[level_codes[key]])

            return tuple(retval)
        else:
            if com.is_bool_indexer(key):
                key = np.asarray(key, dtype=bool)
                sortorder = self.sortorder
            else:
                # cannot be sure whether the result will be sorted
                sortorder = None

                if isinstance(key, Index):
                    key = np.asarray(key)

            new_codes = [level_codes[key] for level_codes in self.codes]

            return MultiIndex(
                levels=self.levels,
                codes=new_codes,
                names=self.names,
                sortorder=sortorder,
                verify_integrity=False,
            )

    @Appender(_index_shared_docs["take"] % _index_doc_kwargs)
    def take(self, indices, axis=0, allow_fill=True, fill_value=None, **kwargs):
        nv.validate_take(tuple(), kwargs)
        indices = ensure_platform_int(indices)
        taken = self._assert_take_fillable(
            self.codes,
            indices,
            allow_fill=allow_fill,
            fill_value=fill_value,
            na_value=-1,
        )
        return MultiIndex(
            levels=self.levels, codes=taken, names=self.names, verify_integrity=False
        )

    def _assert_take_fillable(
        self, values, indices, allow_fill=True, fill_value=None, na_value=None
    ):
        """ Internal method to handle NA filling of take """
        # only fill if we are passing a non-None fill_value
        if allow_fill and fill_value is not None:
            if (indices < -1).any():
                msg = (
                    "When allow_fill=True and fill_value is not None, "
                    "all indices must be >= -1"
                )
                raise ValueError(msg)
            taken = [lab.take(indices) for lab in self.codes]
            mask = indices == -1
            if mask.any():
                masked = []
                for new_label in taken:
                    label_values = new_label
                    label_values[mask] = na_value
                    masked.append(np.asarray(label_values))
                taken = masked
        else:
            taken = [lab.take(indices) for lab in self.codes]
        return taken

    def append(self, other):
        """
        Append a collection of Index options together

        Parameters
        ----------
        other : Index or list/tuple of indices

        Returns
        -------
        appended : Index
        """
        if not isinstance(other, (list, tuple)):
            other = [other]

        if all(
            (isinstance(o, MultiIndex) and o.nlevels >= self.nlevels) for o in other
        ):
            arrays = []
            for i in range(self.nlevels):
                label = self._get_level_values(i)
                appended = [o._get_level_values(i) for o in other]
                arrays.append(label.append(appended))
            return MultiIndex.from_arrays(arrays, names=self.names)

        to_concat = (self.values,) + tuple(k._values for k in other)
        new_tuples = np.concatenate(to_concat)

        # if all(isinstance(x, MultiIndex) for x in other):
        try:
            return MultiIndex.from_tuples(new_tuples, names=self.names)
        except (TypeError, IndexError):
            return Index(new_tuples)

    def argsort(self, *args, **kwargs):
        return self.values.argsort(*args, **kwargs)

    @Appender(_index_shared_docs["repeat"] % _index_doc_kwargs)
    def repeat(self, repeats, axis=None):
        nv.validate_repeat(tuple(), dict(axis=axis))
        repeats = ensure_platform_int(repeats)
        return MultiIndex(
            levels=self.levels,
            codes=[
                level_codes.view(np.ndarray).astype(np.intp).repeat(repeats)
                for level_codes in self.codes
            ],
            names=self.names,
            sortorder=self.sortorder,
            verify_integrity=False,
        )

    def where(self, cond, other=None):
        raise NotImplementedError(".where is not supported for MultiIndex operations")

    def drop(self, codes, level=None, errors="raise"):
        """
        Make new MultiIndex with passed list of codes deleted

        Parameters
        ----------
        codes : array-like
            Must be a list of tuples
        level : int or level name, default None
        errors : str, default 'raise'

        Returns
        -------
        dropped : MultiIndex
        """
        if level is not None:
            return self._drop_from_level(codes, level, errors)

        if not isinstance(codes, (np.ndarray, Index)):
            try:
                codes = com.index_labels_to_array(codes)
            except ValueError:
                pass

        inds = []
        for level_codes in codes:
            try:
                loc = self.get_loc(level_codes)
                # get_loc returns either an integer, a slice, or a boolean
                # mask
                if isinstance(loc, int):
                    inds.append(loc)
                elif isinstance(loc, slice):
                    inds.extend(range(loc.start, loc.stop))
                elif com.is_bool_indexer(loc):
                    if self.lexsort_depth == 0:
                        warnings.warn(
                            "dropping on a non-lexsorted multi-index"
                            " without a level parameter may impact "
                            "performance.",
                            PerformanceWarning,
                            stacklevel=3,
                        )
                    loc = loc.nonzero()[0]
                    inds.extend(loc)
                else:
                    msg = f"unsupported indexer of type {type(loc)}"
                    raise AssertionError(msg)
            except KeyError:
                if errors != "ignore":
                    raise

        return self.delete(inds)

    def _drop_from_level(self, codes, level, errors="raise"):
        codes = com.index_labels_to_array(codes)
        i = self._get_level_number(level)
        index = self.levels[i]
        values = index.get_indexer(codes)

        mask = ~algos.isin(self.codes[i], values)
        if mask.all() and errors != "ignore":
            raise KeyError(f"labels {codes} not found in level")

        return self[mask]

    def swaplevel(self, i=-2, j=-1):
        """
        Swap level i with level j.

        Calling this method does not change the ordering of the values.

        Parameters
        ----------
        i : int, str, default -2
            First level of index to be swapped. Can pass level name as string.
            Type of parameters can be mixed.
        j : int, str, default -1
            Second level of index to be swapped. Can pass level name as string.
            Type of parameters can be mixed.

        Returns
        -------
        MultiIndex
            A new MultiIndex.

        See Also
        --------
        Series.swaplevel : Swap levels i and j in a MultiIndex.
        Dataframe.swaplevel : Swap levels i and j in a MultiIndex on a
            particular axis.

        Examples
        --------
        >>> mi = pd.MultiIndex(levels=[['a', 'b'], ['bb', 'aa']],
        ...                    codes=[[0, 0, 1, 1], [0, 1, 0, 1]])
        >>> mi
        MultiIndex([('a', 'bb'),
                    ('a', 'aa'),
                    ('b', 'bb'),
                    ('b', 'aa')],
                   )
        >>> mi.swaplevel(0, 1)
        MultiIndex([('bb', 'a'),
                    ('aa', 'a'),
                    ('bb', 'b'),
                    ('aa', 'b')],
                   )
        """
        new_levels = list(self.levels)
        new_codes = list(self.codes)
        new_names = list(self.names)

        i = self._get_level_number(i)
        j = self._get_level_number(j)

        new_levels[i], new_levels[j] = new_levels[j], new_levels[i]
        new_codes[i], new_codes[j] = new_codes[j], new_codes[i]
        new_names[i], new_names[j] = new_names[j], new_names[i]

        return MultiIndex(
            levels=new_levels, codes=new_codes, names=new_names, verify_integrity=False
        )

    def reorder_levels(self, order):
        """
        Rearrange levels using input order. May not drop or duplicate levels.

        Parameters
        ----------

        Returns
        -------
        MultiIndex
        """
        order = [self._get_level_number(i) for i in order]
        if len(order) != self.nlevels:
            raise AssertionError(
                f"Length of order must be same as number of levels ({self.nlevels}),"
                f" got {len(order)}"
            )
        new_levels = [self.levels[i] for i in order]
        new_codes = [self.codes[i] for i in order]
        new_names = [self.names[i] for i in order]

        return MultiIndex(
            levels=new_levels, codes=new_codes, names=new_names, verify_integrity=False
        )

    def _get_codes_for_sorting(self):
        """
        we categorizing our codes by using the
        available categories (all, not just observed)
        excluding any missing ones (-1); this is in preparation
        for sorting, where we need to disambiguate that -1 is not
        a valid valid
        """

        def cats(level_codes):
            return np.arange(
                np.array(level_codes).max() + 1 if len(level_codes) else 0,
                dtype=level_codes.dtype,
            )

        return [
            Categorical.from_codes(level_codes, cats(level_codes), ordered=True)
            for level_codes in self.codes
        ]

    def sortlevel(self, level=0, ascending=True, sort_remaining=True):
        """
        Sort MultiIndex at the requested level. The result will respect the
        original ordering of the associated factor at that level.

        Parameters
        ----------
        level : list-like, int or str, default 0
            If a string is given, must be a name of the level.
            If list-like must be names or ints of levels.
        ascending : bool, default True
            False to sort in descending order.
            Can also be a list to specify a directed ordering.
        sort_remaining : sort by the remaining levels after level

        Returns
        -------
        sorted_index : pd.MultiIndex
            Resulting index.
        indexer : np.ndarray
            Indices of output values in original index.
        """
        if isinstance(level, (str, int)):
            level = [level]
        level = [self._get_level_number(lev) for lev in level]
        sortorder = None

        # we have a directed ordering via ascending
        if isinstance(ascending, list):
            if not len(level) == len(ascending):
                raise ValueError("level must have same length as ascending")

            indexer = lexsort_indexer(
                [self.codes[lev] for lev in level], orders=ascending
            )

        # level ordering
        else:

            codes = list(self.codes)
            shape = list(self.levshape)

            # partition codes and shape
            primary = tuple(codes[lev] for lev in level)
            primshp = tuple(shape[lev] for lev in level)

            # Reverse sorted to retain the order of
            # smaller indices that needs to be removed
            for lev in sorted(level, reverse=True):
                codes.pop(lev)
                shape.pop(lev)

            if sort_remaining:
                primary += primary + tuple(codes)
                primshp += primshp + tuple(shape)
            else:
                sortorder = level[0]

            indexer = indexer_from_factorized(primary, primshp, compress=False)

            if not ascending:
                indexer = indexer[::-1]

        indexer = ensure_platform_int(indexer)
        new_codes = [level_codes.take(indexer) for level_codes in self.codes]

        new_index = MultiIndex(
            codes=new_codes,
            levels=self.levels,
            names=self.names,
            sortorder=sortorder,
            verify_integrity=False,
        )

        return new_index, indexer

    def _convert_listlike_indexer(self, keyarr, kind=None):
        """
        Parameters
        ----------
        keyarr : list-like
            Indexer to convert.

        Returns
        -------
        tuple (indexer, keyarr)
            indexer is an ndarray or None if cannot convert
            keyarr are tuple-safe keys
        """
        indexer, keyarr = super()._convert_listlike_indexer(keyarr, kind=kind)

        # are we indexing a specific level
        if indexer is None and len(keyarr) and not isinstance(keyarr[0], tuple):
            level = 0
            _, indexer = self.reindex(keyarr, level=level)

            # take all
            if indexer is None:
                indexer = np.arange(len(self))

            check = self.levels[0].get_indexer(keyarr)
            mask = check == -1
            if mask.any():
                raise KeyError(f"{keyarr[mask]} not in index")

        return indexer, keyarr

    @Appender(_index_shared_docs["get_indexer"] % _index_doc_kwargs)
    def get_indexer(self, target, method=None, limit=None, tolerance=None):
        method = missing.clean_reindex_fill_method(method)
        target = ensure_index(target)

        # empty indexer
        if is_list_like(target) and not len(target):
            return ensure_platform_int(np.array([]))

        if not isinstance(target, MultiIndex):
            try:
                target = MultiIndex.from_tuples(target)
            except (TypeError, ValueError):

                # let's instead try with a straight Index
                if method is None:
                    return Index(self.values).get_indexer(
                        target, method=method, limit=limit, tolerance=tolerance
                    )

        if not self.is_unique:
            raise ValueError("Reindexing only valid with uniquely valued Index objects")

        if method == "pad" or method == "backfill":
            if tolerance is not None:
                raise NotImplementedError(
                    "tolerance not implemented yet for MultiIndex"
                )
            indexer = self._engine.get_indexer(target, method, limit)
        elif method == "nearest":
            raise NotImplementedError(
                "method='nearest' not implemented yet "
                "for MultiIndex; see GitHub issue 9365"
            )
        else:
            indexer = self._engine.get_indexer(target)

        return ensure_platform_int(indexer)

    @Appender(_index_shared_docs["get_indexer_non_unique"] % _index_doc_kwargs)
    def get_indexer_non_unique(self, target):
        return super().get_indexer_non_unique(target)

    def reindex(self, target, method=None, level=None, limit=None, tolerance=None):
        """
        Create index with target's values (move/add/delete values as necessary)

        Returns
        -------
        new_index : pd.MultiIndex
            Resulting index
        indexer : np.ndarray or None
            Indices of output values in original index.

        """
        # GH6552: preserve names when reindexing to non-named target
        # (i.e. neither Index nor Series).
        preserve_names = not hasattr(target, "names")

        if level is not None:
            if method is not None:
                raise TypeError("Fill method not supported if level passed")

            # GH7774: preserve dtype/tz if target is empty and not an Index.
            # target may be an iterator
            target = ibase._ensure_has_len(target)
            if len(target) == 0 and not isinstance(target, Index):
                idx = self.levels[level]
                attrs = idx._get_attributes_dict()
                attrs.pop("freq", None)  # don't preserve freq
                target = type(idx)._simple_new(np.empty(0, dtype=idx.dtype), **attrs)
            else:
                target = ensure_index(target)
            target, indexer, _ = self._join_level(
                target, level, how="right", return_indexers=True, keep_order=False
            )
        else:
            target = ensure_index(target)
            if self.equals(target):
                indexer = None
            else:
                if self.is_unique:
                    indexer = self.get_indexer(
                        target, method=method, limit=limit, tolerance=tolerance
                    )
                else:
                    raise ValueError("cannot handle a non-unique multi-index!")

        if not isinstance(target, MultiIndex):
            if indexer is None:
                target = self
            elif (indexer >= 0).all():
                target = self.take(indexer)
            else:
                # hopefully?
                target = MultiIndex.from_tuples(target)

        if (
            preserve_names
            and target.nlevels == self.nlevels
            and target.names != self.names
        ):
            target = target.copy(deep=False)
            target.names = self.names

        return target, indexer

    def get_slice_bound(self, label, side, kind):

        if not isinstance(label, tuple):
            label = (label,)
        return self._partial_tup_index(label, side=side)

    def slice_locs(self, start=None, end=None, step=None, kind=None):
        """
        For an ordered MultiIndex, compute the slice locations for input
        labels.

        The input labels can be tuples representing partial levels, e.g. for a
        MultiIndex with 3 levels, you can pass a single value (corresponding to
        the first level), or a 1-, 2-, or 3-tuple.

        Parameters
        ----------
        start : label or tuple, default None
            If None, defaults to the beginning
        end : label or tuple
            If None, defaults to the end
        step : int or None
            Slice step
        kind : string, optional, defaults None

        Returns
        -------
        (start, end) : (int, int)

        Notes
        -----
        This method only works if the MultiIndex is properly lexsorted. So,
        if only the first 2 levels of a 3-level MultiIndex are lexsorted,
        you can only pass two levels to ``.slice_locs``.

        Examples
        --------
        >>> mi = pd.MultiIndex.from_arrays([list('abbd'), list('deff')],
        ...                                names=['A', 'B'])

        Get the slice locations from the beginning of 'b' in the first level
        until the end of the multiindex:

        >>> mi.slice_locs(start='b')
        (1, 4)

        Like above, but stop at the end of 'b' in the first level and 'f' in
        the second level:

        >>> mi.slice_locs(start='b', end=('b', 'f'))
        (1, 3)

        See Also
        --------
        MultiIndex.get_loc : Get location for a label or a tuple of labels.
        MultiIndex.get_locs : Get location for a label/slice/list/mask or a
                              sequence of such.
        """
        # This function adds nothing to its parent implementation (the magic
        # happens in get_slice_bound method), but it adds meaningful doc.
        return super().slice_locs(start, end, step, kind=kind)

    def _partial_tup_index(self, tup, side="left"):
        if len(tup) > self.lexsort_depth:
            raise UnsortedIndexError(
                f"Key length ({len(tup)}) was greater than MultiIndex lexsort depth"
                f" ({self.lexsort_depth})"
            )

        n = len(tup)
        start, end = 0, len(self)
        zipped = zip(tup, self.levels, self.codes)
        for k, (lab, lev, labs) in enumerate(zipped):
            section = labs[start:end]

            if lab not in lev:
                if not lev.is_type_compatible(lib.infer_dtype([lab], skipna=False)):
                    raise TypeError(f"Level type mismatch: {lab}")

                # short circuit
                loc = lev.searchsorted(lab, side=side)
                if side == "right" and loc >= 0:
                    loc -= 1
                return start + section.searchsorted(loc, side=side)

            idx = lev.get_loc(lab)
            if k < n - 1:
                end = start + section.searchsorted(idx, side="right")
                start = start + section.searchsorted(idx, side="left")
            else:
                return start + section.searchsorted(idx, side=side)

    def get_loc(self, key, method=None):
        """
        Get location for a label or a tuple of labels as an integer, slice or
        boolean mask.

        Parameters
        ----------
        key : label or tuple of labels (one for each level)
        method : None

        Returns
        -------
        loc : int, slice object or boolean mask
            If the key is past the lexsort depth, the return may be a
            boolean mask array, otherwise it is always a slice or int.

        See Also
        --------
        Index.get_loc : The get_loc method for (single-level) index.
        MultiIndex.slice_locs : Get slice location given start label(s) and
                                end label(s).
        MultiIndex.get_locs : Get location for a label/slice/list/mask or a
                              sequence of such.

        Notes
        -----
        The key cannot be a slice, list of same-level labels, a boolean mask,
        or a sequence of such. If you want to use those, use
        :meth:`MultiIndex.get_locs` instead.

        Examples
        --------
        >>> mi = pd.MultiIndex.from_arrays([list('abb'), list('def')])

        >>> mi.get_loc('b')
        slice(1, 3, None)

        >>> mi.get_loc(('b', 'e'))
        1
        """
        if method is not None:
            raise NotImplementedError(
                "only the default get_loc method is "
                "currently supported for MultiIndex"
            )

        def _maybe_to_slice(loc):
            """convert integer indexer to boolean mask or slice if possible"""
            if not isinstance(loc, np.ndarray) or loc.dtype != "int64":
                return loc

            loc = lib.maybe_indices_to_slice(loc, len(self))
            if isinstance(loc, slice):
                return loc

            mask = np.empty(len(self), dtype="bool")
            mask.fill(False)
            mask[loc] = True
            return mask

        if not isinstance(key, tuple):
            loc = self._get_level_indexer(key, level=0)
            return _maybe_to_slice(loc)

        keylen = len(key)
        if self.nlevels < keylen:
            raise KeyError(
                f"Key length ({keylen}) exceeds index depth ({self.nlevels})"
            )

        if keylen == self.nlevels and self.is_unique:
            return self._engine.get_loc(key)

        # -- partial selection or non-unique index
        # break the key into 2 parts based on the lexsort_depth of the index;
        # the first part returns a continuous slice of the index; the 2nd part
        # needs linear search within the slice
        i = self.lexsort_depth
        lead_key, follow_key = key[:i], key[i:]
        start, stop = (
            self.slice_locs(lead_key, lead_key) if lead_key else (0, len(self))
        )

        if start == stop:
            raise KeyError(key)

        if not follow_key:
            return slice(start, stop)

        warnings.warn(
            "indexing past lexsort depth may impact performance.",
            PerformanceWarning,
            stacklevel=10,
        )

        loc = np.arange(start, stop, dtype="int64")

        for i, k in enumerate(follow_key, len(lead_key)):
            mask = self.codes[i][loc] == self.levels[i].get_loc(k)
            if not mask.all():
                loc = loc[mask]
            if not len(loc):
                raise KeyError(key)

        return _maybe_to_slice(loc) if len(loc) != stop - start else slice(start, stop)

    def get_loc_level(self, key, level=0, drop_level: bool = True):
        """
        Get both the location for the requested label(s) and the
        resulting sliced index.

        Parameters
        ----------
        key : label or sequence of labels
        level : int/level name or list thereof, optional
        drop_level : bool, default True
            if ``False``, the resulting index will not drop any level.

        Returns
        -------
        loc : A 2-tuple where the elements are:
              Element 0: int, slice object or boolean array
              Element 1: The resulting sliced multiindex/index. If the key
              contains all levels, this will be ``None``.

        See Also
        --------
        MultiIndex.get_loc  : Get location for a label or a tuple of labels.
        MultiIndex.get_locs : Get location for a label/slice/list/mask or a
                              sequence of such.

        Examples
        --------
        >>> mi = pd.MultiIndex.from_arrays([list('abb'), list('def')],
        ...                                names=['A', 'B'])

        >>> mi.get_loc_level('b')
        (slice(1, 3, None), Index(['e', 'f'], dtype='object', name='B'))

        >>> mi.get_loc_level('e', level='B')
        (array([False,  True, False], dtype=bool),
        Index(['b'], dtype='object', name='A'))

        >>> mi.get_loc_level(['b', 'e'])
        (1, None)
        """

        # different name to distinguish from maybe_droplevels
        def maybe_mi_droplevels(indexer, levels, drop_level: bool):
            if not drop_level:
                return self[indexer]
            # kludgearound
            orig_index = new_index = self[indexer]
            levels = [self._get_level_number(i) for i in levels]
            for i in sorted(levels, reverse=True):
                try:
                    new_index = new_index.droplevel(i)
                except ValueError:

                    # no dropping here
                    return orig_index
            return new_index

        if isinstance(level, (tuple, list)):
            if len(key) != len(level):
                raise AssertionError(
                    "Key for location must have same length as number of levels"
                )
            result = None
            for lev, k in zip(level, key):
                loc, new_index = self.get_loc_level(k, level=lev)
                if isinstance(loc, slice):
                    mask = np.zeros(len(self), dtype=bool)
                    mask[loc] = True
                    loc = mask

                result = loc if result is None else result & loc

            return result, maybe_mi_droplevels(result, level, drop_level)

        level = self._get_level_number(level)

        # kludge for #1796
        if isinstance(key, list):
            key = tuple(key)

        if isinstance(key, tuple) and level == 0:

            try:
                if key in self.levels[0]:
                    indexer = self._get_level_indexer(key, level=level)
                    new_index = maybe_mi_droplevels(indexer, [0], drop_level)
                    return indexer, new_index
            except TypeError:
                pass

            if not any(isinstance(k, slice) for k in key):

                # partial selection
                # optionally get indexer to avoid re-calculation
                def partial_selection(key, indexer=None):
                    if indexer is None:
                        indexer = self.get_loc(key)
                    ilevels = [
                        i for i in range(len(key)) if key[i] != slice(None, None)
                    ]
                    return indexer, maybe_mi_droplevels(indexer, ilevels, drop_level)

                if len(key) == self.nlevels and self.is_unique:
                    # Complete key in unique index -> standard get_loc
                    try:
                        return (self._engine.get_loc(key), None)
                    except KeyError as e:
                        raise KeyError(key) from e
                else:
                    return partial_selection(key)
            else:
                indexer = None
                for i, k in enumerate(key):
                    if not isinstance(k, slice):
                        k = self._get_level_indexer(k, level=i)
                        if isinstance(k, slice):
                            # everything
                            if k.start == 0 and k.stop == len(self):
                                k = slice(None, None)
                        else:
                            k_index = k

                    if isinstance(k, slice):
                        if k == slice(None, None):
                            continue
                        else:
                            raise TypeError(key)

                    if indexer is None:
                        indexer = k_index
                    else:  # pragma: no cover
                        indexer &= k_index
                if indexer is None:
                    indexer = slice(None, None)
                ilevels = [i for i in range(len(key)) if key[i] != slice(None, None)]
                return indexer, maybe_mi_droplevels(indexer, ilevels, drop_level)
        else:
            indexer = self._get_level_indexer(key, level=level)
            return indexer, maybe_mi_droplevels(indexer, [level], drop_level)

    def _get_level_indexer(self, key, level=0, indexer=None):
        # return an indexer, boolean array or a slice showing where the key is
        # in the totality of values
        # if the indexer is provided, then use this

        level_index = self.levels[level]
        level_codes = self.codes[level]

        def convert_indexer(start, stop, step, indexer=indexer, codes=level_codes):
            # given the inputs and the codes/indexer, compute an indexer set
            # if we have a provided indexer, then this need not consider
            # the entire labels set

            r = np.arange(start, stop, step)
            if indexer is not None and len(indexer) != len(codes):

                # we have an indexer which maps the locations in the labels
                # that we have already selected (and is not an indexer for the
                # entire set) otherwise this is wasteful so we only need to
                # examine locations that are in this set the only magic here is
                # that the result are the mappings to the set that we have
                # selected
                from pandas import Series

                mapper = Series(indexer)
                indexer = codes.take(ensure_platform_int(indexer))
                result = Series(Index(indexer).isin(r).nonzero()[0])
                m = result.map(mapper)._ndarray_values

            else:
                m = np.zeros(len(codes), dtype=bool)
                m[np.in1d(codes, r, assume_unique=Index(codes).is_unique)] = True

            return m

        if isinstance(key, slice):
            # handle a slice, returning a slice if we can
            # otherwise a boolean indexer

            try:
                if key.start is not None:
                    start = level_index.get_loc(key.start)
                else:
                    start = 0
                if key.stop is not None:
                    stop = level_index.get_loc(key.stop)
                else:
                    stop = len(level_index) - 1
                step = key.step
            except KeyError:

                # we have a partial slice (like looking up a partial date
                # string)
                start = stop = level_index.slice_indexer(
                    key.start, key.stop, key.step, kind="loc"
                )
                step = start.step

            if isinstance(start, slice) or isinstance(stop, slice):
                # we have a slice for start and/or stop
                # a partial date slicer on a DatetimeIndex generates a slice
                # note that the stop ALREADY includes the stopped point (if
                # it was a string sliced)
                start = getattr(start, "start", start)
                stop = getattr(stop, "stop", stop)
                return convert_indexer(start, stop, step)

            elif level > 0 or self.lexsort_depth == 0 or step is not None:
                # need to have like semantics here to right
                # searching as when we are using a slice
                # so include the stop+1 (so we include stop)
                return convert_indexer(start, stop + 1, step)
            else:
                # sorted, so can return slice object -> view
                i = level_codes.searchsorted(start, side="left")
                j = level_codes.searchsorted(stop, side="right")
                return slice(i, j, step)

        else:

            code = level_index.get_loc(key)

            if level > 0 or self.lexsort_depth == 0:
                # Desired level is not sorted
                locs = np.array(level_codes == code, dtype=bool, copy=False)
                if not locs.any():
                    # The label is present in self.levels[level] but unused:
                    raise KeyError(key)
                return locs

            i = level_codes.searchsorted(code, side="left")
            j = level_codes.searchsorted(code, side="right")
            if i == j:
                # The label is present in self.levels[level] but unused:
                raise KeyError(key)
            return slice(i, j)

    def get_locs(self, seq):
        """
        Get location for a sequence of labels.

        Parameters
        ----------
        seq : label, slice, list, mask or a sequence of such
           You should use one of the above for each level.
           If a level should not be used, set it to ``slice(None)``.

        Returns
        -------
        numpy.ndarray
            NumPy array of integers suitable for passing to iloc.

        See Also
        --------
        MultiIndex.get_loc : Get location for a label or a tuple of labels.
        MultiIndex.slice_locs : Get slice location given start label(s) and
                                end label(s).

        Examples
        --------
        >>> mi = pd.MultiIndex.from_arrays([list('abb'), list('def')])

        >>> mi.get_locs('b')  # doctest: +SKIP
        array([1, 2], dtype=int64)

        >>> mi.get_locs([slice(None), ['e', 'f']])  # doctest: +SKIP
        array([1, 2], dtype=int64)

        >>> mi.get_locs([[True, False, True], slice('e', 'f')])  # doctest: +SKIP
        array([2], dtype=int64)
        """
        from .numeric import Int64Index

        # must be lexsorted to at least as many levels
        true_slices = [i for (i, s) in enumerate(com.is_true_slices(seq)) if s]
        if true_slices and true_slices[-1] >= self.lexsort_depth:
            raise UnsortedIndexError(
                "MultiIndex slicing requires the index to be lexsorted: slicing "
                f"on levels {true_slices}, lexsort depth {self.lexsort_depth}"
            )
        # indexer
        # this is the list of all values that we want to select
        n = len(self)
        indexer = None

        def _convert_to_indexer(r):
            # return an indexer
            if isinstance(r, slice):
                m = np.zeros(n, dtype=bool)
                m[r] = True
                r = m.nonzero()[0]
            elif com.is_bool_indexer(r):
                if len(r) != n:
                    raise ValueError(
                        "cannot index with a boolean indexer "
                        "that is not the same length as the "
                        "index"
                    )
                r = r.nonzero()[0]
            return Int64Index(r)

        def _update_indexer(idxr, indexer=indexer):
            if indexer is None:
                indexer = Index(np.arange(n))
            if idxr is None:
                return indexer
            return indexer & idxr

        for i, k in enumerate(seq):

            if com.is_bool_indexer(k):
                # a boolean indexer, must be the same length!
                k = np.asarray(k)
                indexer = _update_indexer(_convert_to_indexer(k), indexer=indexer)

            elif is_list_like(k):
                # a collection of labels to include from this level (these
                # are or'd)
                indexers = None
                for x in k:
                    try:
                        idxrs = _convert_to_indexer(
                            self._get_level_indexer(x, level=i, indexer=indexer)
                        )
                        indexers = idxrs if indexers is None else indexers | idxrs
                    except KeyError:

                        # ignore not founds
                        continue

                if indexers is not None:
                    indexer = _update_indexer(indexers, indexer=indexer)
                else:
                    # no matches we are done
                    return Int64Index([])._ndarray_values

            elif com.is_null_slice(k):
                # empty slice
                indexer = _update_indexer(None, indexer=indexer)

            elif isinstance(k, slice):

                # a slice, include BOTH of the labels
                indexer = _update_indexer(
                    _convert_to_indexer(
                        self._get_level_indexer(k, level=i, indexer=indexer)
                    ),
                    indexer=indexer,
                )
            else:
                # a single label
                indexer = _update_indexer(
                    _convert_to_indexer(
                        self.get_loc_level(k, level=i, drop_level=False)[0]
                    ),
                    indexer=indexer,
                )

        # empty indexer
        if indexer is None:
            return Int64Index([])._ndarray_values
        return indexer._ndarray_values

    def truncate(self, before=None, after=None):
        """
        Slice index between two labels / tuples, return new MultiIndex

        Parameters
        ----------
        before : label or tuple, can be partial. Default None
            None defaults to start
        after : label or tuple, can be partial. Default None
            None defaults to end

        Returns
        -------
        truncated : MultiIndex
        """
        if after and before and after < before:
            raise ValueError("after < before")

        i, j = self.levels[0].slice_locs(before, after)
        left, right = self.slice_locs(before, after)

        new_levels = list(self.levels)
        new_levels[0] = new_levels[0][i:j]

        new_codes = [level_codes[left:right] for level_codes in self.codes]
        new_codes[0] = new_codes[0] - i

        return MultiIndex(levels=new_levels, codes=new_codes, verify_integrity=False)

    def equals(self, other) -> bool:
        """
        Determines if two MultiIndex objects have the same labeling information
        (the levels themselves do not necessarily have to be the same)

        See Also
        --------
        equal_levels
        """
        if self.is_(other):
            return True

        if not isinstance(other, Index):
            return False

        if not isinstance(other, MultiIndex):
            # d-level MultiIndex can equal d-tuple Index
            if not is_object_dtype(other.dtype):
                if self.nlevels != other.nlevels:
                    return False

            other_vals = com.values_from_object(ensure_index(other))
            return array_equivalent(self._ndarray_values, other_vals)

        if self.nlevels != other.nlevels:
            return False

        if len(self) != len(other):
            return False

        for i in range(self.nlevels):
            self_codes = self.codes[i]
            self_codes = self_codes[self_codes != -1]
            self_values = algos.take_nd(
                np.asarray(self.levels[i]._values), self_codes, allow_fill=False
            )

            other_codes = other.codes[i]
            other_codes = other_codes[other_codes != -1]
            other_values = algos.take_nd(
                np.asarray(other.levels[i]._values), other_codes, allow_fill=False
            )

            # since we use NaT both datetime64 and timedelta64
            # we can have a situation where a level is typed say
            # timedelta64 in self (IOW it has other values than NaT)
            # but types datetime64 in other (where its all NaT)
            # but these are equivalent
            if len(self_values) == 0 and len(other_values) == 0:
                continue

            if not array_equivalent(self_values, other_values):
                return False

        return True

    def equal_levels(self, other):
        """
        Return True if the levels of both MultiIndex objects are the same

        """
        if self.nlevels != other.nlevels:
            return False

        for i in range(self.nlevels):
            if not self.levels[i].equals(other.levels[i]):
                return False
        return True

    def union(self, other, sort=None):
        """
        Form the union of two MultiIndex objects

        Parameters
        ----------
        other : MultiIndex or array / Index of tuples
        sort : False or None, default None
            Whether to sort the resulting Index.

            * None : Sort the result, except when

              1. `self` and `other` are equal.
              2. `self` has length 0.
              3. Some values in `self` or `other` cannot be compared.
                 A RuntimeWarning is issued in this case.

            * False : do not sort the result.

            .. versionadded:: 0.24.0

            .. versionchanged:: 0.24.1

               Changed the default value from ``True`` to ``None``
               (without change in behaviour).

        Returns
        -------
        Index

        >>> index.union(index2)
        """
        self._validate_sort_keyword(sort)
        self._assert_can_do_setop(other)
        other, result_names = self._convert_can_do_setop(other)

        if len(other) == 0 or self.equals(other):
            return self

        # TODO: Index.union returns other when `len(self)` is 0.

        uniq_tuples = lib.fast_unique_multiple(
            [self._ndarray_values, other._ndarray_values], sort=sort
        )

        return MultiIndex.from_arrays(
            zip(*uniq_tuples), sortorder=0, names=result_names
        )

    def intersection(self, other, sort=False):
        """
        Form the intersection of two MultiIndex objects.

        Parameters
        ----------
        other : MultiIndex or array / Index of tuples
        sort : False or None, default False
            Sort the resulting MultiIndex if possible

            .. versionadded:: 0.24.0

            .. versionchanged:: 0.24.1

               Changed the default from ``True`` to ``False``, to match
               behaviour from before 0.24.0

        Returns
        -------
        Index
        """
        self._validate_sort_keyword(sort)
        self._assert_can_do_setop(other)
        other, result_names = self._convert_can_do_setop(other)

        if self.equals(other):
            return self

        self_tuples = self._ndarray_values
        other_tuples = other._ndarray_values
        uniq_tuples = list(set(self_tuples) & set(other_tuples))

        if sort is None:
            uniq_tuples = sorted(uniq_tuples)

        if len(uniq_tuples) == 0:
            return MultiIndex(
                levels=self.levels,
                codes=[[]] * self.nlevels,
                names=result_names,
                verify_integrity=False,
            )
        else:
            return MultiIndex.from_arrays(
                zip(*uniq_tuples), sortorder=0, names=result_names
            )

    def difference(self, other, sort=None):
        """
        Compute set difference of two MultiIndex objects

        Parameters
        ----------
        other : MultiIndex
        sort : False or None, default None
            Sort the resulting MultiIndex if possible

            .. versionadded:: 0.24.0

            .. versionchanged:: 0.24.1

               Changed the default value from ``True`` to ``None``
               (without change in behaviour).

        Returns
        -------
        diff : MultiIndex
        """
        self._validate_sort_keyword(sort)
        self._assert_can_do_setop(other)
        other, result_names = self._convert_can_do_setop(other)

        if len(other) == 0:
            return self

        if self.equals(other):
            return MultiIndex(
                levels=self.levels,
                codes=[[]] * self.nlevels,
                names=result_names,
                verify_integrity=False,
            )

        this = self._get_unique_index()

        indexer = this.get_indexer(other)
        indexer = indexer.take((indexer != -1).nonzero()[0])

        label_diff = np.setdiff1d(np.arange(this.size), indexer, assume_unique=True)
        difference = this.values.take(label_diff)
        if sort is None:
            difference = sorted(difference)

        if len(difference) == 0:
            return MultiIndex(
                levels=[[]] * self.nlevels,
                codes=[[]] * self.nlevels,
                names=result_names,
                verify_integrity=False,
            )
        else:
            return MultiIndex.from_tuples(difference, sortorder=0, names=result_names)

    @Appender(_index_shared_docs["astype"])
    def astype(self, dtype, copy=True):
        dtype = pandas_dtype(dtype)
        if is_categorical_dtype(dtype):
            msg = "> 1 ndim Categorical are not supported at this time"
            raise NotImplementedError(msg)
        elif not is_object_dtype(dtype):
            raise TypeError(
                f"Setting {type(self)} dtype to anything other "
                "than object is not supported"
            )
        elif copy is True:
            return self._shallow_copy()
        return self

    def _convert_can_do_setop(self, other):
        result_names = self.names

        if not hasattr(other, "names"):
            if len(other) == 0:
                other = MultiIndex(
                    levels=[[]] * self.nlevels,
                    codes=[[]] * self.nlevels,
                    verify_integrity=False,
                )
            else:
                msg = "other must be a MultiIndex or a list of tuples"
                try:
                    other = MultiIndex.from_tuples(other)
                except TypeError:
                    raise TypeError(msg)
        else:
            result_names = self.names if self.names == other.names else None
        return other, result_names

    def insert(self, loc, item):
        """
        Make new MultiIndex inserting new item at location

        Parameters
        ----------
        loc : int
        item : tuple
            Must be same length as number of levels in the MultiIndex

        Returns
        -------
        new_index : Index
        """
        # Pad the key with empty strings if lower levels of the key
        # aren't specified:
        if not isinstance(item, tuple):
            item = (item,) + ("",) * (self.nlevels - 1)
        elif len(item) != self.nlevels:
            raise ValueError("Item must have length equal to number of levels.")

        new_levels = []
        new_codes = []
        for k, level, level_codes in zip(item, self.levels, self.codes):
            if k not in level:
                # have to insert into level
                # must insert at end otherwise you have to recompute all the
                # other codes
                lev_loc = len(level)
                level = level.insert(lev_loc, k)
            else:
                lev_loc = level.get_loc(k)

            new_levels.append(level)
            new_codes.append(np.insert(ensure_int64(level_codes), loc, lev_loc))

        return MultiIndex(
            levels=new_levels, codes=new_codes, names=self.names, verify_integrity=False
        )

    def delete(self, loc):
        """
        Make new index with passed location deleted

        Returns
        -------
        new_index : MultiIndex
        """
        new_codes = [np.delete(level_codes, loc) for level_codes in self.codes]
        return MultiIndex(
            levels=self.levels,
            codes=new_codes,
            names=self.names,
            verify_integrity=False,
        )

    def _wrap_joined_index(self, joined, other):
        names = self.names if self.names == other.names else None
        return MultiIndex.from_tuples(joined, names=names)

    @Appender(Index.isin.__doc__)
    def isin(self, values, level=None):
        if level is None:
            values = MultiIndex.from_tuples(values, names=self.names).values
            return algos.isin(self.values, values)
        else:
            num = self._get_level_number(level)
            levs = self.levels[num]
            level_codes = self.codes[num]

            sought_labels = levs.isin(values).nonzero()[0]
            if levs.size == 0:
                return np.zeros(len(level_codes), dtype=np.bool_)
            else:
                return np.lib.arraysetops.in1d(level_codes, sought_labels)


MultiIndex._add_numeric_methods_disabled()
MultiIndex._add_numeric_methods_add_sub_disabled()
MultiIndex._add_logical_methods_disabled()


def _sparsify(label_list, start: int = 0, sentinel=""):
    pivoted = list(zip(*label_list))
    k = len(label_list)

    result = pivoted[: start + 1]
    prev = pivoted[start]

    for cur in pivoted[start + 1 :]:
        sparse_cur = []

        for i, (p, t) in enumerate(zip(prev, cur)):
            if i == k - 1:
                sparse_cur.append(t)
                result.append(sparse_cur)
                break

            if p == t:
                sparse_cur.append(sentinel)
            else:
                sparse_cur.extend(cur[i:])
                result.append(sparse_cur)
                break

        prev = cur

    return list(zip(*result))


def _get_na_rep(dtype) -> str:
    return {np.datetime64: "NaT", np.timedelta64: "NaT"}.get(dtype, "NaN")


def maybe_droplevels(index, key):
    """
    Attempt to drop level or levels from the given index.

    Parameters
    ----------
    index: Index
    key : scalar or tuple

    Returns
    -------
    Index
    """
    # drop levels
    original_index = index
    if isinstance(key, tuple):
        for _ in key:
            try:
                index = index.droplevel(0)
            except ValueError:
                # we have dropped too much, so back out
                return original_index
    else:
        try:
            index = index.droplevel(0)
        except ValueError:
            pass

    return index


def _coerce_indexer_frozen(array_like, categories, copy: bool = False) -> np.ndarray:
    """
    Coerce the array_like indexer to the smallest integer dtype that can encode all
    of the given categories.

    Parameters
    ----------
    array_like : array-like
    categories : array-like
    copy : bool

    Returns
    -------
    np.ndarray
        Non-writeable.
    """
    array_like = coerce_indexer_dtype(array_like, categories)
    if copy:
        array_like = array_like.copy()
    array_like.flags.writeable = False
    return array_like<|MERGE_RESOLUTION|>--- conflicted
+++ resolved
@@ -1,11 +1,7 @@
 from collections import OrderedDict
 import datetime
 from sys import getsizeof
-<<<<<<< HEAD
 from typing import Dict, Hashable, List, Optional, Sequence, Tuple, Union
-=======
-from typing import List, Optional
->>>>>>> 1d36851f
 import warnings
 
 import numpy as np
@@ -487,14 +483,8 @@
 
         if len(tuples) == 0:
             if names is None:
-<<<<<<< HEAD
-                msg = "Cannot infer number of levels from empty list"
-                raise TypeError(msg)
+                raise TypeError("Cannot infer number of levels from empty list")
             arrays: List[List] = [[]] * len(names)
-=======
-                raise TypeError("Cannot infer number of levels from empty list")
-            arrays = [[]] * len(names)
->>>>>>> 1d36851f
         elif isinstance(tuples, (np.ndarray, Index)):
             if isinstance(tuples, Index):
                 tuples = tuples._values
