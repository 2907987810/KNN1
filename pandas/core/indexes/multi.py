--- conflicted
+++ resolved
@@ -306,11 +306,7 @@
         >>> MultiIndex.from_tuples([('a', 1), ('a', 2)])._is_homogeneous
         False
         """
-<<<<<<< HEAD
-        return len(set(x.dtype for x in self.levels)) <= 1
-=======
         return len({x.dtype for x in self.levels}) <= 1
->>>>>>> 0480f4c1
 
     def _set_levels(self, levels, level=None, copy=False, validate=True,
                     verify_integrity=False):
