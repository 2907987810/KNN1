# -*- coding: utf-8 -*-
from datetime import datetime, time
import warnings

import numpy as np
from pytz import utc

from pandas._libs import lib, tslib
from pandas._libs.tslibs import (
    NaT, Timestamp, ccalendar, conversion, fields, iNaT, normalize_date,
    resolution as libresolution, timezones)
import pandas.compat as compat
from pandas.errors import PerformanceWarning
from pandas.util._decorators import Appender

from pandas.core.dtypes.common import (
    _INT64_DTYPE, _NS_DTYPE, is_datetime64_dtype, is_datetime64tz_dtype,
    is_extension_type, is_float_dtype, is_int64_dtype, is_object_dtype,
    is_period_dtype, is_string_dtype, is_timedelta64_dtype)
from pandas.core.dtypes.dtypes import DatetimeTZDtype
from pandas.core.dtypes.generic import ABCIndexClass, ABCSeries
from pandas.core.dtypes.missing import isna

from pandas.core import ops
from pandas.core.algorithms import checked_add_with_arr
from pandas.core.arrays import datetimelike as dtl
import pandas.core.common as com

from pandas.tseries.frequencies import get_period_alias, to_offset
from pandas.tseries.offsets import Tick, generate_range

_midnight = time(0, 0)


def _to_m8(key, tz=None):
    """
    Timestamp-like => dt64
    """
    if not isinstance(key, Timestamp):
        # this also converts strings
        key = Timestamp(key)
        if key.tzinfo is not None and tz is not None:
            # Don't tz_localize(None) if key is already tz-aware
            key = key.tz_convert(tz)
        else:
            key = key.tz_localize(tz)

    return np.int64(conversion.pydt_to_i8(key)).view(_NS_DTYPE)


def _field_accessor(name, field, docstring=None):
    def f(self):
        values = self.asi8
        if self.tz is not None and not timezones.is_utc(self.tz):
            values = self._local_timestamps()

        if field in self._bool_ops:
            if field.endswith(('start', 'end')):
                freq = self.freq
                month_kw = 12
                if freq:
                    kwds = freq.kwds
                    month_kw = kwds.get('startingMonth', kwds.get('month', 12))

                result = fields.get_start_end_field(values, field,
                                                    self.freqstr, month_kw)
            else:
                result = fields.get_date_field(values, field)

            # these return a boolean by-definition
            return result

        if field in self._object_ops:
            result = fields.get_date_name_field(values, field)
            result = self._maybe_mask_results(result, fill_value=None)

        else:
            result = fields.get_date_field(values, field)
            result = self._maybe_mask_results(result, fill_value=None,
                                              convert='float64')

        return result

    f.__name__ = name
    f.__doc__ = "{}".format(docstring)
    return property(f)


def _dt_array_cmp(cls, op):
    """
    Wrap comparison operations to convert datetime-like to datetime64
    """
    opname = '__{name}__'.format(name=op.__name__)
    nat_result = True if opname == '__ne__' else False

    def wrapper(self, other):
        meth = getattr(dtl.DatetimeLikeArrayMixin, opname)

        if isinstance(other, (datetime, np.datetime64, compat.string_types)):
            if isinstance(other, (datetime, np.datetime64)):
                # GH#18435 strings get a pass from tzawareness compat
                self._assert_tzawareness_compat(other)

            try:
                other = _to_m8(other, tz=self.tz)
            except ValueError:
                # string that cannot be parsed to Timestamp
                return ops.invalid_comparison(self, other, op)

            result = op(self.asi8, other.view('i8'))
            if isna(other):
                result.fill(nat_result)
        elif lib.is_scalar(other):
            return ops.invalid_comparison(self, other, op)
        else:
            if isinstance(other, list):
                try:
                    other = type(self)(other)
                except ValueError:
                    other = np.array(other, dtype=np.object_)
            elif not isinstance(other, (np.ndarray, ABCIndexClass, ABCSeries,
                                        DatetimeArrayMixin)):
                # Following Timestamp convention, __eq__ is all-False
                # and __ne__ is all True, others raise TypeError.
                return ops.invalid_comparison(self, other, op)

            if is_object_dtype(other):
                result = op(self.astype('O'), np.array(other))
                o_mask = isna(other)
            elif not (is_datetime64_dtype(other) or
                      is_datetime64tz_dtype(other)):
                # e.g. is_timedelta64_dtype(other)
                return ops.invalid_comparison(self, other, op)
            else:
                self._assert_tzawareness_compat(other)
                if not hasattr(other, 'asi8'):
                    # ndarray, Series
                    other = type(self)(other)
                result = meth(self, other)
                o_mask = other._isnan

            result = com.values_from_object(result)

            # Make sure to pass an array to result[...]; indexing with
            # Series breaks with older version of numpy
            o_mask = np.array(o_mask)
            if o_mask.any():
                result[o_mask] = nat_result

        if self.hasnans:
            result[self._isnan] = nat_result

        return result

    return compat.set_function_name(wrapper, opname, cls)


class DatetimeArrayMixin(dtl.DatetimeLikeArrayMixin,
                         dtl.TimelikeOps,
                         dtl.DatelikeOps):
    """
    Assumes that subclass __new__/__init__ defines:
        tz
        _freq
        _data
    """
    _typ = "datetimearray"
    _bool_ops = ['is_month_start', 'is_month_end',
                 'is_quarter_start', 'is_quarter_end', 'is_year_start',
                 'is_year_end', 'is_leap_year']
    _object_ops = ['weekday_name', 'freq', 'tz']

    # dummy attribute so that datetime.__eq__(DatetimeArray) defers
    # by returning NotImplemented
    timetuple = None

    # Needed so that Timestamp.__richcmp__(DateTimeArray) operates pointwise
    ndim = 1

    # ensure that operations with numpy arrays defer to our implementation
    __array_priority__ = 1000

    # -----------------------------------------------------------------
    # Constructors

    _attributes = ["freq", "tz"]
    _tz = None
    _freq = None

    @classmethod
    def _simple_new(cls, values, freq=None, tz=None):
        """
        we require the we have a dtype compat for the values
        if we are passed a non-dtype compat, then coerce using the constructor
        """
        assert isinstance(values, np.ndarray), type(values)
        if values.dtype == 'i8':
            # for compat with datetime/timedelta/period shared methods,
            #  we can sometimes get here with int64 values.  These represent
            #  nanosecond UTC (or tz-naive) unix timestamps
            values = values.view('M8[ns]')

        assert values.dtype == 'M8[ns]', values.dtype

        result = object.__new__(cls)
        result._data = values
        result._freq = freq
        tz = timezones.maybe_get_tz(tz)
        result._tz = timezones.tz_standardize(tz)
        return result

    def __new__(cls, values, freq=None, tz=None, dtype=None, copy=False,
                dayfirst=False, yearfirst=False, ambiguous='raise'):
        return cls._from_sequence(
            values, freq=freq, tz=tz, dtype=dtype, copy=copy,
            dayfirst=dayfirst, yearfirst=yearfirst, ambiguous=ambiguous)

    @classmethod
    def _from_sequence(cls, data, dtype=None, copy=False,
                       tz=None, freq=None,
                       dayfirst=False, yearfirst=False, ambiguous='raise'):

        freq, freq_infer = dtl.maybe_infer_freq(freq)

        subarr, tz, inferred_freq = sequence_to_dt64ns(
            data, dtype=dtype, copy=copy, tz=tz,
            dayfirst=dayfirst, yearfirst=yearfirst, ambiguous=ambiguous)

        freq, freq_infer = dtl.validate_inferred_freq(freq, inferred_freq,
                                                      freq_infer)

        result = cls._simple_new(subarr, freq=freq, tz=tz)

        if inferred_freq is None and freq is not None:
            # this condition precludes `freq_infer`
            cls._validate_frequency(result, freq, ambiguous=ambiguous)

        elif freq_infer:
            result.freq = to_offset(result.inferred_freq)

        return result

    @classmethod
    def _generate_range(cls, start, end, periods, freq, tz=None,
                        normalize=False, ambiguous='raise', closed=None):

        periods = dtl.validate_periods(periods)
        if freq is None and any(x is None for x in [periods, start, end]):
            raise ValueError('Must provide freq argument if no data is '
                             'supplied')

        if com.count_not_none(start, end, periods, freq) != 3:
            raise ValueError('Of the four parameters: start, end, periods, '
                             'and freq, exactly three must be specified')
        freq = to_offset(freq)

        if start is not None:
            start = Timestamp(start)

        if end is not None:
            end = Timestamp(end)

        if start is None and end is None:
            if closed is not None:
                raise ValueError("Closed has to be None if not both of start"
                                 "and end are defined")

        left_closed, right_closed = dtl.validate_endpoints(closed)

        start, end, _normalized = _maybe_normalize_endpoints(start, end,
                                                             normalize)

        tz, _ = _infer_tz_from_endpoints(start, end, tz)

        if tz is not None:
            # Localize the start and end arguments
            start = _maybe_localize_point(
                start, getattr(start, 'tz', None), start, freq, tz
            )
            end = _maybe_localize_point(
                end, getattr(end, 'tz', None), end, freq, tz
            )
        if start and end:
            # Make sure start and end have the same tz
            start = _maybe_localize_point(
                start, start.tz, end.tz, freq, tz
            )
            end = _maybe_localize_point(
                end, end.tz, start.tz, freq, tz
            )
        if freq is not None:
            # TODO: consider re-implementing _cached_range; GH#17914
            index = _generate_regular_range(cls, start, end, periods, freq)

            if tz is not None and index.tz is None:
                arr = conversion.tz_localize_to_utc(
                    index.asi8,
                    tz, ambiguous=ambiguous)

                index = cls(arr)

                # index is localized datetime64 array -> have to convert
                # start/end as well to compare
                if start is not None:
                    start = start.tz_localize(tz).asm8
                if end is not None:
                    end = end.tz_localize(tz).asm8
        else:
            # Create a linearly spaced date_range in local time
            # Nanosecond-granularity timestamps aren't always correctly
            # representable with doubles, so we limit the range that we
            # pass to np.linspace as much as possible
            arr = np.linspace(
                0, end.value - start.value,
                periods, dtype='int64') + start.value
            index = cls._simple_new(
                arr.astype('M8[ns]', copy=False), freq=None, tz=tz
            )

        if not left_closed and len(index) and index[0] == start:
            index = index[1:]
        if not right_closed and len(index) and index[-1] == end:
            index = index[:-1]

        return cls._simple_new(index.asi8, freq=freq, tz=tz)

    # -----------------------------------------------------------------
    # Descriptive Properties

    @property
    def _box_func(self):
        return lambda x: Timestamp(x, freq=self.freq, tz=self.tz)

    @property
    def dtype(self):
        if self.tz is None:
            return _NS_DTYPE
        return DatetimeTZDtype('ns', self.tz)

    @property
    def tz(self):
        """
        Return timezone.
        """
        # GH 18595
        return self._tz

    @tz.setter
    def tz(self, value):
        # GH 3746: Prevent localizing or converting the index by setting tz
        raise AttributeError("Cannot directly set timezone. Use tz_localize() "
                             "or tz_convert() as appropriate")

    @property
    def tzinfo(self):
        """
        Alias for tz attribute
        """
        return self.tz

    @property  # NB: override with cache_readonly in immutable subclasses
    def _timezone(self):
        """
        Comparable timezone both for pytz / dateutil
        """
        return timezones.get_timezone(self.tzinfo)

    @property
    def offset(self):
        """
        get/set the frequency of the instance
        """
        msg = ('{cls}.offset has been deprecated and will be removed '
               'in a future version; use {cls}.freq instead.'
               .format(cls=type(self).__name__))
        warnings.warn(msg, FutureWarning, stacklevel=2)
        return self.freq

    @offset.setter
    def offset(self, value):
        """
        get/set the frequency of the instance
        """
        msg = ('{cls}.offset has been deprecated and will be removed '
               'in a future version; use {cls}.freq instead.'
               .format(cls=type(self).__name__))
        warnings.warn(msg, FutureWarning, stacklevel=2)
        self.freq = value

    @property  # NB: override with cache_readonly in immutable subclasses
    def is_normalized(self):
        """
        Returns True if all of the dates are at midnight ("no time")
        """
        return conversion.is_date_array_normalized(self.asi8, self.tz)

    @property  # NB: override with cache_readonly in immutable subclasses
    def _resolution(self):
        return libresolution.resolution(self.asi8, self.tz)

    # ----------------------------------------------------------------
    # Array-Like / EA-Interface Methods

    def __array__(self, dtype=None):
        if is_object_dtype(dtype):
            return np.array(list(self), dtype=object)
        elif is_int64_dtype(dtype):
            return self.asi8

        # TODO: warn that conversion may be lossy?
        return self._data.view(np.ndarray)  # follow Index.__array__

    def __iter__(self):
        """
        Return an iterator over the boxed values

        Yields
        -------
        tstamp : Timestamp
        """

        # convert in chunks of 10k for efficiency
        data = self.asi8
        length = len(self)
        chunksize = 10000
        chunks = int(length / chunksize) + 1
        for i in range(chunks):
            start_i = i * chunksize
            end_i = min((i + 1) * chunksize, length)
            converted = tslib.ints_to_pydatetime(data[start_i:end_i],
                                                 tz=self.tz, freq=self.freq,
                                                 box="timestamp")
            for v in converted:
                yield v

    # ----------------------------------------------------------------
    # ExtensionArray Interface

    @property
    def _ndarray_values(self):
        return self._data

    @Appender(dtl.DatetimeLikeArrayMixin._validate_fill_value.__doc__)
    def _validate_fill_value(self, fill_value):
        if isna(fill_value):
            fill_value = iNaT
        elif isinstance(fill_value, (datetime, np.datetime64)):
            self._assert_tzawareness_compat(fill_value)
            fill_value = Timestamp(fill_value).value
        else:
            raise ValueError("'fill_value' should be a Timestamp. "
                             "Got '{got}'.".format(got=fill_value))
        return fill_value

    # -----------------------------------------------------------------
    # Comparison Methods

    _create_comparison_method = classmethod(_dt_array_cmp)

    def _has_same_tz(self, other):
        zzone = self._timezone

        # vzone sholdn't be None if value is non-datetime like
        if isinstance(other, np.datetime64):
            # convert to Timestamp as np.datetime64 doesn't have tz attr
            other = Timestamp(other)
        vzone = timezones.get_timezone(getattr(other, 'tzinfo', '__no_tz__'))
        return zzone == vzone

    def _assert_tzawareness_compat(self, other):
        # adapted from _Timestamp._assert_tzawareness_compat
        other_tz = getattr(other, 'tzinfo', None)
        if is_datetime64tz_dtype(other):
            # Get tzinfo from Series dtype
            other_tz = other.dtype.tz
        if other is NaT:
            # pd.NaT quacks both aware and naive
            pass
        elif self.tz is None:
            if other_tz is not None:
                raise TypeError('Cannot compare tz-naive and tz-aware '
                                'datetime-like objects.')
        elif other_tz is None:
            raise TypeError('Cannot compare tz-naive and tz-aware '
                            'datetime-like objects')

    # -----------------------------------------------------------------
    # Arithmetic Methods

    def _sub_datetime_arraylike(self, other):
        """subtract DatetimeArray/Index or ndarray[datetime64]"""
        if len(self) != len(other):
            raise ValueError("cannot add indices of unequal length")

        if isinstance(other, np.ndarray):
            assert is_datetime64_dtype(other)
            other = type(self)(other)

        if not self._has_same_tz(other):
            # require tz compat
            raise TypeError("{cls} subtraction must have the same "
                            "timezones or no timezones"
                            .format(cls=type(self).__name__))

        self_i8 = self.asi8
        other_i8 = other.asi8
        new_values = checked_add_with_arr(self_i8, -other_i8,
                                          arr_mask=self._isnan)
        if self.hasnans or other.hasnans:
            mask = (self._isnan) | (other._isnan)
            new_values[mask] = iNaT
        return new_values.view('timedelta64[ns]')

    def _add_offset(self, offset):
        assert not isinstance(offset, Tick)
        try:
            if self.tz is not None:
                values = self.tz_localize(None)
            else:
                values = self
            result = offset.apply_index(values)
            if self.tz is not None:
                result = result.tz_localize(self.tz)

        except NotImplementedError:
            warnings.warn("Non-vectorized DateOffset being applied to Series "
                          "or DatetimeIndex", PerformanceWarning)
            result = self.astype('O') + offset

        return type(self)(result, freq='infer')

    def _sub_datetimelike_scalar(self, other):
        # subtract a datetime from myself, yielding a ndarray[timedelta64[ns]]
        assert isinstance(other, (datetime, np.datetime64))
        assert other is not NaT
        other = Timestamp(other)
        if other is NaT:
            return self - NaT

        if not self._has_same_tz(other):
            # require tz compat
            raise TypeError("Timestamp subtraction must have the same "
                            "timezones or no timezones")

        i8 = self.asi8
        result = checked_add_with_arr(i8, -other.value,
                                      arr_mask=self._isnan)
        result = self._maybe_mask_results(result)
        return result.view('timedelta64[ns]')

    def _add_delta(self, delta):
        """
        Add a timedelta-like, Tick, or TimedeltaIndex-like object
        to self, yielding a new DatetimeArray

        Parameters
        ----------
        other : {timedelta, np.timedelta64, Tick,
                 TimedeltaIndex, ndarray[timedelta64]}

        Returns
        -------
        result : DatetimeArray
        """
        new_values = dtl.DatetimeLikeArrayMixin._add_delta(self, delta)
        return type(self)(new_values, tz=self.tz, freq='infer')

    # -----------------------------------------------------------------
    # Timezone Conversion and Localization Methods

    def _local_timestamps(self):
        """
        Convert to an i8 (unix-like nanosecond timestamp) representation
        while keeping the local timezone and not using UTC.
        This is used to calculate time-of-day information as if the timestamps
        were timezone-naive.
        """
        return conversion.tz_convert(self.asi8, utc, self.tz)

    def tz_convert(self, tz):
        """
        Convert tz-aware Datetime Array/Index from one time zone to another.

        Parameters
        ----------
        tz : string, pytz.timezone, dateutil.tz.tzfile or None
            Time zone for time. Corresponding timestamps would be converted
            to this time zone of the Datetime Array/Index. A `tz` of None will
            convert to UTC and remove the timezone information.

        Returns
        -------
        normalized : same type as self

        Raises
        ------
        TypeError
            If Datetime Array/Index is tz-naive.

        See Also
        --------
        DatetimeIndex.tz : A timezone that has a variable offset from UTC.
        DatetimeIndex.tz_localize : Localize tz-naive DatetimeIndex to a
            given time zone, or remove timezone from a tz-aware DatetimeIndex.

        Examples
        --------
        With the `tz` parameter, we can change the DatetimeIndex
        to other time zones:

        >>> dti = pd.DatetimeIndex(start='2014-08-01 09:00',
        ...                        freq='H', periods=3, tz='Europe/Berlin')

        >>> dti
        DatetimeIndex(['2014-08-01 09:00:00+02:00',
                       '2014-08-01 10:00:00+02:00',
                       '2014-08-01 11:00:00+02:00'],
                      dtype='datetime64[ns, Europe/Berlin]', freq='H')

        >>> dti.tz_convert('US/Central')
        DatetimeIndex(['2014-08-01 02:00:00-05:00',
                       '2014-08-01 03:00:00-05:00',
                       '2014-08-01 04:00:00-05:00'],
                      dtype='datetime64[ns, US/Central]', freq='H')

        With the ``tz=None``, we can remove the timezone (after converting
        to UTC if necessary):

        >>> dti = pd.DatetimeIndex(start='2014-08-01 09:00',freq='H',
        ...                        periods=3, tz='Europe/Berlin')

        >>> dti
        DatetimeIndex(['2014-08-01 09:00:00+02:00',
                       '2014-08-01 10:00:00+02:00',
                       '2014-08-01 11:00:00+02:00'],
                        dtype='datetime64[ns, Europe/Berlin]', freq='H')

        >>> dti.tz_convert(None)
        DatetimeIndex(['2014-08-01 07:00:00',
                       '2014-08-01 08:00:00',
                       '2014-08-01 09:00:00'],
                        dtype='datetime64[ns]', freq='H')
        """
        tz = timezones.maybe_get_tz(tz)

        if self.tz is None:
            # tz naive, use tz_localize
            raise TypeError('Cannot convert tz-naive timestamps, use '
                            'tz_localize to localize')

        # No conversion since timestamps are all UTC to begin with
        return self._simple_new(self.asi8, tz=tz, freq=self.freq)

    def tz_localize(self, tz, ambiguous='raise', nonexistent='raise',
                    errors=None):
        """
        Localize tz-naive Datetime Array/Index to tz-aware
        Datetime Array/Index.

        This method takes a time zone (tz) naive Datetime Array/Index object
        and makes this time zone aware. It does not move the time to another
        time zone.
        Time zone localization helps to switch from time zone aware to time
        zone unaware objects.

        Parameters
        ----------
        tz : string, pytz.timezone, dateutil.tz.tzfile or None
            Time zone to convert timestamps to. Passing ``None`` will
            remove the time zone information preserving local time.
        ambiguous : 'infer', 'NaT', bool array, default 'raise'
            When clocks moved backward due to DST, ambiguous times may arise.
            For example in Central European Time (UTC+01), when going from
            03:00 DST to 02:00 non-DST, 02:30:00 local time occurs both at
            00:30:00 UTC and at 01:30:00 UTC. In such a situation, the
            `ambiguous` parameter dictates how ambiguous times should be
            handled.

            - 'infer' will attempt to infer fall dst-transition hours based on
              order
            - bool-ndarray where True signifies a DST time, False signifies a
              non-DST time (note that this flag is only applicable for
              ambiguous times)
            - 'NaT' will return NaT where there are ambiguous times
            - 'raise' will raise an AmbiguousTimeError if there are ambiguous
              times

        nonexistent : 'shift', 'NaT' default 'raise'
            A nonexistent time does not exist in a particular timezone
            where clocks moved forward due to DST.

            - 'shift' will shift the nonexistent times forward to the closest
              existing time
            - 'NaT' will return NaT where there are nonexistent times
            - 'raise' will raise an NonExistentTimeError if there are
              nonexistent times

            .. versionadded:: 0.24.0

        errors : {'raise', 'coerce'}, default None

            - 'raise' will raise a NonExistentTimeError if a timestamp is not
              valid in the specified time zone (e.g. due to a transition from
              or to DST time). Use ``nonexistent='raise'`` instead.
            - 'coerce' will return NaT if the timestamp can not be converted
              to the specified time zone. Use ``nonexistent='NaT'`` instead.

            .. deprecated:: 0.24.0

        Returns
        -------
        result : same type as self
            Array/Index converted to the specified time zone.

        Raises
        ------
        TypeError
            If the Datetime Array/Index is tz-aware and tz is not None.

        See Also
        --------
        DatetimeIndex.tz_convert : Convert tz-aware DatetimeIndex from
            one time zone to another.

        Examples
        --------
        >>> tz_naive = pd.date_range('2018-03-01 09:00', periods=3)
        >>> tz_naive
        DatetimeIndex(['2018-03-01 09:00:00', '2018-03-02 09:00:00',
                       '2018-03-03 09:00:00'],
                      dtype='datetime64[ns]', freq='D')

        Localize DatetimeIndex in US/Eastern time zone:

        >>> tz_aware = tz_naive.tz_localize(tz='US/Eastern')
        >>> tz_aware
        DatetimeIndex(['2018-03-01 09:00:00-05:00',
                       '2018-03-02 09:00:00-05:00',
                       '2018-03-03 09:00:00-05:00'],
                      dtype='datetime64[ns, US/Eastern]', freq='D')

        With the ``tz=None``, we can remove the time zone information
        while keeping the local time (not converted to UTC):

        >>> tz_aware.tz_localize(None)
        DatetimeIndex(['2018-03-01 09:00:00', '2018-03-02 09:00:00',
                       '2018-03-03 09:00:00'],
                      dtype='datetime64[ns]', freq='D')

        Be careful with DST changes. When there is sequential data, pandas can
        infer the DST time:
        >>> s = pd.to_datetime(pd.Series([
        ... '2018-10-28 01:30:00',
        ... '2018-10-28 02:00:00',
        ... '2018-10-28 02:30:00',
        ... '2018-10-28 02:00:00',
        ... '2018-10-28 02:30:00',
        ... '2018-10-28 03:00:00',
        ... '2018-10-28 03:30:00']))
        >>> s.dt.tz_localize('CET', ambiguous='infer')
        2018-10-28 01:30:00+02:00    0
        2018-10-28 02:00:00+02:00    1
        2018-10-28 02:30:00+02:00    2
        2018-10-28 02:00:00+01:00    3
        2018-10-28 02:30:00+01:00    4
        2018-10-28 03:00:00+01:00    5
        2018-10-28 03:30:00+01:00    6
        dtype: int64

        In some cases, inferring the DST is impossible. In such cases, you can
        pass an ndarray to the ambiguous parameter to set the DST explicitly

        >>> s = pd.to_datetime(pd.Series([
        ... '2018-10-28 01:20:00',
        ... '2018-10-28 02:36:00',
        ... '2018-10-28 03:46:00']))
        >>> s.dt.tz_localize('CET', ambiguous=np.array([True, True, False]))
        0   2018-10-28 01:20:00+02:00
        1   2018-10-28 02:36:00+02:00
        2   2018-10-28 03:46:00+01:00
        dtype: datetime64[ns, CET]
        """
        if errors is not None:
            warnings.warn("The errors argument is deprecated and will be "
                          "removed in a future release. Use "
                          "nonexistent='NaT' or nonexistent='raise' "
                          "instead.", FutureWarning)
            if errors == 'coerce':
                nonexistent = 'NaT'
            elif errors == 'raise':
                nonexistent = 'raise'
            else:
                raise ValueError("The errors argument must be either 'coerce' "
                                 "or 'raise'.")

        if nonexistent not in ('raise', 'NaT', 'shift'):
            raise ValueError("The nonexistent argument must be one of 'raise',"
                             " 'NaT' or 'shift'")

        if self.tz is not None:
            if tz is None:
                new_dates = conversion.tz_convert(self.asi8, timezones.UTC,
                                                  self.tz)
            else:
                raise TypeError("Already tz-aware, use tz_convert to convert.")
        else:
            tz = timezones.maybe_get_tz(tz)
            # Convert to UTC

            new_dates = conversion.tz_localize_to_utc(
                self.asi8, tz, ambiguous=ambiguous, nonexistent=nonexistent,
            )
        new_dates = new_dates.view(_NS_DTYPE)
        return self._simple_new(new_dates, tz=tz, freq=self.freq)

    # ----------------------------------------------------------------
    # Conversion Methods - Vectorized analogues of Timestamp methods

    def to_pydatetime(self):
        """
        Return Datetime Array/Index as object ndarray of datetime.datetime
        objects

        Returns
        -------
        datetimes : ndarray
        """
        return tslib.ints_to_pydatetime(self.asi8, tz=self.tz)

    def normalize(self):
        """
        Convert times to midnight.

        The time component of the date-time is converted to midnight i.e.
        00:00:00. This is useful in cases, when the time does not matter.
        Length is unaltered. The timezones are unaffected.

        This method is available on Series with datetime values under
        the ``.dt`` accessor, and directly on Datetime Array/Index.

        Returns
        -------
        DatetimeArray, DatetimeIndex or Series
            The same type as the original data. Series will have the same
            name and index. DatetimeIndex will have the same name.

        See Also
        --------
        floor : Floor the datetimes to the specified freq.
        ceil : Ceil the datetimes to the specified freq.
        round : Round the datetimes to the specified freq.

        Examples
        --------
        >>> idx = pd.DatetimeIndex(start='2014-08-01 10:00', freq='H',
        ...                        periods=3, tz='Asia/Calcutta')
        >>> idx
        DatetimeIndex(['2014-08-01 10:00:00+05:30',
                       '2014-08-01 11:00:00+05:30',
                       '2014-08-01 12:00:00+05:30'],
                        dtype='datetime64[ns, Asia/Calcutta]', freq='H')
        >>> idx.normalize()
        DatetimeIndex(['2014-08-01 00:00:00+05:30',
                       '2014-08-01 00:00:00+05:30',
                       '2014-08-01 00:00:00+05:30'],
                       dtype='datetime64[ns, Asia/Calcutta]', freq=None)
        """
        if self.tz is None or timezones.is_utc(self.tz):
            not_null = self.notna()
            DAY_NS = ccalendar.DAY_SECONDS * 1000000000
            new_values = self.asi8.copy()
            adjustment = (new_values[not_null] % DAY_NS)
            new_values[not_null] = new_values[not_null] - adjustment
        else:
            new_values = conversion.normalize_i8_timestamps(self.asi8, self.tz)
        return type(self)(new_values, freq='infer').tz_localize(self.tz)

    def to_period(self, freq=None):
        """
        Cast to PeriodArray/Index at a particular frequency.

        Converts DatetimeArray/Index to PeriodArray/Index.

        Parameters
        ----------
        freq : string or Offset, optional
            One of pandas' :ref:`offset strings <timeseries.offset_aliases>`
            or an Offset object. Will be inferred by default.

        Returns
        -------
        PeriodArray/Index

        Raises
        ------
        ValueError
            When converting a DatetimeArray/Index with non-regular values,
            so that a frequency cannot be inferred.

        See Also
        --------
        PeriodIndex: Immutable ndarray holding ordinal values.
        DatetimeIndex.to_pydatetime: Return DatetimeIndex as object.

        Examples
        --------
        >>> df = pd.DataFrame({"y": [1,2,3]},
        ...                   index=pd.to_datetime(["2000-03-31 00:00:00",
        ...                                         "2000-05-31 00:00:00",
        ...                                         "2000-08-31 00:00:00"]))
        >>> df.index.to_period("M")
        PeriodIndex(['2000-03', '2000-05', '2000-08'],
                    dtype='period[M]', freq='M')

        Infer the daily frequency

        >>> idx = pd.date_range("2017-01-01", periods=2)
        >>> idx.to_period()
        PeriodIndex(['2017-01-01', '2017-01-02'],
                    dtype='period[D]', freq='D')
        """
        from pandas.core.arrays import PeriodArray

        if self.tz is not None:
            warnings.warn("Converting to PeriodArray/Index representation "
                          "will drop timezone information.", UserWarning)

        if freq is None:
            freq = self.freqstr or self.inferred_freq

            if freq is None:
                raise ValueError("You must pass a freq argument as "
                                 "current index has none.")

            freq = get_period_alias(freq)

        return PeriodArray._from_datetime64(self._data, freq, tz=self.tz)

    def to_perioddelta(self, freq):
        """
        Calculate TimedeltaArray of difference between index
        values and index converted to PeriodArray at specified
        freq. Used for vectorized offsets

        Parameters
        ----------
        freq : Period frequency

        Returns
        -------
        TimedeltaArray/Index
        """
        # TODO: consider privatizing (discussion in GH#23113)
        from pandas.core.arrays.timedeltas import TimedeltaArrayMixin
        i8delta = self.asi8 - self.to_period(freq).to_timestamp().asi8
        m8delta = i8delta.view('m8[ns]')
        return TimedeltaArrayMixin(m8delta)

    # -----------------------------------------------------------------
    # Properties - Vectorized Timestamp Properties/Methods

    def month_name(self, locale=None):
        """
        Return the month names of the DateTimeIndex with specified locale.

        .. versionadded:: 0.23.0

        Parameters
        ----------
        locale : str, optional
            Locale determining the language in which to return the month name.
            Default is English locale.

        Returns
        -------
        Index
            Index of month names.

        Examples
        --------
        >>> idx = pd.DatetimeIndex(start='2018-01', freq='M', periods=3)
        >>> idx
        DatetimeIndex(['2018-01-31', '2018-02-28', '2018-03-31'],
                      dtype='datetime64[ns]', freq='M')
        >>> idx.month_name()
        Index(['January', 'February', 'March'], dtype='object')
        """
        if self.tz is not None and not timezones.is_utc(self.tz):
            values = self._local_timestamps()
        else:
            values = self.asi8

        result = fields.get_date_name_field(values, 'month_name',
                                            locale=locale)
        result = self._maybe_mask_results(result, fill_value=None)
        return result

    def day_name(self, locale=None):
        """
        Return the day names of the DateTimeIndex with specified locale.

        .. versionadded:: 0.23.0

        Parameters
        ----------
        locale : str, optional
            Locale determining the language in which to return the day name.
            Default is English locale.

        Returns
        -------
        Index
            Index of day names.

        Examples
        --------
        >>> idx = pd.DatetimeIndex(start='2018-01-01', freq='D', periods=3)
        >>> idx
        DatetimeIndex(['2018-01-01', '2018-01-02', '2018-01-03'],
                      dtype='datetime64[ns]', freq='D')
        >>> idx.day_name()
        Index(['Monday', 'Tuesday', 'Wednesday'], dtype='object')
        """
        if self.tz is not None and not timezones.is_utc(self.tz):
            values = self._local_timestamps()
        else:
            values = self.asi8

        result = fields.get_date_name_field(values, 'day_name',
                                            locale=locale)
        result = self._maybe_mask_results(result, fill_value=None)
        return result

    @property
    def time(self):
        """
        Returns numpy array of datetime.time. The time part of the Timestamps.
        """
        # If the Timestamps have a timezone that is not UTC,
        # convert them into their i8 representation while
        # keeping their timezone and not using UTC
        if self.tz is not None and not timezones.is_utc(self.tz):
            timestamps = self._local_timestamps()
        else:
            timestamps = self.asi8

        return tslib.ints_to_pydatetime(timestamps, box="time")

    @property
    def timetz(self):
        """
        Returns numpy array of datetime.time also containing timezone
        information. The time part of the Timestamps.
        """
        return tslib.ints_to_pydatetime(self.asi8, self.tz, box="time")

    @property
    def date(self):
        """
        Returns numpy array of python datetime.date objects (namely, the date
        part of Timestamps without timezone information).
        """
        # If the Timestamps have a timezone that is not UTC,
        # convert them into their i8 representation while
        # keeping their timezone and not using UTC
        if self.tz is not None and not timezones.is_utc(self.tz):
            timestamps = self._local_timestamps()
        else:
            timestamps = self.asi8

        return tslib.ints_to_pydatetime(timestamps, box="date")

<<<<<<< HEAD
    year = _field_accessor('year', 'Y', " The year of the datetime.")
    month = _field_accessor('month', 'M',
                            " The month as January=1, December=12. ")
=======
    year = _field_accessor('year', 'Y', "The year of the datetime.")
    month = _field_accessor('month', 'M',
                            "The month as January=1, December=12. ")
>>>>>>> 86398414
    day = _field_accessor('day', 'D', "The days of the datetime.")
    hour = _field_accessor('hour', 'h', "The hours of the datetime.")
    minute = _field_accessor('minute', 'm', "The minutes of the datetime.")
    second = _field_accessor('second', 's', "The seconds of the datetime.")
    microsecond = _field_accessor('microsecond', 'us',
                                  "The microseconds of the datetime.")
    nanosecond = _field_accessor('nanosecond', 'ns',
                                 "The nanoseconds of the datetime.")
    weekofyear = _field_accessor('weekofyear', 'woy',
                                 "The week ordinal of the year.")
    week = weekofyear
    _dayofweek_doc = """
    The day of the week with Monday=0, Sunday=6.

    Return the day of the week. It is assumed the week starts on
    Monday, which is denoted by 0 and ends on Sunday which is denoted
    by 6. This method is available on both Series with datetime
    values (using the `dt` accessor) or DatetimeIndex.

    Returns
    -------
    Series or Index
        Containing integers indicating the day number.

    See Also
    --------
    Series.dt.dayofweek : Alias.
    Series.dt.weekday : Alias.
    Series.dt.day_name : Returns the name of the day of the week.

    Examples
    --------
    >>> s = pd.date_range('2016-12-31', '2017-01-08', freq='D').to_series()
    >>> s.dt.dayofweek
    2016-12-31    5
    2017-01-01    6
    2017-01-02    0
    2017-01-03    1
    2017-01-04    2
    2017-01-05    3
    2017-01-06    4
    2017-01-07    5
    2017-01-08    6
    Freq: D, dtype: int64
    """
    dayofweek = _field_accessor('dayofweek', 'dow', _dayofweek_doc)
    weekday = dayofweek

    weekday_name = _field_accessor(
        'weekday_name',
        'weekday_name',
        "The name of day in a week (ex: Friday)\n\n.. deprecated:: 0.23.0")

    dayofyear = _field_accessor('dayofyear', 'doy',
                                "The ordinal day of the year.")
    quarter = _field_accessor('quarter', 'q', "The quarter of the date.")
    days_in_month = _field_accessor(
        'days_in_month',
        'dim',
        "The number of days in the month.")
    daysinmonth = days_in_month
    _is_month_doc = """
        Indicates whether the date is the {first_or_last} day of the month.

        Returns
        -------
        Series or array
            For Series, returns a Series with boolean values.
            For DatetimeIndex, returns a boolean array.

        See Also
        --------
        is_month_start : Return a boolean indicating whether the date
            is the first day of the month.
        is_month_end : Return a boolean indicating whether the date
            is the last day of the month.

        Examples
        --------
        This method is available on Series with datetime values under
        the ``.dt`` accessor, and directly on DatetimeIndex.

        >>> s = pd.Series(pd.date_range("2018-02-27", periods=3))
        >>> s
        0   2018-02-27
        1   2018-02-28
        2   2018-03-01
        dtype: datetime64[ns]
        >>> s.dt.is_month_start
        0    False
        1    False
        2    True
        dtype: bool
        >>> s.dt.is_month_end
        0    False
        1    True
        2    False
        dtype: bool

        >>> idx = pd.date_range("2018-02-27", periods=3)
        >>> idx.is_month_start
        array([False, False, True])
        >>> idx.is_month_end
        array([False, True, False])
    """
    is_month_start = _field_accessor(
        'is_month_start',
        'is_month_start',
        _is_month_doc.format(first_or_last='first'))

    is_month_end = _field_accessor(
        'is_month_end',
        'is_month_end',
        _is_month_doc.format(first_or_last='last'))

    is_quarter_start = _field_accessor(
        'is_quarter_start',
        'is_quarter_start',
        """
        Indicator for whether the date is the first day of a quarter.

        Returns
        -------
        is_quarter_start : Series or DatetimeIndex
            The same type as the original data with boolean values. Series will
            have the same name and index. DatetimeIndex will have the same
            name.

        See Also
        --------
        quarter : Return the quarter of the date.
        is_quarter_end : Similar property for indicating the quarter start.

        Examples
        --------
        This method is available on Series with datetime values under
        the ``.dt`` accessor, and directly on DatetimeIndex.

        >>> df = pd.DataFrame({'dates': pd.date_range("2017-03-30",
        ...                   periods=4)})
        >>> df.assign(quarter=df.dates.dt.quarter,
        ...           is_quarter_start=df.dates.dt.is_quarter_start)
               dates  quarter  is_quarter_start
        0 2017-03-30        1             False
        1 2017-03-31        1             False
        2 2017-04-01        2              True
        3 2017-04-02        2             False

        >>> idx = pd.date_range('2017-03-30', periods=4)
        >>> idx
        DatetimeIndex(['2017-03-30', '2017-03-31', '2017-04-01', '2017-04-02'],
                      dtype='datetime64[ns]', freq='D')

        >>> idx.is_quarter_start
        array([False, False,  True, False])
        """)
    is_quarter_end = _field_accessor(
        'is_quarter_end',
        'is_quarter_end',
        """
        Indicator for whether the date is the last day of a quarter.

        Returns
        -------
        is_quarter_end : Series or DatetimeIndex
            The same type as the original data with boolean values. Series will
            have the same name and index. DatetimeIndex will have the same
            name.

        See Also
        --------
        quarter : Return the quarter of the date.
        is_quarter_start : Similar property indicating the quarter start.

        Examples
        --------
        This method is available on Series with datetime values under
        the ``.dt`` accessor, and directly on DatetimeIndex.

        >>> df = pd.DataFrame({'dates': pd.date_range("2017-03-30",
        ...                    periods=4)})
        >>> df.assign(quarter=df.dates.dt.quarter,
        ...           is_quarter_end=df.dates.dt.is_quarter_end)
               dates  quarter    is_quarter_end
        0 2017-03-30        1             False
        1 2017-03-31        1              True
        2 2017-04-01        2             False
        3 2017-04-02        2             False

        >>> idx = pd.date_range('2017-03-30', periods=4)
        >>> idx
        DatetimeIndex(['2017-03-30', '2017-03-31', '2017-04-01', '2017-04-02'],
                      dtype='datetime64[ns]', freq='D')

        >>> idx.is_quarter_end
        array([False,  True, False, False])
        """)
    is_year_start = _field_accessor(
        'is_year_start',
        'is_year_start',
        """
        Indicate whether the date is the first day of a year.

        Returns
        -------
        Series or DatetimeIndex
            The same type as the original data with boolean values. Series will
            have the same name and index. DatetimeIndex will have the same
            name.

        See Also
        --------
        is_year_end : Similar property indicating the last day of the year.

        Examples
        --------
        This method is available on Series with datetime values under
        the ``.dt`` accessor, and directly on DatetimeIndex.

        >>> dates = pd.Series(pd.date_range("2017-12-30", periods=3))
        >>> dates
        0   2017-12-30
        1   2017-12-31
        2   2018-01-01
        dtype: datetime64[ns]

        >>> dates.dt.is_year_start
        0    False
        1    False
        2    True
        dtype: bool

        >>> idx = pd.date_range("2017-12-30", periods=3)
        >>> idx
        DatetimeIndex(['2017-12-30', '2017-12-31', '2018-01-01'],
                      dtype='datetime64[ns]', freq='D')

        >>> idx.is_year_start
        array([False, False,  True])
        """)
    is_year_end = _field_accessor(
        'is_year_end',
        'is_year_end',
        """
        Indicate whether the date is the last day of the year.

        Returns
        -------
        Series or DatetimeIndex
            The same type as the original data with boolean values. Series will
            have the same name and index. DatetimeIndex will have the same
            name.

        See Also
        --------
        is_year_start : Similar property indicating the start of the year.

        Examples
        --------
        This method is available on Series with datetime values under
        the ``.dt`` accessor, and directly on DatetimeIndex.

        >>> dates = pd.Series(pd.date_range("2017-12-30", periods=3))
        >>> dates
        0   2017-12-30
        1   2017-12-31
        2   2018-01-01
        dtype: datetime64[ns]

        >>> dates.dt.is_year_end
        0    False
        1     True
        2    False
        dtype: bool

        >>> idx = pd.date_range("2017-12-30", periods=3)
        >>> idx
        DatetimeIndex(['2017-12-30', '2017-12-31', '2018-01-01'],
                      dtype='datetime64[ns]', freq='D')

        >>> idx.is_year_end
        array([False,  True, False])
        """)
    is_leap_year = _field_accessor(
        'is_leap_year',
        'is_leap_year',
        """
        Boolean indicator if the date belongs to a leap year.

        A leap year is a year, which has 366 days (instead of 365) including
        29th of February as an intercalary day.
        Leap years are years which are multiples of four with the exception
        of years divisible by 100 but not by 400.

        Returns
        -------
        Series or ndarray
             Booleans indicating if dates belong to a leap year.

        Examples
        --------
        This method is available on Series with datetime values under
        the ``.dt`` accessor, and directly on DatetimeIndex.

        >>> idx = pd.date_range("2012-01-01", "2015-01-01", freq="Y")
        >>> idx
        DatetimeIndex(['2012-12-31', '2013-12-31', '2014-12-31'],
                      dtype='datetime64[ns]', freq='A-DEC')
        >>> idx.is_leap_year
        array([ True, False, False], dtype=bool)

        >>> dates = pd.Series(idx)
        >>> dates_series
        0   2012-12-31
        1   2013-12-31
        2   2014-12-31
        dtype: datetime64[ns]
        >>> dates_series.dt.is_leap_year
        0     True
        1    False
        2    False
        dtype: bool
        """)

    def to_julian_date(self):
        """
        Convert Datetime Array to float64 ndarray of Julian Dates.
        0 Julian date is noon January 1, 4713 BC.
        http://en.wikipedia.org/wiki/Julian_day
        """

        # http://mysite.verizon.net/aesir_research/date/jdalg2.htm
        year = np.asarray(self.year)
        month = np.asarray(self.month)
        day = np.asarray(self.day)
        testarr = month < 3
        year[testarr] -= 1
        month[testarr] += 12
        return (day +
                np.fix((153 * month - 457) / 5) +
                365 * year +
                np.floor(year / 4) -
                np.floor(year / 100) +
                np.floor(year / 400) +
                1721118.5 +
                (self.hour +
                 self.minute / 60.0 +
                 self.second / 3600.0 +
                 self.microsecond / 3600.0 / 1e+6 +
                 self.nanosecond / 3600.0 / 1e+9
                 ) / 24.0)


DatetimeArrayMixin._add_comparison_ops()


# -------------------------------------------------------------------
# Constructor Helpers

def sequence_to_dt64ns(data, dtype=None, copy=False,
                       tz=None,
                       dayfirst=False, yearfirst=False, ambiguous='raise'):
    """
    Parameters
    ----------
    data : list-like
    dtype : dtype, str, or None, default None
    copy : bool, default False
    tz : tzinfo, str, or None, default None
    dayfirst : bool, default False
    yearfirst : bool, default False
    ambiguous : str, bool, or arraylike, default 'raise'
        See pandas._libs.tslibs.conversion.tz_localize_to_utc

    Returns
    -------
    result : numpy.ndarray
        The sequence converted to a numpy array with dtype ``datetime64[ns]``.
    tz : tzinfo or None
        Either the user-provided tzinfo or one inferred from the data.
    inferred_freq : Tick or None
        The inferred frequency of the sequence.

    Raises
    ------
    TypeError : PeriodDType data is passed
    """

    inferred_freq = None

    if not hasattr(data, "dtype"):
        # e.g. list, tuple
        if np.ndim(data) == 0:
            # i.e. generator
            data = list(data)
        data = np.asarray(data)
        copy = False
    elif isinstance(data, ABCSeries):
        data = data._values

    if hasattr(data, "freq"):
        # i.e. DatetimeArray/Index
        inferred_freq = data.freq

    # if dtype has an embedded tz, capture it
    tz = validate_tz_from_dtype(dtype, tz)

    # By this point we are assured to have either a numpy array or Index
    data, copy = maybe_convert_dtype(data, copy)

    if is_object_dtype(data) or is_string_dtype(data):
        # TODO: We do not have tests specific to string-dtypes,
        #  also complex or categorical or other extension
        copy = False
        if lib.infer_dtype(data) == 'integer':
            data = data.astype(np.int64)
        else:
            # data comes back here as either i8 to denote UTC timestamps
            #  or M8[ns] to denote wall times
            data, inferred_tz = objects_to_datetime64ns(
                data, dayfirst=dayfirst, yearfirst=yearfirst)
            tz = maybe_infer_tz(tz, inferred_tz)

    if is_datetime64tz_dtype(data):
        tz = maybe_infer_tz(tz, data.tz)
        result = data._data

    elif is_datetime64_dtype(data):
        # tz-naive DatetimeArray/Index or ndarray[datetime64]
        data = getattr(data, "_data", data)
        if data.dtype != _NS_DTYPE:
            data = conversion.ensure_datetime64ns(data)

        if tz is not None:
            # Convert tz-naive to UTC
            tz = timezones.maybe_get_tz(tz)
            data = conversion.tz_localize_to_utc(data.view('i8'), tz,
                                                 ambiguous=ambiguous)
            data = data.view(_NS_DTYPE)

        assert data.dtype == _NS_DTYPE, data.dtype
        result = data

    else:
        # must be integer dtype otherwise
        # assume this data are epoch timestamps
        if data.dtype != _INT64_DTYPE:
            data = data.astype(np.int64, copy=False)
        result = data.view(_NS_DTYPE)

    if copy:
        # TODO: should this be deepcopy?
        result = result.copy()

    assert isinstance(result, np.ndarray), type(result)
    assert result.dtype == 'M8[ns]', result.dtype

    # We have to call this again after possibly inferring a tz above
    validate_tz_from_dtype(dtype, tz)

    return result, tz, inferred_freq


def objects_to_datetime64ns(data, dayfirst, yearfirst,
                            utc=False, errors="raise",
                            require_iso8601=False, allow_object=False):
    """
    Convert data to array of timestamps.

    Parameters
    ----------
    data : np.ndarray[object]
    dayfirst : bool
    yearfirst : bool
    utc : bool, default False
        Whether to convert timezone-aware timestamps to UTC
    errors : {'raise', 'ignore', 'coerce'}
    allow_object : bool
        Whether to return an object-dtype ndarray instead of raising if the
        data contains more than one timezone.

    Returns
    -------
    result : ndarray
        np.int64 dtype if returned values represent UTC timestamps
        np.datetime64[ns] if returned values represent wall times
        object if mixed timezones
    inferred_tz : tzinfo or None

    Raises
    ------
    ValueError : if data cannot be converted to datetimes
    """
    assert errors in ["raise", "ignore", "coerce"]

    # if str-dtype, convert
    data = np.array(data, copy=False, dtype=np.object_)

    try:
        result, tz_parsed = tslib.array_to_datetime(
            data,
            errors=errors,
            utc=utc,
            dayfirst=dayfirst,
            yearfirst=yearfirst,
            require_iso8601=require_iso8601
        )
    except ValueError as e:
        try:
            values, tz_parsed = conversion.datetime_to_datetime64(data)
            # If tzaware, these values represent unix timestamps, so we
            #  return them as i8 to distinguish from wall times
            return values.view('i8'), tz_parsed
        except (ValueError, TypeError):
            raise e

    if tz_parsed is not None:
        # We can take a shortcut since the datetime64 numpy array
        #  is in UTC
        # Return i8 values to denote unix timestamps
        return result.view('i8'), tz_parsed
    elif is_datetime64_dtype(result):
        # returning M8[ns] denotes wall-times; since tz is None
        #  the distinction is a thin one
        return result, tz_parsed
    elif is_object_dtype(result):
        # GH#23675 when called via `pd.to_datetime`, returning an object-dtype
        #  array is allowed.  When called via `pd.DatetimeIndex`, we can
        #  only accept datetime64 dtype, so raise TypeError if object-dtype
        #  is returned, as that indicates the values can be recognized as
        #  datetimes but they have conflicting timezones/awareness
        if allow_object:
            return result, tz_parsed
        raise TypeError(result)
    else:  # pragma: no cover
        # GH#23675 this TypeError should never be hit, whereas the TypeError
        #  in the object-dtype branch above is reachable.
        raise TypeError(result)


def maybe_convert_dtype(data, copy):
    """
    Convert data based on dtype conventions, issuing deprecation warnings
    or errors where appropriate.

    Parameters
    ----------
    data : np.ndarray or pd.Index
    copy : bool

    Returns
    -------
    data : np.ndarray or pd.Index
    copy : bool

    Raises
    ------
    TypeError : PeriodDType data is passed
    """
    if is_float_dtype(data):
        # Note: we must cast to datetime64[ns] here in order to treat these
        #  as wall-times instead of UTC timestamps.
        data = data.astype(_NS_DTYPE)
        copy = False
        # TODO: deprecate this behavior to instead treat symmetrically
        #  with integer dtypes.  See discussion in GH#23675

    elif is_timedelta64_dtype(data):
        warnings.warn("Passing timedelta64-dtype data is deprecated, will "
                      "raise a TypeError in a future version",
                      FutureWarning, stacklevel=5)
        data = data.view(_NS_DTYPE)

    elif is_period_dtype(data):
        # Note: without explicitly raising here, PeriondIndex
        #  test_setops.test_join_does_not_recur fails
        raise TypeError("Passing PeriodDtype data is invalid.  "
                        "Use `data.to_timestamp()` instead")

    elif is_extension_type(data) and not is_datetime64tz_dtype(data):
        # Includes categorical
        # TODO: We have no tests for these
        data = np.array(data, dtype=np.object_)
        copy = False

    return data, copy


def _generate_regular_range(cls, start, end, periods, freq):
    """
    Generate a range of dates with the spans between dates described by
    the given `freq` DateOffset.

    Parameters
    ----------
    cls : class
    start : Timestamp or None
        first point of produced date range
    end : Timestamp or None
        last point of produced date range
    periods : int
        number of periods in produced date range
    freq : DateOffset
        describes space between dates in produced date range

    Returns
    -------
    ndarray[np.int64] representing nanosecond unix timestamps

    """
    if isinstance(freq, Tick):
        stride = freq.nanos
        if periods is None:
            b = Timestamp(start).value
            # cannot just use e = Timestamp(end) + 1 because arange breaks when
            # stride is too large, see GH10887
            e = (b + (Timestamp(end).value - b) // stride * stride +
                 stride // 2 + 1)
            # end.tz == start.tz by this point due to _generate implementation
            tz = start.tz
        elif start is not None:
            b = Timestamp(start).value
            e = _generate_range_overflow_safe(b, periods, stride, side='start')
            tz = start.tz
        elif end is not None:
            e = Timestamp(end).value + stride
            b = _generate_range_overflow_safe(e, periods, stride, side='end')
            tz = end.tz
        else:
            raise ValueError("at least 'start' or 'end' should be specified "
                             "if a 'period' is given.")

        values = np.arange(b, e, stride, dtype=np.int64)

    else:
        tz = None
        # start and end should have the same timezone by this point
        if start is not None:
            tz = start.tz
        elif end is not None:
            tz = end.tz

        xdr = generate_range(start=start, end=end,
                             periods=periods, offset=freq)

        values = np.array([x.value for x in xdr], dtype=np.int64)

    data = cls._simple_new(values, freq=freq, tz=tz)
    return data


def _generate_range_overflow_safe(endpoint, periods, stride, side='start'):
    """
    Calculate the second endpoint for passing to np.arange, checking
    to avoid an integer overflow.  Catch OverflowError and re-raise
    as OutOfBoundsDatetime.

    Parameters
    ----------
    endpoint : int
    periods : int
    stride : int
    side : {'start', 'end'}

    Returns
    -------
    other_end : int

    Raises
    ------
    OutOfBoundsDatetime
    """
    # GH#14187 raise instead of incorrectly wrapping around
    assert side in ['start', 'end']
    if side == 'end':
        stride *= -1

    try:
        other_end = checked_add_with_arr(np.int64(endpoint),
                                         np.int64(periods) * stride)
    except OverflowError:
        raise tslib.OutOfBoundsDatetime('Cannot generate range with '
                                        '{side}={endpoint} and '
                                        'periods={periods}'
                                        .format(side=side, endpoint=endpoint,
                                                periods=periods))
    return other_end


# -------------------------------------------------------------------
# Validation and Inference

def maybe_infer_tz(tz, inferred_tz):
    """
    If a timezone is inferred from data, check that it is compatible with
    the user-provided timezone, if any.

    Parameters
    ----------
    tz : tzinfo or None
    inferred_tz : tzinfo or None

    Returns
    -------
    tz : tzinfo or None

    Raises
    ------
    TypeError : if both timezones are present but do not match
    """
    if tz is None:
        tz = inferred_tz
    elif inferred_tz is None:
        pass
    elif not timezones.tz_compare(tz, inferred_tz):
        raise TypeError('data is already tz-aware {inferred_tz}, unable to '
                        'set specified tz: {tz}'
                        .format(inferred_tz=inferred_tz, tz=tz))
    return tz


def validate_tz_from_dtype(dtype, tz):
    """
    If the given dtype is a DatetimeTZDtype, extract the implied
    tzinfo object from it and check that it does not conflict with the given
    tz.

    Parameters
    ----------
    dtype : dtype, str
    tz : None, tzinfo

    Returns
    -------
    tz : consensus tzinfo

    Raises
    ------
    ValueError : on tzinfo mismatch
    """
    if dtype is not None:
        if isinstance(dtype, compat.string_types):
            try:
                dtype = DatetimeTZDtype.construct_from_string(dtype)
            except TypeError:
                # Things like `datetime64[ns]`, which is OK for the
                # constructors, but also nonsense, which should be validated
                # but not by us. We *do* allow non-existent tz errors to
                # go through
                pass
        dtz = getattr(dtype, 'tz', None)
        if dtz is not None:
            if tz is not None and not timezones.tz_compare(tz, dtz):
                raise ValueError("cannot supply both a tz and a dtype"
                                 " with a tz")
            tz = dtz

        if tz is not None and is_datetime64_dtype(dtype):
            # We also need to check for the case where the user passed a
            #  tz-naive dtype (i.e. datetime64[ns])
            if tz is not None and not timezones.tz_compare(tz, dtz):
                raise ValueError("cannot supply both a tz and a "
                                 "timezone-naive dtype (i.e. datetime64[ns]")

    return tz


def _infer_tz_from_endpoints(start, end, tz):
    """
    If a timezone is not explicitly given via `tz`, see if one can
    be inferred from the `start` and `end` endpoints.  If more than one
    of these inputs provides a timezone, require that they all agree.

    Parameters
    ----------
    start : Timestamp
    end : Timestamp
    tz : tzinfo or None

    Returns
    -------
    tz : tzinfo or None
    inferred_tz : tzinfo or None

    Raises
    ------
    TypeError : if start and end timezones do not agree
    """
    try:
        inferred_tz = timezones.infer_tzinfo(start, end)
    except Exception:
        raise TypeError('Start and end cannot both be tz-aware with '
                        'different timezones')

    inferred_tz = timezones.maybe_get_tz(inferred_tz)
    tz = timezones.maybe_get_tz(tz)

    if tz is not None and inferred_tz is not None:
        if not timezones.tz_compare(inferred_tz, tz):
            raise AssertionError("Inferred time zone not equal to passed "
                                 "time zone")

    elif inferred_tz is not None:
        tz = inferred_tz

    return tz, inferred_tz


def _maybe_normalize_endpoints(start, end, normalize):
    _normalized = True

    if start is not None:
        if normalize:
            start = normalize_date(start)
            _normalized = True
        else:
            _normalized = _normalized and start.time() == _midnight

    if end is not None:
        if normalize:
            end = normalize_date(end)
            _normalized = True
        else:
            _normalized = _normalized and end.time() == _midnight

    return start, end, _normalized


def _maybe_localize_point(ts, is_none, is_not_none, freq, tz):
    """
    Localize a start or end Timestamp to the timezone of the corresponding
    start or end Timestamp

    Parameters
    ----------
    ts : start or end Timestamp to potentially localize
    is_none : argument that should be None
    is_not_none : argument that should not be None
    freq : Tick, DateOffset, or None
    tz : str, timezone object or None

    Returns
    -------
    ts : Timestamp
    """
    # Make sure start and end are timezone localized if:
    # 1) freq = a Timedelta-like frequency (Tick)
    # 2) freq = None i.e. generating a linspaced range
    if isinstance(freq, Tick) or freq is None:
        localize_args = {'tz': tz, 'ambiguous': False}
    else:
        localize_args = {'tz': None}
    if is_none is None and is_not_none is not None:
        ts = ts.tz_localize(**localize_args)
    return ts<|MERGE_RESOLUTION|>--- conflicted
+++ resolved
@@ -1070,15 +1070,9 @@
 
         return tslib.ints_to_pydatetime(timestamps, box="date")
 
-<<<<<<< HEAD
-    year = _field_accessor('year', 'Y', " The year of the datetime.")
-    month = _field_accessor('month', 'M',
-                            " The month as January=1, December=12. ")
-=======
     year = _field_accessor('year', 'Y', "The year of the datetime.")
     month = _field_accessor('month', 'M',
                             "The month as January=1, December=12. ")
->>>>>>> 86398414
     day = _field_accessor('day', 'D', "The days of the datetime.")
     hour = _field_accessor('hour', 'h', "The hours of the datetime.")
     minute = _field_accessor('minute', 'm', "The minutes of the datetime.")
