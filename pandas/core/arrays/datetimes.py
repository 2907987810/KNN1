--- conflicted
+++ resolved
@@ -1678,11 +1678,7 @@
         # TODO: We do not have tests specific to string-dtypes,
         #  also complex or categorical or other extension
         copy = False
-<<<<<<< HEAD
         if lib.infer_dtype(data, skipna=True) == 'integer':
-=======
-        if lib.infer_dtype(data, skipna=False) == 'integer':
->>>>>>> 00391586
             data = data.astype(np.int64)
         else:
             # data comes back here as either i8 to denote UTC timestamps
