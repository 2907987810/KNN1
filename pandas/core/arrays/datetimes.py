# -*- coding: utf-8 -*-
from datetime import datetime, time
import warnings

import numpy as np
from pytz import utc

from pandas._libs import lib, tslib
from pandas._libs.tslib import NaT, Timestamp, iNaT
from pandas._libs.tslibs import (
    ccalendar, conversion, fields, normalize_date, resolution as libresolution,
    timezones)
import pandas.compat as compat
from pandas.errors import PerformanceWarning
from pandas.util._decorators import Appender, cache_readonly

from pandas.core.dtypes.common import (
    _NS_DTYPE, is_datetime64_dtype, is_datetime64tz_dtype, is_extension_type,
    is_float_dtype, is_int64_dtype, is_object_dtype, is_period_dtype,
    is_timedelta64_dtype)
from pandas.core.dtypes.dtypes import DatetimeTZDtype
from pandas.core.dtypes.generic import ABCIndexClass, ABCSeries
from pandas.core.dtypes.missing import isna

from pandas.core import ops
from pandas.core.algorithms import checked_add_with_arr
from pandas.core.arrays import datetimelike as dtl
import pandas.core.common as com

from pandas.tseries.frequencies import get_period_alias, to_offset
from pandas.tseries.offsets import Tick, generate_range

_midnight = time(0, 0)


def _to_m8(key, tz=None):
    """
    Timestamp-like => dt64
    """
    if not isinstance(key, Timestamp):
        # this also converts strings
        key = Timestamp(key)
        if key.tzinfo is not None and tz is not None:
            # Don't tz_localize(None) if key is already tz-aware
            key = key.tz_convert(tz)
        else:
            key = key.tz_localize(tz)

    return np.int64(conversion.pydt_to_i8(key)).view(_NS_DTYPE)


def _field_accessor(name, field, docstring=None):
    def f(self):
        values = self.asi8
        if self.tz is not None and not timezones.is_utc(self.tz):
            values = self._local_timestamps()

        if field in self._bool_ops:
            if field.endswith(('start', 'end')):
                freq = self.freq
                month_kw = 12
                if freq:
                    kwds = freq.kwds
                    month_kw = kwds.get('startingMonth', kwds.get('month', 12))

                result = fields.get_start_end_field(values, field,
                                                    self.freqstr, month_kw)
            else:
                result = fields.get_date_field(values, field)

            # these return a boolean by-definition
            return result

        if field in self._object_ops:
            result = fields.get_date_name_field(values, field)
            result = self._maybe_mask_results(result, fill_value=None)

        else:
            result = fields.get_date_field(values, field)
            result = self._maybe_mask_results(result, fill_value=None,
                                              convert='float64')

        return result

    f.__name__ = name
    f.__doc__ = docstring
    return property(f)


def _dt_array_cmp(cls, op):
    """
    Wrap comparison operations to convert datetime-like to datetime64
    """
    opname = '__{name}__'.format(name=op.__name__)
    nat_result = True if opname == '__ne__' else False

    def wrapper(self, other):
        meth = getattr(dtl.DatetimeLikeArrayMixin, opname)

        if isinstance(other, (datetime, np.datetime64, compat.string_types)):
            if isinstance(other, (datetime, np.datetime64)):
                # GH#18435 strings get a pass from tzawareness compat
                self._assert_tzawareness_compat(other)

            try:
                other = _to_m8(other, tz=self.tz)
            except ValueError:
                # string that cannot be parsed to Timestamp
                return ops.invalid_comparison(self, other, op)

            result = op(self.asi8, other.view('i8'))
            if isna(other):
                result.fill(nat_result)
        elif lib.is_scalar(other):
            return ops.invalid_comparison(self, other, op)
        else:
            if isinstance(other, list):
                try:
                    other = type(self)(other)
                except ValueError:
                    other = np.array(other, dtype=np.object_)
            elif not isinstance(other, (np.ndarray, ABCIndexClass, ABCSeries,
                                        DatetimeArrayMixin)):
                # Following Timestamp convention, __eq__ is all-False
                # and __ne__ is all True, others raise TypeError.
                return ops.invalid_comparison(self, other, op)

            if is_object_dtype(other):
                result = op(self.astype('O'), np.array(other))
                o_mask = isna(other)
            elif not (is_datetime64_dtype(other) or
                      is_datetime64tz_dtype(other)):
                # e.g. is_timedelta64_dtype(other)
                return ops.invalid_comparison(self, other, op)
            else:
                self._assert_tzawareness_compat(other)
                if not hasattr(other, 'asi8'):
                    # ndarray, Series
                    other = type(self)(other)
                result = meth(self, other)
                o_mask = other._isnan

            result = com.values_from_object(result)

            # Make sure to pass an array to result[...]; indexing with
            # Series breaks with older version of numpy
            o_mask = np.array(o_mask)
            if o_mask.any():
                result[o_mask] = nat_result

        if self.hasnans:
            result[self._isnan] = nat_result

        return result

    return compat.set_function_name(wrapper, opname, cls)


class DatetimeArrayMixin(dtl.DatetimeLikeArrayMixin):
    """
    Assumes that subclass __new__/__init__ defines:
        tz
        _freq
        _data
    """
    _typ = "datetimearray"
    _bool_ops = ['is_month_start', 'is_month_end',
                 'is_quarter_start', 'is_quarter_end', 'is_year_start',
                 'is_year_end', 'is_leap_year']
    _object_ops = ['weekday_name', 'freq', 'tz']

    # dummy attribute so that datetime.__eq__(DatetimeArray) defers
    # by returning NotImplemented
    timetuple = None

    # ensure that operations with numpy arrays defer to our implementation
    __array_priority__ = 1000

    # -----------------------------------------------------------------
    # Constructors

    _attributes = ["freq", "tz"]
    _tz = None
    _freq = None

    @classmethod
    def _simple_new(cls, values, freq=None, tz=None):
        """
        we require the we have a dtype compat for the values
        if we are passed a non-dtype compat, then coerce using the constructor
        """
        assert isinstance(values, np.ndarray), type(values)
        if values.dtype == 'i8':
            # for compat with datetime/timedelta/period shared methods,
            #  we can sometimes get here with int64 values.  These represent
            #  nanosecond UTC (or tz-naive) unix timestamps
            values = values.view('M8[ns]')

        assert values.dtype == 'M8[ns]', values.dtype

        result = object.__new__(cls)
        result._data = values
        result._freq = freq
        tz = timezones.maybe_get_tz(tz)
        result._tz = timezones.tz_standardize(tz)
        return result

    def __new__(cls, values, freq=None, tz=None, dtype=None):

        if freq is None and hasattr(values, "freq"):
            # i.e. DatetimeArray, DatetimeIndex
            freq = values.freq

        freq, freq_infer = dtl.maybe_infer_freq(freq)

        # if dtype has an embedded tz, capture it
        tz = dtl.validate_tz_from_dtype(dtype, tz)

        if is_object_dtype(values):
            # kludge; dispatch until the DatetimeArray constructor is complete
            from pandas import DatetimeIndex
            values = DatetimeIndex(values, freq=freq, tz=tz)

        if isinstance(values, ABCSeries):
            # extract to ndarray or DatetimeIndex
            values = values._values

        if isinstance(values, DatetimeArrayMixin):
            # extract nanosecond unix timestamps
            if tz is None:
                tz = values.tz
            values = values.asi8

        if values.dtype == 'i8':
            values = values.view('M8[ns]')

        assert isinstance(values, np.ndarray), type(values)
        assert is_datetime64_dtype(values)  # not yet assured nanosecond
        values = conversion.ensure_datetime64ns(values, copy=False)

        result = cls._simple_new(values, freq=freq, tz=tz)
        if freq_infer:
            result.freq = to_offset(result.inferred_freq)

        # NB: Among other things not yet ported from the DatetimeIndex
        # constructor, this does not call _deepcopy_if_needed
        return result

    @classmethod
    def _generate_range(cls, start, end, periods, freq, tz=None,
                        normalize=False, ambiguous='raise', closed=None):

        periods = dtl.validate_periods(periods)
        if freq is None and any(x is None for x in [periods, start, end]):
            raise ValueError('Must provide freq argument if no data is '
                             'supplied')

        if com.count_not_none(start, end, periods, freq) != 3:
            raise ValueError('Of the four parameters: start, end, periods, '
                             'and freq, exactly three must be specified')
        freq = to_offset(freq)

        if start is not None:
            start = Timestamp(start)

        if end is not None:
            end = Timestamp(end)

        if start is None and end is None:
            if closed is not None:
                raise ValueError("Closed has to be None if not both of start"
                                 "and end are defined")

        left_closed, right_closed = dtl.validate_endpoints(closed)

        start, end, _normalized = _maybe_normalize_endpoints(start, end,
                                                             normalize)

        tz, _ = _infer_tz_from_endpoints(start, end, tz)

        if tz is not None:
            # Localize the start and end arguments
            start = _maybe_localize_point(
                start, getattr(start, 'tz', None), start, freq, tz
            )
            end = _maybe_localize_point(
                end, getattr(end, 'tz', None), end, freq, tz
            )
        if start and end:
            # Make sure start and end have the same tz
            start = _maybe_localize_point(
                start, start.tz, end.tz, freq, tz
            )
            end = _maybe_localize_point(
                end, end.tz, start.tz, freq, tz
            )
        if freq is not None:
            # TODO: consider re-implementing _cached_range; GH#17914
            index = _generate_regular_range(cls, start, end, periods, freq)

            if tz is not None and index.tz is None:
                arr = conversion.tz_localize_to_utc(
                    index.asi8,
                    tz, ambiguous=ambiguous)

                index = cls(arr)

                # index is localized datetime64 array -> have to convert
                # start/end as well to compare
                if start is not None:
                    start = start.tz_localize(tz).asm8
                if end is not None:
                    end = end.tz_localize(tz).asm8
        else:
            # Create a linearly spaced date_range in local time
            arr = np.linspace(start.value, end.value, periods)
            index = cls._simple_new(
                arr.astype('M8[ns]', copy=False), freq=None, tz=tz
            )

        if not left_closed and len(index) and index[0] == start:
            index = index[1:]
        if not right_closed and len(index) and index[-1] == end:
            index = index[:-1]

        return cls._simple_new(index.asi8, freq=freq, tz=tz)

    # -----------------------------------------------------------------
    # Descriptive Properties

    @property
    def _box_func(self):
        return lambda x: Timestamp(x, freq=self.freq, tz=self.tz)

    @cache_readonly
    def dtype(self):
        if self.tz is None:
            return _NS_DTYPE
        return DatetimeTZDtype('ns', self.tz)

    @property
    def tz(self):
        # GH 18595
        return self._tz

    @tz.setter
    def tz(self, value):
        # GH 3746: Prevent localizing or converting the index by setting tz
        raise AttributeError("Cannot directly set timezone. Use tz_localize() "
                             "or tz_convert() as appropriate")

    @property
    def tzinfo(self):
        """
        Alias for tz attribute
        """
        return self.tz

    @property  # NB: override with cache_readonly in immutable subclasses
    def _timezone(self):
        """ Comparable timezone both for pytz / dateutil"""
        return timezones.get_timezone(self.tzinfo)

    @property
    def offset(self):
        """get/set the frequency of the instance"""
        msg = ('{cls}.offset has been deprecated and will be removed '
               'in a future version; use {cls}.freq instead.'
               .format(cls=type(self).__name__))
        warnings.warn(msg, FutureWarning, stacklevel=2)
        return self.freq

    @offset.setter
    def offset(self, value):
        """get/set the frequency of the instance"""
        msg = ('{cls}.offset has been deprecated and will be removed '
               'in a future version; use {cls}.freq instead.'
               .format(cls=type(self).__name__))
        warnings.warn(msg, FutureWarning, stacklevel=2)
        self.freq = value

    @property  # NB: override with cache_readonly in immutable subclasses
    def is_normalized(self):
        """
        Returns True if all of the dates are at midnight ("no time")
        """
        return conversion.is_date_array_normalized(self.asi8, self.tz)

    @property  # NB: override with cache_readonly in immutable subclasses
    def _resolution(self):
        return libresolution.resolution(self.asi8, self.tz)

    # ----------------------------------------------------------------
    # Array-Like / EA-Interface Methods

    def __array__(self, dtype=None):
        if is_object_dtype(dtype):
            return np.array(list(self), dtype=object)
        elif is_int64_dtype(dtype):
            return self.asi8

        # TODO: warn that conversion may be lossy?
        return self._data.view(np.ndarray)  # follow Index.__array__

    def __iter__(self):
        """
        Return an iterator over the boxed values

        Yields
        -------
        tstamp : Timestamp
        """

        # convert in chunks of 10k for efficiency
        data = self.asi8
        length = len(self)
        chunksize = 10000
        chunks = int(length / chunksize) + 1
        for i in range(chunks):
            start_i = i * chunksize
            end_i = min((i + 1) * chunksize, length)
            converted = tslib.ints_to_pydatetime(data[start_i:end_i],
                                                 tz=self.tz, freq=self.freq,
                                                 box="timestamp")
            for v in converted:
                yield v

    # ----------------------------------------------------------------
    # ExtensionArray Interface

    @property
    def _ndarray_values(self):
        return self._data

    @Appender(dtl.DatetimeLikeArrayMixin._validate_fill_value.__doc__)
    def _validate_fill_value(self, fill_value):
        if isna(fill_value):
            fill_value = iNaT
        elif isinstance(fill_value, (datetime, np.datetime64)):
            self._assert_tzawareness_compat(fill_value)
            fill_value = Timestamp(fill_value).value
        else:
            raise ValueError("'fill_value' should be a Timestamp. "
                             "Got '{got}'.".format(got=fill_value))
        return fill_value

    # -----------------------------------------------------------------
    # Comparison Methods

    _create_comparison_method = classmethod(_dt_array_cmp)

    def _has_same_tz(self, other):
        zzone = self._timezone

        # vzone sholdn't be None if value is non-datetime like
        if isinstance(other, np.datetime64):
            # convert to Timestamp as np.datetime64 doesn't have tz attr
            other = Timestamp(other)
        vzone = timezones.get_timezone(getattr(other, 'tzinfo', '__no_tz__'))
        return zzone == vzone

    def _assert_tzawareness_compat(self, other):
        # adapted from _Timestamp._assert_tzawareness_compat
        other_tz = getattr(other, 'tzinfo', None)
        if is_datetime64tz_dtype(other):
            # Get tzinfo from Series dtype
            other_tz = other.dtype.tz
        if other is NaT:
            # pd.NaT quacks both aware and naive
            pass
        elif self.tz is None:
            if other_tz is not None:
                raise TypeError('Cannot compare tz-naive and tz-aware '
                                'datetime-like objects.')
        elif other_tz is None:
            raise TypeError('Cannot compare tz-naive and tz-aware '
                            'datetime-like objects')

    # -----------------------------------------------------------------
    # Arithmetic Methods

    def _sub_datetime_arraylike(self, other):
        """subtract DatetimeArray/Index or ndarray[datetime64]"""
        if len(self) != len(other):
            raise ValueError("cannot add indices of unequal length")

        if isinstance(other, np.ndarray):
            assert is_datetime64_dtype(other)
            other = type(self)(other)

        if not self._has_same_tz(other):
            # require tz compat
            raise TypeError("{cls} subtraction must have the same "
                            "timezones or no timezones"
                            .format(cls=type(self).__name__))

        self_i8 = self.asi8
        other_i8 = other.asi8
        new_values = checked_add_with_arr(self_i8, -other_i8,
                                          arr_mask=self._isnan)
        if self.hasnans or other.hasnans:
            mask = (self._isnan) | (other._isnan)
            new_values[mask] = iNaT
        return new_values.view('timedelta64[ns]')

    def _add_offset(self, offset):
        assert not isinstance(offset, Tick)
        try:
            if self.tz is not None:
                values = self.tz_localize(None)
            else:
                values = self
            result = offset.apply_index(values)
            if self.tz is not None:
                result = result.tz_localize(self.tz)

        except NotImplementedError:
            warnings.warn("Non-vectorized DateOffset being applied to Series "
                          "or DatetimeIndex", PerformanceWarning)
            result = self.astype('O') + offset

        return type(self)(result, freq='infer')

    def _sub_datetimelike_scalar(self, other):
        # subtract a datetime from myself, yielding a ndarray[timedelta64[ns]]
        assert isinstance(other, (datetime, np.datetime64))
        assert other is not NaT
        other = Timestamp(other)
        if other is NaT:
            return self - NaT

        if not self._has_same_tz(other):
            # require tz compat
            raise TypeError("Timestamp subtraction must have the same "
                            "timezones or no timezones")

        i8 = self.asi8
        result = checked_add_with_arr(i8, -other.value,
                                      arr_mask=self._isnan)
        result = self._maybe_mask_results(result)
        return result.view('timedelta64[ns]')

    def _add_delta(self, delta):
        """
        Add a timedelta-like, Tick, or TimedeltaIndex-like object
        to self, yielding a new DatetimeArray

        Parameters
        ----------
        other : {timedelta, np.timedelta64, Tick,
                 TimedeltaIndex, ndarray[timedelta64]}

        Returns
        -------
        result : DatetimeArray
        """
        new_values = dtl.DatetimeLikeArrayMixin._add_delta(self, delta)
        return type(self)(new_values, tz=self.tz, freq='infer')

    # -----------------------------------------------------------------
    # Timezone Conversion and Localization Methods

    def _local_timestamps(self):
        """
        Convert to an i8 (unix-like nanosecond timestamp) representation
        while keeping the local timezone and not using UTC.
        This is used to calculate time-of-day information as if the timestamps
        were timezone-naive.
        """
        return conversion.tz_convert(self.asi8, utc, self.tz)

    def tz_convert(self, tz):
        """
        Convert tz-aware Datetime Array/Index from one time zone to another.

        Parameters
        ----------
        tz : string, pytz.timezone, dateutil.tz.tzfile or None
            Time zone for time. Corresponding timestamps would be converted
            to this time zone of the Datetime Array/Index. A `tz` of None will
            convert to UTC and remove the timezone information.

        Returns
        -------
        normalized : same type as self

        Raises
        ------
        TypeError
            If Datetime Array/Index is tz-naive.

        See Also
        --------
        DatetimeIndex.tz : A timezone that has a variable offset from UTC.
        DatetimeIndex.tz_localize : Localize tz-naive DatetimeIndex to a
            given time zone, or remove timezone from a tz-aware DatetimeIndex.

        Examples
        --------
        With the `tz` parameter, we can change the DatetimeIndex
        to other time zones:

        >>> dti = pd.DatetimeIndex(start='2014-08-01 09:00',
        ...                        freq='H', periods=3, tz='Europe/Berlin')

        >>> dti
        DatetimeIndex(['2014-08-01 09:00:00+02:00',
                       '2014-08-01 10:00:00+02:00',
                       '2014-08-01 11:00:00+02:00'],
                      dtype='datetime64[ns, Europe/Berlin]', freq='H')

        >>> dti.tz_convert('US/Central')
        DatetimeIndex(['2014-08-01 02:00:00-05:00',
                       '2014-08-01 03:00:00-05:00',
                       '2014-08-01 04:00:00-05:00'],
                      dtype='datetime64[ns, US/Central]', freq='H')

        With the ``tz=None``, we can remove the timezone (after converting
        to UTC if necessary):

        >>> dti = pd.DatetimeIndex(start='2014-08-01 09:00',freq='H',
        ...                        periods=3, tz='Europe/Berlin')

        >>> dti
        DatetimeIndex(['2014-08-01 09:00:00+02:00',
                       '2014-08-01 10:00:00+02:00',
                       '2014-08-01 11:00:00+02:00'],
                        dtype='datetime64[ns, Europe/Berlin]', freq='H')

        >>> dti.tz_convert(None)
        DatetimeIndex(['2014-08-01 07:00:00',
                       '2014-08-01 08:00:00',
                       '2014-08-01 09:00:00'],
                        dtype='datetime64[ns]', freq='H')
        """
        tz = timezones.maybe_get_tz(tz)

        if self.tz is None:
            # tz naive, use tz_localize
            raise TypeError('Cannot convert tz-naive timestamps, use '
                            'tz_localize to localize')

        # No conversion since timestamps are all UTC to begin with
        return self._simple_new(self.asi8, tz=tz, freq=self.freq)

    def tz_localize(self, tz, ambiguous='raise', nonexistent='raise',
                    errors=None):
        """
        Localize tz-naive Datetime Array/Index to tz-aware
        Datetime Array/Index.

        This method takes a time zone (tz) naive Datetime Array/Index object
        and makes this time zone aware. It does not move the time to another
        time zone.
        Time zone localization helps to switch from time zone aware to time
        zone unaware objects.

        Parameters
        ----------
        tz : string, pytz.timezone, dateutil.tz.tzfile or None
            Time zone to convert timestamps to. Passing ``None`` will
            remove the time zone information preserving local time.
        ambiguous : 'infer', 'NaT', bool array, default 'raise'
            When clocks moved backward due to DST, ambiguous times may arise.
            For example in Central European Time (UTC+01), when going from
            03:00 DST to 02:00 non-DST, 02:30:00 local time occurs both at
            00:30:00 UTC and at 01:30:00 UTC. In such a situation, the
            `ambiguous` parameter dictates how ambiguous times should be
            handled.

            - 'infer' will attempt to infer fall dst-transition hours based on
              order
            - bool-ndarray where True signifies a DST time, False signifies a
              non-DST time (note that this flag is only applicable for
              ambiguous times)
            - 'NaT' will return NaT where there are ambiguous times
            - 'raise' will raise an AmbiguousTimeError if there are ambiguous
              times

        nonexistent : 'shift', 'NaT' default 'raise'
            A nonexistent time does not exist in a particular timezone
            where clocks moved forward due to DST.

            - 'shift' will shift the nonexistent times forward to the closest
              existing time
            - 'NaT' will return NaT where there are nonexistent times
            - 'raise' will raise an NonExistentTimeError if there are
              nonexistent times

            .. versionadded:: 0.24.0

        errors : {'raise', 'coerce'}, default None

            - 'raise' will raise a NonExistentTimeError if a timestamp is not
              valid in the specified time zone (e.g. due to a transition from
              or to DST time). Use ``nonexistent='raise'`` instead.
            - 'coerce' will return NaT if the timestamp can not be converted
              to the specified time zone. Use ``nonexistent='NaT'`` instead.

            .. deprecated:: 0.24.0

        Returns
        -------
        result : same type as self
            Array/Index converted to the specified time zone.

        Raises
        ------
        TypeError
            If the Datetime Array/Index is tz-aware and tz is not None.

        See Also
        --------
        DatetimeIndex.tz_convert : Convert tz-aware DatetimeIndex from
            one time zone to another.

        Examples
        --------
        >>> tz_naive = pd.date_range('2018-03-01 09:00', periods=3)
        >>> tz_naive
        DatetimeIndex(['2018-03-01 09:00:00', '2018-03-02 09:00:00',
                       '2018-03-03 09:00:00'],
                      dtype='datetime64[ns]', freq='D')

        Localize DatetimeIndex in US/Eastern time zone:

        >>> tz_aware = tz_naive.tz_localize(tz='US/Eastern')
        >>> tz_aware
        DatetimeIndex(['2018-03-01 09:00:00-05:00',
                       '2018-03-02 09:00:00-05:00',
                       '2018-03-03 09:00:00-05:00'],
                      dtype='datetime64[ns, US/Eastern]', freq='D')

        With the ``tz=None``, we can remove the time zone information
        while keeping the local time (not converted to UTC):

        >>> tz_aware.tz_localize(None)
        DatetimeIndex(['2018-03-01 09:00:00', '2018-03-02 09:00:00',
                       '2018-03-03 09:00:00'],
                      dtype='datetime64[ns]', freq='D')

        Be careful with DST changes. When there is sequential data, pandas can
        infer the DST time:
        >>> s = pd.to_datetime(pd.Series([
        ... '2018-10-28 01:30:00',
        ... '2018-10-28 02:00:00',
        ... '2018-10-28 02:30:00',
        ... '2018-10-28 02:00:00',
        ... '2018-10-28 02:30:00',
        ... '2018-10-28 03:00:00',
        ... '2018-10-28 03:30:00']))
        >>> s.dt.tz_localize('CET', ambiguous='infer')
        2018-10-28 01:30:00+02:00    0
        2018-10-28 02:00:00+02:00    1
        2018-10-28 02:30:00+02:00    2
        2018-10-28 02:00:00+01:00    3
        2018-10-28 02:30:00+01:00    4
        2018-10-28 03:00:00+01:00    5
        2018-10-28 03:30:00+01:00    6
        dtype: int64

        In some cases, inferring the DST is impossible. In such cases, you can
        pass an ndarray to the ambiguous parameter to set the DST explicitly

        >>> s = pd.to_datetime(pd.Series([
        ... '2018-10-28 01:20:00',
        ... '2018-10-28 02:36:00',
        ... '2018-10-28 03:46:00']))
        >>> s.dt.tz_localize('CET', ambiguous=np.array([True, True, False]))
        0   2018-10-28 01:20:00+02:00
        1   2018-10-28 02:36:00+02:00
        2   2018-10-28 03:46:00+01:00
        dtype: datetime64[ns, CET]
        """
        if errors is not None:
            warnings.warn("The errors argument is deprecated and will be "
                          "removed in a future release. Use "
                          "nonexistent='NaT' or nonexistent='raise' "
                          "instead.", FutureWarning)
            if errors == 'coerce':
                nonexistent = 'NaT'
            elif errors == 'raise':
                nonexistent = 'raise'
            else:
                raise ValueError("The errors argument must be either 'coerce' "
                                 "or 'raise'.")

        if nonexistent not in ('raise', 'NaT', 'shift'):
            raise ValueError("The nonexistent argument must be one of 'raise',"
                             " 'NaT' or 'shift'")

        if self.tz is not None:
            if tz is None:
                new_dates = conversion.tz_convert(self.asi8, timezones.UTC,
                                                  self.tz)
            else:
                raise TypeError("Already tz-aware, use tz_convert to convert.")
        else:
            tz = timezones.maybe_get_tz(tz)
            # Convert to UTC

            new_dates = conversion.tz_localize_to_utc(
                self.asi8, tz, ambiguous=ambiguous, nonexistent=nonexistent,
            )
        new_dates = new_dates.view(_NS_DTYPE)
        return self._simple_new(new_dates, tz=tz, freq=self.freq)

    # ----------------------------------------------------------------
    # Conversion Methods - Vectorized analogues of Timestamp methods

    def to_pydatetime(self):
        """
        Return Datetime Array/Index as object ndarray of datetime.datetime
        objects

        Returns
        -------
        datetimes : ndarray
        """
        return tslib.ints_to_pydatetime(self.asi8, tz=self.tz)

    def normalize(self):
        """
        Convert times to midnight.

        The time component of the date-time is converted to midnight i.e.
        00:00:00. This is useful in cases, when the time does not matter.
        Length is unaltered. The timezones are unaffected.

        This method is available on Series with datetime values under
        the ``.dt`` accessor, and directly on Datetime Array/Index.

        Returns
        -------
        DatetimeArray, DatetimeIndex or Series
            The same type as the original data. Series will have the same
            name and index. DatetimeIndex will have the same name.

        See Also
        --------
        floor : Floor the datetimes to the specified freq.
        ceil : Ceil the datetimes to the specified freq.
        round : Round the datetimes to the specified freq.

        Examples
        --------
        >>> idx = pd.DatetimeIndex(start='2014-08-01 10:00', freq='H',
        ...                        periods=3, tz='Asia/Calcutta')
        >>> idx
        DatetimeIndex(['2014-08-01 10:00:00+05:30',
                       '2014-08-01 11:00:00+05:30',
                       '2014-08-01 12:00:00+05:30'],
                        dtype='datetime64[ns, Asia/Calcutta]', freq='H')
        >>> idx.normalize()
        DatetimeIndex(['2014-08-01 00:00:00+05:30',
                       '2014-08-01 00:00:00+05:30',
                       '2014-08-01 00:00:00+05:30'],
                       dtype='datetime64[ns, Asia/Calcutta]', freq=None)
        """
        if self.tz is None or timezones.is_utc(self.tz):
            not_null = self.notna()
            DAY_NS = ccalendar.DAY_SECONDS * 1000000000
            new_values = self.asi8.copy()
            adjustment = (new_values[not_null] % DAY_NS)
            new_values[not_null] = new_values[not_null] - adjustment
        else:
            new_values = conversion.normalize_i8_timestamps(self.asi8, self.tz)
        return type(self)(new_values, freq='infer').tz_localize(self.tz)

    def to_period(self, freq=None):
        """
        Cast to PeriodArray/Index at a particular frequency.

        Converts DatetimeArray/Index to PeriodArray/Index.

        Parameters
        ----------
        freq : string or Offset, optional
            One of pandas' :ref:`offset strings <timeseries.offset_aliases>`
            or an Offset object. Will be inferred by default.

        Returns
        -------
        PeriodArray/Index

        Raises
        ------
        ValueError
            When converting a DatetimeArray/Index with non-regular values,
            so that a frequency cannot be inferred.

        Examples
        --------
        >>> df = pd.DataFrame({"y": [1,2,3]},
        ...                   index=pd.to_datetime(["2000-03-31 00:00:00",
        ...                                         "2000-05-31 00:00:00",
        ...                                         "2000-08-31 00:00:00"]))
        >>> df.index.to_period("M")
        PeriodIndex(['2000-03', '2000-05', '2000-08'],
                    dtype='period[M]', freq='M')

        Infer the daily frequency

        >>> idx = pd.date_range("2017-01-01", periods=2)
        >>> idx.to_period()
        PeriodIndex(['2017-01-01', '2017-01-02'],
                    dtype='period[D]', freq='D')

        See Also
        --------
        PeriodIndex: Immutable ndarray holding ordinal values.
        DatetimeIndex.to_pydatetime: Return DatetimeIndex as object.
        """
        from pandas.core.arrays import PeriodArray

        if self.tz is not None:
            warnings.warn("Converting to PeriodArray/Index representation "
                          "will drop timezone information.", UserWarning)

        if freq is None:
            freq = self.freqstr or self.inferred_freq

            if freq is None:
                raise ValueError("You must pass a freq argument as "
                                 "current index has none.")

            freq = get_period_alias(freq)

        return PeriodArray._from_datetime64(self._data, freq, tz=self.tz)

    def to_perioddelta(self, freq):
        """
        Calculate TimedeltaArray of difference between index
        values and index converted to PeriodArray at specified
        freq. Used for vectorized offsets

        Parameters
        ----------
        freq : Period frequency

        Returns
        -------
        TimedeltaArray/Index
        """
        # TODO: consider privatizing (discussion in GH#23113)
        from pandas.core.arrays.timedeltas import TimedeltaArrayMixin
        i8delta = self.asi8 - self.to_period(freq).to_timestamp().asi8
        m8delta = i8delta.view('m8[ns]')
        return TimedeltaArrayMixin(m8delta)

    # -----------------------------------------------------------------
    # Properties - Vectorized Timestamp Properties/Methods

    def month_name(self, locale=None):
        """
        Return the month names of the DateTimeIndex with specified locale.

        .. versionadded:: 0.23.0

        Parameters
        ----------
        locale : str, optional
            Locale determining the language in which to return the month name.
            Default is English locale.

        Returns
        -------
        Index
            Index of month names.

        Examples
        --------
        >>> idx = pd.DatetimeIndex(start='2018-01', freq='M', periods=3)
        >>> idx
        DatetimeIndex(['2018-01-31', '2018-02-28', '2018-03-31'],
                      dtype='datetime64[ns]', freq='M')
        >>> idx.month_name()
        Index(['January', 'February', 'March'], dtype='object')
        """
        if self.tz is not None and not timezones.is_utc(self.tz):
            values = self._local_timestamps()
        else:
            values = self.asi8

        result = fields.get_date_name_field(values, 'month_name',
                                            locale=locale)
        result = self._maybe_mask_results(result, fill_value=None)
        return result

    def day_name(self, locale=None):
        """
        Return the day names of the DateTimeIndex with specified locale.

        .. versionadded:: 0.23.0

        Parameters
        ----------
        locale : str, optional
            Locale determining the language in which to return the day name.
            Default is English locale.

        Returns
        -------
        Index
            Index of day names.

        Examples
        --------
        >>> idx = pd.DatetimeIndex(start='2018-01-01', freq='D', periods=3)
        >>> idx
        DatetimeIndex(['2018-01-01', '2018-01-02', '2018-01-03'],
                      dtype='datetime64[ns]', freq='D')
        >>> idx.day_name()
        Index(['Monday', 'Tuesday', 'Wednesday'], dtype='object')
        """
        if self.tz is not None and not timezones.is_utc(self.tz):
            values = self._local_timestamps()
        else:
            values = self.asi8

        result = fields.get_date_name_field(values, 'day_name',
                                            locale=locale)
        result = self._maybe_mask_results(result, fill_value=None)
        return result

    @property
    def time(self):
        """
        Returns numpy array of datetime.time. The time part of the Timestamps.
        """
        # If the Timestamps have a timezone that is not UTC,
        # convert them into their i8 representation while
        # keeping their timezone and not using UTC
        if self.tz is not None and not timezones.is_utc(self.tz):
            timestamps = self._local_timestamps()
        else:
            timestamps = self.asi8

        return tslib.ints_to_pydatetime(timestamps, box="time")

    @property
    def timetz(self):
        """
        Returns numpy array of datetime.time also containing timezone
        information. The time part of the Timestamps.
        """
        return tslib.ints_to_pydatetime(self.asi8, self.tz, box="time")

    @property
    def date(self):
        """
        Returns numpy array of python datetime.date objects (namely, the date
        part of Timestamps without timezone information).
        """
        # If the Timestamps have a timezone that is not UTC,
        # convert them into their i8 representation while
        # keeping their timezone and not using UTC
        if self.tz is not None and not timezones.is_utc(self.tz):
            timestamps = self._local_timestamps()
        else:
            timestamps = self.asi8

        return tslib.ints_to_pydatetime(timestamps, box="date")

    year = _field_accessor('year', 'Y', "The year of the datetime")
    month = _field_accessor('month', 'M',
                            "The month as January=1, December=12")
    day = _field_accessor('day', 'D', "The days of the datetime")
    hour = _field_accessor('hour', 'h', "The hours of the datetime")
    minute = _field_accessor('minute', 'm', "The minutes of the datetime")
    second = _field_accessor('second', 's', "The seconds of the datetime")
    microsecond = _field_accessor('microsecond', 'us',
                                  "The microseconds of the datetime")
    nanosecond = _field_accessor('nanosecond', 'ns',
                                 "The nanoseconds of the datetime")
    weekofyear = _field_accessor('weekofyear', 'woy',
                                 "The week ordinal of the year")
    week = weekofyear
    _dayofweek_doc = """
    The day of the week with Monday=0, Sunday=6.

    Return the day of the week. It is assumed the week starts on
    Monday, which is denoted by 0 and ends on Sunday which is denoted
    by 6. This method is available on both Series with datetime
    values (using the `dt` accessor) or DatetimeIndex.

    See Also
    --------
    Series.dt.dayofweek : Alias.
    Series.dt.weekday : Alias.
    Series.dt.day_name : Returns the name of the day of the week.

    Returns
    -------
    Series or Index
        Containing integers indicating the day number.

    Examples
    --------
    >>> s = pd.date_range('2016-12-31', '2017-01-08', freq='D').to_series()
    >>> s.dt.dayofweek
    2016-12-31    5
    2017-01-01    6
    2017-01-02    0
    2017-01-03    1
    2017-01-04    2
    2017-01-05    3
    2017-01-06    4
    2017-01-07    5
    2017-01-08    6
    Freq: D, dtype: int64
    """
    dayofweek = _field_accessor('dayofweek', 'dow', _dayofweek_doc)
    weekday = dayofweek

    weekday_name = _field_accessor(
        'weekday_name',
        'weekday_name',
        "The name of day in a week (ex: Friday)\n\n.. deprecated:: 0.23.0")

    dayofyear = _field_accessor('dayofyear', 'doy',
                                "The ordinal day of the year")
    quarter = _field_accessor('quarter', 'q', "The quarter of the date")
    days_in_month = _field_accessor(
        'days_in_month',
        'dim',
        "The number of days in the month")
    daysinmonth = days_in_month
    _is_month_doc = """
        Indicates whether the date is the {first_or_last} day of the month.

        Returns
        -------
        Series or array
            For Series, returns a Series with boolean values.
            For DatetimeIndex, returns a boolean array.

        See Also
        --------
        is_month_start : Return a boolean indicating whether the date
            is the first day of the month.
        is_month_end : Return a boolean indicating whether the date
            is the last day of the month.

        Examples
        --------
        This method is available on Series with datetime values under
        the ``.dt`` accessor, and directly on DatetimeIndex.

        >>> s = pd.Series(pd.date_range("2018-02-27", periods=3))
        >>> s
        0   2018-02-27
        1   2018-02-28
        2   2018-03-01
        dtype: datetime64[ns]
        >>> s.dt.is_month_start
        0    False
        1    False
        2    True
        dtype: bool
        >>> s.dt.is_month_end
        0    False
        1    True
        2    False
        dtype: bool

        >>> idx = pd.date_range("2018-02-27", periods=3)
        >>> idx.is_month_start
        array([False, False, True])
        >>> idx.is_month_end
        array([False, True, False])
    """
    is_month_start = _field_accessor(
        'is_month_start',
        'is_month_start',
        _is_month_doc.format(first_or_last='first'))

    is_month_end = _field_accessor(
        'is_month_end',
        'is_month_end',
        _is_month_doc.format(first_or_last='last'))

    is_quarter_start = _field_accessor(
        'is_quarter_start',
        'is_quarter_start',
        """
        Indicator for whether the date is the first day of a quarter.

        Returns
        -------
        is_quarter_start : Series or DatetimeIndex
            The same type as the original data with boolean values. Series will
            have the same name and index. DatetimeIndex will have the same
            name.

        See Also
        --------
        quarter : Return the quarter of the date.
        is_quarter_end : Similar property for indicating the quarter start.

        Examples
        --------
        This method is available on Series with datetime values under
        the ``.dt`` accessor, and directly on DatetimeIndex.

        >>> df = pd.DataFrame({'dates': pd.date_range("2017-03-30",
        ...                   periods=4)})
        >>> df.assign(quarter=df.dates.dt.quarter,
        ...           is_quarter_start=df.dates.dt.is_quarter_start)
               dates  quarter  is_quarter_start
        0 2017-03-30        1             False
        1 2017-03-31        1             False
        2 2017-04-01        2              True
        3 2017-04-02        2             False

        >>> idx = pd.date_range('2017-03-30', periods=4)
        >>> idx
        DatetimeIndex(['2017-03-30', '2017-03-31', '2017-04-01', '2017-04-02'],
                      dtype='datetime64[ns]', freq='D')

        >>> idx.is_quarter_start
        array([False, False,  True, False])
        """)
    is_quarter_end = _field_accessor(
        'is_quarter_end',
        'is_quarter_end',
        """
        Indicator for whether the date is the last day of a quarter.

        Returns
        -------
        is_quarter_end : Series or DatetimeIndex
            The same type as the original data with boolean values. Series will
            have the same name and index. DatetimeIndex will have the same
            name.

        See Also
        --------
        quarter : Return the quarter of the date.
        is_quarter_start : Similar property indicating the quarter start.

        Examples
        --------
        This method is available on Series with datetime values under
        the ``.dt`` accessor, and directly on DatetimeIndex.

        >>> df = pd.DataFrame({'dates': pd.date_range("2017-03-30",
        ...                    periods=4)})
        >>> df.assign(quarter=df.dates.dt.quarter,
        ...           is_quarter_end=df.dates.dt.is_quarter_end)
               dates  quarter    is_quarter_end
        0 2017-03-30        1             False
        1 2017-03-31        1              True
        2 2017-04-01        2             False
        3 2017-04-02        2             False

        >>> idx = pd.date_range('2017-03-30', periods=4)
        >>> idx
        DatetimeIndex(['2017-03-30', '2017-03-31', '2017-04-01', '2017-04-02'],
                      dtype='datetime64[ns]', freq='D')

        >>> idx.is_quarter_end
        array([False,  True, False, False])
        """)
    is_year_start = _field_accessor(
        'is_year_start',
        'is_year_start',
        """
        Indicate whether the date is the first day of a year.

        Returns
        -------
        Series or DatetimeIndex
            The same type as the original data with boolean values. Series will
            have the same name and index. DatetimeIndex will have the same
            name.

        See Also
        --------
        is_year_end : Similar property indicating the last day of the year.

        Examples
        --------
        This method is available on Series with datetime values under
        the ``.dt`` accessor, and directly on DatetimeIndex.

        >>> dates = pd.Series(pd.date_range("2017-12-30", periods=3))
        >>> dates
        0   2017-12-30
        1   2017-12-31
        2   2018-01-01
        dtype: datetime64[ns]

        >>> dates.dt.is_year_start
        0    False
        1    False
        2    True
        dtype: bool

        >>> idx = pd.date_range("2017-12-30", periods=3)
        >>> idx
        DatetimeIndex(['2017-12-30', '2017-12-31', '2018-01-01'],
                      dtype='datetime64[ns]', freq='D')

        >>> idx.is_year_start
        array([False, False,  True])
        """)
    is_year_end = _field_accessor(
        'is_year_end',
        'is_year_end',
        """
        Indicate whether the date is the last day of the year.

        Returns
        -------
        Series or DatetimeIndex
            The same type as the original data with boolean values. Series will
            have the same name and index. DatetimeIndex will have the same
            name.

        See Also
        --------
        is_year_start : Similar property indicating the start of the year.

        Examples
        --------
        This method is available on Series with datetime values under
        the ``.dt`` accessor, and directly on DatetimeIndex.

        >>> dates = pd.Series(pd.date_range("2017-12-30", periods=3))
        >>> dates
        0   2017-12-30
        1   2017-12-31
        2   2018-01-01
        dtype: datetime64[ns]

        >>> dates.dt.is_year_end
        0    False
        1     True
        2    False
        dtype: bool

        >>> idx = pd.date_range("2017-12-30", periods=3)
        >>> idx
        DatetimeIndex(['2017-12-30', '2017-12-31', '2018-01-01'],
                      dtype='datetime64[ns]', freq='D')

        >>> idx.is_year_end
        array([False,  True, False])
        """)
    is_leap_year = _field_accessor(
        'is_leap_year',
        'is_leap_year',
        """
        Boolean indicator if the date belongs to a leap year.

        A leap year is a year, which has 366 days (instead of 365) including
        29th of February as an intercalary day.
        Leap years are years which are multiples of four with the exception
        of years divisible by 100 but not by 400.

        Returns
        -------
        Series or ndarray
             Booleans indicating if dates belong to a leap year.

        Examples
        --------
        This method is available on Series with datetime values under
        the ``.dt`` accessor, and directly on DatetimeIndex.

        >>> idx = pd.date_range("2012-01-01", "2015-01-01", freq="Y")
        >>> idx
        DatetimeIndex(['2012-12-31', '2013-12-31', '2014-12-31'],
                      dtype='datetime64[ns]', freq='A-DEC')
        >>> idx.is_leap_year
        array([ True, False, False], dtype=bool)

        >>> dates = pd.Series(idx)
        >>> dates_series
        0   2012-12-31
        1   2013-12-31
        2   2014-12-31
        dtype: datetime64[ns]
        >>> dates_series.dt.is_leap_year
        0     True
        1    False
        2    False
        dtype: bool
        """)

    def to_julian_date(self):
        """
        Convert Datetime Array to float64 ndarray of Julian Dates.
        0 Julian date is noon January 1, 4713 BC.
        http://en.wikipedia.org/wiki/Julian_day
        """

        # http://mysite.verizon.net/aesir_research/date/jdalg2.htm
        year = np.asarray(self.year)
        month = np.asarray(self.month)
        day = np.asarray(self.day)
        testarr = month < 3
        year[testarr] -= 1
        month[testarr] += 12
        return (day +
                np.fix((153 * month - 457) / 5) +
                365 * year +
                np.floor(year / 4) -
                np.floor(year / 100) +
                np.floor(year / 400) +
                1721118.5 +
                (self.hour +
                 self.minute / 60.0 +
                 self.second / 3600.0 +
                 self.microsecond / 3600.0 / 1e+6 +
                 self.nanosecond / 3600.0 / 1e+9
                 ) / 24.0)


DatetimeArrayMixin._add_comparison_ops()
DatetimeArrayMixin._add_datetimelike_methods()


# -------------------------------------------------------------------
# Constructor Helpers

def maybe_infer_tz(tz, inferred_tz):
    """
    If a timezone is inferred from data, check that it is compatible with
    the user-provided timezone, if any.

    Parameters
    ----------
    tz : tzinfo or None
    inferred_tz : tzinfo or None

    Returns
    -------
    tz : tzinfo or None

    Raises
    ------
    TypeError : if both timezones are present but do not match
    """
    if tz is None:
        tz = inferred_tz
    elif inferred_tz is None:
        pass
    elif not timezones.tz_compare(tz, inferred_tz):
        raise TypeError('data is already tz-aware {inferred_tz}, unable to '
                        'set specified tz: {tz}'
                        .format(inferred_tz=inferred_tz, tz=tz))
    return tz


def maybe_convert_dtype(data, copy):
    """
    Convert data based on dtype conventions, issuing deprecation warnings
    or errors where appropriate.
<<<<<<< HEAD

    Parameters
    ----------
    data : np.ndarray or pd.Index
    copy : bool

    Returns
    -------
    data : np.ndarray or pd.Index
    copy : bool

    Raises
    ------
    TypeError : PeriodDType data is passed
    """

=======
     Parameters
    ----------
    data : np.ndarray or pd.Index
    copy : bool
     Returns
    -------
    data : np.ndarray or pd.Index
    copy : bool
     Raises
    ------
    TypeError : PeriodDType data is passed
    """
>>>>>>> c05b73fb
    if is_float_dtype(data):
        # Note: we must cast to datetime64[ns] here in order to treat these
        #  as wall-times instead of UTC timestamps.
        data = data.astype(_NS_DTYPE)
        copy = False
<<<<<<< HEAD
        # TODO: Why do we treat this differently from integer dtypes?
=======
        # TODO: deprecate this behavior to instead treat symmetrically
        #  with integer dtypes.  See discussion in GH#23675
>>>>>>> c05b73fb

    elif is_timedelta64_dtype(data):
        warnings.warn("Passing timedelta64-dtype data is deprecated, will "
                      "raise a TypeError in a future version",
                      FutureWarning, stacklevel=3)
        data = data.view(_NS_DTYPE)

    elif is_period_dtype(data):
        # Note: without explicitly raising here, PeriondIndex
        #  test_setops.test_join_does_not_recur fails
        raise TypeError("Passing PeriodDtype data is invalid.  "
                        "Use `data.to_timestamp()` instead")

    elif is_extension_type(data) and not is_datetime64tz_dtype(data):
        # Includes categorical
        # TODO: We have no tests for these
        data = np.array(data, dtype=np.object_)
        copy = False

    return data, copy


<<<<<<< HEAD
def objects_to_datetime64ns(data, dayfirst, yearfirst,
                            utc=False, errors="raise",
                            require_iso8601=False, allow_object=False):
    """
    Convert data to array of timestamps.

    Parameters
    ----------
    data : np.ndarray[object]
    dayfirst : bool
    yearfirst : bool
    utc : bool, default False
        Whether to convert timezone-aware timestamps to UTC
    errors : {'raise', 'ignore', 'coerce'}
    allow_object : bool
        Whether to return an object-dtype ndarray instead of raising if the
        data contains more than one timezone.

    Returns
    -------
    result : ndarray
        np.int64 dtype if returned values represent UTC timestamps
        np.datetime64[ns] if returned values represent wall times
        object if mixed timezones
    inferred_tz : tzinfo or None

    Raises
    ------
    ValueError : if data cannot be converted to datetimes
    """
    assert errors in ["raise", "ignore", "coerce"]

    # if str-dtype, convert
    data = np.array(data, copy=False, dtype=np.object_)

    try:
        result, tz_parsed = tslib.array_to_datetime(
            data,
            errors=errors,
            utc=utc,
            dayfirst=dayfirst,
            yearfirst=yearfirst,
            require_iso8601=require_iso8601
        )
    except ValueError as e:
        try:
            values, tz_parsed = conversion.datetime_to_datetime64(data)
            # If tzaware, these values represent unix timestamps, so we
            #  return them as i8 to distinguish from wall times
            return values.view('i8'), tz_parsed
        except (ValueError, TypeError):
            raise e

    if tz_parsed is not None:
        # We can take a shortcut since the datetime64 numpy array
        #  is in UTC
        # Return i8 values to denote unix timestamps
        return result.view('i8'), tz_parsed
    elif is_datetime64_dtype(result):
        # returning M8[ns] denotes wall-times; since tz is None
        #  the distinction is a thin one
        return result, tz_parsed
    elif is_object_dtype(result):
        if allow_object:
            # allowed by to_datetime, not by DatetimeIndex constructor
            return result, tz_parsed
        raise TypeError(result)
    else:  # pragma: no cover
        raise TypeError(result)


=======
>>>>>>> c05b73fb
def _generate_regular_range(cls, start, end, periods, freq):
    """
    Generate a range of dates with the spans between dates described by
    the given `freq` DateOffset.

    Parameters
    ----------
    cls : class
    start : Timestamp or None
        first point of produced date range
    end : Timestamp or None
        last point of produced date range
    periods : int
        number of periods in produced date range
    freq : DateOffset
        describes space between dates in produced date range

    Returns
    -------
    ndarray[np.int64] representing nanosecond unix timestamps

    """
    if isinstance(freq, Tick):
        stride = freq.nanos
        if periods is None:
            b = Timestamp(start).value
            # cannot just use e = Timestamp(end) + 1 because arange breaks when
            # stride is too large, see GH10887
            e = (b + (Timestamp(end).value - b) // stride * stride +
                 stride // 2 + 1)
            # end.tz == start.tz by this point due to _generate implementation
            tz = start.tz
        elif start is not None:
            b = Timestamp(start).value
            e = _generate_range_overflow_safe(b, periods, stride, side='start')
            tz = start.tz
        elif end is not None:
            e = Timestamp(end).value + stride
            b = _generate_range_overflow_safe(e, periods, stride, side='end')
            tz = end.tz
        else:
            raise ValueError("at least 'start' or 'end' should be specified "
                             "if a 'period' is given.")

        values = np.arange(b, e, stride, dtype=np.int64)

    else:
        tz = None
        # start and end should have the same timezone by this point
        if start is not None:
            tz = start.tz
        elif end is not None:
            tz = end.tz

        xdr = generate_range(start=start, end=end,
                             periods=periods, offset=freq)

        values = np.array([x.value for x in xdr], dtype=np.int64)

    data = cls._simple_new(values, freq=freq, tz=tz)
    return data


def _generate_range_overflow_safe(endpoint, periods, stride, side='start'):
    """
    Calculate the second endpoint for passing to np.arange, checking
    to avoid an integer overflow.  Catch OverflowError and re-raise
    as OutOfBoundsDatetime.

    Parameters
    ----------
    endpoint : int
    periods : int
    stride : int
    side : {'start', 'end'}

    Returns
    -------
    other_end : int

    Raises
    ------
    OutOfBoundsDatetime
    """
    # GH#14187 raise instead of incorrectly wrapping around
    assert side in ['start', 'end']
    if side == 'end':
        stride *= -1

    try:
        other_end = checked_add_with_arr(np.int64(endpoint),
                                         np.int64(periods) * stride)
    except OverflowError:
        raise tslib.OutOfBoundsDatetime('Cannot generate range with '
                                        '{side}={endpoint} and '
                                        'periods={periods}'
                                        .format(side=side, endpoint=endpoint,
                                                periods=periods))
    return other_end


def _infer_tz_from_endpoints(start, end, tz):
    """
    If a timezone is not explicitly given via `tz`, see if one can
    be inferred from the `start` and `end` endpoints.  If more than one
    of these inputs provides a timezone, require that they all agree.

    Parameters
    ----------
    start : Timestamp
    end : Timestamp
    tz : tzinfo or None

    Returns
    -------
    tz : tzinfo or None
    inferred_tz : tzinfo or None

    Raises
    ------
    TypeError : if start and end timezones do not agree
    """
    try:
        inferred_tz = timezones.infer_tzinfo(start, end)
    except Exception:
        raise TypeError('Start and end cannot both be tz-aware with '
                        'different timezones')

    inferred_tz = timezones.maybe_get_tz(inferred_tz)
    tz = timezones.maybe_get_tz(tz)

    if tz is not None and inferred_tz is not None:
        if not timezones.tz_compare(inferred_tz, tz):
            raise AssertionError("Inferred time zone not equal to passed "
                                 "time zone")

    elif inferred_tz is not None:
        tz = inferred_tz

    return tz, inferred_tz


def _maybe_normalize_endpoints(start, end, normalize):
    _normalized = True

    if start is not None:
        if normalize:
            start = normalize_date(start)
            _normalized = True
        else:
            _normalized = _normalized and start.time() == _midnight

    if end is not None:
        if normalize:
            end = normalize_date(end)
            _normalized = True
        else:
            _normalized = _normalized and end.time() == _midnight

    return start, end, _normalized


def _maybe_localize_point(ts, is_none, is_not_none, freq, tz):
    """
    Localize a start or end Timestamp to the timezone of the corresponding
    start or end Timestamp

    Parameters
    ----------
    ts : start or end Timestamp to potentially localize
    is_none : argument that should be None
    is_not_none : argument that should not be None
    freq : Tick, DateOffset, or None
    tz : str, timezone object or None

    Returns
    -------
    ts : Timestamp
    """
    # Make sure start and end are timezone localized if:
    # 1) freq = a Timedelta-like frequency (Tick)
    # 2) freq = None i.e. generating a linspaced range
    if isinstance(freq, Tick) or freq is None:
        localize_args = {'tz': tz, 'ambiguous': False}
    else:
        localize_args = {'tz': None}
    if is_none is None and is_not_none is not None:
        ts = ts.tz_localize(**localize_args)
    return ts<|MERGE_RESOLUTION|>--- conflicted
+++ resolved
@@ -1458,7 +1458,6 @@
     """
     Convert data based on dtype conventions, issuing deprecation warnings
     or errors where appropriate.
-<<<<<<< HEAD
 
     Parameters
     ----------
@@ -1474,32 +1473,13 @@
     ------
     TypeError : PeriodDType data is passed
     """
-
-=======
-     Parameters
-    ----------
-    data : np.ndarray or pd.Index
-    copy : bool
-     Returns
-    -------
-    data : np.ndarray or pd.Index
-    copy : bool
-     Raises
-    ------
-    TypeError : PeriodDType data is passed
-    """
->>>>>>> c05b73fb
     if is_float_dtype(data):
         # Note: we must cast to datetime64[ns] here in order to treat these
         #  as wall-times instead of UTC timestamps.
         data = data.astype(_NS_DTYPE)
         copy = False
-<<<<<<< HEAD
-        # TODO: Why do we treat this differently from integer dtypes?
-=======
         # TODO: deprecate this behavior to instead treat symmetrically
         #  with integer dtypes.  See discussion in GH#23675
->>>>>>> c05b73fb
 
     elif is_timedelta64_dtype(data):
         warnings.warn("Passing timedelta64-dtype data is deprecated, will "
@@ -1522,7 +1502,6 @@
     return data, copy
 
 
-<<<<<<< HEAD
 def objects_to_datetime64ns(data, dayfirst, yearfirst,
                             utc=False, errors="raise",
                             require_iso8601=False, allow_object=False):
@@ -1594,8 +1573,6 @@
         raise TypeError(result)
 
 
-=======
->>>>>>> c05b73fb
 def _generate_regular_range(cls, start, end, periods, freq):
     """
     Generate a range of dates with the spans between dates described by
