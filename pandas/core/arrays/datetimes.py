--- conflicted
+++ resolved
@@ -443,13 +443,8 @@
     # DatetimeLike Interface
 
     def _unbox_scalar(self, value):
-<<<<<<< HEAD
-        if not isinstance(value, (self._scalar_type, type(NaT))):
-            raise ValueError("'value' should be a a Timestamp..")
-=======
         if not isinstance(value, self._scalar_type) and value is not NaT:
             raise ValueError("'value' should be a Timestamp.")
->>>>>>> 1249e84b
         if not isna(value):
             self._check_compatible_with(value)
         return value.value
@@ -458,21 +453,14 @@
         return Timestamp(value, tz=self.tz)
 
     def _check_compatible_with(self, other):
-<<<<<<< HEAD
-        if not timezones.tz_compare(self.tz, other.tz):
-            raise ValueError(
-                "Timezones don't match. '{} != {}'".format(self.tz, other.tz)
-            )
-
-    def _maybe_clear_freq(self):
-        self._freq = None
-=======
         if other is NaT:
             return
         if not timezones.tz_compare(self.tz, other.tz):
             raise ValueError("Timezones don't match. '{own} != {other}'"
                              .format(own=self.tz, other=other.tz))
->>>>>>> 1249e84b
+
+    def _maybe_clear_freq(self):
+        self._freq = None
 
     # -----------------------------------------------------------------
     # Descriptive Properties
