from __future__ import annotations

from datetime import (
    datetime,
    time,
    timedelta,
    tzinfo,
)
from typing import (
    TYPE_CHECKING,
    Iterator,
    Literal,
    cast,
)
import warnings

import numpy as np

from pandas._libs import (
    lib,
    tslib,
)
from pandas._libs.tslibs import (
    BaseOffset,
    NaT,
    NaTType,
    Resolution,
    Timestamp,
    astype_overflowsafe,
    fields,
    get_resolution,
    get_supported_reso,
    get_unit_from_dtype,
    ints_to_pydatetime,
    is_date_array_normalized,
    is_supported_unit,
    is_unitless,
    normalize_i8_timestamps,
    npy_unit_to_abbrev,
    timezones,
    to_offset,
    tz_convert_from_utc,
    tzconversion,
)
from pandas._libs.tslibs.dtypes import abbrev_to_npy_unit
from pandas._typing import (
    DateTimeErrorChoices,
    IntervalClosedType,
    TimeAmbiguous,
    TimeNonexistent,
    npt,
)
from pandas.errors import (
    OutOfBoundsDatetime,
    PerformanceWarning,
)
from pandas.util._exceptions import find_stack_level
from pandas.util._validators import validate_inclusive

from pandas.core.dtypes.common import (
    DT64NS_DTYPE,
    INT64_DTYPE,
    is_bool_dtype,
    is_datetime64_any_dtype,
    is_datetime64_dtype,
    is_datetime64tz_dtype,
    is_dtype_equal,
    is_extension_array_dtype,
    is_float_dtype,
    is_object_dtype,
    is_period_dtype,
    is_sparse,
    is_string_dtype,
    is_timedelta64_dtype,
    pandas_dtype,
)
from pandas.core.dtypes.dtypes import (
    DatetimeTZDtype,
    ExtensionDtype,
)
from pandas.core.dtypes.missing import isna

from pandas.core.arrays import datetimelike as dtl
from pandas.core.arrays._ranges import generate_regular_range
import pandas.core.common as com

from pandas.tseries.frequencies import get_period_alias
from pandas.tseries.offsets import (
    Day,
    Tick,
)

if TYPE_CHECKING:

    from pandas import DataFrame
    from pandas.core.arrays import PeriodArray

_midnight = time(0, 0)


def tz_to_dtype(tz: tzinfo | None, unit: str = "ns"):
    """
    Return a datetime64[ns] dtype appropriate for the given timezone.

    Parameters
    ----------
    tz : tzinfo or None
    unit : str, default "ns"

    Returns
    -------
    np.dtype or Datetime64TZDType
    """
    if tz is None:
        return np.dtype(f"M8[{unit}]")
    else:
        return DatetimeTZDtype(tz=tz, unit=unit)


def _field_accessor(name: str, field: str, docstring=None):
    def f(self):
        values = self._local_timestamps()

        if field in self._bool_ops:
            result: np.ndarray

            if field.endswith(("start", "end")):
                freq = self.freq
                month_kw = 12
                if freq:
                    kwds = freq.kwds
                    month_kw = kwds.get("startingMonth", kwds.get("month", 12))

                result = fields.get_start_end_field(
                    values, field, self.freqstr, month_kw, reso=self._creso
                )
            else:
                result = fields.get_date_field(values, field, reso=self._creso)

            # these return a boolean by-definition
            return result

        if field in self._object_ops:
            result = fields.get_date_name_field(values, field, reso=self._creso)
            result = self._maybe_mask_results(result, fill_value=None)

        else:
            result = fields.get_date_field(values, field, reso=self._creso)
            result = self._maybe_mask_results(
                result, fill_value=None, convert="float64"
            )

        return result

    f.__name__ = name
    f.__doc__ = docstring
    return property(f)


class DatetimeArray(dtl.TimelikeOps, dtl.DatelikeOps):
    """
    Pandas ExtensionArray for tz-naive or tz-aware datetime data.

    .. warning::

       DatetimeArray is currently experimental, and its API may change
       without warning. In particular, :attr:`DatetimeArray.dtype` is
       expected to change to always be an instance of an ``ExtensionDtype``
       subclass.

    Parameters
    ----------
    values : Series, Index, DatetimeArray, ndarray
        The datetime data.

        For DatetimeArray `values` (or a Series or Index boxing one),
        `dtype` and `freq` will be extracted from `values`.

    dtype : numpy.dtype or DatetimeTZDtype
        Note that the only NumPy dtype allowed is 'datetime64[ns]'.
    freq : str or Offset, optional
        The frequency.
    copy : bool, default False
        Whether to copy the underlying array of values.

    Attributes
    ----------
    None

    Methods
    -------
    None
    """

    _typ = "datetimearray"
    _internal_fill_value = np.datetime64("NaT", "ns")
    _recognized_scalars = (datetime, np.datetime64)
    _is_recognized_dtype = is_datetime64_any_dtype
    _infer_matches = ("datetime", "datetime64", "date")

    @property
    def _scalar_type(self) -> type[Timestamp]:
        return Timestamp

    # define my properties & methods for delegation
    _bool_ops: list[str] = [
        "is_month_start",
        "is_month_end",
        "is_quarter_start",
        "is_quarter_end",
        "is_year_start",
        "is_year_end",
        "is_leap_year",
    ]
    _object_ops: list[str] = ["freq", "tz"]
    _field_ops: list[str] = [
        "year",
        "month",
        "day",
        "hour",
        "minute",
        "second",
        "weekday",
        "dayofweek",
        "day_of_week",
        "dayofyear",
        "day_of_year",
        "quarter",
        "days_in_month",
        "daysinmonth",
        "microsecond",
        "nanosecond",
    ]
    _other_ops: list[str] = ["date", "time", "timetz"]
    _datetimelike_ops: list[str] = _field_ops + _object_ops + _bool_ops + _other_ops
    _datetimelike_methods: list[str] = [
        "to_period",
        "tz_localize",
        "tz_convert",
        "normalize",
        "strftime",
        "round",
        "floor",
        "ceil",
        "month_name",
        "day_name",
    ]

    # ndim is inherited from ExtensionArray, must exist to ensure
    #  Timestamp.__richcmp__(DateTimeArray) operates pointwise

    # ensure that operations with numpy arrays defer to our implementation
    __array_priority__ = 1000

    # -----------------------------------------------------------------
    # Constructors

    _dtype: np.dtype | DatetimeTZDtype
    _freq: BaseOffset | None = None
    _default_dtype = DT64NS_DTYPE  # used in TimeLikeOps.__init__

    @classmethod
    def _validate_dtype(cls, values, dtype):
        # used in TimeLikeOps.__init__
        _validate_dt64_dtype(values.dtype)
        dtype = _validate_dt64_dtype(dtype)
        return dtype

    # error: Signature of "_simple_new" incompatible with supertype "NDArrayBacked"
    @classmethod
    def _simple_new(  # type: ignore[override]
        cls,
        values: np.ndarray,
        freq: BaseOffset | None = None,
        dtype=DT64NS_DTYPE,
    ) -> DatetimeArray:
        assert isinstance(values, np.ndarray)
        assert dtype.kind == "M"
        if isinstance(dtype, np.dtype):
            assert dtype == values.dtype
            assert not is_unitless(dtype)
        else:
            # DatetimeTZDtype. If we have e.g. DatetimeTZDtype[us, UTC],
            #  then values.dtype should be M8[us].
            assert dtype._creso == get_unit_from_dtype(values.dtype)

        result = super()._simple_new(values, dtype)
        result._freq = freq
        return result

    @classmethod
    def _from_sequence(cls, scalars, *, dtype=None, copy: bool = False):
        return cls._from_sequence_not_strict(scalars, dtype=dtype, copy=copy)

    @classmethod
    def _from_sequence_not_strict(
        cls,
        data,
        *,
        dtype=None,
        copy: bool = False,
        tz=lib.no_default,
        freq: str | BaseOffset | lib.NoDefault | None = lib.no_default,
        dayfirst: bool = False,
        yearfirst: bool = False,
        ambiguous: TimeAmbiguous = "raise",
    ):
        """
        A non-strict version of _from_sequence, called from DatetimeIndex.__new__.
        """
        explicit_none = freq is None
        freq = freq if freq is not lib.no_default else None
        freq, freq_infer = dtl.maybe_infer_freq(freq)

        # if the user either explicitly passes tz=None or a tz-naive dtype, we
        #  disallows inferring a tz.
        explicit_tz_none = tz is None
        if tz is lib.no_default:
            tz = None
        else:
            tz = timezones.maybe_get_tz(tz)

        dtype = _validate_dt64_dtype(dtype)
        # if dtype has an embedded tz, capture it
        tz = _validate_tz_from_dtype(dtype, tz, explicit_tz_none)

        unit = None
        if dtype is not None:
            if isinstance(dtype, np.dtype):
                unit = np.datetime_data(dtype)[0]
            else:
                # DatetimeTZDtype
                unit = dtype.unit

        subarr, tz, inferred_freq = _sequence_to_dt64ns(
            data,
            copy=copy,
            tz=tz,
            dayfirst=dayfirst,
            yearfirst=yearfirst,
            ambiguous=ambiguous,
        )
        # We have to call this again after possibly inferring a tz above
        _validate_tz_from_dtype(dtype, tz, explicit_tz_none)
        if tz is not None and explicit_tz_none:
            raise ValueError(
                "Passed data is timezone-aware, incompatible with 'tz=None'. "
                "Use obj.tz_localize(None) instead."
            )

        freq, freq_infer = dtl.validate_inferred_freq(freq, inferred_freq, freq_infer)
        if explicit_none:
            freq = None

        data_unit = np.datetime_data(subarr.dtype)[0]
        data_dtype = tz_to_dtype(tz, data_unit)
        result = cls._simple_new(subarr, freq=freq, dtype=data_dtype)
        if unit is not None and unit != result.unit:
            # If unit was specified in user-passed dtype, cast to it here
            result = result.as_unit(unit)

        if inferred_freq is None and freq is not None:
            # this condition precludes `freq_infer`
            cls._validate_frequency(result, freq, ambiguous=ambiguous)

        elif freq_infer:
            # Set _freq directly to bypass duplicative _validate_frequency
            # check.
            result._freq = to_offset(result.inferred_freq)

        return result

    # error: Signature of "_generate_range" incompatible with supertype
    # "DatetimeLikeArrayMixin"
    @classmethod
    def _generate_range(  # type: ignore[override]
        cls,
        start,
        end,
        periods,
        freq,
        tz=None,
        normalize: bool = False,
        ambiguous: TimeAmbiguous = "raise",
        nonexistent: TimeNonexistent = "raise",
        inclusive: IntervalClosedType = "both",
        *,
        unit: str | None = None,
    ) -> DatetimeArray:

        periods = dtl.validate_periods(periods)
        if freq is None and any(x is None for x in [periods, start, end]):
            raise ValueError("Must provide freq argument if no data is supplied")

        if com.count_not_none(start, end, periods, freq) != 3:
            raise ValueError(
                "Of the four parameters: start, end, periods, "
                "and freq, exactly three must be specified"
            )
        freq = to_offset(freq)

        if start is not None:
            start = Timestamp(start)

        if end is not None:
            end = Timestamp(end)

        if start is NaT or end is NaT:
            raise ValueError("Neither `start` nor `end` can be NaT")

        if unit is not None:
            if unit not in ["s", "ms", "us", "ns"]:
                raise ValueError("'unit' must be one of 's', 'ms', 'us', 'ns'")
        else:
            unit = "ns"

        if start is not None and unit is not None:
            start = start.as_unit(unit, round_ok=False)
        if end is not None and unit is not None:
            end = end.as_unit(unit, round_ok=False)

        left_inclusive, right_inclusive = validate_inclusive(inclusive)
        start, end = _maybe_normalize_endpoints(start, end, normalize)
        tz = _infer_tz_from_endpoints(start, end, tz)

        if tz is not None:
            # Localize the start and end arguments
            start_tz = None if start is None else start.tz
            end_tz = None if end is None else end.tz
            start = _maybe_localize_point(
                start, start_tz, start, freq, tz, ambiguous, nonexistent
            )
            end = _maybe_localize_point(
                end, end_tz, end, freq, tz, ambiguous, nonexistent
            )

        if freq is not None:
            # We break Day arithmetic (fixed 24 hour) here and opt for
            # Day to mean calendar day (23/24/25 hour). Therefore, strip
            # tz info from start and day to avoid DST arithmetic
            if isinstance(freq, Day):
                if start is not None:
                    start = start.tz_localize(None)
                if end is not None:
                    end = end.tz_localize(None)

            if isinstance(freq, Tick):
                i8values = generate_regular_range(start, end, periods, freq, unit=unit)
            else:
                xdr = _generate_range(
                    start=start, end=end, periods=periods, offset=freq, unit=unit
                )
                i8values = np.array([x.value for x in xdr], dtype=np.int64)

            endpoint_tz = start.tz if start is not None else end.tz

            if tz is not None and endpoint_tz is None:

                if not timezones.is_utc(tz):
                    # short-circuit tz_localize_to_utc which would make
                    #  an unnecessary copy with UTC but be a no-op.
                    creso = abbrev_to_npy_unit(unit)
                    i8values = tzconversion.tz_localize_to_utc(
                        i8values,
                        tz,
                        ambiguous=ambiguous,
                        nonexistent=nonexistent,
                        creso=creso,
                    )

                # i8values is localized datetime64 array -> have to convert
                # start/end as well to compare
                if start is not None:
                    start = start.tz_localize(tz, ambiguous, nonexistent)
                if end is not None:
                    end = end.tz_localize(tz, ambiguous, nonexistent)
        else:
            # Create a linearly spaced date_range in local time
            # Nanosecond-granularity timestamps aren't always correctly
            # representable with doubles, so we limit the range that we
            # pass to np.linspace as much as possible
            i8values = (
                np.linspace(0, end.value - start.value, periods, dtype="int64")
                + start.value
            )
            if i8values.dtype != "i8":
                # 2022-01-09 I (brock) am not sure if it is possible for this
                #  to overflow and cast to e.g. f8, but if it does we need to cast
                i8values = i8values.astype("i8")

        if start == end:
            if not left_inclusive and not right_inclusive:
                i8values = i8values[1:-1]
        else:
            start_i8 = Timestamp(start).value
            end_i8 = Timestamp(end).value
            if not left_inclusive or not right_inclusive:
                if not left_inclusive and len(i8values) and i8values[0] == start_i8:
                    i8values = i8values[1:]
                if not right_inclusive and len(i8values) and i8values[-1] == end_i8:
                    i8values = i8values[:-1]

        dt64_values = i8values.view(f"datetime64[{unit}]")
        dtype = tz_to_dtype(tz, unit=unit)
        return cls._simple_new(dt64_values, freq=freq, dtype=dtype)

    # -----------------------------------------------------------------
    # DatetimeLike Interface

    def _unbox_scalar(self, value) -> np.datetime64:
        if not isinstance(value, self._scalar_type) and value is not NaT:
            raise ValueError("'value' should be a Timestamp.")
        self._check_compatible_with(value)
        if value is NaT:
            return np.datetime64(value.value, self.unit)
        else:
            return value.as_unit(self.unit).asm8

    def _scalar_from_string(self, value) -> Timestamp | NaTType:
        return Timestamp(value, tz=self.tz)

    def _check_compatible_with(self, other) -> None:
        if other is NaT:
            return
        self._assert_tzawareness_compat(other)

    # -----------------------------------------------------------------
    # Descriptive Properties

    def _box_func(self, x: np.datetime64) -> Timestamp | NaTType:
        # GH#42228
        value = x.view("i8")
        ts = Timestamp._from_value_and_reso(value, reso=self._creso, tz=self.tz)
        return ts

    @property
    # error: Return type "Union[dtype, DatetimeTZDtype]" of "dtype"
    # incompatible with return type "ExtensionDtype" in supertype
    # "ExtensionArray"
    def dtype(self) -> np.dtype | DatetimeTZDtype:  # type: ignore[override]
        """
        The dtype for the DatetimeArray.

        .. warning::

           A future version of pandas will change dtype to never be a
           ``numpy.dtype``. Instead, :attr:`DatetimeArray.dtype` will
           always be an instance of an ``ExtensionDtype`` subclass.

        Returns
        -------
        numpy.dtype or DatetimeTZDtype
            If the values are tz-naive, then ``np.dtype('datetime64[ns]')``
            is returned.

            If the values are tz-aware, then the ``DatetimeTZDtype``
            is returned.
        """
        return self._dtype

    @property
    def tz(self) -> tzinfo | None:
        """
        Return the timezone.

        Returns
        -------
        datetime.tzinfo, pytz.tzinfo.BaseTZInfo, dateutil.tz.tz.tzfile, or None
            Returns None when the array is tz-naive.
        """
        # GH 18595
        return getattr(self.dtype, "tz", None)

    @tz.setter
    def tz(self, value):
        # GH 3746: Prevent localizing or converting the index by setting tz
        raise AttributeError(
            "Cannot directly set timezone. Use tz_localize() "
            "or tz_convert() as appropriate"
        )

    @property
    def tzinfo(self) -> tzinfo | None:
        """
        Alias for tz attribute
        """
        return self.tz

    @property  # NB: override with cache_readonly in immutable subclasses
    def is_normalized(self) -> bool:
        """
        Returns True if all of the dates are at midnight ("no time")
        """
        return is_date_array_normalized(self.asi8, self.tz, reso=self._creso)

    @property  # NB: override with cache_readonly in immutable subclasses
    def _resolution_obj(self) -> Resolution:
        return get_resolution(self.asi8, self.tz, reso=self._creso)

    # ----------------------------------------------------------------
    # Array-Like / EA-Interface Methods

    def __array__(self, dtype=None) -> np.ndarray:
        if dtype is None and self.tz:
            # The default for tz-aware is object, to preserve tz info
            dtype = object

        return super().__array__(dtype=dtype)

    def __iter__(self) -> Iterator:
        """
        Return an iterator over the boxed values

        Yields
        ------
        tstamp : Timestamp
        """
        if self.ndim > 1:
            for i in range(len(self)):
                yield self[i]
        else:
            # convert in chunks of 10k for efficiency
            data = self.asi8
            length = len(self)
            chunksize = 10000
            chunks = (length // chunksize) + 1

            for i in range(chunks):
                start_i = i * chunksize
                end_i = min((i + 1) * chunksize, length)
                converted = ints_to_pydatetime(
                    data[start_i:end_i],
                    tz=self.tz,
                    box="timestamp",
                    reso=self._creso,
                )
                yield from converted

    def astype(self, dtype, copy: bool = True):
        # We handle
        #   --> datetime
        #   --> period
        # DatetimeLikeArrayMixin Super handles the rest.
        dtype = pandas_dtype(dtype)

        if is_dtype_equal(dtype, self.dtype):
            if copy:
                return self.copy()
            return self

        elif isinstance(dtype, ExtensionDtype):
            if not isinstance(dtype, DatetimeTZDtype):
                # e.g. Sparse[datetime64[ns]]
                return super().astype(dtype, copy=copy)
            elif self.tz is None:
                # pre-2.0 this did self.tz_localize(dtype.tz), which did not match
                #  the Series behavior which did
                #  values.tz_localize("UTC").tz_convert(dtype.tz)
                raise TypeError(
                    "Cannot use .astype to convert from timezone-naive dtype to "
                    "timezone-aware dtype. Use obj.tz_localize instead or "
                    "series.dt.tz_localize instead"
                )
            else:
                # tzaware unit conversion e.g. datetime64[s, UTC]
                np_dtype = np.dtype(dtype.str)
                res_values = astype_overflowsafe(self._ndarray, np_dtype, copy=copy)
                return type(self)._simple_new(res_values, dtype=dtype, freq=self.freq)

        elif (
            self.tz is None
            and is_datetime64_dtype(dtype)
            and not is_unitless(dtype)
            and is_supported_unit(get_unit_from_dtype(dtype))
        ):
            # unit conversion e.g. datetime64[s]
            res_values = astype_overflowsafe(self._ndarray, dtype, copy=True)
            return type(self)._simple_new(res_values, dtype=res_values.dtype)
            # TODO: preserve freq?

        elif self.tz is not None and is_datetime64_dtype(dtype):
            # pre-2.0 behavior for DTA/DTI was
            #  values.tz_convert("UTC").tz_localize(None), which did not match
            #  the Series behavior
            raise TypeError(
                "Cannot use .astype to convert from timezone-aware dtype to "
                "timezone-naive dtype. Use obj.tz_localize(None) or "
                "obj.tz_convert('UTC').tz_localize(None) instead."
            )

        elif (
            self.tz is None
            and is_datetime64_dtype(dtype)
            and dtype != self.dtype
            and is_unitless(dtype)
        ):
            raise TypeError(
                "Casting to unit-less dtype 'datetime64' is not supported. "
                "Pass e.g. 'datetime64[ns]' instead."
            )

        elif is_period_dtype(dtype):
            return self.to_period(freq=dtype.freq)
        return dtl.DatetimeLikeArrayMixin.astype(self, dtype, copy)

    # -----------------------------------------------------------------
    # Rendering Methods

    def _format_native_types(
        self, *, na_rep: str | float = "NaT", date_format=None, **kwargs
    ) -> npt.NDArray[np.object_]:
        from pandas.io.formats.format import get_format_datetime64_from_values

        fmt = get_format_datetime64_from_values(self, date_format)

        return tslib.format_array_from_datetime(
            self.asi8, tz=self.tz, format=fmt, na_rep=na_rep, reso=self._creso
        )

    # -----------------------------------------------------------------
    # Comparison Methods

    def _has_same_tz(self, other) -> bool:

        # vzone shouldn't be None if value is non-datetime like
        if isinstance(other, np.datetime64):
            # convert to Timestamp as np.datetime64 doesn't have tz attr
            other = Timestamp(other)

        if not hasattr(other, "tzinfo"):
            return False
        other_tz = other.tzinfo
        return timezones.tz_compare(self.tzinfo, other_tz)

    def _assert_tzawareness_compat(self, other) -> None:
        # adapted from _Timestamp._assert_tzawareness_compat
        other_tz = getattr(other, "tzinfo", None)
        other_dtype = getattr(other, "dtype", None)

        if is_datetime64tz_dtype(other_dtype):
            # Get tzinfo from Series dtype
            other_tz = other.dtype.tz
        if other is NaT:
            # pd.NaT quacks both aware and naive
            pass
        elif self.tz is None:
            if other_tz is not None:
                raise TypeError(
                    "Cannot compare tz-naive and tz-aware datetime-like objects."
                )
        elif other_tz is None:
            raise TypeError(
                "Cannot compare tz-naive and tz-aware datetime-like objects"
            )

    # -----------------------------------------------------------------
    # Arithmetic Methods

    def _add_offset(self, offset) -> DatetimeArray:

        assert not isinstance(offset, Tick)

        if self.tz is not None:
            if not offset._use_relativedelta:
                values = self.tz_convert("utc").tz_localize(None)
            else:
                values = self.tz_localize(None)
        else:
            values = self

        try:
            result = offset._apply_array(values).view(values.dtype)
        except NotImplementedError:
            warnings.warn(
                "Non-vectorized DateOffset being applied to Series or DatetimeIndex.",
                PerformanceWarning,
                stacklevel=find_stack_level(),
            )
            result = self.astype("O") + offset
            result = type(self)._from_sequence(result)
            if not len(self):
                # GH#30336 _from_sequence won't be able to infer self.tz
                return result.tz_localize(self.tz)

        else:
            result = DatetimeArray._simple_new(result, dtype=result.dtype)
            if self.tz is not None:
<<<<<<< HEAD
                # FIXME: tz_localize with non-nano
                if not offset._use_relativedelta:
                    result = result.tz_localize("utc").tz_convert(self.tz)
                else:
                    result = result.tz_localize(self.tz)
=======
                result = result.tz_localize(self.tz)
>>>>>>> 99859e4e

        return result

    # -----------------------------------------------------------------
    # Timezone Conversion and Localization Methods

    def _local_timestamps(self) -> npt.NDArray[np.int64]:
        """
        Convert to an i8 (unix-like nanosecond timestamp) representation
        while keeping the local timezone and not using UTC.
        This is used to calculate time-of-day information as if the timestamps
        were timezone-naive.
        """
        if self.tz is None or timezones.is_utc(self.tz):
            # Avoid the copy that would be made in tzconversion
            return self.asi8
        return tz_convert_from_utc(self.asi8, self.tz, reso=self._creso)

    def tz_convert(self, tz) -> DatetimeArray:
        """
        Convert tz-aware Datetime Array/Index from one time zone to another.

        Parameters
        ----------
        tz : str, pytz.timezone, dateutil.tz.tzfile or None
            Time zone for time. Corresponding timestamps would be converted
            to this time zone of the Datetime Array/Index. A `tz` of None will
            convert to UTC and remove the timezone information.

        Returns
        -------
        Array or Index

        Raises
        ------
        TypeError
            If Datetime Array/Index is tz-naive.

        See Also
        --------
        DatetimeIndex.tz : A timezone that has a variable offset from UTC.
        DatetimeIndex.tz_localize : Localize tz-naive DatetimeIndex to a
            given time zone, or remove timezone from a tz-aware DatetimeIndex.

        Examples
        --------
        With the `tz` parameter, we can change the DatetimeIndex
        to other time zones:

        >>> dti = pd.date_range(start='2014-08-01 09:00',
        ...                     freq='H', periods=3, tz='Europe/Berlin')

        >>> dti
        DatetimeIndex(['2014-08-01 09:00:00+02:00',
                       '2014-08-01 10:00:00+02:00',
                       '2014-08-01 11:00:00+02:00'],
                      dtype='datetime64[ns, Europe/Berlin]', freq='H')

        >>> dti.tz_convert('US/Central')
        DatetimeIndex(['2014-08-01 02:00:00-05:00',
                       '2014-08-01 03:00:00-05:00',
                       '2014-08-01 04:00:00-05:00'],
                      dtype='datetime64[ns, US/Central]', freq='H')

        With the ``tz=None``, we can remove the timezone (after converting
        to UTC if necessary):

        >>> dti = pd.date_range(start='2014-08-01 09:00', freq='H',
        ...                     periods=3, tz='Europe/Berlin')

        >>> dti
        DatetimeIndex(['2014-08-01 09:00:00+02:00',
                       '2014-08-01 10:00:00+02:00',
                       '2014-08-01 11:00:00+02:00'],
                        dtype='datetime64[ns, Europe/Berlin]', freq='H')

        >>> dti.tz_convert(None)
        DatetimeIndex(['2014-08-01 07:00:00',
                       '2014-08-01 08:00:00',
                       '2014-08-01 09:00:00'],
                        dtype='datetime64[ns]', freq='H')
        """
        tz = timezones.maybe_get_tz(tz)

        if self.tz is None:
            # tz naive, use tz_localize
            raise TypeError(
                "Cannot convert tz-naive timestamps, use tz_localize to localize"
            )

        # No conversion since timestamps are all UTC to begin with
        dtype = tz_to_dtype(tz, unit=self.unit)
        return self._simple_new(self._ndarray, dtype=dtype, freq=self.freq)

    @dtl.ravel_compat
    def tz_localize(
        self,
        tz,
        ambiguous: TimeAmbiguous = "raise",
        nonexistent: TimeNonexistent = "raise",
    ) -> DatetimeArray:
        """
        Localize tz-naive Datetime Array/Index to tz-aware Datetime Array/Index.

        This method takes a time zone (tz) naive Datetime Array/Index object
        and makes this time zone aware. It does not move the time to another
        time zone.

        This method can also be used to do the inverse -- to create a time
        zone unaware object from an aware object. To that end, pass `tz=None`.

        Parameters
        ----------
        tz : str, pytz.timezone, dateutil.tz.tzfile or None
            Time zone to convert timestamps to. Passing ``None`` will
            remove the time zone information preserving local time.
        ambiguous : 'infer', 'NaT', bool array, default 'raise'
            When clocks moved backward due to DST, ambiguous times may arise.
            For example in Central European Time (UTC+01), when going from
            03:00 DST to 02:00 non-DST, 02:30:00 local time occurs both at
            00:30:00 UTC and at 01:30:00 UTC. In such a situation, the
            `ambiguous` parameter dictates how ambiguous times should be
            handled.

            - 'infer' will attempt to infer fall dst-transition hours based on
              order
            - bool-ndarray where True signifies a DST time, False signifies a
              non-DST time (note that this flag is only applicable for
              ambiguous times)
            - 'NaT' will return NaT where there are ambiguous times
            - 'raise' will raise an AmbiguousTimeError if there are ambiguous
              times.

        nonexistent : 'shift_forward', 'shift_backward, 'NaT', timedelta, \
default 'raise'
            A nonexistent time does not exist in a particular timezone
            where clocks moved forward due to DST.

            - 'shift_forward' will shift the nonexistent time forward to the
              closest existing time
            - 'shift_backward' will shift the nonexistent time backward to the
              closest existing time
            - 'NaT' will return NaT where there are nonexistent times
            - timedelta objects will shift nonexistent times by the timedelta
            - 'raise' will raise an NonExistentTimeError if there are
              nonexistent times.

        Returns
        -------
        Same type as self
            Array/Index converted to the specified time zone.

        Raises
        ------
        TypeError
            If the Datetime Array/Index is tz-aware and tz is not None.

        See Also
        --------
        DatetimeIndex.tz_convert : Convert tz-aware DatetimeIndex from
            one time zone to another.

        Examples
        --------
        >>> tz_naive = pd.date_range('2018-03-01 09:00', periods=3)
        >>> tz_naive
        DatetimeIndex(['2018-03-01 09:00:00', '2018-03-02 09:00:00',
                       '2018-03-03 09:00:00'],
                      dtype='datetime64[ns]', freq='D')

        Localize DatetimeIndex in US/Eastern time zone:

        >>> tz_aware = tz_naive.tz_localize(tz='US/Eastern')
        >>> tz_aware
        DatetimeIndex(['2018-03-01 09:00:00-05:00',
                       '2018-03-02 09:00:00-05:00',
                       '2018-03-03 09:00:00-05:00'],
                      dtype='datetime64[ns, US/Eastern]', freq=None)

        With the ``tz=None``, we can remove the time zone information
        while keeping the local time (not converted to UTC):

        >>> tz_aware.tz_localize(None)
        DatetimeIndex(['2018-03-01 09:00:00', '2018-03-02 09:00:00',
                       '2018-03-03 09:00:00'],
                      dtype='datetime64[ns]', freq=None)

        Be careful with DST changes. When there is sequential data, pandas can
        infer the DST time:

        >>> s = pd.to_datetime(pd.Series(['2018-10-28 01:30:00',
        ...                               '2018-10-28 02:00:00',
        ...                               '2018-10-28 02:30:00',
        ...                               '2018-10-28 02:00:00',
        ...                               '2018-10-28 02:30:00',
        ...                               '2018-10-28 03:00:00',
        ...                               '2018-10-28 03:30:00']))
        >>> s.dt.tz_localize('CET', ambiguous='infer')
        0   2018-10-28 01:30:00+02:00
        1   2018-10-28 02:00:00+02:00
        2   2018-10-28 02:30:00+02:00
        3   2018-10-28 02:00:00+01:00
        4   2018-10-28 02:30:00+01:00
        5   2018-10-28 03:00:00+01:00
        6   2018-10-28 03:30:00+01:00
        dtype: datetime64[ns, CET]

        In some cases, inferring the DST is impossible. In such cases, you can
        pass an ndarray to the ambiguous parameter to set the DST explicitly

        >>> s = pd.to_datetime(pd.Series(['2018-10-28 01:20:00',
        ...                               '2018-10-28 02:36:00',
        ...                               '2018-10-28 03:46:00']))
        >>> s.dt.tz_localize('CET', ambiguous=np.array([True, True, False]))
        0   2018-10-28 01:20:00+02:00
        1   2018-10-28 02:36:00+02:00
        2   2018-10-28 03:46:00+01:00
        dtype: datetime64[ns, CET]

        If the DST transition causes nonexistent times, you can shift these
        dates forward or backwards with a timedelta object or `'shift_forward'`
        or `'shift_backwards'`.

        >>> s = pd.to_datetime(pd.Series(['2015-03-29 02:30:00',
        ...                               '2015-03-29 03:30:00']))
        >>> s.dt.tz_localize('Europe/Warsaw', nonexistent='shift_forward')
        0   2015-03-29 03:00:00+02:00
        1   2015-03-29 03:30:00+02:00
        dtype: datetime64[ns, Europe/Warsaw]

        >>> s.dt.tz_localize('Europe/Warsaw', nonexistent='shift_backward')
        0   2015-03-29 01:59:59.999999999+01:00
        1   2015-03-29 03:30:00+02:00
        dtype: datetime64[ns, Europe/Warsaw]

        >>> s.dt.tz_localize('Europe/Warsaw', nonexistent=pd.Timedelta('1H'))
        0   2015-03-29 03:30:00+02:00
        1   2015-03-29 03:30:00+02:00
        dtype: datetime64[ns, Europe/Warsaw]
        """
        nonexistent_options = ("raise", "NaT", "shift_forward", "shift_backward")
        if nonexistent not in nonexistent_options and not isinstance(
            nonexistent, timedelta
        ):
            raise ValueError(
                "The nonexistent argument must be one of 'raise', "
                "'NaT', 'shift_forward', 'shift_backward' or "
                "a timedelta object"
            )

        if self.tz is not None:
            if tz is None:
                new_dates = tz_convert_from_utc(self.asi8, self.tz)
            else:
                raise TypeError("Already tz-aware, use tz_convert to convert.")
        else:
            tz = timezones.maybe_get_tz(tz)
            # Convert to UTC

            new_dates = tzconversion.tz_localize_to_utc(
                self.asi8,
                tz,
                ambiguous=ambiguous,
                nonexistent=nonexistent,
                creso=self._creso,
            )
        new_dates = new_dates.view(f"M8[{self.unit}]")
        dtype = tz_to_dtype(tz, unit=self.unit)

        freq = None
        if timezones.is_utc(tz) or (len(self) == 1 and not isna(new_dates[0])):
            # we can preserve freq
            # TODO: Also for fixed-offsets
            freq = self.freq
        elif tz is None and self.tz is None:
            # no-op
            freq = self.freq
        return self._simple_new(new_dates, dtype=dtype, freq=freq)

    # ----------------------------------------------------------------
    # Conversion Methods - Vectorized analogues of Timestamp methods

    def to_pydatetime(self) -> npt.NDArray[np.object_]:
        """
        Return an ndarray of datetime.datetime objects.

        Returns
        -------
        datetimes : ndarray[object]
        """
        return ints_to_pydatetime(self.asi8, tz=self.tz, reso=self._creso)

    def normalize(self) -> DatetimeArray:
        """
        Convert times to midnight.

        The time component of the date-time is converted to midnight i.e.
        00:00:00. This is useful in cases, when the time does not matter.
        Length is unaltered. The timezones are unaffected.

        This method is available on Series with datetime values under
        the ``.dt`` accessor, and directly on Datetime Array/Index.

        Returns
        -------
        DatetimeArray, DatetimeIndex or Series
            The same type as the original data. Series will have the same
            name and index. DatetimeIndex will have the same name.

        See Also
        --------
        floor : Floor the datetimes to the specified freq.
        ceil : Ceil the datetimes to the specified freq.
        round : Round the datetimes to the specified freq.

        Examples
        --------
        >>> idx = pd.date_range(start='2014-08-01 10:00', freq='H',
        ...                     periods=3, tz='Asia/Calcutta')
        >>> idx
        DatetimeIndex(['2014-08-01 10:00:00+05:30',
                       '2014-08-01 11:00:00+05:30',
                       '2014-08-01 12:00:00+05:30'],
                        dtype='datetime64[ns, Asia/Calcutta]', freq='H')
        >>> idx.normalize()
        DatetimeIndex(['2014-08-01 00:00:00+05:30',
                       '2014-08-01 00:00:00+05:30',
                       '2014-08-01 00:00:00+05:30'],
                       dtype='datetime64[ns, Asia/Calcutta]', freq=None)
        """
        new_values = normalize_i8_timestamps(self.asi8, self.tz, reso=self._creso)
        dt64_values = new_values.view(self._ndarray.dtype)

        dta = type(self)._simple_new(dt64_values, dtype=dt64_values.dtype)
        dta = dta._with_freq("infer")
        if self.tz is not None:
            dta = dta.tz_localize(self.tz)
        return dta

    def to_period(self, freq=None) -> PeriodArray:
        """
        Cast to PeriodArray/Index at a particular frequency.

        Converts DatetimeArray/Index to PeriodArray/Index.

        Parameters
        ----------
        freq : str or Offset, optional
            One of pandas' :ref:`offset strings <timeseries.offset_aliases>`
            or an Offset object. Will be inferred by default.

        Returns
        -------
        PeriodArray/Index

        Raises
        ------
        ValueError
            When converting a DatetimeArray/Index with non-regular values,
            so that a frequency cannot be inferred.

        See Also
        --------
        PeriodIndex: Immutable ndarray holding ordinal values.
        DatetimeIndex.to_pydatetime: Return DatetimeIndex as object.

        Examples
        --------
        >>> df = pd.DataFrame({"y": [1, 2, 3]},
        ...                   index=pd.to_datetime(["2000-03-31 00:00:00",
        ...                                         "2000-05-31 00:00:00",
        ...                                         "2000-08-31 00:00:00"]))
        >>> df.index.to_period("M")
        PeriodIndex(['2000-03', '2000-05', '2000-08'],
                    dtype='period[M]')

        Infer the daily frequency

        >>> idx = pd.date_range("2017-01-01", periods=2)
        >>> idx.to_period()
        PeriodIndex(['2017-01-01', '2017-01-02'],
                    dtype='period[D]')
        """
        from pandas.core.arrays import PeriodArray

        if self.tz is not None:
            warnings.warn(
                "Converting to PeriodArray/Index representation "
                "will drop timezone information.",
                UserWarning,
                stacklevel=find_stack_level(),
            )

        if freq is None:
            freq = self.freqstr or self.inferred_freq

            if freq is None:
                raise ValueError(
                    "You must pass a freq argument as current index has none."
                )

            res = get_period_alias(freq)

            #  https://github.com/pandas-dev/pandas/issues/33358
            if res is None:
                res = freq

            freq = res

        return PeriodArray._from_datetime64(self._ndarray, freq, tz=self.tz)

    # -----------------------------------------------------------------
    # Properties - Vectorized Timestamp Properties/Methods

    def month_name(self, locale=None) -> npt.NDArray[np.object_]:
        """
        Return the month names with specified locale.

        Parameters
        ----------
        locale : str, optional
            Locale determining the language in which to return the month name.
            Default is English locale.

        Returns
        -------
        Series or Index
            Series or Index of month names.

        Examples
        --------
        >>> s = pd.Series(pd.date_range(start='2018-01', freq='M', periods=3))
        >>> s
        0   2018-01-31
        1   2018-02-28
        2   2018-03-31
        dtype: datetime64[ns]
        >>> s.dt.month_name()
        0     January
        1    February
        2       March
        dtype: object

        >>> idx = pd.date_range(start='2018-01', freq='M', periods=3)
        >>> idx
        DatetimeIndex(['2018-01-31', '2018-02-28', '2018-03-31'],
                      dtype='datetime64[ns]', freq='M')
        >>> idx.month_name()
        Index(['January', 'February', 'March'], dtype='object')
        """
        values = self._local_timestamps()

        result = fields.get_date_name_field(
            values, "month_name", locale=locale, reso=self._creso
        )
        result = self._maybe_mask_results(result, fill_value=None)
        return result

    def day_name(self, locale=None) -> npt.NDArray[np.object_]:
        """
        Return the day names with specified locale.

        Parameters
        ----------
        locale : str, optional
            Locale determining the language in which to return the day name.
            Default is English locale.

        Returns
        -------
        Series or Index
            Series or Index of day names.

        Examples
        --------
        >>> s = pd.Series(pd.date_range(start='2018-01-01', freq='D', periods=3))
        >>> s
        0   2018-01-01
        1   2018-01-02
        2   2018-01-03
        dtype: datetime64[ns]
        >>> s.dt.day_name()
        0       Monday
        1      Tuesday
        2    Wednesday
        dtype: object

        >>> idx = pd.date_range(start='2018-01-01', freq='D', periods=3)
        >>> idx
        DatetimeIndex(['2018-01-01', '2018-01-02', '2018-01-03'],
                      dtype='datetime64[ns]', freq='D')
        >>> idx.day_name()
        Index(['Monday', 'Tuesday', 'Wednesday'], dtype='object')
        """
        values = self._local_timestamps()

        result = fields.get_date_name_field(
            values, "day_name", locale=locale, reso=self._creso
        )
        result = self._maybe_mask_results(result, fill_value=None)
        return result

    @property
    def time(self) -> npt.NDArray[np.object_]:
        """
        Returns numpy array of :class:`datetime.time` objects.

        The time part of the Timestamps.
        """
        # If the Timestamps have a timezone that is not UTC,
        # convert them into their i8 representation while
        # keeping their timezone and not using UTC
        timestamps = self._local_timestamps()

        return ints_to_pydatetime(timestamps, box="time", reso=self._creso)

    @property
    def timetz(self) -> npt.NDArray[np.object_]:
        """
        Returns numpy array of :class:`datetime.time` objects with timezones.

        The time part of the Timestamps.
        """
        return ints_to_pydatetime(self.asi8, self.tz, box="time", reso=self._creso)

    @property
    def date(self) -> npt.NDArray[np.object_]:
        """
        Returns numpy array of python :class:`datetime.date` objects.

        Namely, the date part of Timestamps without time and
        timezone information.
        """
        # If the Timestamps have a timezone that is not UTC,
        # convert them into their i8 representation while
        # keeping their timezone and not using UTC
        timestamps = self._local_timestamps()

        return ints_to_pydatetime(timestamps, box="date", reso=self._creso)

    def isocalendar(self) -> DataFrame:
        """
        Calculate year, week, and day according to the ISO 8601 standard.

        .. versionadded:: 1.1.0

        Returns
        -------
        DataFrame
            With columns year, week and day.

        See Also
        --------
        Timestamp.isocalendar : Function return a 3-tuple containing ISO year,
            week number, and weekday for the given Timestamp object.
        datetime.date.isocalendar : Return a named tuple object with
            three components: year, week and weekday.

        Examples
        --------
        >>> idx = pd.date_range(start='2019-12-29', freq='D', periods=4)
        >>> idx.isocalendar()
                    year  week  day
        2019-12-29  2019    52    7
        2019-12-30  2020     1    1
        2019-12-31  2020     1    2
        2020-01-01  2020     1    3
        >>> idx.isocalendar().week
        2019-12-29    52
        2019-12-30     1
        2019-12-31     1
        2020-01-01     1
        Freq: D, Name: week, dtype: UInt32
        """
        from pandas import DataFrame

        values = self._local_timestamps()
        sarray = fields.build_isocalendar_sarray(values, reso=self._creso)
        iso_calendar_df = DataFrame(
            sarray, columns=["year", "week", "day"], dtype="UInt32"
        )
        if self._hasna:
            iso_calendar_df.iloc[self._isnan] = None
        return iso_calendar_df

    year = _field_accessor(
        "year",
        "Y",
        """
        The year of the datetime.

        Examples
        --------
        >>> datetime_series = pd.Series(
        ...     pd.date_range("2000-01-01", periods=3, freq="Y")
        ... )
        >>> datetime_series
        0   2000-12-31
        1   2001-12-31
        2   2002-12-31
        dtype: datetime64[ns]
        >>> datetime_series.dt.year
        0    2000
        1    2001
        2    2002
        dtype: int64
        """,
    )
    month = _field_accessor(
        "month",
        "M",
        """
        The month as January=1, December=12.

        Examples
        --------
        >>> datetime_series = pd.Series(
        ...     pd.date_range("2000-01-01", periods=3, freq="M")
        ... )
        >>> datetime_series
        0   2000-01-31
        1   2000-02-29
        2   2000-03-31
        dtype: datetime64[ns]
        >>> datetime_series.dt.month
        0    1
        1    2
        2    3
        dtype: int64
        """,
    )
    day = _field_accessor(
        "day",
        "D",
        """
        The day of the datetime.

        Examples
        --------
        >>> datetime_series = pd.Series(
        ...     pd.date_range("2000-01-01", periods=3, freq="D")
        ... )
        >>> datetime_series
        0   2000-01-01
        1   2000-01-02
        2   2000-01-03
        dtype: datetime64[ns]
        >>> datetime_series.dt.day
        0    1
        1    2
        2    3
        dtype: int64
        """,
    )
    hour = _field_accessor(
        "hour",
        "h",
        """
        The hours of the datetime.

        Examples
        --------
        >>> datetime_series = pd.Series(
        ...     pd.date_range("2000-01-01", periods=3, freq="h")
        ... )
        >>> datetime_series
        0   2000-01-01 00:00:00
        1   2000-01-01 01:00:00
        2   2000-01-01 02:00:00
        dtype: datetime64[ns]
        >>> datetime_series.dt.hour
        0    0
        1    1
        2    2
        dtype: int64
        """,
    )
    minute = _field_accessor(
        "minute",
        "m",
        """
        The minutes of the datetime.

        Examples
        --------
        >>> datetime_series = pd.Series(
        ...     pd.date_range("2000-01-01", periods=3, freq="T")
        ... )
        >>> datetime_series
        0   2000-01-01 00:00:00
        1   2000-01-01 00:01:00
        2   2000-01-01 00:02:00
        dtype: datetime64[ns]
        >>> datetime_series.dt.minute
        0    0
        1    1
        2    2
        dtype: int64
        """,
    )
    second = _field_accessor(
        "second",
        "s",
        """
        The seconds of the datetime.

        Examples
        --------
        >>> datetime_series = pd.Series(
        ...     pd.date_range("2000-01-01", periods=3, freq="s")
        ... )
        >>> datetime_series
        0   2000-01-01 00:00:00
        1   2000-01-01 00:00:01
        2   2000-01-01 00:00:02
        dtype: datetime64[ns]
        >>> datetime_series.dt.second
        0    0
        1    1
        2    2
        dtype: int64
        """,
    )
    microsecond = _field_accessor(
        "microsecond",
        "us",
        """
        The microseconds of the datetime.

        Examples
        --------
        >>> datetime_series = pd.Series(
        ...     pd.date_range("2000-01-01", periods=3, freq="us")
        ... )
        >>> datetime_series
        0   2000-01-01 00:00:00.000000
        1   2000-01-01 00:00:00.000001
        2   2000-01-01 00:00:00.000002
        dtype: datetime64[ns]
        >>> datetime_series.dt.microsecond
        0       0
        1       1
        2       2
        dtype: int64
        """,
    )
    nanosecond = _field_accessor(
        "nanosecond",
        "ns",
        """
        The nanoseconds of the datetime.

        Examples
        --------
        >>> datetime_series = pd.Series(
        ...     pd.date_range("2000-01-01", periods=3, freq="ns")
        ... )
        >>> datetime_series
        0   2000-01-01 00:00:00.000000000
        1   2000-01-01 00:00:00.000000001
        2   2000-01-01 00:00:00.000000002
        dtype: datetime64[ns]
        >>> datetime_series.dt.nanosecond
        0       0
        1       1
        2       2
        dtype: int64
        """,
    )
    _dayofweek_doc = """
    The day of the week with Monday=0, Sunday=6.

    Return the day of the week. It is assumed the week starts on
    Monday, which is denoted by 0 and ends on Sunday which is denoted
    by 6. This method is available on both Series with datetime
    values (using the `dt` accessor) or DatetimeIndex.

    Returns
    -------
    Series or Index
        Containing integers indicating the day number.

    See Also
    --------
    Series.dt.dayofweek : Alias.
    Series.dt.weekday : Alias.
    Series.dt.day_name : Returns the name of the day of the week.

    Examples
    --------
    >>> s = pd.date_range('2016-12-31', '2017-01-08', freq='D').to_series()
    >>> s.dt.dayofweek
    2016-12-31    5
    2017-01-01    6
    2017-01-02    0
    2017-01-03    1
    2017-01-04    2
    2017-01-05    3
    2017-01-06    4
    2017-01-07    5
    2017-01-08    6
    Freq: D, dtype: int64
    """
    day_of_week = _field_accessor("day_of_week", "dow", _dayofweek_doc)
    dayofweek = day_of_week
    weekday = day_of_week

    day_of_year = _field_accessor(
        "dayofyear",
        "doy",
        """
        The ordinal day of the year.
        """,
    )
    dayofyear = day_of_year
    quarter = _field_accessor(
        "quarter",
        "q",
        """
        The quarter of the date.
        """,
    )
    days_in_month = _field_accessor(
        "days_in_month",
        "dim",
        """
        The number of days in the month.
        """,
    )
    daysinmonth = days_in_month
    _is_month_doc = """
        Indicates whether the date is the {first_or_last} day of the month.

        Returns
        -------
        Series or array
            For Series, returns a Series with boolean values.
            For DatetimeIndex, returns a boolean array.

        See Also
        --------
        is_month_start : Return a boolean indicating whether the date
            is the first day of the month.
        is_month_end : Return a boolean indicating whether the date
            is the last day of the month.

        Examples
        --------
        This method is available on Series with datetime values under
        the ``.dt`` accessor, and directly on DatetimeIndex.

        >>> s = pd.Series(pd.date_range("2018-02-27", periods=3))
        >>> s
        0   2018-02-27
        1   2018-02-28
        2   2018-03-01
        dtype: datetime64[ns]
        >>> s.dt.is_month_start
        0    False
        1    False
        2    True
        dtype: bool
        >>> s.dt.is_month_end
        0    False
        1    True
        2    False
        dtype: bool

        >>> idx = pd.date_range("2018-02-27", periods=3)
        >>> idx.is_month_start
        array([False, False, True])
        >>> idx.is_month_end
        array([False, True, False])
    """
    is_month_start = _field_accessor(
        "is_month_start", "is_month_start", _is_month_doc.format(first_or_last="first")
    )

    is_month_end = _field_accessor(
        "is_month_end", "is_month_end", _is_month_doc.format(first_or_last="last")
    )

    is_quarter_start = _field_accessor(
        "is_quarter_start",
        "is_quarter_start",
        """
        Indicator for whether the date is the first day of a quarter.

        Returns
        -------
        is_quarter_start : Series or DatetimeIndex
            The same type as the original data with boolean values. Series will
            have the same name and index. DatetimeIndex will have the same
            name.

        See Also
        --------
        quarter : Return the quarter of the date.
        is_quarter_end : Similar property for indicating the quarter start.

        Examples
        --------
        This method is available on Series with datetime values under
        the ``.dt`` accessor, and directly on DatetimeIndex.

        >>> df = pd.DataFrame({'dates': pd.date_range("2017-03-30",
        ...                   periods=4)})
        >>> df.assign(quarter=df.dates.dt.quarter,
        ...           is_quarter_start=df.dates.dt.is_quarter_start)
               dates  quarter  is_quarter_start
        0 2017-03-30        1             False
        1 2017-03-31        1             False
        2 2017-04-01        2              True
        3 2017-04-02        2             False

        >>> idx = pd.date_range('2017-03-30', periods=4)
        >>> idx
        DatetimeIndex(['2017-03-30', '2017-03-31', '2017-04-01', '2017-04-02'],
                      dtype='datetime64[ns]', freq='D')

        >>> idx.is_quarter_start
        array([False, False,  True, False])
        """,
    )
    is_quarter_end = _field_accessor(
        "is_quarter_end",
        "is_quarter_end",
        """
        Indicator for whether the date is the last day of a quarter.

        Returns
        -------
        is_quarter_end : Series or DatetimeIndex
            The same type as the original data with boolean values. Series will
            have the same name and index. DatetimeIndex will have the same
            name.

        See Also
        --------
        quarter : Return the quarter of the date.
        is_quarter_start : Similar property indicating the quarter start.

        Examples
        --------
        This method is available on Series with datetime values under
        the ``.dt`` accessor, and directly on DatetimeIndex.

        >>> df = pd.DataFrame({'dates': pd.date_range("2017-03-30",
        ...                    periods=4)})
        >>> df.assign(quarter=df.dates.dt.quarter,
        ...           is_quarter_end=df.dates.dt.is_quarter_end)
               dates  quarter    is_quarter_end
        0 2017-03-30        1             False
        1 2017-03-31        1              True
        2 2017-04-01        2             False
        3 2017-04-02        2             False

        >>> idx = pd.date_range('2017-03-30', periods=4)
        >>> idx
        DatetimeIndex(['2017-03-30', '2017-03-31', '2017-04-01', '2017-04-02'],
                      dtype='datetime64[ns]', freq='D')

        >>> idx.is_quarter_end
        array([False,  True, False, False])
        """,
    )
    is_year_start = _field_accessor(
        "is_year_start",
        "is_year_start",
        """
        Indicate whether the date is the first day of a year.

        Returns
        -------
        Series or DatetimeIndex
            The same type as the original data with boolean values. Series will
            have the same name and index. DatetimeIndex will have the same
            name.

        See Also
        --------
        is_year_end : Similar property indicating the last day of the year.

        Examples
        --------
        This method is available on Series with datetime values under
        the ``.dt`` accessor, and directly on DatetimeIndex.

        >>> dates = pd.Series(pd.date_range("2017-12-30", periods=3))
        >>> dates
        0   2017-12-30
        1   2017-12-31
        2   2018-01-01
        dtype: datetime64[ns]

        >>> dates.dt.is_year_start
        0    False
        1    False
        2    True
        dtype: bool

        >>> idx = pd.date_range("2017-12-30", periods=3)
        >>> idx
        DatetimeIndex(['2017-12-30', '2017-12-31', '2018-01-01'],
                      dtype='datetime64[ns]', freq='D')

        >>> idx.is_year_start
        array([False, False,  True])
        """,
    )
    is_year_end = _field_accessor(
        "is_year_end",
        "is_year_end",
        """
        Indicate whether the date is the last day of the year.

        Returns
        -------
        Series or DatetimeIndex
            The same type as the original data with boolean values. Series will
            have the same name and index. DatetimeIndex will have the same
            name.

        See Also
        --------
        is_year_start : Similar property indicating the start of the year.

        Examples
        --------
        This method is available on Series with datetime values under
        the ``.dt`` accessor, and directly on DatetimeIndex.

        >>> dates = pd.Series(pd.date_range("2017-12-30", periods=3))
        >>> dates
        0   2017-12-30
        1   2017-12-31
        2   2018-01-01
        dtype: datetime64[ns]

        >>> dates.dt.is_year_end
        0    False
        1     True
        2    False
        dtype: bool

        >>> idx = pd.date_range("2017-12-30", periods=3)
        >>> idx
        DatetimeIndex(['2017-12-30', '2017-12-31', '2018-01-01'],
                      dtype='datetime64[ns]', freq='D')

        >>> idx.is_year_end
        array([False,  True, False])
        """,
    )
    is_leap_year = _field_accessor(
        "is_leap_year",
        "is_leap_year",
        """
        Boolean indicator if the date belongs to a leap year.

        A leap year is a year, which has 366 days (instead of 365) including
        29th of February as an intercalary day.
        Leap years are years which are multiples of four with the exception
        of years divisible by 100 but not by 400.

        Returns
        -------
        Series or ndarray
             Booleans indicating if dates belong to a leap year.

        Examples
        --------
        This method is available on Series with datetime values under
        the ``.dt`` accessor, and directly on DatetimeIndex.

        >>> idx = pd.date_range("2012-01-01", "2015-01-01", freq="Y")
        >>> idx
        DatetimeIndex(['2012-12-31', '2013-12-31', '2014-12-31'],
                      dtype='datetime64[ns]', freq='A-DEC')
        >>> idx.is_leap_year
        array([ True, False, False])

        >>> dates_series = pd.Series(idx)
        >>> dates_series
        0   2012-12-31
        1   2013-12-31
        2   2014-12-31
        dtype: datetime64[ns]
        >>> dates_series.dt.is_leap_year
        0     True
        1    False
        2    False
        dtype: bool
        """,
    )

    def to_julian_date(self) -> npt.NDArray[np.float64]:
        """
        Convert Datetime Array to float64 ndarray of Julian Dates.
        0 Julian date is noon January 1, 4713 BC.
        https://en.wikipedia.org/wiki/Julian_day
        """

        # http://mysite.verizon.net/aesir_research/date/jdalg2.htm
        year = np.asarray(self.year)
        month = np.asarray(self.month)
        day = np.asarray(self.day)
        testarr = month < 3
        year[testarr] -= 1
        month[testarr] += 12
        return (
            day
            + np.fix((153 * month - 457) / 5)
            + 365 * year
            + np.floor(year / 4)
            - np.floor(year / 100)
            + np.floor(year / 400)
            + 1_721_118.5
            + (
                self.hour
                + self.minute / 60
                + self.second / 3600
                + self.microsecond / 3600 / 10**6
                + self.nanosecond / 3600 / 10**9
            )
            / 24
        )

    # -----------------------------------------------------------------
    # Reductions

    def std(
        self,
        axis=None,
        dtype=None,
        out=None,
        ddof: int = 1,
        keepdims: bool = False,
        skipna: bool = True,
    ):
        """
        Return sample standard deviation over requested axis.

        Normalized by N-1 by default. This can be changed using the ddof argument

        Parameters
        ----------
        axis : int optional, default None
            Axis for the function to be applied on.
            For `Series` this parameter is unused and defaults to `None`.
        ddof : int, default 1
            Degrees of Freedom. The divisor used in calculations is N - ddof,
            where N represents the number of elements.
        skipna : bool, default True
            Exclude NA/null values. If an entire row/column is NA, the result will be
            NA.

        Returns
        -------
        Timedelta
        """
        # Because std is translation-invariant, we can get self.std
        #  by calculating (self - Timestamp(0)).std, and we can do it
        #  without creating a copy by using a view on self._ndarray
        from pandas.core.arrays import TimedeltaArray

        # Find the td64 dtype with the same resolution as our dt64 dtype
        dtype_str = self._ndarray.dtype.name.replace("datetime64", "timedelta64")
        dtype = np.dtype(dtype_str)

        tda = TimedeltaArray._simple_new(self._ndarray.view(dtype), dtype=dtype)

        return tda.std(axis=axis, out=out, ddof=ddof, keepdims=keepdims, skipna=skipna)


# -------------------------------------------------------------------
# Constructor Helpers


def _sequence_to_dt64ns(
    data,
    *,
    copy: bool = False,
    tz: tzinfo | None = None,
    dayfirst: bool = False,
    yearfirst: bool = False,
    ambiguous: TimeAmbiguous = "raise",
):
    """
    Parameters
    ----------
    data : list-like
    copy : bool, default False
    tz : tzinfo or None, default None
    dayfirst : bool, default False
    yearfirst : bool, default False
    ambiguous : str, bool, or arraylike, default 'raise'
        See pandas._libs.tslibs.tzconversion.tz_localize_to_utc.

    Returns
    -------
    result : numpy.ndarray
        The sequence converted to a numpy array with dtype ``datetime64[ns]``.
    tz : tzinfo or None
        Either the user-provided tzinfo or one inferred from the data.
    inferred_freq : Tick or None
        The inferred frequency of the sequence.

    Raises
    ------
    TypeError : PeriodDType data is passed
    """
    inferred_freq = None

    data, copy = dtl.ensure_arraylike_for_datetimelike(
        data, copy, cls_name="DatetimeArray"
    )

    if isinstance(data, DatetimeArray):
        inferred_freq = data.freq

    # By this point we are assured to have either a numpy array or Index
    data, copy = maybe_convert_dtype(data, copy, tz=tz)
    data_dtype = getattr(data, "dtype", None)

    if (
        is_object_dtype(data_dtype)
        or is_string_dtype(data_dtype)
        or is_sparse(data_dtype)
    ):
        # TODO: We do not have tests specific to string-dtypes,
        #  also complex or categorical or other extension
        copy = False
        if lib.infer_dtype(data, skipna=False) == "integer":
            data = data.astype(np.int64)
        elif tz is not None and ambiguous == "raise":
            # TODO: yearfirst/dayfirst/etc?
            obj_data = np.asarray(data, dtype=object)
            i8data = tslib.array_to_datetime_with_tz(obj_data, tz)
            return i8data.view(DT64NS_DTYPE), tz, None
        else:
            # data comes back here as either i8 to denote UTC timestamps
            #  or M8[ns] to denote wall times
            data, inferred_tz = objects_to_datetime64ns(
                data,
                dayfirst=dayfirst,
                yearfirst=yearfirst,
                allow_object=False,
            )
            if tz and inferred_tz:
                #  two timezones: convert to intended from base UTC repr
                if data.dtype == "i8":
                    # GH#42505
                    # by convention, these are _already_ UTC, e.g
                    return data.view(DT64NS_DTYPE), tz, None

                if timezones.is_utc(tz):
                    # Fastpath, avoid copy made in tzconversion
                    utc_vals = data.view("i8")
                else:
                    utc_vals = tz_convert_from_utc(data.view("i8"), tz)
                data = utc_vals.view(DT64NS_DTYPE)
            elif inferred_tz:
                tz = inferred_tz

        data_dtype = data.dtype

    # `data` may have originally been a Categorical[datetime64[ns, tz]],
    # so we need to handle these types.
    if is_datetime64tz_dtype(data_dtype):
        # DatetimeArray -> ndarray
        tz = _maybe_infer_tz(tz, data.tz)
        result = data._ndarray

    elif is_datetime64_dtype(data_dtype):
        # tz-naive DatetimeArray or ndarray[datetime64]
        data = getattr(data, "_ndarray", data)
        new_dtype = data.dtype
        data_unit = get_unit_from_dtype(new_dtype)
        if not is_supported_unit(data_unit):
            # Cast to the nearest supported unit, generally "s"
            new_reso = get_supported_reso(data_unit)
            new_unit = npy_unit_to_abbrev(new_reso)
            new_dtype = np.dtype(f"M8[{new_unit}]")
            data = astype_overflowsafe(data, dtype=new_dtype, copy=False)
            data_unit = get_unit_from_dtype(new_dtype)
            copy = False

        if data.dtype.byteorder == ">":
            # TODO: better way to handle this?  non-copying alternative?
            #  without this, test_constructor_datetime64_bigendian fails
            data = data.astype(data.dtype.newbyteorder("<"))
            new_dtype = data.dtype
            copy = False

        if tz is not None:
            # Convert tz-naive to UTC
            # TODO: if tz is UTC, are there situations where we *don't* want a
            #  copy?  tz_localize_to_utc always makes one.
            shape = data.shape
            if data.ndim > 1:
                data = data.ravel()

            data = tzconversion.tz_localize_to_utc(
                data.view("i8"), tz, ambiguous=ambiguous, creso=data_unit
            )
            data = data.view(new_dtype)
            data = data.reshape(shape)

        assert data.dtype == new_dtype, data.dtype
        result = data

    else:
        # must be integer dtype otherwise
        # assume this data are epoch timestamps
        if data.dtype != INT64_DTYPE:
            data = data.astype(np.int64, copy=False)
        result = data.view(DT64NS_DTYPE)

    if copy:
        result = result.copy()

    assert isinstance(result, np.ndarray), type(result)
    assert result.dtype.kind == "M"
    assert result.dtype != "M8"
    assert is_supported_unit(get_unit_from_dtype(result.dtype))
    return result, tz, inferred_freq


def objects_to_datetime64ns(
    data: np.ndarray,
    dayfirst,
    yearfirst,
    utc: bool = False,
    errors: DateTimeErrorChoices = "raise",
    allow_object: bool = False,
):
    """
    Convert data to array of timestamps.

    Parameters
    ----------
    data : np.ndarray[object]
    dayfirst : bool
    yearfirst : bool
    utc : bool, default False
        Whether to convert/localize timestamps to UTC.
    errors : {'raise', 'ignore', 'coerce'}
    allow_object : bool
        Whether to return an object-dtype ndarray instead of raising if the
        data contains more than one timezone.

    Returns
    -------
    result : ndarray
        np.int64 dtype if returned values represent UTC timestamps
        np.datetime64[ns] if returned values represent wall times
        object if mixed timezones
    inferred_tz : tzinfo or None

    Raises
    ------
    ValueError : if data cannot be converted to datetimes
    """
    assert errors in ["raise", "ignore", "coerce"]

    # if str-dtype, convert
    data = np.array(data, copy=False, dtype=np.object_)

    flags = data.flags
    order: Literal["F", "C"] = "F" if flags.f_contiguous else "C"
    try:
        result, tz_parsed = tslib.array_to_datetime(
            data.ravel("K"),
            errors=errors,
            utc=utc,
            dayfirst=dayfirst,
            yearfirst=yearfirst,
        )
        result = result.reshape(data.shape, order=order)
    except OverflowError as err:
        # Exception is raised when a part of date is greater than 32 bit signed int
        raise OutOfBoundsDatetime("Out of bounds nanosecond timestamp") from err

    if tz_parsed is not None:
        # We can take a shortcut since the datetime64 numpy array
        #  is in UTC
        # Return i8 values to denote unix timestamps
        return result.view("i8"), tz_parsed
    elif is_datetime64_dtype(result):
        # returning M8[ns] denotes wall-times; since tz is None
        #  the distinction is a thin one
        return result, tz_parsed
    elif is_object_dtype(result):
        # GH#23675 when called via `pd.to_datetime`, returning an object-dtype
        #  array is allowed.  When called via `pd.DatetimeIndex`, we can
        #  only accept datetime64 dtype, so raise TypeError if object-dtype
        #  is returned, as that indicates the values can be recognized as
        #  datetimes but they have conflicting timezones/awareness
        if allow_object:
            return result, tz_parsed
        raise TypeError(result)
    else:  # pragma: no cover
        # GH#23675 this TypeError should never be hit, whereas the TypeError
        #  in the object-dtype branch above is reachable.
        raise TypeError(result)


def maybe_convert_dtype(data, copy: bool, tz: tzinfo | None = None):
    """
    Convert data based on dtype conventions, issuing deprecation warnings
    or errors where appropriate.

    Parameters
    ----------
    data : np.ndarray or pd.Index
    copy : bool
    tz : tzinfo or None, default None

    Returns
    -------
    data : np.ndarray or pd.Index
    copy : bool

    Raises
    ------
    TypeError : PeriodDType data is passed
    """
    if not hasattr(data, "dtype"):
        # e.g. collections.deque
        return data, copy

    if is_float_dtype(data.dtype):
        # pre-2.0 we treated these as wall-times, inconsistent with ints
        # GH#23675, GH#45573 deprecated to treat symmetrically with integer dtypes.
        # Note: data.astype(np.int64) fails ARM tests, see
        # https://github.com/pandas-dev/pandas/issues/49468.
        data = data.astype("M8[ns]").view("i8")
        copy = False

    elif is_timedelta64_dtype(data.dtype) or is_bool_dtype(data.dtype):
        # GH#29794 enforcing deprecation introduced in GH#23539
        raise TypeError(f"dtype {data.dtype} cannot be converted to datetime64[ns]")
    elif is_period_dtype(data.dtype):
        # Note: without explicitly raising here, PeriodIndex
        #  test_setops.test_join_does_not_recur fails
        raise TypeError(
            "Passing PeriodDtype data is invalid. Use `data.to_timestamp()` instead"
        )

    elif is_extension_array_dtype(data.dtype) and not is_datetime64tz_dtype(data.dtype):
        # TODO: We have no tests for these
        data = np.array(data, dtype=np.object_)
        copy = False

    return data, copy


# -------------------------------------------------------------------
# Validation and Inference


def _maybe_infer_tz(tz: tzinfo | None, inferred_tz: tzinfo | None) -> tzinfo | None:
    """
    If a timezone is inferred from data, check that it is compatible with
    the user-provided timezone, if any.

    Parameters
    ----------
    tz : tzinfo or None
    inferred_tz : tzinfo or None

    Returns
    -------
    tz : tzinfo or None

    Raises
    ------
    TypeError : if both timezones are present but do not match
    """
    if tz is None:
        tz = inferred_tz
    elif inferred_tz is None:
        pass
    elif not timezones.tz_compare(tz, inferred_tz):
        raise TypeError(
            f"data is already tz-aware {inferred_tz}, unable to "
            f"set specified tz: {tz}"
        )
    return tz


def _validate_dt64_dtype(dtype):
    """
    Check that a dtype, if passed, represents either a numpy datetime64[ns]
    dtype or a pandas DatetimeTZDtype.

    Parameters
    ----------
    dtype : object

    Returns
    -------
    dtype : None, numpy.dtype, or DatetimeTZDtype

    Raises
    ------
    ValueError : invalid dtype

    Notes
    -----
    Unlike _validate_tz_from_dtype, this does _not_ allow non-existent
    tz errors to go through
    """
    if dtype is not None:
        dtype = pandas_dtype(dtype)
        if is_dtype_equal(dtype, np.dtype("M8")):
            # no precision, disallowed GH#24806
            msg = (
                "Passing in 'datetime64' dtype with no precision is not allowed. "
                "Please pass in 'datetime64[ns]' instead."
            )
            raise ValueError(msg)

        if (
            isinstance(dtype, np.dtype)
            and (dtype.kind != "M" or not is_supported_unit(get_unit_from_dtype(dtype)))
        ) or not isinstance(dtype, (np.dtype, DatetimeTZDtype)):
            raise ValueError(
                f"Unexpected value for 'dtype': '{dtype}'. "
                "Must be 'datetime64[s]', 'datetime64[ms]', 'datetime64[us]', "
                "'datetime64[ns]' or DatetimeTZDtype'."
            )

        if getattr(dtype, "tz", None):
            # https://github.com/pandas-dev/pandas/issues/18595
            # Ensure that we have a standard timezone for pytz objects.
            # Without this, things like adding an array of timedeltas and
            # a  tz-aware Timestamp (with a tz specific to its datetime) will
            # be incorrect(ish?) for the array as a whole
            dtype = cast(DatetimeTZDtype, dtype)
            dtype = DatetimeTZDtype(tz=timezones.tz_standardize(dtype.tz))

    return dtype


def _validate_tz_from_dtype(
    dtype, tz: tzinfo | None, explicit_tz_none: bool = False
) -> tzinfo | None:
    """
    If the given dtype is a DatetimeTZDtype, extract the implied
    tzinfo object from it and check that it does not conflict with the given
    tz.

    Parameters
    ----------
    dtype : dtype, str
    tz : None, tzinfo
    explicit_tz_none : bool, default False
        Whether tz=None was passed explicitly, as opposed to lib.no_default.

    Returns
    -------
    tz : consensus tzinfo

    Raises
    ------
    ValueError : on tzinfo mismatch
    """
    if dtype is not None:
        if isinstance(dtype, str):
            try:
                dtype = DatetimeTZDtype.construct_from_string(dtype)
            except TypeError:
                # Things like `datetime64[ns]`, which is OK for the
                # constructors, but also nonsense, which should be validated
                # but not by us. We *do* allow non-existent tz errors to
                # go through
                pass
        dtz = getattr(dtype, "tz", None)
        if dtz is not None:
            if tz is not None and not timezones.tz_compare(tz, dtz):
                raise ValueError("cannot supply both a tz and a dtype with a tz")
            if explicit_tz_none:
                raise ValueError("Cannot pass both a timezone-aware dtype and tz=None")
            tz = dtz

        if tz is not None and is_datetime64_dtype(dtype):
            # We also need to check for the case where the user passed a
            #  tz-naive dtype (i.e. datetime64[ns])
            if tz is not None and not timezones.tz_compare(tz, dtz):
                raise ValueError(
                    "cannot supply both a tz and a "
                    "timezone-naive dtype (i.e. datetime64[ns])"
                )

    return tz


def _infer_tz_from_endpoints(
    start: Timestamp, end: Timestamp, tz: tzinfo | None
) -> tzinfo | None:
    """
    If a timezone is not explicitly given via `tz`, see if one can
    be inferred from the `start` and `end` endpoints.  If more than one
    of these inputs provides a timezone, require that they all agree.

    Parameters
    ----------
    start : Timestamp
    end : Timestamp
    tz : tzinfo or None

    Returns
    -------
    tz : tzinfo or None

    Raises
    ------
    TypeError : if start and end timezones do not agree
    """
    try:
        inferred_tz = timezones.infer_tzinfo(start, end)
    except AssertionError as err:
        # infer_tzinfo raises AssertionError if passed mismatched timezones
        raise TypeError(
            "Start and end cannot both be tz-aware with different timezones"
        ) from err

    inferred_tz = timezones.maybe_get_tz(inferred_tz)
    tz = timezones.maybe_get_tz(tz)

    if tz is not None and inferred_tz is not None:
        if not timezones.tz_compare(inferred_tz, tz):
            raise AssertionError("Inferred time zone not equal to passed time zone")

    elif inferred_tz is not None:
        tz = inferred_tz

    return tz


def _maybe_normalize_endpoints(
    start: Timestamp | None, end: Timestamp | None, normalize: bool
):

    if normalize:
        if start is not None:
            start = start.normalize()

        if end is not None:
            end = end.normalize()

    return start, end


def _maybe_localize_point(ts, is_none, is_not_none, freq, tz, ambiguous, nonexistent):
    """
    Localize a start or end Timestamp to the timezone of the corresponding
    start or end Timestamp

    Parameters
    ----------
    ts : start or end Timestamp to potentially localize
    is_none : argument that should be None
    is_not_none : argument that should not be None
    freq : Tick, DateOffset, or None
    tz : str, timezone object or None
    ambiguous: str, localization behavior for ambiguous times
    nonexistent: str, localization behavior for nonexistent times

    Returns
    -------
    ts : Timestamp
    """
    # Make sure start and end are timezone localized if:
    # 1) freq = a Timedelta-like frequency (Tick)
    # 2) freq = None i.e. generating a linspaced range
    if is_none is None and is_not_none is not None:
        # Note: We can't ambiguous='infer' a singular ambiguous time; however,
        # we have historically defaulted ambiguous=False
        ambiguous = ambiguous if ambiguous != "infer" else False
        localize_args = {"ambiguous": ambiguous, "nonexistent": nonexistent, "tz": None}
        if isinstance(freq, Tick) or freq is None:
            localize_args["tz"] = tz
        ts = ts.tz_localize(**localize_args)
    return ts


def _generate_range(
    start: Timestamp | None,
    end: Timestamp | None,
    periods: int | None,
    offset: BaseOffset,
    *,
    unit: str,
):
    """
    Generates a sequence of dates corresponding to the specified time
    offset. Similar to dateutil.rrule except uses pandas DateOffset
    objects to represent time increments.

    Parameters
    ----------
    start : Timestamp or None
    end : Timestamp or None
    periods : int or None
    offset : DateOffset
    unit : str

    Notes
    -----
    * This method is faster for generating weekdays than dateutil.rrule
    * At least two of (start, end, periods) must be specified.
    * If both start and end are specified, the returned dates will
    satisfy start <= date <= end.

    Returns
    -------
    dates : generator object
    """
    offset = to_offset(offset)

    # Argument 1 to "Timestamp" has incompatible type "Optional[Timestamp]";
    # expected "Union[integer[Any], float, str, date, datetime64]"
    start = Timestamp(start)  # type: ignore[arg-type]
    # Non-overlapping identity check (left operand type: "Timestamp", right
    # operand type: "NaTType")
    if start is not NaT:  # type: ignore[comparison-overlap]
        start = start.as_unit(unit)
    else:
        start = None

    # Argument 1 to "Timestamp" has incompatible type "Optional[Timestamp]";
    # expected "Union[integer[Any], float, str, date, datetime64]"
    end = Timestamp(end)  # type: ignore[arg-type]
    # Non-overlapping identity check (left operand type: "Timestamp", right
    # operand type: "NaTType")
    if end is not NaT:  # type: ignore[comparison-overlap]
        end = end.as_unit(unit)
    else:
        end = None

    if start and not offset.is_on_offset(start):
        # Incompatible types in assignment (expression has type "datetime",
        # variable has type "Optional[Timestamp]")
        start = offset.rollforward(start)  # type: ignore[assignment]

    elif end and not offset.is_on_offset(end):
        # Incompatible types in assignment (expression has type "datetime",
        # variable has type "Optional[Timestamp]")
        end = offset.rollback(end)  # type: ignore[assignment]

    # Unsupported operand types for < ("Timestamp" and "None")
    if periods is None and end < start and offset.n >= 0:  # type: ignore[operator]
        end = None
        periods = 0

    if end is None:
        # error: No overload variant of "__radd__" of "BaseOffset" matches
        # argument type "None"
        end = start + (periods - 1) * offset  # type: ignore[operator]

    if start is None:
        # error: No overload variant of "__radd__" of "BaseOffset" matches
        # argument type "None"
        start = end - (periods - 1) * offset  # type: ignore[operator]

    start = cast(Timestamp, start)
    end = cast(Timestamp, end)

    cur = start
    if offset.n >= 0:
        while cur <= end:
            yield cur

            if cur == end:
                # GH#24252 avoid overflows by not performing the addition
                # in offset.apply unless we have to
                break

            # faster than cur + offset
            next_date = offset._apply(cur).as_unit(unit)
            if next_date <= cur:
                raise ValueError(f"Offset {offset} did not increment date")
            cur = next_date
    else:
        while cur >= end:
            yield cur

            if cur == end:
                # GH#24252 avoid overflows by not performing the addition
                # in offset.apply unless we have to
                break

            # faster than cur + offset
            next_date = offset._apply(cur).as_unit(unit)
            if next_date >= cur:
                raise ValueError(f"Offset {offset} did not decrement date")
            cur = next_date<|MERGE_RESOLUTION|>--- conflicted
+++ resolved
@@ -785,15 +785,10 @@
         else:
             result = DatetimeArray._simple_new(result, dtype=result.dtype)
             if self.tz is not None:
-<<<<<<< HEAD
-                # FIXME: tz_localize with non-nano
                 if not offset._use_relativedelta:
                     result = result.tz_localize("utc").tz_convert(self.tz)
                 else:
                     result = result.tz_localize(self.tz)
-=======
-                result = result.tz_localize(self.tz)
->>>>>>> 99859e4e
 
         return result
 
