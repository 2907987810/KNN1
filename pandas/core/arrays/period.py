--- conflicted
+++ resolved
@@ -18,14 +18,9 @@
 from pandas.util._decorators import (cache_readonly, deprecate_kwarg)
 
 from pandas.core.dtypes.common import (
-<<<<<<< HEAD
-    is_integer_dtype, is_float_dtype, is_period_dtype,
+    is_integer_dtype, is_float_dtype, is_period_dtype, is_timedelta64_dtype,
     is_object_dtype,
-    is_datetime64_dtype)
-=======
-    is_integer_dtype, is_float_dtype, is_period_dtype, is_timedelta64_dtype,
     is_datetime64_dtype, _TD_DTYPE)
->>>>>>> cf11f71e
 from pandas.core.dtypes.dtypes import PeriodDtype
 from pandas.core.dtypes.generic import ABCSeries
 
