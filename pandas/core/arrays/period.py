from __future__ import annotations

from datetime import timedelta
import operator
from typing import (
    TYPE_CHECKING,
    Any,
    Callable,
    Literal,
    Sequence,
    TypeVar,
    cast,
    overload,
)
import warnings

import numpy as np

from pandas._libs import (
    algos as libalgos,
    lib,
)
from pandas._libs.arrays import NDArrayBacked
from pandas._libs.tslibs import (
    BaseOffset,
    NaT,
    NaTType,
    Timedelta,
    astype_overflowsafe,
    dt64arr_to_periodarr as c_dt64arr_to_periodarr,
    get_unit_from_dtype,
    iNaT,
    parsing,
    period as libperiod,
    to_offset,
)
from pandas._libs.tslibs.dtypes import FreqGroup
from pandas._libs.tslibs.fields import isleapyear_arr
from pandas._libs.tslibs.offsets import (
    Tick,
    delta_to_tick,
)
from pandas._libs.tslibs.period import (
    DIFFERENT_FREQ,
    IncompatibleFrequency,
    Period,
    get_period_field_arr,
    period_asfreq_arr,
)
from pandas.util._decorators import (
    cache_readonly,
    doc,
)
from pandas.util._exceptions import find_stack_level

from pandas.core.dtypes.common import (
    ensure_object,
<<<<<<< HEAD
    is_datetime64_dtype,
=======
    is_datetime64_any_dtype,
>>>>>>> 832bb059
    is_dtype_equal,
    is_period_dtype,
    pandas_dtype,
)
from pandas.core.dtypes.dtypes import (
    DatetimeTZDtype,
    PeriodDtype,
)
from pandas.core.dtypes.generic import (
    ABCIndex,
    ABCPeriodIndex,
    ABCSeries,
    ABCTimedeltaArray,
)
from pandas.core.dtypes.missing import isna

import pandas.core.algorithms as algos
from pandas.core.arrays import datetimelike as dtl
import pandas.core.common as com

if TYPE_CHECKING:
    from pandas._typing import (
        AnyArrayLike,
        Dtype,
        NpDtype,
        NumpySorter,
        NumpyValueArrayLike,
        Self,
        npt,
    )

    from pandas.core.arrays import (
        DatetimeArray,
        TimedeltaArray,
    )
    from pandas.core.arrays.base import ExtensionArray


BaseOffsetT = TypeVar("BaseOffsetT", bound=BaseOffset)


_shared_doc_kwargs = {
    "klass": "PeriodArray",
}


def _field_accessor(name: str, docstring: str | None = None):
    def f(self):
        base = self.dtype._dtype_code
        result = get_period_field_arr(name, self.asi8, base)
        return result

    f.__name__ = name
    f.__doc__ = docstring
    return property(f)


# error: Definition of "_concat_same_type" in base class "NDArrayBacked" is
# incompatible with definition in base class "ExtensionArray"
class PeriodArray(dtl.DatelikeOps, libperiod.PeriodMixin):  # type: ignore[misc]
    """
    Pandas ExtensionArray for storing Period data.

    Users should use :func:`~pandas.array` to create new instances.

    Parameters
    ----------
    values : Union[PeriodArray, Series[period], ndarray[int], PeriodIndex]
        The data to store. These should be arrays that can be directly
        converted to ordinals without inference or copy (PeriodArray,
        ndarray[int64]), or a box around such an array (Series[period],
        PeriodIndex).
    dtype : PeriodDtype, optional
        A PeriodDtype instance from which to extract a `freq`. If both
        `freq` and `dtype` are specified, then the frequencies must match.
    freq : str or DateOffset
        The `freq` to use for the array. Mostly applicable when `values`
        is an ndarray of integers, when `freq` is required. When `values`
        is a PeriodArray (or box around), it's checked that ``values.freq``
        matches `freq`.
    copy : bool, default False
        Whether to copy the ordinals before storing.

    Attributes
    ----------
    None

    Methods
    -------
    None

    See Also
    --------
    Period: Represents a period of time.
    PeriodIndex : Immutable Index for period data.
    period_range: Create a fixed-frequency PeriodArray.
    array: Construct a pandas array.

    Notes
    -----
    There are two components to a PeriodArray

    - ordinals : integer ndarray
    - freq : pd.tseries.offsets.Offset

    The values are physically stored as a 1-D ndarray of integers. These are
    called "ordinals" and represent some kind of offset from a base.

    The `freq` indicates the span covered by each element of the array.
    All elements in the PeriodArray have the same `freq`.
    """

    # array priority higher than numpy scalars
    __array_priority__ = 1000
    _typ = "periodarray"  # ABCPeriodArray
    _internal_fill_value = np.int64(iNaT)
    _recognized_scalars = (Period,)
    _is_recognized_dtype = is_period_dtype  # check_compatible_with checks freq match
    _infer_matches = ("period",)

    @property
    def _scalar_type(self) -> type[Period]:
        return Period

    # Names others delegate to us
    _other_ops: list[str] = []
    _bool_ops: list[str] = ["is_leap_year"]
    _object_ops: list[str] = ["start_time", "end_time", "freq"]
    _field_ops: list[str] = [
        "year",
        "month",
        "day",
        "hour",
        "minute",
        "second",
        "weekofyear",
        "weekday",
        "week",
        "dayofweek",
        "day_of_week",
        "dayofyear",
        "day_of_year",
        "quarter",
        "qyear",
        "days_in_month",
        "daysinmonth",
    ]
    _datetimelike_ops: list[str] = _field_ops + _object_ops + _bool_ops
    _datetimelike_methods: list[str] = ["strftime", "to_timestamp", "asfreq"]

    _dtype: PeriodDtype

    # --------------------------------------------------------------------
    # Constructors

    def __init__(
        self, values, dtype: Dtype | None = None, freq=None, copy: bool = False
    ) -> None:
        if freq is not None:
            # GH#52462
            warnings.warn(
                "The 'freq' keyword in the PeriodArray constructor is deprecated "
                "and will be removed in a future version. Pass 'dtype' instead",
                FutureWarning,
                stacklevel=find_stack_level(),
            )
            freq = validate_dtype_freq(dtype, freq)
            dtype = PeriodDtype(freq)

        if dtype is not None:
            dtype = pandas_dtype(dtype)
            if not isinstance(dtype, PeriodDtype):
                raise ValueError(f"Invalid dtype {dtype} for PeriodArray")

        if isinstance(values, ABCSeries):
            values = values._values
            if not isinstance(values, type(self)):
                raise TypeError("Incorrect dtype")

        elif isinstance(values, ABCPeriodIndex):
            values = values._values

        if isinstance(values, type(self)):
            if dtype is not None and dtype != values.dtype:
                raise raise_on_incompatible(values, dtype.freq)
            values, dtype = values._ndarray, values.dtype

        values = np.array(values, dtype="int64", copy=copy)
        if dtype is None:
            raise ValueError("dtype is not specified and cannot be inferred")
        dtype = cast(PeriodDtype, dtype)
        NDArrayBacked.__init__(self, values, dtype)

    # error: Signature of "_simple_new" incompatible with supertype "NDArrayBacked"
    @classmethod
    def _simple_new(  # type: ignore[override]
        cls,
        values: npt.NDArray[np.int64],
        dtype: PeriodDtype,
    ) -> Self:
        # alias for PeriodArray.__init__
        assertion_msg = "Should be numpy array of type i8"
        assert isinstance(values, np.ndarray) and values.dtype == "i8", assertion_msg
        return cls(values, dtype=dtype)

    @classmethod
    def _from_sequence(
        cls,
        scalars,
        *,
        dtype: Dtype | None = None,
        copy: bool = False,
    ) -> Self:
        if dtype is not None:
            dtype = pandas_dtype(dtype)
        if dtype and isinstance(dtype, PeriodDtype):
            freq = dtype.freq
        else:
            freq = None

        if isinstance(scalars, cls):
            validate_dtype_freq(scalars.dtype, freq)
            if copy:
                scalars = scalars.copy()
            return scalars

        periods = np.asarray(scalars, dtype=object)

        freq = freq or libperiod.extract_freq(periods)
        ordinals = libperiod.extract_ordinals(periods, freq)
        dtype = PeriodDtype(freq)
        return cls(ordinals, dtype=dtype)

    @classmethod
    def _from_sequence_of_strings(
        cls, strings, *, dtype: Dtype | None = None, copy: bool = False
    ) -> Self:
        return cls._from_sequence(strings, dtype=dtype, copy=copy)

    @classmethod
    def _from_datetime64(cls, data, freq, tz=None) -> Self:
        """
        Construct a PeriodArray from a datetime64 array

        Parameters
        ----------
        data : ndarray[datetime64[ns], datetime64[ns, tz]]
        freq : str or Tick
        tz : tzinfo, optional

        Returns
        -------
        PeriodArray[freq]
        """
        data, freq = dt64arr_to_periodarr(data, freq, tz)
        dtype = PeriodDtype(freq)
        return cls(data, dtype=dtype)

    @classmethod
    def _generate_range(cls, start, end, periods, freq, fields):
        periods = dtl.validate_periods(periods)

        if freq is not None:
            freq = Period._maybe_convert_freq(freq)

        field_count = len(fields)
        if start is not None or end is not None:
            if field_count > 0:
                raise ValueError(
                    "Can either instantiate from fields or endpoints, but not both"
                )
            subarr, freq = _get_ordinal_range(start, end, periods, freq)
        elif field_count > 0:
            subarr, freq = _range_from_fields(freq=freq, **fields)
        else:
            raise ValueError("Not enough parameters to construct Period range")

        return subarr, freq

    # -----------------------------------------------------------------
    # DatetimeLike Interface

    # error: Argument 1 of "_unbox_scalar" is incompatible with supertype
    # "DatetimeLikeArrayMixin"; supertype defines the argument type as
    # "Union[Union[Period, Any, Timedelta], NaTType]"
    def _unbox_scalar(  # type: ignore[override]
        self,
        value: Period | NaTType,
    ) -> np.int64:
        if value is NaT:
            # error: Item "Period" of "Union[Period, NaTType]" has no attribute "value"
            return np.int64(value._value)  # type: ignore[union-attr]
        elif isinstance(value, self._scalar_type):
            self._check_compatible_with(value)
            return np.int64(value.ordinal)
        else:
            raise ValueError(f"'value' should be a Period. Got '{value}' instead.")

    def _scalar_from_string(self, value: str) -> Period:
        return Period(value, freq=self.freq)

    def _check_compatible_with(self, other) -> None:
        if other is NaT:
            return
        self._require_matching_freq(other)

    # --------------------------------------------------------------------
    # Data / Attributes

    @cache_readonly
    def dtype(self) -> PeriodDtype:
        return self._dtype

    # error: Cannot override writeable attribute with read-only property
    @property  # type: ignore[override]
    def freq(self) -> BaseOffset:
        """
        Return the frequency object for this PeriodArray.
        """
        return self.dtype.freq

    def __array__(self, dtype: NpDtype | None = None) -> np.ndarray:
        if dtype == "i8":
            return self.asi8
        elif dtype == bool:
            return ~self._isnan

        # This will raise TypeError for non-object dtypes
        return np.array(list(self), dtype=object)

    def __arrow_array__(self, type=None):
        """
        Convert myself into a pyarrow Array.
        """
        import pyarrow

        from pandas.core.arrays.arrow.extension_types import ArrowPeriodType

        if type is not None:
            if pyarrow.types.is_integer(type):
                return pyarrow.array(self._ndarray, mask=self.isna(), type=type)
            elif isinstance(type, ArrowPeriodType):
                # ensure we have the same freq
                if self.freqstr != type.freq:
                    raise TypeError(
                        "Not supported to convert PeriodArray to array with different "
                        f"'freq' ({self.freqstr} vs {type.freq})"
                    )
            else:
                raise TypeError(
                    f"Not supported to convert PeriodArray to '{type}' type"
                )

        period_type = ArrowPeriodType(self.freqstr)
        storage_array = pyarrow.array(self._ndarray, mask=self.isna(), type="int64")
        return pyarrow.ExtensionArray.from_storage(period_type, storage_array)

    # --------------------------------------------------------------------
    # Vectorized analogues of Period properties

    year = _field_accessor(
        "year",
        """
        The year of the period.
        """,
    )
    month = _field_accessor(
        "month",
        """
        The month as January=1, December=12.
        """,
    )
    day = _field_accessor(
        "day",
        """
        The days of the period.
        """,
    )
    hour = _field_accessor(
        "hour",
        """
        The hour of the period.
        """,
    )
    minute = _field_accessor(
        "minute",
        """
        The minute of the period.
        """,
    )
    second = _field_accessor(
        "second",
        """
        The second of the period.
        """,
    )
    weekofyear = _field_accessor(
        "week",
        """
        The week ordinal of the year.
        """,
    )
    week = weekofyear
    day_of_week = _field_accessor(
        "day_of_week",
        """
        The day of the week with Monday=0, Sunday=6.
        """,
    )
    dayofweek = day_of_week
    weekday = dayofweek
    dayofyear = day_of_year = _field_accessor(
        "day_of_year",
        """
        The ordinal day of the year.
        """,
    )
    quarter = _field_accessor(
        "quarter",
        """
        The quarter of the date.
        """,
    )
    qyear = _field_accessor("qyear")
    days_in_month = _field_accessor(
        "days_in_month",
        """
        The number of days in the month.
        """,
    )
    daysinmonth = days_in_month

    @property
    def is_leap_year(self) -> npt.NDArray[np.bool_]:
        """
        Logical indicating if the date belongs to a leap year.
        """
        return isleapyear_arr(np.asarray(self.year))

    def to_timestamp(self, freq=None, how: str = "start") -> DatetimeArray:
        """
        Cast to DatetimeArray/Index.

        Parameters
        ----------
        freq : str or DateOffset, optional
            Target frequency. The default is 'D' for week or longer,
            'S' otherwise.
        how : {'s', 'e', 'start', 'end'}
            Whether to use the start or end of the time period being converted.

        Returns
        -------
        DatetimeArray/Index
        """
        from pandas.core.arrays import DatetimeArray

        how = libperiod.validate_end_alias(how)

        end = how == "E"
        if end:
            if freq == "B" or self.freq == "B":
                # roll forward to ensure we land on B date
                adjust = Timedelta(1, "D") - Timedelta(1, "ns")
                return self.to_timestamp(how="start") + adjust
            else:
                adjust = Timedelta(1, "ns")
                return (self + self.freq).to_timestamp(how="start") - adjust

        if freq is None:
            freq = self._dtype._get_to_timestamp_base()
            base = freq
        else:
            freq = Period._maybe_convert_freq(freq)
            base = freq._period_dtype_code

        new_parr = self.asfreq(freq, how=how)

        new_data = libperiod.periodarr_to_dt64arr(new_parr.asi8, base)
        dta = DatetimeArray(new_data)

        if self.freq.name == "B":
            # See if we can retain BDay instead of Day in cases where
            #  len(self) is too small for infer_freq to distinguish between them
            diffs = libalgos.unique_deltas(self.asi8)
            if len(diffs) == 1:
                diff = diffs[0]
                if diff == self.dtype._n:
                    dta._freq = self.freq
                elif diff == 1:
                    dta._freq = self.freq.base
                # TODO: other cases?
            return dta
        else:
            return dta._with_freq("infer")

    # --------------------------------------------------------------------

    def _box_func(self, x) -> Period | NaTType:
        return Period._from_ordinal(ordinal=x, freq=self.freq)

    @doc(**_shared_doc_kwargs, other="PeriodIndex", other_name="PeriodIndex")
    def asfreq(self, freq=None, how: str = "E") -> Self:
        """
        Convert the {klass} to the specified frequency `freq`.

        Equivalent to applying :meth:`pandas.Period.asfreq` with the given arguments
        to each :class:`~pandas.Period` in this {klass}.

        Parameters
        ----------
        freq : str
            A frequency.
        how : str {{'E', 'S'}}, default 'E'
            Whether the elements should be aligned to the end
            or start within pa period.

            * 'E', 'END', or 'FINISH' for end,
            * 'S', 'START', or 'BEGIN' for start.

            January 31st ('END') vs. January 1st ('START') for example.

        Returns
        -------
        {klass}
            The transformed {klass} with the new frequency.

        See Also
        --------
        {other}.asfreq: Convert each Period in a {other_name} to the given frequency.
        Period.asfreq : Convert a :class:`~pandas.Period` object to the given frequency.

        Examples
        --------
        >>> pidx = pd.period_range('2010-01-01', '2015-01-01', freq='A')
        >>> pidx
        PeriodIndex(['2010', '2011', '2012', '2013', '2014', '2015'],
        dtype='period[A-DEC]')

        >>> pidx.asfreq('M')
        PeriodIndex(['2010-12', '2011-12', '2012-12', '2013-12', '2014-12',
        '2015-12'], dtype='period[M]')

        >>> pidx.asfreq('M', how='S')
        PeriodIndex(['2010-01', '2011-01', '2012-01', '2013-01', '2014-01',
        '2015-01'], dtype='period[M]')
        """
        how = libperiod.validate_end_alias(how)

        freq = Period._maybe_convert_freq(freq)

        base1 = self._dtype._dtype_code
        base2 = freq._period_dtype_code

        asi8 = self.asi8
        # self.freq.n can't be negative or 0
        end = how == "E"
        if end:
            ordinal = asi8 + self.dtype._n - 1
        else:
            ordinal = asi8

        new_data = period_asfreq_arr(ordinal, base1, base2, end)

        if self._hasna:
            new_data[self._isnan] = iNaT

        dtype = PeriodDtype(freq)
        return type(self)(new_data, dtype=dtype)

    # ------------------------------------------------------------------
    # Rendering Methods

    def _formatter(self, boxed: bool = False):
        if boxed:
            return str
        return "'{}'".format

    def _format_native_types(
        self, *, na_rep: str | float = "NaT", date_format=None, **kwargs
    ) -> npt.NDArray[np.object_]:
        """
        actually format my specific types
        """
        return libperiod.period_array_strftime(
            self.asi8, self.dtype._dtype_code, na_rep, date_format
        )

    # ------------------------------------------------------------------

    def astype(self, dtype, copy: bool = True):
        # We handle Period[T] -> Period[U]
        # Our parent handles everything else.
        dtype = pandas_dtype(dtype)
        if is_dtype_equal(dtype, self._dtype):
            if not copy:
                return self
            else:
                return self.copy()
        if isinstance(dtype, PeriodDtype):
            return self.asfreq(dtype.freq)

        if lib.is_np_dtype(dtype, "M") or isinstance(dtype, DatetimeTZDtype):
            # GH#45038 match PeriodIndex behavior.
            tz = getattr(dtype, "tz", None)
            return self.to_timestamp().tz_localize(tz)

        return super().astype(dtype, copy=copy)

    def searchsorted(
        self,
        value: NumpyValueArrayLike | ExtensionArray,
        side: Literal["left", "right"] = "left",
        sorter: NumpySorter = None,
    ) -> npt.NDArray[np.intp] | np.intp:
        npvalue = self._validate_setitem_value(value).view("M8[ns]")

        # Cast to M8 to get datetime-like NaT placement,
        #  similar to dtl._period_dispatch
        m8arr = self._ndarray.view("M8[ns]")
        return m8arr.searchsorted(npvalue, side=side, sorter=sorter)

    def fillna(self, value=None, method=None, limit: int | None = None) -> Self:
        if method is not None:
            # view as dt64 so we get treated as timelike in core.missing,
            #  similar to dtl._period_dispatch
            dta = self.view("M8[ns]")
            result = dta.fillna(value=value, method=method, limit=limit)
            # error: Incompatible return value type (got "Union[ExtensionArray,
            # ndarray[Any, Any]]", expected "PeriodArray")
            return result.view(self.dtype)  # type: ignore[return-value]
        return super().fillna(value=value, method=method, limit=limit)

    # ------------------------------------------------------------------
    # Arithmetic Methods

    def _addsub_int_array_or_scalar(
        self, other: np.ndarray | int, op: Callable[[Any, Any], Any]
    ) -> Self:
        """
        Add or subtract array of integers.

        Parameters
        ----------
        other : np.ndarray[int64] or int
        op : {operator.add, operator.sub}

        Returns
        -------
        result : PeriodArray
        """
        assert op in [operator.add, operator.sub]
        if op is operator.sub:
            other = -other
        res_values = algos.checked_add_with_arr(self.asi8, other, arr_mask=self._isnan)
        return type(self)(res_values, dtype=self.dtype)

    def _add_offset(self, other: BaseOffset):
        assert not isinstance(other, Tick)

        self._require_matching_freq(other, base=True)
        return self._addsub_int_array_or_scalar(other.n, operator.add)

    # TODO: can we de-duplicate with Period._add_timedeltalike_scalar?
    def _add_timedeltalike_scalar(self, other):
        """
        Parameters
        ----------
        other : timedelta, Tick, np.timedelta64

        Returns
        -------
        PeriodArray
        """
        if not isinstance(self.freq, Tick):
            # We cannot add timedelta-like to non-tick PeriodArray
            raise raise_on_incompatible(self, other)

        if isna(other):
            # i.e. np.timedelta64("NaT")
            return super()._add_timedeltalike_scalar(other)

        td = np.asarray(Timedelta(other).asm8)
        return self._add_timedelta_arraylike(td)

    def _add_timedelta_arraylike(
        self, other: TimedeltaArray | npt.NDArray[np.timedelta64]
    ) -> Self:
        """
        Parameters
        ----------
        other : TimedeltaArray or ndarray[timedelta64]

        Returns
        -------
        PeriodArray
        """
        freq = self.freq
        if not isinstance(freq, Tick):
            # We cannot add timedelta-like to non-tick PeriodArray
            raise TypeError(
                f"Cannot add or subtract timedelta64[ns] dtype from {self.dtype}"
            )

        dtype = np.dtype(f"m8[{freq._td64_unit}]")

        # Similar to _check_timedeltalike_freq_compat, but we raise with a
        #  more specific exception message if necessary.
        try:
            delta = astype_overflowsafe(
                np.asarray(other), dtype=dtype, copy=False, round_ok=False
            )
        except ValueError as err:
            # e.g. if we have minutes freq and try to add 30s
            # "Cannot losslessly convert units"
            raise IncompatibleFrequency(
                "Cannot add/subtract timedelta-like from PeriodArray that is "
                "not an integer multiple of the PeriodArray's freq."
            ) from err

        b_mask = np.isnat(delta)

        res_values = algos.checked_add_with_arr(
            self.asi8, delta.view("i8"), arr_mask=self._isnan, b_mask=b_mask
        )
        np.putmask(res_values, self._isnan | b_mask, iNaT)
        return type(self)(res_values, dtype=self.dtype)

    def _check_timedeltalike_freq_compat(self, other):
        """
        Arithmetic operations with timedelta-like scalars or array `other`
        are only valid if `other` is an integer multiple of `self.freq`.
        If the operation is valid, find that integer multiple.  Otherwise,
        raise because the operation is invalid.

        Parameters
        ----------
        other : timedelta, np.timedelta64, Tick,
                ndarray[timedelta64], TimedeltaArray, TimedeltaIndex

        Returns
        -------
        multiple : int or ndarray[int64]

        Raises
        ------
        IncompatibleFrequency
        """
        assert isinstance(self.freq, Tick)  # checked by calling function

        dtype = np.dtype(f"m8[{self.freq._td64_unit}]")

        if isinstance(other, (timedelta, np.timedelta64, Tick)):
            td = np.asarray(Timedelta(other).asm8)
        else:
            td = np.asarray(other)

        try:
            delta = astype_overflowsafe(td, dtype=dtype, copy=False, round_ok=False)
        except ValueError as err:
            raise raise_on_incompatible(self, other) from err

        delta = delta.view("i8")
        return lib.item_from_zerodim(delta)


def raise_on_incompatible(left, right):
    """
    Helper function to render a consistent error message when raising
    IncompatibleFrequency.

    Parameters
    ----------
    left : PeriodArray
    right : None, DateOffset, Period, ndarray, or timedelta-like

    Returns
    -------
    IncompatibleFrequency
        Exception to be raised by the caller.
    """
    # GH#24283 error message format depends on whether right is scalar
    if isinstance(right, (np.ndarray, ABCTimedeltaArray)) or right is None:
        other_freq = None
    elif isinstance(right, (ABCPeriodIndex, PeriodArray, Period, BaseOffset)):
        other_freq = right.freqstr
    else:
        other_freq = delta_to_tick(Timedelta(right)).freqstr

    msg = DIFFERENT_FREQ.format(
        cls=type(left).__name__, own_freq=left.freqstr, other_freq=other_freq
    )
    return IncompatibleFrequency(msg)


# -------------------------------------------------------------------
# Constructor Helpers


def period_array(
    data: Sequence[Period | str | None] | AnyArrayLike,
    freq: str | Tick | None = None,
    copy: bool = False,
) -> PeriodArray:
    """
    Construct a new PeriodArray from a sequence of Period scalars.

    Parameters
    ----------
    data : Sequence of Period objects
        A sequence of Period objects. These are required to all have
        the same ``freq.`` Missing values can be indicated by ``None``
        or ``pandas.NaT``.
    freq : str, Tick, or Offset
        The frequency of every element of the array. This can be specified
        to avoid inferring the `freq` from `data`.
    copy : bool, default False
        Whether to ensure a copy of the data is made.

    Returns
    -------
    PeriodArray

    See Also
    --------
    PeriodArray
    pandas.PeriodIndex

    Examples
    --------
    >>> period_array([pd.Period('2017', freq='A'),
    ...               pd.Period('2018', freq='A')])
    <PeriodArray>
    ['2017', '2018']
    Length: 2, dtype: period[A-DEC]

    >>> period_array([pd.Period('2017', freq='A'),
    ...               pd.Period('2018', freq='A'),
    ...               pd.NaT])
    <PeriodArray>
    ['2017', '2018', 'NaT']
    Length: 3, dtype: period[A-DEC]

    Integers that look like years are handled

    >>> period_array([2000, 2001, 2002], freq='D')
    <PeriodArray>
    ['2000-01-01', '2001-01-01', '2002-01-01']
    Length: 3, dtype: period[D]

    Datetime-like strings may also be passed

    >>> period_array(['2000-Q1', '2000-Q2', '2000-Q3', '2000-Q4'], freq='Q')
    <PeriodArray>
    ['2000Q1', '2000Q2', '2000Q3', '2000Q4']
    Length: 4, dtype: period[Q-DEC]
    """
    data_dtype = getattr(data, "dtype", None)

    if lib.is_np_dtype(data_dtype, "M"):
        return PeriodArray._from_datetime64(data, freq)
    if isinstance(data_dtype, PeriodDtype):
        out = PeriodArray(data)
        if freq is not None:
            if freq == data_dtype.freq:
                return out
            return out.asfreq(freq)
        return out

    # other iterable of some kind
    if not isinstance(data, (np.ndarray, list, tuple, ABCSeries)):
        data = list(data)

    arrdata = np.asarray(data)

    dtype: PeriodDtype | None
    if freq:
        dtype = PeriodDtype(freq)
    else:
        dtype = None

    if arrdata.dtype.kind == "f" and len(arrdata) > 0:
        raise TypeError("PeriodIndex does not allow floating point in construction")

    if arrdata.dtype.kind in "iu":
        arr = arrdata.astype(np.int64, copy=False)
        # error: Argument 2 to "from_ordinals" has incompatible type "Union[str,
        # Tick, None]"; expected "Union[timedelta, BaseOffset, str]"
        ordinals = libperiod.from_ordinals(arr, freq)  # type: ignore[arg-type]
        return PeriodArray(ordinals, dtype=dtype)

    data = ensure_object(arrdata)

    return PeriodArray._from_sequence(data, dtype=dtype)


@overload
def validate_dtype_freq(dtype, freq: BaseOffsetT) -> BaseOffsetT:
    ...


@overload
def validate_dtype_freq(dtype, freq: timedelta | str | None) -> BaseOffset:
    ...


def validate_dtype_freq(
    dtype, freq: BaseOffsetT | timedelta | str | None
) -> BaseOffsetT:
    """
    If both a dtype and a freq are available, ensure they match.  If only
    dtype is available, extract the implied freq.

    Parameters
    ----------
    dtype : dtype
    freq : DateOffset or None

    Returns
    -------
    freq : DateOffset

    Raises
    ------
    ValueError : non-period dtype
    IncompatibleFrequency : mismatch between dtype and freq
    """
    if freq is not None:
        # error: Incompatible types in assignment (expression has type
        # "BaseOffset", variable has type "Union[BaseOffsetT, timedelta,
        # str, None]")
        freq = to_offset(freq)  # type: ignore[assignment]

    if dtype is not None:
        dtype = pandas_dtype(dtype)
        if not isinstance(dtype, PeriodDtype):
            raise ValueError("dtype must be PeriodDtype")
        if freq is None:
            freq = dtype.freq
        elif freq != dtype.freq:
            raise IncompatibleFrequency("specified freq and dtype are different")
    # error: Incompatible return value type (got "Union[BaseOffset, Any, None]",
    # expected "BaseOffset")
    return freq  # type: ignore[return-value]


def dt64arr_to_periodarr(
    data, freq, tz=None
) -> tuple[npt.NDArray[np.int64], BaseOffset]:
    """
    Convert an datetime-like array to values Period ordinals.

    Parameters
    ----------
    data : Union[Series[datetime64[ns]], DatetimeIndex, ndarray[datetime64ns]]
    freq : Optional[Union[str, Tick]]
        Must match the `freq` on the `data` if `data` is a DatetimeIndex
        or Series.
    tz : Optional[tzinfo]

    Returns
    -------
    ordinals : ndarray[int64]
    freq : Tick
        The frequency extracted from the Series or DatetimeIndex if that's
        used.

    """
    if not isinstance(data.dtype, np.dtype) or data.dtype.kind != "M":
        raise ValueError(f"Wrong dtype: {data.dtype}")

    if freq is None:
        if isinstance(data, ABCIndex):
            data, freq = data._values, data.freq
        elif isinstance(data, ABCSeries):
            data, freq = data._values, data.dt.freq

    elif isinstance(data, (ABCIndex, ABCSeries)):
        data = data._values

    reso = get_unit_from_dtype(data.dtype)
    freq = Period._maybe_convert_freq(freq)
    base = freq._period_dtype_code
    return c_dt64arr_to_periodarr(data.view("i8"), base, tz, reso=reso), freq


def _get_ordinal_range(start, end, periods, freq, mult: int = 1):
    if com.count_not_none(start, end, periods) != 2:
        raise ValueError(
            "Of the three parameters: start, end, and periods, "
            "exactly two must be specified"
        )

    if freq is not None:
        freq = to_offset(freq)
        mult = freq.n

    if start is not None:
        start = Period(start, freq)
    if end is not None:
        end = Period(end, freq)

    is_start_per = isinstance(start, Period)
    is_end_per = isinstance(end, Period)

    if is_start_per and is_end_per and start.freq != end.freq:
        raise ValueError("start and end must have same freq")
    if start is NaT or end is NaT:
        raise ValueError("start and end must not be NaT")

    if freq is None:
        if is_start_per:
            freq = start.freq
        elif is_end_per:
            freq = end.freq
        else:  # pragma: no cover
            raise ValueError("Could not infer freq from start/end")

    if periods is not None:
        periods = periods * mult
        if start is None:
            data = np.arange(
                end.ordinal - periods + mult, end.ordinal + 1, mult, dtype=np.int64
            )
        else:
            data = np.arange(
                start.ordinal, start.ordinal + periods, mult, dtype=np.int64
            )
    else:
        data = np.arange(start.ordinal, end.ordinal + 1, mult, dtype=np.int64)

    return data, freq


def _range_from_fields(
    year=None,
    month=None,
    quarter=None,
    day=None,
    hour=None,
    minute=None,
    second=None,
    freq=None,
) -> tuple[np.ndarray, BaseOffset]:
    if hour is None:
        hour = 0
    if minute is None:
        minute = 0
    if second is None:
        second = 0
    if day is None:
        day = 1

    ordinals = []

    if quarter is not None:
        if freq is None:
            freq = to_offset("Q")
            base = FreqGroup.FR_QTR.value
        else:
            freq = to_offset(freq)
            base = libperiod.freq_to_dtype_code(freq)
            if base != FreqGroup.FR_QTR.value:
                raise AssertionError("base must equal FR_QTR")

        freqstr = freq.freqstr
        year, quarter = _make_field_arrays(year, quarter)
        for y, q in zip(year, quarter):
            calendar_year, calendar_month = parsing.quarter_to_myear(y, q, freqstr)
            val = libperiod.period_ordinal(
                calendar_year, calendar_month, 1, 1, 1, 1, 0, 0, base
            )
            ordinals.append(val)
    else:
        freq = to_offset(freq)
        base = libperiod.freq_to_dtype_code(freq)
        arrays = _make_field_arrays(year, month, day, hour, minute, second)
        for y, mth, d, h, mn, s in zip(*arrays):
            ordinals.append(libperiod.period_ordinal(y, mth, d, h, mn, s, 0, 0, base))

    return np.array(ordinals, dtype=np.int64), freq


def _make_field_arrays(*fields) -> list[np.ndarray]:
    length = None
    for x in fields:
        if isinstance(x, (list, np.ndarray, ABCSeries)):
            if length is not None and len(x) != length:
                raise ValueError("Mismatched Period array lengths")
            if length is None:
                length = len(x)

    # error: Argument 2 to "repeat" has incompatible type "Optional[int]"; expected
    # "Union[Union[int, integer[Any]], Union[bool, bool_], ndarray, Sequence[Union[int,
    # integer[Any]]], Sequence[Union[bool, bool_]], Sequence[Sequence[Any]]]"
    return [
        np.asarray(x)
        if isinstance(x, (np.ndarray, list, ABCSeries))
        else np.repeat(x, length)  # type: ignore[arg-type]
        for x in fields
    ]<|MERGE_RESOLUTION|>--- conflicted
+++ resolved
@@ -55,11 +55,6 @@
 
 from pandas.core.dtypes.common import (
     ensure_object,
-<<<<<<< HEAD
-    is_datetime64_dtype,
-=======
-    is_datetime64_any_dtype,
->>>>>>> 832bb059
     is_dtype_equal,
     is_period_dtype,
     pandas_dtype,
