from __future__ import annotations

from distutils.version import LooseVersion
from typing import (
    TYPE_CHECKING,
    Any,
    Sequence,
    cast,
)

import numpy as np
import pyarrow as pa
import pyarrow.compute as pc

from pandas._libs import lib
from pandas._typing import (
    Dtype,
    NpDtype,
    PositionalIndexer,
)
from pandas.util._decorators import doc
from pandas.util._validators import validate_fillna_kwargs

from pandas.core.dtypes.common import (
<<<<<<< HEAD
    is_object_dtype,
    is_string_dtype,
)
from pandas.core.dtypes.missing import isna

from pandas.api.types import (
=======
>>>>>>> 526d52f9
    is_array_like,
    is_bool_dtype,
    is_integer,
    is_integer_dtype,
    is_object_dtype,
    is_scalar,
    is_string_dtype,
)
from pandas.core.dtypes.dtypes import register_extension_dtype
from pandas.core.dtypes.missing import isna

from pandas.core import missing
from pandas.core.arraylike import OpsMixin
from pandas.core.arrays.base import ExtensionArray
from pandas.core.arrays.string_ import StringDtype
from pandas.core.indexers import (
    check_array_indexer,
    validate_indices,
)
from pandas.core.strings.object_array import ObjectStringArrayMixin

ARROW_CMP_FUNCS = {
    "eq": pc.equal,
    "ne": pc.not_equal,
    "lt": pc.less,
    "gt": pc.greater,
    "le": pc.less_equal,
    "ge": pc.greater_equal,
}


if TYPE_CHECKING:
    from pandas import Series


# TODO: Inherit directly from BaseStringArrayMethods. Currently we inherit from
# ObjectStringArrayMixin because we want to have the object-dtype based methods as
# fallback for the ones that pyarrow doesn't yet support


class ArrowStringArray(OpsMixin, ExtensionArray, ObjectStringArrayMixin):
    """
    Extension array for string data in a ``pyarrow.ChunkedArray``.

    .. versionadded:: 1.2.0

    .. warning::

       ArrowStringArray is considered experimental. The implementation and
       parts of the API may change without warning.

    Parameters
    ----------
    values : pyarrow.Array or pyarrow.ChunkedArray
        The array of data.

    Attributes
    ----------
    None

    Methods
    -------
    None

    See Also
    --------
    array
        The recommended function for creating a ArrowStringArray.
    Series.str
        The string methods are available on Series backed by
        a ArrowStringArray.

    Notes
    -----
    ArrowStringArray returns a BooleanArray for comparison methods.

    Examples
    --------
    >>> pd.array(['This is', 'some text', None, 'data.'], dtype="string[arrow]")
    <ArrowStringArray>
    ['This is', 'some text', <NA>, 'data.']
    Length: 4, dtype: string[pyarrow]
    """

    _dtype = StringDtype(storage="pyarrow")

    def __init__(self, values):
        self._chk_pyarrow_available()
        if isinstance(values, pa.Array):
            self._data = pa.chunked_array([values])
        elif isinstance(values, pa.ChunkedArray):
            self._data = values
        else:
            raise ValueError(f"Unsupported type '{type(values)}' for ArrowStringArray")

        if not pa.types.is_string(self._data.type):
            raise ValueError(
                "ArrowStringArray requires a PyArrow (chunked) array of string type"
            )

    @classmethod
    def _chk_pyarrow_available(cls) -> None:
        # TODO: maybe update import_optional_dependency to allow a minimum
        # version to be specified rather than use the global minimum
        if pa is None or LooseVersion(pa.__version__) < "1.0.0":
            msg = "pyarrow>=1.0.0 is required for PyArrow backed StringArray."
            raise ImportError(msg)

    @classmethod
    def _from_sequence(cls, scalars, dtype: Dtype | None = None, copy: bool = False):
        cls._chk_pyarrow_available()
        # convert non-na-likes to str, and nan-likes to StringDtype.na_value
        scalars = lib.ensure_string_array(scalars, copy=False)
        return cls(pa.array(scalars, type=pa.string(), from_pandas=True))

    @classmethod
    def _from_sequence_of_strings(
        cls, strings, dtype: Dtype | None = None, copy: bool = False
    ):
        return cls._from_sequence(strings, dtype=dtype, copy=copy)

    @property
    def dtype(self) -> StringDtype:
        """
        An instance of 'string[pyarrow]'.
        """
        return self._dtype

    def __array__(self, dtype: NpDtype | None = None) -> np.ndarray:
        """Correctly construct numpy arrays when passed to `np.asarray()`."""
        return self.to_numpy(dtype=dtype)

    def __arrow_array__(self, type=None):
        """Convert myself to a pyarrow Array or ChunkedArray."""
        return self._data

    # error: Argument 1 of "to_numpy" is incompatible with supertype "ExtensionArray";
    # supertype defines the argument type as "Union[ExtensionDtype, str, dtype[Any],
    # Type[str], Type[float], Type[int], Type[complex], Type[bool], Type[object], None]"
    def to_numpy(  # type: ignore[override]
        self,
        dtype: NpDtype | None = None,
        copy: bool = False,
        na_value=lib.no_default,
    ) -> np.ndarray:
        """
        Convert to a NumPy ndarray.
        """
        # TODO: copy argument is ignored

        if na_value is lib.no_default:
            na_value = self._dtype.na_value
        result = self._data.__array__(dtype=dtype)
        result[isna(result)] = na_value
        return result

    def __len__(self) -> int:
        """
        Length of this array.

        Returns
        -------
        length : int
        """
        return len(self._data)

    @doc(ExtensionArray.factorize)
    def factorize(self, na_sentinel: int = -1) -> tuple[np.ndarray, ExtensionArray]:
        encoded = self._data.dictionary_encode()
        indices = pa.chunked_array(
            [c.indices for c in encoded.chunks], type=encoded.type.index_type
        ).to_pandas()
        if indices.dtype.kind == "f":
            indices[np.isnan(indices)] = na_sentinel
        indices = indices.astype(np.int64, copy=False)

        if encoded.num_chunks:
            uniques = type(self)(encoded.chunk(0).dictionary)
        else:
            uniques = type(self)(pa.array([], type=encoded.type.value_type))

        return indices.values, uniques

    @classmethod
    def _concat_same_type(cls, to_concat) -> ArrowStringArray:
        """
        Concatenate multiple ArrowStringArray.

        Parameters
        ----------
        to_concat : sequence of ArrowStringArray

        Returns
        -------
        ArrowStringArray
        """
        return cls(
            pa.chunked_array(
                [array for ea in to_concat for array in ea._data.iterchunks()]
            )
        )

    def __getitem__(self, item: PositionalIndexer) -> Any:
        """Select a subset of self.

        Parameters
        ----------
        item : int, slice, or ndarray
            * int: The position in 'self' to get.
            * slice: A slice object, where 'start', 'stop', and 'step' are
              integers or None
            * ndarray: A 1-d boolean NumPy ndarray the same length as 'self'

        Returns
        -------
        item : scalar or ExtensionArray

        Notes
        -----
        For scalar ``item``, return a scalar value suitable for the array's
        type. This should be an instance of ``self.dtype.type``.
        For slice ``key``, return an instance of ``ExtensionArray``, even
        if the slice is length 0 or 1.
        For a boolean mask, return an instance of ``ExtensionArray``, filtered
        to the values where ``item`` is True.
        """
        item = check_array_indexer(self, item)

        if isinstance(item, np.ndarray):
            if not len(item):
                return type(self)(pa.chunked_array([], type=pa.string()))
            elif is_integer_dtype(item.dtype):
                # error: Argument 1 to "take" of "ArrowStringArray" has incompatible
                # type "ndarray"; expected "Sequence[int]"
                return self.take(item)  # type: ignore[arg-type]
            elif is_bool_dtype(item.dtype):
                return type(self)(self._data.filter(item))
            else:
                raise IndexError(
                    "Only integers, slices and integer or "
                    "boolean arrays are valid indices."
                )
        elif isinstance(item, tuple):
            # possibly unpack arr[..., n] to arr[n]
            if len(item) == 1:
                item = item[0]
            elif len(item) == 2:
                if item[0] is Ellipsis:
                    item = item[1]
                elif item[1] is Ellipsis:
                    item = item[0]

        # We are not an array indexer, so maybe e.g. a slice or integer
        # indexer. We dispatch to pyarrow.
        value = self._data[item]
        if isinstance(value, pa.ChunkedArray):
            return type(self)(value)
        else:
            return self._as_pandas_scalar(value)

    def _as_pandas_scalar(self, arrow_scalar: pa.Scalar):
        scalar = arrow_scalar.as_py()
        if scalar is None:
            return self._dtype.na_value
        else:
            return scalar

    def fillna(self, value=None, method=None, limit=None):
        """
        Fill NA/NaN values using the specified method.

        Parameters
        ----------
        value : scalar, array-like
            If a scalar value is passed it is used to fill all missing values.
            Alternatively, an array-like 'value' can be given. It's expected
            that the array-like have the same length as 'self'.
        method : {'backfill', 'bfill', 'pad', 'ffill', None}, default None
            Method to use for filling holes in reindexed Series
            pad / ffill: propagate last valid observation forward to next valid
            backfill / bfill: use NEXT valid observation to fill gap.
        limit : int, default None
            If method is specified, this is the maximum number of consecutive
            NaN values to forward/backward fill. In other words, if there is
            a gap with more than this number of consecutive NaNs, it will only
            be partially filled. If method is not specified, this is the
            maximum number of entries along the entire axis where NaNs will be
            filled.

        Returns
        -------
        ExtensionArray
            With NA/NaN filled.
        """
        value, method = validate_fillna_kwargs(value, method)

        mask = self.isna()
        value = missing.check_value_size(value, mask, len(self))

        if mask.any():
            if method is not None:
                func = missing.get_fill_func(method)
                # error: Argument 1 to "to_numpy" of "ArrowStringArray" has incompatible
                # type "Type[object]"; expected "Union[str, dtype[Any], None]"
                new_values, _ = func(
                    self.to_numpy(object),  # type: ignore[arg-type]
                    limit=limit,
                    mask=mask,
                )
                new_values = self._from_sequence(new_values)
            else:
                # fill with value
                new_values = self.copy()
                new_values[mask] = value
        else:
            new_values = self.copy()
        return new_values

    def _reduce(self, name: str, skipna: bool = True, **kwargs):
        if name in ["min", "max"]:
            return getattr(self, name)(skipna=skipna)

        raise TypeError(f"Cannot perform reduction '{name}' with string dtype")

    @property
    def nbytes(self) -> int:
        """
        The number of bytes needed to store this object in memory.
        """
        return self._data.nbytes

    def isna(self) -> np.ndarray:
        """
        Boolean NumPy array indicating if each value is missing.

        This should return a 1-D array the same length as 'self'.
        """
        # TODO: Implement .to_numpy for ChunkedArray
        return self._data.is_null().to_pandas().values

    def copy(self) -> ArrowStringArray:
        """
        Return a shallow copy of the array.

        Returns
        -------
        ArrowStringArray
        """
        return type(self)(self._data)

    def _cmp_method(self, other, op):
        from pandas.arrays import BooleanArray

        pc_func = ARROW_CMP_FUNCS[op.__name__]
        if isinstance(other, ArrowStringArray):
            result = pc_func(self._data, other._data)
        elif isinstance(other, np.ndarray):
            result = pc_func(self._data, other)
        elif is_scalar(other):
            try:
                result = pc_func(self._data, pa.scalar(other))
            except (pa.lib.ArrowNotImplementedError, pa.lib.ArrowInvalid):
                mask = isna(self) | isna(other)
                valid = ~mask
                result = np.zeros(len(self), dtype="bool")
                result[valid] = op(np.array(self)[valid], other)
                return BooleanArray(result, mask)
        else:
            return NotImplemented

        # TODO(ARROW-9429): Add a .to_numpy() to ChunkedArray
        return BooleanArray._from_sequence(result.to_pandas().values)

    def __setitem__(self, key: int | slice | np.ndarray, value: Any) -> None:
        """Set one or more values inplace.

        Parameters
        ----------
        key : int, ndarray, or slice
            When called from, e.g. ``Series.__setitem__``, ``key`` will be
            one of

            * scalar int
            * ndarray of integers.
            * boolean ndarray
            * slice object

        value : ExtensionDtype.type, Sequence[ExtensionDtype.type], or object
            value or values to be set of ``key``.

        Returns
        -------
        None
        """
        key = check_array_indexer(self, key)

        if is_integer(key):
            key = cast(int, key)

            if not is_scalar(value):
                raise ValueError("Must pass scalars with scalar indexer")
            elif isna(value):
                value = None
            elif not isinstance(value, str):
                raise ValueError("Scalar must be NA or str")

            # Slice data and insert in-between
            new_data = [
                *self._data[0:key].chunks,
                pa.array([value], type=pa.string()),
                *self._data[(key + 1) :].chunks,
            ]
            self._data = pa.chunked_array(new_data)
        else:
            # Convert to integer indices and iteratively assign.
            # TODO: Make a faster variant of this in Arrow upstream.
            #       This is probably extremely slow.

            # Convert all possible input key types to an array of integers
            if isinstance(key, slice):
                key_array = np.array(range(len(self))[key])
            elif is_bool_dtype(key):
                # TODO(ARROW-9430): Directly support setitem(booleans)
                key_array = np.argwhere(key).flatten()
            else:
                # TODO(ARROW-9431): Directly support setitem(integers)
                key_array = np.asanyarray(key)

            if is_scalar(value):
                value = np.broadcast_to(value, len(key_array))
            else:
                value = np.asarray(value)

            if len(key_array) != len(value):
                raise ValueError("Length of indexer and values mismatch")

            for k, v in zip(key_array, value):
                self[k] = v

    def take(
        self, indices: Sequence[int], allow_fill: bool = False, fill_value: Any = None
    ):
        """
        Take elements from an array.

        Parameters
        ----------
        indices : sequence of int
            Indices to be taken.
        allow_fill : bool, default False
            How to handle negative values in `indices`.

            * False: negative values in `indices` indicate positional indices
              from the right (the default). This is similar to
              :func:`numpy.take`.

            * True: negative values in `indices` indicate
              missing values. These values are set to `fill_value`. Any other
              other negative values raise a ``ValueError``.

        fill_value : any, optional
            Fill value to use for NA-indices when `allow_fill` is True.
            This may be ``None``, in which case the default NA value for
            the type, ``self.dtype.na_value``, is used.

            For many ExtensionArrays, there will be two representations of
            `fill_value`: a user-facing "boxed" scalar, and a low-level
            physical NA value. `fill_value` should be the user-facing version,
            and the implementation should handle translating that to the
            physical version for processing the take if necessary.

        Returns
        -------
        ExtensionArray

        Raises
        ------
        IndexError
            When the indices are out of bounds for the array.
        ValueError
            When `indices` contains negative values other than ``-1``
            and `allow_fill` is True.

        See Also
        --------
        numpy.take
        api.extensions.take

        Notes
        -----
        ExtensionArray.take is called by ``Series.__getitem__``, ``.loc``,
        ``iloc``, when `indices` is a sequence of values. Additionally,
        it's called by :meth:`Series.reindex`, or any other method
        that causes realignment, with a `fill_value`.
        """
        # TODO: Remove once we got rid of the (indices < 0) check
        if not is_array_like(indices):
            indices_array = np.asanyarray(indices)
        else:
            # error: Incompatible types in assignment (expression has type
            # "Sequence[int]", variable has type "ndarray")
            indices_array = indices  # type: ignore[assignment]

        if len(self._data) == 0 and (indices_array >= 0).any():
            raise IndexError("cannot do a non-empty take")
        if indices_array.size > 0 and indices_array.max() >= len(self._data):
            raise IndexError("out of bounds value in 'indices'.")

        if allow_fill:
            fill_mask = indices_array < 0
            if fill_mask.any():
                validate_indices(indices_array, len(self._data))
                # TODO(ARROW-9433): Treat negative indices as NULL
                indices_array = pa.array(indices_array, mask=fill_mask)
                result = self._data.take(indices_array)
                if isna(fill_value):
                    return type(self)(result)
                # TODO: ArrowNotImplementedError: Function fill_null has no
                # kernel matching input types (array[string], scalar[string])
                result = type(self)(result)
                result[fill_mask] = fill_value
                return result
                # return type(self)(pc.fill_null(result, pa.scalar(fill_value)))
            else:
                # Nothing to fill
                return type(self)(self._data.take(indices))
        else:  # allow_fill=False
            # TODO(ARROW-9432): Treat negative indices as indices from the right.
            if (indices_array < 0).any():
                # Don't modify in-place
                indices_array = np.copy(indices_array)
                indices_array[indices_array < 0] += len(self._data)
            return type(self)(self._data.take(indices_array))

    def value_counts(self, dropna: bool = True) -> Series:
        """
        Return a Series containing counts of each unique value.

        Parameters
        ----------
        dropna : bool, default True
            Don't include counts of missing values.

        Returns
        -------
        counts : Series

        See Also
        --------
        Series.value_counts
        """
        from pandas import (
            Index,
            Series,
        )

        vc = self._data.value_counts()

        # Index cannot hold ExtensionArrays yet
        index = Index(type(self)(vc.field(0)).astype(object))
        # No missing values so we can adhere to the interface and return a numpy array.
        counts = np.array(vc.field(1))

        if dropna and self._data.null_count > 0:
            raise NotImplementedError("yo")

        return Series(counts, index=index).astype("Int64")

    # ------------------------------------------------------------------------
    # String methods interface

    _str_na_value = StringDtype.na_value

    def _str_map(self, f, na_value=None, dtype: Dtype | None = None):
        # TODO: de-duplicate with StringArray method. This method is moreless copy and
        # paste.

        from pandas.arrays import (
            BooleanArray,
            IntegerArray,
        )

        if dtype is None:
            dtype = self.dtype
        if na_value is None:
            na_value = self.dtype.na_value

        mask = isna(self)
        arr = np.asarray(self)

        if is_integer_dtype(dtype) or is_bool_dtype(dtype):
            constructor: type[IntegerArray] | type[BooleanArray]
            if is_integer_dtype(dtype):
                constructor = IntegerArray
            else:
                constructor = BooleanArray

            na_value_is_na = isna(na_value)
            if na_value_is_na:
                na_value = 1
            result = lib.map_infer_mask(
                arr,
                f,
                mask.view("uint8"),
                convert=False,
                na_value=na_value,
                # error: Value of type variable "_DTypeScalar" of "dtype" cannot be
                # "object"
                # error: Argument 1 to "dtype" has incompatible type
                # "Union[ExtensionDtype, str, dtype[Any], Type[object]]"; expected
                # "Type[object]"
                dtype=np.dtype(dtype),  # type: ignore[type-var,arg-type]
            )

            if not na_value_is_na:
                mask[:] = False

            # error: Argument 1 to "IntegerArray" has incompatible type
            # "Union[ExtensionArray, ndarray]"; expected "ndarray"
            # error: Argument 1 to "BooleanArray" has incompatible type
            # "Union[ExtensionArray, ndarray]"; expected "ndarray"
            return constructor(result, mask)  # type: ignore[arg-type]

        elif is_string_dtype(dtype) and not is_object_dtype(dtype):
            # i.e. StringDtype
            result = lib.map_infer_mask(
                arr, f, mask.view("uint8"), convert=False, na_value=na_value
            )
            return self._from_sequence(result)
        else:
            # This is when the result type is object. We reach this when
            # -> We know the result type is truly object (e.g. .encode returns bytes
            #    or .findall returns a list).
            # -> We don't know the result type. E.g. `.get` can return anything.
            return lib.map_infer_mask(arr, f, mask.view("uint8"))<|MERGE_RESOLUTION|>--- conflicted
+++ resolved
@@ -22,15 +22,6 @@
 from pandas.util._validators import validate_fillna_kwargs
 
 from pandas.core.dtypes.common import (
-<<<<<<< HEAD
-    is_object_dtype,
-    is_string_dtype,
-)
-from pandas.core.dtypes.missing import isna
-
-from pandas.api.types import (
-=======
->>>>>>> 526d52f9
     is_array_like,
     is_bool_dtype,
     is_integer,
@@ -39,7 +30,6 @@
     is_scalar,
     is_string_dtype,
 )
-from pandas.core.dtypes.dtypes import register_extension_dtype
 from pandas.core.dtypes.missing import isna
 
 from pandas.core import missing
