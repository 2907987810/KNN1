--- conflicted
+++ resolved
@@ -1,10 +1,6 @@
 from __future__ import annotations
 
-<<<<<<< HEAD
-=======
-from distutils.version import LooseVersion
 import re
->>>>>>> 97fb40b9
 from typing import (
     TYPE_CHECKING,
     Any,
