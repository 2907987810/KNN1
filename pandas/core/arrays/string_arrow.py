from __future__ import annotations

from functools import partial
import re
from typing import (
    TYPE_CHECKING,
    Callable,
    Union,
)
import warnings

import numpy as np

from pandas._libs import (
    lib,
    missing as libmissing,
)
from pandas.compat import (
    pa_version_under7p0,
    pa_version_under13p0,
)
from pandas.util._exceptions import find_stack_level

from pandas.core.dtypes.common import (
    is_bool_dtype,
    is_integer_dtype,
    is_object_dtype,
    is_scalar,
    is_string_dtype,
    pandas_dtype,
)
from pandas.core.dtypes.missing import isna

from pandas.core.arrays._arrow_string_mixins import ArrowStringArrayMixin
from pandas.core.arrays.arrow import ArrowExtensionArray
from pandas.core.arrays.boolean import BooleanDtype
from pandas.core.arrays.integer import Int64Dtype
from pandas.core.arrays.numeric import NumericDtype
from pandas.core.arrays.string_ import (
    BaseStringArray,
    StringDtype,
)
from pandas.core.strings.object_array import ObjectStringArrayMixin

if not pa_version_under7p0:
    import pyarrow as pa
    import pyarrow.compute as pc

    from pandas.core.arrays.arrow._arrow_utils import fallback_performancewarning


if TYPE_CHECKING:
    from collections.abc import Sequence

    from pandas._typing import (
        AxisInt,
        Dtype,
        Scalar,
        npt,
    )

    from pandas import Series


ArrowStringScalarOrNAT = Union[str, libmissing.NAType]


def _chk_pyarrow_available() -> None:
    if pa_version_under7p0:
        msg = "pyarrow>=7.0.0 is required for PyArrow backed ArrowExtensionArray."
        raise ImportError(msg)


# TODO: Inherit directly from BaseStringArrayMethods. Currently we inherit from
# ObjectStringArrayMixin because we want to have the object-dtype based methods as
# fallback for the ones that pyarrow doesn't yet support


class ArrowStringArray(ObjectStringArrayMixin, ArrowExtensionArray, BaseStringArray):
    """
    Extension array for string data in a ``pyarrow.ChunkedArray``.

    .. versionadded:: 1.2.0

    .. warning::

       ArrowStringArray is considered experimental. The implementation and
       parts of the API may change without warning.

    Parameters
    ----------
    values : pyarrow.Array or pyarrow.ChunkedArray
        The array of data.

    Attributes
    ----------
    None

    Methods
    -------
    None

    See Also
    --------
    :func:`pandas.array`
        The recommended function for creating a ArrowStringArray.
    Series.str
        The string methods are available on Series backed by
        a ArrowStringArray.

    Notes
    -----
    ArrowStringArray returns a BooleanArray for comparison methods.

    Examples
    --------
    >>> pd.array(['This is', 'some text', None, 'data.'], dtype="string[pyarrow]")
    <ArrowStringArray>
    ['This is', 'some text', <NA>, 'data.']
    Length: 4, dtype: string
    """

    # error: Incompatible types in assignment (expression has type "StringDtype",
    # base class "ArrowExtensionArray" defined the type as "ArrowDtype")
    _dtype: StringDtype  # type: ignore[assignment]
    _storage = "pyarrow"

    def __init__(self, values) -> None:
        super().__init__(values)
        self._dtype = StringDtype(storage=self._storage)

        if not pa.types.is_string(self._pa_array.type) and not (
            pa.types.is_dictionary(self._pa_array.type)
            and pa.types.is_string(self._pa_array.type.value_type)
        ):
            raise ValueError(
                "ArrowStringArray requires a PyArrow (chunked) array of string type"
            )

    def __len__(self) -> int:
        """
        Length of this array.

        Returns
        -------
        length : int
        """
        return len(self._pa_array)

    @classmethod
    def _from_sequence(cls, scalars, dtype: Dtype | None = None, copy: bool = False):
        from pandas.core.arrays.masked import BaseMaskedArray

        _chk_pyarrow_available()

        if dtype and not (isinstance(dtype, str) and dtype == "string"):
            dtype = pandas_dtype(dtype)
            assert isinstance(dtype, StringDtype) and dtype.storage in (
                "pyarrow",
                "pyarrow_numpy",
            )

        if isinstance(scalars, BaseMaskedArray):
            # avoid costly conversion to object dtype in ensure_string_array and
            # numerical issues with Float32Dtype
            na_values = scalars._mask
            result = scalars._data
            result = lib.ensure_string_array(result, copy=copy, convert_na_value=False)
            return cls(pa.array(result, mask=na_values, type=pa.string()))
        elif isinstance(scalars, (pa.Array, pa.ChunkedArray)):
            return cls(pc.cast(scalars, pa.string()))

        # convert non-na-likes to str
        result = lib.ensure_string_array(scalars, copy=copy)
        return cls(pa.array(result, type=pa.string(), from_pandas=True))

    @classmethod
    def _from_sequence_of_strings(
        cls, strings, dtype: Dtype | None = None, copy: bool = False
    ):
        return cls._from_sequence(strings, dtype=dtype, copy=copy)

    @property
    def dtype(self) -> StringDtype:  # type: ignore[override]
        """
        An instance of 'string[pyarrow]'.
        """
        return self._dtype

    def insert(self, loc: int, item) -> ArrowStringArray:
        if not isinstance(item, str) and item is not libmissing.NA:
            raise TypeError("Scalar must be NA or str")
        return super().insert(loc, item)

    @classmethod
    def _result_converter(cls, values, na=None):
        return BooleanDtype().__from_arrow__(values)

    def _maybe_convert_setitem_value(self, value):
        """Maybe convert value to be pyarrow compatible."""
        if is_scalar(value):
            if isna(value):
                value = None
            elif not isinstance(value, str):
                raise TypeError("Scalar must be NA or str")
        else:
            value = np.array(value, dtype=object, copy=True)
            value[isna(value)] = None
            for v in value:
                if not (v is None or isinstance(v, str)):
                    raise TypeError("Scalar must be NA or str")
        return super()._maybe_convert_setitem_value(value)

    def isin(self, values) -> npt.NDArray[np.bool_]:
        value_set = [
            pa_scalar.as_py()
            for pa_scalar in [pa.scalar(value, from_pandas=True) for value in values]
            if pa_scalar.type in (pa.string(), pa.null())
        ]

        # short-circuit to return all False array.
        if not len(value_set):
            return np.zeros(len(self), dtype=bool)

        result = pc.is_in(self._pa_array, value_set=pa.array(value_set))
        # pyarrow 2.0.0 returned nulls, so we explicily specify dtype to convert nulls
        # to False
        return np.array(result, dtype=np.bool_)

    def astype(self, dtype, copy: bool = True):
        dtype = pandas_dtype(dtype)

        if dtype == self.dtype:
            if copy:
                return self.copy()
            return self
        elif isinstance(dtype, NumericDtype):
            data = self._pa_array.cast(pa.from_numpy_dtype(dtype.numpy_dtype))
            return dtype.__from_arrow__(data)
        elif isinstance(dtype, np.dtype) and np.issubdtype(dtype, np.floating):
            return self.to_numpy(dtype=dtype, na_value=np.nan)

        return super().astype(dtype, copy=copy)

    @property
    def _data(self):
        # dask accesses ._data directlys
        warnings.warn(
            f"{type(self).__name__}._data is a deprecated and will be removed "
            "in a future version, use ._pa_array instead",
            FutureWarning,
            stacklevel=find_stack_level(),
        )
        return self._pa_array

    # ------------------------------------------------------------------------
    # String methods interface

    # error: Incompatible types in assignment (expression has type "NAType",
    # base class "ObjectStringArrayMixin" defined the type as "float")
    _str_na_value = libmissing.NA  # type: ignore[assignment]

    def _str_map(
        self, f, na_value=None, dtype: Dtype | None = None, convert: bool = True
    ):
        # TODO: de-duplicate with StringArray method. This method is moreless copy and
        # paste.

        from pandas.arrays import (
            BooleanArray,
            IntegerArray,
        )

        if dtype is None:
            dtype = self.dtype
        if na_value is None:
            na_value = self.dtype.na_value

        mask = isna(self)
        arr = np.asarray(self)

        if is_integer_dtype(dtype) or is_bool_dtype(dtype):
            constructor: type[IntegerArray | BooleanArray]
            if is_integer_dtype(dtype):
                constructor = IntegerArray
            else:
                constructor = BooleanArray

            na_value_is_na = isna(na_value)
            if na_value_is_na:
                na_value = 1
            result = lib.map_infer_mask(
                arr,
                f,
                mask.view("uint8"),
                convert=False,
                na_value=na_value,
                # error: Argument 1 to "dtype" has incompatible type
                # "Union[ExtensionDtype, str, dtype[Any], Type[object]]"; expected
                # "Type[object]"
                dtype=np.dtype(dtype),  # type: ignore[arg-type]
            )

            if not na_value_is_na:
                mask[:] = False

            return constructor(result, mask)

        elif is_string_dtype(dtype) and not is_object_dtype(dtype):
            # i.e. StringDtype
            result = lib.map_infer_mask(
                arr, f, mask.view("uint8"), convert=False, na_value=na_value
            )
            result = pa.array(result, mask=mask, type=pa.string(), from_pandas=True)
            return type(self)(result)
        else:
            # This is when the result type is object. We reach this when
            # -> We know the result type is truly object (e.g. .encode returns bytes
            #    or .findall returns a list).
            # -> We don't know the result type. E.g. `.get` can return anything.
            return lib.map_infer_mask(arr, f, mask.view("uint8"))

    def _str_contains(
        self, pat, case: bool = True, flags: int = 0, na=np.nan, regex: bool = True
    ):
        if flags:
            fallback_performancewarning()
            return super()._str_contains(pat, case, flags, na, regex)

        if regex:
            result = pc.match_substring_regex(self._pa_array, pat, ignore_case=not case)
        else:
            result = pc.match_substring(self._pa_array, pat, ignore_case=not case)
        result = self._result_converter(result, na=na)
        if not isna(na):
            result[isna(result)] = bool(na)
        return result

    def _str_startswith(self, pat: str, na=None):
        result = pc.starts_with(self._pa_array, pattern=pat)
        if not isna(na):
            result = result.fill_null(na)
        return self._result_converter(result)

    def _str_endswith(self, pat: str, na=None):
        result = pc.ends_with(self._pa_array, pattern=pat)
        if not isna(na):
            result = result.fill_null(na)
        return self._result_converter(result)

    def _str_replace(
        self,
        pat: str | re.Pattern,
        repl: str | Callable,
        n: int = -1,
        case: bool = True,
        flags: int = 0,
        regex: bool = True,
    ):
        if isinstance(pat, re.Pattern) or callable(repl) or not case or flags:
            fallback_performancewarning()
            return super()._str_replace(pat, repl, n, case, flags, regex)

        func = pc.replace_substring_regex if regex else pc.replace_substring
        result = func(self._pa_array, pattern=pat, replacement=repl, max_replacements=n)
        return type(self)(result)

    def _str_repeat(self, repeats: int | Sequence[int]):
        if not isinstance(repeats, int):
            return super()._str_repeat(repeats)
        else:
            return type(self)(pc.binary_repeat(self._pa_array, repeats))

    def _str_match(
        self, pat: str, case: bool = True, flags: int = 0, na: Scalar | None = None
    ):
        if not pat.startswith("^"):
            pat = f"^{pat}"
        return self._str_contains(pat, case, flags, na, regex=True)

    def _str_fullmatch(
        self, pat, case: bool = True, flags: int = 0, na: Scalar | None = None
    ):
        if not pat.endswith("$") or pat.endswith("//$"):
            pat = f"{pat}$"
        return self._str_match(pat, case, flags, na)

    def _str_slice(
        self, start: int | None = None, stop: int | None = None, step: int | None = None
    ):
        if stop is None:
            return super()._str_slice(start, stop, step)
        if start is None:
            start = 0
        if step is None:
            step = 1
        return type(self)(
            pc.utf8_slice_codeunits(self._pa_array, start=start, stop=stop, step=step)
        )

    def _str_isalnum(self):
        result = pc.utf8_is_alnum(self._pa_array)
        return self._result_converter(result)

    def _str_isalpha(self):
        result = pc.utf8_is_alpha(self._pa_array)
        return self._result_converter(result)

    def _str_isdecimal(self):
        result = pc.utf8_is_decimal(self._pa_array)
        return self._result_converter(result)

    def _str_isdigit(self):
        result = pc.utf8_is_digit(self._pa_array)
        return self._result_converter(result)

    def _str_islower(self):
        result = pc.utf8_is_lower(self._pa_array)
        return self._result_converter(result)

    def _str_isnumeric(self):
        result = pc.utf8_is_numeric(self._pa_array)
        return self._result_converter(result)

    def _str_isspace(self):
        result = pc.utf8_is_space(self._pa_array)
        return self._result_converter(result)

    def _str_istitle(self):
        result = pc.utf8_is_title(self._pa_array)
        return self._result_converter(result)

    def _str_isupper(self):
        result = pc.utf8_is_upper(self._pa_array)
        return self._result_converter(result)

    def _str_len(self):
        result = pc.utf8_length(self._pa_array)
        return self._convert_int_dtype(result)

    def _str_lower(self):
        return type(self)(pc.utf8_lower(self._pa_array))

    def _str_upper(self):
        return type(self)(pc.utf8_upper(self._pa_array))

    def _str_strip(self, to_strip=None):
        if to_strip is None:
            result = pc.utf8_trim_whitespace(self._pa_array)
        else:
            result = pc.utf8_trim(self._pa_array, characters=to_strip)
        return type(self)(result)

    def _str_lstrip(self, to_strip=None):
        if to_strip is None:
            result = pc.utf8_ltrim_whitespace(self._pa_array)
        else:
            result = pc.utf8_ltrim(self._pa_array, characters=to_strip)
        return type(self)(result)

    def _str_rstrip(self, to_strip=None):
        if to_strip is None:
            result = pc.utf8_rtrim_whitespace(self._pa_array)
        else:
            result = pc.utf8_rtrim(self._pa_array, characters=to_strip)
        return type(self)(result)

    def _str_removeprefix(self, prefix: str):
        if not pa_version_under13p0:
            starts_with = pc.starts_with(self._pa_array, pattern=prefix)
            removed = pc.utf8_slice_codeunits(self._pa_array, len(prefix))
            result = pc.if_else(starts_with, removed, self._pa_array)
            return type(self)(result)
        return super()._str_removeprefix(prefix)

    def _str_removesuffix(self, suffix: str):
        ends_with = pc.ends_with(self._pa_array, pattern=suffix)
        removed = pc.utf8_slice_codeunits(self._pa_array, 0, stop=-len(suffix))
        result = pc.if_else(ends_with, removed, self._pa_array)
        return type(self)(result)

    def _str_count(self, pat: str, flags: int = 0):
        if flags:
            return super()._str_count(pat, flags)
        result = pc.count_substring_regex(self._pa_array, pat)
        return self._convert_int_dtype(result)

    def _str_find(self, sub: str, start: int = 0, end: int | None = None):
        if start != 0 and end is not None:
            slices = pc.utf8_slice_codeunits(self._pa_array, start, stop=end)
            result = pc.find_substring(slices, sub)
            not_found = pc.equal(result, -1)
            offset_result = pc.add(result, end - start)
            result = pc.if_else(not_found, result, offset_result)
        elif start == 0 and end is None:
            slices = self._pa_array
            result = pc.find_substring(slices, sub)
        else:
            return super()._str_find(sub, start, end)
        return self._convert_int_dtype(result)

    def _convert_int_dtype(self, result):
        return Int64Dtype().__from_arrow__(result)

    def _rank(
        self,
        *,
        axis: AxisInt = 0,
        method: str = "average",
        na_option: str = "keep",
        ascending: bool = True,
        pct: bool = False,
    ):
        """
        See Series.rank.__doc__.
        """
        return self._convert_int_dtype(
            self._rank_calc(
                axis=axis,
                method=method,
                na_option=na_option,
                ascending=ascending,
                pct=pct,
            )
        )

<<<<<<< HEAD
    def _reduce(
        self, name: str, *, skipna: bool = True, keepdims: bool = False, **kwargs
    ):
        result = self._reduce_calc(name, skipna=skipna, keepdims=keepdims, **kwargs)
        if name in ("argmin", "argmax") and isinstance(result, pa.Array):
            return self._convert_int_dtype(result)
        elif isinstance(result, pa.Array):
            return type(self)(result)
        else:
            return result

=======
>>>>>>> d943c26c

class ArrowStringArrayNumpySemantics(ArrowStringArray):
    _storage = "pyarrow_numpy"

    def __init__(self, values) -> None:
        _chk_pyarrow_available()

        if isinstance(values, (pa.Array, pa.ChunkedArray)) and pa.types.is_large_string(
            values.type
        ):
            values = pc.cast(values, pa.string())
        super().__init__(values)

    @classmethod
    def _result_converter(cls, values, na=None):
        if not isna(na):
            values = values.fill_null(bool(na))
        return ArrowExtensionArray(values).to_numpy(na_value=np.nan)

    def __getattribute__(self, item):
        # ArrowStringArray and we both inherit from ArrowExtensionArray, which
        # creates inheritance problems (Diamond inheritance)
        if item in ArrowStringArrayMixin.__dict__ and item not in (
            "_pa_array",
            "__dict__",
        ):
            return partial(getattr(ArrowStringArrayMixin, item), self)
        return super().__getattribute__(item)

    def _str_map(
        self, f, na_value=None, dtype: Dtype | None = None, convert: bool = True
    ):
        if dtype is None:
            dtype = self.dtype
        if na_value is None:
            na_value = self.dtype.na_value

        mask = isna(self)
        arr = np.asarray(self)

        if is_integer_dtype(dtype) or is_bool_dtype(dtype):
            if is_integer_dtype(dtype):
                na_value = np.nan
            else:
                na_value = False
            try:
                result = lib.map_infer_mask(
                    arr,
                    f,
                    mask.view("uint8"),
                    convert=False,
                    na_value=na_value,
                    dtype=np.dtype(dtype),  # type: ignore[arg-type]
                )
                return result

            except ValueError:
                result = lib.map_infer_mask(
                    arr,
                    f,
                    mask.view("uint8"),
                    convert=False,
                    na_value=na_value,
                )
                if convert and result.dtype == object:
                    result = lib.maybe_convert_objects(result)
                return result

        elif is_string_dtype(dtype) and not is_object_dtype(dtype):
            # i.e. StringDtype
            result = lib.map_infer_mask(
                arr, f, mask.view("uint8"), convert=False, na_value=na_value
            )
            result = pa.array(result, mask=mask, type=pa.string(), from_pandas=True)
            return type(self)(result)
        else:
            # This is when the result type is object. We reach this when
            # -> We know the result type is truly object (e.g. .encode returns bytes
            #    or .findall returns a list).
            # -> We don't know the result type. E.g. `.get` can return anything.
            return lib.map_infer_mask(arr, f, mask.view("uint8"))

    def _convert_int_dtype(self, result):
        if isinstance(result, pa.Array):
            result = result.to_numpy(zero_copy_only=False)
        else:
            result = result.to_numpy()
        if result.dtype == np.int32:
            result = result.astype(np.int64)
        return result

    def _cmp_method(self, other, op):
        result = super()._cmp_method(other, op)
        return result.to_numpy(np.bool_, na_value=False)

    def value_counts(self, dropna: bool = True) -> Series:
        from pandas import Series

        result = super().value_counts(dropna)
        return Series(
            result._values.to_numpy(), index=result.index, name=result.name, copy=False
        )

    def _reduce(
        self, name: str, *, skipna: bool = True, keepdims: bool = False, **kwargs
    ):
        if name in ["any", "all"]:
            if not skipna and name == "all":
                nas = pc.invert(pc.is_null(self._pa_array))
                arr = pc.and_kleene(nas, pc.not_equal(self._pa_array, ""))
            else:
                arr = pc.not_equal(self._pa_array, "")
            return ArrowExtensionArray(arr)._reduce(
                name, skipna=skipna, keepdims=keepdims, **kwargs
            )
        else:
            return super()._reduce(name, skipna=skipna, keepdims=keepdims, **kwargs)

    def insert(self, loc: int, item) -> ArrowStringArrayNumpySemantics:
        if item is np.nan:
            item = libmissing.NA
        return super().insert(loc, item)  # type: ignore[return-value]<|MERGE_RESOLUTION|>--- conflicted
+++ resolved
@@ -524,7 +524,6 @@
             )
         )
 
-<<<<<<< HEAD
     def _reduce(
         self, name: str, *, skipna: bool = True, keepdims: bool = False, **kwargs
     ):
@@ -536,8 +535,6 @@
         else:
             return result
 
-=======
->>>>>>> d943c26c
 
 class ArrowStringArrayNumpySemantics(ArrowStringArray):
     _storage = "pyarrow_numpy"
