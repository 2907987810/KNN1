from __future__ import annotations

import operator
import re
from typing import (
    TYPE_CHECKING,
    Union,
)
import warnings

import numpy as np

from pandas._libs import (
    lib,
    missing as libmissing,
)
from pandas.compat import (
    pa_version_under10p1,
    pa_version_under13p0,
)
from pandas.util._exceptions import find_stack_level

from pandas.core.dtypes.common import (
    is_scalar,
    pandas_dtype,
)
from pandas.core.dtypes.missing import isna

from pandas.core.arrays._arrow_string_mixins import ArrowStringArrayMixin
from pandas.core.arrays.arrow import ArrowExtensionArray
from pandas.core.arrays.boolean import BooleanDtype
from pandas.core.arrays.floating import Float64Dtype
from pandas.core.arrays.integer import Int64Dtype
from pandas.core.arrays.numeric import NumericDtype
from pandas.core.arrays.string_ import (
    BaseStringArray,
    StringDtype,
)
from pandas.core.strings.object_array import ObjectStringArrayMixin

if not pa_version_under10p1:
    import pyarrow as pa
    import pyarrow.compute as pc


if TYPE_CHECKING:
    from collections.abc import (
        Callable,
        Sequence,
    )

    from pandas._typing import (
        ArrayLike,
        Dtype,
        NpDtype,
<<<<<<< HEAD
        Scalar,
=======
>>>>>>> 0d2505dc
        Self,
        npt,
    )

    from pandas.core.dtypes.dtypes import ExtensionDtype

    from pandas import Series


ArrowStringScalarOrNAT = Union[str, libmissing.NAType]


def _chk_pyarrow_available() -> None:
    if pa_version_under10p1:
        msg = "pyarrow>=10.0.1 is required for PyArrow backed ArrowExtensionArray."
        raise ImportError(msg)


# TODO: Inherit directly from BaseStringArrayMethods. Currently we inherit from
# ObjectStringArrayMixin because we want to have the object-dtype based methods as
# fallback for the ones that pyarrow doesn't yet support


class ArrowStringArray(ObjectStringArrayMixin, ArrowExtensionArray, BaseStringArray):
    """
    Extension array for string data in a ``pyarrow.ChunkedArray``.

    .. warning::

       ArrowStringArray is considered experimental. The implementation and
       parts of the API may change without warning.

    Parameters
    ----------
    values : pyarrow.Array or pyarrow.ChunkedArray
        The array of data.

    Attributes
    ----------
    None

    Methods
    -------
    None

    See Also
    --------
    :func:`array`
        The recommended function for creating a ArrowStringArray.
    Series.str
        The string methods are available on Series backed by
        a ArrowStringArray.

    Notes
    -----
    ArrowStringArray returns a BooleanArray for comparison methods.

    Examples
    --------
    >>> pd.array(["This is", "some text", None, "data."], dtype="string[pyarrow]")
    <ArrowStringArray>
    ['This is', 'some text', <NA>, 'data.']
    Length: 4, dtype: string
    """

    # error: Incompatible types in assignment (expression has type "StringDtype",
    # base class "ArrowExtensionArray" defined the type as "ArrowDtype")
    _dtype: StringDtype  # type: ignore[assignment]
    _storage = "pyarrow"
    _na_value: libmissing.NAType | float = libmissing.NA

    def __init__(self, values) -> None:
        _chk_pyarrow_available()
        if isinstance(values, (pa.Array, pa.ChunkedArray)) and (
            pa.types.is_string(values.type)
            or (
                pa.types.is_dictionary(values.type)
                and (
                    pa.types.is_string(values.type.value_type)
                    or pa.types.is_large_string(values.type.value_type)
                )
            )
        ):
            values = pc.cast(values, pa.large_string())

        super().__init__(values)
        self._dtype = StringDtype(storage=self._storage, na_value=self._na_value)

        if not pa.types.is_large_string(self._pa_array.type):
            raise ValueError(
                "ArrowStringArray requires a PyArrow (chunked) array of "
                "large_string type"
            )

    @classmethod
    def _box_pa_scalar(cls, value, pa_type: pa.DataType | None = None) -> pa.Scalar:
        pa_scalar = super()._box_pa_scalar(value, pa_type)
        if pa.types.is_string(pa_scalar.type) and pa_type is None:
            pa_scalar = pc.cast(pa_scalar, pa.large_string())
        return pa_scalar

    @classmethod
    def _box_pa_array(
        cls, value, pa_type: pa.DataType | None = None, copy: bool = False
    ) -> pa.Array | pa.ChunkedArray:
        pa_array = super()._box_pa_array(value, pa_type)
        if pa.types.is_string(pa_array.type) and pa_type is None:
            pa_array = pc.cast(pa_array, pa.large_string())
        return pa_array

    def __len__(self) -> int:
        """
        Length of this array.

        Returns
        -------
        length : int
        """
        return len(self._pa_array)

    @classmethod
    def _from_sequence(
        cls, scalars, *, dtype: Dtype | None = None, copy: bool = False
    ) -> Self:
        from pandas.core.arrays.masked import BaseMaskedArray

        _chk_pyarrow_available()

        if dtype and not (isinstance(dtype, str) and dtype == "string"):
            dtype = pandas_dtype(dtype)
            assert isinstance(dtype, StringDtype) and dtype.storage == "pyarrow"

        if isinstance(scalars, BaseMaskedArray):
            # avoid costly conversion to object dtype in ensure_string_array and
            # numerical issues with Float32Dtype
            na_values = scalars._mask
            result = scalars._data
            result = lib.ensure_string_array(result, copy=copy, convert_na_value=False)
            return cls(pa.array(result, mask=na_values, type=pa.large_string()))
        elif isinstance(scalars, (pa.Array, pa.ChunkedArray)):
            return cls(pc.cast(scalars, pa.large_string()))

        # convert non-na-likes to str
        result = lib.ensure_string_array(scalars, copy=copy)
        return cls(pa.array(result, type=pa.large_string(), from_pandas=True))

    @classmethod
    def _from_sequence_of_strings(
        cls, strings, *, dtype: ExtensionDtype, copy: bool = False
    ) -> Self:
        return cls._from_sequence(strings, dtype=dtype, copy=copy)

    @property
    def dtype(self) -> StringDtype:  # type: ignore[override]
        """
        An instance of 'string[pyarrow]'.
        """
        return self._dtype

    def insert(self, loc: int, item) -> ArrowStringArray:
        if self.dtype.na_value is np.nan and item is np.nan:
            item = libmissing.NA
        if not isinstance(item, str) and item is not libmissing.NA:
            raise TypeError("Scalar must be NA or str")
        return super().insert(loc, item)

    def _convert_bool_result(self, values):
        if self.dtype.na_value is np.nan:
            return ArrowExtensionArray(values).to_numpy(na_value=np.nan)
        return BooleanDtype().__from_arrow__(values)

    def _maybe_convert_setitem_value(self, value):
        """Maybe convert value to be pyarrow compatible."""
        if is_scalar(value):
            if isna(value):
                value = None
            elif not isinstance(value, str):
                raise TypeError("Scalar must be NA or str")
        else:
            value = np.array(value, dtype=object, copy=True)
            value[isna(value)] = None
            for v in value:
                if not (v is None or isinstance(v, str)):
                    raise TypeError("Must provide strings")
        return super()._maybe_convert_setitem_value(value)

    def isin(self, values: ArrayLike) -> npt.NDArray[np.bool_]:
        value_set = [
            pa_scalar.as_py()
            for pa_scalar in [pa.scalar(value, from_pandas=True) for value in values]
            if pa_scalar.type in (pa.string(), pa.null(), pa.large_string())
        ]

        # short-circuit to return all False array.
        if not len(value_set):
            return np.zeros(len(self), dtype=bool)

        result = pc.is_in(
            self._pa_array, value_set=pa.array(value_set, type=self._pa_array.type)
        )
        # pyarrow 2.0.0 returned nulls, so we explicitly specify dtype to convert nulls
        # to False
        return np.array(result, dtype=np.bool_)

    def astype(self, dtype, copy: bool = True):
        dtype = pandas_dtype(dtype)

        if dtype == self.dtype:
            if copy:
                return self.copy()
            return self
        elif isinstance(dtype, NumericDtype):
            data = self._pa_array.cast(pa.from_numpy_dtype(dtype.numpy_dtype))
            return dtype.__from_arrow__(data)
        elif isinstance(dtype, np.dtype) and np.issubdtype(dtype, np.floating):
            return self.to_numpy(dtype=dtype, na_value=np.nan)

        return super().astype(dtype, copy=copy)

    # ------------------------------------------------------------------------
    # String methods interface

    _str_isalnum = ArrowStringArrayMixin._str_isalnum
    _str_isalpha = ArrowStringArrayMixin._str_isalpha
    _str_isdecimal = ArrowStringArrayMixin._str_isdecimal
    _str_isdigit = ArrowStringArrayMixin._str_isdigit
    _str_islower = ArrowStringArrayMixin._str_islower
    _str_isnumeric = ArrowStringArrayMixin._str_isnumeric
    _str_isspace = ArrowStringArrayMixin._str_isspace
    _str_istitle = ArrowStringArrayMixin._str_istitle
    _str_isupper = ArrowStringArrayMixin._str_isupper

    _str_map = BaseStringArray._str_map
    _str_startswith = ArrowStringArrayMixin._str_startswith
    _str_endswith = ArrowStringArrayMixin._str_endswith
    _str_pad = ArrowStringArrayMixin._str_pad
    _str_match = ArrowStringArrayMixin._str_match
    _str_fullmatch = ArrowStringArrayMixin._str_fullmatch
    _str_lower = ArrowStringArrayMixin._str_lower
    _str_upper = ArrowStringArrayMixin._str_upper
    _str_strip = ArrowStringArrayMixin._str_strip
    _str_lstrip = ArrowStringArrayMixin._str_lstrip
    _str_rstrip = ArrowStringArrayMixin._str_rstrip
    _str_removesuffix = ArrowStringArrayMixin._str_removesuffix
    _str_get = ArrowStringArrayMixin._str_get
    _str_capitalize = ArrowStringArrayMixin._str_capitalize
    _str_title = ArrowStringArrayMixin._str_title
    _str_swapcase = ArrowStringArrayMixin._str_swapcase
    _str_slice_replace = ArrowStringArrayMixin._str_slice_replace
    _str_len = ArrowStringArrayMixin._str_len
    _str_slice = ArrowStringArrayMixin._str_slice

    def _str_contains(
        self, pat, case: bool = True, flags: int = 0, na=np.nan, regex: bool = True
    ):
        if flags:
            return super()._str_contains(pat, case, flags, na, regex)

        if not isna(na):
            if not isinstance(na, bool):
                # GH#59561
                warnings.warn(
                    "Allowing a non-bool 'na' in obj.str.contains is deprecated "
                    "and will raise in a future version.",
                    FutureWarning,
                    stacklevel=find_stack_level(),
                )
                na = bool(na)

        return ArrowStringArrayMixin._str_contains(self, pat, case, flags, na, regex)

    def _str_replace(
        self,
        pat: str | re.Pattern,
        repl: str | Callable,
        n: int = -1,
        case: bool = True,
        flags: int = 0,
        regex: bool = True,
    ):
        if isinstance(pat, re.Pattern) or callable(repl) or not case or flags:
            return super()._str_replace(pat, repl, n, case, flags, regex)

        return ArrowStringArrayMixin._str_replace(
            self, pat, repl, n, case, flags, regex
        )

    def _str_repeat(self, repeats: int | Sequence[int]):
        if not isinstance(repeats, int):
            return super()._str_repeat(repeats)
        else:
            return ArrowExtensionArray._str_repeat(self, repeats=repeats)

    def _str_removeprefix(self, prefix: str):
        if not pa_version_under13p0:
            return ArrowStringArrayMixin._str_removeprefix(self, prefix)
        return super()._str_removeprefix(prefix)

    def _str_count(self, pat: str, flags: int = 0):
        if flags:
            return super()._str_count(pat, flags)
        result = pc.count_substring_regex(self._pa_array, pat)
        return self._convert_int_result(result)

    def _str_find(self, sub: str, start: int = 0, end: int | None = None):
        if (
            pa_version_under13p0
            and not (start != 0 and end is not None)
            and not (start == 0 and end is None)
        ):
            # GH#59562
            return super()._str_find(sub, start, end)
        return ArrowStringArrayMixin._str_find(self, sub, start, end)

    def _str_get_dummies(self, sep: str = "|", dtype: NpDtype | None = None):
        if dtype is None:
            dtype = np.int64
        dummies_pa, labels = ArrowExtensionArray(self._pa_array)._str_get_dummies(
            sep, dtype
        )
        if len(labels) == 0:
            return np.empty(shape=(0, 0), dtype=dtype), labels
        dummies = np.vstack(dummies_pa.to_numpy())
        _dtype = pandas_dtype(dtype)
        dummies_dtype: NpDtype
        if isinstance(_dtype, np.dtype):
            dummies_dtype = _dtype
        else:
            dummies_dtype = np.bool_
        return dummies.astype(dummies_dtype, copy=False), labels

    def _convert_int_result(self, result):
        if self.dtype.na_value is np.nan:
            if isinstance(result, pa.Array):
                result = result.to_numpy(zero_copy_only=False)
            else:
                result = result.to_numpy()
            if result.dtype == np.int32:
                result = result.astype(np.int64)
            return result

        return Int64Dtype().__from_arrow__(result)

    def _convert_rank_result(self, result):
        if self.dtype.na_value is np.nan:
            if isinstance(result, pa.Array):
                result = result.to_numpy(zero_copy_only=False)
            else:
                result = result.to_numpy()
            return result.astype("float64", copy=False)

        return Float64Dtype().__from_arrow__(result)

    def _reduce(
        self, name: str, *, skipna: bool = True, keepdims: bool = False, **kwargs
    ):
        if self.dtype.na_value is np.nan and name in ["any", "all"]:
            if not skipna:
                nas = pc.is_null(self._pa_array)
                arr = pc.or_kleene(nas, pc.not_equal(self._pa_array, ""))
            else:
                arr = pc.not_equal(self._pa_array, "")
            return ArrowExtensionArray(arr)._reduce(
                name, skipna=skipna, keepdims=keepdims, **kwargs
            )

        result = self._reduce_calc(name, skipna=skipna, keepdims=keepdims, **kwargs)
        if name in ("argmin", "argmax") and isinstance(result, pa.Array):
            return self._convert_int_result(result)
        elif isinstance(result, pa.Array):
            return type(self)(result)
        else:
            return result

    def value_counts(self, dropna: bool = True) -> Series:
        result = super().value_counts(dropna=dropna)
        if self.dtype.na_value is np.nan:
            res_values = result._values.to_numpy()
            return result._constructor(
                res_values, index=result.index, name=result.name, copy=False
            )
        return result

    def _cmp_method(self, other, op):
        result = super()._cmp_method(other, op)
        if self.dtype.na_value is np.nan:
            if op == operator.ne:
                return result.to_numpy(np.bool_, na_value=True)
            else:
                return result.to_numpy(np.bool_, na_value=False)
        return result


class ArrowStringArrayNumpySemantics(ArrowStringArray):
    _na_value = np.nan<|MERGE_RESOLUTION|>--- conflicted
+++ resolved
@@ -53,10 +53,6 @@
         ArrayLike,
         Dtype,
         NpDtype,
-<<<<<<< HEAD
-        Scalar,
-=======
->>>>>>> 0d2505dc
         Self,
         npt,
     )
