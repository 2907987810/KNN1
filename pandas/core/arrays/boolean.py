import numbers
from typing import TYPE_CHECKING, Any, Tuple, Type
import warnings

import numpy as np

from pandas._libs import lib, missing as libmissing
from pandas.compat import set_function_name
from pandas.compat.numpy import function as nv

from pandas.core.dtypes.base import ExtensionDtype
from pandas.core.dtypes.cast import astype_nansafe
from pandas.core.dtypes.common import (
    is_bool_dtype,
    is_extension_array_dtype,
    is_float,
    is_float_dtype,
    is_integer,
    is_integer_dtype,
    is_list_like,
    is_numeric_dtype,
    is_scalar,
    pandas_dtype,
)
from pandas.core.dtypes.dtypes import register_extension_dtype
from pandas.core.dtypes.generic import ABCDataFrame, ABCIndexClass, ABCSeries
from pandas.core.dtypes.missing import isna, notna

from pandas.core import nanops, ops
from pandas.core.algorithms import take
from pandas.core.arrays import ExtensionArray, ExtensionOpsMixin
import pandas.core.common as com
from pandas.core.indexers import check_bool_array_indexer

if TYPE_CHECKING:
    from pandas._typing import Scalar


@register_extension_dtype
class BooleanDtype(ExtensionDtype):
    """
    Extension dtype for boolean data.

    .. versionadded:: 1.0.0

    .. warning::

       BooleanDtype is considered experimental. The implementation and
       parts of the API may change without warning.

    Attributes
    ----------
    None

    Methods
    -------
    None

    Examples
    --------
    >>> pd.BooleanDtype()
    BooleanDtype
    """

    @property
    def na_value(self) -> "Scalar":
        """
        BooleanDtype uses :attr:`pandas.NA` as the missing NA value.

        .. warning::

           `na_value` may change in a future release.
        """
        return libmissing.NA

    @property
    def type(self) -> Type:
        return np.bool_

    @property
    def kind(self) -> str:
        return "b"

    @property
    def name(self) -> str:
        """
        The alias for BooleanDtype is ``'boolean'``.
        """
        return "boolean"

    @classmethod
    def construct_from_string(cls, string: str) -> ExtensionDtype:
        if string == "boolean":
            return cls()
        return super().construct_from_string(string)

    @classmethod
    def construct_array_type(cls) -> "Type[BooleanArray]":
        return BooleanArray

    def __repr__(self) -> str:
        return "BooleanDtype"

    @property
    def _is_boolean(self) -> bool:
        return True

    def __from_arrow__(self, array):
        """Construct BooleanArray from passed pyarrow Array/ChunkedArray"""
        import pyarrow

        if isinstance(array, pyarrow.Array):
            chunks = [array]
        else:
            # pyarrow.ChunkedArray
            chunks = array.chunks

        results = []
        for arr in chunks:
            # TODO should optimize this without going through object array
            bool_arr = BooleanArray._from_sequence(np.array(arr))
            results.append(bool_arr)

        return BooleanArray._concat_same_type(results)


def coerce_to_array(values, mask=None, copy: bool = False):
    """
    Coerce the input values array to numpy arrays with a mask.

    Parameters
    ----------
    values : 1D list-like
    mask : bool 1D array, optional
    copy : bool, default False
        if True, copy the input

    Returns
    -------
    tuple of (values, mask)
    """
    if isinstance(values, BooleanArray):
        if mask is not None:
            raise ValueError("cannot pass mask for BooleanArray input")
        values, mask = values._data, values._mask
        if copy:
            values = values.copy()
            mask = mask.copy()
        return values, mask

    mask_values = None
    if isinstance(values, np.ndarray) and values.dtype == np.bool_:
        if copy:
            values = values.copy()
    elif isinstance(values, np.ndarray) and is_numeric_dtype(values.dtype):
        mask_values = isna(values)

        values_bool = np.zeros(len(values), dtype=bool)
        values_bool[~mask_values] = values[~mask_values].astype(bool)

        if not np.all(
            values_bool[~mask_values].astype(values.dtype) == values[~mask_values]
        ):
            raise TypeError("Need to pass bool-like values")

        values = values_bool
    else:
        values_object = np.asarray(values, dtype=object)

        inferred_dtype = lib.infer_dtype(values_object, skipna=True)
        integer_like = ("floating", "integer", "mixed-integer-float")
        if inferred_dtype not in ("boolean", "empty") + integer_like:
            raise TypeError("Need to pass bool-like values")

        mask_values = isna(values_object)
        values = np.zeros(len(values), dtype=bool)
        values[~mask_values] = values_object[~mask_values].astype(bool)

        # if the values were integer-like, validate it were actually 0/1's
        if inferred_dtype in integer_like:
            if not np.all(
                values[~mask_values].astype(float)
                == values_object[~mask_values].astype(float)
            ):
                raise TypeError("Need to pass bool-like values")

    if mask is None and mask_values is None:
        mask = np.zeros(len(values), dtype=bool)
    elif mask is None:
        mask = mask_values
    else:
        if isinstance(mask, np.ndarray) and mask.dtype == np.bool_:
            if mask_values is not None:
                mask = mask | mask_values
            else:
                if copy:
                    mask = mask.copy()
        else:
            mask = np.array(mask, dtype=bool)
            if mask_values is not None:
                mask = mask | mask_values

    if not values.ndim == 1:
        raise ValueError("values must be a 1D list-like")
    if not mask.ndim == 1:
        raise ValueError("mask must be a 1D list-like")

    return values, mask


class BooleanArray(ExtensionArray, ExtensionOpsMixin):
    """
    Array of boolean (True/False) data with missing values.

    This is a pandas Extension array for boolean data, under the hood
    represented by 2 numpy arrays: a boolean array with the data and
    a boolean array with the mask (True indicating missing).

    BooleanArray implements Kleene logic (sometimes called three-value
    logic) for logical operations. See :ref:`boolean.kleene` for more.

    To construct an BooleanArray from generic array-like input, use
    :func:`pandas.array` specifying ``dtype="boolean"`` (see examples
    below).

    .. versionadded:: 1.0.0

    .. warning::

       BooleanArray is considered experimental. The implementation and
       parts of the API may change without warning.

    Parameters
    ----------
    values : numpy.ndarray
        A 1-d boolean-dtype array with the data.
    mask : numpy.ndarray
        A 1-d boolean-dtype array indicating missing values (True
        indicates missing).
    copy : bool, default False
        Whether to copy the `values` and `mask` arrays.

    Attributes
    ----------
    None

    Methods
    -------
    None

    Returns
    -------
    BooleanArray

    Examples
    --------
    Create an BooleanArray with :func:`pandas.array`:

    >>> pd.array([True, False, None], dtype="boolean")
    <BooleanArray>
    [True, False, NA]
    Length: 3, dtype: boolean
    """

    def __init__(self, values: np.ndarray, mask: np.ndarray, copy: bool = False):
        if not (isinstance(values, np.ndarray) and values.dtype == np.bool_):
            raise TypeError(
                "values should be boolean numpy array. Use "
                "the 'array' function instead"
            )
        if not (isinstance(mask, np.ndarray) and mask.dtype == np.bool_):
            raise TypeError(
                "mask should be boolean numpy array. Use "
                "the 'array' function instead"
            )
        if not values.ndim == 1:
            raise ValueError("values must be a 1D array")
        if not mask.ndim == 1:
            raise ValueError("mask must be a 1D array")

        if copy:
            values = values.copy()
            mask = mask.copy()

        self._data = values
        self._mask = mask
        self._dtype = BooleanDtype()

    @property
    def dtype(self):
        return self._dtype

    @classmethod
    def _from_sequence(cls, scalars, dtype=None, copy: bool = False):
        if dtype:
            assert dtype == "boolean"
        values, mask = coerce_to_array(scalars, copy=copy)
        return BooleanArray(values, mask)

    def _values_for_factorize(self) -> Tuple[np.ndarray, Any]:
        data = self._data.astype("int8")
        data[self._mask] = -1
        return data, -1

    @classmethod
    def _from_factorized(cls, values, original: "BooleanArray"):
        return cls._from_sequence(values, dtype=original.dtype)

    def _formatter(self, boxed=False):
        return str

    @property
    def _hasna(self) -> bool:
        # Note: this is expensive right now! The hope is that we can
        # make this faster by having an optional mask, but not have to change
        # source code using it..
        return self._mask.any()

    def __getitem__(self, item):
        if is_integer(item):
            if self._mask[item]:
                return self.dtype.na_value
            return self._data[item]

        elif com.is_bool_indexer(item):
            item = check_bool_array_indexer(self, item)

        return type(self)(self._data[item], self._mask[item])

    def to_numpy(self, dtype=None, copy=False, na_value: "Scalar" = libmissing.NA):
        """
        Convert to a numpy array.

        By default converts to a numpy object array. Specify the `dtype` and
        `na_value` keywords to customize the conversion.

        Parameters
        ----------
        dtype : dtype, default object
            The numpy dtype to convert to.
        copy : bool, default False
            Whether to ensure that the returned value is a not a view on
            the array. Note that ``copy=False`` does not *ensure* that
            ``to_numpy()`` is no-copy. Rather, ``copy=True`` ensure that
            a copy is made, even if not strictly necessary.
        na_value : scalar, optional
             Scalar missing value indicator to use in numpy array. Defaults
             to the native missing value indicator of this array (pd.NA).

        Returns
        -------
        np.ndarray
        """
        if dtype is None:
            dtype = object
<<<<<<< HEAD
        if self.isna().any():
            if is_bool_dtype(dtype) and na_value is libmissing.NA:
=======
        if is_bool_dtype(dtype):
            if not self._hasna:
                return self._data
            else:
>>>>>>> 9fb3040c
                raise ValueError(
                    "cannot convert to bool numpy array in presence of missing values"
                )
            # don't pass copy to astype -> always need a copy since we are mutating
            data = self._data.astype(dtype)
            data[self._mask] = na_value
        else:
            data = self._data.astype(dtype, copy=copy)
        return data

    __array_priority__ = 1000  # higher than ndarray so ops dispatch to us

    def __array__(self, dtype=None):
        """
        the array interface, return my values
        We return an object array here to preserve our scalar values
        """
        # by default (no dtype specified), return an object array
        return self.to_numpy(dtype=dtype)

    def __arrow_array__(self, type=None):
        """
        Convert myself into a pyarrow Array.
        """
        import pyarrow as pa

        return pa.array(self._data, mask=self._mask, type=type)

    _HANDLED_TYPES = (np.ndarray, numbers.Number, bool, np.bool_)

    def __array_ufunc__(self, ufunc, method, *inputs, **kwargs):
        # For BooleanArray inputs, we apply the ufunc to ._data
        # and mask the result.
        if method == "reduce":
            # Not clear how to handle missing values in reductions. Raise.
            raise NotImplementedError("The 'reduce' method is not supported.")
        out = kwargs.get("out", ())

        for x in inputs + out:
            if not isinstance(x, self._HANDLED_TYPES + (BooleanArray,)):
                return NotImplemented

        # for binary ops, use our custom dunder methods
        result = ops.maybe_dispatch_ufunc_to_dunder_op(
            self, ufunc, method, *inputs, **kwargs
        )
        if result is not NotImplemented:
            return result

        mask = np.zeros(len(self), dtype=bool)
        inputs2 = []
        for x in inputs:
            if isinstance(x, BooleanArray):
                mask |= x._mask
                inputs2.append(x._data)
            else:
                inputs2.append(x)

        def reconstruct(x):
            # we don't worry about scalar `x` here, since we
            # raise for reduce up above.

            if is_bool_dtype(x.dtype):
                m = mask.copy()
                return BooleanArray(x, m)
            else:
                x[mask] = np.nan
            return x

        result = getattr(ufunc, method)(*inputs2, **kwargs)
        if isinstance(result, tuple):
            tuple(reconstruct(x) for x in result)
        else:
            return reconstruct(result)

    def __iter__(self):
        for i in range(len(self)):
            if self._mask[i]:
                yield self.dtype.na_value
            else:
                yield self._data[i]

    def take(self, indexer, allow_fill=False, fill_value=None):
        # we always fill with False internally
        # to avoid upcasting
        data_fill_value = False if isna(fill_value) else fill_value
        result = take(
            self._data, indexer, fill_value=data_fill_value, allow_fill=allow_fill
        )

        mask = take(self._mask, indexer, fill_value=True, allow_fill=allow_fill)

        # if we are filling
        # we only fill where the indexer is null
        # not existing missing values
        # TODO(jreback) what if we have a non-na float as a fill value?
        if allow_fill and notna(fill_value):
            fill_mask = np.asarray(indexer) == -1
            result[fill_mask] = fill_value
            mask = mask ^ fill_mask

        return type(self)(result, mask, copy=False)

    def copy(self):
        data, mask = self._data, self._mask
        data = data.copy()
        mask = mask.copy()
        return type(self)(data, mask, copy=False)

    def __setitem__(self, key, value):
        _is_scalar = is_scalar(value)
        if _is_scalar:
            value = [value]
        value, mask = coerce_to_array(value)

        if _is_scalar:
            value = value[0]
            mask = mask[0]

        self._data[key] = value
        self._mask[key] = mask

    def __len__(self):
        return len(self._data)

    @property
    def nbytes(self):
        return self._data.nbytes + self._mask.nbytes

    def isna(self):
        return self._mask

    @property
    def _na_value(self):
        return self._dtype.na_value

    @classmethod
    def _concat_same_type(cls, to_concat):
        data = np.concatenate([x._data for x in to_concat])
        mask = np.concatenate([x._mask for x in to_concat])
        return cls(data, mask)

    def astype(self, dtype, copy=True):
        """
        Cast to a NumPy array or ExtensionArray with 'dtype'.

        Parameters
        ----------
        dtype : str or dtype
            Typecode or data-type to which the array is cast.
        copy : bool, default True
            Whether to copy the data, even if not necessary. If False,
            a copy is made only if the old dtype does not match the
            new dtype.

        Returns
        -------
        array : ndarray or ExtensionArray
            NumPy ndarray, BooleanArray or IntergerArray with 'dtype' for its dtype.

        Raises
        ------
        TypeError
            if incompatible type with an BooleanDtype, equivalent of same_kind
            casting
        """
        dtype = pandas_dtype(dtype)

        if isinstance(dtype, BooleanDtype):
            values, mask = coerce_to_array(self, copy=copy)
            return BooleanArray(values, mask, copy=False)

        if is_bool_dtype(dtype):
            # astype_nansafe converts np.nan to True
            if self._hasna:
                raise ValueError("cannot convert float NaN to bool")
            else:
                return self._data.astype(dtype, copy=copy)
        if is_extension_array_dtype(dtype) and is_integer_dtype(dtype):
            from pandas.core.arrays import IntegerArray

            return IntegerArray(
                self._data.astype(dtype.numpy_dtype), self._mask.copy(), copy=False
            )
        # for integer, error if there are missing values
        if is_integer_dtype(dtype):
            if self._hasna:
                raise ValueError("cannot convert NA to integer")
        # for float dtype, ensure we use np.nan before casting (numpy cannot
        # deal with pd.NA)
        na_value = self._na_value
        if is_float_dtype(dtype):
            na_value = np.nan
        # coerce
<<<<<<< HEAD
        data = self.to_numpy(na_value=na_value)
        return astype_nansafe(data, dtype, copy=None)
=======
        data = self._coerce_to_ndarray(na_value=na_value)
        return astype_nansafe(data, dtype, copy=False)
>>>>>>> 9fb3040c

    def value_counts(self, dropna=True):
        """
        Returns a Series containing counts of each category.

        Every category will have an entry, even those with a count of 0.

        Parameters
        ----------
        dropna : bool, default True
            Don't include counts of NaN.

        Returns
        -------
        counts : Series

        See Also
        --------
        Series.value_counts

        """

        from pandas import Index, Series

        # compute counts on the data with no nans
        data = self._data[~self._mask]
        value_counts = Index(data).value_counts()
        array = value_counts.values

        # TODO(extension)
        # if we have allow Index to hold an ExtensionArray
        # this is easier
        index = value_counts.index.values.astype(bool).astype(object)

        # if we want nans, count the mask
        if not dropna:

            # TODO(extension)
            # appending to an Index *always* infers
            # w/o passing the dtype
            array = np.append(array, [self._mask.sum()])
            index = Index(
                np.concatenate([index, np.array([np.nan], dtype=object)]), dtype=object
            )

        return Series(array, index=index)

    def _values_for_argsort(self) -> np.ndarray:
        """
        Return values for sorting.

        Returns
        -------
        ndarray
            The transformed values should maintain the ordering between values
            within the array.

        See Also
        --------
        ExtensionArray.argsort
        """
        data = self._data.copy()
        data[self._mask] = -1
        return data

    def any(self, skipna: bool = True, **kwargs):
        """
        Return whether any element is True.

        Returns False unless there is at least one element that is True.
        By default, NAs are skipped. If ``skipna=False`` is specified and
        missing values are present, similar :ref:`Kleene logic <boolean.kleene>`
        is used as for logical operations.

        Parameters
        ----------
        skipna : bool, default True
            Exclude NA values. If the entire array is NA and `skipna` is
            True, then the result will be False, as for an empty array.
            If `skipna` is False, the result will still be True if there is
            at least one element that is True, otherwise NA will be returned
            if there are NA's present.
        **kwargs : any, default None
            Additional keywords have no effect but might be accepted for
            compatibility with NumPy.

        Returns
        -------
        bool or :attr:`pandas.NA`

        See Also
        --------
        numpy.any : Numpy version of this method.
        BooleanArray.all : Return whether all elements are True.

        Examples
        --------

        The result indicates whether any element is True (and by default
        skips NAs):

        >>> pd.array([True, False, True]).any()
        True
        >>> pd.array([True, False, pd.NA]).any()
        True
        >>> pd.array([False, False, pd.NA]).any()
        False
        >>> pd.array([], dtype="boolean").any()
        False
        >>> pd.array([pd.NA], dtype="boolean").any()
        False

        With ``skipna=False``, the result can be NA if this is logically
        required (whether ``pd.NA`` is True or False influences the result):

        >>> pd.array([True, False, pd.NA]).any(skipna=False)
        True
        >>> pd.array([False, False, pd.NA]).any(skipna=False)
        NA
        """
        kwargs.pop("axis", None)
        nv.validate_any((), kwargs)

        values = self._data.copy()
        np.putmask(values, self._mask, False)
        result = values.any()
        if skipna:
            return result
        else:
            if result or len(self) == 0:
                return result
            else:
                return self.dtype.na_value

    def all(self, skipna: bool = True, **kwargs):
        """
        Return whether all elements are True.

        Returns True unless there is at least one element that is False.
        By default, NAs are skipped. If ``skipna=False`` is specified and
        missing values are present, similar :ref:`Kleene logic <boolean.kleene>`
        is used as for logical operations.

        Parameters
        ----------
        skipna : bool, default True
            Exclude NA values. If the entire array is NA and `skipna` is
            True, then the result will be True, as for an empty array.
            If `skipna` is False, the result will still be False if there is
            at least one element that is False, otherwise NA will be returned
            if there are NA's present.
        **kwargs : any, default None
            Additional keywords have no effect but might be accepted for
            compatibility with NumPy.

        Returns
        -------
        bool or :attr:`pandas.NA`

        See Also
        --------
        numpy.all : Numpy version of this method.
        BooleanArray.any : Return whether any element is True.

        Examples
        --------

        The result indicates whether any element is True (and by default
        skips NAs):

        >>> pd.array([True, True, pd.NA]).all()
        True
        >>> pd.array([True, False, pd.NA]).all()
        False
        >>> pd.array([], dtype="boolean").all()
        True
        >>> pd.array([pd.NA], dtype="boolean").all()
        True

        With ``skipna=False``, the result can be NA if this is logically
        required (whether ``pd.NA`` is True or False influences the result):

        >>> pd.array([True, True, pd.NA]).all(skipna=False)
        NA
        >>> pd.array([True, False, pd.NA]).all(skipna=False)
        False
        """
        kwargs.pop("axis", None)
        nv.validate_all((), kwargs)

        values = self._data.copy()
        np.putmask(values, self._mask, True)
        result = values.all()

        if skipna:
            return result
        else:
            if not result or len(self) == 0:
                return result
            else:
                return self.dtype.na_value

    @classmethod
    def _create_logical_method(cls, op):
        def logical_method(self, other):
            if isinstance(other, (ABCDataFrame, ABCSeries, ABCIndexClass)):
                # Rely on pandas to unbox and dispatch to us.
                return NotImplemented

            assert op.__name__ in {"or_", "ror_", "and_", "rand_", "xor", "rxor"}
            other = lib.item_from_zerodim(other)
            other_is_booleanarray = isinstance(other, BooleanArray)
            other_is_scalar = lib.is_scalar(other)
            mask = None

            if other_is_booleanarray:
                other, mask = other._data, other._mask
            elif is_list_like(other):
                other = np.asarray(other, dtype="bool")
                if other.ndim > 1:
                    raise NotImplementedError(
                        "can only perform ops with 1-d structures"
                    )
                other, mask = coerce_to_array(other, copy=False)
            elif isinstance(other, np.bool_):
                other = other.item()

            if other_is_scalar and not (other is libmissing.NA or lib.is_bool(other)):
                raise TypeError(
                    "'other' should be pandas.NA or a bool. "
                    f"Got {type(other).__name__} instead."
                )

            if not other_is_scalar and len(self) != len(other):
                raise ValueError("Lengths must match to compare")

            if op.__name__ in {"or_", "ror_"}:
                result, mask = ops.kleene_or(self._data, other, self._mask, mask)
            elif op.__name__ in {"and_", "rand_"}:
                result, mask = ops.kleene_and(self._data, other, self._mask, mask)
            elif op.__name__ in {"xor", "rxor"}:
                result, mask = ops.kleene_xor(self._data, other, self._mask, mask)

            return BooleanArray(result, mask)

        name = f"__{op.__name__}__"
        return set_function_name(logical_method, name, cls)

    @classmethod
    def _create_comparison_method(cls, op):
        def cmp_method(self, other):
            from pandas.arrays import IntegerArray

            if isinstance(
                other, (ABCDataFrame, ABCSeries, ABCIndexClass, IntegerArray)
            ):
                # Rely on pandas to unbox and dispatch to us.
                return NotImplemented

            other = lib.item_from_zerodim(other)
            mask = None

            if isinstance(other, BooleanArray):
                other, mask = other._data, other._mask

            elif is_list_like(other):
                other = np.asarray(other)
                if other.ndim > 1:
                    raise NotImplementedError(
                        "can only perform ops with 1-d structures"
                    )
                if len(self) != len(other):
                    raise ValueError("Lengths must match to compare")

            if other is libmissing.NA:
                # numpy does not handle pd.NA well as "other" scalar (it returns
                # a scalar False instead of an array)
                result = np.zeros_like(self._data)
                mask = np.ones_like(self._data)
            else:
                # numpy will show a DeprecationWarning on invalid elementwise
                # comparisons, this will raise in the future
                with warnings.catch_warnings():
                    warnings.filterwarnings("ignore", "elementwise", FutureWarning)
                    with np.errstate(all="ignore"):
                        result = op(self._data, other)

                # nans propagate
                if mask is None:
                    mask = self._mask.copy()
                else:
                    mask = self._mask | mask

            return BooleanArray(result, mask, copy=False)

        name = f"__{op.__name__}"
        return set_function_name(cmp_method, name, cls)

    def _reduce(self, name, skipna=True, **kwargs):

        if name in {"any", "all"}:
            return getattr(self, name)(skipna=skipna, **kwargs)

        data = self._data
        mask = self._mask

        # coerce to a nan-aware float if needed
        if mask.any():
            data = self._data.astype("float64")
            data[mask] = np.nan

        op = getattr(nanops, "nan" + name)
        result = op(data, axis=0, skipna=skipna, mask=mask, **kwargs)

        # if we have numeric op that would result in an int, coerce to int if possible
        if name in ["sum", "prod"] and notna(result):
            int_result = np.int64(result)
            if int_result == result:
                result = int_result

        elif name in ["min", "max"] and notna(result):
            result = np.bool_(result)

        return result

    def _maybe_mask_result(self, result, mask, other, op_name):
        """
        Parameters
        ----------
        result : array-like
        mask : array-like bool
        other : scalar or array-like
        op_name : str
        """
        # if we have a float operand we are by-definition
        # a float result
        # or our op is a divide
        if (is_float_dtype(other) or is_float(other)) or (
            op_name in ["rtruediv", "truediv"]
        ):
            result[mask] = np.nan
            return result

        if is_bool_dtype(result):
            return BooleanArray(result, mask, copy=False)

        elif is_integer_dtype(result):
            from pandas.core.arrays import IntegerArray

            return IntegerArray(result, mask, copy=False)
        else:
            result[mask] = np.nan
            return result

    @classmethod
    def _create_arithmetic_method(cls, op):
        op_name = op.__name__

        def boolean_arithmetic_method(self, other):

            if isinstance(other, (ABCDataFrame, ABCSeries, ABCIndexClass)):
                # Rely on pandas to unbox and dispatch to us.
                return NotImplemented

            other = lib.item_from_zerodim(other)
            mask = None

            if isinstance(other, BooleanArray):
                other, mask = other._data, other._mask

            elif is_list_like(other):
                other = np.asarray(other)
                if other.ndim > 1:
                    raise NotImplementedError(
                        "can only perform ops with 1-d structures"
                    )
                if len(self) != len(other):
                    raise ValueError("Lengths must match")

            # nans propagate
            if mask is None:
                mask = self._mask
            else:
                mask = self._mask | mask

            with np.errstate(all="ignore"):
                result = op(self._data, other)

            # divmod returns a tuple
            if op_name == "divmod":
                div, mod = result
                return (
                    self._maybe_mask_result(div, mask, other, "floordiv"),
                    self._maybe_mask_result(mod, mask, other, "mod"),
                )

            return self._maybe_mask_result(result, mask, other, op_name)

        name = f"__{op_name}__"
        return set_function_name(boolean_arithmetic_method, name, cls)


BooleanArray._add_logical_ops()
BooleanArray._add_comparison_ops()
BooleanArray._add_arithmetic_ops()<|MERGE_RESOLUTION|>--- conflicted
+++ resolved
@@ -353,15 +353,8 @@
         """
         if dtype is None:
             dtype = object
-<<<<<<< HEAD
-        if self.isna().any():
+        if self._hasna:
             if is_bool_dtype(dtype) and na_value is libmissing.NA:
-=======
-        if is_bool_dtype(dtype):
-            if not self._hasna:
-                return self._data
-            else:
->>>>>>> 9fb3040c
                 raise ValueError(
                     "cannot convert to bool numpy array in presence of missing values"
                 )
@@ -556,13 +549,8 @@
         if is_float_dtype(dtype):
             na_value = np.nan
         # coerce
-<<<<<<< HEAD
         data = self.to_numpy(na_value=na_value)
-        return astype_nansafe(data, dtype, copy=None)
-=======
-        data = self._coerce_to_ndarray(na_value=na_value)
         return astype_nansafe(data, dtype, copy=False)
->>>>>>> 9fb3040c
 
     def value_counts(self, dropna=True):
         """
