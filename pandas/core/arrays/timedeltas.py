from __future__ import annotations

from datetime import timedelta
from typing import (
    TYPE_CHECKING,
    Iterator,
    cast,
)

import numpy as np

from pandas._libs import (
    lib,
    tslibs,
)
from pandas._libs.tslibs import (
    BaseOffset,
    NaT,
    NaTType,
    Tick,
    Timedelta,
    astype_overflowsafe,
<<<<<<< HEAD
    get_unit_from_dtype,
    iNaT,
    is_supported_unit,
=======
    get_supported_reso,
    get_unit_from_dtype,
    iNaT,
    is_supported_unit,
    npy_unit_to_abbrev,
>>>>>>> 796b8703
    periods_per_second,
    to_offset,
)
from pandas._libs.tslibs.conversion import precision_from_unit
from pandas._libs.tslibs.fields import get_timedelta_field
from pandas._libs.tslibs.timedeltas import (
    array_to_timedelta64,
    ints_to_pytimedelta,
    parse_timedelta_unit,
)
from pandas._typing import (
    AxisInt,
    DateTimeErrorChoices,
    DtypeObj,
    NpDtype,
    npt,
)
from pandas.compat.numpy import function as nv
from pandas.util._validators import validate_endpoints

from pandas.core.dtypes.astype import astype_td64_unit_conversion
from pandas.core.dtypes.common import (
    TD64NS_DTYPE,
    is_dtype_equal,
    is_extension_array_dtype,
    is_float_dtype,
    is_integer_dtype,
    is_object_dtype,
    is_scalar,
    is_string_dtype,
    is_timedelta64_dtype,
    pandas_dtype,
)
from pandas.core.dtypes.missing import isna

from pandas.core import nanops
from pandas.core.arrays import datetimelike as dtl
from pandas.core.arrays._ranges import generate_regular_range
import pandas.core.common as com
from pandas.core.ops.common import unpack_zerodim_and_defer

if TYPE_CHECKING:
    from pandas import DataFrame


def _field_accessor(name: str, alias: str, docstring: str):
    def f(self) -> np.ndarray:
        values = self.asi8
        result = get_timedelta_field(values, alias, reso=self._creso)
        if self._hasna:
            result = self._maybe_mask_results(
                result, fill_value=None, convert="float64"
            )

        return result

    f.__name__ = name
    f.__doc__ = f"\n{docstring}\n"
    return property(f)


class TimedeltaArray(dtl.TimelikeOps):
    """
    Pandas ExtensionArray for timedelta data.

    .. warning::

       TimedeltaArray is currently experimental, and its API may change
       without warning. In particular, :attr:`TimedeltaArray.dtype` is
       expected to change to be an instance of an ``ExtensionDtype``
       subclass.

    Parameters
    ----------
    values : array-like
        The timedelta data.

    dtype : numpy.dtype
        Currently, only ``numpy.dtype("timedelta64[ns]")`` is accepted.
    freq : Offset, optional
    copy : bool, default False
        Whether to copy the underlying array of data.

    Attributes
    ----------
    None

    Methods
    -------
    None
    """

    _typ = "timedeltaarray"
    _internal_fill_value = np.timedelta64("NaT", "ns")
    _recognized_scalars = (timedelta, np.timedelta64, Tick)
    _is_recognized_dtype = is_timedelta64_dtype
    _infer_matches = ("timedelta", "timedelta64")

    @property
    def _scalar_type(self) -> type[Timedelta]:
        return Timedelta

    __array_priority__ = 1000
    # define my properties & methods for delegation
    _other_ops: list[str] = []
    _bool_ops: list[str] = []
    _object_ops: list[str] = ["freq"]
    _field_ops: list[str] = ["days", "seconds", "microseconds", "nanoseconds"]
    _datetimelike_ops: list[str] = _field_ops + _object_ops + _bool_ops
    _datetimelike_methods: list[str] = [
        "to_pytimedelta",
        "total_seconds",
        "round",
        "floor",
        "ceil",
    ]

    # Note: ndim must be defined to ensure NaT.__richcmp__(TimedeltaArray)
    #  operates pointwise.

    def _box_func(self, x: np.timedelta64) -> Timedelta | NaTType:
        y = x.view("i8")
        if y == NaT.value:
            return NaT
        return Timedelta._from_value_and_reso(y, reso=self._creso)

    @property
    # error: Return type "dtype" of "dtype" incompatible with return type
    # "ExtensionDtype" in supertype "ExtensionArray"
    def dtype(self) -> np.dtype:  # type: ignore[override]
        """
        The dtype for the TimedeltaArray.

        .. warning::

           A future version of pandas will change dtype to be an instance
           of a :class:`pandas.api.extensions.ExtensionDtype` subclass,
           not a ``numpy.dtype``.

        Returns
        -------
        numpy.dtype
        """
        return self._ndarray.dtype

    # ----------------------------------------------------------------
    # Constructors

    _freq = None
    _default_dtype = TD64NS_DTYPE  # used in TimeLikeOps.__init__

    @classmethod
    def _validate_dtype(cls, values, dtype):
        # used in TimeLikeOps.__init__
        _validate_td64_dtype(values.dtype)
        dtype = _validate_td64_dtype(dtype)
        return dtype

    # error: Signature of "_simple_new" incompatible with supertype "NDArrayBacked"
    @classmethod
    def _simple_new(  # type: ignore[override]
        cls, values: np.ndarray, freq: BaseOffset | None = None, dtype=TD64NS_DTYPE
    ) -> TimedeltaArray:
        # Require td64 dtype, not unit-less, matching values.dtype
        assert isinstance(dtype, np.dtype) and dtype.kind == "m"
        assert not tslibs.is_unitless(dtype)
        assert isinstance(values, np.ndarray), type(values)
        assert dtype == values.dtype

        result = super()._simple_new(values=values, dtype=dtype)
        result._freq = freq
        return result

    @classmethod
    def _from_sequence(cls, data, *, dtype=None, copy: bool = False) -> TimedeltaArray:
        if dtype:
            dtype = _validate_td64_dtype(dtype)

        data, inferred_freq = sequence_to_td64ns(data, copy=copy, unit=None)
        freq, _ = dtl.validate_inferred_freq(None, inferred_freq, False)

        if dtype is not None:
            data = astype_overflowsafe(data, dtype=dtype, copy=False)

        return cls._simple_new(data, dtype=data.dtype, freq=freq)

    @classmethod
    def _from_sequence_not_strict(
        cls,
        data,
        dtype=None,
        copy: bool = False,
        freq=lib.no_default,
        unit=None,
    ) -> TimedeltaArray:
        if dtype:
            dtype = _validate_td64_dtype(dtype)

        assert unit not in ["Y", "y", "M"]  # caller is responsible for checking

        explicit_none = freq is None
        freq = freq if freq is not lib.no_default else None

        freq, freq_infer = dtl.maybe_infer_freq(freq)

        data, inferred_freq = sequence_to_td64ns(data, copy=copy, unit=unit)
        freq, freq_infer = dtl.validate_inferred_freq(freq, inferred_freq, freq_infer)
        if explicit_none:
            freq = None

        if dtype is not None:
            data = astype_overflowsafe(data, dtype=dtype, copy=False)

        result = cls._simple_new(data, dtype=data.dtype, freq=freq)

        if inferred_freq is None and freq is not None:
            # this condition precludes `freq_infer`
            cls._validate_frequency(result, freq)

        elif freq_infer:
            # Set _freq directly to bypass duplicative _validate_frequency
            # check.
            result._freq = to_offset(result.inferred_freq)

        return result

    @classmethod
    def _generate_range(cls, start, end, periods, freq, closed=None):

        periods = dtl.validate_periods(periods)
        if freq is None and any(x is None for x in [periods, start, end]):
            raise ValueError("Must provide freq argument if no data is supplied")

        if com.count_not_none(start, end, periods, freq) != 3:
            raise ValueError(
                "Of the four parameters: start, end, periods, "
                "and freq, exactly three must be specified"
            )

        if start is not None:
            start = Timedelta(start)._as_unit("ns")

        if end is not None:
            end = Timedelta(end)._as_unit("ns")

        left_closed, right_closed = validate_endpoints(closed)

        if freq is not None:
            index = generate_regular_range(start, end, periods, freq)
        else:
            index = np.linspace(start.value, end.value, periods).astype("i8")

        if not left_closed:
            index = index[1:]
        if not right_closed:
            index = index[:-1]

        td64values = index.view("m8[ns]")
        return cls._simple_new(td64values, dtype=td64values.dtype, freq=freq)

    # ----------------------------------------------------------------
    # DatetimeLike Interface

    def _unbox_scalar(self, value, setitem: bool = False) -> np.timedelta64:
        if not isinstance(value, self._scalar_type) and value is not NaT:
            raise ValueError("'value' should be a Timedelta.")
        self._check_compatible_with(value, setitem=setitem)
        if value is NaT:
            return np.timedelta64(value.value, "ns")
        else:
            return value._as_unit(self._unit).asm8
        return np.timedelta64(value.value, "ns")

    def _scalar_from_string(self, value) -> Timedelta | NaTType:
        return Timedelta(value)

    def _check_compatible_with(self, other, setitem: bool = False) -> None:
        # we don't have anything to validate.
        pass

    # ----------------------------------------------------------------
    # Array-Like / EA-Interface Methods

    def astype(self, dtype, copy: bool = True):
        # We handle
        #   --> timedelta64[ns]
        #   --> timedelta64
        # DatetimeLikeArrayMixin super call handles other cases
        dtype = pandas_dtype(dtype)

        if dtype.kind == "m":
            if dtype == self.dtype:
                if copy:
                    return self.copy()
                return self

            if is_supported_unit(get_unit_from_dtype(dtype)):
                # unit conversion e.g. timedelta64[s]
                res_values = astype_overflowsafe(self._ndarray, dtype, copy=False)
                return type(self)._simple_new(
                    res_values, dtype=res_values.dtype, freq=self.freq
                )

            return astype_td64_unit_conversion(self._ndarray, dtype, copy=copy)

        return dtl.DatetimeLikeArrayMixin.astype(self, dtype, copy=copy)

    def __iter__(self) -> Iterator:
        if self.ndim > 1:
            for i in range(len(self)):
                yield self[i]
        else:
            # convert in chunks of 10k for efficiency
            data = self._ndarray
            length = len(self)
            chunksize = 10000
            chunks = (length // chunksize) + 1
            for i in range(chunks):
                start_i = i * chunksize
                end_i = min((i + 1) * chunksize, length)
                converted = ints_to_pytimedelta(data[start_i:end_i], box=True)
                yield from converted

    # ----------------------------------------------------------------
    # Reductions

    def sum(
        self,
        *,
        axis: AxisInt | None = None,
        dtype: NpDtype | None = None,
        out=None,
        keepdims: bool = False,
        initial=None,
        skipna: bool = True,
        min_count: int = 0,
    ):
        nv.validate_sum(
            (), {"dtype": dtype, "out": out, "keepdims": keepdims, "initial": initial}
        )

        result = nanops.nansum(
            self._ndarray, axis=axis, skipna=skipna, min_count=min_count
        )
        return self._wrap_reduction_result(axis, result)

    def std(
        self,
        *,
        axis: AxisInt | None = None,
        dtype: NpDtype | None = None,
        out=None,
        ddof: int = 1,
        keepdims: bool = False,
        skipna: bool = True,
    ):
        nv.validate_stat_ddof_func(
            (), {"dtype": dtype, "out": out, "keepdims": keepdims}, fname="std"
        )

        result = nanops.nanstd(self._ndarray, axis=axis, skipna=skipna, ddof=ddof)
        if axis is None or self.ndim == 1:
            return self._box_func(result)
        return self._from_backing_data(result)

    # ----------------------------------------------------------------
    # Rendering Methods

    def _formatter(self, boxed: bool = False):
        from pandas.io.formats.format import get_format_timedelta64

        return get_format_timedelta64(self, box=True)

    def _format_native_types(
        self, *, na_rep: str | float = "NaT", date_format=None, **kwargs
    ) -> npt.NDArray[np.object_]:
        from pandas.io.formats.format import get_format_timedelta64

        # Relies on TimeDelta._repr_base
        formatter = get_format_timedelta64(self._ndarray, na_rep)
        # equiv: np.array([formatter(x) for x in self._ndarray])
        #  but independent of dimension
        return np.frompyfunc(formatter, 1, 1)(self._ndarray)

    # ----------------------------------------------------------------
    # Arithmetic Methods

    def _add_offset(self, other):
        assert not isinstance(other, Tick)
        raise TypeError(
            f"cannot add the type {type(other).__name__} to a {type(self).__name__}"
        )

    @unpack_zerodim_and_defer("__mul__")
    def __mul__(self, other) -> TimedeltaArray:
        if is_scalar(other):
            # numpy will accept float and int, raise TypeError for others
            result = self._ndarray * other
            freq = None
            if self.freq is not None and not isna(other):
                freq = self.freq * other
            return type(self)._simple_new(result, dtype=result.dtype, freq=freq)

        if not hasattr(other, "dtype"):
            # list, tuple
            other = np.array(other)
        if len(other) != len(self) and not is_timedelta64_dtype(other.dtype):
            # Exclude timedelta64 here so we correctly raise TypeError
            #  for that instead of ValueError
            raise ValueError("Cannot multiply with unequal lengths")

        if is_object_dtype(other.dtype):
            # this multiplication will succeed only if all elements of other
            #  are int or float scalars, so we will end up with
            #  timedelta64[ns]-dtyped result
            arr = self._ndarray
            result = [arr[n] * other[n] for n in range(len(self))]
            result = np.array(result)
            return type(self)._simple_new(result, dtype=result.dtype)

        # numpy will accept float or int dtype, raise TypeError for others
        result = self._ndarray * other
        return type(self)._simple_new(result, dtype=result.dtype)

    __rmul__ = __mul__

    @unpack_zerodim_and_defer("__truediv__")
    def __truediv__(self, other):
        # timedelta / X is well-defined for timedelta-like or numeric X

        if isinstance(other, self._recognized_scalars):
            other = Timedelta(other)
            # mypy assumes that __new__ returns an instance of the class
            # github.com/python/mypy/issues/1020
            if cast("Timedelta | NaTType", other) is NaT:
                # specifically timedelta64-NaT
                result = np.empty(self.shape, dtype=np.float64)
                result.fill(np.nan)
                return result

            # otherwise, dispatch to Timedelta implementation
            return self._ndarray / other

        elif lib.is_scalar(other):
            # assume it is numeric
            result = self._ndarray / other
            freq = None
            if self.freq is not None:
                # Tick division is not implemented, so operate on Timedelta
                freq = self.freq.delta / other
                freq = to_offset(freq)
            return type(self)._simple_new(result, dtype=result.dtype, freq=freq)

        if not hasattr(other, "dtype"):
            # e.g. list, tuple
            other = np.array(other)

        if len(other) != len(self):
            raise ValueError("Cannot divide vectors with unequal lengths")

        elif is_timedelta64_dtype(other.dtype):
            # let numpy handle it
            return self._ndarray / other

        elif is_object_dtype(other.dtype):
            # We operate on raveled arrays to avoid problems in inference
            #  on NaT
            # TODO: tests with non-nano
            srav = self.ravel()
            orav = other.ravel()
            result_list = [srav[n] / orav[n] for n in range(len(srav))]
            result = np.array(result_list).reshape(self.shape)

            # We need to do dtype inference in order to keep DataFrame ops
            #  behavior consistent with Series behavior
            inferred = lib.infer_dtype(result, skipna=False)
            if inferred == "timedelta":
                flat = result.ravel()
                result = type(self)._from_sequence(flat).reshape(result.shape)
            elif inferred == "floating":
                result = result.astype(float)
            elif inferred == "datetime":
                # GH#39750 this occurs when result is all-NaT, in which case
                #  we want to interpret these NaTs as td64.
                #  We construct an all-td64NaT result.
                # error: Incompatible types in assignment (expression has type
                # "TimedeltaArray", variable has type "ndarray[Any,
                # dtype[floating[_64Bit]]]")
                result = self * np.nan  # type: ignore[assignment]

            return result

        else:
            result = self._ndarray / other
            return type(self)._simple_new(result, dtype=result.dtype)

    @unpack_zerodim_and_defer("__rtruediv__")
    def __rtruediv__(self, other):
        # X / timedelta is defined only for timedelta-like X
        if isinstance(other, self._recognized_scalars):
            other = Timedelta(other)
            # mypy assumes that __new__ returns an instance of the class
            # github.com/python/mypy/issues/1020
            if cast("Timedelta | NaTType", other) is NaT:
                # specifically timedelta64-NaT
                result = np.empty(self.shape, dtype=np.float64)
                result.fill(np.nan)
                return result

            # otherwise, dispatch to Timedelta implementation
            return other / self._ndarray

        elif lib.is_scalar(other):
            raise TypeError(
                f"Cannot divide {type(other).__name__} by {type(self).__name__}"
            )

        if not hasattr(other, "dtype"):
            # e.g. list, tuple
            other = np.array(other)

        if len(other) != len(self):
            raise ValueError("Cannot divide vectors with unequal lengths")

        elif is_timedelta64_dtype(other.dtype):
            # let numpy handle it
            return other / self._ndarray

        elif is_object_dtype(other.dtype):
            # Note: unlike in __truediv__, we do not _need_ to do type
            #  inference on the result.  It does not raise, a numeric array
            #  is returned.  GH#23829
            result_list = [other[n] / self[n] for n in range(len(self))]
            return np.array(result_list)

        else:
            raise TypeError(
                f"Cannot divide {other.dtype} data by {type(self).__name__}"
            )

    @unpack_zerodim_and_defer("__floordiv__")
    def __floordiv__(self, other):

        if is_scalar(other):
            if isinstance(other, self._recognized_scalars):
                other = Timedelta(other)
                # mypy assumes that __new__ returns an instance of the class
                # github.com/python/mypy/issues/1020
                if cast("Timedelta | NaTType", other) is NaT:
                    # treat this specifically as timedelta-NaT
                    result = np.empty(self.shape, dtype=np.float64)
                    result.fill(np.nan)
                    return result

                # dispatch to Timedelta implementation
                return other.__rfloordiv__(self._ndarray)

            # at this point we should only have numeric scalars; anything
            #  else will raise
            result = self._ndarray // other
            freq = None
            if self.freq is not None:
                # Note: freq gets division, not floor-division
                freq = self.freq / other
                if freq.nanos == 0 and self.freq.nanos != 0:
                    # e.g. if self.freq is Nano(1) then dividing by 2
                    #  rounds down to zero
                    freq = None
            return type(self)(result, freq=freq)

        if not hasattr(other, "dtype"):
            # list, tuple
            other = np.array(other)
        if len(other) != len(self):
            raise ValueError("Cannot divide with unequal lengths")

        elif is_timedelta64_dtype(other.dtype):
            other = type(self)(other)

            # numpy timedelta64 does not natively support floordiv, so operate
            #  on the i8 values
            result = self.asi8 // other.asi8
            mask = self._isnan | other._isnan
            if mask.any():
                result = result.astype(np.float64)
                np.putmask(result, mask, np.nan)
            return result

        elif is_object_dtype(other.dtype):
            # error: Incompatible types in assignment (expression has type
            # "List[Any]", variable has type "ndarray")
            srav = self.ravel()
            orav = other.ravel()
            res_list = [srav[n] // orav[n] for n in range(len(srav))]
            result_flat = np.asarray(res_list)
            inferred = lib.infer_dtype(result_flat, skipna=False)

            result = result_flat.reshape(self.shape)

            if inferred == "timedelta":
                result, _ = sequence_to_td64ns(result)
                return type(self)(result)
            if inferred == "datetime":
                # GH#39750 occurs when result is all-NaT, which in this
                #  case should be interpreted as td64nat. This can only
                #  occur when self is all-td64nat
                return self * np.nan
            return result

        elif is_integer_dtype(other.dtype) or is_float_dtype(other.dtype):
            result = self._ndarray // other
            return type(self)(result)

        else:
            dtype = getattr(other, "dtype", type(other).__name__)
            raise TypeError(f"Cannot divide {dtype} by {type(self).__name__}")

    @unpack_zerodim_and_defer("__rfloordiv__")
    def __rfloordiv__(self, other):

        if is_scalar(other):
            if isinstance(other, self._recognized_scalars):
                other = Timedelta(other)
                # mypy assumes that __new__ returns an instance of the class
                # github.com/python/mypy/issues/1020
                if cast("Timedelta | NaTType", other) is NaT:
                    # treat this specifically as timedelta-NaT
                    result = np.empty(self.shape, dtype=np.float64)
                    result.fill(np.nan)
                    return result

                # dispatch to Timedelta implementation
                return other.__floordiv__(self._ndarray)

            raise TypeError(
                f"Cannot divide {type(other).__name__} by {type(self).__name__}"
            )

        if not hasattr(other, "dtype"):
            # list, tuple
            other = np.array(other)

        if len(other) != len(self):
            raise ValueError("Cannot divide with unequal lengths")

        elif is_timedelta64_dtype(other.dtype):
            other = type(self)(other)
            # numpy timedelta64 does not natively support floordiv, so operate
            #  on the i8 values
            result = other.asi8 // self.asi8
            mask = self._isnan | other._isnan
            if mask.any():
                result = result.astype(np.float64)
                np.putmask(result, mask, np.nan)
            return result

        elif is_object_dtype(other.dtype):
            result_list = [other[n] // self[n] for n in range(len(self))]
            result = np.array(result_list)
            return result

        else:
            dtype = getattr(other, "dtype", type(other).__name__)
            raise TypeError(f"Cannot divide {dtype} by {type(self).__name__}")

    @unpack_zerodim_and_defer("__mod__")
    def __mod__(self, other):
        # Note: This is a naive implementation, can likely be optimized
        if isinstance(other, self._recognized_scalars):
            other = Timedelta(other)
        return self - (self // other) * other

    @unpack_zerodim_and_defer("__rmod__")
    def __rmod__(self, other):
        # Note: This is a naive implementation, can likely be optimized
        if isinstance(other, self._recognized_scalars):
            other = Timedelta(other)
        return other - (other // self) * self

    @unpack_zerodim_and_defer("__divmod__")
    def __divmod__(self, other):
        # Note: This is a naive implementation, can likely be optimized
        if isinstance(other, self._recognized_scalars):
            other = Timedelta(other)

        res1 = self // other
        res2 = self - res1 * other
        return res1, res2

    @unpack_zerodim_and_defer("__rdivmod__")
    def __rdivmod__(self, other):
        # Note: This is a naive implementation, can likely be optimized
        if isinstance(other, self._recognized_scalars):
            other = Timedelta(other)

        res1 = other // self
        res2 = other - res1 * self
        return res1, res2

    def __neg__(self) -> TimedeltaArray:
        freq = None
        if self.freq is not None:
            freq = -self.freq
        return type(self)._simple_new(-self._ndarray, dtype=self.dtype, freq=freq)

    def __pos__(self) -> TimedeltaArray:
        return type(self)(self._ndarray.copy(), freq=self.freq)

    def __abs__(self) -> TimedeltaArray:
        # Note: freq is not preserved
        return type(self)(np.abs(self._ndarray))

    # ----------------------------------------------------------------
    # Conversion Methods - Vectorized analogues of Timedelta methods

    def total_seconds(self) -> npt.NDArray[np.float64]:
        """
        Return total duration of each element expressed in seconds.

        This method is available directly on TimedeltaArray, TimedeltaIndex
        and on Series containing timedelta values under the ``.dt`` namespace.

        Returns
        -------
        seconds : [ndarray, Float64Index, Series]
            When the calling object is a TimedeltaArray, the return type
            is ndarray.  When the calling object is a TimedeltaIndex,
            the return type is a Float64Index. When the calling object
            is a Series, the return type is Series of type `float64` whose
            index is the same as the original.

        See Also
        --------
        datetime.timedelta.total_seconds : Standard library version
            of this method.
        TimedeltaIndex.components : Return a DataFrame with components of
            each Timedelta.

        Examples
        --------
        **Series**

        >>> s = pd.Series(pd.to_timedelta(np.arange(5), unit='d'))
        >>> s
        0   0 days
        1   1 days
        2   2 days
        3   3 days
        4   4 days
        dtype: timedelta64[ns]

        >>> s.dt.total_seconds()
        0         0.0
        1     86400.0
        2    172800.0
        3    259200.0
        4    345600.0
        dtype: float64

        **TimedeltaIndex**

        >>> idx = pd.to_timedelta(np.arange(5), unit='d')
        >>> idx
        TimedeltaIndex(['0 days', '1 days', '2 days', '3 days', '4 days'],
                       dtype='timedelta64[ns]', freq=None)

        >>> idx.total_seconds()
        Float64Index([0.0, 86400.0, 172800.0, 259200.0, 345600.0],
                     dtype='float64')
        """
        pps = periods_per_second(self._creso)
        return self._maybe_mask_results(self.asi8 / pps, fill_value=None)

    def to_pytimedelta(self) -> npt.NDArray[np.object_]:
        """
        Return an ndarray of datetime.timedelta objects.

        Returns
        -------
        timedeltas : ndarray[object]
        """
        return ints_to_pytimedelta(self._ndarray)

    days = _field_accessor("days", "days", "Number of days for each element.")
    seconds = _field_accessor(
        "seconds",
        "seconds",
        "Number of seconds (>= 0 and less than 1 day) for each element.",
    )
    microseconds = _field_accessor(
        "microseconds",
        "microseconds",
        "Number of microseconds (>= 0 and less than 1 second) for each element.",
    )
    nanoseconds = _field_accessor(
        "nanoseconds",
        "nanoseconds",
        "Number of nanoseconds (>= 0 and less than 1 microsecond) for each element.",
    )

    @property
    def components(self) -> DataFrame:
        """
        Return a DataFrame of the individual resolution components of the Timedeltas.

        The components (days, hours, minutes seconds, milliseconds, microseconds,
        nanoseconds) are returned as columns in a DataFrame.

        Returns
        -------
        DataFrame
        """
        from pandas import DataFrame

        columns = [
            "days",
            "hours",
            "minutes",
            "seconds",
            "milliseconds",
            "microseconds",
            "nanoseconds",
        ]
        hasnans = self._hasna
        if hasnans:

            def f(x):
                if isna(x):
                    return [np.nan] * len(columns)
                return x.components

        else:

            def f(x):
                return x.components

        result = DataFrame([f(x) for x in self], columns=columns)
        if not hasnans:
            result = result.astype("int64")
        return result


# ---------------------------------------------------------------------
# Constructor Helpers


def sequence_to_td64ns(
    data,
    copy: bool = False,
    unit=None,
    errors: DateTimeErrorChoices = "raise",
) -> tuple[np.ndarray, Tick | None]:
    """
    Parameters
    ----------
    data : list-like
    copy : bool, default False
    unit : str, optional
        The timedelta unit to treat integers as multiples of. For numeric
        data this defaults to ``'ns'``.
        Must be un-specified if the data contains a str and ``errors=="raise"``.
    errors : {"raise", "coerce", "ignore"}, default "raise"
        How to handle elements that cannot be converted to timedelta64[ns].
        See ``pandas.to_timedelta`` for details.

    Returns
    -------
    converted : numpy.ndarray
        The sequence converted to a numpy array with dtype ``timedelta64[ns]``.
    inferred_freq : Tick or None
        The inferred frequency of the sequence.

    Raises
    ------
    ValueError : Data cannot be converted to timedelta64[ns].

    Notes
    -----
    Unlike `pandas.to_timedelta`, if setting ``errors=ignore`` will not cause
    errors to be ignored; they are caught and subsequently ignored at a
    higher level.
    """
    assert unit not in ["Y", "y", "M"]  # caller is responsible for checking

    inferred_freq = None
    if unit is not None:
        unit = parse_timedelta_unit(unit)

    data, copy = dtl.ensure_arraylike_for_datetimelike(
        data, copy, cls_name="TimedeltaArray"
    )

    if isinstance(data, TimedeltaArray):
        inferred_freq = data.freq

    # Convert whatever we have into timedelta64[ns] dtype
    if is_object_dtype(data.dtype) or is_string_dtype(data.dtype):
        # no need to make a copy, need to convert if string-dtyped
        data = _objects_to_td64ns(data, unit=unit, errors=errors)
        copy = False

    elif is_integer_dtype(data.dtype):
        # treat as multiples of the given unit
        data, copy_made = _ints_to_td64ns(data, unit=unit)
        copy = copy and not copy_made

    elif is_float_dtype(data.dtype):
        # cast the unit, multiply base/frac separately
        # to avoid precision issues from float -> int
        if is_extension_array_dtype(data):
            mask = data._mask
            data = data._data
        else:
            mask = np.isnan(data)
        # The next few lines are effectively a vectorized 'cast_from_unit'
        m, p = precision_from_unit(unit or "ns")
        base = data.astype(np.int64)
        frac = data - base
        if p:
            frac = np.round(frac, p)
        data = (base * m + (frac * m).astype(np.int64)).view("timedelta64[ns]")
        data[mask] = iNaT
        copy = False

    elif is_timedelta64_dtype(data.dtype):
        data_unit = get_unit_from_dtype(data.dtype)
        if not is_supported_unit(data_unit):
            # cast to closest supported unit, i.e. s or ns
            new_reso = get_supported_reso(data_unit)
            new_unit = npy_unit_to_abbrev(new_reso)
            new_dtype = np.dtype(f"m8[{new_unit}]")
            data = astype_overflowsafe(data, dtype=new_dtype, copy=False)
            copy = False

    else:
        # This includes datetime64-dtype, see GH#23539, GH#29794
        raise TypeError(f"dtype {data.dtype} cannot be converted to timedelta64[ns]")

    data = np.array(data, copy=copy)

    assert data.dtype.kind == "m"
    assert data.dtype != "m8"  # i.e. not unit-less

    return data, inferred_freq


def _ints_to_td64ns(data, unit: str = "ns"):
    """
    Convert an ndarray with integer-dtype to timedelta64[ns] dtype, treating
    the integers as multiples of the given timedelta unit.

    Parameters
    ----------
    data : numpy.ndarray with integer-dtype
    unit : str, default "ns"
        The timedelta unit to treat integers as multiples of.

    Returns
    -------
    numpy.ndarray : timedelta64[ns] array converted from data
    bool : whether a copy was made
    """
    copy_made = False
    unit = unit if unit is not None else "ns"

    if data.dtype != np.int64:
        # converting to int64 makes a copy, so we can avoid
        # re-copying later
        data = data.astype(np.int64)
        copy_made = True

    if unit != "ns":
        dtype_str = f"timedelta64[{unit}]"
        data = data.view(dtype_str)

        data = astype_overflowsafe(data, dtype=TD64NS_DTYPE)

        # the astype conversion makes a copy, so we can avoid re-copying later
        copy_made = True

    else:
        data = data.view("timedelta64[ns]")

    return data, copy_made


def _objects_to_td64ns(data, unit=None, errors: DateTimeErrorChoices = "raise"):
    """
    Convert a object-dtyped or string-dtyped array into an
    timedelta64[ns]-dtyped array.

    Parameters
    ----------
    data : ndarray or Index
    unit : str, default "ns"
        The timedelta unit to treat integers as multiples of.
        Must not be specified if the data contains a str.
    errors : {"raise", "coerce", "ignore"}, default "raise"
        How to handle elements that cannot be converted to timedelta64[ns].
        See ``pandas.to_timedelta`` for details.

    Returns
    -------
    numpy.ndarray : timedelta64[ns] array converted from data

    Raises
    ------
    ValueError : Data cannot be converted to timedelta64[ns].

    Notes
    -----
    Unlike `pandas.to_timedelta`, if setting `errors=ignore` will not cause
    errors to be ignored; they are caught and subsequently ignored at a
    higher level.
    """
    # coerce Index to np.ndarray, converting string-dtype if necessary
    values = np.array(data, dtype=np.object_, copy=False)

    result = array_to_timedelta64(values, unit=unit, errors=errors)
    return result.view("timedelta64[ns]")


def _validate_td64_dtype(dtype) -> DtypeObj:
    dtype = pandas_dtype(dtype)
    if is_dtype_equal(dtype, np.dtype("timedelta64")):
        # no precision disallowed GH#24806
        msg = (
            "Passing in 'timedelta' dtype with no precision is not allowed. "
            "Please pass in 'timedelta64[ns]' instead."
        )
        raise ValueError(msg)

    if (
        not isinstance(dtype, np.dtype)
        or dtype.kind != "m"
        or not is_supported_unit(get_unit_from_dtype(dtype))
    ):
        raise ValueError(f"dtype {dtype} cannot be converted to timedelta64[ns]")

    return dtype<|MERGE_RESOLUTION|>--- conflicted
+++ resolved
@@ -20,17 +20,11 @@
     Tick,
     Timedelta,
     astype_overflowsafe,
-<<<<<<< HEAD
-    get_unit_from_dtype,
-    iNaT,
-    is_supported_unit,
-=======
     get_supported_reso,
     get_unit_from_dtype,
     iNaT,
     is_supported_unit,
     npy_unit_to_abbrev,
->>>>>>> 796b8703
     periods_per_second,
     to_offset,
 )
