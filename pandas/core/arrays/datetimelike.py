from __future__ import annotations

from datetime import (
    datetime,
    timedelta,
)
import operator
from typing import (
    TYPE_CHECKING,
    Any,
    Callable,
    Literal,
    Sequence,
    TypeVar,
    Union,
    cast,
    overload,
)
import warnings

import numpy as np

from pandas._libs import (
    algos,
    lib,
)
from pandas._libs.tslibs import (
    BaseOffset,
    IncompatibleFrequency,
    NaT,
    NaTType,
    Period,
    Resolution,
    Tick,
    Timestamp,
    delta_to_nanoseconds,
    iNaT,
    ints_to_pydatetime,
    to_offset,
)
from pandas._libs.tslibs.fields import (
    RoundTo,
    round_nsint64,
)
from pandas._libs.tslibs.timestamps import integer_op_not_supported
from pandas._typing import (
    ArrayLike,
    DatetimeLikeScalar,
    Dtype,
    DtypeObj,
    NpDtype,
    PositionalIndexer2D,
    PositionalIndexerTuple,
    ScalarIndexer,
    SequenceIndexer,
    npt,
)
from pandas.compat.numpy import function as nv
from pandas.errors import (
    AbstractMethodError,
    NullFrequencyError,
    PerformanceWarning,
)
from pandas.util._decorators import (
    Appender,
    Substitution,
    cache_readonly,
)
from pandas.util._exceptions import find_stack_level

from pandas.core.dtypes.common import (
    is_all_strings,
    is_categorical_dtype,
    is_datetime64_any_dtype,
    is_datetime64_dtype,
    is_datetime64tz_dtype,
    is_datetime_or_timedelta_dtype,
    is_dtype_equal,
    is_float_dtype,
    is_integer_dtype,
    is_list_like,
    is_object_dtype,
    is_period_dtype,
    is_string_dtype,
    is_timedelta64_dtype,
    is_unsigned_integer_dtype,
    pandas_dtype,
)
from pandas.core.dtypes.dtypes import ExtensionDtype
from pandas.core.dtypes.missing import (
    is_valid_na_for_dtype,
    isna,
)

from pandas.core import (
    nanops,
    ops,
)
from pandas.core.algorithms import (
    checked_add_with_arr,
    isin,
    unique1d,
)
from pandas.core.arraylike import OpsMixin
from pandas.core.arrays._mixins import (
    NDArrayBackedExtensionArray,
    ravel_compat,
)
import pandas.core.common as com
from pandas.core.construction import (
    array as pd_array,
    extract_array,
)
from pandas.core.indexers import (
    check_array_indexer,
    check_setitem_lengths,
)
from pandas.core.ops.common import unpack_zerodim_and_defer
from pandas.core.ops.invalid import (
    invalid_comparison,
    make_invalid_op,
)

from pandas.tseries import frequencies

if TYPE_CHECKING:

    from pandas.core.arrays import (
        DatetimeArray,
        TimedeltaArray,
    )

DTScalarOrNaT = Union[DatetimeLikeScalar, NaTType]
DatetimeLikeArrayT = TypeVar("DatetimeLikeArrayT", bound="DatetimeLikeArrayMixin")


class InvalidComparison(Exception):
    """
    Raised by _validate_comparison_value to indicate to caller it should
    return invalid_comparison.
    """

    pass


class DatetimeLikeArrayMixin(OpsMixin, NDArrayBackedExtensionArray):
    """
    Shared Base/Mixin class for DatetimeArray, TimedeltaArray, PeriodArray

    Assumes that __new__/__init__ defines:
        _data
        _freq

    and that the inheriting class has methods:
        _generate_range
    """

    # _infer_matches -> which infer_dtype strings are close enough to our own
    _infer_matches: tuple[str, ...]
    _is_recognized_dtype: Callable[[DtypeObj], bool]
    _recognized_scalars: tuple[type, ...]
    _ndarray: np.ndarray

    @cache_readonly
    def _can_hold_na(self) -> bool:
        return True

    def __init__(self, data, dtype: Dtype | None = None, freq=None, copy=False):
        raise AbstractMethodError(self)

    @property
    def _scalar_type(self) -> type[DatetimeLikeScalar]:
        """
        The scalar associated with this datelike

        * PeriodArray : Period
        * DatetimeArray : Timestamp
        * TimedeltaArray : Timedelta
        """
        raise AbstractMethodError(self)

    def _scalar_from_string(self, value: str) -> DTScalarOrNaT:
        """
        Construct a scalar type from a string.

        Parameters
        ----------
        value : str

        Returns
        -------
        Period, Timestamp, or Timedelta, or NaT
            Whatever the type of ``self._scalar_type`` is.

        Notes
        -----
        This should call ``self._check_compatible_with`` before
        unboxing the result.
        """
        raise AbstractMethodError(self)

    def _unbox_scalar(
        self, value: DTScalarOrNaT, setitem: bool = False
    ) -> np.int64 | np.datetime64 | np.timedelta64:
        """
        Unbox the integer value of a scalar `value`.

        Parameters
        ----------
        value : Period, Timestamp, Timedelta, or NaT
            Depending on subclass.
        setitem : bool, default False
            Whether to check compatibility with setitem strictness.

        Returns
        -------
        int

        Examples
        --------
        >>> self._unbox_scalar(Timedelta("10s"))  # doctest: +SKIP
        10000000000
        """
        raise AbstractMethodError(self)

    def _check_compatible_with(
        self, other: DTScalarOrNaT, setitem: bool = False
    ) -> None:
        """
        Verify that `self` and `other` are compatible.

        * DatetimeArray verifies that the timezones (if any) match
        * PeriodArray verifies that the freq matches
        * Timedelta has no verification

        In each case, NaT is considered compatible.

        Parameters
        ----------
        other
        setitem : bool, default False
            For __setitem__ we may have stricter compatibility restrictions than
            for comparisons.

        Raises
        ------
        Exception
        """
        raise AbstractMethodError(self)

    # ------------------------------------------------------------------
    # NDArrayBackedExtensionArray compat

    @cache_readonly
    def _data(self) -> np.ndarray:
        return self._ndarray

    # ------------------------------------------------------------------

    def _box_func(self, x):
        """
        box function to get object from internal representation
        """
        raise AbstractMethodError(self)

    def _box_values(self, values) -> np.ndarray:
        """
        apply box func to passed values
        """
        return lib.map_infer(values, self._box_func, convert=False)

    def __iter__(self):
        if self.ndim > 1:
            return (self[n] for n in range(len(self)))
        else:
            return (self._box_func(v) for v in self.asi8)

    @property
    def asi8(self) -> npt.NDArray[np.int64]:
        """
        Integer representation of the values.

        Returns
        -------
        ndarray
            An ndarray with int64 dtype.
        """
        # do not cache or you'll create a memory leak
        return self._ndarray.view("i8")

    # ----------------------------------------------------------------
    # Rendering Methods

    def _format_native_types(self, na_rep="NaT", date_format=None):
        """
        Helper method for astype when converting to strings.

        Returns
        -------
        ndarray[str]
        """
        raise AbstractMethodError(self)

    def _formatter(self, boxed: bool = False):
        # TODO: Remove Datetime & DatetimeTZ formatters.
        return "'{}'".format

    # ----------------------------------------------------------------
    # Array-Like / EA-Interface Methods

    def __array__(self, dtype: NpDtype | None = None) -> np.ndarray:
        # used for Timedelta/DatetimeArray, overwritten by PeriodArray
        if is_object_dtype(dtype):
            return np.array(list(self), dtype=object)
        return self._ndarray

    @overload
    def __getitem__(self, item: ScalarIndexer) -> DTScalarOrNaT:
        ...

    @overload
    def __getitem__(
        self: DatetimeLikeArrayT,
        item: SequenceIndexer | PositionalIndexerTuple,
    ) -> DatetimeLikeArrayT:
        ...

    def __getitem__(
        self: DatetimeLikeArrayT, key: PositionalIndexer2D
    ) -> DatetimeLikeArrayT | DTScalarOrNaT:
        """
        This getitem defers to the underlying array, which by-definition can
        only handle list-likes, slices, and integer scalars
        """
<<<<<<< HEAD
        # Use cast as we know we will get back a DatetimeLikeArray or DTScalar
        # GH#44624 skip evaluating the Union at runtime for performance.
=======
        # Use cast as we know we will get back a DatetimeLikeArray or DTScalar,
        # but skip evaluating the Union at runtime for performance
        # (see https://github.com/pandas-dev/pandas/pull/44624)
>>>>>>> 4f3b32bc
        result = cast(
            "Union[DatetimeLikeArrayT, DTScalarOrNaT]", super().__getitem__(key)
        )
        result = super().__getitem__(key)
        if lib.is_scalar(result):
            return result
        else:
            # At this point we know the result is an array.
            result = cast(DatetimeLikeArrayT, result)
        result._freq = self._get_getitem_freq(key)
        return result

    def _get_getitem_freq(self, key) -> BaseOffset | None:
        """
        Find the `freq` attribute to assign to the result of a __getitem__ lookup.
        """
        is_period = is_period_dtype(self.dtype)
        if is_period:
            freq = self.freq
        elif self.ndim != 1:
            freq = None
        else:
            key = check_array_indexer(self, key)  # maybe ndarray[bool] -> slice
            freq = None
            if isinstance(key, slice):
                if self.freq is not None and key.step is not None:
                    freq = key.step * self.freq
                else:
                    freq = self.freq
            elif key is Ellipsis:
                # GH#21282 indexing with Ellipsis is similar to a full slice,
                #  should preserve `freq` attribute
                freq = self.freq
            elif com.is_bool_indexer(key):
                new_key = lib.maybe_booleans_to_slice(key.view(np.uint8))
                if isinstance(new_key, slice):
                    return self._get_getitem_freq(new_key)
        return freq

    # error: Argument 1 of "__setitem__" is incompatible with supertype
    # "ExtensionArray"; supertype defines the argument type as "Union[int,
    # ndarray]"
    def __setitem__(  # type: ignore[override]
        self,
        key: int | Sequence[int] | Sequence[bool] | slice,
        value: NaTType | Any | Sequence[Any],
    ) -> None:
        # I'm fudging the types a bit here. "Any" above really depends
        # on type(self). For PeriodArray, it's Period (or stuff coercible
        # to a period in from_sequence). For DatetimeArray, it's Timestamp...
        # I don't know if mypy can do that, possibly with Generics.
        # https://mypy.readthedocs.io/en/latest/generics.html
        no_op = check_setitem_lengths(key, value, self)
        if no_op:
            return

        super().__setitem__(key, value)
        self._maybe_clear_freq()

    def _maybe_clear_freq(self):
        # inplace operations like __setitem__ may invalidate the freq of
        # DatetimeArray and TimedeltaArray
        pass

    def astype(self, dtype, copy: bool = True):
        # Some notes on cases we don't have to handle here in the base class:
        #   1. PeriodArray.astype handles period -> period
        #   2. DatetimeArray.astype handles conversion between tz.
        #   3. DatetimeArray.astype handles datetime -> period
        dtype = pandas_dtype(dtype)

        if is_object_dtype(dtype):
            if self.dtype.kind == "M":
                # *much* faster than self._box_values
                #  for e.g. test_get_loc_tuple_monotonic_above_size_cutoff
                i8data = self.asi8.ravel()
                converted = ints_to_pydatetime(
                    i8data,
                    # error: "DatetimeLikeArrayMixin" has no attribute "tz"
                    tz=self.tz,  # type: ignore[attr-defined]
                    freq=self.freq,
                    box="timestamp",
                )
                return converted.reshape(self.shape)

            return self._box_values(self.asi8.ravel()).reshape(self.shape)

        elif isinstance(dtype, ExtensionDtype):
            return super().astype(dtype, copy=copy)
        elif is_string_dtype(dtype):
            return self._format_native_types()
        elif is_integer_dtype(dtype):
            # we deliberately ignore int32 vs. int64 here.
            # See https://github.com/pandas-dev/pandas/issues/24381 for more.
            warnings.warn(
                f"casting {self.dtype} values to int64 with .astype(...) is "
                "deprecated and will raise in a future version. "
                "Use .view(...) instead.",
                FutureWarning,
                stacklevel=find_stack_level(),
            )

            values = self.asi8

            if is_unsigned_integer_dtype(dtype):
                # Again, we ignore int32 vs. int64
                values = values.view("uint64")

            if copy:
                values = values.copy()
            return values
        elif (
            is_datetime_or_timedelta_dtype(dtype)
            and not is_dtype_equal(self.dtype, dtype)
        ) or is_float_dtype(dtype):
            # disallow conversion between datetime/timedelta,
            # and conversions for any datetimelike to float
            msg = f"Cannot cast {type(self).__name__} to dtype {dtype}"
            raise TypeError(msg)
        else:
            return np.asarray(self, dtype=dtype)

    @overload
    def view(self: DatetimeLikeArrayT) -> DatetimeLikeArrayT:
        ...

    @overload
    def view(self, dtype: Literal["M8[ns]"]) -> DatetimeArray:
        ...

    @overload
    def view(self, dtype: Literal["m8[ns]"]) -> TimedeltaArray:
        ...

    @overload
    def view(self, dtype: Dtype | None = ...) -> ArrayLike:
        ...

    def view(self, dtype: Dtype | None = None) -> ArrayLike:
        # we need to explicitly call super() method as long as the `@overload`s
        #  are present in this file.
        return super().view(dtype)

    # ------------------------------------------------------------------
    # ExtensionArray Interface

    @classmethod
    def _concat_same_type(
        cls: type[DatetimeLikeArrayT],
        to_concat: Sequence[DatetimeLikeArrayT],
        axis: int = 0,
    ) -> DatetimeLikeArrayT:
        new_obj = super()._concat_same_type(to_concat, axis)

        obj = to_concat[0]
        dtype = obj.dtype

        new_freq = None
        if is_period_dtype(dtype):
            new_freq = obj.freq
        elif axis == 0:
            # GH 3232: If the concat result is evenly spaced, we can retain the
            # original frequency
            to_concat = [x for x in to_concat if len(x)]

            if obj.freq is not None and all(x.freq == obj.freq for x in to_concat):
                pairs = zip(to_concat[:-1], to_concat[1:])
                if all(pair[0][-1] + obj.freq == pair[1][0] for pair in pairs):
                    new_freq = obj.freq

        new_obj._freq = new_freq
        return new_obj

    def copy(self: DatetimeLikeArrayT) -> DatetimeLikeArrayT:
        new_obj = super().copy()
        new_obj._freq = self.freq
        return new_obj

    def _values_for_factorize(self):
        # int64 instead of int ensures we have a "view" method
        return self._ndarray, np.int64(iNaT)

    @classmethod
    def _from_factorized(
        cls: type[DatetimeLikeArrayT], values, original: DatetimeLikeArrayT
    ) -> DatetimeLikeArrayT:
        return cls(values, dtype=original.dtype)

    # ------------------------------------------------------------------
    # Validation Methods
    # TODO: try to de-duplicate these, ensure identical behavior

    def _validate_comparison_value(self, other):
        if isinstance(other, str):
            try:
                # GH#18435 strings get a pass from tzawareness compat
                other = self._scalar_from_string(other)
            except (ValueError, IncompatibleFrequency):
                # failed to parse as Timestamp/Timedelta/Period
                raise InvalidComparison(other)

        if isinstance(other, self._recognized_scalars) or other is NaT:
            other = self._scalar_type(other)
            try:
                self._check_compatible_with(other)
            except (TypeError, IncompatibleFrequency) as err:
                # e.g. tzawareness mismatch
                raise InvalidComparison(other) from err

        elif not is_list_like(other):
            raise InvalidComparison(other)

        elif len(other) != len(self):
            raise ValueError("Lengths must match")

        else:
            try:
                other = self._validate_listlike(other, allow_object=True)
                self._check_compatible_with(other)
            except (TypeError, IncompatibleFrequency) as err:
                if is_object_dtype(getattr(other, "dtype", None)):
                    # We will have to operate element-wise
                    pass
                else:
                    raise InvalidComparison(other) from err

        return other

    def _validate_shift_value(self, fill_value):
        # TODO(2.0): once this deprecation is enforced, use _validate_scalar
        if is_valid_na_for_dtype(fill_value, self.dtype):
            fill_value = NaT
        elif isinstance(fill_value, self._recognized_scalars):
            fill_value = self._scalar_type(fill_value)
        else:
            new_fill: DatetimeLikeScalar

            # only warn if we're not going to raise
            if self._scalar_type is Period and lib.is_integer(fill_value):
                # kludge for #31971 since Period(integer) tries to cast to str
                new_fill = Period._from_ordinal(fill_value, freq=self.freq)
            else:
                new_fill = self._scalar_type(fill_value)

            # stacklevel here is chosen to be correct when called from
            #  DataFrame.shift or Series.shift
            warnings.warn(
                f"Passing {type(fill_value)} to shift is deprecated and "
                "will raise in a future version, pass "
                f"{self._scalar_type.__name__} instead.",
                FutureWarning,
                # There is no way to hard-code the level since this might be
                #  reached directly or called from the Index or Block method
                stacklevel=find_stack_level(),
            )
            fill_value = new_fill

        return self._unbox(fill_value, setitem=True)

    def _validate_scalar(
        self,
        value,
        *,
        allow_listlike: bool = False,
        setitem: bool = True,
        unbox: bool = True,
    ):
        """
        Validate that the input value can be cast to our scalar_type.

        Parameters
        ----------
        value : object
        allow_listlike: bool, default False
            When raising an exception, whether the message should say
            listlike inputs are allowed.
        setitem : bool, default True
            Whether to check compatibility with setitem strictness.
        unbox : bool, default True
            Whether to unbox the result before returning.  Note: unbox=False
            skips the setitem compatibility check.

        Returns
        -------
        self._scalar_type or NaT
        """
        if isinstance(value, self._scalar_type):
            pass

        elif isinstance(value, str):
            # NB: Careful about tzawareness
            try:
                value = self._scalar_from_string(value)
            except ValueError as err:
                msg = self._validation_error_message(value, allow_listlike)
                raise TypeError(msg) from err

        elif is_valid_na_for_dtype(value, self.dtype):
            # GH#18295
            value = NaT

        elif isna(value):
            # if we are dt64tz and value is dt64("NaT"), dont cast to NaT,
            #  or else we'll fail to raise in _unbox_scalar
            msg = self._validation_error_message(value, allow_listlike)
            raise TypeError(msg)

        elif isinstance(value, self._recognized_scalars):
            value = self._scalar_type(value)

        else:
            msg = self._validation_error_message(value, allow_listlike)
            raise TypeError(msg)

        if not unbox:
            # NB: In general NDArrayBackedExtensionArray will unbox here;
            #  this option exists to prevent a performance hit in
            #  TimedeltaIndex.get_loc
            return value
        return self._unbox_scalar(value, setitem=setitem)

    def _validation_error_message(self, value, allow_listlike: bool = False) -> str:
        """
        Construct an exception message on validation error.

        Some methods allow only scalar inputs, while others allow either scalar
        or listlike.

        Parameters
        ----------
        allow_listlike: bool, default False

        Returns
        -------
        str
        """
        if allow_listlike:
            msg = (
                f"value should be a '{self._scalar_type.__name__}', 'NaT', "
                f"or array of those. Got '{type(value).__name__}' instead."
            )
        else:
            msg = (
                f"value should be a '{self._scalar_type.__name__}' or 'NaT'. "
                f"Got '{type(value).__name__}' instead."
            )
        return msg

    def _validate_listlike(self, value, allow_object: bool = False):
        if isinstance(value, type(self)):
            return value

        if isinstance(value, list) and len(value) == 0:
            # We treat empty list as our own dtype.
            return type(self)._from_sequence([], dtype=self.dtype)

        if hasattr(value, "dtype") and value.dtype == object:
            # `array` below won't do inference if value is an Index or Series.
            #  so do so here.  in the Index case, inferred_type may be cached.
            if lib.infer_dtype(value) in self._infer_matches:
                try:
                    value = type(self)._from_sequence(value)
                except (ValueError, TypeError):
                    if allow_object:
                        return value
                    msg = self._validation_error_message(value, True)
                    raise TypeError(msg)

        # Do type inference if necessary up front (after unpacking PandasArray)
        # e.g. we passed PeriodIndex.values and got an ndarray of Periods
        value = extract_array(value, extract_numpy=True)
        value = pd_array(value)
        value = extract_array(value, extract_numpy=True)

        if is_all_strings(value):
            # We got a StringArray
            try:
                # TODO: Could use from_sequence_of_strings if implemented
                # Note: passing dtype is necessary for PeriodArray tests
                value = type(self)._from_sequence(value, dtype=self.dtype)
            except ValueError:
                pass

        if is_categorical_dtype(value.dtype):
            # e.g. we have a Categorical holding self.dtype
            if is_dtype_equal(value.categories.dtype, self.dtype):
                # TODO: do we need equal dtype or just comparable?
                value = value._internal_get_values()
                value = extract_array(value, extract_numpy=True)

        if allow_object and is_object_dtype(value.dtype):
            pass

        elif not type(self)._is_recognized_dtype(value.dtype):
            msg = self._validation_error_message(value, True)
            raise TypeError(msg)

        return value

    def _validate_searchsorted_value(self, value):
        if not is_list_like(value):
            return self._validate_scalar(value, allow_listlike=True, setitem=False)
        else:
            value = self._validate_listlike(value)

        return self._unbox(value)

    def _validate_setitem_value(self, value):
        if is_list_like(value):
            value = self._validate_listlike(value)
        else:
            return self._validate_scalar(value, allow_listlike=True)

        return self._unbox(value, setitem=True)

    def _unbox(
        self, other, setitem: bool = False
    ) -> np.int64 | np.datetime64 | np.timedelta64 | np.ndarray:
        """
        Unbox either a scalar with _unbox_scalar or an instance of our own type.
        """
        if lib.is_scalar(other):
            other = self._unbox_scalar(other, setitem=setitem)
        else:
            # same type as self
            self._check_compatible_with(other, setitem=setitem)
            other = other._ndarray
        return other

    # ------------------------------------------------------------------
    # Additional array methods
    #  These are not part of the EA API, but we implement them because
    #  pandas assumes they're there.

    @ravel_compat
    def map(self, mapper):
        # TODO(GH-23179): Add ExtensionArray.map
        # Need to figure out if we want ExtensionArray.map first.
        # If so, then we can refactor IndexOpsMixin._map_values to
        # a standalone function and call from here..
        # Else, just rewrite _map_infer_values to do the right thing.
        from pandas import Index

        return Index(self).map(mapper).array

    def isin(self, values) -> npt.NDArray[np.bool_]:
        """
        Compute boolean array of whether each value is found in the
        passed set of values.

        Parameters
        ----------
        values : set or sequence of values

        Returns
        -------
        ndarray[bool]
        """
        if not hasattr(values, "dtype"):
            values = np.asarray(values)

        if values.dtype.kind in ["f", "i", "u", "c"]:
            # TODO: de-duplicate with equals, validate_comparison_value
            return np.zeros(self.shape, dtype=bool)

        if not isinstance(values, type(self)):
            inferable = [
                "timedelta",
                "timedelta64",
                "datetime",
                "datetime64",
                "date",
                "period",
            ]
            if values.dtype == object:
                inferred = lib.infer_dtype(values, skipna=False)
                if inferred not in inferable:
                    if inferred == "string":
                        pass

                    elif "mixed" in inferred:
                        return isin(self.astype(object), values)
                    else:
                        return np.zeros(self.shape, dtype=bool)

            try:
                values = type(self)._from_sequence(values)
            except ValueError:
                return isin(self.astype(object), values)

        try:
            self._check_compatible_with(values)
        except (TypeError, ValueError):
            # Includes tzawareness mismatch and IncompatibleFrequencyError
            return np.zeros(self.shape, dtype=bool)

        return isin(self.asi8, values.asi8)

    # ------------------------------------------------------------------
    # Null Handling

    def isna(self) -> npt.NDArray[np.bool_]:
        return self._isnan

    @property  # NB: override with cache_readonly in immutable subclasses
    def _isnan(self) -> npt.NDArray[np.bool_]:
        """
        return if each value is nan
        """
        return self.asi8 == iNaT

    @property  # NB: override with cache_readonly in immutable subclasses
    def _hasnans(self) -> bool:
        """
        return if I have any nans; enables various perf speedups
        """
        return bool(self._isnan.any())

    def _maybe_mask_results(
        self, result: np.ndarray, fill_value=iNaT, convert=None
    ) -> np.ndarray:
        """
        Parameters
        ----------
        result : np.ndarray
        fill_value : object, default iNaT
        convert : str, dtype or None

        Returns
        -------
        result : ndarray with values replace by the fill_value

        mask the result if needed, convert to the provided dtype if its not
        None

        This is an internal routine.
        """
        if self._hasnans:
            if convert:
                result = result.astype(convert)
            if fill_value is None:
                fill_value = np.nan
            np.putmask(result, self._isnan, fill_value)
        return result

    # ------------------------------------------------------------------
    # Frequency Properties/Methods

    @property
    def freq(self):
        """
        Return the frequency object if it is set, otherwise None.
        """
        return self._freq

    @freq.setter
    def freq(self, value):
        if value is not None:
            value = to_offset(value)
            self._validate_frequency(self, value)

            if self.ndim > 1:
                raise ValueError("Cannot set freq with ndim > 1")

        self._freq = value

    @property
    def freqstr(self) -> str | None:
        """
        Return the frequency object as a string if its set, otherwise None.
        """
        if self.freq is None:
            return None
        return self.freq.freqstr

    @property  # NB: override with cache_readonly in immutable subclasses
    def inferred_freq(self) -> str | None:
        """
        Tries to return a string representing a frequency guess,
        generated by infer_freq.  Returns None if it can't autodetect the
        frequency.
        """
        if self.ndim != 1:
            return None
        try:
            return frequencies.infer_freq(self)
        except ValueError:
            return None

    @property  # NB: override with cache_readonly in immutable subclasses
    def _resolution_obj(self) -> Resolution | None:
        freqstr = self.freqstr
        if freqstr is None:
            return None
        try:
            return Resolution.get_reso_from_freq(freqstr)
        except KeyError:
            return None

    @property  # NB: override with cache_readonly in immutable subclasses
    def resolution(self) -> str:
        """
        Returns day, hour, minute, second, millisecond or microsecond
        """
        # error: Item "None" of "Optional[Any]" has no attribute "attrname"
        return self._resolution_obj.attrname  # type: ignore[union-attr]

    @classmethod
    def _validate_frequency(cls, index, freq, **kwargs):
        """
        Validate that a frequency is compatible with the values of a given
        Datetime Array/Index or Timedelta Array/Index

        Parameters
        ----------
        index : DatetimeIndex or TimedeltaIndex
            The index on which to determine if the given frequency is valid
        freq : DateOffset
            The frequency to validate
        """
        # TODO: this is not applicable to PeriodArray, move to correct Mixin
        inferred = index.inferred_freq
        if index.size == 0 or inferred == freq.freqstr:
            return None

        try:
            on_freq = cls._generate_range(
                start=index[0], end=None, periods=len(index), freq=freq, **kwargs
            )
            if not np.array_equal(index.asi8, on_freq.asi8):
                raise ValueError
        except ValueError as e:
            if "non-fixed" in str(e):
                # non-fixed frequencies are not meaningful for timedelta64;
                #  we retain that error message
                raise e
            # GH#11587 the main way this is reached is if the `np.array_equal`
            #  check above is False.  This can also be reached if index[0]
            #  is `NaT`, in which case the call to `cls._generate_range` will
            #  raise a ValueError, which we re-raise with a more targeted
            #  message.
            raise ValueError(
                f"Inferred frequency {inferred} from passed values "
                f"does not conform to passed frequency {freq.freqstr}"
            ) from e

    @classmethod
    def _generate_range(
        cls: type[DatetimeLikeArrayT], start, end, periods, freq, *args, **kwargs
    ) -> DatetimeLikeArrayT:
        raise AbstractMethodError(cls)

    # monotonicity/uniqueness properties are called via frequencies.infer_freq,
    #  see GH#23789

    @property
    def _is_monotonic_increasing(self) -> bool:
        return algos.is_monotonic(self.asi8, timelike=True)[0]

    @property
    def _is_monotonic_decreasing(self) -> bool:
        return algos.is_monotonic(self.asi8, timelike=True)[1]

    @property
    def _is_unique(self) -> bool:
        return len(unique1d(self.asi8.ravel("K"))) == self.size

    # ------------------------------------------------------------------
    # Arithmetic Methods

    def _cmp_method(self, other, op):
        if self.ndim > 1 and getattr(other, "shape", None) == self.shape:
            # TODO: handle 2D-like listlikes
            return op(self.ravel(), other.ravel()).reshape(self.shape)

        try:
            other = self._validate_comparison_value(other)
        except InvalidComparison:
            return invalid_comparison(self, other, op)

        dtype = getattr(other, "dtype", None)
        if is_object_dtype(dtype):
            # We have to use comp_method_OBJECT_ARRAY instead of numpy
            #  comparison otherwise it would fail to raise when
            #  comparing tz-aware and tz-naive
            with np.errstate(all="ignore"):
                result = ops.comp_method_OBJECT_ARRAY(
                    op, np.asarray(self.astype(object)), other
                )
            return result

        other_vals = self._unbox(other)
        # GH#37462 comparison on i8 values is almost 2x faster than M8/m8
        result = op(self._ndarray.view("i8"), other_vals.view("i8"))

        o_mask = isna(other)
        mask = self._isnan | o_mask
        if mask.any():
            nat_result = op is operator.ne
            np.putmask(result, mask, nat_result)

        return result

    # pow is invalid for all three subclasses; TimedeltaArray will override
    #  the multiplication and division ops
    __pow__ = make_invalid_op("__pow__")
    __rpow__ = make_invalid_op("__rpow__")
    __mul__ = make_invalid_op("__mul__")
    __rmul__ = make_invalid_op("__rmul__")
    __truediv__ = make_invalid_op("__truediv__")
    __rtruediv__ = make_invalid_op("__rtruediv__")
    __floordiv__ = make_invalid_op("__floordiv__")
    __rfloordiv__ = make_invalid_op("__rfloordiv__")
    __mod__ = make_invalid_op("__mod__")
    __rmod__ = make_invalid_op("__rmod__")
    __divmod__ = make_invalid_op("__divmod__")
    __rdivmod__ = make_invalid_op("__rdivmod__")

    def _add_datetimelike_scalar(self, other):
        # Overridden by TimedeltaArray
        raise TypeError(f"cannot add {type(self).__name__} and {type(other).__name__}")

    _add_datetime_arraylike = _add_datetimelike_scalar

    def _sub_datetimelike_scalar(self, other):
        # Overridden by DatetimeArray
        assert other is not NaT
        raise TypeError(f"cannot subtract a datelike from a {type(self).__name__}")

    _sub_datetime_arraylike = _sub_datetimelike_scalar

    def _sub_period(self, other):
        # Overridden by PeriodArray
        raise TypeError(f"cannot subtract Period from a {type(self).__name__}")

    def _add_period(self, other: Period):
        # Overridden by TimedeltaArray
        raise TypeError(f"cannot add Period to a {type(self).__name__}")

    def _add_offset(self, offset):
        raise AbstractMethodError(self)

    def _add_timedeltalike_scalar(self, other):
        """
        Add a delta of a timedeltalike

        Returns
        -------
        Same type as self
        """
        if isna(other):
            # i.e np.timedelta64("NaT"), not recognized by delta_to_nanoseconds
            new_values = np.empty(self.shape, dtype="i8")
            new_values.fill(iNaT)
            return type(self)(new_values, dtype=self.dtype)

        inc = delta_to_nanoseconds(other)
        new_values = checked_add_with_arr(self.asi8, inc, arr_mask=self._isnan)
        new_values = new_values.view("i8")
        new_values = self._maybe_mask_results(new_values)
        new_values = new_values.view(self._ndarray.dtype)

        new_freq = None
        if isinstance(self.freq, Tick) or is_period_dtype(self.dtype):
            # adding a scalar preserves freq
            new_freq = self.freq

        # error: Unexpected keyword argument "freq" for "_simple_new" of "NDArrayBacked"
        return type(self)._simple_new(  # type: ignore[call-arg]
            new_values, dtype=self.dtype, freq=new_freq
        )

    def _add_timedelta_arraylike(self, other):
        """
        Add a delta of a TimedeltaIndex

        Returns
        -------
        Same type as self
        """
        # overridden by PeriodArray

        if len(self) != len(other):
            raise ValueError("cannot add indices of unequal length")

        if isinstance(other, np.ndarray):
            # ndarray[timedelta64]; wrap in TimedeltaIndex for op
            from pandas.core.arrays import TimedeltaArray

            other = TimedeltaArray._from_sequence(other)

        self_i8 = self.asi8
        other_i8 = other.asi8
        new_values = checked_add_with_arr(
            self_i8, other_i8, arr_mask=self._isnan, b_mask=other._isnan
        )
        if self._hasnans or other._hasnans:
            mask = self._isnan | other._isnan
            np.putmask(new_values, mask, iNaT)

        return type(self)(new_values, dtype=self.dtype)

    def _add_nat(self):
        """
        Add pd.NaT to self
        """
        if is_period_dtype(self.dtype):
            raise TypeError(
                f"Cannot add {type(self).__name__} and {type(NaT).__name__}"
            )

        # GH#19124 pd.NaT is treated like a timedelta for both timedelta
        # and datetime dtypes
        result = np.empty(self.shape, dtype=np.int64)
        result.fill(iNaT)
        return type(self)(result, dtype=self.dtype, freq=None)

    def _sub_nat(self):
        """
        Subtract pd.NaT from self
        """
        # GH#19124 Timedelta - datetime is not in general well-defined.
        # We make an exception for pd.NaT, which in this case quacks
        # like a timedelta.
        # For datetime64 dtypes by convention we treat NaT as a datetime, so
        # this subtraction returns a timedelta64 dtype.
        # For period dtype, timedelta64 is a close-enough return dtype.
        result = np.empty(self.shape, dtype=np.int64)
        result.fill(iNaT)
        return result.view("timedelta64[ns]")

    def _sub_period_array(self, other):
        # Overridden by PeriodArray
        raise TypeError(
            f"cannot subtract {other.dtype}-dtype from {type(self).__name__}"
        )

    def _addsub_object_array(self, other: np.ndarray, op):
        """
        Add or subtract array-like of DateOffset objects

        Parameters
        ----------
        other : np.ndarray[object]
        op : {operator.add, operator.sub}

        Returns
        -------
        result : same class as self
        """
        assert op in [operator.add, operator.sub]
        if len(other) == 1 and self.ndim == 1:
            # If both 1D then broadcasting is unambiguous
            return op(self, other[0])

        warnings.warn(
            "Adding/subtracting object-dtype array to "
            f"{type(self).__name__} not vectorized.",
            PerformanceWarning,
        )

        # Caller is responsible for broadcasting if necessary
        assert self.shape == other.shape, (self.shape, other.shape)

        with warnings.catch_warnings():
            # filter out warnings about Timestamp.freq
            warnings.filterwarnings("ignore", category=FutureWarning)
            res_values = op(self.astype("O"), np.asarray(other))

        result = pd_array(res_values.ravel())
        # error: Item "ExtensionArray" of "Union[Any, ExtensionArray]" has no attribute
        # "reshape"
        result = extract_array(
            result, extract_numpy=True
        ).reshape(  # type: ignore[union-attr]
            self.shape
        )
        return result

    def _time_shift(
        self: DatetimeLikeArrayT, periods: int, freq=None
    ) -> DatetimeLikeArrayT:
        """
        Shift each value by `periods`.

        Note this is different from ExtensionArray.shift, which
        shifts the *position* of each element, padding the end with
        missing values.

        Parameters
        ----------
        periods : int
            Number of periods to shift by.
        freq : pandas.DateOffset, pandas.Timedelta, or str
            Frequency increment to shift by.
        """
        if freq is not None and freq != self.freq:
            if isinstance(freq, str):
                freq = to_offset(freq)
            offset = periods * freq
            return self + offset

        if periods == 0 or len(self) == 0:
            # GH#14811 empty case
            return self.copy()

        if self.freq is None:
            raise NullFrequencyError("Cannot shift with no freq")

        start = self[0] + periods * self.freq
        end = self[-1] + periods * self.freq

        # Note: in the DatetimeTZ case, _generate_range will infer the
        #  appropriate timezone from `start` and `end`, so tz does not need
        #  to be passed explicitly.
        return self._generate_range(start=start, end=end, periods=None, freq=self.freq)

    @unpack_zerodim_and_defer("__add__")
    def __add__(self, other):
        other_dtype = getattr(other, "dtype", None)

        # scalar others
        if other is NaT:
            result = self._add_nat()
        elif isinstance(other, (Tick, timedelta, np.timedelta64)):
            result = self._add_timedeltalike_scalar(other)
        elif isinstance(other, BaseOffset):
            # specifically _not_ a Tick
            result = self._add_offset(other)
        elif isinstance(other, (datetime, np.datetime64)):
            result = self._add_datetimelike_scalar(other)
        elif isinstance(other, Period) and is_timedelta64_dtype(self.dtype):
            result = self._add_period(other)
        elif lib.is_integer(other):
            # This check must come after the check for np.timedelta64
            # as is_integer returns True for these
            if not is_period_dtype(self.dtype):
                raise integer_op_not_supported(self)
            result = self._time_shift(other)

        # array-like others
        elif is_timedelta64_dtype(other_dtype):
            # TimedeltaIndex, ndarray[timedelta64]
            result = self._add_timedelta_arraylike(other)
        elif is_object_dtype(other_dtype):
            # e.g. Array/Index of DateOffset objects
            result = self._addsub_object_array(other, operator.add)
        elif is_datetime64_dtype(other_dtype) or is_datetime64tz_dtype(other_dtype):
            # DatetimeIndex, ndarray[datetime64]
            return self._add_datetime_arraylike(other)
        elif is_integer_dtype(other_dtype):
            if not is_period_dtype(self.dtype):
                raise integer_op_not_supported(self)
            result = self._addsub_int_array(other, operator.add)
        else:
            # Includes Categorical, other ExtensionArrays
            # For PeriodDtype, if self is a TimedeltaArray and other is a
            #  PeriodArray with  a timedelta-like (i.e. Tick) freq, this
            #  operation is valid.  Defer to the PeriodArray implementation.
            #  In remaining cases, this will end up raising TypeError.
            return NotImplemented

        if isinstance(result, np.ndarray) and is_timedelta64_dtype(result.dtype):
            from pandas.core.arrays import TimedeltaArray

            return TimedeltaArray(result)
        return result

    def __radd__(self, other):
        # alias for __add__
        return self.__add__(other)

    @unpack_zerodim_and_defer("__sub__")
    def __sub__(self, other):

        other_dtype = getattr(other, "dtype", None)

        # scalar others
        if other is NaT:
            result = self._sub_nat()
        elif isinstance(other, (Tick, timedelta, np.timedelta64)):
            result = self._add_timedeltalike_scalar(-other)
        elif isinstance(other, BaseOffset):
            # specifically _not_ a Tick
            result = self._add_offset(-other)
        elif isinstance(other, (datetime, np.datetime64)):
            result = self._sub_datetimelike_scalar(other)
        elif lib.is_integer(other):
            # This check must come after the check for np.timedelta64
            # as is_integer returns True for these
            if not is_period_dtype(self.dtype):
                raise integer_op_not_supported(self)
            result = self._time_shift(-other)

        elif isinstance(other, Period):
            result = self._sub_period(other)

        # array-like others
        elif is_timedelta64_dtype(other_dtype):
            # TimedeltaIndex, ndarray[timedelta64]
            result = self._add_timedelta_arraylike(-other)
        elif is_object_dtype(other_dtype):
            # e.g. Array/Index of DateOffset objects
            result = self._addsub_object_array(other, operator.sub)
        elif is_datetime64_dtype(other_dtype) or is_datetime64tz_dtype(other_dtype):
            # DatetimeIndex, ndarray[datetime64]
            result = self._sub_datetime_arraylike(other)
        elif is_period_dtype(other_dtype):
            # PeriodIndex
            result = self._sub_period_array(other)
        elif is_integer_dtype(other_dtype):
            if not is_period_dtype(self.dtype):
                raise integer_op_not_supported(self)
            result = self._addsub_int_array(other, operator.sub)
        else:
            # Includes ExtensionArrays, float_dtype
            return NotImplemented

        if isinstance(result, np.ndarray) and is_timedelta64_dtype(result.dtype):
            from pandas.core.arrays import TimedeltaArray

            return TimedeltaArray(result)
        return result

    def __rsub__(self, other):
        other_dtype = getattr(other, "dtype", None)

        if is_datetime64_any_dtype(other_dtype) and is_timedelta64_dtype(self.dtype):
            # ndarray[datetime64] cannot be subtracted from self, so
            # we need to wrap in DatetimeArray/Index and flip the operation
            if lib.is_scalar(other):
                # i.e. np.datetime64 object
                return Timestamp(other) - self
            if not isinstance(other, DatetimeLikeArrayMixin):
                # Avoid down-casting DatetimeIndex
                from pandas.core.arrays import DatetimeArray

                other = DatetimeArray(other)
            return other - self
        elif (
            is_datetime64_any_dtype(self.dtype)
            and hasattr(other, "dtype")
            and not is_datetime64_any_dtype(other.dtype)
        ):
            # GH#19959 datetime - datetime is well-defined as timedelta,
            # but any other type - datetime is not well-defined.
            raise TypeError(
                f"cannot subtract {type(self).__name__} from {type(other).__name__}"
            )
        elif is_period_dtype(self.dtype) and is_timedelta64_dtype(other_dtype):
            # TODO: Can we simplify/generalize these cases at all?
            raise TypeError(f"cannot subtract {type(self).__name__} from {other.dtype}")
        elif is_timedelta64_dtype(self.dtype):
            self = cast("TimedeltaArray", self)
            return (-self) + other

        # We get here with e.g. datetime objects
        return -(self - other)

    def __iadd__(self, other):
        result = self + other
        self[:] = result[:]

        if not is_period_dtype(self.dtype):
            # restore freq, which is invalidated by setitem
            self._freq = result.freq
        return self

    def __isub__(self, other):
        result = self - other
        self[:] = result[:]

        if not is_period_dtype(self.dtype):
            # restore freq, which is invalidated by setitem
            self._freq = result.freq
        return self

    # --------------------------------------------------------------
    # Reductions

    def min(self, *, axis: int | None = None, skipna: bool = True, **kwargs):
        """
        Return the minimum value of the Array or minimum along
        an axis.

        See Also
        --------
        numpy.ndarray.min
        Index.min : Return the minimum value in an Index.
        Series.min : Return the minimum value in a Series.
        """
        nv.validate_min((), kwargs)
        nv.validate_minmax_axis(axis, self.ndim)

        if is_period_dtype(self.dtype):
            # pass datetime64 values to nanops to get correct NaT semantics
            result = nanops.nanmin(
                self._ndarray.view("M8[ns]"), axis=axis, skipna=skipna
            )
            if result is NaT:
                return NaT
            result = result.view("i8")
            if axis is None or self.ndim == 1:
                return self._box_func(result)
            return self._from_backing_data(result)

        result = nanops.nanmin(self._ndarray, axis=axis, skipna=skipna)
        return self._wrap_reduction_result(axis, result)

    def max(self, *, axis: int | None = None, skipna: bool = True, **kwargs):
        """
        Return the maximum value of the Array or maximum along
        an axis.

        See Also
        --------
        numpy.ndarray.max
        Index.max : Return the maximum value in an Index.
        Series.max : Return the maximum value in a Series.
        """
        nv.validate_max((), kwargs)
        nv.validate_minmax_axis(axis, self.ndim)

        if is_period_dtype(self.dtype):
            # pass datetime64 values to nanops to get correct NaT semantics
            result = nanops.nanmax(
                self._ndarray.view("M8[ns]"), axis=axis, skipna=skipna
            )
            if result is NaT:
                return result
            result = result.view("i8")
            if axis is None or self.ndim == 1:
                return self._box_func(result)
            return self._from_backing_data(result)

        result = nanops.nanmax(self._ndarray, axis=axis, skipna=skipna)
        return self._wrap_reduction_result(axis, result)

    def mean(self, *, skipna: bool = True, axis: int | None = 0):
        """
        Return the mean value of the Array.

        .. versionadded:: 0.25.0

        Parameters
        ----------
        skipna : bool, default True
            Whether to ignore any NaT elements.
        axis : int, optional, default 0

        Returns
        -------
        scalar
            Timestamp or Timedelta.

        See Also
        --------
        numpy.ndarray.mean : Returns the average of array elements along a given axis.
        Series.mean : Return the mean value in a Series.

        Notes
        -----
        mean is only defined for Datetime and Timedelta dtypes, not for Period.
        """
        if is_period_dtype(self.dtype):
            # See discussion in GH#24757
            raise TypeError(
                f"mean is not implemented for {type(self).__name__} since the "
                "meaning is ambiguous.  An alternative is "
                "obj.to_timestamp(how='start').mean()"
            )

        result = nanops.nanmean(
            self._ndarray, axis=axis, skipna=skipna, mask=self.isna()
        )
        return self._wrap_reduction_result(axis, result)

    def median(self, *, axis: int | None = None, skipna: bool = True, **kwargs):
        nv.validate_median((), kwargs)

        if axis is not None and abs(axis) >= self.ndim:
            raise ValueError("abs(axis) must be less than ndim")

        if is_period_dtype(self.dtype):
            # pass datetime64 values to nanops to get correct NaT semantics
            result = nanops.nanmedian(
                self._ndarray.view("M8[ns]"), axis=axis, skipna=skipna
            )
            result = result.view("i8")
            if axis is None or self.ndim == 1:
                return self._box_func(result)
            return self._from_backing_data(result)

        result = nanops.nanmedian(self._ndarray, axis=axis, skipna=skipna)
        return self._wrap_reduction_result(axis, result)


class DatelikeOps(DatetimeLikeArrayMixin):
    """
    Common ops for DatetimeIndex/PeriodIndex, but not TimedeltaIndex.
    """

    @Substitution(
        URL="https://docs.python.org/3/library/datetime.html"
        "#strftime-and-strptime-behavior"
    )
    def strftime(self, date_format: str) -> npt.NDArray[np.object_]:
        """
        Convert to Index using specified date_format.

        Return an Index of formatted strings specified by date_format, which
        supports the same string format as the python standard library. Details
        of the string format can be found in `python string format
        doc <%(URL)s>`__.

        Parameters
        ----------
        date_format : str
            Date format string (e.g. "%%Y-%%m-%%d").

        Returns
        -------
        ndarray[object]
            NumPy ndarray of formatted strings.

        See Also
        --------
        to_datetime : Convert the given argument to datetime.
        DatetimeIndex.normalize : Return DatetimeIndex with times to midnight.
        DatetimeIndex.round : Round the DatetimeIndex to the specified freq.
        DatetimeIndex.floor : Floor the DatetimeIndex to the specified freq.

        Examples
        --------
        >>> rng = pd.date_range(pd.Timestamp("2018-03-10 09:00"),
        ...                     periods=3, freq='s')
        >>> rng.strftime('%%B %%d, %%Y, %%r')
        Index(['March 10, 2018, 09:00:00 AM', 'March 10, 2018, 09:00:01 AM',
               'March 10, 2018, 09:00:02 AM'],
              dtype='object')
        """
        result = self._format_native_types(date_format=date_format, na_rep=np.nan)
        return result.astype(object)


_round_doc = """
    Perform {op} operation on the data to the specified `freq`.

    Parameters
    ----------
    freq : str or Offset
        The frequency level to {op} the index to. Must be a fixed
        frequency like 'S' (second) not 'ME' (month end). See
        :ref:`frequency aliases <timeseries.offset_aliases>` for
        a list of possible `freq` values.
    ambiguous : 'infer', bool-ndarray, 'NaT', default 'raise'
        Only relevant for DatetimeIndex:

        - 'infer' will attempt to infer fall dst-transition hours based on
          order
        - bool-ndarray where True signifies a DST time, False designates
          a non-DST time (note that this flag is only applicable for
          ambiguous times)
        - 'NaT' will return NaT where there are ambiguous times
        - 'raise' will raise an AmbiguousTimeError if there are ambiguous
          times.

    nonexistent : 'shift_forward', 'shift_backward', 'NaT', timedelta, default 'raise'
        A nonexistent time does not exist in a particular timezone
        where clocks moved forward due to DST.

        - 'shift_forward' will shift the nonexistent time forward to the
          closest existing time
        - 'shift_backward' will shift the nonexistent time backward to the
          closest existing time
        - 'NaT' will return NaT where there are nonexistent times
        - timedelta objects will shift nonexistent times by the timedelta
        - 'raise' will raise an NonExistentTimeError if there are
          nonexistent times.

    Returns
    -------
    DatetimeIndex, TimedeltaIndex, or Series
        Index of the same type for a DatetimeIndex or TimedeltaIndex,
        or a Series with the same index for a Series.

    Raises
    ------
    ValueError if the `freq` cannot be converted.

    Notes
    -----
    If the timestamps have a timezone, {op}ing will take place relative to the
    local ("wall") time and re-localized to the same timezone. When {op}ing
    near daylight savings time, use ``nonexistent`` and ``ambiguous`` to
    control the re-localization behavior.

    Examples
    --------
    **DatetimeIndex**

    >>> rng = pd.date_range('1/1/2018 11:59:00', periods=3, freq='min')
    >>> rng
    DatetimeIndex(['2018-01-01 11:59:00', '2018-01-01 12:00:00',
                   '2018-01-01 12:01:00'],
                  dtype='datetime64[ns]', freq='T')
    """

_round_example = """>>> rng.round('H')
    DatetimeIndex(['2018-01-01 12:00:00', '2018-01-01 12:00:00',
                   '2018-01-01 12:00:00'],
                  dtype='datetime64[ns]', freq=None)

    **Series**

    >>> pd.Series(rng).dt.round("H")
    0   2018-01-01 12:00:00
    1   2018-01-01 12:00:00
    2   2018-01-01 12:00:00
    dtype: datetime64[ns]

    When rounding near a daylight savings time transition, use ``ambiguous`` or
    ``nonexistent`` to control how the timestamp should be re-localized.

    >>> rng_tz = pd.DatetimeIndex(["2021-10-31 03:30:00"], tz="Europe/Amsterdam")

    >>> rng_tz.floor("2H", ambiguous=False)
    DatetimeIndex(['2021-10-31 02:00:00+01:00'],
                  dtype='datetime64[ns, Europe/Amsterdam]', freq=None)

    >>> rng_tz.floor("2H", ambiguous=True)
    DatetimeIndex(['2021-10-31 02:00:00+02:00'],
                  dtype='datetime64[ns, Europe/Amsterdam]', freq=None)
    """

_floor_example = """>>> rng.floor('H')
    DatetimeIndex(['2018-01-01 11:00:00', '2018-01-01 12:00:00',
                   '2018-01-01 12:00:00'],
                  dtype='datetime64[ns]', freq=None)

    **Series**

    >>> pd.Series(rng).dt.floor("H")
    0   2018-01-01 11:00:00
    1   2018-01-01 12:00:00
    2   2018-01-01 12:00:00
    dtype: datetime64[ns]

    When rounding near a daylight savings time transition, use ``ambiguous`` or
    ``nonexistent`` to control how the timestamp should be re-localized.

    >>> rng_tz = pd.DatetimeIndex(["2021-10-31 03:30:00"], tz="Europe/Amsterdam")

    >>> rng_tz.floor("2H", ambiguous=False)
    DatetimeIndex(['2021-10-31 02:00:00+01:00'],
                 dtype='datetime64[ns, Europe/Amsterdam]', freq=None)

    >>> rng_tz.floor("2H", ambiguous=True)
    DatetimeIndex(['2021-10-31 02:00:00+02:00'],
                  dtype='datetime64[ns, Europe/Amsterdam]', freq=None)
    """

_ceil_example = """>>> rng.ceil('H')
    DatetimeIndex(['2018-01-01 12:00:00', '2018-01-01 12:00:00',
                   '2018-01-01 13:00:00'],
                  dtype='datetime64[ns]', freq=None)

    **Series**

    >>> pd.Series(rng).dt.ceil("H")
    0   2018-01-01 12:00:00
    1   2018-01-01 12:00:00
    2   2018-01-01 13:00:00
    dtype: datetime64[ns]

    When rounding near a daylight savings time transition, use ``ambiguous`` or
    ``nonexistent`` to control how the timestamp should be re-localized.

    >>> rng_tz = pd.DatetimeIndex(["2021-10-31 01:30:00"], tz="Europe/Amsterdam")

    >>> rng_tz.ceil("H", ambiguous=False)
    DatetimeIndex(['2021-10-31 02:00:00+01:00'],
                  dtype='datetime64[ns, Europe/Amsterdam]', freq=None)

    >>> rng_tz.ceil("H", ambiguous=True)
    DatetimeIndex(['2021-10-31 02:00:00+02:00'],
                  dtype='datetime64[ns, Europe/Amsterdam]', freq=None)
    """


TimelikeOpsT = TypeVar("TimelikeOpsT", bound="TimelikeOps")


class TimelikeOps(DatetimeLikeArrayMixin):
    """
    Common ops for TimedeltaIndex/DatetimeIndex, but not PeriodIndex.
    """

    def __array_ufunc__(self, ufunc: np.ufunc, method: str, *inputs, **kwargs):
        if (
            ufunc in [np.isnan, np.isinf, np.isfinite]
            and len(inputs) == 1
            and inputs[0] is self
        ):
            # numpy 1.18 changed isinf and isnan to not raise on dt64/td64
            return getattr(ufunc, method)(self._ndarray, **kwargs)

        return super().__array_ufunc__(ufunc, method, *inputs, **kwargs)

    def _round(self, freq, mode, ambiguous, nonexistent):
        # round the local times
        if is_datetime64tz_dtype(self.dtype):
            # operate on naive timestamps, then convert back to aware
            self = cast("DatetimeArray", self)
            naive = self.tz_localize(None)
            result = naive._round(freq, mode, ambiguous, nonexistent)
            return result.tz_localize(
                self.tz, ambiguous=ambiguous, nonexistent=nonexistent
            )

        values = self.view("i8")
        values = cast(np.ndarray, values)
        nanos = to_offset(freq).nanos
        result_i8 = round_nsint64(values, mode, nanos)
        result = self._maybe_mask_results(result_i8, fill_value=iNaT)
        result = result.view(self._ndarray.dtype)
        return self._simple_new(result, dtype=self.dtype)

    @Appender((_round_doc + _round_example).format(op="round"))
    def round(self, freq, ambiguous="raise", nonexistent="raise"):
        return self._round(freq, RoundTo.NEAREST_HALF_EVEN, ambiguous, nonexistent)

    @Appender((_round_doc + _floor_example).format(op="floor"))
    def floor(self, freq, ambiguous="raise", nonexistent="raise"):
        return self._round(freq, RoundTo.MINUS_INFTY, ambiguous, nonexistent)

    @Appender((_round_doc + _ceil_example).format(op="ceil"))
    def ceil(self, freq, ambiguous="raise", nonexistent="raise"):
        return self._round(freq, RoundTo.PLUS_INFTY, ambiguous, nonexistent)

    # --------------------------------------------------------------
    # Reductions

    def any(self, *, axis: int | None = None, skipna: bool = True):
        # GH#34479 discussion of desired behavior long-term
        return nanops.nanany(self._ndarray, axis=axis, skipna=skipna, mask=self.isna())

    def all(self, *, axis: int | None = None, skipna: bool = True):
        # GH#34479 discussion of desired behavior long-term
        return nanops.nanall(self._ndarray, axis=axis, skipna=skipna, mask=self.isna())

    # --------------------------------------------------------------
    # Frequency Methods

    def _maybe_clear_freq(self) -> None:
        self._freq = None

    def _with_freq(self, freq):
        """
        Helper to get a view on the same data, with a new freq.

        Parameters
        ----------
        freq : DateOffset, None, or "infer"

        Returns
        -------
        Same type as self
        """
        # GH#29843
        if freq is None:
            # Always valid
            pass
        elif len(self) == 0 and isinstance(freq, BaseOffset):
            # Always valid.  In the TimedeltaArray case, we assume this
            #  is a Tick offset.
            pass
        else:
            # As an internal method, we can ensure this assertion always holds
            assert freq == "infer"
            freq = to_offset(self.inferred_freq)

        arr = self.view()
        arr._freq = freq
        return arr

    # --------------------------------------------------------------

    def factorize(self, na_sentinel=-1, sort: bool = False):
        if self.freq is not None:
            # We must be unique, so can short-circuit (and retain freq)
            codes = np.arange(len(self), dtype=np.intp)
            uniques = self.copy()  # TODO: copy or view?
            if sort and self.freq.n < 0:
                codes = codes[::-1]
                uniques = uniques[::-1]
            return codes, uniques
        # FIXME: shouldn't get here; we are ignoring sort
        return super().factorize(na_sentinel=na_sentinel)


# -------------------------------------------------------------------
# Shared Constructor Helpers


def validate_periods(periods):
    """
    If a `periods` argument is passed to the Datetime/Timedelta Array/Index
    constructor, cast it to an integer.

    Parameters
    ----------
    periods : None, float, int

    Returns
    -------
    periods : None or int

    Raises
    ------
    TypeError
        if periods is None, float, or int
    """
    if periods is not None:
        if lib.is_float(periods):
            periods = int(periods)
        elif not lib.is_integer(periods):
            raise TypeError(f"periods must be a number, got {periods}")
    return periods


def validate_inferred_freq(freq, inferred_freq, freq_infer):
    """
    If the user passes a freq and another freq is inferred from passed data,
    require that they match.

    Parameters
    ----------
    freq : DateOffset or None
    inferred_freq : DateOffset or None
    freq_infer : bool

    Returns
    -------
    freq : DateOffset or None
    freq_infer : bool

    Notes
    -----
    We assume at this point that `maybe_infer_freq` has been called, so
    `freq` is either a DateOffset object or None.
    """
    if inferred_freq is not None:
        if freq is not None and freq != inferred_freq:
            raise ValueError(
                f"Inferred frequency {inferred_freq} from passed "
                "values does not conform to passed frequency "
                f"{freq.freqstr}"
            )
        elif freq is None:
            freq = inferred_freq
        freq_infer = False

    return freq, freq_infer


def maybe_infer_freq(freq):
    """
    Comparing a DateOffset to the string "infer" raises, so we need to
    be careful about comparisons.  Make a dummy variable `freq_infer` to
    signify the case where the given freq is "infer" and set freq to None
    to avoid comparison trouble later on.

    Parameters
    ----------
    freq : {DateOffset, None, str}

    Returns
    -------
    freq : {DateOffset, None}
    freq_infer : bool
        Whether we should inherit the freq of passed data.
    """
    freq_infer = False
    if not isinstance(freq, BaseOffset):
        # if a passed freq is None, don't infer automatically
        if freq != "infer":
            freq = to_offset(freq)
        else:
            freq_infer = True
            freq = None
    return freq, freq_infer<|MERGE_RESOLUTION|>--- conflicted
+++ resolved
@@ -332,14 +332,9 @@
         This getitem defers to the underlying array, which by-definition can
         only handle list-likes, slices, and integer scalars
         """
-<<<<<<< HEAD
-        # Use cast as we know we will get back a DatetimeLikeArray or DTScalar
-        # GH#44624 skip evaluating the Union at runtime for performance.
-=======
         # Use cast as we know we will get back a DatetimeLikeArray or DTScalar,
         # but skip evaluating the Union at runtime for performance
         # (see https://github.com/pandas-dev/pandas/pull/44624)
->>>>>>> 4f3b32bc
         result = cast(
             "Union[DatetimeLikeArrayT, DTScalarOrNaT]", super().__getitem__(key)
         )
