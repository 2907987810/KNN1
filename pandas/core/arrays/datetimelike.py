from datetime import datetime, timedelta
import operator
from typing import Any, Sequence, Type, Union, cast
import warnings

import numpy as np

from pandas._libs import NaT, NaTType, Timestamp, algos, iNaT, lib
from pandas._libs.tslibs.c_timestamp import integer_op_not_supported
from pandas._libs.tslibs.period import DIFFERENT_FREQ, IncompatibleFrequency, Period
from pandas._libs.tslibs.timedeltas import Timedelta, delta_to_nanoseconds
from pandas._libs.tslibs.timestamps import RoundTo, round_nsint64
from pandas._typing import DatetimeLikeScalar
from pandas.compat import set_function_name
from pandas.compat.numpy import function as nv
from pandas.errors import AbstractMethodError, NullFrequencyError, PerformanceWarning
from pandas.util._decorators import Appender, Substitution
from pandas.util._validators import validate_fillna_kwargs

from pandas.core.dtypes.common import (
    is_categorical_dtype,
    is_datetime64_any_dtype,
    is_datetime64_dtype,
    is_datetime64tz_dtype,
    is_datetime_or_timedelta_dtype,
    is_dtype_equal,
    is_float_dtype,
    is_integer_dtype,
    is_list_like,
    is_object_dtype,
    is_period_dtype,
    is_string_dtype,
    is_timedelta64_dtype,
    is_unsigned_integer_dtype,
    pandas_dtype,
)
from pandas.core.dtypes.generic import ABCSeries
from pandas.core.dtypes.inference import is_array_like
from pandas.core.dtypes.missing import is_valid_nat_for_dtype, isna

from pandas.core import missing, nanops, ops
from pandas.core.algorithms import checked_add_with_arr, take, unique1d, value_counts
from pandas.core.array_algos.transforms import shift
from pandas.core.arrays.base import ExtensionArray, ExtensionOpsMixin
import pandas.core.common as com
from pandas.core.construction import array, extract_array
from pandas.core.indexers import check_array_indexer
from pandas.core.ops.common import unpack_zerodim_and_defer
from pandas.core.ops.invalid import invalid_comparison, make_invalid_op

from pandas.tseries import frequencies
from pandas.tseries.offsets import DateOffset, Tick


def _datetimelike_array_cmp(cls, op):
    """
    Wrap comparison operations to convert Timestamp/Timedelta/Period-like to
    boxed scalars/arrays.
    """
    opname = f"__{op.__name__}__"
    nat_result = opname == "__ne__"

    @unpack_zerodim_and_defer(opname)
    def wrapper(self, other):

        if isinstance(other, str):
            try:
                # GH#18435 strings get a pass from tzawareness compat
                other = self._scalar_from_string(other)
            except ValueError:
                # failed to parse as Timestamp/Timedelta/Period
                return invalid_comparison(self, other, op)

        if isinstance(other, self._recognized_scalars) or other is NaT:
            other = self._scalar_type(other)
            self._check_compatible_with(other)

            other_i8 = self._unbox_scalar(other)

            result = op(self.view("i8"), other_i8)
            if isna(other):
                result.fill(nat_result)

        elif not is_list_like(other):
            return invalid_comparison(self, other, op)

        elif len(other) != len(self):
            raise ValueError("Lengths must match")

        else:
            if isinstance(other, list):
                # TODO: could use pd.Index to do inference?
                other = np.array(other)

            if not isinstance(other, (np.ndarray, type(self))):
                return invalid_comparison(self, other, op)

            if is_object_dtype(other):
                # We have to use comp_method_OBJECT_ARRAY instead of numpy
                #  comparison otherwise it would fail to raise when
                #  comparing tz-aware and tz-naive
                with np.errstate(all="ignore"):
                    result = ops.comp_method_OBJECT_ARRAY(
                        op, self.astype(object), other
                    )
                o_mask = isna(other)

            elif not type(self)._is_recognized_dtype(other.dtype):
                return invalid_comparison(self, other, op)

            else:
                # For PeriodDType this casting is unnecessary
                other = type(self)._from_sequence(other)
                self._check_compatible_with(other)

                result = op(self.view("i8"), other.view("i8"))
                o_mask = other._isnan

            if o_mask.any():
                result[o_mask] = nat_result

        if self._hasnans:
            result[self._isnan] = nat_result

        return result

    return set_function_name(wrapper, opname, cls)


class AttributesMixin:
    _data: np.ndarray

    @classmethod
    def _simple_new(cls, values: np.ndarray, **kwargs):
        raise AbstractMethodError(cls)

    @property
    def _scalar_type(self) -> Type[DatetimeLikeScalar]:
        """
        The scalar associated with this datelike

        * PeriodArray : Period
        * DatetimeArray : Timestamp
        * TimedeltaArray : Timedelta
        """
        raise AbstractMethodError(self)

    def _scalar_from_string(
        self, value: str
    ) -> Union[Period, Timestamp, Timedelta, NaTType]:
        """
        Construct a scalar type from a string.

        Parameters
        ----------
        value : str

        Returns
        -------
        Period, Timestamp, or Timedelta, or NaT
            Whatever the type of ``self._scalar_type`` is.

        Notes
        -----
        This should call ``self._check_compatible_with`` before
        unboxing the result.
        """
        raise AbstractMethodError(self)

    def _unbox_scalar(self, value: Union[Period, Timestamp, Timedelta, NaTType]) -> int:
        """
        Unbox the integer value of a scalar `value`.

        Parameters
        ----------
        value : Union[Period, Timestamp, Timedelta]

        Returns
        -------
        int

        Examples
        --------
        >>> self._unbox_scalar(Timedelta("10s"))  # doctest: +SKIP
        10000000000
        """
        raise AbstractMethodError(self)

    def _check_compatible_with(
        self, other: Union[Period, Timestamp, Timedelta, NaTType], setitem: bool = False
    ) -> None:
        """
        Verify that `self` and `other` are compatible.

        * DatetimeArray verifies that the timezones (if any) match
        * PeriodArray verifies that the freq matches
        * Timedelta has no verification

        In each case, NaT is considered compatible.

        Parameters
        ----------
        other
        setitem : bool, default False
            For __setitem__ we may have stricter compatibility resrictions than
            for comparisons.

        Raises
        ------
        Exception
        """
        raise AbstractMethodError(self)


class DatelikeOps:
    """
    Common ops for DatetimeIndex/PeriodIndex, but not TimedeltaIndex.
    """

    @Substitution(
        URL="https://docs.python.org/3/library/datetime.html"
        "#strftime-and-strptime-behavior"
    )
    def strftime(self, date_format):
        """
        Convert to Index using specified date_format.

        Return an Index of formatted strings specified by date_format, which
        supports the same string format as the python standard library. Details
        of the string format can be found in `python string format
        doc <%(URL)s>`__.

        Parameters
        ----------
        date_format : str
            Date format string (e.g. "%%Y-%%m-%%d").

        Returns
        -------
        ndarray
            NumPy ndarray of formatted strings.

        See Also
        --------
        to_datetime : Convert the given argument to datetime.
        DatetimeIndex.normalize : Return DatetimeIndex with times to midnight.
        DatetimeIndex.round : Round the DatetimeIndex to the specified freq.
        DatetimeIndex.floor : Floor the DatetimeIndex to the specified freq.

        Examples
        --------
        >>> rng = pd.date_range(pd.Timestamp("2018-03-10 09:00"),
        ...                     periods=3, freq='s')
        >>> rng.strftime('%%B %%d, %%Y, %%r')
        Index(['March 10, 2018, 09:00:00 AM', 'March 10, 2018, 09:00:01 AM',
               'March 10, 2018, 09:00:02 AM'],
              dtype='object')
        """
        result = self._format_native_types(date_format=date_format, na_rep=np.nan)
        return result.astype(object)


class TimelikeOps:
    """
    Common ops for TimedeltaIndex/DatetimeIndex, but not PeriodIndex.
    """

    _round_doc = """
        Perform {op} operation on the data to the specified `freq`.

        Parameters
        ----------
        freq : str or Offset
            The frequency level to {op} the index to. Must be a fixed
            frequency like 'S' (second) not 'ME' (month end). See
            :ref:`frequency aliases <timeseries.offset_aliases>` for
            a list of possible `freq` values.
        ambiguous : 'infer', bool-ndarray, 'NaT', default 'raise'
            Only relevant for DatetimeIndex:

            - 'infer' will attempt to infer fall dst-transition hours based on
              order
            - bool-ndarray where True signifies a DST time, False designates
              a non-DST time (note that this flag is only applicable for
              ambiguous times)
            - 'NaT' will return NaT where there are ambiguous times
            - 'raise' will raise an AmbiguousTimeError if there are ambiguous
              times.

            .. versionadded:: 0.24.0

        nonexistent : 'shift_forward', 'shift_backward', 'NaT', timedelta, \
default 'raise'
            A nonexistent time does not exist in a particular timezone
            where clocks moved forward due to DST.

            - 'shift_forward' will shift the nonexistent time forward to the
              closest existing time
            - 'shift_backward' will shift the nonexistent time backward to the
              closest existing time
            - 'NaT' will return NaT where there are nonexistent times
            - timedelta objects will shift nonexistent times by the timedelta
            - 'raise' will raise an NonExistentTimeError if there are
              nonexistent times.

            .. versionadded:: 0.24.0

        Returns
        -------
        DatetimeIndex, TimedeltaIndex, or Series
            Index of the same type for a DatetimeIndex or TimedeltaIndex,
            or a Series with the same index for a Series.

        Raises
        ------
        ValueError if the `freq` cannot be converted.

        Examples
        --------
        **DatetimeIndex**

        >>> rng = pd.date_range('1/1/2018 11:59:00', periods=3, freq='min')
        >>> rng
        DatetimeIndex(['2018-01-01 11:59:00', '2018-01-01 12:00:00',
                       '2018-01-01 12:01:00'],
                      dtype='datetime64[ns]', freq='T')
        """

    _round_example = """>>> rng.round('H')
        DatetimeIndex(['2018-01-01 12:00:00', '2018-01-01 12:00:00',
                       '2018-01-01 12:00:00'],
                      dtype='datetime64[ns]', freq=None)

        **Series**

        >>> pd.Series(rng).dt.round("H")
        0   2018-01-01 12:00:00
        1   2018-01-01 12:00:00
        2   2018-01-01 12:00:00
        dtype: datetime64[ns]
        """

    _floor_example = """>>> rng.floor('H')
        DatetimeIndex(['2018-01-01 11:00:00', '2018-01-01 12:00:00',
                       '2018-01-01 12:00:00'],
                      dtype='datetime64[ns]', freq=None)

        **Series**

        >>> pd.Series(rng).dt.floor("H")
        0   2018-01-01 11:00:00
        1   2018-01-01 12:00:00
        2   2018-01-01 12:00:00
        dtype: datetime64[ns]
        """

    _ceil_example = """>>> rng.ceil('H')
        DatetimeIndex(['2018-01-01 12:00:00', '2018-01-01 12:00:00',
                       '2018-01-01 13:00:00'],
                      dtype='datetime64[ns]', freq=None)

        **Series**

        >>> pd.Series(rng).dt.ceil("H")
        0   2018-01-01 12:00:00
        1   2018-01-01 12:00:00
        2   2018-01-01 13:00:00
        dtype: datetime64[ns]
        """

    def _round(self, freq, mode, ambiguous, nonexistent):
        # round the local times
        if is_datetime64tz_dtype(self):
            # operate on naive timestamps, then convert back to aware
            naive = self.tz_localize(None)
            result = naive._round(freq, mode, ambiguous, nonexistent)
            aware = result.tz_localize(
                self.tz, ambiguous=ambiguous, nonexistent=nonexistent
            )
            return aware

        values = self.view("i8")
        result = round_nsint64(values, mode, freq)
        result = self._maybe_mask_results(result, fill_value=NaT)
        return self._simple_new(result, dtype=self.dtype)

    @Appender((_round_doc + _round_example).format(op="round"))
    def round(self, freq, ambiguous="raise", nonexistent="raise"):
        return self._round(freq, RoundTo.NEAREST_HALF_EVEN, ambiguous, nonexistent)

    @Appender((_round_doc + _floor_example).format(op="floor"))
    def floor(self, freq, ambiguous="raise", nonexistent="raise"):
        return self._round(freq, RoundTo.MINUS_INFTY, ambiguous, nonexistent)

    @Appender((_round_doc + _ceil_example).format(op="ceil"))
    def ceil(self, freq, ambiguous="raise", nonexistent="raise"):
        return self._round(freq, RoundTo.PLUS_INFTY, ambiguous, nonexistent)

    def _with_freq(self, freq):
        """
        Helper to set our freq in-place, returning self to allow method chaining.

        Parameters
        ----------
        freq : DateOffset, None, or "infer"

        Returns
        -------
        self
        """
        # GH#29843
        if freq is None:
            # Always valid
            pass
        elif len(self) == 0 and isinstance(freq, DateOffset):
            # Always valid.  In the TimedeltaArray case, we assume this
            #  is a Tick offset.
            pass
        else:
            # As an internal method, we can ensure this assertion always holds
            assert freq == "infer"
            freq = frequencies.to_offset(self.inferred_freq)

        self._freq = freq
        return self


class DatetimeLikeArrayMixin(ExtensionOpsMixin, AttributesMixin, ExtensionArray):
    """
    Shared Base/Mixin class for DatetimeArray, TimedeltaArray, PeriodArray

    Assumes that __new__/__init__ defines:
        _data
        _freq

    and that the inheriting class has methods:
        _generate_range
    """

    @property
    def ndim(self) -> int:
        return self._data.ndim

    @property
    def shape(self):
        return self._data.shape

    def reshape(self, *args, **kwargs):
        # Note: we drop any freq
        data = self._data.reshape(*args, **kwargs)
        return type(self)(data, dtype=self.dtype)

    def ravel(self, *args, **kwargs):
        # Note: we drop any freq
        data = self._data.ravel(*args, **kwargs)
        return type(self)(data, dtype=self.dtype)

    @property
    def _box_func(self):
        """
        box function to get object from internal representation
        """
        raise AbstractMethodError(self)

    def _box_values(self, values):
        """
        apply box func to passed values
        """
        return lib.map_infer(values, self._box_func)

    def __iter__(self):
        return (self._box_func(v) for v in self.asi8)

    @property
    def asi8(self) -> np.ndarray:
        """
        Integer representation of the values.

        Returns
        -------
        ndarray
            An ndarray with int64 dtype.
        """
        # do not cache or you'll create a memory leak
        return self._data.view("i8")

    # ----------------------------------------------------------------
    # Rendering Methods

    def _format_native_types(self, na_rep="NaT", date_format=None):
        """
        Helper method for astype when converting to strings.

        Returns
        -------
        ndarray[str]
        """
        raise AbstractMethodError(self)

    def _formatter(self, boxed=False):
        # TODO: Remove Datetime & DatetimeTZ formatters.
        return "'{}'".format

    # ----------------------------------------------------------------
    # Array-Like / EA-Interface Methods

    @property
    def nbytes(self):
        return self._data.nbytes

    def __array__(self, dtype=None) -> np.ndarray:
        # used for Timedelta/DatetimeArray, overwritten by PeriodArray
        if is_object_dtype(dtype):
            return np.array(list(self), dtype=object)
        return self._data

    @property
    def size(self) -> int:
        """The number of elements in this array."""
        return np.prod(self.shape)

    def __len__(self) -> int:
        return len(self._data)

    def __getitem__(self, key):
        """
        This getitem defers to the underlying array, which by-definition can
        only handle list-likes, slices, and integer scalars
        """
        is_int = lib.is_integer(key)
        if lib.is_scalar(key) and not is_int:
            raise IndexError(
                "only integers, slices (`:`), ellipsis (`...`), "
                "numpy.newaxis (`None`) and integer or boolean "
                "arrays are valid indices"
            )

        getitem = self._data.__getitem__
        if is_int:
            val = getitem(key)
            if lib.is_scalar(val):
                # i.e. self.ndim == 1
                return self._box_func(val)
            return type(self)(val, dtype=self.dtype)

        if com.is_bool_indexer(key):
            # first convert to boolean, because check_array_indexer doesn't
            # allow object dtype
            if is_object_dtype(key):
                key = np.asarray(key, dtype=bool)

            key = check_array_indexer(self, key)
            key = lib.maybe_booleans_to_slice(key.view(np.uint8))
        elif isinstance(key, list) and len(key) == 1 and isinstance(key[0], slice):
            # see https://github.com/pandas-dev/pandas/issues/31299, need to allow
            # this for now (would otherwise raise in check_array_indexer)
            pass
        else:
            key = check_array_indexer(self, key)

        is_period = is_period_dtype(self.dtype)
        if is_period:
            freq = self.freq
        else:
            freq = None
            if isinstance(key, slice):
                if self.freq is not None and key.step is not None:
                    freq = key.step * self.freq
                else:
                    freq = self.freq
            elif key is Ellipsis:
                # GH#21282 indexing with Ellipsis is similar to a full slice,
                #  should preserve `freq` attribute
                freq = self.freq

        result = getitem(key)
        if lib.is_scalar(result):
            return self._box_func(result)
        return self._simple_new(result, dtype=self.dtype, freq=freq)

    def __setitem__(
        self,
        key: Union[int, Sequence[int], Sequence[bool], slice],
        value: Union[NaTType, Any, Sequence[Any]],
    ) -> None:
        # I'm fudging the types a bit here. "Any" above really depends
        # on type(self). For PeriodArray, it's Period (or stuff coercible
        # to a period in from_sequence). For DatetimeArray, it's Timestamp...
        # I don't know if mypy can do that, possibly with Generics.
        # https://mypy.readthedocs.io/en/latest/generics.html
        if is_list_like(value):
            is_slice = isinstance(key, slice)

            if lib.is_scalar(key):
                raise ValueError("setting an array element with a sequence.")

            if not is_slice:
                key = cast(Sequence, key)
                if len(key) != len(value) and not com.is_bool_indexer(key):
                    msg = (
                        f"shape mismatch: value array of length '{len(key)}' "
                        "does not match indexing result of length "
                        f"'{len(value)}'."
                    )
                    raise ValueError(msg)
                elif not len(key):
                    return

        value = self._validate_setitem_value(value)
        key = check_array_indexer(self, key)
        self._data[key] = value
        self._maybe_clear_freq()

    def _maybe_clear_freq(self):
        # inplace operations like __setitem__ may invalidate the freq of
        # DatetimeArray and TimedeltaArray
        pass

    def astype(self, dtype, copy=True):
        # Some notes on cases we don't have to handle here in the base class:
        #   1. PeriodArray.astype handles period -> period
        #   2. DatetimeArray.astype handles conversion between tz.
        #   3. DatetimeArray.astype handles datetime -> period
        dtype = pandas_dtype(dtype)

        if is_object_dtype(dtype):
            return self._box_values(self.asi8.ravel()).reshape(self.shape)
        elif is_string_dtype(dtype) and not is_categorical_dtype(dtype):
            return self._format_native_types()
        elif is_integer_dtype(dtype):
            # we deliberately ignore int32 vs. int64 here.
            # See https://github.com/pandas-dev/pandas/issues/24381 for more.
            values = self.asi8

            if is_unsigned_integer_dtype(dtype):
                # Again, we ignore int32 vs. int64
                values = values.view("uint64")

            if copy:
                values = values.copy()
            return values
        elif (
            is_datetime_or_timedelta_dtype(dtype)
            and not is_dtype_equal(self.dtype, dtype)
        ) or is_float_dtype(dtype):
            # disallow conversion between datetime/timedelta,
            # and conversions for any datetimelike to float
            msg = f"Cannot cast {type(self).__name__} to dtype {dtype}"
            raise TypeError(msg)
        elif is_categorical_dtype(dtype):
            arr_cls = dtype.construct_array_type()
            return arr_cls(self, dtype=dtype)
        else:
            return np.asarray(self, dtype=dtype)

    def view(self, dtype=None):
        if dtype is None or dtype is self.dtype:
            return type(self)(self._data, dtype=self.dtype)
        return self._data.view(dtype=dtype)

    # ------------------------------------------------------------------
    # ExtensionArray Interface

    def unique(self):
        result = unique1d(self.asi8)
        return type(self)(result, dtype=self.dtype)

<<<<<<< HEAD
    def _validate_fill_value(self, fill_value):
        """
        If a fill_value is passed to `take` convert it to an i8 representation,
        raising ValueError if this is not possible.

        Parameters
        ----------
        fill_value : object

        Returns
        -------
        fill_value : np.int64

        Raises
        ------
        ValueError
        """
        if is_valid_nat_for_dtype(fill_value, self.dtype):
            fill_value = iNaT
        elif isinstance(fill_value, self._recognized_scalars):
            self._check_compatible_with(fill_value)
            fill_value = self._scalar_type(fill_value)
            fill_value = self._unbox_scalar(fill_value)
        else:
            raise ValueError(
                f"'fill_value' should be a {self._scalar_type}. "
                f"Got '{str(fill_value)}'."
            )
        return fill_value

=======
>>>>>>> 04f2c2be
    def take(self, indices, allow_fill=False, fill_value=None):
        if allow_fill:
            fill_value = self._validate_fill_value(fill_value)

        new_values = take(
            self.asi8, indices, allow_fill=allow_fill, fill_value=fill_value
        )

        return type(self)(new_values, dtype=self.dtype)

    @classmethod
    def _concat_same_type(cls, to_concat, axis: int = 0):

        # do not pass tz to set because tzlocal cannot be hashed
        dtypes = {str(x.dtype) for x in to_concat}
        if len(dtypes) != 1:
            raise ValueError("to_concat must have the same dtype (tz)", dtypes)

        obj = to_concat[0]
        dtype = obj.dtype

        i8values = [x.asi8 for x in to_concat]
        values = np.concatenate(i8values, axis=axis)

        new_freq = None
        if is_period_dtype(dtype):
            new_freq = obj.freq
        elif axis == 0:
            # GH 3232: If the concat result is evenly spaced, we can retain the
            # original frequency
            to_concat = [x for x in to_concat if len(x)]

            if obj.freq is not None and all(x.freq == obj.freq for x in to_concat):
                pairs = zip(to_concat[:-1], to_concat[1:])
                if all(pair[0][-1] + obj.freq == pair[1][0] for pair in pairs):
                    new_freq = obj.freq

        return cls._simple_new(values, dtype=dtype, freq=new_freq)

    def copy(self):
        values = self.asi8.copy()
        return type(self)._simple_new(values, dtype=self.dtype, freq=self.freq)

    def _values_for_factorize(self):
        return self.asi8, iNaT

    @classmethod
    def _from_factorized(cls, values, original):
        return cls(values, dtype=original.dtype)

    def _values_for_argsort(self):
        return self._data

    @Appender(ExtensionArray.shift.__doc__)
    def shift(self, periods=1, fill_value=None, axis=0):
        if not self.size or periods == 0:
            return self.copy()

        fill_value = self._validate_shift_value(fill_value)
        new_values = shift(self._data, periods, axis, fill_value)

        return type(self)._simple_new(new_values, dtype=self.dtype)

    # ------------------------------------------------------------------
    # Validation Methods
    # TODO: try to de-duplicate these, ensure identical behavior

    def _validate_fill_value(self, fill_value):
        """
        If a fill_value is passed to `take` convert it to an i8 representation,
        raising ValueError if this is not possible.

        Parameters
        ----------
        fill_value : object

        Returns
        -------
        fill_value : np.int64

        Raises
        ------
        ValueError
        """
        if isna(fill_value):
            fill_value = iNaT
        elif isinstance(fill_value, self._recognized_scalars):
            self._check_compatible_with(fill_value)
            fill_value = self._scalar_type(fill_value)
            fill_value = self._unbox_scalar(fill_value)
        else:
            raise ValueError(
                f"'fill_value' should be a {self._scalar_type}. Got '{fill_value}'."
            )
        return fill_value

    def _validate_shift_value(self, fill_value):
        # TODO(2.0): once this deprecation is enforced, used _validate_fill_value
        if is_valid_nat_for_dtype(fill_value, self.dtype):
            fill_value = NaT
        elif not isinstance(fill_value, self._recognized_scalars):
            # only warn if we're not going to raise
            if self._scalar_type is Period and lib.is_integer(fill_value):
                # kludge for #31971 since Period(integer) tries to cast to str
                new_fill = Period._from_ordinal(fill_value, freq=self.freq)
            else:
                new_fill = self._scalar_type(fill_value)

            # stacklevel here is chosen to be correct when called from
            #  DataFrame.shift or Series.shift
            warnings.warn(
                f"Passing {type(fill_value)} to shift is deprecated and "
                "will raise in a future version, pass "
                f"{self._scalar_type.__name__} instead.",
                FutureWarning,
                stacklevel=10,
            )
            fill_value = new_fill

        fill_value = self._unbox_scalar(fill_value)
        return fill_value

    def _validate_searchsorted_value(self, value):
        if isinstance(value, str):
            try:
                value = self._scalar_from_string(value)
            except ValueError as err:
                raise TypeError(
                    "searchsorted requires compatible dtype or scalar"
                ) from err

        elif is_valid_nat_for_dtype(value, self.dtype):
            value = NaT

        elif isinstance(value, self._recognized_scalars):
            value = self._scalar_type(value)

        elif is_list_like(value) and not isinstance(value, type(self)):
            value = array(value)

            if not type(self)._is_recognized_dtype(value):
                raise TypeError(
                    "searchsorted requires compatible dtype or scalar, "
                    f"not {type(value).__name__}"
                )

        if not (isinstance(value, (self._scalar_type, type(self))) or (value is NaT)):
            raise TypeError(f"Unexpected type for 'value': {type(value)}")

        if isinstance(value, type(self)):
            self._check_compatible_with(value)
            value = value.asi8
        else:
            value = self._unbox_scalar(value)

        return value

    def _validate_setitem_value(self, value):
        if lib.is_scalar(value) and not isna(value):
            value = com.maybe_box_datetimelike(value)

        if is_list_like(value):
            value = type(self)._from_sequence(value, dtype=self.dtype)
            self._check_compatible_with(value, setitem=True)
            value = value.asi8
        elif isinstance(value, self._scalar_type):
            self._check_compatible_with(value, setitem=True)
            value = self._unbox_scalar(value)
        elif is_valid_nat_for_dtype(value, self.dtype):
            value = iNaT
        else:
            msg = (
                f"'value' should be a '{self._scalar_type.__name__}', 'NaT', "
                f"or array of those. Got '{type(value).__name__}' instead."
            )
            raise TypeError(msg)

        return value

    def _validate_insert_value(self, value):
        if isinstance(value, self._recognized_scalars):
            value = self._scalar_type(value)
        elif is_valid_nat_for_dtype(value, self.dtype):
            # GH#18295
            value = NaT
        elif lib.is_scalar(value) and isna(value):
            raise TypeError(
                f"cannot insert {type(self).__name__} with incompatible label"
            )

        return value

    def _validate_where_value(self, other):
        if lib.is_scalar(other) and isna(other):
            other = NaT.value

        else:
            # Do type inference if necessary up front
            # e.g. we passed PeriodIndex.values and got an ndarray of Periods
            from pandas import Index

            other = Index(other)

            if is_categorical_dtype(other):
                # e.g. we have a Categorical holding self.dtype
                if is_dtype_equal(other.categories.dtype, self.dtype):
                    other = other._internal_get_values()

            if not is_dtype_equal(self.dtype, other.dtype):
                raise TypeError(f"Where requires matching dtype, not {other.dtype}")

            other = other.view("i8")
        return other

    # ------------------------------------------------------------------
    # Additional array methods
    #  These are not part of the EA API, but we implement them because
    #  pandas assumes they're there.

    def searchsorted(self, value, side="left", sorter=None):
        """
        Find indices where elements should be inserted to maintain order.

        Find the indices into a sorted array `self` such that, if the
        corresponding elements in `value` were inserted before the indices,
        the order of `self` would be preserved.

        Parameters
        ----------
        value : array_like
            Values to insert into `self`.
        side : {'left', 'right'}, optional
            If 'left', the index of the first suitable location found is given.
            If 'right', return the last such index.  If there is no suitable
            index, return either 0 or N (where N is the length of `self`).
        sorter : 1-D array_like, optional
            Optional array of integer indices that sort `self` into ascending
            order. They are typically the result of ``np.argsort``.

        Returns
        -------
        indices : array of ints
            Array of insertion points with the same shape as `value`.
        """
        value = self._validate_searchsorted_value(value)

        # TODO: Use datetime64 semantics for sorting, xref GH#29844
        return self.asi8.searchsorted(value, side=side, sorter=sorter)

    def repeat(self, repeats, *args, **kwargs):
        """
        Repeat elements of an array.

        See Also
        --------
        numpy.ndarray.repeat
        """
        nv.validate_repeat(args, kwargs)
        values = self._data.repeat(repeats)
        return type(self)(values.view("i8"), dtype=self.dtype)

    def value_counts(self, dropna=False):
        """
        Return a Series containing counts of unique values.

        Parameters
        ----------
        dropna : bool, default True
            Don't include counts of NaT values.

        Returns
        -------
        Series
        """
        from pandas import Series, Index

        if dropna:
            values = self[~self.isna()]._data
        else:
            values = self._data

        cls = type(self)

        result = value_counts(values, sort=False, dropna=dropna)
        index = Index(
            cls(result.index.view("i8"), dtype=self.dtype), name=result.index.name
        )
        return Series(result._values, index=index, name=result.name)

    def map(self, mapper):
        # TODO(GH-23179): Add ExtensionArray.map
        # Need to figure out if we want ExtensionArray.map first.
        # If so, then we can refactor IndexOpsMixin._map_values to
        # a standalone function and call from here..
        # Else, just rewrite _map_infer_values to do the right thing.
        from pandas import Index

        return Index(self).map(mapper).array

    # ------------------------------------------------------------------
    # Null Handling

    def isna(self):
        return self._isnan

    @property  # NB: override with cache_readonly in immutable subclasses
    def _isnan(self):
        """
        return if each value is nan
        """
        return self.asi8 == iNaT

    @property  # NB: override with cache_readonly in immutable subclasses
    def _hasnans(self):
        """
        return if I have any nans; enables various perf speedups
        """
        return bool(self._isnan.any())

    def _maybe_mask_results(self, result, fill_value=iNaT, convert=None):
        """
        Parameters
        ----------
        result : a ndarray
        fill_value : object, default iNaT
        convert : str, dtype or None

        Returns
        -------
        result : ndarray with values replace by the fill_value

        mask the result if needed, convert to the provided dtype if its not
        None

        This is an internal routine.
        """
        if self._hasnans:
            if convert:
                result = result.astype(convert)
            if fill_value is None:
                fill_value = np.nan
            result[self._isnan] = fill_value
        return result

    def fillna(self, value=None, method=None, limit=None):
        # TODO(GH-20300): remove this
        # Just overriding to ensure that we avoid an astype(object).
        # Either 20300 or a `_values_for_fillna` would avoid this duplication.
        if isinstance(value, ABCSeries):
            value = value.array

        value, method = validate_fillna_kwargs(value, method)

        mask = self.isna()

        if is_array_like(value):
            if len(value) != len(self):
                raise ValueError(
                    f"Length of 'value' does not match. Got ({len(value)}) "
                    f" expected {len(self)}"
                )
            value = value[mask]

        if mask.any():
            if method is not None:
                if method == "pad":
                    func = missing.pad_1d
                else:
                    func = missing.backfill_1d

                values = self._data
                if not is_period_dtype(self):
                    # For PeriodArray self._data is i8, which gets copied
                    #  by `func`.  Otherwise we need to make a copy manually
                    # to avoid modifying `self` in-place.
                    values = values.copy()

                new_values = func(values, limit=limit, mask=mask)
                if is_datetime64tz_dtype(self):
                    # we need to pass int64 values to the constructor to avoid
                    #  re-localizing incorrectly
                    new_values = new_values.view("i8")
                new_values = type(self)(new_values, dtype=self.dtype)
            else:
                # fill with value
                new_values = self.copy()
                new_values[mask] = value
        else:
            new_values = self.copy()
        return new_values

    # ------------------------------------------------------------------
    # Frequency Properties/Methods

    @property
    def freq(self):
        """
        Return the frequency object if it is set, otherwise None.
        """
        return self._freq

    @freq.setter
    def freq(self, value):
        if value is not None:
            value = frequencies.to_offset(value)
            self._validate_frequency(self, value)

        self._freq = value

    @property
    def freqstr(self):
        """
        Return the frequency object as a string if its set, otherwise None.
        """
        if self.freq is None:
            return None
        return self.freq.freqstr

    @property  # NB: override with cache_readonly in immutable subclasses
    def inferred_freq(self):
        """
        Tryies to return a string representing a frequency guess,
        generated by infer_freq.  Returns None if it can't autodetect the
        frequency.
        """
        if self.ndim != 1:
            return None
        try:
            return frequencies.infer_freq(self)
        except ValueError:
            return None

    @property  # NB: override with cache_readonly in immutable subclasses
    def _resolution(self):
        return frequencies.Resolution.get_reso_from_freq(self.freqstr)

    @property  # NB: override with cache_readonly in immutable subclasses
    def resolution(self):
        """
        Returns day, hour, minute, second, millisecond or microsecond
        """
        return frequencies.Resolution.get_str(self._resolution)

    @classmethod
    def _validate_frequency(cls, index, freq, **kwargs):
        """
        Validate that a frequency is compatible with the values of a given
        Datetime Array/Index or Timedelta Array/Index

        Parameters
        ----------
        index : DatetimeIndex or TimedeltaIndex
            The index on which to determine if the given frequency is valid
        freq : DateOffset
            The frequency to validate
        """
        if is_period_dtype(cls):
            # Frequency validation is not meaningful for Period Array/Index
            return None

        inferred = index.inferred_freq
        if index.size == 0 or inferred == freq.freqstr:
            return None

        try:
            on_freq = cls._generate_range(
                start=index[0], end=None, periods=len(index), freq=freq, **kwargs
            )
            if not np.array_equal(index.asi8, on_freq.asi8):
                raise ValueError
        except ValueError as e:
            if "non-fixed" in str(e):
                # non-fixed frequencies are not meaningful for timedelta64;
                #  we retain that error message
                raise e
            # GH#11587 the main way this is reached is if the `np.array_equal`
            #  check above is False.  This can also be reached if index[0]
            #  is `NaT`, in which case the call to `cls._generate_range` will
            #  raise a ValueError, which we re-raise with a more targeted
            #  message.
            raise ValueError(
                f"Inferred frequency {inferred} from passed values "
                f"does not conform to passed frequency {freq.freqstr}"
            ) from e

    # monotonicity/uniqueness properties are called via frequencies.infer_freq,
    #  see GH#23789

    @property
    def _is_monotonic_increasing(self):
        return algos.is_monotonic(self.asi8, timelike=True)[0]

    @property
    def _is_monotonic_decreasing(self):
        return algos.is_monotonic(self.asi8, timelike=True)[1]

    @property
    def _is_unique(self):
        return len(unique1d(self.asi8)) == len(self)

    # ------------------------------------------------------------------
    # Arithmetic Methods
    _create_comparison_method = classmethod(_datetimelike_array_cmp)

    # pow is invalid for all three subclasses; TimedeltaArray will override
    #  the multiplication and division ops
    __pow__ = make_invalid_op("__pow__")
    __rpow__ = make_invalid_op("__rpow__")
    __mul__ = make_invalid_op("__mul__")
    __rmul__ = make_invalid_op("__rmul__")
    __truediv__ = make_invalid_op("__truediv__")
    __rtruediv__ = make_invalid_op("__rtruediv__")
    __floordiv__ = make_invalid_op("__floordiv__")
    __rfloordiv__ = make_invalid_op("__rfloordiv__")
    __mod__ = make_invalid_op("__mod__")
    __rmod__ = make_invalid_op("__rmod__")
    __divmod__ = make_invalid_op("__divmod__")
    __rdivmod__ = make_invalid_op("__rdivmod__")

    def _add_datetimelike_scalar(self, other):
        # Overridden by TimedeltaArray
        raise TypeError(f"cannot add {type(self).__name__} and {type(other).__name__}")

    _add_datetime_arraylike = _add_datetimelike_scalar

    def _sub_datetimelike_scalar(self, other):
        # Overridden by DatetimeArray
        assert other is not NaT
        raise TypeError(f"cannot subtract a datelike from a {type(self).__name__}")

    _sub_datetime_arraylike = _sub_datetimelike_scalar

    def _sub_period(self, other):
        # Overridden by PeriodArray
        raise TypeError(f"cannot subtract Period from a {type(self).__name__}")

    def _add_offset(self, offset):
        raise AbstractMethodError(self)

    def _add_timedeltalike_scalar(self, other):
        """
        Add a delta of a timedeltalike

        Returns
        -------
        Same type as self
        """
        if isna(other):
            # i.e np.timedelta64("NaT"), not recognized by delta_to_nanoseconds
            new_values = np.empty(self.shape, dtype="i8")
            new_values[:] = iNaT
            return type(self)(new_values, dtype=self.dtype)

        inc = delta_to_nanoseconds(other)
        new_values = checked_add_with_arr(self.asi8, inc, arr_mask=self._isnan).view(
            "i8"
        )
        new_values = self._maybe_mask_results(new_values)

        new_freq = None
        if isinstance(self.freq, Tick) or is_period_dtype(self.dtype):
            # adding a scalar preserves freq
            new_freq = self.freq

        return type(self)(new_values, dtype=self.dtype, freq=new_freq)

    def _add_timedelta_arraylike(self, other):
        """
        Add a delta of a TimedeltaIndex

        Returns
        -------
        Same type as self
        """
        # overridden by PeriodArray

        if len(self) != len(other):
            raise ValueError("cannot add indices of unequal length")

        if isinstance(other, np.ndarray):
            # ndarray[timedelta64]; wrap in TimedeltaIndex for op
            from pandas.core.arrays import TimedeltaArray

            other = TimedeltaArray._from_sequence(other)

        self_i8 = self.asi8
        other_i8 = other.asi8
        new_values = checked_add_with_arr(
            self_i8, other_i8, arr_mask=self._isnan, b_mask=other._isnan
        )
        if self._hasnans or other._hasnans:
            mask = (self._isnan) | (other._isnan)
            new_values[mask] = iNaT

        return type(self)(new_values, dtype=self.dtype)

    def _add_nat(self):
        """
        Add pd.NaT to self
        """
        if is_period_dtype(self):
            raise TypeError(
                f"Cannot add {type(self).__name__} and {type(NaT).__name__}"
            )

        # GH#19124 pd.NaT is treated like a timedelta for both timedelta
        # and datetime dtypes
        result = np.zeros(self.shape, dtype=np.int64)
        result.fill(iNaT)
        return type(self)(result, dtype=self.dtype, freq=None)

    def _sub_nat(self):
        """
        Subtract pd.NaT from self
        """
        # GH#19124 Timedelta - datetime is not in general well-defined.
        # We make an exception for pd.NaT, which in this case quacks
        # like a timedelta.
        # For datetime64 dtypes by convention we treat NaT as a datetime, so
        # this subtraction returns a timedelta64 dtype.
        # For period dtype, timedelta64 is a close-enough return dtype.
        result = np.zeros(self.shape, dtype=np.int64)
        result.fill(iNaT)
        return result.view("timedelta64[ns]")

    def _sub_period_array(self, other):
        """
        Subtract a Period Array/Index from self.  This is only valid if self
        is itself a Period Array/Index, raises otherwise.  Both objects must
        have the same frequency.

        Parameters
        ----------
        other : PeriodIndex or PeriodArray

        Returns
        -------
        result : np.ndarray[object]
            Array of DateOffset objects; nulls represented by NaT.
        """
        if not is_period_dtype(self):
            raise TypeError(
                f"cannot subtract {other.dtype}-dtype from {type(self).__name__}"
            )

        if self.freq != other.freq:
            msg = DIFFERENT_FREQ.format(
                cls=type(self).__name__, own_freq=self.freqstr, other_freq=other.freqstr
            )
            raise IncompatibleFrequency(msg)

        new_values = checked_add_with_arr(
            self.asi8, -other.asi8, arr_mask=self._isnan, b_mask=other._isnan
        )

        new_values = np.array([self.freq.base * x for x in new_values])
        if self._hasnans or other._hasnans:
            mask = (self._isnan) | (other._isnan)
            new_values[mask] = NaT
        return new_values

    def _addsub_object_array(self, other: np.ndarray, op):
        """
        Add or subtract array-like of DateOffset objects

        Parameters
        ----------
        other : np.ndarray[object]
        op : {operator.add, operator.sub}

        Returns
        -------
        result : same class as self
        """
        assert op in [operator.add, operator.sub]
        if len(other) == 1:
            return op(self, other[0])

        warnings.warn(
            "Adding/subtracting array of DateOffsets to "
            f"{type(self).__name__} not vectorized",
            PerformanceWarning,
        )

        # Caller is responsible for broadcasting if necessary
        assert self.shape == other.shape, (self.shape, other.shape)

        res_values = op(self.astype("O"), np.array(other))
        result = array(res_values.ravel())
        result = extract_array(result, extract_numpy=True).reshape(self.shape)
        return result

    def _time_shift(self, periods, freq=None):
        """
        Shift each value by `periods`.

        Note this is different from ExtensionArray.shift, which
        shifts the *position* of each element, padding the end with
        missing values.

        Parameters
        ----------
        periods : int
            Number of periods to shift by.
        freq : pandas.DateOffset, pandas.Timedelta, or str
            Frequency increment to shift by.
        """
        if freq is not None and freq != self.freq:
            if isinstance(freq, str):
                freq = frequencies.to_offset(freq)
            offset = periods * freq
            result = self + offset
            return result

        if periods == 0:
            # immutable so OK
            return self.copy()

        if self.freq is None:
            raise NullFrequencyError("Cannot shift with no freq")

        start = self[0] + periods * self.freq
        end = self[-1] + periods * self.freq

        # Note: in the DatetimeTZ case, _generate_range will infer the
        #  appropriate timezone from `start` and `end`, so tz does not need
        #  to be passed explicitly.
        return self._generate_range(start=start, end=end, periods=None, freq=self.freq)

    @unpack_zerodim_and_defer("__add__")
    def __add__(self, other):

        # scalar others
        if other is NaT:
            result = self._add_nat()
        elif isinstance(other, (Tick, timedelta, np.timedelta64)):
            result = self._add_timedeltalike_scalar(other)
        elif isinstance(other, DateOffset):
            # specifically _not_ a Tick
            result = self._add_offset(other)
        elif isinstance(other, (datetime, np.datetime64)):
            result = self._add_datetimelike_scalar(other)
        elif lib.is_integer(other):
            # This check must come after the check for np.timedelta64
            # as is_integer returns True for these
            if not is_period_dtype(self):
                raise integer_op_not_supported(self)
            result = self._time_shift(other)

        # array-like others
        elif is_timedelta64_dtype(other):
            # TimedeltaIndex, ndarray[timedelta64]
            result = self._add_timedelta_arraylike(other)
        elif is_object_dtype(other):
            # e.g. Array/Index of DateOffset objects
            result = self._addsub_object_array(other, operator.add)
        elif is_datetime64_dtype(other) or is_datetime64tz_dtype(other):
            # DatetimeIndex, ndarray[datetime64]
            return self._add_datetime_arraylike(other)
        elif is_integer_dtype(other):
            if not is_period_dtype(self):
                raise integer_op_not_supported(self)
            result = self._addsub_int_array(other, operator.add)
        else:
            # Includes Categorical, other ExtensionArrays
            # For PeriodDtype, if self is a TimedeltaArray and other is a
            #  PeriodArray with  a timedelta-like (i.e. Tick) freq, this
            #  operation is valid.  Defer to the PeriodArray implementation.
            #  In remaining cases, this will end up raising TypeError.
            return NotImplemented

        if is_timedelta64_dtype(result) and isinstance(result, np.ndarray):
            from pandas.core.arrays import TimedeltaArray

            return TimedeltaArray(result)
        return result

    def __radd__(self, other):
        # alias for __add__
        return self.__add__(other)

    @unpack_zerodim_and_defer("__sub__")
    def __sub__(self, other):

        # scalar others
        if other is NaT:
            result = self._sub_nat()
        elif isinstance(other, (Tick, timedelta, np.timedelta64)):
            result = self._add_timedeltalike_scalar(-other)
        elif isinstance(other, DateOffset):
            # specifically _not_ a Tick
            result = self._add_offset(-other)
        elif isinstance(other, (datetime, np.datetime64)):
            result = self._sub_datetimelike_scalar(other)
        elif lib.is_integer(other):
            # This check must come after the check for np.timedelta64
            # as is_integer returns True for these
            if not is_period_dtype(self):
                raise integer_op_not_supported(self)
            result = self._time_shift(-other)

        elif isinstance(other, Period):
            result = self._sub_period(other)

        # array-like others
        elif is_timedelta64_dtype(other):
            # TimedeltaIndex, ndarray[timedelta64]
            result = self._add_timedelta_arraylike(-other)
        elif is_object_dtype(other):
            # e.g. Array/Index of DateOffset objects
            result = self._addsub_object_array(other, operator.sub)
        elif is_datetime64_dtype(other) or is_datetime64tz_dtype(other):
            # DatetimeIndex, ndarray[datetime64]
            result = self._sub_datetime_arraylike(other)
        elif is_period_dtype(other):
            # PeriodIndex
            result = self._sub_period_array(other)
        elif is_integer_dtype(other):
            if not is_period_dtype(self):
                raise integer_op_not_supported(self)
            result = self._addsub_int_array(other, operator.sub)
        else:
            # Includes ExtensionArrays, float_dtype
            return NotImplemented

        if is_timedelta64_dtype(result) and isinstance(result, np.ndarray):
            from pandas.core.arrays import TimedeltaArray

            return TimedeltaArray(result)
        return result

    def __rsub__(self, other):
        if is_datetime64_any_dtype(other) and is_timedelta64_dtype(self.dtype):
            # ndarray[datetime64] cannot be subtracted from self, so
            # we need to wrap in DatetimeArray/Index and flip the operation
            if lib.is_scalar(other):
                # i.e. np.datetime64 object
                return Timestamp(other) - self
            if not isinstance(other, DatetimeLikeArrayMixin):
                # Avoid down-casting DatetimeIndex
                from pandas.core.arrays import DatetimeArray

                other = DatetimeArray(other)
            return other - self
        elif (
            is_datetime64_any_dtype(self.dtype)
            and hasattr(other, "dtype")
            and not is_datetime64_any_dtype(other.dtype)
        ):
            # GH#19959 datetime - datetime is well-defined as timedelta,
            # but any other type - datetime is not well-defined.
            raise TypeError(
                f"cannot subtract {type(self).__name__} from {type(other).__name__}"
            )
        elif is_period_dtype(self.dtype) and is_timedelta64_dtype(other):
            # TODO: Can we simplify/generalize these cases at all?
            raise TypeError(f"cannot subtract {type(self).__name__} from {other.dtype}")
        elif is_timedelta64_dtype(self.dtype):
            if lib.is_integer(other) or is_integer_dtype(other):
                # need to subtract before negating, since that flips freq
                # -self flips self.freq, messing up results
                return -(self - other)

            return (-self) + other

        return -(self - other)

    def __iadd__(self, other):  # type: ignore
        result = self + other
        self[:] = result[:]

        if not is_period_dtype(self):
            # restore freq, which is invalidated by setitem
            self._freq = result._freq
        return self

    def __isub__(self, other):  # type: ignore
        result = self - other
        self[:] = result[:]

        if not is_period_dtype(self):
            # restore freq, which is invalidated by setitem
            self._freq = result._freq
        return self

    # --------------------------------------------------------------
    # Reductions

    def _reduce(self, name, axis=0, skipna=True, **kwargs):
        op = getattr(self, name, None)
        if op:
            return op(skipna=skipna, **kwargs)
        else:
            return super()._reduce(name, skipna, **kwargs)

    def min(self, axis=None, skipna=True, *args, **kwargs):
        """
        Return the minimum value of the Array or minimum along
        an axis.

        See Also
        --------
        numpy.ndarray.min
        Index.min : Return the minimum value in an Index.
        Series.min : Return the minimum value in a Series.
        """
        nv.validate_min(args, kwargs)
        nv.validate_minmax_axis(axis)

        result = nanops.nanmin(self.asi8, skipna=skipna, mask=self.isna())
        if isna(result):
            # Period._from_ordinal does not handle np.nan gracefully
            return NaT
        return self._box_func(result)

    def max(self, axis=None, skipna=True, *args, **kwargs):
        """
        Return the maximum value of the Array or maximum along
        an axis.

        See Also
        --------
        numpy.ndarray.max
        Index.max : Return the maximum value in an Index.
        Series.max : Return the maximum value in a Series.
        """
        # TODO: skipna is broken with max.
        # See https://github.com/pandas-dev/pandas/issues/24265
        nv.validate_max(args, kwargs)
        nv.validate_minmax_axis(axis)

        mask = self.isna()
        if skipna:
            values = self[~mask].asi8
        elif mask.any():
            return NaT
        else:
            values = self.asi8

        if not len(values):
            # short-circuit for empty max / min
            return NaT

        result = nanops.nanmax(values, skipna=skipna)
        # Don't have to worry about NA `result`, since no NA went in.
        return self._box_func(result)

    def mean(self, skipna=True):
        """
        Return the mean value of the Array.

        .. versionadded:: 0.25.0

        Parameters
        ----------
        skipna : bool, default True
            Whether to ignore any NaT elements.

        Returns
        -------
        scalar
            Timestamp or Timedelta.

        See Also
        --------
        numpy.ndarray.mean : Returns the average of array elements along a given axis.
        Series.mean : Return the mean value in a Series.

        Notes
        -----
        mean is only defined for Datetime and Timedelta dtypes, not for Period.
        """
        if is_period_dtype(self):
            # See discussion in GH#24757
            raise TypeError(
                f"mean is not implemented for {type(self).__name__} since the "
                "meaning is ambiguous.  An alternative is "
                "obj.to_timestamp(how='start').mean()"
            )

        mask = self.isna()
        if skipna:
            values = self[~mask]
        elif mask.any():
            return NaT
        else:
            values = self

        if not len(values):
            # short-circuit for empty max / min
            return NaT

        result = nanops.nanmean(values.view("i8"), skipna=skipna)
        # Don't have to worry about NA `result`, since no NA went in.
        return self._box_func(result)


DatetimeLikeArrayMixin._add_comparison_ops()

# -------------------------------------------------------------------
# Shared Constructor Helpers


def validate_periods(periods):
    """
    If a `periods` argument is passed to the Datetime/Timedelta Array/Index
    constructor, cast it to an integer.

    Parameters
    ----------
    periods : None, float, int

    Returns
    -------
    periods : None or int

    Raises
    ------
    TypeError
        if periods is None, float, or int
    """
    if periods is not None:
        if lib.is_float(periods):
            periods = int(periods)
        elif not lib.is_integer(periods):
            raise TypeError(f"periods must be a number, got {periods}")
    return periods


def validate_endpoints(closed):
    """
    Check that the `closed` argument is among [None, "left", "right"]

    Parameters
    ----------
    closed : {None, "left", "right"}

    Returns
    -------
    left_closed : bool
    right_closed : bool

    Raises
    ------
    ValueError : if argument is not among valid values
    """
    left_closed = False
    right_closed = False

    if closed is None:
        left_closed = True
        right_closed = True
    elif closed == "left":
        left_closed = True
    elif closed == "right":
        right_closed = True
    else:
        raise ValueError("Closed has to be either 'left', 'right' or None")

    return left_closed, right_closed


def validate_inferred_freq(freq, inferred_freq, freq_infer):
    """
    If the user passes a freq and another freq is inferred from passed data,
    require that they match.

    Parameters
    ----------
    freq : DateOffset or None
    inferred_freq : DateOffset or None
    freq_infer : bool

    Returns
    -------
    freq : DateOffset or None
    freq_infer : bool

    Notes
    -----
    We assume at this point that `maybe_infer_freq` has been called, so
    `freq` is either a DateOffset object or None.
    """
    if inferred_freq is not None:
        if freq is not None and freq != inferred_freq:
            raise ValueError(
                f"Inferred frequency {inferred_freq} from passed "
                "values does not conform to passed frequency "
                f"{freq.freqstr}"
            )
        elif freq is None:
            freq = inferred_freq
        freq_infer = False

    return freq, freq_infer


def maybe_infer_freq(freq):
    """
    Comparing a DateOffset to the string "infer" raises, so we need to
    be careful about comparisons.  Make a dummy variable `freq_infer` to
    signify the case where the given freq is "infer" and set freq to None
    to avoid comparison trouble later on.

    Parameters
    ----------
    freq : {DateOffset, None, str}

    Returns
    -------
    freq : {DateOffset, None}
    freq_infer : bool
    """
    freq_infer = False
    if not isinstance(freq, DateOffset):
        # if a passed freq is None, don't infer automatically
        if freq != "infer":
            freq = frequencies.to_offset(freq)
        else:
            freq_infer = True
            freq = None
    return freq, freq_infer<|MERGE_RESOLUTION|>--- conflicted
+++ resolved
@@ -665,7 +665,73 @@
         result = unique1d(self.asi8)
         return type(self)(result, dtype=self.dtype)
 
-<<<<<<< HEAD
+    def take(self, indices, allow_fill=False, fill_value=None):
+        if allow_fill:
+            fill_value = self._validate_fill_value(fill_value)
+
+        new_values = take(
+            self.asi8, indices, allow_fill=allow_fill, fill_value=fill_value
+        )
+
+        return type(self)(new_values, dtype=self.dtype)
+
+    @classmethod
+    def _concat_same_type(cls, to_concat, axis: int = 0):
+
+        # do not pass tz to set because tzlocal cannot be hashed
+        dtypes = {str(x.dtype) for x in to_concat}
+        if len(dtypes) != 1:
+            raise ValueError("to_concat must have the same dtype (tz)", dtypes)
+
+        obj = to_concat[0]
+        dtype = obj.dtype
+
+        i8values = [x.asi8 for x in to_concat]
+        values = np.concatenate(i8values, axis=axis)
+
+        new_freq = None
+        if is_period_dtype(dtype):
+            new_freq = obj.freq
+        elif axis == 0:
+            # GH 3232: If the concat result is evenly spaced, we can retain the
+            # original frequency
+            to_concat = [x for x in to_concat if len(x)]
+
+            if obj.freq is not None and all(x.freq == obj.freq for x in to_concat):
+                pairs = zip(to_concat[:-1], to_concat[1:])
+                if all(pair[0][-1] + obj.freq == pair[1][0] for pair in pairs):
+                    new_freq = obj.freq
+
+        return cls._simple_new(values, dtype=dtype, freq=new_freq)
+
+    def copy(self):
+        values = self.asi8.copy()
+        return type(self)._simple_new(values, dtype=self.dtype, freq=self.freq)
+
+    def _values_for_factorize(self):
+        return self.asi8, iNaT
+
+    @classmethod
+    def _from_factorized(cls, values, original):
+        return cls(values, dtype=original.dtype)
+
+    def _values_for_argsort(self):
+        return self._data
+
+    @Appender(ExtensionArray.shift.__doc__)
+    def shift(self, periods=1, fill_value=None, axis=0):
+        if not self.size or periods == 0:
+            return self.copy()
+
+        fill_value = self._validate_shift_value(fill_value)
+        new_values = shift(self._data, periods, axis, fill_value)
+
+        return type(self)._simple_new(new_values, dtype=self.dtype)
+
+    # ------------------------------------------------------------------
+    # Validation Methods
+    # TODO: try to de-duplicate these, ensure identical behavior
+
     def _validate_fill_value(self, fill_value):
         """
         If a fill_value is passed to `take` convert it to an i8 representation,
@@ -693,104 +759,6 @@
             raise ValueError(
                 f"'fill_value' should be a {self._scalar_type}. "
                 f"Got '{str(fill_value)}'."
-            )
-        return fill_value
-
-=======
->>>>>>> 04f2c2be
-    def take(self, indices, allow_fill=False, fill_value=None):
-        if allow_fill:
-            fill_value = self._validate_fill_value(fill_value)
-
-        new_values = take(
-            self.asi8, indices, allow_fill=allow_fill, fill_value=fill_value
-        )
-
-        return type(self)(new_values, dtype=self.dtype)
-
-    @classmethod
-    def _concat_same_type(cls, to_concat, axis: int = 0):
-
-        # do not pass tz to set because tzlocal cannot be hashed
-        dtypes = {str(x.dtype) for x in to_concat}
-        if len(dtypes) != 1:
-            raise ValueError("to_concat must have the same dtype (tz)", dtypes)
-
-        obj = to_concat[0]
-        dtype = obj.dtype
-
-        i8values = [x.asi8 for x in to_concat]
-        values = np.concatenate(i8values, axis=axis)
-
-        new_freq = None
-        if is_period_dtype(dtype):
-            new_freq = obj.freq
-        elif axis == 0:
-            # GH 3232: If the concat result is evenly spaced, we can retain the
-            # original frequency
-            to_concat = [x for x in to_concat if len(x)]
-
-            if obj.freq is not None and all(x.freq == obj.freq for x in to_concat):
-                pairs = zip(to_concat[:-1], to_concat[1:])
-                if all(pair[0][-1] + obj.freq == pair[1][0] for pair in pairs):
-                    new_freq = obj.freq
-
-        return cls._simple_new(values, dtype=dtype, freq=new_freq)
-
-    def copy(self):
-        values = self.asi8.copy()
-        return type(self)._simple_new(values, dtype=self.dtype, freq=self.freq)
-
-    def _values_for_factorize(self):
-        return self.asi8, iNaT
-
-    @classmethod
-    def _from_factorized(cls, values, original):
-        return cls(values, dtype=original.dtype)
-
-    def _values_for_argsort(self):
-        return self._data
-
-    @Appender(ExtensionArray.shift.__doc__)
-    def shift(self, periods=1, fill_value=None, axis=0):
-        if not self.size or periods == 0:
-            return self.copy()
-
-        fill_value = self._validate_shift_value(fill_value)
-        new_values = shift(self._data, periods, axis, fill_value)
-
-        return type(self)._simple_new(new_values, dtype=self.dtype)
-
-    # ------------------------------------------------------------------
-    # Validation Methods
-    # TODO: try to de-duplicate these, ensure identical behavior
-
-    def _validate_fill_value(self, fill_value):
-        """
-        If a fill_value is passed to `take` convert it to an i8 representation,
-        raising ValueError if this is not possible.
-
-        Parameters
-        ----------
-        fill_value : object
-
-        Returns
-        -------
-        fill_value : np.int64
-
-        Raises
-        ------
-        ValueError
-        """
-        if isna(fill_value):
-            fill_value = iNaT
-        elif isinstance(fill_value, self._recognized_scalars):
-            self._check_compatible_with(fill_value)
-            fill_value = self._scalar_type(fill_value)
-            fill_value = self._unbox_scalar(fill_value)
-        else:
-            raise ValueError(
-                f"'fill_value' should be a {self._scalar_type}. Got '{fill_value}'."
             )
         return fill_value
 
@@ -891,8 +859,11 @@
         return value
 
     def _validate_where_value(self, other):
-        if lib.is_scalar(other) and isna(other):
+        if is_valid_nat_for_dtype(other, self.dtype):
             other = NaT.value
+        elif not is_list_like(other):
+            # TODO: what about own-type scalars?
+            raise TypeError(f"Where requires matching dtype, not {type(other)}")
 
         else:
             # Do type inference if necessary up front
