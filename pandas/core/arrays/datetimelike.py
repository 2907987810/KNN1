from datetime import datetime, timedelta
import operator
from typing import Any, Sequence, Type, Union, cast
import warnings

import numpy as np

from pandas._libs import NaT, NaTType, Timestamp, algos, iNaT, lib
from pandas._libs.tslibs.c_timestamp import integer_op_not_supported
from pandas._libs.tslibs.period import DIFFERENT_FREQ, IncompatibleFrequency, Period
from pandas._libs.tslibs.timedeltas import Timedelta, delta_to_nanoseconds
from pandas._libs.tslibs.timestamps import RoundTo, round_nsint64
from pandas._typing import DatetimeLikeScalar
from pandas.compat import set_function_name
from pandas.compat.numpy import function as nv
from pandas.errors import AbstractMethodError, NullFrequencyError, PerformanceWarning
from pandas.util._decorators import Appender, Substitution
from pandas.util._validators import validate_fillna_kwargs

from pandas.core.dtypes.common import (
    is_categorical_dtype,
    is_datetime64_any_dtype,
    is_datetime64_dtype,
    is_datetime64tz_dtype,
    is_datetime_or_timedelta_dtype,
    is_dtype_equal,
    is_float_dtype,
    is_integer_dtype,
    is_list_like,
    is_object_dtype,
    is_period_dtype,
    is_string_dtype,
    is_timedelta64_dtype,
    is_unsigned_integer_dtype,
    pandas_dtype,
)
from pandas.core.dtypes.generic import ABCSeries
from pandas.core.dtypes.inference import is_array_like
from pandas.core.dtypes.missing import is_valid_nat_for_dtype, isna

from pandas.core import missing, nanops, ops
from pandas.core.algorithms import checked_add_with_arr, unique1d, value_counts
from pandas.core.array_algos.transforms import shift
from pandas.core.arrays._mixins import NDArrayBackedExtensionArray
from pandas.core.arrays.base import ExtensionArray, ExtensionOpsMixin
import pandas.core.common as com
from pandas.core.construction import array, extract_array
from pandas.core.indexers import check_array_indexer
from pandas.core.ops.common import unpack_zerodim_and_defer
from pandas.core.ops.invalid import invalid_comparison, make_invalid_op

from pandas.tseries import frequencies
from pandas.tseries.offsets import DateOffset, Tick


def _datetimelike_array_cmp(cls, op):
    """
    Wrap comparison operations to convert Timestamp/Timedelta/Period-like to
    boxed scalars/arrays.
    """
    opname = f"__{op.__name__}__"
    nat_result = opname == "__ne__"

    @unpack_zerodim_and_defer(opname)
    def wrapper(self, other):

        if isinstance(other, str):
            try:
                # GH#18435 strings get a pass from tzawareness compat
                other = self._scalar_from_string(other)
            except ValueError:
                # failed to parse as Timestamp/Timedelta/Period
                return invalid_comparison(self, other, op)

        if isinstance(other, self._recognized_scalars) or other is NaT:
            other = self._scalar_type(other)
            self._check_compatible_with(other)

            other_i8 = self._unbox_scalar(other)

            result = op(self.view("i8"), other_i8)
            if isna(other):
                result.fill(nat_result)

        elif not is_list_like(other):
            return invalid_comparison(self, other, op)

        elif len(other) != len(self):
            raise ValueError("Lengths must match")

        else:
            if isinstance(other, list):
                # TODO: could use pd.Index to do inference?
                other = np.array(other)

            if not isinstance(other, (np.ndarray, type(self))):
                return invalid_comparison(self, other, op)

            if is_object_dtype(other):
                # We have to use comp_method_OBJECT_ARRAY instead of numpy
                #  comparison otherwise it would fail to raise when
                #  comparing tz-aware and tz-naive
                with np.errstate(all="ignore"):
                    result = ops.comp_method_OBJECT_ARRAY(
                        op, self.astype(object), other
                    )
                o_mask = isna(other)

            elif not type(self)._is_recognized_dtype(other.dtype):
                return invalid_comparison(self, other, op)

            else:
                # For PeriodDType this casting is unnecessary
                other = type(self)._from_sequence(other)
                self._check_compatible_with(other)

                result = op(self.view("i8"), other.view("i8"))
                o_mask = other._isnan

            if o_mask.any():
                result[o_mask] = nat_result

        if self._hasnans:
            result[self._isnan] = nat_result

        return result

    return set_function_name(wrapper, opname, cls)


class AttributesMixin:
    _data: np.ndarray

    @classmethod
    def _simple_new(cls, values: np.ndarray, **kwargs):
        raise AbstractMethodError(cls)

    @property
    def _scalar_type(self) -> Type[DatetimeLikeScalar]:
        """
        The scalar associated with this datelike

        * PeriodArray : Period
        * DatetimeArray : Timestamp
        * TimedeltaArray : Timedelta
        """
        raise AbstractMethodError(self)

    def _scalar_from_string(
        self, value: str
    ) -> Union[Period, Timestamp, Timedelta, NaTType]:
        """
        Construct a scalar type from a string.

        Parameters
        ----------
        value : str

        Returns
        -------
        Period, Timestamp, or Timedelta, or NaT
            Whatever the type of ``self._scalar_type`` is.

        Notes
        -----
        This should call ``self._check_compatible_with`` before
        unboxing the result.
        """
        raise AbstractMethodError(self)

    def _unbox_scalar(self, value: Union[Period, Timestamp, Timedelta, NaTType]) -> int:
        """
        Unbox the integer value of a scalar `value`.

        Parameters
        ----------
        value : Union[Period, Timestamp, Timedelta]

        Returns
        -------
        int

        Examples
        --------
        >>> self._unbox_scalar(Timedelta("10s"))  # doctest: +SKIP
        10000000000
        """
        raise AbstractMethodError(self)

    def _check_compatible_with(
        self, other: Union[Period, Timestamp, Timedelta, NaTType], setitem: bool = False
    ) -> None:
        """
        Verify that `self` and `other` are compatible.

        * DatetimeArray verifies that the timezones (if any) match
        * PeriodArray verifies that the freq matches
        * Timedelta has no verification

        In each case, NaT is considered compatible.

        Parameters
        ----------
        other
        setitem : bool, default False
            For __setitem__ we may have stricter compatibility resrictions than
            for comparisons.

        Raises
        ------
        Exception
        """
        raise AbstractMethodError(self)


class DatelikeOps:
    """
    Common ops for DatetimeIndex/PeriodIndex, but not TimedeltaIndex.
    """

    @Substitution(
        URL="https://docs.python.org/3/library/datetime.html"
        "#strftime-and-strptime-behavior"
    )
    def strftime(self, date_format):
        """
        Convert to Index using specified date_format.

        Return an Index of formatted strings specified by date_format, which
        supports the same string format as the python standard library. Details
        of the string format can be found in `python string format
        doc <%(URL)s>`__.

        Parameters
        ----------
        date_format : str
            Date format string (e.g. "%%Y-%%m-%%d").

        Returns
        -------
        ndarray
            NumPy ndarray of formatted strings.

        See Also
        --------
        to_datetime : Convert the given argument to datetime.
        DatetimeIndex.normalize : Return DatetimeIndex with times to midnight.
        DatetimeIndex.round : Round the DatetimeIndex to the specified freq.
        DatetimeIndex.floor : Floor the DatetimeIndex to the specified freq.

        Examples
        --------
        >>> rng = pd.date_range(pd.Timestamp("2018-03-10 09:00"),
        ...                     periods=3, freq='s')
        >>> rng.strftime('%%B %%d, %%Y, %%r')
        Index(['March 10, 2018, 09:00:00 AM', 'March 10, 2018, 09:00:01 AM',
               'March 10, 2018, 09:00:02 AM'],
              dtype='object')
        """
        result = self._format_native_types(date_format=date_format, na_rep=np.nan)
        return result.astype(object)


class TimelikeOps:
    """
    Common ops for TimedeltaIndex/DatetimeIndex, but not PeriodIndex.
    """

    _round_doc = """
        Perform {op} operation on the data to the specified `freq`.

        Parameters
        ----------
        freq : str or Offset
            The frequency level to {op} the index to. Must be a fixed
            frequency like 'S' (second) not 'ME' (month end). See
            :ref:`frequency aliases <timeseries.offset_aliases>` for
            a list of possible `freq` values.
        ambiguous : 'infer', bool-ndarray, 'NaT', default 'raise'
            Only relevant for DatetimeIndex:

            - 'infer' will attempt to infer fall dst-transition hours based on
              order
            - bool-ndarray where True signifies a DST time, False designates
              a non-DST time (note that this flag is only applicable for
              ambiguous times)
            - 'NaT' will return NaT where there are ambiguous times
            - 'raise' will raise an AmbiguousTimeError if there are ambiguous
              times.

            .. versionadded:: 0.24.0

        nonexistent : 'shift_forward', 'shift_backward', 'NaT', timedelta, \
default 'raise'
            A nonexistent time does not exist in a particular timezone
            where clocks moved forward due to DST.

            - 'shift_forward' will shift the nonexistent time forward to the
              closest existing time
            - 'shift_backward' will shift the nonexistent time backward to the
              closest existing time
            - 'NaT' will return NaT where there are nonexistent times
            - timedelta objects will shift nonexistent times by the timedelta
            - 'raise' will raise an NonExistentTimeError if there are
              nonexistent times.

            .. versionadded:: 0.24.0

        Returns
        -------
        DatetimeIndex, TimedeltaIndex, or Series
            Index of the same type for a DatetimeIndex or TimedeltaIndex,
            or a Series with the same index for a Series.

        Raises
        ------
        ValueError if the `freq` cannot be converted.

        Examples
        --------
        **DatetimeIndex**

        >>> rng = pd.date_range('1/1/2018 11:59:00', periods=3, freq='min')
        >>> rng
        DatetimeIndex(['2018-01-01 11:59:00', '2018-01-01 12:00:00',
                       '2018-01-01 12:01:00'],
                      dtype='datetime64[ns]', freq='T')
        """

    _round_example = """>>> rng.round('H')
        DatetimeIndex(['2018-01-01 12:00:00', '2018-01-01 12:00:00',
                       '2018-01-01 12:00:00'],
                      dtype='datetime64[ns]', freq=None)

        **Series**

        >>> pd.Series(rng).dt.round("H")
        0   2018-01-01 12:00:00
        1   2018-01-01 12:00:00
        2   2018-01-01 12:00:00
        dtype: datetime64[ns]
        """

    _floor_example = """>>> rng.floor('H')
        DatetimeIndex(['2018-01-01 11:00:00', '2018-01-01 12:00:00',
                       '2018-01-01 12:00:00'],
                      dtype='datetime64[ns]', freq=None)

        **Series**

        >>> pd.Series(rng).dt.floor("H")
        0   2018-01-01 11:00:00
        1   2018-01-01 12:00:00
        2   2018-01-01 12:00:00
        dtype: datetime64[ns]
        """

    _ceil_example = """>>> rng.ceil('H')
        DatetimeIndex(['2018-01-01 12:00:00', '2018-01-01 12:00:00',
                       '2018-01-01 13:00:00'],
                      dtype='datetime64[ns]', freq=None)

        **Series**

        >>> pd.Series(rng).dt.ceil("H")
        0   2018-01-01 12:00:00
        1   2018-01-01 12:00:00
        2   2018-01-01 13:00:00
        dtype: datetime64[ns]
        """

    def _round(self, freq, mode, ambiguous, nonexistent):
        # round the local times
        if is_datetime64tz_dtype(self):
            # operate on naive timestamps, then convert back to aware
            naive = self.tz_localize(None)
            result = naive._round(freq, mode, ambiguous, nonexistent)
            aware = result.tz_localize(
                self.tz, ambiguous=ambiguous, nonexistent=nonexistent
            )
            return aware

        values = self.view("i8")
        result = round_nsint64(values, mode, freq)
        result = self._maybe_mask_results(result, fill_value=NaT)
        return self._simple_new(result, dtype=self.dtype)

    @Appender((_round_doc + _round_example).format(op="round"))
    def round(self, freq, ambiguous="raise", nonexistent="raise"):
        return self._round(freq, RoundTo.NEAREST_HALF_EVEN, ambiguous, nonexistent)

    @Appender((_round_doc + _floor_example).format(op="floor"))
    def floor(self, freq, ambiguous="raise", nonexistent="raise"):
        return self._round(freq, RoundTo.MINUS_INFTY, ambiguous, nonexistent)

    @Appender((_round_doc + _ceil_example).format(op="ceil"))
    def ceil(self, freq, ambiguous="raise", nonexistent="raise"):
        return self._round(freq, RoundTo.PLUS_INFTY, ambiguous, nonexistent)

    def _with_freq(self, freq):
        """
        Helper to set our freq in-place, returning self to allow method chaining.

        Parameters
        ----------
        freq : DateOffset, None, or "infer"

        Returns
        -------
        self
        """
        # GH#29843
        if freq is None:
            # Always valid
            pass
        elif len(self) == 0 and isinstance(freq, DateOffset):
            # Always valid.  In the TimedeltaArray case, we assume this
            #  is a Tick offset.
            pass
        else:
            # As an internal method, we can ensure this assertion always holds
            assert freq == "infer"
            freq = frequencies.to_offset(self.inferred_freq)

        self._freq = freq
        return self


class DatetimeLikeArrayMixin(
    ExtensionOpsMixin, AttributesMixin, NDArrayBackedExtensionArray
):
    """
    Shared Base/Mixin class for DatetimeArray, TimedeltaArray, PeriodArray

    Assumes that __new__/__init__ defines:
        _data
        _freq

    and that the inheriting class has methods:
        _generate_range
    """

    # ------------------------------------------------------------------
    # NDArrayBackedExtensionArray compat

    @property
    def _ndarray(self) -> np.ndarray:
        # NB: A bunch of Interval tests fail if we use ._data
        return self.asi8

    def _from_backing_data(self, arr: np.ndarray):
        # Note: we do not retain `freq`
        return type(self)(arr, dtype=self.dtype)  # type: ignore

    # ------------------------------------------------------------------

    @property
    def ndim(self) -> int:
        return self._data.ndim

    @property
    def shape(self):
        return self._data.shape

    def reshape(self, *args, **kwargs):
        # Note: we drop any freq
        data = self._data.reshape(*args, **kwargs)
        return type(self)(data, dtype=self.dtype)

    def ravel(self, *args, **kwargs):
        # Note: we drop any freq
        data = self._data.ravel(*args, **kwargs)
        return type(self)(data, dtype=self.dtype)

    @property
    def _box_func(self):
        """
        box function to get object from internal representation
        """
        raise AbstractMethodError(self)

    def _box_values(self, values):
        """
        apply box func to passed values
        """
        return lib.map_infer(values, self._box_func)

    def __iter__(self):
        return (self._box_func(v) for v in self.asi8)

    @property
    def asi8(self) -> np.ndarray:
        """
        Integer representation of the values.

        Returns
        -------
        ndarray
            An ndarray with int64 dtype.
        """
        # do not cache or you'll create a memory leak
        return self._data.view("i8")

    # ----------------------------------------------------------------
    # Rendering Methods

    def _format_native_types(self, na_rep="NaT", date_format=None):
        """
        Helper method for astype when converting to strings.

        Returns
        -------
        ndarray[str]
        """
        raise AbstractMethodError(self)

    def _formatter(self, boxed=False):
        # TODO: Remove Datetime & DatetimeTZ formatters.
        return "'{}'".format

    # ----------------------------------------------------------------
    # Array-Like / EA-Interface Methods

    @property
    def nbytes(self):
        return self._data.nbytes

    def __array__(self, dtype=None) -> np.ndarray:
        # used for Timedelta/DatetimeArray, overwritten by PeriodArray
        if is_object_dtype(dtype):
            return np.array(list(self), dtype=object)
        return self._data

    @property
    def size(self) -> int:
        """The number of elements in this array."""
        return np.prod(self.shape)

    def __len__(self) -> int:
        return len(self._data)

    def __getitem__(self, key):
        """
        This getitem defers to the underlying array, which by-definition can
        only handle list-likes, slices, and integer scalars
        """
        is_int = lib.is_integer(key)
        if lib.is_scalar(key) and not is_int:
            raise IndexError(
                "only integers, slices (`:`), ellipsis (`...`), "
                "numpy.newaxis (`None`) and integer or boolean "
                "arrays are valid indices"
            )

        getitem = self._data.__getitem__
        if is_int:
            val = getitem(key)
            if lib.is_scalar(val):
                # i.e. self.ndim == 1
                return self._box_func(val)
            return type(self)(val, dtype=self.dtype)

        if com.is_bool_indexer(key):
            # first convert to boolean, because check_array_indexer doesn't
            # allow object dtype
            if is_object_dtype(key):
                key = np.asarray(key, dtype=bool)

            key = check_array_indexer(self, key)
            key = lib.maybe_booleans_to_slice(key.view(np.uint8))
        elif isinstance(key, list) and len(key) == 1 and isinstance(key[0], slice):
            # see https://github.com/pandas-dev/pandas/issues/31299, need to allow
            # this for now (would otherwise raise in check_array_indexer)
            pass
        else:
            key = check_array_indexer(self, key)

        is_period = is_period_dtype(self.dtype)
        if is_period:
            freq = self.freq
        else:
            freq = None
            if isinstance(key, slice):
                if self.freq is not None and key.step is not None:
                    freq = key.step * self.freq
                else:
                    freq = self.freq
            elif key is Ellipsis:
                # GH#21282 indexing with Ellipsis is similar to a full slice,
                #  should preserve `freq` attribute
                freq = self.freq

        result = getitem(key)
        if lib.is_scalar(result):
            return self._box_func(result)
        return self._simple_new(result, dtype=self.dtype, freq=freq)

    def __setitem__(
        self,
        key: Union[int, Sequence[int], Sequence[bool], slice],
        value: Union[NaTType, Any, Sequence[Any]],
    ) -> None:
        # I'm fudging the types a bit here. "Any" above really depends
        # on type(self). For PeriodArray, it's Period (or stuff coercible
        # to a period in from_sequence). For DatetimeArray, it's Timestamp...
        # I don't know if mypy can do that, possibly with Generics.
        # https://mypy.readthedocs.io/en/latest/generics.html
        if is_list_like(value):
            is_slice = isinstance(key, slice)

            if lib.is_scalar(key):
                raise ValueError("setting an array element with a sequence.")

            if not is_slice:
                key = cast(Sequence, key)
                if len(key) != len(value) and not com.is_bool_indexer(key):
                    msg = (
                        f"shape mismatch: value array of length '{len(key)}' "
                        "does not match indexing result of length "
                        f"'{len(value)}'."
                    )
                    raise ValueError(msg)
                elif not len(key):
                    return

        value = self._validate_setitem_value(value)
        key = check_array_indexer(self, key)
        self._data[key] = value
        self._maybe_clear_freq()

    def _maybe_clear_freq(self):
        # inplace operations like __setitem__ may invalidate the freq of
        # DatetimeArray and TimedeltaArray
        pass

    def astype(self, dtype, copy=True):
        # Some notes on cases we don't have to handle here in the base class:
        #   1. PeriodArray.astype handles period -> period
        #   2. DatetimeArray.astype handles conversion between tz.
        #   3. DatetimeArray.astype handles datetime -> period
        dtype = pandas_dtype(dtype)

        if is_object_dtype(dtype):
            return self._box_values(self.asi8.ravel()).reshape(self.shape)
        elif is_string_dtype(dtype) and not is_categorical_dtype(dtype):
            return self._format_native_types()
        elif is_integer_dtype(dtype):
            # we deliberately ignore int32 vs. int64 here.
            # See https://github.com/pandas-dev/pandas/issues/24381 for more.
            values = self.asi8

            if is_unsigned_integer_dtype(dtype):
                # Again, we ignore int32 vs. int64
                values = values.view("uint64")

            if copy:
                values = values.copy()
            return values
        elif (
            is_datetime_or_timedelta_dtype(dtype)
            and not is_dtype_equal(self.dtype, dtype)
        ) or is_float_dtype(dtype):
            # disallow conversion between datetime/timedelta,
            # and conversions for any datetimelike to float
            msg = f"Cannot cast {type(self).__name__} to dtype {dtype}"
            raise TypeError(msg)
        elif is_categorical_dtype(dtype):
            arr_cls = dtype.construct_array_type()
            return arr_cls(self, dtype=dtype)
        else:
            return np.asarray(self, dtype=dtype)

    def view(self, dtype=None):
        if dtype is None or dtype is self.dtype:
            return type(self)(self._data, dtype=self.dtype)
        return self._data.view(dtype=dtype)

    # ------------------------------------------------------------------
    # ExtensionArray Interface

    def unique(self):
        result = unique1d(self.asi8)
        return type(self)(result, dtype=self.dtype)

<<<<<<< HEAD
    def _validate_fill_value(self, fill_value):
        """
        If a fill_value is passed to `take` convert it to an i8 representation,
        raising ValueError if this is not possible.

        Parameters
        ----------
        fill_value : object

        Returns
        -------
        fill_value : np.int64

        Raises
        ------
        ValueError
        """
        if isna(fill_value):
            fill_value = iNaT
        elif isinstance(fill_value, self._recognized_scalars):
            self._check_compatible_with(fill_value)
            fill_value = self._scalar_type(fill_value)
            fill_value = self._unbox_scalar(fill_value)
        else:
            raise ValueError(
                f"'fill_value' should be a {self._scalar_type}. Got '{fill_value}'."
            )
        return fill_value
=======
    def take(self, indices, allow_fill=False, fill_value=None):
        if allow_fill:
            fill_value = self._validate_fill_value(fill_value)

        new_values = take(
            self.asi8, indices, allow_fill=allow_fill, fill_value=fill_value
        )

        return type(self)(new_values, dtype=self.dtype)
>>>>>>> 8282ee22

    @classmethod
    def _concat_same_type(cls, to_concat, axis: int = 0):

        # do not pass tz to set because tzlocal cannot be hashed
        dtypes = {str(x.dtype) for x in to_concat}
        if len(dtypes) != 1:
            raise ValueError("to_concat must have the same dtype (tz)", dtypes)

        obj = to_concat[0]
        dtype = obj.dtype

        i8values = [x.asi8 for x in to_concat]
        values = np.concatenate(i8values, axis=axis)

        new_freq = None
        if is_period_dtype(dtype):
            new_freq = obj.freq
        elif axis == 0:
            # GH 3232: If the concat result is evenly spaced, we can retain the
            # original frequency
            to_concat = [x for x in to_concat if len(x)]

            if obj.freq is not None and all(x.freq == obj.freq for x in to_concat):
                pairs = zip(to_concat[:-1], to_concat[1:])
                if all(pair[0][-1] + obj.freq == pair[1][0] for pair in pairs):
                    new_freq = obj.freq

        return cls._simple_new(values, dtype=dtype, freq=new_freq)

    def copy(self):
        values = self.asi8.copy()
        return type(self)._simple_new(values, dtype=self.dtype, freq=self.freq)

    def _values_for_factorize(self):
        return self.asi8, iNaT

    @classmethod
    def _from_factorized(cls, values, original):
        return cls(values, dtype=original.dtype)

    def _values_for_argsort(self):
        return self._data

    @Appender(ExtensionArray.shift.__doc__)
    def shift(self, periods=1, fill_value=None, axis=0):
        if not self.size or periods == 0:
            return self.copy()

        fill_value = self._validate_shift_value(fill_value)
        new_values = shift(self._data, periods, axis, fill_value)

        return type(self)._simple_new(new_values, dtype=self.dtype)

    # ------------------------------------------------------------------
    # Validation Methods
    # TODO: try to de-duplicate these, ensure identical behavior

    def _validate_fill_value(self, fill_value):
        """
        If a fill_value is passed to `take` convert it to an i8 representation,
        raising ValueError if this is not possible.

        Parameters
        ----------
        fill_value : object

        Returns
        -------
        fill_value : np.int64

        Raises
        ------
        ValueError
        """
        if isna(fill_value):
            fill_value = iNaT
        elif isinstance(fill_value, self._recognized_scalars):
            self._check_compatible_with(fill_value)
            fill_value = self._scalar_type(fill_value)
            fill_value = self._unbox_scalar(fill_value)
        else:
            raise ValueError(
                f"'fill_value' should be a {self._scalar_type}. Got '{fill_value}'."
            )
        return fill_value

    def _validate_shift_value(self, fill_value):
        # TODO(2.0): once this deprecation is enforced, used _validate_fill_value
        if is_valid_nat_for_dtype(fill_value, self.dtype):
            fill_value = NaT
        elif not isinstance(fill_value, self._recognized_scalars):
            # only warn if we're not going to raise
            if self._scalar_type is Period and lib.is_integer(fill_value):
                # kludge for #31971 since Period(integer) tries to cast to str
                new_fill = Period._from_ordinal(fill_value, freq=self.freq)
            else:
                new_fill = self._scalar_type(fill_value)

            # stacklevel here is chosen to be correct when called from
            #  DataFrame.shift or Series.shift
            warnings.warn(
                f"Passing {type(fill_value)} to shift is deprecated and "
                "will raise in a future version, pass "
                f"{self._scalar_type.__name__} instead.",
                FutureWarning,
                stacklevel=10,
            )
            fill_value = new_fill

        fill_value = self._unbox_scalar(fill_value)
        return fill_value

    def _validate_searchsorted_value(self, value):
        if isinstance(value, str):
            try:
                value = self._scalar_from_string(value)
            except ValueError as err:
                raise TypeError(
                    "searchsorted requires compatible dtype or scalar"
                ) from err

        elif is_valid_nat_for_dtype(value, self.dtype):
            value = NaT

        elif isinstance(value, self._recognized_scalars):
            value = self._scalar_type(value)

        elif is_list_like(value) and not isinstance(value, type(self)):
            value = array(value)

            if not type(self)._is_recognized_dtype(value):
                raise TypeError(
                    "searchsorted requires compatible dtype or scalar, "
                    f"not {type(value).__name__}"
                )

        if not (isinstance(value, (self._scalar_type, type(self))) or (value is NaT)):
            raise TypeError(f"Unexpected type for 'value': {type(value)}")

        if isinstance(value, type(self)):
            self._check_compatible_with(value)
            value = value.asi8
        else:
            value = self._unbox_scalar(value)

        return value

    def _validate_setitem_value(self, value):
        if lib.is_scalar(value) and not isna(value):
            value = com.maybe_box_datetimelike(value)

        if is_list_like(value):
            value = type(self)._from_sequence(value, dtype=self.dtype)
            self._check_compatible_with(value, setitem=True)
            value = value.asi8
        elif isinstance(value, self._scalar_type):
            self._check_compatible_with(value, setitem=True)
            value = self._unbox_scalar(value)
        elif is_valid_nat_for_dtype(value, self.dtype):
            value = iNaT
        else:
            msg = (
                f"'value' should be a '{self._scalar_type.__name__}', 'NaT', "
                f"or array of those. Got '{type(value).__name__}' instead."
            )
            raise TypeError(msg)

        return value

    def _validate_insert_value(self, value):
        if isinstance(value, self._recognized_scalars):
            value = self._scalar_type(value)
        elif is_valid_nat_for_dtype(value, self.dtype):
            # GH#18295
            value = NaT
        elif lib.is_scalar(value) and isna(value):
            raise TypeError(
                f"cannot insert {type(self).__name__} with incompatible label"
            )

        return value

    def _validate_where_value(self, other):
        if lib.is_scalar(other) and isna(other):
            other = NaT.value

        else:
            # Do type inference if necessary up front
            # e.g. we passed PeriodIndex.values and got an ndarray of Periods
            from pandas import Index

            other = Index(other)

            if is_categorical_dtype(other):
                # e.g. we have a Categorical holding self.dtype
                if is_dtype_equal(other.categories.dtype, self.dtype):
                    other = other._internal_get_values()

            if not is_dtype_equal(self.dtype, other.dtype):
                raise TypeError(f"Where requires matching dtype, not {other.dtype}")

            other = other.view("i8")
        return other

    # ------------------------------------------------------------------
    # Additional array methods
    #  These are not part of the EA API, but we implement them because
    #  pandas assumes they're there.

    def searchsorted(self, value, side="left", sorter=None):
        """
        Find indices where elements should be inserted to maintain order.

        Find the indices into a sorted array `self` such that, if the
        corresponding elements in `value` were inserted before the indices,
        the order of `self` would be preserved.

        Parameters
        ----------
        value : array_like
            Values to insert into `self`.
        side : {'left', 'right'}, optional
            If 'left', the index of the first suitable location found is given.
            If 'right', return the last such index.  If there is no suitable
            index, return either 0 or N (where N is the length of `self`).
        sorter : 1-D array_like, optional
            Optional array of integer indices that sort `self` into ascending
            order. They are typically the result of ``np.argsort``.

        Returns
        -------
        indices : array of ints
            Array of insertion points with the same shape as `value`.
        """
        value = self._validate_searchsorted_value(value)

        # TODO: Use datetime64 semantics for sorting, xref GH#29844
        return self.asi8.searchsorted(value, side=side, sorter=sorter)

    def repeat(self, repeats, *args, **kwargs):
        """
        Repeat elements of an array.

        See Also
        --------
        numpy.ndarray.repeat
        """
        nv.validate_repeat(args, kwargs)
        values = self._data.repeat(repeats)
        return type(self)(values.view("i8"), dtype=self.dtype)

    def value_counts(self, dropna=False):
        """
        Return a Series containing counts of unique values.

        Parameters
        ----------
        dropna : bool, default True
            Don't include counts of NaT values.

        Returns
        -------
        Series
        """
        from pandas import Series, Index

        if dropna:
            values = self[~self.isna()]._data
        else:
            values = self._data

        cls = type(self)

        result = value_counts(values, sort=False, dropna=dropna)
        index = Index(
            cls(result.index.view("i8"), dtype=self.dtype), name=result.index.name
        )
        return Series(result._values, index=index, name=result.name)

    def map(self, mapper):
        # TODO(GH-23179): Add ExtensionArray.map
        # Need to figure out if we want ExtensionArray.map first.
        # If so, then we can refactor IndexOpsMixin._map_values to
        # a standalone function and call from here..
        # Else, just rewrite _map_infer_values to do the right thing.
        from pandas import Index

        return Index(self).map(mapper).array

    # ------------------------------------------------------------------
    # Null Handling

    def isna(self):
        return self._isnan

    @property  # NB: override with cache_readonly in immutable subclasses
    def _isnan(self):
        """
        return if each value is nan
        """
        return self.asi8 == iNaT

    @property  # NB: override with cache_readonly in immutable subclasses
    def _hasnans(self):
        """
        return if I have any nans; enables various perf speedups
        """
        return bool(self._isnan.any())

    def _maybe_mask_results(self, result, fill_value=iNaT, convert=None):
        """
        Parameters
        ----------
        result : a ndarray
        fill_value : object, default iNaT
        convert : str, dtype or None

        Returns
        -------
        result : ndarray with values replace by the fill_value

        mask the result if needed, convert to the provided dtype if its not
        None

        This is an internal routine.
        """
        if self._hasnans:
            if convert:
                result = result.astype(convert)
            if fill_value is None:
                fill_value = np.nan
            result[self._isnan] = fill_value
        return result

    def fillna(self, value=None, method=None, limit=None):
        # TODO(GH-20300): remove this
        # Just overriding to ensure that we avoid an astype(object).
        # Either 20300 or a `_values_for_fillna` would avoid this duplication.
        if isinstance(value, ABCSeries):
            value = value.array

        value, method = validate_fillna_kwargs(value, method)

        mask = self.isna()

        if is_array_like(value):
            if len(value) != len(self):
                raise ValueError(
                    f"Length of 'value' does not match. Got ({len(value)}) "
                    f" expected {len(self)}"
                )
            value = value[mask]

        if mask.any():
            if method is not None:
                if method == "pad":
                    func = missing.pad_1d
                else:
                    func = missing.backfill_1d

                values = self._data
                if not is_period_dtype(self):
                    # For PeriodArray self._data is i8, which gets copied
                    #  by `func`.  Otherwise we need to make a copy manually
                    # to avoid modifying `self` in-place.
                    values = values.copy()

                new_values = func(values, limit=limit, mask=mask)
                if is_datetime64tz_dtype(self):
                    # we need to pass int64 values to the constructor to avoid
                    #  re-localizing incorrectly
                    new_values = new_values.view("i8")
                new_values = type(self)(new_values, dtype=self.dtype)
            else:
                # fill with value
                new_values = self.copy()
                new_values[mask] = value
        else:
            new_values = self.copy()
        return new_values

    # ------------------------------------------------------------------
    # Frequency Properties/Methods

    @property
    def freq(self):
        """
        Return the frequency object if it is set, otherwise None.
        """
        return self._freq

    @freq.setter
    def freq(self, value):
        if value is not None:
            value = frequencies.to_offset(value)
            self._validate_frequency(self, value)

        self._freq = value

    @property
    def freqstr(self):
        """
        Return the frequency object as a string if its set, otherwise None.
        """
        if self.freq is None:
            return None
        return self.freq.freqstr

    @property  # NB: override with cache_readonly in immutable subclasses
    def inferred_freq(self):
        """
        Tryies to return a string representing a frequency guess,
        generated by infer_freq.  Returns None if it can't autodetect the
        frequency.
        """
        if self.ndim != 1:
            return None
        try:
            return frequencies.infer_freq(self)
        except ValueError:
            return None

    @property  # NB: override with cache_readonly in immutable subclasses
    def _resolution(self):
        return frequencies.Resolution.get_reso_from_freq(self.freqstr)

    @property  # NB: override with cache_readonly in immutable subclasses
    def resolution(self):
        """
        Returns day, hour, minute, second, millisecond or microsecond
        """
        return frequencies.Resolution.get_str(self._resolution)

    @classmethod
    def _validate_frequency(cls, index, freq, **kwargs):
        """
        Validate that a frequency is compatible with the values of a given
        Datetime Array/Index or Timedelta Array/Index

        Parameters
        ----------
        index : DatetimeIndex or TimedeltaIndex
            The index on which to determine if the given frequency is valid
        freq : DateOffset
            The frequency to validate
        """
        if is_period_dtype(cls):
            # Frequency validation is not meaningful for Period Array/Index
            return None

        inferred = index.inferred_freq
        if index.size == 0 or inferred == freq.freqstr:
            return None

        try:
            on_freq = cls._generate_range(
                start=index[0], end=None, periods=len(index), freq=freq, **kwargs
            )
            if not np.array_equal(index.asi8, on_freq.asi8):
                raise ValueError
        except ValueError as e:
            if "non-fixed" in str(e):
                # non-fixed frequencies are not meaningful for timedelta64;
                #  we retain that error message
                raise e
            # GH#11587 the main way this is reached is if the `np.array_equal`
            #  check above is False.  This can also be reached if index[0]
            #  is `NaT`, in which case the call to `cls._generate_range` will
            #  raise a ValueError, which we re-raise with a more targeted
            #  message.
            raise ValueError(
                f"Inferred frequency {inferred} from passed values "
                f"does not conform to passed frequency {freq.freqstr}"
            ) from e

    # monotonicity/uniqueness properties are called via frequencies.infer_freq,
    #  see GH#23789

    @property
    def _is_monotonic_increasing(self):
        return algos.is_monotonic(self.asi8, timelike=True)[0]

    @property
    def _is_monotonic_decreasing(self):
        return algos.is_monotonic(self.asi8, timelike=True)[1]

    @property
    def _is_unique(self):
        return len(unique1d(self.asi8)) == len(self)

    # ------------------------------------------------------------------
    # Arithmetic Methods
    _create_comparison_method = classmethod(_datetimelike_array_cmp)

    # pow is invalid for all three subclasses; TimedeltaArray will override
    #  the multiplication and division ops
    __pow__ = make_invalid_op("__pow__")
    __rpow__ = make_invalid_op("__rpow__")
    __mul__ = make_invalid_op("__mul__")
    __rmul__ = make_invalid_op("__rmul__")
    __truediv__ = make_invalid_op("__truediv__")
    __rtruediv__ = make_invalid_op("__rtruediv__")
    __floordiv__ = make_invalid_op("__floordiv__")
    __rfloordiv__ = make_invalid_op("__rfloordiv__")
    __mod__ = make_invalid_op("__mod__")
    __rmod__ = make_invalid_op("__rmod__")
    __divmod__ = make_invalid_op("__divmod__")
    __rdivmod__ = make_invalid_op("__rdivmod__")

    def _add_datetimelike_scalar(self, other):
        # Overridden by TimedeltaArray
        raise TypeError(f"cannot add {type(self).__name__} and {type(other).__name__}")

    _add_datetime_arraylike = _add_datetimelike_scalar

    def _sub_datetimelike_scalar(self, other):
        # Overridden by DatetimeArray
        assert other is not NaT
        raise TypeError(f"cannot subtract a datelike from a {type(self).__name__}")

    _sub_datetime_arraylike = _sub_datetimelike_scalar

    def _sub_period(self, other):
        # Overridden by PeriodArray
        raise TypeError(f"cannot subtract Period from a {type(self).__name__}")

    def _add_offset(self, offset):
        raise AbstractMethodError(self)

    def _add_timedeltalike_scalar(self, other):
        """
        Add a delta of a timedeltalike

        Returns
        -------
        Same type as self
        """
        if isna(other):
            # i.e np.timedelta64("NaT"), not recognized by delta_to_nanoseconds
            new_values = np.empty(self.shape, dtype="i8")
            new_values[:] = iNaT
            return type(self)(new_values, dtype=self.dtype)

        inc = delta_to_nanoseconds(other)
        new_values = checked_add_with_arr(self.asi8, inc, arr_mask=self._isnan).view(
            "i8"
        )
        new_values = self._maybe_mask_results(new_values)

        new_freq = None
        if isinstance(self.freq, Tick) or is_period_dtype(self.dtype):
            # adding a scalar preserves freq
            new_freq = self.freq

        return type(self)(new_values, dtype=self.dtype, freq=new_freq)

    def _add_timedelta_arraylike(self, other):
        """
        Add a delta of a TimedeltaIndex

        Returns
        -------
        Same type as self
        """
        # overridden by PeriodArray

        if len(self) != len(other):
            raise ValueError("cannot add indices of unequal length")

        if isinstance(other, np.ndarray):
            # ndarray[timedelta64]; wrap in TimedeltaIndex for op
            from pandas.core.arrays import TimedeltaArray

            other = TimedeltaArray._from_sequence(other)

        self_i8 = self.asi8
        other_i8 = other.asi8
        new_values = checked_add_with_arr(
            self_i8, other_i8, arr_mask=self._isnan, b_mask=other._isnan
        )
        if self._hasnans or other._hasnans:
            mask = (self._isnan) | (other._isnan)
            new_values[mask] = iNaT

        return type(self)(new_values, dtype=self.dtype)

    def _add_nat(self):
        """
        Add pd.NaT to self
        """
        if is_period_dtype(self):
            raise TypeError(
                f"Cannot add {type(self).__name__} and {type(NaT).__name__}"
            )

        # GH#19124 pd.NaT is treated like a timedelta for both timedelta
        # and datetime dtypes
        result = np.zeros(self.shape, dtype=np.int64)
        result.fill(iNaT)
        return type(self)(result, dtype=self.dtype, freq=None)

    def _sub_nat(self):
        """
        Subtract pd.NaT from self
        """
        # GH#19124 Timedelta - datetime is not in general well-defined.
        # We make an exception for pd.NaT, which in this case quacks
        # like a timedelta.
        # For datetime64 dtypes by convention we treat NaT as a datetime, so
        # this subtraction returns a timedelta64 dtype.
        # For period dtype, timedelta64 is a close-enough return dtype.
        result = np.zeros(self.shape, dtype=np.int64)
        result.fill(iNaT)
        return result.view("timedelta64[ns]")

    def _sub_period_array(self, other):
        """
        Subtract a Period Array/Index from self.  This is only valid if self
        is itself a Period Array/Index, raises otherwise.  Both objects must
        have the same frequency.

        Parameters
        ----------
        other : PeriodIndex or PeriodArray

        Returns
        -------
        result : np.ndarray[object]
            Array of DateOffset objects; nulls represented by NaT.
        """
        if not is_period_dtype(self):
            raise TypeError(
                f"cannot subtract {other.dtype}-dtype from {type(self).__name__}"
            )

        if self.freq != other.freq:
            msg = DIFFERENT_FREQ.format(
                cls=type(self).__name__, own_freq=self.freqstr, other_freq=other.freqstr
            )
            raise IncompatibleFrequency(msg)

        new_values = checked_add_with_arr(
            self.asi8, -other.asi8, arr_mask=self._isnan, b_mask=other._isnan
        )

        new_values = np.array([self.freq.base * x for x in new_values])
        if self._hasnans or other._hasnans:
            mask = (self._isnan) | (other._isnan)
            new_values[mask] = NaT
        return new_values

    def _addsub_object_array(self, other: np.ndarray, op):
        """
        Add or subtract array-like of DateOffset objects

        Parameters
        ----------
        other : np.ndarray[object]
        op : {operator.add, operator.sub}

        Returns
        -------
        result : same class as self
        """
        assert op in [operator.add, operator.sub]
        if len(other) == 1:
            return op(self, other[0])

        warnings.warn(
            "Adding/subtracting array of DateOffsets to "
            f"{type(self).__name__} not vectorized",
            PerformanceWarning,
        )

        # Caller is responsible for broadcasting if necessary
        assert self.shape == other.shape, (self.shape, other.shape)

        res_values = op(self.astype("O"), np.array(other))
        result = array(res_values.ravel())
        result = extract_array(result, extract_numpy=True).reshape(self.shape)
        return result

    def _time_shift(self, periods, freq=None):
        """
        Shift each value by `periods`.

        Note this is different from ExtensionArray.shift, which
        shifts the *position* of each element, padding the end with
        missing values.

        Parameters
        ----------
        periods : int
            Number of periods to shift by.
        freq : pandas.DateOffset, pandas.Timedelta, or str
            Frequency increment to shift by.
        """
        if freq is not None and freq != self.freq:
            if isinstance(freq, str):
                freq = frequencies.to_offset(freq)
            offset = periods * freq
            result = self + offset
            return result

        if periods == 0:
            # immutable so OK
            return self.copy()

        if self.freq is None:
            raise NullFrequencyError("Cannot shift with no freq")

        start = self[0] + periods * self.freq
        end = self[-1] + periods * self.freq

        # Note: in the DatetimeTZ case, _generate_range will infer the
        #  appropriate timezone from `start` and `end`, so tz does not need
        #  to be passed explicitly.
        return self._generate_range(start=start, end=end, periods=None, freq=self.freq)

    @unpack_zerodim_and_defer("__add__")
    def __add__(self, other):

        # scalar others
        if other is NaT:
            result = self._add_nat()
        elif isinstance(other, (Tick, timedelta, np.timedelta64)):
            result = self._add_timedeltalike_scalar(other)
        elif isinstance(other, DateOffset):
            # specifically _not_ a Tick
            result = self._add_offset(other)
        elif isinstance(other, (datetime, np.datetime64)):
            result = self._add_datetimelike_scalar(other)
        elif lib.is_integer(other):
            # This check must come after the check for np.timedelta64
            # as is_integer returns True for these
            if not is_period_dtype(self):
                raise integer_op_not_supported(self)
            result = self._time_shift(other)

        # array-like others
        elif is_timedelta64_dtype(other):
            # TimedeltaIndex, ndarray[timedelta64]
            result = self._add_timedelta_arraylike(other)
        elif is_object_dtype(other):
            # e.g. Array/Index of DateOffset objects
            result = self._addsub_object_array(other, operator.add)
        elif is_datetime64_dtype(other) or is_datetime64tz_dtype(other):
            # DatetimeIndex, ndarray[datetime64]
            return self._add_datetime_arraylike(other)
        elif is_integer_dtype(other):
            if not is_period_dtype(self):
                raise integer_op_not_supported(self)
            result = self._addsub_int_array(other, operator.add)
        else:
            # Includes Categorical, other ExtensionArrays
            # For PeriodDtype, if self is a TimedeltaArray and other is a
            #  PeriodArray with  a timedelta-like (i.e. Tick) freq, this
            #  operation is valid.  Defer to the PeriodArray implementation.
            #  In remaining cases, this will end up raising TypeError.
            return NotImplemented

        if is_timedelta64_dtype(result) and isinstance(result, np.ndarray):
            from pandas.core.arrays import TimedeltaArray

            return TimedeltaArray(result)
        return result

    def __radd__(self, other):
        # alias for __add__
        return self.__add__(other)

    @unpack_zerodim_and_defer("__sub__")
    def __sub__(self, other):

        # scalar others
        if other is NaT:
            result = self._sub_nat()
        elif isinstance(other, (Tick, timedelta, np.timedelta64)):
            result = self._add_timedeltalike_scalar(-other)
        elif isinstance(other, DateOffset):
            # specifically _not_ a Tick
            result = self._add_offset(-other)
        elif isinstance(other, (datetime, np.datetime64)):
            result = self._sub_datetimelike_scalar(other)
        elif lib.is_integer(other):
            # This check must come after the check for np.timedelta64
            # as is_integer returns True for these
            if not is_period_dtype(self):
                raise integer_op_not_supported(self)
            result = self._time_shift(-other)

        elif isinstance(other, Period):
            result = self._sub_period(other)

        # array-like others
        elif is_timedelta64_dtype(other):
            # TimedeltaIndex, ndarray[timedelta64]
            result = self._add_timedelta_arraylike(-other)
        elif is_object_dtype(other):
            # e.g. Array/Index of DateOffset objects
            result = self._addsub_object_array(other, operator.sub)
        elif is_datetime64_dtype(other) or is_datetime64tz_dtype(other):
            # DatetimeIndex, ndarray[datetime64]
            result = self._sub_datetime_arraylike(other)
        elif is_period_dtype(other):
            # PeriodIndex
            result = self._sub_period_array(other)
        elif is_integer_dtype(other):
            if not is_period_dtype(self):
                raise integer_op_not_supported(self)
            result = self._addsub_int_array(other, operator.sub)
        else:
            # Includes ExtensionArrays, float_dtype
            return NotImplemented

        if is_timedelta64_dtype(result) and isinstance(result, np.ndarray):
            from pandas.core.arrays import TimedeltaArray

            return TimedeltaArray(result)
        return result

    def __rsub__(self, other):
        if is_datetime64_any_dtype(other) and is_timedelta64_dtype(self.dtype):
            # ndarray[datetime64] cannot be subtracted from self, so
            # we need to wrap in DatetimeArray/Index and flip the operation
            if lib.is_scalar(other):
                # i.e. np.datetime64 object
                return Timestamp(other) - self
            if not isinstance(other, DatetimeLikeArrayMixin):
                # Avoid down-casting DatetimeIndex
                from pandas.core.arrays import DatetimeArray

                other = DatetimeArray(other)
            return other - self
        elif (
            is_datetime64_any_dtype(self.dtype)
            and hasattr(other, "dtype")
            and not is_datetime64_any_dtype(other.dtype)
        ):
            # GH#19959 datetime - datetime is well-defined as timedelta,
            # but any other type - datetime is not well-defined.
            raise TypeError(
                f"cannot subtract {type(self).__name__} from {type(other).__name__}"
            )
        elif is_period_dtype(self.dtype) and is_timedelta64_dtype(other):
            # TODO: Can we simplify/generalize these cases at all?
            raise TypeError(f"cannot subtract {type(self).__name__} from {other.dtype}")
        elif is_timedelta64_dtype(self.dtype):
            if lib.is_integer(other) or is_integer_dtype(other):
                # need to subtract before negating, since that flips freq
                # -self flips self.freq, messing up results
                return -(self - other)

            return (-self) + other

        return -(self - other)

    def __iadd__(self, other):  # type: ignore
        result = self + other
        self[:] = result[:]

        if not is_period_dtype(self):
            # restore freq, which is invalidated by setitem
            self._freq = result._freq
        return self

    def __isub__(self, other):  # type: ignore
        result = self - other
        self[:] = result[:]

        if not is_period_dtype(self):
            # restore freq, which is invalidated by setitem
            self._freq = result._freq
        return self

    # --------------------------------------------------------------
    # Reductions

    def _reduce(self, name, axis=0, skipna=True, **kwargs):
        op = getattr(self, name, None)
        if op:
            return op(skipna=skipna, **kwargs)
        else:
            return super()._reduce(name, skipna, **kwargs)

    def min(self, axis=None, skipna=True, *args, **kwargs):
        """
        Return the minimum value of the Array or minimum along
        an axis.

        See Also
        --------
        numpy.ndarray.min
        Index.min : Return the minimum value in an Index.
        Series.min : Return the minimum value in a Series.
        """
        nv.validate_min(args, kwargs)
        nv.validate_minmax_axis(axis)

        result = nanops.nanmin(self.asi8, skipna=skipna, mask=self.isna())
        if isna(result):
            # Period._from_ordinal does not handle np.nan gracefully
            return NaT
        return self._box_func(result)

    def max(self, axis=None, skipna=True, *args, **kwargs):
        """
        Return the maximum value of the Array or maximum along
        an axis.

        See Also
        --------
        numpy.ndarray.max
        Index.max : Return the maximum value in an Index.
        Series.max : Return the maximum value in a Series.
        """
        # TODO: skipna is broken with max.
        # See https://github.com/pandas-dev/pandas/issues/24265
        nv.validate_max(args, kwargs)
        nv.validate_minmax_axis(axis)

        mask = self.isna()
        if skipna:
            values = self[~mask].asi8
        elif mask.any():
            return NaT
        else:
            values = self.asi8

        if not len(values):
            # short-circuit for empty max / min
            return NaT

        result = nanops.nanmax(values, skipna=skipna)
        # Don't have to worry about NA `result`, since no NA went in.
        return self._box_func(result)

    def mean(self, skipna=True):
        """
        Return the mean value of the Array.

        .. versionadded:: 0.25.0

        Parameters
        ----------
        skipna : bool, default True
            Whether to ignore any NaT elements.

        Returns
        -------
        scalar
            Timestamp or Timedelta.

        See Also
        --------
        numpy.ndarray.mean : Returns the average of array elements along a given axis.
        Series.mean : Return the mean value in a Series.

        Notes
        -----
        mean is only defined for Datetime and Timedelta dtypes, not for Period.
        """
        if is_period_dtype(self):
            # See discussion in GH#24757
            raise TypeError(
                f"mean is not implemented for {type(self).__name__} since the "
                "meaning is ambiguous.  An alternative is "
                "obj.to_timestamp(how='start').mean()"
            )

        mask = self.isna()
        if skipna:
            values = self[~mask]
        elif mask.any():
            return NaT
        else:
            values = self

        if not len(values):
            # short-circuit for empty max / min
            return NaT

        result = nanops.nanmean(values.view("i8"), skipna=skipna)
        # Don't have to worry about NA `result`, since no NA went in.
        return self._box_func(result)


DatetimeLikeArrayMixin._add_comparison_ops()

# -------------------------------------------------------------------
# Shared Constructor Helpers


def validate_periods(periods):
    """
    If a `periods` argument is passed to the Datetime/Timedelta Array/Index
    constructor, cast it to an integer.

    Parameters
    ----------
    periods : None, float, int

    Returns
    -------
    periods : None or int

    Raises
    ------
    TypeError
        if periods is None, float, or int
    """
    if periods is not None:
        if lib.is_float(periods):
            periods = int(periods)
        elif not lib.is_integer(periods):
            raise TypeError(f"periods must be a number, got {periods}")
    return periods


def validate_endpoints(closed):
    """
    Check that the `closed` argument is among [None, "left", "right"]

    Parameters
    ----------
    closed : {None, "left", "right"}

    Returns
    -------
    left_closed : bool
    right_closed : bool

    Raises
    ------
    ValueError : if argument is not among valid values
    """
    left_closed = False
    right_closed = False

    if closed is None:
        left_closed = True
        right_closed = True
    elif closed == "left":
        left_closed = True
    elif closed == "right":
        right_closed = True
    else:
        raise ValueError("Closed has to be either 'left', 'right' or None")

    return left_closed, right_closed


def validate_inferred_freq(freq, inferred_freq, freq_infer):
    """
    If the user passes a freq and another freq is inferred from passed data,
    require that they match.

    Parameters
    ----------
    freq : DateOffset or None
    inferred_freq : DateOffset or None
    freq_infer : bool

    Returns
    -------
    freq : DateOffset or None
    freq_infer : bool

    Notes
    -----
    We assume at this point that `maybe_infer_freq` has been called, so
    `freq` is either a DateOffset object or None.
    """
    if inferred_freq is not None:
        if freq is not None and freq != inferred_freq:
            raise ValueError(
                f"Inferred frequency {inferred_freq} from passed "
                "values does not conform to passed frequency "
                f"{freq.freqstr}"
            )
        elif freq is None:
            freq = inferred_freq
        freq_infer = False

    return freq, freq_infer


def maybe_infer_freq(freq):
    """
    Comparing a DateOffset to the string "infer" raises, so we need to
    be careful about comparisons.  Make a dummy variable `freq_infer` to
    signify the case where the given freq is "infer" and set freq to None
    to avoid comparison trouble later on.

    Parameters
    ----------
    freq : {DateOffset, None, str}

    Returns
    -------
    freq : {DateOffset, None}
    freq_infer : bool
    """
    freq_infer = False
    if not isinstance(freq, DateOffset):
        # if a passed freq is None, don't infer automatically
        if freq != "infer":
            freq = frequencies.to_offset(freq)
        else:
            freq_infer = True
            freq = None
    return freq, freq_infer<|MERGE_RESOLUTION|>--- conflicted
+++ resolved
@@ -681,47 +681,6 @@
     def unique(self):
         result = unique1d(self.asi8)
         return type(self)(result, dtype=self.dtype)
-
-<<<<<<< HEAD
-    def _validate_fill_value(self, fill_value):
-        """
-        If a fill_value is passed to `take` convert it to an i8 representation,
-        raising ValueError if this is not possible.
-
-        Parameters
-        ----------
-        fill_value : object
-
-        Returns
-        -------
-        fill_value : np.int64
-
-        Raises
-        ------
-        ValueError
-        """
-        if isna(fill_value):
-            fill_value = iNaT
-        elif isinstance(fill_value, self._recognized_scalars):
-            self._check_compatible_with(fill_value)
-            fill_value = self._scalar_type(fill_value)
-            fill_value = self._unbox_scalar(fill_value)
-        else:
-            raise ValueError(
-                f"'fill_value' should be a {self._scalar_type}. Got '{fill_value}'."
-            )
-        return fill_value
-=======
-    def take(self, indices, allow_fill=False, fill_value=None):
-        if allow_fill:
-            fill_value = self._validate_fill_value(fill_value)
-
-        new_values = take(
-            self.asi8, indices, allow_fill=allow_fill, fill_value=fill_value
-        )
-
-        return type(self)(new_values, dtype=self.dtype)
->>>>>>> 8282ee22
 
     @classmethod
     def _concat_same_type(cls, to_concat, axis: int = 0):
