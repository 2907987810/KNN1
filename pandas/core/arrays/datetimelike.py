from __future__ import annotations

from datetime import (
    datetime,
    timedelta,
)
from functools import wraps
import operator
from typing import (
    TYPE_CHECKING,
    Any,
    Callable,
    Literal,
    Union,
    cast,
    final,
    overload,
)
import warnings

import numpy as np

from pandas._config.config import get_option

from pandas._libs import (
    algos,
    lib,
)
from pandas._libs.tslibs import (
    BaseOffset,
    IncompatibleFrequency,
    NaT,
    NaTType,
    Period,
    Resolution,
    Tick,
    Timedelta,
    Timestamp,
    add_overflowsafe,
    astype_overflowsafe,
    get_unit_from_dtype,
    iNaT,
    ints_to_pydatetime,
    ints_to_pytimedelta,
    periods_per_day,
    to_offset,
)
from pandas._libs.tslibs.fields import (
    RoundTo,
    round_nsint64,
)
from pandas._libs.tslibs.np_datetime import compare_mismatched_resolutions
from pandas._libs.tslibs.timedeltas import get_unit_for_round
from pandas._libs.tslibs.timestamps import integer_op_not_supported
from pandas._typing import (
    ArrayLike,
    AxisInt,
    DatetimeLikeScalar,
    Dtype,
    DtypeObj,
    F,
    InterpolateOptions,
    NpDtype,
    PositionalIndexer2D,
    PositionalIndexerTuple,
    ScalarIndexer,
    Self,
    SequenceIndexer,
    TimeAmbiguous,
    TimeNonexistent,
    npt,
)
from pandas.compat.numpy import function as nv
from pandas.errors import (
    AbstractMethodError,
    InvalidComparison,
    PerformanceWarning,
)
from pandas.util._decorators import (
    Appender,
    Substitution,
    cache_readonly,
)
from pandas.util._exceptions import find_stack_level

from pandas.core.dtypes.cast import construct_1d_object_array_from_listlike
from pandas.core.dtypes.common import (
    is_all_strings,
    is_integer_dtype,
    is_list_like,
    is_object_dtype,
    is_string_dtype,
    pandas_dtype,
)
from pandas.core.dtypes.dtypes import (
    ArrowDtype,
    CategoricalDtype,
    DatetimeTZDtype,
    ExtensionDtype,
    PeriodDtype,
)
from pandas.core.dtypes.generic import (
    ABCCategorical,
    ABCMultiIndex,
)
from pandas.core.dtypes.missing import (
    is_valid_na_for_dtype,
    isna,
)

from pandas.core import (
    algorithms,
    missing,
    nanops,
    ops,
)
from pandas.core.algorithms import (
    isin,
    map_array,
    unique1d,
)
from pandas.core.array_algos import datetimelike_accumulations
from pandas.core.arraylike import OpsMixin
from pandas.core.arrays._mixins import (
    NDArrayBackedExtensionArray,
    ravel_compat,
)
from pandas.core.arrays.arrow.array import ArrowExtensionArray
from pandas.core.arrays.base import ExtensionArray
from pandas.core.arrays.integer import IntegerArray
import pandas.core.common as com
from pandas.core.construction import (
    array as pd_array,
    ensure_wrapped_if_datetimelike,
    extract_array,
)
from pandas.core.indexers import (
    check_array_indexer,
    check_setitem_lengths,
)
from pandas.core.ops.common import unpack_zerodim_and_defer
from pandas.core.ops.invalid import (
    invalid_comparison,
    make_invalid_op,
)

from pandas.tseries import frequencies

if TYPE_CHECKING:
    from collections.abc import (
        Iterator,
        Sequence,
    )

    from pandas import Index
    from pandas.core.arrays import (
        DatetimeArray,
        PeriodArray,
        TimedeltaArray,
    )

DTScalarOrNaT = Union[DatetimeLikeScalar, NaTType]


def _make_unpacked_invalid_op(op_name: str):
    op = make_invalid_op(op_name)
    return unpack_zerodim_and_defer(op_name)(op)


def _period_dispatch(meth: F) -> F:
    """
    For PeriodArray methods, dispatch to DatetimeArray and re-wrap the results
    in PeriodArray.  We cannot use ._ndarray directly for the affected
    methods because the i8 data has different semantics on NaT values.
    """

    @wraps(meth)
    def new_meth(self, *args, **kwargs):
        if not isinstance(self.dtype, PeriodDtype):
            return meth(self, *args, **kwargs)

        arr = self.view("M8[ns]")
        result = meth(arr, *args, **kwargs)
        if result is NaT:
            return NaT
        elif isinstance(result, Timestamp):
            return self._box_func(result._value)

        res_i8 = result.view("i8")
        return self._from_backing_data(res_i8)

    return cast(F, new_meth)


# error: Definition of "_concat_same_type" in base class "NDArrayBacked" is
# incompatible with definition in base class "ExtensionArray"
class DatetimeLikeArrayMixin(  # type: ignore[misc]
    OpsMixin, NDArrayBackedExtensionArray
):
    """
    Shared Base/Mixin class for DatetimeArray, TimedeltaArray, PeriodArray

    Assumes that __new__/__init__ defines:
        _ndarray

    and that inheriting subclass implements:
        freq
    """

    # _infer_matches -> which infer_dtype strings are close enough to our own
    _infer_matches: tuple[str, ...]
    _is_recognized_dtype: Callable[[DtypeObj], bool]
    _recognized_scalars: tuple[type, ...]
    _ndarray: np.ndarray
    freq: BaseOffset | None

    @cache_readonly
    def _can_hold_na(self) -> bool:
        return True

    def __init__(
        self, data, dtype: Dtype | None = None, freq=None, copy: bool = False
    ) -> None:
        raise AbstractMethodError(self)

    @property
    def _scalar_type(self) -> type[DatetimeLikeScalar]:
        """
        The scalar associated with this datelike

        * PeriodArray : Period
        * DatetimeArray : Timestamp
        * TimedeltaArray : Timedelta
        """
        raise AbstractMethodError(self)

    def _scalar_from_string(self, value: str) -> DTScalarOrNaT:
        """
        Construct a scalar type from a string.

        Parameters
        ----------
        value : str

        Returns
        -------
        Period, Timestamp, or Timedelta, or NaT
            Whatever the type of ``self._scalar_type`` is.

        Notes
        -----
        This should call ``self._check_compatible_with`` before
        unboxing the result.
        """
        raise AbstractMethodError(self)

    def _unbox_scalar(
        self, value: DTScalarOrNaT
    ) -> np.int64 | np.datetime64 | np.timedelta64:
        """
        Unbox the integer value of a scalar `value`.

        Parameters
        ----------
        value : Period, Timestamp, Timedelta, or NaT
            Depending on subclass.

        Returns
        -------
        int

        Examples
        --------
        >>> arr = pd.array(np.array(["1970-01-01"], "datetime64[ns]"))
        >>> arr._unbox_scalar(arr[0])
        numpy.datetime64('1970-01-01T00:00:00.000000000')
        """
        raise AbstractMethodError(self)

    def _check_compatible_with(self, other: DTScalarOrNaT) -> None:
        """
        Verify that `self` and `other` are compatible.

        * DatetimeArray verifies that the timezones (if any) match
        * PeriodArray verifies that the freq matches
        * Timedelta has no verification

        In each case, NaT is considered compatible.

        Parameters
        ----------
        other

        Raises
        ------
        Exception
        """
        raise AbstractMethodError(self)

    # ------------------------------------------------------------------

    def _box_func(self, x):
        """
        box function to get object from internal representation
        """
        raise AbstractMethodError(self)

    def _box_values(self, values) -> np.ndarray:
        """
        apply box func to passed values
        """
        return lib.map_infer(values, self._box_func, convert=False)

    def __iter__(self) -> Iterator:
        if self.ndim > 1:
            return (self[n] for n in range(len(self)))
        else:
            return (self._box_func(v) for v in self.asi8)

    @property
    def asi8(self) -> npt.NDArray[np.int64]:
        """
        Integer representation of the values.

        Returns
        -------
        ndarray
            An ndarray with int64 dtype.
        """
        # do not cache or you'll create a memory leak
        return self._ndarray.view("i8")

    # ----------------------------------------------------------------
    # Rendering Methods

    def _format_native_types(
        self, *, na_rep: str | float = "NaT", date_format=None
    ) -> npt.NDArray[np.object_]:
        """
        Helper method for astype when converting to strings.

        Returns
        -------
        ndarray[str]
        """
        raise AbstractMethodError(self)

    def _formatter(self, boxed: bool = False) -> Callable[[object], str]:
        # TODO: Remove Datetime & DatetimeTZ formatters.
        return "'{}'".format

    # ----------------------------------------------------------------
    # Array-Like / EA-Interface Methods

    def __array__(
        self, dtype: NpDtype | None = None, copy: bool | None = None
    ) -> np.ndarray:
        # used for Timedelta/DatetimeArray, overwritten by PeriodArray
        if is_object_dtype(dtype):
            return np.array(list(self), dtype=object)
        return self._ndarray

    @overload
    def __getitem__(self, key: ScalarIndexer) -> DTScalarOrNaT: ...

    @overload
    def __getitem__(
        self,
        key: SequenceIndexer | PositionalIndexerTuple,
    ) -> Self: ...

    def __getitem__(self, key: PositionalIndexer2D) -> Self | DTScalarOrNaT:
        """
        This getitem defers to the underlying array, which by-definition can
        only handle list-likes, slices, and integer scalars
        """
        # Use cast as we know we will get back a DatetimeLikeArray or DTScalar,
        # but skip evaluating the Union at runtime for performance
        # (see https://github.com/pandas-dev/pandas/pull/44624)
        result = cast("Union[Self, DTScalarOrNaT]", super().__getitem__(key))
        if lib.is_scalar(result):
            return result
        else:
            # At this point we know the result is an array.
            result = cast(Self, result)
        result._freq = self._get_getitem_freq(key)
        return result

    def _get_getitem_freq(self, key) -> BaseOffset | None:
        """
        Find the `freq` attribute to assign to the result of a __getitem__ lookup.
        """
        is_period = isinstance(self.dtype, PeriodDtype)
        if is_period:
            freq = self.freq
        elif self.ndim != 1:
            freq = None
        else:
            key = check_array_indexer(self, key)  # maybe ndarray[bool] -> slice
            freq = None
            if isinstance(key, slice):
                if self.freq is not None and key.step is not None:
                    freq = key.step * self.freq
                else:
                    freq = self.freq
            elif key is Ellipsis:
                # GH#21282 indexing with Ellipsis is similar to a full slice,
                #  should preserve `freq` attribute
                freq = self.freq
            elif com.is_bool_indexer(key):
                new_key = lib.maybe_booleans_to_slice(key.view(np.uint8))
                if isinstance(new_key, slice):
                    return self._get_getitem_freq(new_key)
        return freq

    # error: Argument 1 of "__setitem__" is incompatible with supertype
    # "ExtensionArray"; supertype defines the argument type as "Union[int,
    # ndarray]"
    def __setitem__(
        self,
        key: int | Sequence[int] | Sequence[bool] | slice,
        value: NaTType | Any | Sequence[Any],
    ) -> None:
        # I'm fudging the types a bit here. "Any" above really depends
        # on type(self). For PeriodArray, it's Period (or stuff coercible
        # to a period in from_sequence). For DatetimeArray, it's Timestamp...
        # I don't know if mypy can do that, possibly with Generics.
        # https://mypy.readthedocs.io/en/latest/generics.html

        no_op = check_setitem_lengths(key, value, self)

        # Calling super() before the no_op short-circuit means that we raise
        #  on invalid 'value' even if this is a no-op, e.g. wrong-dtype empty array.
        super().__setitem__(key, value)

        if no_op:
            return

        self._maybe_clear_freq()

    def _maybe_clear_freq(self) -> None:
        # inplace operations like __setitem__ may invalidate the freq of
        # DatetimeArray and TimedeltaArray
        pass

    def astype(self, dtype, copy: bool = True):
        # Some notes on cases we don't have to handle here in the base class:
        #   1. PeriodArray.astype handles period -> period
        #   2. DatetimeArray.astype handles conversion between tz.
        #   3. DatetimeArray.astype handles datetime -> period
        dtype = pandas_dtype(dtype)

        if dtype == object:
            if self.dtype.kind == "M":
                self = cast("DatetimeArray", self)
                # *much* faster than self._box_values
                #  for e.g. test_get_loc_tuple_monotonic_above_size_cutoff
                i8data = self.asi8
                converted = ints_to_pydatetime(
                    i8data,
                    tz=self.tz,
                    box="timestamp",
                    reso=self._creso,
                )
                return converted

            elif self.dtype.kind == "m":
                return ints_to_pytimedelta(self._ndarray, box=True)

            return self._box_values(self.asi8.ravel()).reshape(self.shape)

        elif isinstance(dtype, ExtensionDtype):
            return super().astype(dtype, copy=copy)
        elif is_string_dtype(dtype):
            return self._format_native_types()
        elif dtype.kind in "iu":
            # we deliberately ignore int32 vs. int64 here.
            # See https://github.com/pandas-dev/pandas/issues/24381 for more.
            values = self.asi8
            if dtype != np.int64:
                raise TypeError(
                    f"Converting from {self.dtype} to {dtype} is not supported. "
                    "Do obj.astype('int64').astype(dtype) instead"
                )

            if copy:
                values = values.copy()
            return values
        elif (dtype.kind in "mM" and self.dtype != dtype) or dtype.kind == "f":
            # disallow conversion between datetime/timedelta,
            # and conversions for any datetimelike to float
            msg = f"Cannot cast {type(self).__name__} to dtype {dtype}"
            raise TypeError(msg)
        else:
            return np.asarray(self, dtype=dtype)

    @overload
    def view(self) -> Self: ...

    @overload
    def view(self, dtype: Literal["M8[ns]"]) -> DatetimeArray: ...

    @overload
    def view(self, dtype: Literal["m8[ns]"]) -> TimedeltaArray: ...

    @overload
    def view(self, dtype: Dtype | None = ...) -> ArrayLike: ...

    # pylint: disable-next=useless-parent-delegation
    def view(self, dtype: Dtype | None = None) -> ArrayLike:
        # we need to explicitly call super() method as long as the `@overload`s
        #  are present in this file.
        return super().view(dtype)

    # ------------------------------------------------------------------
    # Validation Methods
    # TODO: try to de-duplicate these, ensure identical behavior

    def _validate_comparison_value(self, other):
        if isinstance(other, str):
            try:
                # GH#18435 strings get a pass from tzawareness compat
                other = self._scalar_from_string(other)
            except (ValueError, IncompatibleFrequency) as err:
                # failed to parse as Timestamp/Timedelta/Period
                raise InvalidComparison(other) from err

        if isinstance(other, self._recognized_scalars) or other is NaT:
            other = self._scalar_type(other)
            try:
                self._check_compatible_with(other)
            except (TypeError, IncompatibleFrequency) as err:
                # e.g. tzawareness mismatch
                raise InvalidComparison(other) from err

        elif not is_list_like(other):
            raise InvalidComparison(other)

        elif len(other) != len(self):
            raise ValueError("Lengths must match")

        else:
            try:
                other = self._validate_listlike(other, allow_object=True)
                self._check_compatible_with(other)
            except (TypeError, IncompatibleFrequency) as err:
                if is_object_dtype(getattr(other, "dtype", None)):
                    # We will have to operate element-wise
                    pass
                else:
                    raise InvalidComparison(other) from err

        return other

    def _validate_scalar(
        self,
        value,
        *,
        allow_listlike: bool = False,
        unbox: bool = True,
    ):
        """
        Validate that the input value can be cast to our scalar_type.

        Parameters
        ----------
        value : object
        allow_listlike: bool, default False
            When raising an exception, whether the message should say
            listlike inputs are allowed.
        unbox : bool, default True
            Whether to unbox the result before returning.  Note: unbox=False
            skips the setitem compatibility check.

        Returns
        -------
        self._scalar_type or NaT
        """
        if isinstance(value, self._scalar_type):
            pass

        elif isinstance(value, str):
            # NB: Careful about tzawareness
            try:
                value = self._scalar_from_string(value)
            except ValueError as err:
                msg = self._validation_error_message(value, allow_listlike)
                raise TypeError(msg) from err

        elif is_valid_na_for_dtype(value, self.dtype):
            # GH#18295
            value = NaT

        elif isna(value):
            # if we are dt64tz and value is dt64("NaT"), dont cast to NaT,
            #  or else we'll fail to raise in _unbox_scalar
            msg = self._validation_error_message(value, allow_listlike)
            raise TypeError(msg)

        elif isinstance(value, self._recognized_scalars):
            # error: Argument 1 to "Timestamp" has incompatible type "object"; expected
            # "integer[Any] | float | str | date | datetime | datetime64"
            value = self._scalar_type(value)  # type: ignore[arg-type]

        else:
            msg = self._validation_error_message(value, allow_listlike)
            raise TypeError(msg)

        if not unbox:
            # NB: In general NDArrayBackedExtensionArray will unbox here;
            #  this option exists to prevent a performance hit in
            #  TimedeltaIndex.get_loc
            return value
        return self._unbox_scalar(value)

    def _validation_error_message(self, value, allow_listlike: bool = False) -> str:
        """
        Construct an exception message on validation error.

        Some methods allow only scalar inputs, while others allow either scalar
        or listlike.

        Parameters
        ----------
        allow_listlike: bool, default False

        Returns
        -------
        str
        """
        if hasattr(value, "dtype") and getattr(value, "ndim", 0) > 0:
            msg_got = f"{value.dtype} array"
        else:
            msg_got = f"'{type(value).__name__}'"
        if allow_listlike:
            msg = (
                f"value should be a '{self._scalar_type.__name__}', 'NaT', "
                f"or array of those. Got {msg_got} instead."
            )
        else:
            msg = (
                f"value should be a '{self._scalar_type.__name__}' or 'NaT'. "
                f"Got {msg_got} instead."
            )
        return msg

    def _validate_listlike(self, value, allow_object: bool = False):
        if isinstance(value, type(self)):
            if self.dtype.kind in "mM" and not allow_object and self.unit != value.unit:  # type: ignore[attr-defined]
                # error: "DatetimeLikeArrayMixin" has no attribute "as_unit"
                value = value.as_unit(self.unit, round_ok=False)  # type: ignore[attr-defined]
            return value

        if isinstance(value, list) and len(value) == 0:
            # We treat empty list as our own dtype.
            return type(self)._from_sequence([], dtype=self.dtype)

        if hasattr(value, "dtype") and value.dtype == object:
            # `array` below won't do inference if value is an Index or Series.
            #  so do so here.  in the Index case, inferred_type may be cached.
            if lib.infer_dtype(value) in self._infer_matches:
                try:
                    value = type(self)._from_sequence(value)
                except (ValueError, TypeError) as err:
                    if allow_object:
                        return value
                    msg = self._validation_error_message(value, True)
                    raise TypeError(msg) from err

        # Do type inference if necessary up front (after unpacking
        # NumpyExtensionArray)
        # e.g. we passed PeriodIndex.values and got an ndarray of Periods
        value = extract_array(value, extract_numpy=True)
        value = pd_array(value)
        value = extract_array(value, extract_numpy=True)

        if is_all_strings(value):
            # We got a StringArray
            try:
                # TODO: Could use from_sequence_of_strings if implemented
                # Note: passing dtype is necessary for PeriodArray tests
                value = type(self)._from_sequence(value, dtype=self.dtype)
            except ValueError:
                pass

        if isinstance(value.dtype, CategoricalDtype):
            # e.g. we have a Categorical holding self.dtype
            if value.categories.dtype == self.dtype:
                # TODO: do we need equal dtype or just comparable?
                value = value._internal_get_values()
                value = extract_array(value, extract_numpy=True)

        if allow_object and is_object_dtype(value.dtype):
            pass

        elif not type(self)._is_recognized_dtype(value.dtype):
            msg = self._validation_error_message(value, True)
            raise TypeError(msg)

        if self.dtype.kind in "mM" and not allow_object:
            # error: "DatetimeLikeArrayMixin" has no attribute "as_unit"
            value = value.as_unit(self.unit, round_ok=False)  # type: ignore[attr-defined]
        return value

    def _validate_setitem_value(self, value):
        if is_list_like(value):
            value = self._validate_listlike(value)
        else:
            return self._validate_scalar(value, allow_listlike=True)

        return self._unbox(value)

    @final
    def _unbox(self, other) -> np.int64 | np.datetime64 | np.timedelta64 | np.ndarray:
        """
        Unbox either a scalar with _unbox_scalar or an instance of our own type.
        """
        if lib.is_scalar(other):
            other = self._unbox_scalar(other)
        else:
            # same type as self
            self._check_compatible_with(other)
            other = other._ndarray
        return other

    # ------------------------------------------------------------------
    # Additional array methods
    #  These are not part of the EA API, but we implement them because
    #  pandas assumes they're there.

    @ravel_compat
    def map(self, mapper, na_action=None):
        from pandas import Index

        result = map_array(self, mapper, na_action=na_action)
        result = Index(result)

        if isinstance(result, ABCMultiIndex):
            return result.to_numpy()
        else:
            return result.array

    def isin(self, values: ArrayLike) -> npt.NDArray[np.bool_]:
        """
        Compute boolean array of whether each value is found in the
        passed set of values.

        Parameters
        ----------
        values : np.ndarray or ExtensionArray

        Returns
        -------
        ndarray[bool]
        """
        if values.dtype.kind in "fiuc":
            # TODO: de-duplicate with equals, validate_comparison_value
            return np.zeros(self.shape, dtype=bool)

        values = ensure_wrapped_if_datetimelike(values)

        if not isinstance(values, type(self)):
            inferable = [
                "timedelta",
                "timedelta64",
                "datetime",
                "datetime64",
                "date",
                "period",
            ]
            if values.dtype == object:
                values = lib.maybe_convert_objects(
                    values,  # type: ignore[arg-type]
                    convert_non_numeric=True,
                    dtype_if_all_nat=self.dtype,
                )
                if values.dtype != object:
                    return self.isin(values)

                inferred = lib.infer_dtype(values, skipna=False)
                if inferred not in inferable:
                    if inferred == "string":
                        pass

                    elif "mixed" in inferred:
                        return isin(self.astype(object), values)
                    else:
                        return np.zeros(self.shape, dtype=bool)

            try:
                values = type(self)._from_sequence(values)
            except ValueError:
                return isin(self.astype(object), values)
            else:
                warnings.warn(
                    # GH#53111
                    f"The behavior of 'isin' with dtype={self.dtype} and "
                    "castable values (e.g. strings) is deprecated. In a "
                    "future version, these will not be considered matching "
                    "by isin. Explicitly cast to the appropriate dtype before "
                    "calling isin instead.",
                    FutureWarning,
                    stacklevel=find_stack_level(),
                )

        if self.dtype.kind in "mM":
            self = cast("DatetimeArray | TimedeltaArray", self)
            # error: "DatetimeLikeArrayMixin" has no attribute "as_unit"
            values = values.as_unit(self.unit)  # type: ignore[attr-defined]

        try:
            # error: Argument 1 to "_check_compatible_with" of "DatetimeLikeArrayMixin"
            # has incompatible type "ExtensionArray | ndarray[Any, Any]"; expected
            # "Period | Timestamp | Timedelta | NaTType"
            self._check_compatible_with(values)  # type: ignore[arg-type]
        except (TypeError, ValueError):
            # Includes tzawareness mismatch and IncompatibleFrequencyError
            return np.zeros(self.shape, dtype=bool)

        # error: Item "ExtensionArray" of "ExtensionArray | ndarray[Any, Any]"
        # has no attribute "asi8"
        return isin(self.asi8, values.asi8)  # type: ignore[union-attr]

    # ------------------------------------------------------------------
    # Null Handling

    def isna(self) -> npt.NDArray[np.bool_]:
        return self._isnan

    @property  # NB: override with cache_readonly in immutable subclasses
    def _isnan(self) -> npt.NDArray[np.bool_]:
        """
        return if each value is nan
        """
        return self.asi8 == iNaT

    @property  # NB: override with cache_readonly in immutable subclasses
    def _hasna(self) -> bool:
        """
        return if I have any nans; enables various perf speedups
        """
        return bool(self._isnan.any())

    def _maybe_mask_results(
        self, result: np.ndarray, fill_value=iNaT, convert=None
    ) -> np.ndarray:
        """
        Parameters
        ----------
        result : np.ndarray
        fill_value : object, default iNaT
        convert : str, dtype or None

        Returns
        -------
        result : ndarray with values replace by the fill_value

        mask the result if needed, convert to the provided dtype if its not
        None

        This is an internal routine.
        """
        if self._hasna:
            if convert:
                result = result.astype(convert)
            if fill_value is None:
                fill_value = np.nan
            np.putmask(result, self._isnan, fill_value)
        return result

    # ------------------------------------------------------------------
    # Frequency Properties/Methods

    @property
    def freqstr(self) -> str | None:
        """
        Return the frequency object as a string if it's set, otherwise None.

        Examples
        --------
        For DatetimeIndex:

        >>> idx = pd.DatetimeIndex(["1/1/2020 10:00:00+00:00"], freq="D")
        >>> idx.freqstr
        'D'

        The frequency can be inferred if there are more than 2 points:

        >>> idx = pd.DatetimeIndex(
        ...     ["2018-01-01", "2018-01-03", "2018-01-05"], freq="infer"
        ... )
        >>> idx.freqstr
        '2D'

        For PeriodIndex:

        >>> idx = pd.PeriodIndex(["2023-1", "2023-2", "2023-3"], freq="M")
        >>> idx.freqstr
        'M'
        """
        if self.freq is None:
            return None
        return self.freq.freqstr

    @property  # NB: override with cache_readonly in immutable subclasses
    def inferred_freq(self) -> str | None:
        """
        Tries to return a string representing a frequency generated by infer_freq.

        Returns None if it can't autodetect the frequency.

        Examples
        --------
        For DatetimeIndex:

        >>> idx = pd.DatetimeIndex(["2018-01-01", "2018-01-03", "2018-01-05"])
        >>> idx.inferred_freq
        '2D'

        For TimedeltaIndex:

        >>> tdelta_idx = pd.to_timedelta(["0 days", "10 days", "20 days"])
        >>> tdelta_idx
        TimedeltaIndex(['0 days', '10 days', '20 days'],
                       dtype='timedelta64[ns]', freq=None)
        >>> tdelta_idx.inferred_freq
        '10D'
        """
        if self.ndim != 1:
            return None
        try:
            return frequencies.infer_freq(self)
        except ValueError:
            return None

    @property  # NB: override with cache_readonly in immutable subclasses
    def _resolution_obj(self) -> Resolution | None:
        freqstr = self.freqstr
        if freqstr is None:
            return None
        try:
            return Resolution.get_reso_from_freqstr(freqstr)
        except KeyError:
            return None

    @property  # NB: override with cache_readonly in immutable subclasses
    def resolution(self) -> str:
        """
        Returns day, hour, minute, second, millisecond or microsecond
        """
        # error: Item "None" of "Optional[Any]" has no attribute "attrname"
        return self._resolution_obj.attrname  # type: ignore[union-attr]

    # monotonicity/uniqueness properties are called via frequencies.infer_freq,
    #  see GH#23789

    @property
    def _is_monotonic_increasing(self) -> bool:
        return algos.is_monotonic(self.asi8, timelike=True)[0]

    @property
    def _is_monotonic_decreasing(self) -> bool:
        return algos.is_monotonic(self.asi8, timelike=True)[1]

    @property
    def _is_unique(self) -> bool:
        return len(unique1d(self.asi8.ravel("K"))) == self.size

    # ------------------------------------------------------------------
    # Arithmetic Methods

    def _cmp_method(self, other, op):
        if self.ndim > 1 and getattr(other, "shape", None) == self.shape:
            # TODO: handle 2D-like listlikes
            return op(self.ravel(), other.ravel()).reshape(self.shape)

        try:
            other = self._validate_comparison_value(other)
        except InvalidComparison:
            return invalid_comparison(self, other, op)

        dtype = getattr(other, "dtype", None)
        if is_object_dtype(dtype):
            # We have to use comp_method_OBJECT_ARRAY instead of numpy
            #  comparison otherwise it would raise when comparing to None
            result = ops.comp_method_OBJECT_ARRAY(
                op, np.asarray(self.astype(object)), other
            )
            return result
        if other is NaT:
            if op is operator.ne:
                result = np.ones(self.shape, dtype=bool)
            else:
                result = np.zeros(self.shape, dtype=bool)
            return result

        if not isinstance(self.dtype, PeriodDtype):
            self = cast(TimelikeOps, self)
            if self._creso != other._creso:
                if not isinstance(other, type(self)):
                    # i.e. Timedelta/Timestamp, cast to ndarray and let
                    #  compare_mismatched_resolutions handle broadcasting
                    try:
                        # GH#52080 see if we can losslessly cast to shared unit
                        other = other.as_unit(self.unit, round_ok=False)
                    except ValueError:
                        other_arr = np.array(other.asm8)
                        return compare_mismatched_resolutions(
                            self._ndarray, other_arr, op
                        )
                else:
                    other_arr = other._ndarray
                    return compare_mismatched_resolutions(self._ndarray, other_arr, op)

        other_vals = self._unbox(other)
        # GH#37462 comparison on i8 values is almost 2x faster than M8/m8
        result = op(self._ndarray.view("i8"), other_vals.view("i8"))

        o_mask = isna(other)
        mask = self._isnan | o_mask
        if mask.any():
            nat_result = op is operator.ne
            np.putmask(result, mask, nat_result)

        return result

    # pow is invalid for all three subclasses; TimedeltaArray will override
    #  the multiplication and division ops
    __pow__ = _make_unpacked_invalid_op("__pow__")
    __rpow__ = _make_unpacked_invalid_op("__rpow__")
    __mul__ = _make_unpacked_invalid_op("__mul__")
    __rmul__ = _make_unpacked_invalid_op("__rmul__")
    __truediv__ = _make_unpacked_invalid_op("__truediv__")
    __rtruediv__ = _make_unpacked_invalid_op("__rtruediv__")
    __floordiv__ = _make_unpacked_invalid_op("__floordiv__")
    __rfloordiv__ = _make_unpacked_invalid_op("__rfloordiv__")
    __mod__ = _make_unpacked_invalid_op("__mod__")
    __rmod__ = _make_unpacked_invalid_op("__rmod__")
    __divmod__ = _make_unpacked_invalid_op("__divmod__")
    __rdivmod__ = _make_unpacked_invalid_op("__rdivmod__")

    @final
    def _get_i8_values_and_mask(
        self, other
    ) -> tuple[int | npt.NDArray[np.int64], None | npt.NDArray[np.bool_]]:
        """
        Get the int64 values and b_mask to pass to add_overflowsafe.
        """
        if isinstance(other, Period):
            i8values = other.ordinal
            mask = None
        elif isinstance(other, (Timestamp, Timedelta)):
            i8values = other._value
            mask = None
        else:
            # PeriodArray, DatetimeArray, TimedeltaArray
            mask = other._isnan
            i8values = other.asi8
        return i8values, mask

    @final
    def _get_arithmetic_result_freq(self, other) -> BaseOffset | None:
        """
        Check if we can preserve self.freq in addition or subtraction.
        """
        # Adding or subtracting a Timedelta/Timestamp scalar is freq-preserving
        #  whenever self.freq is a Tick
        if isinstance(self.dtype, PeriodDtype):
            return self.freq
        elif not lib.is_scalar(other):
            return None
        elif isinstance(self.freq, Tick):
            # In these cases
            return self.freq
        return None

    @final
    def _add_datetimelike_scalar(self, other) -> DatetimeArray:
        if not lib.is_np_dtype(self.dtype, "m"):
            raise TypeError(
                f"cannot add {type(self).__name__} and {type(other).__name__}"
            )

        self = cast("TimedeltaArray", self)

        from pandas.core.arrays import DatetimeArray
        from pandas.core.arrays.datetimes import tz_to_dtype

        assert other is not NaT
        if isna(other):
            # i.e. np.datetime64("NaT")
            # In this case we specifically interpret NaT as a datetime, not
            # the timedelta interpretation we would get by returning self + NaT
            result = self._ndarray + NaT.to_datetime64().astype(f"M8[{self.unit}]")
            # Preserve our resolution
            return DatetimeArray._simple_new(result, dtype=result.dtype)

        other = Timestamp(other)
        self, other = self._ensure_matching_resos(other)
        self = cast("TimedeltaArray", self)

        other_i8, o_mask = self._get_i8_values_and_mask(other)
        result = add_overflowsafe(self.asi8, np.asarray(other_i8, dtype="i8"))
        res_values = result.view(f"M8[{self.unit}]")

        dtype = tz_to_dtype(tz=other.tz, unit=self.unit)
        res_values = result.view(f"M8[{self.unit}]")
        new_freq = self._get_arithmetic_result_freq(other)
        return DatetimeArray._simple_new(res_values, dtype=dtype, freq=new_freq)

    @final
    def _add_datetime_arraylike(self, other: DatetimeArray) -> DatetimeArray:
        if not lib.is_np_dtype(self.dtype, "m"):
            raise TypeError(
                f"cannot add {type(self).__name__} and {type(other).__name__}"
            )

        # defer to DatetimeArray.__add__
        return other + self

    @final
    def _sub_datetimelike_scalar(
        self, other: datetime | np.datetime64
    ) -> TimedeltaArray:
        if self.dtype.kind != "M":
            raise TypeError(f"cannot subtract a datelike from a {type(self).__name__}")

        self = cast("DatetimeArray", self)
        # subtract a datetime from myself, yielding a ndarray[timedelta64[ns]]

        if isna(other):
            # i.e. np.datetime64("NaT")
            return self - NaT

        ts = Timestamp(other)

        self, ts = self._ensure_matching_resos(ts)
        return self._sub_datetimelike(ts)

    @final
    def _sub_datetime_arraylike(self, other: DatetimeArray) -> TimedeltaArray:
        if self.dtype.kind != "M":
            raise TypeError(f"cannot subtract a datelike from a {type(self).__name__}")

        if len(self) != len(other):
            raise ValueError("cannot add indices of unequal length")

        self = cast("DatetimeArray", self)

        self, other = self._ensure_matching_resos(other)
        return self._sub_datetimelike(other)

    @final
    def _sub_datetimelike(self, other: Timestamp | DatetimeArray) -> TimedeltaArray:
        self = cast("DatetimeArray", self)

        from pandas.core.arrays import TimedeltaArray

        try:
            self._assert_tzawareness_compat(other)
        except TypeError as err:
            new_message = str(err).replace("compare", "subtract")
            raise type(err)(new_message) from err

        other_i8, o_mask = self._get_i8_values_and_mask(other)
        res_values = add_overflowsafe(self.asi8, np.asarray(-other_i8, dtype="i8"))
        res_m8 = res_values.view(f"timedelta64[{self.unit}]")

        new_freq = self._get_arithmetic_result_freq(other)
        new_freq = cast("Tick | None", new_freq)
        return TimedeltaArray._simple_new(res_m8, dtype=res_m8.dtype, freq=new_freq)

    @final
    def _add_period(self, other: Period) -> PeriodArray:
        if not lib.is_np_dtype(self.dtype, "m"):
            raise TypeError(f"cannot add Period to a {type(self).__name__}")

        # We will wrap in a PeriodArray and defer to the reversed operation
        from pandas.core.arrays.period import PeriodArray

        i8vals = np.broadcast_to(other.ordinal, self.shape)
        dtype = PeriodDtype(other.freq)
        parr = PeriodArray(i8vals, dtype=dtype)
        return parr + self

    def _add_offset(self, offset):
        raise AbstractMethodError(self)

    def _add_timedeltalike_scalar(self, other):
        """
        Add a delta of a timedeltalike

        Returns
        -------
        Same type as self
        """
        if isna(other):
            # i.e np.timedelta64("NaT")
            new_values = np.empty(self.shape, dtype="i8").view(self._ndarray.dtype)
            new_values.fill(iNaT)
            return type(self)._simple_new(new_values, dtype=self.dtype)

        # PeriodArray overrides, so we only get here with DTA/TDA
        self = cast("DatetimeArray | TimedeltaArray", self)
        other = Timedelta(other)
        self, other = self._ensure_matching_resos(other)
        return self._add_timedeltalike(other)

    def _add_timedelta_arraylike(self, other: TimedeltaArray) -> Self:
        """
        Add a delta of a TimedeltaIndex

        Returns
        -------
        Same type as self
        """
        # overridden by PeriodArray

        if len(self) != len(other):
            raise ValueError("cannot add indices of unequal length")

        self, other = cast(
            "DatetimeArray | TimedeltaArray", self
        )._ensure_matching_resos(other)
        return self._add_timedeltalike(other)

    @final
    def _add_timedeltalike(self, other: Timedelta | TimedeltaArray) -> Self:
        other_i8, o_mask = self._get_i8_values_and_mask(other)
        new_values = add_overflowsafe(self.asi8, np.asarray(other_i8, dtype="i8"))
        res_values = new_values.view(self._ndarray.dtype)

        new_freq = self._get_arithmetic_result_freq(other)

        # error: Unexpected keyword argument "freq" for "_simple_new" of "NDArrayBacked"
        return type(self)._simple_new(
            res_values,
            dtype=self.dtype,
            freq=new_freq,  # type: ignore[call-arg]
        )

    @final
    def _add_nat(self) -> Self:
        """
        Add pd.NaT to self
        """
        if isinstance(self.dtype, PeriodDtype):
            raise TypeError(
                f"Cannot add {type(self).__name__} and {type(NaT).__name__}"
            )

        # GH#19124 pd.NaT is treated like a timedelta for both timedelta
        # and datetime dtypes
        result = np.empty(self.shape, dtype=np.int64)
        result.fill(iNaT)
        result = result.view(self._ndarray.dtype)  # preserve reso
        # error: Unexpected keyword argument "freq" for "_simple_new" of "NDArrayBacked"
        return type(self)._simple_new(
            result,
            dtype=self.dtype,
            freq=None,  # type: ignore[call-arg]
        )

    @final
    def _sub_nat(self) -> np.ndarray:
        """
        Subtract pd.NaT from self
        """
        # GH#19124 Timedelta - datetime is not in general well-defined.
        # We make an exception for pd.NaT, which in this case quacks
        # like a timedelta.
        # For datetime64 dtypes by convention we treat NaT as a datetime, so
        # this subtraction returns a timedelta64 dtype.
        # For period dtype, timedelta64 is a close-enough return dtype.
        result = np.empty(self.shape, dtype=np.int64)
        result.fill(iNaT)
        if self.dtype.kind in "mM":
            # We can retain unit in dtype
            self = cast("DatetimeArray| TimedeltaArray", self)
            return result.view(f"timedelta64[{self.unit}]")
        else:
            return result.view("timedelta64[ns]")

    @final
    def _sub_periodlike(self, other: Period | PeriodArray) -> npt.NDArray[np.object_]:
        # If the operation is well-defined, we return an object-dtype ndarray
        # of DateOffsets.  Null entries are filled with pd.NaT
        if not isinstance(self.dtype, PeriodDtype):
            raise TypeError(
                f"cannot subtract {type(other).__name__} from {type(self).__name__}"
            )

        self = cast("PeriodArray", self)
        self._check_compatible_with(other)

        other_i8, o_mask = self._get_i8_values_and_mask(other)
        new_i8_data = add_overflowsafe(self.asi8, np.asarray(-other_i8, dtype="i8"))
        new_data = np.array([self.freq.base * x for x in new_i8_data])

        if o_mask is None:
            # i.e. Period scalar
            mask = self._isnan
        else:
            # i.e. PeriodArray
            mask = self._isnan | o_mask
        new_data[mask] = NaT
        return new_data

    @final
    def _addsub_object_array(self, other: npt.NDArray[np.object_], op) -> np.ndarray:
        """
        Add or subtract array-like of DateOffset objects

        Parameters
        ----------
        other : np.ndarray[object]
        op : {operator.add, operator.sub}

        Returns
        -------
        np.ndarray[object]
            Except in fastpath case with length 1 where we operate on the
            contained scalar.
        """
        assert op in [operator.add, operator.sub]
        if len(other) == 1 and self.ndim == 1:
            # Note: without this special case, we could annotate return type
            #  as ndarray[object]
            # If both 1D then broadcasting is unambiguous
            return op(self, other[0])

        if get_option("performance_warnings"):
            warnings.warn(
                "Adding/subtracting object-dtype array to "
                f"{type(self).__name__} not vectorized.",
                PerformanceWarning,
                stacklevel=find_stack_level(),
            )

        # Caller is responsible for broadcasting if necessary
        assert self.shape == other.shape, (self.shape, other.shape)

        res_values = op(self.astype("O"), np.asarray(other))
        return res_values

    def _accumulate(self, name: str, *, skipna: bool = True, **kwargs) -> Self:
        if name not in {"cummin", "cummax"}:
            raise TypeError(f"Accumulation {name} not supported for {type(self)}")

        op = getattr(datetimelike_accumulations, name)
        result = op(self.copy(), skipna=skipna, **kwargs)

        return type(self)._simple_new(result, dtype=self.dtype)

    @unpack_zerodim_and_defer("__add__")
    def __add__(self, other):
        other_dtype = getattr(other, "dtype", None)
        other = ensure_wrapped_if_datetimelike(other)

        # scalar others
        if other is NaT:
            result: np.ndarray | DatetimeLikeArrayMixin = self._add_nat()
        elif isinstance(other, (Tick, timedelta, np.timedelta64)):
            result = self._add_timedeltalike_scalar(other)
        elif isinstance(other, BaseOffset):
            # specifically _not_ a Tick
            result = self._add_offset(other)
        elif isinstance(other, (datetime, np.datetime64)):
            result = self._add_datetimelike_scalar(other)
        elif isinstance(other, Period) and lib.is_np_dtype(self.dtype, "m"):
            result = self._add_period(other)
        elif lib.is_integer(other):
            # This check must come after the check for np.timedelta64
            # as is_integer returns True for these
            if not isinstance(self.dtype, PeriodDtype):
                raise integer_op_not_supported(self)
            obj = cast("PeriodArray", self)
            result = obj._addsub_int_array_or_scalar(other * obj.dtype._n, operator.add)

        # array-like others
        elif lib.is_np_dtype(other_dtype, "m"):
            # TimedeltaIndex, ndarray[timedelta64]
            result = self._add_timedelta_arraylike(other)
        elif is_object_dtype(other_dtype):
            # e.g. Array/Index of DateOffset objects
            result = self._addsub_object_array(other, operator.add)
        elif lib.is_np_dtype(other_dtype, "M") or isinstance(
            other_dtype, DatetimeTZDtype
        ):
            # DatetimeIndex, ndarray[datetime64]
            return self._add_datetime_arraylike(other)
        elif is_integer_dtype(other_dtype):
            if not isinstance(self.dtype, PeriodDtype):
                raise integer_op_not_supported(self)
            obj = cast("PeriodArray", self)
            result = obj._addsub_int_array_or_scalar(other * obj.dtype._n, operator.add)
        else:
            # Includes Categorical, other ExtensionArrays
            # For PeriodDtype, if self is a TimedeltaArray and other is a
            #  PeriodArray with  a timedelta-like (i.e. Tick) freq, this
            #  operation is valid.  Defer to the PeriodArray implementation.
            #  In remaining cases, this will end up raising TypeError.
            return NotImplemented

        if isinstance(result, np.ndarray) and lib.is_np_dtype(result.dtype, "m"):
            from pandas.core.arrays import TimedeltaArray

            return TimedeltaArray._from_sequence(result)
        return result

    def __radd__(self, other):
        # alias for __add__
        return self.__add__(other)

    @unpack_zerodim_and_defer("__sub__")
    def __sub__(self, other):
        other_dtype = getattr(other, "dtype", None)
        other = ensure_wrapped_if_datetimelike(other)

        # scalar others
        if other is NaT:
            result: np.ndarray | DatetimeLikeArrayMixin = self._sub_nat()
        elif isinstance(other, (Tick, timedelta, np.timedelta64)):
            result = self._add_timedeltalike_scalar(-other)
        elif isinstance(other, BaseOffset):
            # specifically _not_ a Tick
            result = self._add_offset(-other)
        elif isinstance(other, (datetime, np.datetime64)):
            result = self._sub_datetimelike_scalar(other)
        elif lib.is_integer(other):
            # This check must come after the check for np.timedelta64
            # as is_integer returns True for these
            if not isinstance(self.dtype, PeriodDtype):
                raise integer_op_not_supported(self)
            obj = cast("PeriodArray", self)
            result = obj._addsub_int_array_or_scalar(other * obj.dtype._n, operator.sub)

        elif isinstance(other, Period):
            result = self._sub_periodlike(other)

        # array-like others
        elif lib.is_np_dtype(other_dtype, "m"):
            # TimedeltaIndex, ndarray[timedelta64]
            result = self._add_timedelta_arraylike(-other)
        elif is_object_dtype(other_dtype):
            # e.g. Array/Index of DateOffset objects
            result = self._addsub_object_array(other, operator.sub)
        elif lib.is_np_dtype(other_dtype, "M") or isinstance(
            other_dtype, DatetimeTZDtype
        ):
            # DatetimeIndex, ndarray[datetime64]
            result = self._sub_datetime_arraylike(other)
        elif isinstance(other_dtype, PeriodDtype):
            # PeriodIndex
            result = self._sub_periodlike(other)
        elif is_integer_dtype(other_dtype):
            if not isinstance(self.dtype, PeriodDtype):
                raise integer_op_not_supported(self)
            obj = cast("PeriodArray", self)
            result = obj._addsub_int_array_or_scalar(other * obj.dtype._n, operator.sub)
        else:
            # Includes ExtensionArrays, float_dtype
            return NotImplemented

        if isinstance(result, np.ndarray) and lib.is_np_dtype(result.dtype, "m"):
            from pandas.core.arrays import TimedeltaArray

            return TimedeltaArray._from_sequence(result)
        return result

    def __rsub__(self, other):
        other_dtype = getattr(other, "dtype", None)
        other_is_dt64 = lib.is_np_dtype(other_dtype, "M") or isinstance(
            other_dtype, DatetimeTZDtype
        )

        if other_is_dt64 and lib.is_np_dtype(self.dtype, "m"):
            # ndarray[datetime64] cannot be subtracted from self, so
            # we need to wrap in DatetimeArray/Index and flip the operation
            if lib.is_scalar(other):
                # i.e. np.datetime64 object
                return Timestamp(other) - self
            if not isinstance(other, DatetimeLikeArrayMixin):
                # Avoid down-casting DatetimeIndex
                from pandas.core.arrays import DatetimeArray

                other = DatetimeArray._from_sequence(other)
            return other - self
        elif self.dtype.kind == "M" and hasattr(other, "dtype") and not other_is_dt64:
            # GH#19959 datetime - datetime is well-defined as timedelta,
            # but any other type - datetime is not well-defined.
            raise TypeError(
                f"cannot subtract {type(self).__name__} from {type(other).__name__}"
            )
        elif isinstance(self.dtype, PeriodDtype) and lib.is_np_dtype(other_dtype, "m"):
            # TODO: Can we simplify/generalize these cases at all?
            raise TypeError(f"cannot subtract {type(self).__name__} from {other.dtype}")
        elif lib.is_np_dtype(self.dtype, "m"):
            self = cast("TimedeltaArray", self)
            return (-self) + other

        # We get here with e.g. datetime objects
        return -(self - other)

    def __iadd__(self, other) -> Self:
        result = self + other
        self[:] = result[:]

        if not isinstance(self.dtype, PeriodDtype):
            # restore freq, which is invalidated by setitem
            self._freq = result.freq
        return self

    def __isub__(self, other) -> Self:
        result = self - other
        self[:] = result[:]

        if not isinstance(self.dtype, PeriodDtype):
            # restore freq, which is invalidated by setitem
            self._freq = result.freq
        return self

    # --------------------------------------------------------------
    # Reductions

    @_period_dispatch
    def _quantile(
        self,
        qs: npt.NDArray[np.float64],
        interpolation: str,
    ) -> Self:
        return super()._quantile(qs=qs, interpolation=interpolation)

    @_period_dispatch
    def min(self, *, axis: AxisInt | None = None, skipna: bool = True, **kwargs):
        """
        Return the minimum value of the Array or minimum along
        an axis.

        See Also
        --------
        numpy.ndarray.min
        Index.min : Return the minimum value in an Index.
        Series.min : Return the minimum value in a Series.
        """
        nv.validate_min((), kwargs)
        nv.validate_minmax_axis(axis, self.ndim)

        result = nanops.nanmin(self._ndarray, axis=axis, skipna=skipna)
        return self._wrap_reduction_result(axis, result)

    @_period_dispatch
    def max(self, *, axis: AxisInt | None = None, skipna: bool = True, **kwargs):
        """
        Return the maximum value of the Array or maximum along
        an axis.

        See Also
        --------
        numpy.ndarray.max
        Index.max : Return the maximum value in an Index.
        Series.max : Return the maximum value in a Series.
        """
        nv.validate_max((), kwargs)
        nv.validate_minmax_axis(axis, self.ndim)

        result = nanops.nanmax(self._ndarray, axis=axis, skipna=skipna)
        return self._wrap_reduction_result(axis, result)

    def mean(self, *, skipna: bool = True, axis: AxisInt | None = 0):
        """
        Return the mean value of the Array.

        Parameters
        ----------
        skipna : bool, default True
            Whether to ignore any NaT elements.
        axis : int, optional, default 0
            Axis for the function to be applied on.

        Returns
        -------
        scalar
            Timestamp or Timedelta.

        See Also
        --------
        numpy.ndarray.mean : Returns the average of array elements along a given axis.
        Series.mean : Return the mean value in a Series.

        Notes
        -----
        mean is only defined for Datetime and Timedelta dtypes, not for Period.

        Examples
        --------
        For :class:`pandas.DatetimeIndex`:

        >>> idx = pd.date_range("2001-01-01 00:00", periods=3)
        >>> idx
        DatetimeIndex(['2001-01-01', '2001-01-02', '2001-01-03'],
                      dtype='datetime64[ns]', freq='D')
        >>> idx.mean()
        Timestamp('2001-01-02 00:00:00')

        For :class:`pandas.TimedeltaIndex`:

        >>> tdelta_idx = pd.to_timedelta([1, 2, 3], unit="D")
        >>> tdelta_idx
        TimedeltaIndex(['1 days', '2 days', '3 days'],
                        dtype='timedelta64[ns]', freq=None)
        >>> tdelta_idx.mean()
        Timedelta('2 days 00:00:00')
        """
        if isinstance(self.dtype, PeriodDtype):
            # See discussion in GH#24757
            raise TypeError(
                f"mean is not implemented for {type(self).__name__} since the "
                "meaning is ambiguous.  An alternative is "
                "obj.to_timestamp(how='start').mean()"
            )

        result = nanops.nanmean(
            self._ndarray, axis=axis, skipna=skipna, mask=self.isna()
        )
        return self._wrap_reduction_result(axis, result)

    @_period_dispatch
    def median(self, *, axis: AxisInt | None = None, skipna: bool = True, **kwargs):
        nv.validate_median((), kwargs)

        if axis is not None and abs(axis) >= self.ndim:
            raise ValueError("abs(axis) must be less than ndim")

        result = nanops.nanmedian(self._ndarray, axis=axis, skipna=skipna)
        return self._wrap_reduction_result(axis, result)

    def _mode(self, dropna: bool = True):
        mask = None
        if dropna:
            mask = self.isna()

        i8modes = algorithms.mode(self.view("i8"), mask=mask)
        npmodes = i8modes.view(self._ndarray.dtype)
        npmodes = cast(np.ndarray, npmodes)
        return self._from_backing_data(npmodes)

    # ------------------------------------------------------------------
    # GroupBy Methods

    def _groupby_op(
        self,
        *,
        how: str,
        has_dropped_na: bool,
        min_count: int,
        ngroups: int,
        ids: npt.NDArray[np.intp],
        **kwargs,
    ):
        dtype = self.dtype
        if dtype.kind == "M":
            # Adding/multiplying datetimes is not valid
<<<<<<< HEAD
            if how in ["sum", "prod", "cumsum", "cumprod", "var", "skew"]:
                raise TypeError(f"datetime64 type does not support operation: '{how}'")
            if how in ["any", "all"]:
                # GH#34479
                raise TypeError(
                    f"'{how}' with datetime64 dtypes is no longer supported. "
                    f"Use (obj != pd.Timestamp(0)).{how}() instead."
                )
=======
            if how in ["any", "all", "sum", "prod", "cumsum", "cumprod", "var", "skew"]:
                raise TypeError(f"datetime64 type does not support operation '{how}'")
>>>>>>> f4232e7c

        elif isinstance(dtype, PeriodDtype):
            # Adding/multiplying Periods is not valid
            if how in ["sum", "prod", "cumsum", "cumprod", "var", "skew"]:
                raise TypeError(f"Period type does not support {how} operations")
            if how in ["any", "all"]:
                # GH#34479
                raise TypeError(
                    f"'{how}' with PeriodDtype is no longer supported. "
                    f"Use (obj != pd.Period(0, freq)).{how}() instead."
                )
        else:
            # timedeltas we can add but not multiply
            if how in ["prod", "cumprod", "skew", "var"]:
                raise TypeError(f"timedelta64 type does not support {how} operations")

        # All of the functions implemented here are ordinal, so we can
        #  operate on the tz-naive equivalents
        npvalues = self._ndarray.view("M8[ns]")

        from pandas.core.groupby.ops import WrappedCythonOp

        kind = WrappedCythonOp.get_kind_from_how(how)
        op = WrappedCythonOp(how=how, kind=kind, has_dropped_na=has_dropped_na)

        res_values = op._cython_op_ndim_compat(
            npvalues,
            min_count=min_count,
            ngroups=ngroups,
            comp_ids=ids,
            mask=None,
            **kwargs,
        )

        if op.how in op.cast_blocklist:
            # i.e. how in ["rank"], since other cast_blocklist methods don't go
            #  through cython_operation
            return res_values

        # We did a view to M8[ns] above, now we go the other direction
        assert res_values.dtype == "M8[ns]"
        if how in ["std", "sem"]:
            from pandas.core.arrays import TimedeltaArray

            if isinstance(self.dtype, PeriodDtype):
                raise TypeError("'std' and 'sem' are not valid for PeriodDtype")
            self = cast("DatetimeArray | TimedeltaArray", self)
            new_dtype = f"m8[{self.unit}]"
            res_values = res_values.view(new_dtype)
            return TimedeltaArray._simple_new(res_values, dtype=res_values.dtype)

        res_values = res_values.view(self._ndarray.dtype)
        return self._from_backing_data(res_values)


class DatelikeOps(DatetimeLikeArrayMixin):
    """
    Common ops for DatetimeIndex/PeriodIndex, but not TimedeltaIndex.
    """

    @Substitution(
        URL="https://docs.python.org/3/library/datetime.html"
        "#strftime-and-strptime-behavior"
    )
    def strftime(self, date_format: str) -> npt.NDArray[np.object_]:
        """
        Convert to Index using specified date_format.

        Return an Index of formatted strings specified by date_format, which
        supports the same string format as the python standard library. Details
        of the string format can be found in `python string format
        doc <%(URL)s>`__.

        Formats supported by the C `strftime` API but not by the python string format
        doc (such as `"%%R"`, `"%%r"`) are not officially supported and should be
        preferably replaced with their supported equivalents (such as `"%%H:%%M"`,
        `"%%I:%%M:%%S %%p"`).

        Note that `PeriodIndex` support additional directives, detailed in
        `Period.strftime`.

        Parameters
        ----------
        date_format : str
            Date format string (e.g. "%%Y-%%m-%%d").

        Returns
        -------
        ndarray[object]
            NumPy ndarray of formatted strings.

        See Also
        --------
        to_datetime : Convert the given argument to datetime.
        DatetimeIndex.normalize : Return DatetimeIndex with times to midnight.
        DatetimeIndex.round : Round the DatetimeIndex to the specified freq.
        DatetimeIndex.floor : Floor the DatetimeIndex to the specified freq.
        Timestamp.strftime : Format a single Timestamp.
        Period.strftime : Format a single Period.

        Examples
        --------
        >>> rng = pd.date_range(pd.Timestamp("2018-03-10 09:00"), periods=3, freq="s")
        >>> rng.strftime("%%B %%d, %%Y, %%r")
        Index(['March 10, 2018, 09:00:00 AM', 'March 10, 2018, 09:00:01 AM',
               'March 10, 2018, 09:00:02 AM'],
              dtype='object')
        """
        result = self._format_native_types(date_format=date_format, na_rep=np.nan)
        return result.astype(object, copy=False)


_round_doc = """
    Perform {op} operation on the data to the specified `freq`.

    Parameters
    ----------
    freq : str or Offset
        The frequency level to {op} the index to. Must be a fixed
        frequency like 'S' (second) not 'ME' (month end). See
        :ref:`frequency aliases <timeseries.offset_aliases>` for
        a list of possible `freq` values.
    ambiguous : 'infer', bool-ndarray, 'NaT', default 'raise'
        Only relevant for DatetimeIndex:

        - 'infer' will attempt to infer fall dst-transition hours based on
          order
        - bool-ndarray where True signifies a DST time, False designates
          a non-DST time (note that this flag is only applicable for
          ambiguous times)
        - 'NaT' will return NaT where there are ambiguous times
        - 'raise' will raise an AmbiguousTimeError if there are ambiguous
          times.

    nonexistent : 'shift_forward', 'shift_backward', 'NaT', timedelta, default 'raise'
        A nonexistent time does not exist in a particular timezone
        where clocks moved forward due to DST.

        - 'shift_forward' will shift the nonexistent time forward to the
          closest existing time
        - 'shift_backward' will shift the nonexistent time backward to the
          closest existing time
        - 'NaT' will return NaT where there are nonexistent times
        - timedelta objects will shift nonexistent times by the timedelta
        - 'raise' will raise an NonExistentTimeError if there are
          nonexistent times.

    Returns
    -------
    DatetimeIndex, TimedeltaIndex, or Series
        Index of the same type for a DatetimeIndex or TimedeltaIndex,
        or a Series with the same index for a Series.

    Raises
    ------
    ValueError if the `freq` cannot be converted.

    Notes
    -----
    If the timestamps have a timezone, {op}ing will take place relative to the
    local ("wall") time and re-localized to the same timezone. When {op}ing
    near daylight savings time, use ``nonexistent`` and ``ambiguous`` to
    control the re-localization behavior.

    Examples
    --------
    **DatetimeIndex**

    >>> rng = pd.date_range('1/1/2018 11:59:00', periods=3, freq='min')
    >>> rng
    DatetimeIndex(['2018-01-01 11:59:00', '2018-01-01 12:00:00',
                   '2018-01-01 12:01:00'],
                  dtype='datetime64[ns]', freq='min')
    """

_round_example = """>>> rng.round('h')
    DatetimeIndex(['2018-01-01 12:00:00', '2018-01-01 12:00:00',
                   '2018-01-01 12:00:00'],
                  dtype='datetime64[ns]', freq=None)

    **Series**

    >>> pd.Series(rng).dt.round("h")
    0   2018-01-01 12:00:00
    1   2018-01-01 12:00:00
    2   2018-01-01 12:00:00
    dtype: datetime64[ns]

    When rounding near a daylight savings time transition, use ``ambiguous`` or
    ``nonexistent`` to control how the timestamp should be re-localized.

    >>> rng_tz = pd.DatetimeIndex(["2021-10-31 03:30:00"], tz="Europe/Amsterdam")

    >>> rng_tz.floor("2h", ambiguous=False)
    DatetimeIndex(['2021-10-31 02:00:00+01:00'],
                  dtype='datetime64[ns, Europe/Amsterdam]', freq=None)

    >>> rng_tz.floor("2h", ambiguous=True)
    DatetimeIndex(['2021-10-31 02:00:00+02:00'],
                  dtype='datetime64[ns, Europe/Amsterdam]', freq=None)
    """

_floor_example = """>>> rng.floor('h')
    DatetimeIndex(['2018-01-01 11:00:00', '2018-01-01 12:00:00',
                   '2018-01-01 12:00:00'],
                  dtype='datetime64[ns]', freq=None)

    **Series**

    >>> pd.Series(rng).dt.floor("h")
    0   2018-01-01 11:00:00
    1   2018-01-01 12:00:00
    2   2018-01-01 12:00:00
    dtype: datetime64[ns]

    When rounding near a daylight savings time transition, use ``ambiguous`` or
    ``nonexistent`` to control how the timestamp should be re-localized.

    >>> rng_tz = pd.DatetimeIndex(["2021-10-31 03:30:00"], tz="Europe/Amsterdam")

    >>> rng_tz.floor("2h", ambiguous=False)
    DatetimeIndex(['2021-10-31 02:00:00+01:00'],
                 dtype='datetime64[ns, Europe/Amsterdam]', freq=None)

    >>> rng_tz.floor("2h", ambiguous=True)
    DatetimeIndex(['2021-10-31 02:00:00+02:00'],
                  dtype='datetime64[ns, Europe/Amsterdam]', freq=None)
    """

_ceil_example = """>>> rng.ceil('h')
    DatetimeIndex(['2018-01-01 12:00:00', '2018-01-01 12:00:00',
                   '2018-01-01 13:00:00'],
                  dtype='datetime64[ns]', freq=None)

    **Series**

    >>> pd.Series(rng).dt.ceil("h")
    0   2018-01-01 12:00:00
    1   2018-01-01 12:00:00
    2   2018-01-01 13:00:00
    dtype: datetime64[ns]

    When rounding near a daylight savings time transition, use ``ambiguous`` or
    ``nonexistent`` to control how the timestamp should be re-localized.

    >>> rng_tz = pd.DatetimeIndex(["2021-10-31 01:30:00"], tz="Europe/Amsterdam")

    >>> rng_tz.ceil("h", ambiguous=False)
    DatetimeIndex(['2021-10-31 02:00:00+01:00'],
                  dtype='datetime64[ns, Europe/Amsterdam]', freq=None)

    >>> rng_tz.ceil("h", ambiguous=True)
    DatetimeIndex(['2021-10-31 02:00:00+02:00'],
                  dtype='datetime64[ns, Europe/Amsterdam]', freq=None)
    """


class TimelikeOps(DatetimeLikeArrayMixin):
    """
    Common ops for TimedeltaIndex/DatetimeIndex, but not PeriodIndex.
    """

    @classmethod
    def _validate_dtype(cls, values, dtype):
        raise AbstractMethodError(cls)

    @property
    def freq(self):
        """
        Return the frequency object if it is set, otherwise None.

        To learn more about the frequency strings, please see
        :ref:`this link<timeseries.offset_aliases>`.

        See Also
        --------
        DatetimeIndex.freq : Return the frequency object if it is set, otherwise None.
        PeriodIndex.freq : Return the frequency object if it is set, otherwise None.

        Examples
        --------
        >>> datetimeindex = pd.date_range(
        ...     "2022-02-22 02:22:22", periods=10, tz="America/Chicago", freq="h"
        ... )
        >>> datetimeindex
        DatetimeIndex(['2022-02-22 02:22:22-06:00', '2022-02-22 03:22:22-06:00',
                       '2022-02-22 04:22:22-06:00', '2022-02-22 05:22:22-06:00',
                       '2022-02-22 06:22:22-06:00', '2022-02-22 07:22:22-06:00',
                       '2022-02-22 08:22:22-06:00', '2022-02-22 09:22:22-06:00',
                       '2022-02-22 10:22:22-06:00', '2022-02-22 11:22:22-06:00'],
                      dtype='datetime64[ns, America/Chicago]', freq='h')
        >>> datetimeindex.freq
        <Hour>
        """
        return self._freq

    @freq.setter
    def freq(self, value) -> None:
        if value is not None:
            value = to_offset(value)
            self._validate_frequency(self, value)
            if self.dtype.kind == "m" and not isinstance(value, Tick):
                raise TypeError("TimedeltaArray/Index freq must be a Tick")

            if self.ndim > 1:
                raise ValueError("Cannot set freq with ndim > 1")

        self._freq = value

    @final
    def _maybe_pin_freq(self, freq, validate_kwds: dict) -> None:
        """
        Constructor helper to pin the appropriate `freq` attribute.  Assumes
        that self._freq is currently set to any freq inferred in
        _from_sequence_not_strict.
        """
        if freq is None:
            # user explicitly passed None -> override any inferred_freq
            self._freq = None
        elif freq == "infer":
            # if self._freq is *not* None then we already inferred a freq
            #  and there is nothing left to do
            if self._freq is None:
                # Set _freq directly to bypass duplicative _validate_frequency
                # check.
                self._freq = to_offset(self.inferred_freq)
        elif freq is lib.no_default:
            # user did not specify anything, keep inferred freq if the original
            #  data had one, otherwise do nothing
            pass
        elif self._freq is None:
            # We cannot inherit a freq from the data, so we need to validate
            #  the user-passed freq
            freq = to_offset(freq)
            type(self)._validate_frequency(self, freq, **validate_kwds)
            self._freq = freq
        else:
            # Otherwise we just need to check that the user-passed freq
            #  doesn't conflict with the one we already have.
            freq = to_offset(freq)
            _validate_inferred_freq(freq, self._freq)

    @final
    @classmethod
    def _validate_frequency(cls, index, freq: BaseOffset, **kwargs) -> None:
        """
        Validate that a frequency is compatible with the values of a given
        Datetime Array/Index or Timedelta Array/Index

        Parameters
        ----------
        index : DatetimeIndex or TimedeltaIndex
            The index on which to determine if the given frequency is valid
        freq : DateOffset
            The frequency to validate
        """
        inferred = index.inferred_freq
        if index.size == 0 or inferred == freq.freqstr:
            return None

        try:
            on_freq = cls._generate_range(
                start=index[0],
                end=None,
                periods=len(index),
                freq=freq,
                unit=index.unit,
                **kwargs,
            )
            if not np.array_equal(index.asi8, on_freq.asi8):
                raise ValueError
        except ValueError as err:
            if "non-fixed" in str(err):
                # non-fixed frequencies are not meaningful for timedelta64;
                #  we retain that error message
                raise err
            # GH#11587 the main way this is reached is if the `np.array_equal`
            #  check above is False.  This can also be reached if index[0]
            #  is `NaT`, in which case the call to `cls._generate_range` will
            #  raise a ValueError, which we re-raise with a more targeted
            #  message.
            raise ValueError(
                f"Inferred frequency {inferred} from passed values "
                f"does not conform to passed frequency {freq.freqstr}"
            ) from err

    @classmethod
    def _generate_range(
        cls, start, end, periods: int | None, freq, *args, **kwargs
    ) -> Self:
        raise AbstractMethodError(cls)

    # --------------------------------------------------------------

    @cache_readonly
    def _creso(self) -> int:
        return get_unit_from_dtype(self._ndarray.dtype)

    @cache_readonly
    def unit(self) -> str:
        # e.g. "ns", "us", "ms"
        # error: Argument 1 to "dtype_to_unit" has incompatible type
        # "ExtensionDtype"; expected "Union[DatetimeTZDtype, dtype[Any]]"
        return dtype_to_unit(self.dtype)  # type: ignore[arg-type]

    def as_unit(self, unit: str, round_ok: bool = True) -> Self:
        """
        Convert to a dtype with the given unit resolution.

        The limits of timestamp representation depend on the chosen resolution.
        Different resolutions can be converted to each other through as_unit.

        Parameters
        ----------
        unit : {'s', 'ms', 'us', 'ns'}
        round_ok : bool, default True
            If False and the conversion requires rounding, raise ValueError.

        Returns
        -------
        same type as self
            Converted to the specified unit.

        See Also
        --------
        Timestamp.as_unit : Convert to the given unit.

        Examples
        --------
        For :class:`pandas.DatetimeIndex`:

        >>> idx = pd.DatetimeIndex(["2020-01-02 01:02:03.004005006"])
        >>> idx
        DatetimeIndex(['2020-01-02 01:02:03.004005006'],
                      dtype='datetime64[ns]', freq=None)
        >>> idx.as_unit("s")
        DatetimeIndex(['2020-01-02 01:02:03'], dtype='datetime64[s]', freq=None)

        For :class:`pandas.TimedeltaIndex`:

        >>> tdelta_idx = pd.to_timedelta(["1 day 3 min 2 us 42 ns"])
        >>> tdelta_idx
        TimedeltaIndex(['1 days 00:03:00.000002042'],
                        dtype='timedelta64[ns]', freq=None)
        >>> tdelta_idx.as_unit("s")
        TimedeltaIndex(['1 days 00:03:00'], dtype='timedelta64[s]', freq=None)
        """
        if unit not in ["s", "ms", "us", "ns"]:
            raise ValueError("Supported units are 's', 'ms', 'us', 'ns'")

        dtype = np.dtype(f"{self.dtype.kind}8[{unit}]")
        new_values = astype_overflowsafe(self._ndarray, dtype, round_ok=round_ok)

        if isinstance(self.dtype, np.dtype):
            new_dtype = new_values.dtype
        else:
            tz = cast("DatetimeArray", self).tz
            new_dtype = DatetimeTZDtype(tz=tz, unit=unit)

        # error: Unexpected keyword argument "freq" for "_simple_new" of
        # "NDArrayBacked"  [call-arg]
        return type(self)._simple_new(
            new_values,
            dtype=new_dtype,
            freq=self.freq,  # type: ignore[call-arg]
        )

    # TODO: annotate other as DatetimeArray | TimedeltaArray | Timestamp | Timedelta
    #  with the return type matching input type.  TypeVar?
    def _ensure_matching_resos(self, other):
        if self._creso != other._creso:
            # Just as with Timestamp/Timedelta, we cast to the higher resolution
            if self._creso < other._creso:
                self = self.as_unit(other.unit)
            else:
                other = other.as_unit(self.unit)
        return self, other

    # --------------------------------------------------------------

    def __array_ufunc__(self, ufunc: np.ufunc, method: str, *inputs, **kwargs):
        if (
            ufunc in [np.isnan, np.isinf, np.isfinite]
            and len(inputs) == 1
            and inputs[0] is self
        ):
            # numpy 1.18 changed isinf and isnan to not raise on dt64/td64
            return getattr(ufunc, method)(self._ndarray, **kwargs)

        return super().__array_ufunc__(ufunc, method, *inputs, **kwargs)

    def _round(self, freq, mode, ambiguous, nonexistent):
        # round the local times
        if isinstance(self.dtype, DatetimeTZDtype):
            # operate on naive timestamps, then convert back to aware
            self = cast("DatetimeArray", self)
            naive = self.tz_localize(None)
            result = naive._round(freq, mode, ambiguous, nonexistent)
            return result.tz_localize(
                self.tz, ambiguous=ambiguous, nonexistent=nonexistent
            )

        values = self.view("i8")
        values = cast(np.ndarray, values)
        nanos = get_unit_for_round(freq, self._creso)
        if nanos == 0:
            # GH 52761
            return self.copy()
        result_i8 = round_nsint64(values, mode, nanos)
        result = self._maybe_mask_results(result_i8, fill_value=iNaT)
        result = result.view(self._ndarray.dtype)
        return self._simple_new(result, dtype=self.dtype)

    @Appender((_round_doc + _round_example).format(op="round"))
    def round(
        self,
        freq,
        ambiguous: TimeAmbiguous = "raise",
        nonexistent: TimeNonexistent = "raise",
    ) -> Self:
        return self._round(freq, RoundTo.NEAREST_HALF_EVEN, ambiguous, nonexistent)

    @Appender((_round_doc + _floor_example).format(op="floor"))
    def floor(
        self,
        freq,
        ambiguous: TimeAmbiguous = "raise",
        nonexistent: TimeNonexistent = "raise",
    ) -> Self:
        return self._round(freq, RoundTo.MINUS_INFTY, ambiguous, nonexistent)

    @Appender((_round_doc + _ceil_example).format(op="ceil"))
    def ceil(
        self,
        freq,
        ambiguous: TimeAmbiguous = "raise",
        nonexistent: TimeNonexistent = "raise",
    ) -> Self:
        return self._round(freq, RoundTo.PLUS_INFTY, ambiguous, nonexistent)

    # --------------------------------------------------------------
    # Reductions

    def any(self, *, axis: AxisInt | None = None, skipna: bool = True) -> bool:
        # GH#34479 the nanops call will raise a TypeError for non-td64 dtype
        return nanops.nanany(self._ndarray, axis=axis, skipna=skipna, mask=self.isna())

    def all(self, *, axis: AxisInt | None = None, skipna: bool = True) -> bool:
        # GH#34479 the nanops call will raise a TypeError for non-td64 dtype

        return nanops.nanall(self._ndarray, axis=axis, skipna=skipna, mask=self.isna())

    # --------------------------------------------------------------
    # Frequency Methods

    def _maybe_clear_freq(self) -> None:
        self._freq = None

    def _with_freq(self, freq) -> Self:
        """
        Helper to get a view on the same data, with a new freq.

        Parameters
        ----------
        freq : DateOffset, None, or "infer"

        Returns
        -------
        Same type as self
        """
        # GH#29843
        if freq is None:
            # Always valid
            pass
        elif len(self) == 0 and isinstance(freq, BaseOffset):
            # Always valid.  In the TimedeltaArray case, we require a Tick offset
            if self.dtype.kind == "m" and not isinstance(freq, Tick):
                raise TypeError("TimedeltaArray/Index freq must be a Tick")
        else:
            # As an internal method, we can ensure this assertion always holds
            assert freq == "infer"
            freq = to_offset(self.inferred_freq)

        arr = self.view()
        arr._freq = freq
        return arr

    # --------------------------------------------------------------
    # ExtensionArray Interface

    def _values_for_json(self) -> np.ndarray:
        # Small performance bump vs the base class which calls np.asarray(self)
        if isinstance(self.dtype, np.dtype):
            return self._ndarray
        return super()._values_for_json()

    def factorize(
        self,
        use_na_sentinel: bool = True,
        sort: bool = False,
    ):
        if self.freq is not None:
            # We must be unique, so can short-circuit (and retain freq)
            if sort and self.freq.n < 0:
                codes = np.arange(len(self) - 1, -1, -1, dtype=np.intp)
                uniques = self[::-1]
            else:
                codes = np.arange(len(self), dtype=np.intp)
                uniques = self.copy()  # TODO: copy or view?
            return codes, uniques

        if sort:
            # algorithms.factorize only passes sort=True here when freq is
            #  not None, so this should not be reached.
            raise NotImplementedError(
                f"The 'sort' keyword in {type(self).__name__}.factorize is "
                "ignored unless arr.freq is not None. To factorize with sort, "
                "call pd.factorize(obj, sort=True) instead."
            )
        return super().factorize(use_na_sentinel=use_na_sentinel)

    @classmethod
    def _concat_same_type(
        cls,
        to_concat: Sequence[Self],
        axis: AxisInt = 0,
    ) -> Self:
        new_obj = super()._concat_same_type(to_concat, axis)

        obj = to_concat[0]

        if axis == 0:
            # GH 3232: If the concat result is evenly spaced, we can retain the
            # original frequency
            to_concat = [x for x in to_concat if len(x)]

            if obj.freq is not None and all(x.freq == obj.freq for x in to_concat):
                pairs = zip(to_concat[:-1], to_concat[1:])
                if all(pair[0][-1] + obj.freq == pair[1][0] for pair in pairs):
                    new_freq = obj.freq
                    new_obj._freq = new_freq
        return new_obj

    def copy(self, order: str = "C") -> Self:
        new_obj = super().copy(order=order)
        new_obj._freq = self.freq
        return new_obj

    def interpolate(
        self,
        *,
        method: InterpolateOptions,
        axis: int,
        index: Index,
        limit,
        limit_direction,
        limit_area,
        copy: bool,
        **kwargs,
    ) -> Self:
        """
        See NDFrame.interpolate.__doc__.
        """
        # NB: we return type(self) even if copy=False
        if method != "linear":
            raise NotImplementedError

        if not copy:
            out_data = self._ndarray
        else:
            out_data = self._ndarray.copy()

        missing.interpolate_2d_inplace(
            out_data,
            method=method,
            axis=axis,
            index=index,
            limit=limit,
            limit_direction=limit_direction,
            limit_area=limit_area,
            **kwargs,
        )
        if not copy:
            return self
        return type(self)._simple_new(out_data, dtype=self.dtype)

    # --------------------------------------------------------------
    # Unsorted

    @property
    def _is_dates_only(self) -> bool:
        """
        Check if we are round times at midnight (and no timezone), which will
        be given a more compact __repr__ than other cases. For TimedeltaArray
        we are checking for multiples of 24H.
        """
        if not lib.is_np_dtype(self.dtype):
            # i.e. we have a timezone
            return False

        values_int = self.asi8
        consider_values = values_int != iNaT
        reso = get_unit_from_dtype(self.dtype)
        ppd = periods_per_day(reso)

        # TODO: can we reuse is_date_array_normalized?  would need a skipna kwd
        #  (first attempt at this was less performant than this implementation)
        even_days = np.logical_and(consider_values, values_int % ppd != 0).sum() == 0
        return even_days


# -------------------------------------------------------------------
# Shared Constructor Helpers


def ensure_arraylike_for_datetimelike(
    data, copy: bool, cls_name: str
) -> tuple[ArrayLike, bool]:
    if not hasattr(data, "dtype"):
        # e.g. list, tuple
        if not isinstance(data, (list, tuple)) and np.ndim(data) == 0:
            # i.e. generator
            data = list(data)

        data = construct_1d_object_array_from_listlike(data)
        copy = False
    elif isinstance(data, ABCMultiIndex):
        raise TypeError(f"Cannot create a {cls_name} from a MultiIndex.")
    else:
        data = extract_array(data, extract_numpy=True)

    if isinstance(data, IntegerArray) or (
        isinstance(data, ArrowExtensionArray) and data.dtype.kind in "iu"
    ):
        data = data.to_numpy("int64", na_value=iNaT)
        copy = False
    elif isinstance(data, ArrowExtensionArray):
        data = data._maybe_convert_datelike_array()
        data = data.to_numpy()
        copy = False
    elif not isinstance(data, (np.ndarray, ExtensionArray)):
        # GH#24539 e.g. xarray, dask object
        data = np.asarray(data)

    elif isinstance(data, ABCCategorical):
        # GH#18664 preserve tz in going DTI->Categorical->DTI
        # TODO: cases where we need to do another pass through maybe_convert_dtype,
        #  e.g. the categories are timedelta64s
        data = data.categories.take(data.codes, fill_value=NaT)._values
        copy = False

    return data, copy


@overload
def validate_periods(periods: None) -> None: ...


@overload
def validate_periods(periods: int) -> int: ...


def validate_periods(periods: int | None) -> int | None:
    """
    If a `periods` argument is passed to the Datetime/Timedelta Array/Index
    constructor, cast it to an integer.

    Parameters
    ----------
    periods : None, int

    Returns
    -------
    periods : None or int

    Raises
    ------
    TypeError
        if periods is not None or int
    """
    if periods is not None and not lib.is_integer(periods):
        raise TypeError(f"periods must be an integer, got {periods}")
    # error: Incompatible return value type (got "int | integer[Any] | None",
    # expected "int | None")
    return periods  # type: ignore[return-value]


def _validate_inferred_freq(
    freq: BaseOffset | None, inferred_freq: BaseOffset | None
) -> BaseOffset | None:
    """
    If the user passes a freq and another freq is inferred from passed data,
    require that they match.

    Parameters
    ----------
    freq : DateOffset or None
    inferred_freq : DateOffset or None

    Returns
    -------
    freq : DateOffset or None
    """
    if inferred_freq is not None:
        if freq is not None and freq != inferred_freq:
            raise ValueError(
                f"Inferred frequency {inferred_freq} from passed "
                "values does not conform to passed frequency "
                f"{freq.freqstr}"
            )
        if freq is None:
            freq = inferred_freq

    return freq


def dtype_to_unit(dtype: DatetimeTZDtype | np.dtype | ArrowDtype) -> str:
    """
    Return the unit str corresponding to the dtype's resolution.

    Parameters
    ----------
    dtype : DatetimeTZDtype or np.dtype
        If np.dtype, we assume it is a datetime64 dtype.

    Returns
    -------
    str
    """
    if isinstance(dtype, DatetimeTZDtype):
        return dtype.unit
    elif isinstance(dtype, ArrowDtype):
        if dtype.kind not in "mM":
            raise ValueError(f"{dtype=} does not have a resolution.")
        return dtype.pyarrow_dtype.unit
    return np.datetime_data(dtype)[0]<|MERGE_RESOLUTION|>--- conflicted
+++ resolved
@@ -1661,19 +1661,14 @@
         dtype = self.dtype
         if dtype.kind == "M":
             # Adding/multiplying datetimes is not valid
-<<<<<<< HEAD
             if how in ["sum", "prod", "cumsum", "cumprod", "var", "skew"]:
-                raise TypeError(f"datetime64 type does not support operation: '{how}'")
+                raise TypeError(f"datetime64 type does not support operation '{how}'")
             if how in ["any", "all"]:
                 # GH#34479
                 raise TypeError(
                     f"'{how}' with datetime64 dtypes is no longer supported. "
                     f"Use (obj != pd.Timestamp(0)).{how}() instead."
                 )
-=======
-            if how in ["any", "all", "sum", "prod", "cumsum", "cumprod", "var", "skew"]:
-                raise TypeError(f"datetime64 type does not support operation '{how}'")
->>>>>>> f4232e7c
 
         elif isinstance(dtype, PeriodDtype):
             # Adding/multiplying Periods is not valid
