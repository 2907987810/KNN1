from __future__ import annotations

from datetime import (
    datetime,
    timedelta,
)
from functools import wraps
import operator
from typing import (
    TYPE_CHECKING,
    Any,
    Callable,
    Iterator,
    Literal,
    Sequence,
    Union,
    cast,
    final,
    overload,
)
import warnings

import numpy as np

from pandas._libs import (
    algos,
    lib,
)
from pandas._libs.arrays import NDArrayBacked
from pandas._libs.tslibs import (
    BaseOffset,
    Day,
    IncompatibleFrequency,
    NaT,
    NaTType,
    Period,
    Resolution,
    Tick,
    Timedelta,
    Timestamp,
    astype_overflowsafe,
    delta_to_nanoseconds,
    get_unit_from_dtype,
    iNaT,
    ints_to_pydatetime,
    ints_to_pytimedelta,
    to_offset,
)
from pandas._libs.tslibs.fields import (
    RoundTo,
    round_nsint64,
)
from pandas._libs.tslibs.np_datetime import compare_mismatched_resolutions
from pandas._libs.tslibs.timestamps import integer_op_not_supported
from pandas._typing import (
    ArrayLike,
    AxisInt,
    DatetimeLikeScalar,
    Dtype,
    DtypeObj,
    F,
    NpDtype,
    PositionalIndexer2D,
    PositionalIndexerTuple,
    ScalarIndexer,
    Self,
    SequenceIndexer,
    TimeAmbiguous,
    TimeNonexistent,
    npt,
)
from pandas.compat.numpy import function as nv
from pandas.errors import (
    AbstractMethodError,
    InvalidComparison,
    PerformanceWarning,
)
from pandas.util._decorators import (
    Appender,
    Substitution,
    cache_readonly,
)
from pandas.util._exceptions import find_stack_level

from pandas.core.dtypes.common import (
    is_all_strings,
    is_dtype_equal,
    is_integer_dtype,
    is_list_like,
    is_object_dtype,
    is_string_dtype,
    pandas_dtype,
)
from pandas.core.dtypes.dtypes import (
    CategoricalDtype,
    DatetimeTZDtype,
    ExtensionDtype,
    PeriodDtype,
)
from pandas.core.dtypes.generic import (
    ABCCategorical,
    ABCMultiIndex,
)
from pandas.core.dtypes.missing import (
    is_valid_na_for_dtype,
    isna,
)

from pandas.core import (
    algorithms,
    nanops,
)
from pandas.core.algorithms import (
    checked_add_with_arr,
    isin,
    map_array,
    unique1d,
)
from pandas.core.array_algos import datetimelike_accumulations
from pandas.core.arraylike import OpsMixin
from pandas.core.arrays._mixins import (
    NDArrayBackedExtensionArray,
    ravel_compat,
)
from pandas.core.arrays.arrow.array import ArrowExtensionArray
from pandas.core.arrays.base import ExtensionArray
from pandas.core.arrays.integer import IntegerArray
import pandas.core.common as com
from pandas.core.construction import (
    array as pd_array,
    ensure_wrapped_if_datetimelike,
    extract_array,
)
from pandas.core.indexers import (
    check_array_indexer,
    check_setitem_lengths,
)
from pandas.core.ops.common import unpack_zerodim_and_defer
from pandas.core.ops.invalid import (
    invalid_comparison,
    make_invalid_op,
)

from pandas.tseries import frequencies

if TYPE_CHECKING:
    from pandas.core.arrays import (
        DatetimeArray,
        PeriodArray,
        TimedeltaArray,
    )

DTScalarOrNaT = Union[DatetimeLikeScalar, NaTType]


def _period_dispatch(meth: F) -> F:
    """
    For PeriodArray methods, dispatch to DatetimeArray and re-wrap the results
    in PeriodArray.  We cannot use ._ndarray directly for the affected
    methods because the i8 data has different semantics on NaT values.
    """

    @wraps(meth)
    def new_meth(self, *args, **kwargs):
        if not isinstance(self.dtype, PeriodDtype):
            return meth(self, *args, **kwargs)

        arr = self.view("M8[ns]")
        result = meth(arr, *args, **kwargs)
        if result is NaT:
            return NaT
        elif isinstance(result, Timestamp):
            return self._box_func(result._value)

        res_i8 = result.view("i8")
        return self._from_backing_data(res_i8)

    return cast(F, new_meth)


# error: Definition of "_concat_same_type" in base class "NDArrayBacked" is
# incompatible with definition in base class "ExtensionArray"
class DatetimeLikeArrayMixin(  # type: ignore[misc]
    OpsMixin, NDArrayBackedExtensionArray
):
    """
    Shared Base/Mixin class for DatetimeArray, TimedeltaArray, PeriodArray

    Assumes that __new__/__init__ defines:
        _ndarray

    and that inheriting subclass implements:
        freq
    """

    # _infer_matches -> which infer_dtype strings are close enough to our own
    _infer_matches: tuple[str, ...]
    _is_recognized_dtype: Callable[[DtypeObj], bool]
    _recognized_scalars: tuple[type, ...]
    _ndarray: np.ndarray
    freq: BaseOffset | None

    @cache_readonly
    def _can_hold_na(self) -> bool:
        return True

    def __init__(
        self, data, dtype: Dtype | None = None, freq=None, copy: bool = False
    ) -> None:
        raise AbstractMethodError(self)

    @property
    def _scalar_type(self) -> type[DatetimeLikeScalar]:
        """
        The scalar associated with this datelike

        * PeriodArray : Period
        * DatetimeArray : Timestamp
        * TimedeltaArray : Timedelta
        """
        raise AbstractMethodError(self)

    def _scalar_from_string(self, value: str) -> DTScalarOrNaT:
        """
        Construct a scalar type from a string.

        Parameters
        ----------
        value : str

        Returns
        -------
        Period, Timestamp, or Timedelta, or NaT
            Whatever the type of ``self._scalar_type`` is.

        Notes
        -----
        This should call ``self._check_compatible_with`` before
        unboxing the result.
        """
        raise AbstractMethodError(self)

    def _unbox_scalar(
        self, value: DTScalarOrNaT
    ) -> np.int64 | np.datetime64 | np.timedelta64:
        """
        Unbox the integer value of a scalar `value`.

        Parameters
        ----------
        value : Period, Timestamp, Timedelta, or NaT
            Depending on subclass.

        Returns
        -------
        int

        Examples
        --------
        >>> arr = pd.arrays.DatetimeArray(np.array(['1970-01-01'], 'datetime64[ns]'))
        >>> arr._unbox_scalar(arr[0])
        numpy.datetime64('1970-01-01T00:00:00.000000000')
        """
        raise AbstractMethodError(self)

    def _check_compatible_with(self, other: DTScalarOrNaT) -> None:
        """
        Verify that `self` and `other` are compatible.

        * DatetimeArray verifies that the timezones (if any) match
        * PeriodArray verifies that the freq matches
        * Timedelta has no verification

        In each case, NaT is considered compatible.

        Parameters
        ----------
        other

        Raises
        ------
        Exception
        """
        raise AbstractMethodError(self)

    # ------------------------------------------------------------------

    def _box_func(self, x):
        """
        box function to get object from internal representation
        """
        raise AbstractMethodError(self)

    def _box_values(self, values) -> np.ndarray:
        """
        apply box func to passed values
        """
        return lib.map_infer(values, self._box_func, convert=False)

    def __iter__(self) -> Iterator:
        if self.ndim > 1:
            return (self[n] for n in range(len(self)))
        else:
            return (self._box_func(v) for v in self.asi8)

    @property
    def asi8(self) -> npt.NDArray[np.int64]:
        """
        Integer representation of the values.

        Returns
        -------
        ndarray
            An ndarray with int64 dtype.
        """
        # do not cache or you'll create a memory leak
        return self._ndarray.view("i8")

    # ----------------------------------------------------------------
    # Rendering Methods

    def _format_native_types(
        self, *, na_rep: str | float = "NaT", date_format=None
    ) -> npt.NDArray[np.object_]:
        """
        Helper method for astype when converting to strings.

        Returns
        -------
        ndarray[str]
        """
        raise AbstractMethodError(self)

    def _formatter(self, boxed: bool = False):
        # TODO: Remove Datetime & DatetimeTZ formatters.
        return "'{}'".format

    # ----------------------------------------------------------------
    # Array-Like / EA-Interface Methods

    def __array__(self, dtype: NpDtype | None = None) -> np.ndarray:
        # used for Timedelta/DatetimeArray, overwritten by PeriodArray
        if is_object_dtype(dtype):
            return np.array(list(self), dtype=object)
        return self._ndarray

    @overload
    def __getitem__(self, item: ScalarIndexer) -> DTScalarOrNaT:
        ...

    @overload
    def __getitem__(
        self,
        item: SequenceIndexer | PositionalIndexerTuple,
    ) -> Self:
        ...

    def __getitem__(self, key: PositionalIndexer2D) -> Self | DTScalarOrNaT:
        """
        This getitem defers to the underlying array, which by-definition can
        only handle list-likes, slices, and integer scalars
        """
        # Use cast as we know we will get back a DatetimeLikeArray or DTScalar,
        # but skip evaluating the Union at runtime for performance
        # (see https://github.com/pandas-dev/pandas/pull/44624)
        result = cast("Union[Self, DTScalarOrNaT]", super().__getitem__(key))
        if lib.is_scalar(result):
            return result
        else:
            # At this point we know the result is an array.
            result = cast(Self, result)
        result._freq = self._get_getitem_freq(key)
        return result

    def _get_getitem_freq(self, key) -> BaseOffset | None:
        """
        Find the `freq` attribute to assign to the result of a __getitem__ lookup.
        """
        is_period = isinstance(self.dtype, PeriodDtype)
        if is_period:
            freq = self.freq
        elif self.ndim != 1:
            freq = None
        else:
            key = check_array_indexer(self, key)  # maybe ndarray[bool] -> slice
            freq = None
            if isinstance(key, slice):
                if self.freq is not None and key.step is not None:
                    freq = key.step * self.freq
                else:
                    freq = self.freq
            elif key is Ellipsis:
                # GH#21282 indexing with Ellipsis is similar to a full slice,
                #  should preserve `freq` attribute
                freq = self.freq
            elif com.is_bool_indexer(key):
                new_key = lib.maybe_booleans_to_slice(key.view(np.uint8))
                if isinstance(new_key, slice):
                    return self._get_getitem_freq(new_key)
        return freq

    # error: Argument 1 of "__setitem__" is incompatible with supertype
    # "ExtensionArray"; supertype defines the argument type as "Union[int,
    # ndarray]"
    def __setitem__(
        self,
        key: int | Sequence[int] | Sequence[bool] | slice,
        value: NaTType | Any | Sequence[Any],
    ) -> None:
        # I'm fudging the types a bit here. "Any" above really depends
        # on type(self). For PeriodArray, it's Period (or stuff coercible
        # to a period in from_sequence). For DatetimeArray, it's Timestamp...
        # I don't know if mypy can do that, possibly with Generics.
        # https://mypy.readthedocs.io/en/latest/generics.html

        no_op = check_setitem_lengths(key, value, self)

        # Calling super() before the no_op short-circuit means that we raise
        #  on invalid 'value' even if this is a no-op, e.g. wrong-dtype empty array.
        super().__setitem__(key, value)

        if no_op:
            return

        self._maybe_clear_freq()

    def _maybe_clear_freq(self) -> None:
        # inplace operations like __setitem__ may invalidate the freq of
        # DatetimeArray and TimedeltaArray
        pass

    def astype(self, dtype, copy: bool = True):
        # Some notes on cases we don't have to handle here in the base class:
        #   1. PeriodArray.astype handles period -> period
        #   2. DatetimeArray.astype handles conversion between tz.
        #   3. DatetimeArray.astype handles datetime -> period
        dtype = pandas_dtype(dtype)

        if dtype == object:
            if self.dtype.kind == "M":
                self = cast("DatetimeArray", self)
                # *much* faster than self._box_values
                #  for e.g. test_get_loc_tuple_monotonic_above_size_cutoff
                i8data = self.asi8
                converted = ints_to_pydatetime(
                    i8data,
                    tz=self.tz,
                    box="timestamp",
                    reso=self._creso,
                )
                return converted

            elif self.dtype.kind == "m":
                return ints_to_pytimedelta(self._ndarray, box=True)

            return self._box_values(self.asi8.ravel()).reshape(self.shape)

        elif isinstance(dtype, ExtensionDtype):
            return super().astype(dtype, copy=copy)
        elif is_string_dtype(dtype):
            return self._format_native_types()
        elif dtype.kind in "iu":
            # we deliberately ignore int32 vs. int64 here.
            # See https://github.com/pandas-dev/pandas/issues/24381 for more.
            values = self.asi8
            if dtype != np.int64:
                raise TypeError(
                    f"Converting from {self.dtype} to {dtype} is not supported. "
                    "Do obj.astype('int64').astype(dtype) instead"
                )

            if copy:
                values = values.copy()
            return values
        elif (dtype.kind in "mM" and self.dtype != dtype) or dtype.kind == "f":
            # disallow conversion between datetime/timedelta,
            # and conversions for any datetimelike to float
            msg = f"Cannot cast {type(self).__name__} to dtype {dtype}"
            raise TypeError(msg)
        else:
            return np.asarray(self, dtype=dtype)

    @overload
    def view(self) -> Self:
        ...

    @overload
    def view(self, dtype: Literal["M8[ns]"]) -> DatetimeArray:
        ...

    @overload
    def view(self, dtype: Literal["m8[ns]"]) -> TimedeltaArray:
        ...

    @overload
    def view(self, dtype: Dtype | None = ...) -> ArrayLike:
        ...

    # pylint: disable-next=useless-parent-delegation
    def view(self, dtype: Dtype | None = None) -> ArrayLike:
        # we need to explicitly call super() method as long as the `@overload`s
        #  are present in this file.
        return super().view(dtype)

    # ------------------------------------------------------------------
    # Validation Methods
    # TODO: try to de-duplicate these, ensure identical behavior

    def _validate_comparison_value(self, other):
        if isinstance(other, str):
            try:
                # GH#18435 strings get a pass from tzawareness compat
                other = self._scalar_from_string(other)
            except (ValueError, IncompatibleFrequency):
                # failed to parse as Timestamp/Timedelta/Period
                raise InvalidComparison(other)

        if isinstance(other, self._recognized_scalars) or other is NaT:
            other = self._scalar_type(other)
            try:
                self._check_compatible_with(other)
            except (TypeError, IncompatibleFrequency) as err:
                # e.g. tzawareness mismatch
                raise InvalidComparison(other) from err

        elif not is_list_like(other):
            raise InvalidComparison(other)

        elif len(other) != len(self):
            raise ValueError("Lengths must match")

        else:
            try:
                other = self._validate_listlike(other, allow_object=True)
                self._check_compatible_with(other)
            except (TypeError, IncompatibleFrequency) as err:
                if is_object_dtype(getattr(other, "dtype", None)):
                    # We will have to operate element-wise
                    pass
                else:
                    raise InvalidComparison(other) from err

        return other

    def _validate_scalar(
        self,
        value,
        *,
        allow_listlike: bool = False,
        unbox: bool = True,
    ):
        """
        Validate that the input value can be cast to our scalar_type.

        Parameters
        ----------
        value : object
        allow_listlike: bool, default False
            When raising an exception, whether the message should say
            listlike inputs are allowed.
        unbox : bool, default True
            Whether to unbox the result before returning.  Note: unbox=False
            skips the setitem compatibility check.

        Returns
        -------
        self._scalar_type or NaT
        """
        if isinstance(value, self._scalar_type):
            pass

        elif isinstance(value, str):
            # NB: Careful about tzawareness
            try:
                value = self._scalar_from_string(value)
            except ValueError as err:
                msg = self._validation_error_message(value, allow_listlike)
                raise TypeError(msg) from err

        elif is_valid_na_for_dtype(value, self.dtype):
            # GH#18295
            value = NaT

        elif isna(value):
            # if we are dt64tz and value is dt64("NaT"), dont cast to NaT,
            #  or else we'll fail to raise in _unbox_scalar
            msg = self._validation_error_message(value, allow_listlike)
            raise TypeError(msg)

        elif isinstance(value, self._recognized_scalars):
            value = self._scalar_type(value)

        else:
            msg = self._validation_error_message(value, allow_listlike)
            raise TypeError(msg)

        if not unbox:
            # NB: In general NDArrayBackedExtensionArray will unbox here;
            #  this option exists to prevent a performance hit in
            #  TimedeltaIndex.get_loc
            return value
        return self._unbox_scalar(value)

    def _validation_error_message(self, value, allow_listlike: bool = False) -> str:
        """
        Construct an exception message on validation error.

        Some methods allow only scalar inputs, while others allow either scalar
        or listlike.

        Parameters
        ----------
        allow_listlike: bool, default False

        Returns
        -------
        str
        """
        if allow_listlike:
            msg = (
                f"value should be a '{self._scalar_type.__name__}', 'NaT', "
                f"or array of those. Got '{type(value).__name__}' instead."
            )
        else:
            msg = (
                f"value should be a '{self._scalar_type.__name__}' or 'NaT'. "
                f"Got '{type(value).__name__}' instead."
            )
        return msg

    def _validate_listlike(self, value, allow_object: bool = False):
        if isinstance(value, type(self)):
            return value

        if isinstance(value, list) and len(value) == 0:
            # We treat empty list as our own dtype.
            return type(self)._from_sequence([], dtype=self.dtype)

        if hasattr(value, "dtype") and value.dtype == object:
            # `array` below won't do inference if value is an Index or Series.
            #  so do so here.  in the Index case, inferred_type may be cached.
            if lib.infer_dtype(value) in self._infer_matches:
                try:
                    value = type(self)._from_sequence(value)
                except (ValueError, TypeError):
                    if allow_object:
                        return value
                    msg = self._validation_error_message(value, True)
                    raise TypeError(msg)

        # Do type inference if necessary up front (after unpacking PandasArray)
        # e.g. we passed PeriodIndex.values and got an ndarray of Periods
        value = extract_array(value, extract_numpy=True)
        value = pd_array(value)
        value = extract_array(value, extract_numpy=True)

        if is_all_strings(value):
            # We got a StringArray
            try:
                # TODO: Could use from_sequence_of_strings if implemented
                # Note: passing dtype is necessary for PeriodArray tests
                value = type(self)._from_sequence(value, dtype=self.dtype)
            except ValueError:
                pass

        if isinstance(value.dtype, CategoricalDtype):
            # e.g. we have a Categorical holding self.dtype
            if is_dtype_equal(value.categories.dtype, self.dtype):
                # TODO: do we need equal dtype or just comparable?
                value = value._internal_get_values()
                value = extract_array(value, extract_numpy=True)

        if allow_object and is_object_dtype(value.dtype):
            pass

        elif not type(self)._is_recognized_dtype(value.dtype):
            msg = self._validation_error_message(value, True)
            raise TypeError(msg)

        return value

    def _validate_setitem_value(self, value):
        if is_list_like(value):
            value = self._validate_listlike(value)
        else:
            return self._validate_scalar(value, allow_listlike=True)

        return self._unbox(value)

    @final
    def _unbox(self, other) -> np.int64 | np.datetime64 | np.timedelta64 | np.ndarray:
        """
        Unbox either a scalar with _unbox_scalar or an instance of our own type.
        """
        if lib.is_scalar(other):
            other = self._unbox_scalar(other)
        else:
            # same type as self
            self._check_compatible_with(other)
            other = other._ndarray
        return other

    # ------------------------------------------------------------------
    # Additional array methods
    #  These are not part of the EA API, but we implement them because
    #  pandas assumes they're there.

    @ravel_compat
    def map(self, mapper, na_action=None):
        from pandas import Index

        result = map_array(self, mapper, na_action=na_action)
        result = Index(result)

        if isinstance(result, ABCMultiIndex):
            return result.to_numpy()
        else:
            return result.array

    def isin(self, values) -> npt.NDArray[np.bool_]:
        """
        Compute boolean array of whether each value is found in the
        passed set of values.

        Parameters
        ----------
        values : set or sequence of values

        Returns
        -------
        ndarray[bool]
        """
        if not hasattr(values, "dtype"):
            values = np.asarray(values)

        if values.dtype.kind in "fiuc":
            # TODO: de-duplicate with equals, validate_comparison_value
            return np.zeros(self.shape, dtype=bool)

        if not isinstance(values, type(self)):
            inferable = [
                "timedelta",
                "timedelta64",
                "datetime",
                "datetime64",
                "date",
                "period",
            ]
            if values.dtype == object:
                inferred = lib.infer_dtype(values, skipna=False)
                if inferred not in inferable:
                    if inferred == "string":
                        pass

                    elif "mixed" in inferred:
                        return isin(self.astype(object), values)
                    else:
                        return np.zeros(self.shape, dtype=bool)

            try:
                values = type(self)._from_sequence(values)
            except ValueError:
                return isin(self.astype(object), values)

        if self.dtype.kind in "mM":
            self = cast("DatetimeArray | TimedeltaArray", self)
            values = values.as_unit(self.unit)

        try:
            self._check_compatible_with(values)
        except (TypeError, ValueError):
            # Includes tzawareness mismatch and IncompatibleFrequencyError
            return np.zeros(self.shape, dtype=bool)

        return isin(self.asi8, values.asi8)

    # ------------------------------------------------------------------
    # Null Handling

    def isna(self) -> npt.NDArray[np.bool_]:
        return self._isnan

    @property  # NB: override with cache_readonly in immutable subclasses
    def _isnan(self) -> npt.NDArray[np.bool_]:
        """
        return if each value is nan
        """
        return self.asi8 == iNaT

    @property  # NB: override with cache_readonly in immutable subclasses
    def _hasna(self) -> bool:
        """
        return if I have any nans; enables various perf speedups
        """
        return bool(self._isnan.any())

    def _maybe_mask_results(
        self, result: np.ndarray, fill_value=iNaT, convert=None
    ) -> np.ndarray:
        """
        Parameters
        ----------
        result : np.ndarray
        fill_value : object, default iNaT
        convert : str, dtype or None

        Returns
        -------
        result : ndarray with values replace by the fill_value

        mask the result if needed, convert to the provided dtype if its not
        None

        This is an internal routine.
        """
        if self._hasna:
            if convert:
                result = result.astype(convert)
            if fill_value is None:
                fill_value = np.nan
            np.putmask(result, self._isnan, fill_value)
        return result

    # ------------------------------------------------------------------
    # Frequency Properties/Methods

    @property
    def freqstr(self) -> str | None:
        """
        Return the frequency object as a string if its set, otherwise None.
        """
        if self.freq is None:
            return None
        return self.freq.freqstr

    @property  # NB: override with cache_readonly in immutable subclasses
    def inferred_freq(self) -> str | None:
        """
        Tries to return a string representing a frequency generated by infer_freq.

        Returns None if it can't autodetect the frequency.
        """
        if self.ndim != 1:
            return None
        try:
            res = frequencies.infer_freq(self)
        except ValueError:
            return None
        if self.dtype.kind == "m" and res is not None and res.endswith("D"):
            # TimedeltaArray freq must be a Tick, so we convert the inferred
            #  daily freq to hourly.
            if res == "D":
                return "24H"
            res = str(int(res[:-1]) * 24) + "H"
        return res

    @property  # NB: override with cache_readonly in immutable subclasses
    def _resolution_obj(self) -> Resolution | None:
        freqstr = self.freqstr
        if freqstr is None:
            return None
        try:
            return Resolution.get_reso_from_freqstr(freqstr)
        except KeyError:
            return None

    @property  # NB: override with cache_readonly in immutable subclasses
    def resolution(self) -> str:
        """
        Returns day, hour, minute, second, millisecond or microsecond
        """
        # error: Item "None" of "Optional[Any]" has no attribute "attrname"
        return self._resolution_obj.attrname  # type: ignore[union-attr]

    # monotonicity/uniqueness properties are called via frequencies.infer_freq,
    #  see GH#23789

    @property
    def _is_monotonic_increasing(self) -> bool:
        return algos.is_monotonic(self.asi8, timelike=True)[0]

    @property
    def _is_monotonic_decreasing(self) -> bool:
        return algos.is_monotonic(self.asi8, timelike=True)[1]

    @property
    def _is_unique(self) -> bool:
        return len(unique1d(self.asi8.ravel("K"))) == self.size

    # ------------------------------------------------------------------
    # Arithmetic Methods

    def _cmp_method(self, other, op):
        if self.ndim > 1 and getattr(other, "shape", None) == self.shape:
            # TODO: handle 2D-like listlikes
            return op(self.ravel(), other.ravel()).reshape(self.shape)

        try:
            other = self._validate_comparison_value(other)
        except InvalidComparison:
            return invalid_comparison(self, other, op)

        dtype = getattr(other, "dtype", None)
        if is_object_dtype(dtype):
            return op(np.asarray(self, dtype=object), other)

        if other is NaT:
            if op is operator.ne:
                result = np.ones(self.shape, dtype=bool)
            else:
                result = np.zeros(self.shape, dtype=bool)
            return result

        if not isinstance(self.dtype, PeriodDtype):
            self = cast(TimelikeOps, self)
            if self._creso != other._creso:
                if not isinstance(other, type(self)):
                    # i.e. Timedelta/Timestamp, cast to ndarray and let
                    #  compare_mismatched_resolutions handle broadcasting
                    try:
                        # GH#52080 see if we can losslessly cast to shared unit
                        other = other.as_unit(self.unit, round_ok=False)
                    except ValueError:
                        other_arr = np.array(other.asm8)
                        return compare_mismatched_resolutions(
                            self._ndarray, other_arr, op
                        )
                else:
                    other_arr = other._ndarray
                    return compare_mismatched_resolutions(self._ndarray, other_arr, op)

        other_vals = self._unbox(other)
        # GH#37462 comparison on i8 values is almost 2x faster than M8/m8
        result = op(self._ndarray.view("i8"), other_vals.view("i8"))

        o_mask = isna(other)
        mask = self._isnan | o_mask
        if mask.any():
            nat_result = op is operator.ne
            np.putmask(result, mask, nat_result)

        return result

    # pow is invalid for all three subclasses; TimedeltaArray will override
    #  the multiplication and division ops
    __pow__ = make_invalid_op("__pow__")
    __rpow__ = make_invalid_op("__rpow__")
    __mul__ = make_invalid_op("__mul__")
    __rmul__ = make_invalid_op("__rmul__")
    __truediv__ = make_invalid_op("__truediv__")
    __rtruediv__ = make_invalid_op("__rtruediv__")
    __floordiv__ = make_invalid_op("__floordiv__")
    __rfloordiv__ = make_invalid_op("__rfloordiv__")
    __mod__ = make_invalid_op("__mod__")
    __rmod__ = make_invalid_op("__rmod__")
    __divmod__ = make_invalid_op("__divmod__")
    __rdivmod__ = make_invalid_op("__rdivmod__")

    @final
    def _get_i8_values_and_mask(
        self, other
    ) -> tuple[int | npt.NDArray[np.int64], None | npt.NDArray[np.bool_]]:
        """
        Get the int64 values and b_mask to pass to checked_add_with_arr.
        """
        if isinstance(other, Period):
            i8values = other.ordinal
            mask = None
        elif isinstance(other, (Timestamp, Timedelta)):
            i8values = other._value
            mask = None
        else:
            # PeriodArray, DatetimeArray, TimedeltaArray
            mask = other._isnan
            i8values = other.asi8
        return i8values, mask

    @final
    def _get_arithmetic_result_freq(self, other) -> BaseOffset | None:
        """
        Check if we can preserve self.freq in addition or subtraction.
        """
        # Adding or subtracting a Timedelta/Timestamp scalar is freq-preserving
        #  whenever self.freq is a Tick
        if isinstance(self.dtype, PeriodDtype):
            return self.freq
        elif not lib.is_scalar(other):
            return None
        elif isinstance(self.freq, Tick):
            # In these cases
            return self.freq
        elif isinstance(self.freq, Day) and getattr(self, "tz", None) is None:
            return self.freq
            # TODO: are there tzaware cases when we can reliably preserve freq?
            # We have a bunch of tests that seem to think so
        return None

    @final
    def _add_datetimelike_scalar(self, other) -> DatetimeArray:
        if not lib.is_np_dtype(self.dtype, "m"):
            raise TypeError(
                f"cannot add {type(self).__name__} and {type(other).__name__}"
            )

        self = cast("TimedeltaArray", self)

        from pandas.core.arrays import DatetimeArray
        from pandas.core.arrays.datetimes import tz_to_dtype

        assert other is not NaT
        if isna(other):
            # i.e. np.datetime64("NaT")
            # In this case we specifically interpret NaT as a datetime, not
            # the timedelta interpretation we would get by returning self + NaT
            result = self._ndarray + NaT.to_datetime64().astype(f"M8[{self.unit}]")
            # Preserve our resolution
            return DatetimeArray._simple_new(result, dtype=result.dtype)

        other = Timestamp(other)
        self, other = self._ensure_matching_resos(other)
        self = cast("TimedeltaArray", self)

        other_i8, o_mask = self._get_i8_values_and_mask(other)
        result = checked_add_with_arr(
            self.asi8, other_i8, arr_mask=self._isnan, b_mask=o_mask
        )
        res_values = result.view(f"M8[{self.unit}]")

        dtype = tz_to_dtype(tz=other.tz, unit=self.unit)
        res_values = result.view(f"M8[{self.unit}]")
        new_freq = self._get_arithmetic_result_freq(other)
        return DatetimeArray._simple_new(res_values, dtype=dtype, freq=new_freq)

    @final
    def _add_datetime_arraylike(self, other: DatetimeArray) -> DatetimeArray:
        if not lib.is_np_dtype(self.dtype, "m"):
            raise TypeError(
                f"cannot add {type(self).__name__} and {type(other).__name__}"
            )

        # defer to DatetimeArray.__add__
        return other + self

    @final
    def _sub_datetimelike_scalar(
        self, other: datetime | np.datetime64
    ) -> TimedeltaArray:
        if self.dtype.kind != "M":
            raise TypeError(f"cannot subtract a datelike from a {type(self).__name__}")

        self = cast("DatetimeArray", self)
        # subtract a datetime from myself, yielding a ndarray[timedelta64[ns]]

        if isna(other):
            # i.e. np.datetime64("NaT")
            return self - NaT

        ts = Timestamp(other)

        self, ts = self._ensure_matching_resos(ts)
        return self._sub_datetimelike(ts)

    @final
    def _sub_datetime_arraylike(self, other: DatetimeArray) -> TimedeltaArray:
        if self.dtype.kind != "M":
            raise TypeError(f"cannot subtract a datelike from a {type(self).__name__}")

        if len(self) != len(other):
            raise ValueError("cannot add indices of unequal length")

        self = cast("DatetimeArray", self)

        self, other = self._ensure_matching_resos(other)
        return self._sub_datetimelike(other)

    @final
    def _sub_datetimelike(self, other: Timestamp | DatetimeArray) -> TimedeltaArray:
        self = cast("DatetimeArray", self)

        from pandas.core.arrays import TimedeltaArray

        try:
            self._assert_tzawareness_compat(other)
        except TypeError as err:
            new_message = str(err).replace("compare", "subtract")
            raise type(err)(new_message) from err

        other_i8, o_mask = self._get_i8_values_and_mask(other)
        res_values = checked_add_with_arr(
            self.asi8, -other_i8, arr_mask=self._isnan, b_mask=o_mask
        )
        res_m8 = res_values.view(f"timedelta64[{self.unit}]")

        new_freq = self._get_arithmetic_result_freq(other)
        if new_freq is not None:
            # TODO: are we sure this is right?
            new_freq = new_freq._maybe_to_hours()

        new_freq = cast("Tick | None", new_freq)
        return TimedeltaArray._simple_new(res_m8, dtype=res_m8.dtype, freq=new_freq)

    @final
    def _add_period(self, other: Period) -> PeriodArray:
        if not lib.is_np_dtype(self.dtype, "m"):
            raise TypeError(f"cannot add Period to a {type(self).__name__}")

        # We will wrap in a PeriodArray and defer to the reversed operation
        from pandas.core.arrays.period import PeriodArray

        i8vals = np.broadcast_to(other.ordinal, self.shape)
        dtype = PeriodDtype(other.freq)
        parr = PeriodArray(i8vals, dtype=dtype)
        return parr + self

    def _add_offset(self, offset):
        raise AbstractMethodError(self)

    def _add_timedeltalike_scalar(self, other):
        """
        Add a delta of a timedeltalike

        Returns
        -------
        Same type as self
        """
        if isna(other):
            # i.e np.timedelta64("NaT")
            new_values = np.empty(self.shape, dtype="i8").view(self._ndarray.dtype)
            new_values.fill(iNaT)
            return type(self)._simple_new(new_values, dtype=self.dtype)

        # PeriodArray overrides, so we only get here with DTA/TDA
        self = cast("DatetimeArray | TimedeltaArray", self)
        other = Timedelta(other)
        self, other = self._ensure_matching_resos(other)
        return self._add_timedeltalike(other)

    def _add_timedelta_arraylike(self, other: TimedeltaArray):
        """
        Add a delta of a TimedeltaIndex

        Returns
        -------
        Same type as self
        """
        # overridden by PeriodArray

        if len(self) != len(other):
            raise ValueError("cannot add indices of unequal length")

        self = cast("DatetimeArray | TimedeltaArray", self)

        self, other = self._ensure_matching_resos(other)
        return self._add_timedeltalike(other)

    @final
    def _add_timedeltalike(self, other: Timedelta | TimedeltaArray):
        self = cast("DatetimeArray | TimedeltaArray", self)

        other_i8, o_mask = self._get_i8_values_and_mask(other)
        new_values = checked_add_with_arr(
            self.asi8, other_i8, arr_mask=self._isnan, b_mask=o_mask
        )
        res_values = new_values.view(self._ndarray.dtype)

        new_freq = self._get_arithmetic_result_freq(other)

        # error: Argument "dtype" to "_simple_new" of "DatetimeArray" has
        # incompatible type "Union[dtype[datetime64], DatetimeTZDtype,
        # dtype[timedelta64]]"; expected "Union[dtype[datetime64], DatetimeTZDtype]"
        return type(self)._simple_new(
            res_values, dtype=self.dtype, freq=new_freq  # type: ignore[arg-type]
        )

    @final
    def _add_nat(self):
        """
        Add pd.NaT to self
        """
        if isinstance(self.dtype, PeriodDtype):
            raise TypeError(
                f"Cannot add {type(self).__name__} and {type(NaT).__name__}"
            )
        self = cast("TimedeltaArray | DatetimeArray", self)

        # GH#19124 pd.NaT is treated like a timedelta for both timedelta
        # and datetime dtypes
        result = np.empty(self.shape, dtype=np.int64)
        result.fill(iNaT)
        result = result.view(self._ndarray.dtype)  # preserve reso
        # error: Argument "dtype" to "_simple_new" of "DatetimeArray" has
        # incompatible type "Union[dtype[timedelta64], dtype[datetime64],
        # DatetimeTZDtype]"; expected "Union[dtype[datetime64], DatetimeTZDtype]"
        return type(self)._simple_new(
            result, dtype=self.dtype, freq=None  # type: ignore[arg-type]
        )

    @final
    def _sub_nat(self):
        """
        Subtract pd.NaT from self
        """
        # GH#19124 Timedelta - datetime is not in general well-defined.
        # We make an exception for pd.NaT, which in this case quacks
        # like a timedelta.
        # For datetime64 dtypes by convention we treat NaT as a datetime, so
        # this subtraction returns a timedelta64 dtype.
        # For period dtype, timedelta64 is a close-enough return dtype.
        result = np.empty(self.shape, dtype=np.int64)
        result.fill(iNaT)
        if self.dtype.kind in "mM":
            # We can retain unit in dtype
            self = cast("DatetimeArray| TimedeltaArray", self)
            return result.view(f"timedelta64[{self.unit}]")
        else:
            return result.view("timedelta64[ns]")

    @final
    def _sub_periodlike(self, other: Period | PeriodArray) -> npt.NDArray[np.object_]:
        # If the operation is well-defined, we return an object-dtype ndarray
        # of DateOffsets.  Null entries are filled with pd.NaT
        if not isinstance(self.dtype, PeriodDtype):
            raise TypeError(
                f"cannot subtract {type(other).__name__} from {type(self).__name__}"
            )

        self = cast("PeriodArray", self)
        self._check_compatible_with(other)

        other_i8, o_mask = self._get_i8_values_and_mask(other)
        new_i8_data = checked_add_with_arr(
            self.asi8, -other_i8, arr_mask=self._isnan, b_mask=o_mask
        )
        new_data = np.array([self.freq.base * x for x in new_i8_data])

        if o_mask is None:
            # i.e. Period scalar
            mask = self._isnan
        else:
            # i.e. PeriodArray
            mask = self._isnan | o_mask
        new_data[mask] = NaT
        return new_data

    @final
    def _addsub_object_array(self, other: npt.NDArray[np.object_], op):
        """
        Add or subtract array-like of DateOffset objects

        Parameters
        ----------
        other : np.ndarray[object]
        op : {operator.add, operator.sub}

        Returns
        -------
        np.ndarray[object]
            Except in fastpath case with length 1 where we operate on the
            contained scalar.
        """
        assert op in [operator.add, operator.sub]
        if len(other) == 1 and self.ndim == 1:
            # Note: without this special case, we could annotate return type
            #  as ndarray[object]
            # If both 1D then broadcasting is unambiguous
            return op(self, other[0])

        warnings.warn(
            "Adding/subtracting object-dtype array to "
            f"{type(self).__name__} not vectorized.",
            PerformanceWarning,
            stacklevel=find_stack_level(),
        )

        # Caller is responsible for broadcasting if necessary
        assert self.shape == other.shape, (self.shape, other.shape)

        res_values = op(self.astype("O"), np.asarray(other))
        return res_values

    def _accumulate(self, name: str, *, skipna: bool = True, **kwargs) -> Self:
        if name not in {"cummin", "cummax"}:
            raise TypeError(f"Accumulation {name} not supported for {type(self)}")

        op = getattr(datetimelike_accumulations, name)
        result = op(self.copy(), skipna=skipna, **kwargs)

        return type(self)._simple_new(result, dtype=self.dtype)

    @unpack_zerodim_and_defer("__add__")
    def __add__(self, other):
        other_dtype = getattr(other, "dtype", None)
        other = ensure_wrapped_if_datetimelike(other)

        # scalar others
        if other is NaT:
            result = self._add_nat()
        elif isinstance(other, (Tick, timedelta, np.timedelta64)):
            result = self._add_timedeltalike_scalar(other)
        elif isinstance(other, BaseOffset):
            # specifically _not_ a Tick
            result = self._add_offset(other)
        elif isinstance(other, (datetime, np.datetime64)):
            result = self._add_datetimelike_scalar(other)
        elif isinstance(other, Period) and lib.is_np_dtype(self.dtype, "m"):
            result = self._add_period(other)
        elif lib.is_integer(other):
            # This check must come after the check for np.timedelta64
            # as is_integer returns True for these
            if not isinstance(self.dtype, PeriodDtype):
                raise integer_op_not_supported(self)
            obj = cast("PeriodArray", self)
            result = obj._addsub_int_array_or_scalar(other * obj.dtype._n, operator.add)

        # array-like others
        elif lib.is_np_dtype(other_dtype, "m"):
            # TimedeltaIndex, ndarray[timedelta64]
            result = self._add_timedelta_arraylike(other)
        elif is_object_dtype(other_dtype):
            # e.g. Array/Index of DateOffset objects
            result = self._addsub_object_array(other, operator.add)
        elif lib.is_np_dtype(other_dtype, "M") or isinstance(
            other_dtype, DatetimeTZDtype
        ):
            # DatetimeIndex, ndarray[datetime64]
            return self._add_datetime_arraylike(other)
        elif is_integer_dtype(other_dtype):
            if not isinstance(self.dtype, PeriodDtype):
                raise integer_op_not_supported(self)
            obj = cast("PeriodArray", self)
            result = obj._addsub_int_array_or_scalar(other * obj.dtype._n, operator.add)
        else:
            # Includes Categorical, other ExtensionArrays
            # For PeriodDtype, if self is a TimedeltaArray and other is a
            #  PeriodArray with  a timedelta-like (i.e. Tick) freq, this
            #  operation is valid.  Defer to the PeriodArray implementation.
            #  In remaining cases, this will end up raising TypeError.
            return NotImplemented

        if isinstance(result, np.ndarray) and lib.is_np_dtype(result.dtype, "m"):
            from pandas.core.arrays import TimedeltaArray

            return TimedeltaArray(result)
        return result

    def __radd__(self, other):
        # alias for __add__
        return self.__add__(other)

    @unpack_zerodim_and_defer("__sub__")
    def __sub__(self, other):
        other_dtype = getattr(other, "dtype", None)
        other = ensure_wrapped_if_datetimelike(other)

        # scalar others
        if other is NaT:
            result = self._sub_nat()
        elif isinstance(other, (Tick, timedelta, np.timedelta64)):
            result = self._add_timedeltalike_scalar(-other)
        elif isinstance(other, BaseOffset):
            # specifically _not_ a Tick
            result = self._add_offset(-other)
        elif isinstance(other, (datetime, np.datetime64)):
            result = self._sub_datetimelike_scalar(other)
        elif lib.is_integer(other):
            # This check must come after the check for np.timedelta64
            # as is_integer returns True for these
            if not isinstance(self.dtype, PeriodDtype):
                raise integer_op_not_supported(self)
            obj = cast("PeriodArray", self)
            result = obj._addsub_int_array_or_scalar(other * obj.dtype._n, operator.sub)

        elif isinstance(other, Period):
            result = self._sub_periodlike(other)

        # array-like others
        elif lib.is_np_dtype(other_dtype, "m"):
            # TimedeltaIndex, ndarray[timedelta64]
            result = self._add_timedelta_arraylike(-other)
        elif is_object_dtype(other_dtype):
            # e.g. Array/Index of DateOffset objects
            result = self._addsub_object_array(other, operator.sub)
        elif lib.is_np_dtype(other_dtype, "M") or isinstance(
            other_dtype, DatetimeTZDtype
        ):
            # DatetimeIndex, ndarray[datetime64]
            result = self._sub_datetime_arraylike(other)
        elif isinstance(other_dtype, PeriodDtype):
            # PeriodIndex
            result = self._sub_periodlike(other)
        elif is_integer_dtype(other_dtype):
            if not isinstance(self.dtype, PeriodDtype):
                raise integer_op_not_supported(self)
            obj = cast("PeriodArray", self)
            result = obj._addsub_int_array_or_scalar(other * obj.dtype._n, operator.sub)
        else:
            # Includes ExtensionArrays, float_dtype
            return NotImplemented

        if isinstance(result, np.ndarray) and lib.is_np_dtype(result.dtype, "m"):
            from pandas.core.arrays import TimedeltaArray

            return TimedeltaArray(result)
        return result

    def __rsub__(self, other):
        other_dtype = getattr(other, "dtype", None)
        other_is_dt64 = lib.is_np_dtype(other_dtype, "M") or isinstance(
            other_dtype, DatetimeTZDtype
        )

        if other_is_dt64 and lib.is_np_dtype(self.dtype, "m"):
            # ndarray[datetime64] cannot be subtracted from self, so
            # we need to wrap in DatetimeArray/Index and flip the operation
            if lib.is_scalar(other):
                # i.e. np.datetime64 object
                return Timestamp(other) - self
            if not isinstance(other, DatetimeLikeArrayMixin):
                # Avoid down-casting DatetimeIndex
                from pandas.core.arrays import DatetimeArray

                other = DatetimeArray(other)
            return other - self
        elif self.dtype.kind == "M" and hasattr(other, "dtype") and not other_is_dt64:
            # GH#19959 datetime - datetime is well-defined as timedelta,
            # but any other type - datetime is not well-defined.
            raise TypeError(
                f"cannot subtract {type(self).__name__} from {type(other).__name__}"
            )
        elif isinstance(self.dtype, PeriodDtype) and lib.is_np_dtype(other_dtype, "m"):
            # TODO: Can we simplify/generalize these cases at all?
            raise TypeError(f"cannot subtract {type(self).__name__} from {other.dtype}")
        elif lib.is_np_dtype(self.dtype, "m"):
            self = cast("TimedeltaArray", self)
            return (-self) + other

        # We get here with e.g. datetime objects
        return -(self - other)

    def __iadd__(self, other) -> Self:
        result = self + other
        self[:] = result[:]

        if not isinstance(self.dtype, PeriodDtype):
            # restore freq, which is invalidated by setitem
            self._freq = result.freq
        return self

    def __isub__(self, other) -> Self:
        result = self - other
        self[:] = result[:]

        if not isinstance(self.dtype, PeriodDtype):
            # restore freq, which is invalidated by setitem
            self._freq = result.freq
        return self

    # --------------------------------------------------------------
    # Reductions

    @_period_dispatch
    def _quantile(
        self,
        qs: npt.NDArray[np.float64],
        interpolation: str,
    ) -> Self:
        return super()._quantile(qs=qs, interpolation=interpolation)

    @_period_dispatch
    def min(self, *, axis: AxisInt | None = None, skipna: bool = True, **kwargs):
        """
        Return the minimum value of the Array or minimum along
        an axis.

        See Also
        --------
        numpy.ndarray.min
        Index.min : Return the minimum value in an Index.
        Series.min : Return the minimum value in a Series.
        """
        nv.validate_min((), kwargs)
        nv.validate_minmax_axis(axis, self.ndim)

        result = nanops.nanmin(self._ndarray, axis=axis, skipna=skipna)
        return self._wrap_reduction_result(axis, result)

    @_period_dispatch
    def max(self, *, axis: AxisInt | None = None, skipna: bool = True, **kwargs):
        """
        Return the maximum value of the Array or maximum along
        an axis.

        See Also
        --------
        numpy.ndarray.max
        Index.max : Return the maximum value in an Index.
        Series.max : Return the maximum value in a Series.
        """
        nv.validate_max((), kwargs)
        nv.validate_minmax_axis(axis, self.ndim)

        result = nanops.nanmax(self._ndarray, axis=axis, skipna=skipna)
        return self._wrap_reduction_result(axis, result)

    def mean(self, *, skipna: bool = True, axis: AxisInt | None = 0):
        """
        Return the mean value of the Array.

        Parameters
        ----------
        skipna : bool, default True
            Whether to ignore any NaT elements.
        axis : int, optional, default 0

        Returns
        -------
        scalar
            Timestamp or Timedelta.

        See Also
        --------
        numpy.ndarray.mean : Returns the average of array elements along a given axis.
        Series.mean : Return the mean value in a Series.

        Notes
        -----
        mean is only defined for Datetime and Timedelta dtypes, not for Period.
        """
        if isinstance(self.dtype, PeriodDtype):
            # See discussion in GH#24757
            raise TypeError(
                f"mean is not implemented for {type(self).__name__} since the "
                "meaning is ambiguous.  An alternative is "
                "obj.to_timestamp(how='start').mean()"
            )

        result = nanops.nanmean(
            self._ndarray, axis=axis, skipna=skipna, mask=self.isna()
        )
        return self._wrap_reduction_result(axis, result)

    @_period_dispatch
    def median(self, *, axis: AxisInt | None = None, skipna: bool = True, **kwargs):
        nv.validate_median((), kwargs)

        if axis is not None and abs(axis) >= self.ndim:
            raise ValueError("abs(axis) must be less than ndim")

        result = nanops.nanmedian(self._ndarray, axis=axis, skipna=skipna)
        return self._wrap_reduction_result(axis, result)

    def _mode(self, dropna: bool = True):
        mask = None
        if dropna:
            mask = self.isna()

        i8modes = algorithms.mode(self.view("i8"), mask=mask)
        npmodes = i8modes.view(self._ndarray.dtype)
        npmodes = cast(np.ndarray, npmodes)
        return self._from_backing_data(npmodes)

    # ------------------------------------------------------------------
    # GroupBy Methods

    def _groupby_op(
        self,
        *,
        how: str,
        has_dropped_na: bool,
        min_count: int,
        ngroups: int,
        ids: npt.NDArray[np.intp],
        **kwargs,
    ):
        dtype = self.dtype
        if dtype.kind == "M":
            # Adding/multiplying datetimes is not valid
            if how in ["sum", "prod", "cumsum", "cumprod", "var", "skew"]:
                raise TypeError(f"datetime64 type does not support {how} operations")
            if how in ["any", "all"]:
                # GH#34479
                warnings.warn(
                    f"'{how}' with datetime64 dtypes is deprecated and will raise in a "
                    f"future version. Use (obj != pd.Timestamp(0)).{how}() instead.",
                    FutureWarning,
                    stacklevel=find_stack_level(),
                )

        elif isinstance(dtype, PeriodDtype):
            # Adding/multiplying Periods is not valid
            if how in ["sum", "prod", "cumsum", "cumprod", "var", "skew"]:
                raise TypeError(f"Period type does not support {how} operations")
            if how in ["any", "all"]:
                # GH#34479
                warnings.warn(
                    f"'{how}' with PeriodDtype is deprecated and will raise in a "
                    f"future version. Use (obj != pd.Period(0, freq)).{how}() instead.",
                    FutureWarning,
                    stacklevel=find_stack_level(),
                )
        else:
            # timedeltas we can add but not multiply
            if how in ["prod", "cumprod", "skew"]:
                raise TypeError(f"timedelta64 type does not support {how} operations")

        # All of the functions implemented here are ordinal, so we can
        #  operate on the tz-naive equivalents
        npvalues = self._ndarray.view("M8[ns]")

        from pandas.core.groupby.ops import WrappedCythonOp

        kind = WrappedCythonOp.get_kind_from_how(how)
        op = WrappedCythonOp(how=how, kind=kind, has_dropped_na=has_dropped_na)

        res_values = op._cython_op_ndim_compat(
            npvalues,
            min_count=min_count,
            ngroups=ngroups,
            comp_ids=ids,
            mask=None,
            **kwargs,
        )

        if op.how in op.cast_blocklist:
            # i.e. how in ["rank"], since other cast_blocklist methods don't go
            #  through cython_operation
            return res_values

        # We did a view to M8[ns] above, now we go the other direction
        assert res_values.dtype == "M8[ns]"
        if how in ["std", "sem"]:
            from pandas.core.arrays import TimedeltaArray

            if isinstance(self.dtype, PeriodDtype):
                raise TypeError("'std' and 'sem' are not valid for PeriodDtype")
            self = cast("DatetimeArray | TimedeltaArray", self)
            new_dtype = f"m8[{self.unit}]"
            res_values = res_values.view(new_dtype)
            return TimedeltaArray(res_values)

        res_values = res_values.view(self._ndarray.dtype)
        return self._from_backing_data(res_values)


class DatelikeOps(DatetimeLikeArrayMixin):
    """
    Common ops for DatetimeIndex/PeriodIndex, but not TimedeltaIndex.
    """

    @Substitution(
        URL="https://docs.python.org/3/library/datetime.html"
        "#strftime-and-strptime-behavior"
    )
    def strftime(self, date_format: str) -> npt.NDArray[np.object_]:
        """
        Convert to Index using specified date_format.

        Return an Index of formatted strings specified by date_format, which
        supports the same string format as the python standard library. Details
        of the string format can be found in `python string format
        doc <%(URL)s>`__.

        Formats supported by the C `strftime` API but not by the python string format
        doc (such as `"%%R"`, `"%%r"`) are not officially supported and should be
        preferably replaced with their supported equivalents (such as `"%%H:%%M"`,
        `"%%I:%%M:%%S %%p"`).

        Note that `PeriodIndex` support additional directives, detailed in
        `Period.strftime`.

        Parameters
        ----------
        date_format : str
            Date format string (e.g. "%%Y-%%m-%%d").

        Returns
        -------
        ndarray[object]
            NumPy ndarray of formatted strings.

        See Also
        --------
        to_datetime : Convert the given argument to datetime.
        DatetimeIndex.normalize : Return DatetimeIndex with times to midnight.
        DatetimeIndex.round : Round the DatetimeIndex to the specified freq.
        DatetimeIndex.floor : Floor the DatetimeIndex to the specified freq.
        Timestamp.strftime : Format a single Timestamp.
        Period.strftime : Format a single Period.

        Examples
        --------
        >>> rng = pd.date_range(pd.Timestamp("2018-03-10 09:00"),
        ...                     periods=3, freq='s')
        >>> rng.strftime('%%B %%d, %%Y, %%r')
        Index(['March 10, 2018, 09:00:00 AM', 'March 10, 2018, 09:00:01 AM',
               'March 10, 2018, 09:00:02 AM'],
              dtype='object')
        """
        result = self._format_native_types(date_format=date_format, na_rep=np.nan)
        return result.astype(object, copy=False)


_round_doc = """
    Perform {op} operation on the data to the specified `freq`.

    Parameters
    ----------
    freq : str or Offset
        The frequency level to {op} the index to. Must be a fixed
        frequency like 'S' (second) not 'ME' (month end). See
        :ref:`frequency aliases <timeseries.offset_aliases>` for
        a list of possible `freq` values.
    ambiguous : 'infer', bool-ndarray, 'NaT', default 'raise'
        Only relevant for DatetimeIndex:

        - 'infer' will attempt to infer fall dst-transition hours based on
          order
        - bool-ndarray where True signifies a DST time, False designates
          a non-DST time (note that this flag is only applicable for
          ambiguous times)
        - 'NaT' will return NaT where there are ambiguous times
        - 'raise' will raise an AmbiguousTimeError if there are ambiguous
          times.

    nonexistent : 'shift_forward', 'shift_backward', 'NaT', timedelta, default 'raise'
        A nonexistent time does not exist in a particular timezone
        where clocks moved forward due to DST.

        - 'shift_forward' will shift the nonexistent time forward to the
          closest existing time
        - 'shift_backward' will shift the nonexistent time backward to the
          closest existing time
        - 'NaT' will return NaT where there are nonexistent times
        - timedelta objects will shift nonexistent times by the timedelta
        - 'raise' will raise an NonExistentTimeError if there are
          nonexistent times.

    Returns
    -------
    DatetimeIndex, TimedeltaIndex, or Series
        Index of the same type for a DatetimeIndex or TimedeltaIndex,
        or a Series with the same index for a Series.

    Raises
    ------
    ValueError if the `freq` cannot be converted.

    Notes
    -----
    If the timestamps have a timezone, {op}ing will take place relative to the
    local ("wall") time and re-localized to the same timezone. When {op}ing
    near daylight savings time, use ``nonexistent`` and ``ambiguous`` to
    control the re-localization behavior.

    Examples
    --------
    **DatetimeIndex**

    >>> rng = pd.date_range('1/1/2018 11:59:00', periods=3, freq='min')
    >>> rng
    DatetimeIndex(['2018-01-01 11:59:00', '2018-01-01 12:00:00',
                   '2018-01-01 12:01:00'],
                  dtype='datetime64[ns]', freq='T')
    """

_round_example = """>>> rng.round('H')
    DatetimeIndex(['2018-01-01 12:00:00', '2018-01-01 12:00:00',
                   '2018-01-01 12:00:00'],
                  dtype='datetime64[ns]', freq=None)

    **Series**

    >>> pd.Series(rng).dt.round("H")
    0   2018-01-01 12:00:00
    1   2018-01-01 12:00:00
    2   2018-01-01 12:00:00
    dtype: datetime64[ns]

    When rounding near a daylight savings time transition, use ``ambiguous`` or
    ``nonexistent`` to control how the timestamp should be re-localized.

    >>> rng_tz = pd.DatetimeIndex(["2021-10-31 03:30:00"], tz="Europe/Amsterdam")

    >>> rng_tz.floor("2H", ambiguous=False)
    DatetimeIndex(['2021-10-31 02:00:00+01:00'],
                  dtype='datetime64[ns, Europe/Amsterdam]', freq=None)

    >>> rng_tz.floor("2H", ambiguous=True)
    DatetimeIndex(['2021-10-31 02:00:00+02:00'],
                  dtype='datetime64[ns, Europe/Amsterdam]', freq=None)
    """

_floor_example = """>>> rng.floor('H')
    DatetimeIndex(['2018-01-01 11:00:00', '2018-01-01 12:00:00',
                   '2018-01-01 12:00:00'],
                  dtype='datetime64[ns]', freq=None)

    **Series**

    >>> pd.Series(rng).dt.floor("H")
    0   2018-01-01 11:00:00
    1   2018-01-01 12:00:00
    2   2018-01-01 12:00:00
    dtype: datetime64[ns]

    When rounding near a daylight savings time transition, use ``ambiguous`` or
    ``nonexistent`` to control how the timestamp should be re-localized.

    >>> rng_tz = pd.DatetimeIndex(["2021-10-31 03:30:00"], tz="Europe/Amsterdam")

    >>> rng_tz.floor("2H", ambiguous=False)
    DatetimeIndex(['2021-10-31 02:00:00+01:00'],
                 dtype='datetime64[ns, Europe/Amsterdam]', freq=None)

    >>> rng_tz.floor("2H", ambiguous=True)
    DatetimeIndex(['2021-10-31 02:00:00+02:00'],
                  dtype='datetime64[ns, Europe/Amsterdam]', freq=None)
    """

_ceil_example = """>>> rng.ceil('H')
    DatetimeIndex(['2018-01-01 12:00:00', '2018-01-01 12:00:00',
                   '2018-01-01 13:00:00'],
                  dtype='datetime64[ns]', freq=None)

    **Series**

    >>> pd.Series(rng).dt.ceil("H")
    0   2018-01-01 12:00:00
    1   2018-01-01 12:00:00
    2   2018-01-01 13:00:00
    dtype: datetime64[ns]

    When rounding near a daylight savings time transition, use ``ambiguous`` or
    ``nonexistent`` to control how the timestamp should be re-localized.

    >>> rng_tz = pd.DatetimeIndex(["2021-10-31 01:30:00"], tz="Europe/Amsterdam")

    >>> rng_tz.ceil("H", ambiguous=False)
    DatetimeIndex(['2021-10-31 02:00:00+01:00'],
                  dtype='datetime64[ns, Europe/Amsterdam]', freq=None)

    >>> rng_tz.ceil("H", ambiguous=True)
    DatetimeIndex(['2021-10-31 02:00:00+02:00'],
                  dtype='datetime64[ns, Europe/Amsterdam]', freq=None)
    """


class TimelikeOps(DatetimeLikeArrayMixin):
    """
    Common ops for TimedeltaIndex/DatetimeIndex, but not PeriodIndex.
    """

    _default_dtype: np.dtype

    def __init__(
        self, values, dtype=None, freq=lib.no_default, copy: bool = False
    ) -> None:
        values = extract_array(values, extract_numpy=True)
        if isinstance(values, IntegerArray):
            values = values.to_numpy("int64", na_value=iNaT)

        inferred_freq = getattr(values, "_freq", None)
        explicit_none = freq is None
        freq = freq if freq is not lib.no_default else None

        if isinstance(values, type(self)):
            if explicit_none:
                # don't inherit from values
                pass
            elif freq is None:
                freq = values.freq
            elif freq and values.freq:
                freq = to_offset(freq)
                freq, _ = validate_inferred_freq(freq, values.freq, False)

            if dtype is not None:
                dtype = pandas_dtype(dtype)
                if not is_dtype_equal(dtype, values.dtype):
                    # TODO: we only have tests for this for DTA, not TDA (2022-07-01)
                    raise TypeError(
                        f"dtype={dtype} does not match data dtype {values.dtype}"
                    )

            dtype = values.dtype
            values = values._ndarray

        elif dtype is None:
            if isinstance(values, np.ndarray) and values.dtype.kind in "Mm":
                dtype = values.dtype
            else:
                dtype = self._default_dtype

        if not isinstance(values, np.ndarray):
            raise ValueError(
                f"Unexpected type '{type(values).__name__}'. 'values' must be a "
                f"{type(self).__name__}, ndarray, or Series or Index "
                "containing one of those."
            )
        if values.ndim not in [1, 2]:
            raise ValueError("Only 1-dimensional input arrays are supported.")

        if values.dtype == "i8":
            # for compat with datetime/timedelta/period shared methods,
            #  we can sometimes get here with int64 values.  These represent
            #  nanosecond UTC (or tz-naive) unix timestamps
            values = values.view(self._default_dtype)

        dtype = self._validate_dtype(values, dtype)

        if freq == "infer":
            raise ValueError(
                f"Frequency inference not allowed in {type(self).__name__}.__init__. "
                "Use 'pd.array()' instead."
            )

        if copy:
            values = values.copy()
        if freq:
            if values.dtype.kind == "m" and isinstance(freq, Day):
                raise TypeError("TimedeltaArray freq must be a Tick or None")
            freq = to_offset(freq)
            if values.dtype.kind == "m":
                freq = freq._maybe_to_hours()
                if not isinstance(freq, Tick):
                    raise TypeError("TimedeltaArray/Index freq must be a Tick")

        NDArrayBacked.__init__(self, values=values, dtype=dtype)
        self._freq = freq

        if inferred_freq is None and freq is not None:
            type(self)._validate_frequency(self, freq)

    @classmethod
    def _validate_dtype(cls, values, dtype):
        raise AbstractMethodError(cls)

    @property
    def freq(self):
        """
        Return the frequency object if it is set, otherwise None.
        """
        return self._freq

    @freq.setter
    def freq(self, value) -> None:
        if value is not None:
            value = to_offset(value)
            self._validate_frequency(self, value)
            if self.dtype.kind == "m" and not isinstance(value, Tick):
                raise TypeError("TimedeltaArray/Index freq must be a Tick")

            if self.ndim > 1:
                raise ValueError("Cannot set freq with ndim > 1")

        self._freq = value

    @classmethod
    def _validate_frequency(cls, index, freq: BaseOffset, **kwargs):
        """
        Validate that a frequency is compatible with the values of a given
        Datetime Array/Index or Timedelta Array/Index

        Parameters
        ----------
        index : DatetimeIndex or TimedeltaIndex
            The index on which to determine if the given frequency is valid
        freq : DateOffset
            The frequency to validate
        """
        inferred = index.inferred_freq
        if index.size == 0 or inferred == freq.freqstr:
            return None

        try:
            on_freq = cls._generate_range(
                start=index[0],
                end=None,
                periods=len(index),
                freq=freq,
                unit=index.unit,
                **kwargs,
            )
            if not np.array_equal(index.asi8, on_freq.asi8):
                raise ValueError
        except ValueError as err:
            if "non-fixed" in str(err):
                # non-fixed frequencies are not meaningful for timedelta64;
                #  we retain that error message
                raise err
            # GH#11587 the main way this is reached is if the `np.array_equal`
            #  check above is False.  This can also be reached if index[0]
            #  is `NaT`, in which case the call to `cls._generate_range` will
            #  raise a ValueError, which we re-raise with a more targeted
            #  message.
            raise ValueError(
                f"Inferred frequency {inferred} from passed values "
                f"does not conform to passed frequency {freq.freqstr}"
            ) from err

    @classmethod
    def _generate_range(cls, start, end, periods, freq, *args, **kwargs) -> Self:
        raise AbstractMethodError(cls)

    # --------------------------------------------------------------

    @cache_readonly
    def _creso(self) -> int:
        return get_unit_from_dtype(self._ndarray.dtype)

    @cache_readonly
    def unit(self) -> str:
        # e.g. "ns", "us", "ms"
        # error: Argument 1 to "dtype_to_unit" has incompatible type
        # "ExtensionDtype"; expected "Union[DatetimeTZDtype, dtype[Any]]"
        return dtype_to_unit(self.dtype)  # type: ignore[arg-type]

    def as_unit(self, unit: str) -> Self:
        if unit not in ["s", "ms", "us", "ns"]:
            raise ValueError("Supported units are 's', 'ms', 'us', 'ns'")

        dtype = np.dtype(f"{self.dtype.kind}8[{unit}]")
        new_values = astype_overflowsafe(self._ndarray, dtype, round_ok=True)

        if isinstance(self.dtype, np.dtype):
            new_dtype = new_values.dtype
        else:
            tz = cast("DatetimeArray", self).tz
            new_dtype = DatetimeTZDtype(tz=tz, unit=unit)

        # error: Unexpected keyword argument "freq" for "_simple_new" of
        # "NDArrayBacked"  [call-arg]
        return type(self)._simple_new(
            new_values, dtype=new_dtype, freq=self.freq  # type: ignore[call-arg]
        )

    # TODO: annotate other as DatetimeArray | TimedeltaArray | Timestamp | Timedelta
    #  with the return type matching input type.  TypeVar?
    def _ensure_matching_resos(self, other):
        if self._creso != other._creso:
            # Just as with Timestamp/Timedelta, we cast to the higher resolution
            if self._creso < other._creso:
                self = self.as_unit(other.unit)
            else:
                other = other.as_unit(self.unit)
        return self, other

    # --------------------------------------------------------------

    def __array_ufunc__(self, ufunc: np.ufunc, method: str, *inputs, **kwargs):
        if (
            ufunc in [np.isnan, np.isinf, np.isfinite]
            and len(inputs) == 1
            and inputs[0] is self
        ):
            # numpy 1.18 changed isinf and isnan to not raise on dt64/td64
            return getattr(ufunc, method)(self._ndarray, **kwargs)

        return super().__array_ufunc__(ufunc, method, *inputs, **kwargs)

    def _round(self, freq, mode, ambiguous, nonexistent):
        # round the local times
        if isinstance(self.dtype, DatetimeTZDtype):
            # operate on naive timestamps, then convert back to aware
            self = cast("DatetimeArray", self)
            naive = self.tz_localize(None)
            result = naive._round(freq, mode, ambiguous, nonexistent)
            return result.tz_localize(
                self.tz, ambiguous=ambiguous, nonexistent=nonexistent
            )

        values = self.view("i8")
        values = cast(np.ndarray, values)
<<<<<<< HEAD
        # In this context it is clear "D" means "24H""
        freq = to_offset(freq)._maybe_to_hours()
        nanos = freq.nanos  # raises on non-fixed frequencies
        nanos = delta_to_nanoseconds(to_offset(freq), self._creso)
=======
        offset = to_offset(freq)
        offset.nanos  # raises on non-fixed frequencies
        nanos = delta_to_nanoseconds(offset, self._creso)
        if nanos == 0:
            # GH 52761
            return self
>>>>>>> c9de03ef
        result_i8 = round_nsint64(values, mode, nanos)
        result = self._maybe_mask_results(result_i8, fill_value=iNaT)
        result = result.view(self._ndarray.dtype)
        return self._simple_new(result, dtype=self.dtype)

    @Appender((_round_doc + _round_example).format(op="round"))
    def round(
        self,
        freq,
        ambiguous: TimeAmbiguous = "raise",
        nonexistent: TimeNonexistent = "raise",
    ) -> Self:
        return self._round(freq, RoundTo.NEAREST_HALF_EVEN, ambiguous, nonexistent)

    @Appender((_round_doc + _floor_example).format(op="floor"))
    def floor(
        self,
        freq,
        ambiguous: TimeAmbiguous = "raise",
        nonexistent: TimeNonexistent = "raise",
    ) -> Self:
        return self._round(freq, RoundTo.MINUS_INFTY, ambiguous, nonexistent)

    @Appender((_round_doc + _ceil_example).format(op="ceil"))
    def ceil(
        self,
        freq,
        ambiguous: TimeAmbiguous = "raise",
        nonexistent: TimeNonexistent = "raise",
    ) -> Self:
        return self._round(freq, RoundTo.PLUS_INFTY, ambiguous, nonexistent)

    # --------------------------------------------------------------
    # Reductions

    def any(self, *, axis: AxisInt | None = None, skipna: bool = True) -> bool:
        # GH#34479 the nanops call will issue a FutureWarning for non-td64 dtype
        return nanops.nanany(self._ndarray, axis=axis, skipna=skipna, mask=self.isna())

    def all(self, *, axis: AxisInt | None = None, skipna: bool = True) -> bool:
        # GH#34479 the nanops call will issue a FutureWarning for non-td64 dtype

        return nanops.nanall(self._ndarray, axis=axis, skipna=skipna, mask=self.isna())

    # --------------------------------------------------------------
    # Frequency Methods

    def _maybe_clear_freq(self) -> None:
        self._freq = None

    def _with_freq(self, freq) -> Self:
        """
        Helper to get a view on the same data, with a new freq.

        Parameters
        ----------
        freq : DateOffset, None, or "infer"

        Returns
        -------
        Same type as self
        """
        # GH#29843
        if freq is None:
            # Always valid
            pass
        elif len(self) == 0 and isinstance(freq, BaseOffset):
            # Always valid.  In the TimedeltaArray case, we require a Tick offset
            if self.dtype.kind == "m" and not isinstance(freq, Tick):
                raise TypeError("TimedeltaArray/Index freq must be a Tick")
        else:
            # As an internal method, we can ensure this assertion always holds
            assert freq == "infer"
            freq = to_offset(self.inferred_freq)

        if self.dtype.kind == "m" and freq is not None:
            assert isinstance(freq, Tick)

        arr = self.view()
        arr._freq = freq
        return arr

    # --------------------------------------------------------------
    # ExtensionArray Interface

    def factorize(
        self,
        use_na_sentinel: bool = True,
        sort: bool = False,
    ):
        if self.freq is not None:
            # We must be unique, so can short-circuit (and retain freq)
            codes = np.arange(len(self), dtype=np.intp)
            uniques = self.copy()  # TODO: copy or view?
            if sort and self.freq.n < 0:
                codes = codes[::-1]
                uniques = uniques[::-1]
            return codes, uniques
        # FIXME: shouldn't get here; we are ignoring sort
        return super().factorize(use_na_sentinel=use_na_sentinel)

    @classmethod
    def _concat_same_type(
        cls,
        to_concat: Sequence[Self],
        axis: AxisInt = 0,
    ) -> Self:
        new_obj = super()._concat_same_type(to_concat, axis)

        obj = to_concat[0]

        if axis == 0:
            # GH 3232: If the concat result is evenly spaced, we can retain the
            # original frequency
            to_concat = [x for x in to_concat if len(x)]

            if obj.freq is not None and all(x.freq == obj.freq for x in to_concat):
                pairs = zip(to_concat[:-1], to_concat[1:])
                if all(pair[0][-1] + obj.freq == pair[1][0] for pair in pairs):
                    new_freq = obj.freq
                    new_obj._freq = new_freq
        return new_obj

    def copy(self, order: str = "C") -> Self:
        # error: Unexpected keyword argument "order" for "copy"
        new_obj = super().copy(order=order)  # type: ignore[call-arg]
        new_obj._freq = self.freq
        return new_obj


# -------------------------------------------------------------------
# Shared Constructor Helpers


def ensure_arraylike_for_datetimelike(data, copy: bool, cls_name: str):
    if not hasattr(data, "dtype"):
        # e.g. list, tuple
        if not isinstance(data, (list, tuple)) and np.ndim(data) == 0:
            # i.e. generator
            data = list(data)
        data = np.asarray(data)
        copy = False
    elif isinstance(data, ABCMultiIndex):
        raise TypeError(f"Cannot create a {cls_name} from a MultiIndex.")
    else:
        data = extract_array(data, extract_numpy=True)

    if isinstance(data, IntegerArray) or (
        isinstance(data, ArrowExtensionArray) and data.dtype.kind in "iu"
    ):
        data = data.to_numpy("int64", na_value=iNaT)
        copy = False
    elif not isinstance(data, (np.ndarray, ExtensionArray)) or isinstance(
        data, ArrowExtensionArray
    ):
        # GH#24539 e.g. xarray, dask object
        data = np.asarray(data)

    elif isinstance(data, ABCCategorical):
        # GH#18664 preserve tz in going DTI->Categorical->DTI
        # TODO: cases where we need to do another pass through maybe_convert_dtype,
        #  e.g. the categories are timedelta64s
        data = data.categories.take(data.codes, fill_value=NaT)._values
        copy = False

    return data, copy


@overload
def validate_periods(periods: None) -> None:
    ...


@overload
def validate_periods(periods: int | float) -> int:
    ...


def validate_periods(periods: int | float | None) -> int | None:
    """
    If a `periods` argument is passed to the Datetime/Timedelta Array/Index
    constructor, cast it to an integer.

    Parameters
    ----------
    periods : None, float, int

    Returns
    -------
    periods : None or int

    Raises
    ------
    TypeError
        if periods is None, float, or int
    """
    if periods is not None:
        if lib.is_float(periods):
            periods = int(periods)
        elif not lib.is_integer(periods):
            raise TypeError(f"periods must be a number, got {periods}")
    return periods


def validate_inferred_freq(
    freq, inferred_freq, freq_infer
) -> tuple[BaseOffset | None, bool]:
    """
    If the user passes a freq and another freq is inferred from passed data,
    require that they match.

    Parameters
    ----------
    freq : DateOffset or None
    inferred_freq : DateOffset or None
    freq_infer : bool

    Returns
    -------
    freq : DateOffset or None
    freq_infer : bool

    Notes
    -----
    We assume at this point that `maybe_infer_freq` has been called, so
    `freq` is either a DateOffset object or None.
    """
    if inferred_freq is not None:
        if freq is not None and freq != inferred_freq:
            raise ValueError(
                f"Inferred frequency {inferred_freq} from passed "
                "values does not conform to passed frequency "
                f"{freq.freqstr}"
            )
        if freq is None:
            freq = inferred_freq
        freq_infer = False

    return freq, freq_infer


def maybe_infer_freq(freq):
    """
    Comparing a DateOffset to the string "infer" raises, so we need to
    be careful about comparisons.  Make a dummy variable `freq_infer` to
    signify the case where the given freq is "infer" and set freq to None
    to avoid comparison trouble later on.

    Parameters
    ----------
    freq : {DateOffset, None, str}

    Returns
    -------
    freq : {DateOffset, None}
    freq_infer : bool
        Whether we should inherit the freq of passed data.
    """
    freq_infer = False
    if not isinstance(freq, BaseOffset):
        # if a passed freq is None, don't infer automatically
        if freq != "infer":
            freq = to_offset(freq)
        else:
            freq_infer = True
            freq = None
    return freq, freq_infer


def dtype_to_unit(dtype: DatetimeTZDtype | np.dtype) -> str:
    """
    Return the unit str corresponding to the dtype's resolution.

    Parameters
    ----------
    dtype : DatetimeTZDtype or np.dtype
        If np.dtype, we assume it is a datetime64 dtype.

    Returns
    -------
    str
    """
    if isinstance(dtype, DatetimeTZDtype):
        return dtype.unit
    return np.datetime_data(dtype)[0]<|MERGE_RESOLUTION|>--- conflicted
+++ resolved
@@ -2070,19 +2070,16 @@
 
         values = self.view("i8")
         values = cast(np.ndarray, values)
-<<<<<<< HEAD
-        # In this context it is clear "D" means "24H""
-        freq = to_offset(freq)._maybe_to_hours()
-        nanos = freq.nanos  # raises on non-fixed frequencies
-        nanos = delta_to_nanoseconds(to_offset(freq), self._creso)
-=======
         offset = to_offset(freq)
+
+        # In this context it is clear "D" means "24H"
+        offset = offset._maybe_to_hours()
+
         offset.nanos  # raises on non-fixed frequencies
         nanos = delta_to_nanoseconds(offset, self._creso)
         if nanos == 0:
             # GH 52761
             return self
->>>>>>> c9de03ef
         result_i8 = round_nsint64(values, mode, nanos)
         result = self._maybe_mask_results(result_i8, fill_value=iNaT)
         result = result.view(self._ndarray.dtype)
