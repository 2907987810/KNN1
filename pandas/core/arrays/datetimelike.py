from datetime import datetime, timedelta
import operator
from typing import Any, Callable, Optional, Sequence, Tuple, Type, TypeVar, Union, cast
import warnings

import numpy as np

from pandas._libs import algos, lib
from pandas._libs.tslibs import (
    BaseOffset,
    NaT,
    NaTType,
    Period,
    Resolution,
    Tick,
    Timestamp,
    delta_to_nanoseconds,
    iNaT,
    to_offset,
)
from pandas._libs.tslibs.timestamps import (
    RoundTo,
    integer_op_not_supported,
    round_nsint64,
)
from pandas._typing import DatetimeLikeScalar, DtypeObj
from pandas.compat import set_function_name
from pandas.compat.numpy import function as nv
from pandas.errors import AbstractMethodError, NullFrequencyError, PerformanceWarning
from pandas.util._decorators import Appender, Substitution, cache_readonly
from pandas.util._validators import validate_fillna_kwargs

from pandas.core.dtypes.common import (
    is_categorical_dtype,
    is_datetime64_any_dtype,
    is_datetime64_dtype,
    is_datetime64tz_dtype,
    is_datetime_or_timedelta_dtype,
    is_dtype_equal,
    is_extension_array_dtype,
    is_float_dtype,
    is_integer_dtype,
    is_list_like,
    is_object_dtype,
    is_period_dtype,
    is_string_dtype,
    is_timedelta64_dtype,
    is_unsigned_integer_dtype,
    pandas_dtype,
)
from pandas.core.dtypes.generic import ABCSeries
from pandas.core.dtypes.inference import is_array_like
from pandas.core.dtypes.missing import is_valid_nat_for_dtype, isna

from pandas.core import missing, nanops, ops
from pandas.core.algorithms import checked_add_with_arr, unique1d, value_counts
<<<<<<< HEAD
from pandas.core.arrays._mixins import _T, NDArrayBackedExtensionArray
=======
from pandas.core.arrays._mixins import NDArrayBackedExtensionArray
>>>>>>> 1b2f1f47
from pandas.core.arrays.base import ExtensionOpsMixin
import pandas.core.common as com
from pandas.core.construction import array, extract_array
from pandas.core.indexers import check_array_indexer
from pandas.core.ops.common import unpack_zerodim_and_defer
from pandas.core.ops.invalid import invalid_comparison, make_invalid_op

from pandas.tseries import frequencies

DTScalarOrNaT = Union[DatetimeLikeScalar, NaTType]


def _datetimelike_array_cmp(cls, op):
    """
    Wrap comparison operations to convert Timestamp/Timedelta/Period-like to
    boxed scalars/arrays.
    """
    opname = f"__{op.__name__}__"
    nat_result = opname == "__ne__"

    class InvalidComparison(Exception):
        pass

    def _validate_comparison_value(self, other):
        if isinstance(other, str):
            try:
                # GH#18435 strings get a pass from tzawareness compat
                other = self._scalar_from_string(other)
            except ValueError:
                # failed to parse as Timestamp/Timedelta/Period
                raise InvalidComparison(other)

        if isinstance(other, self._recognized_scalars) or other is NaT:
            other = self._scalar_type(other)
            self._check_compatible_with(other)

        elif not is_list_like(other):
            raise InvalidComparison(other)

        elif len(other) != len(self):
            raise ValueError("Lengths must match")

        else:
            try:
                other = self._validate_listlike(other, opname, allow_object=True)
            except TypeError as err:
                raise InvalidComparison(other) from err

        return other

    @unpack_zerodim_and_defer(opname)
    def wrapper(self, other):
        if self.ndim > 1 and getattr(other, "shape", None) == self.shape:
            # TODO: handle 2D-like listlikes
            return op(self.ravel(), other.ravel()).reshape(self.shape)

        try:
            other = _validate_comparison_value(self, other)
        except InvalidComparison:
            return invalid_comparison(self, other, op)

        dtype = getattr(other, "dtype", None)
        if is_object_dtype(dtype):
            # We have to use comp_method_OBJECT_ARRAY instead of numpy
            #  comparison otherwise it would fail to raise when
            #  comparing tz-aware and tz-naive
            with np.errstate(all="ignore"):
                result = ops.comp_method_OBJECT_ARRAY(op, self.astype(object), other)
            return result

        other_i8 = self._unbox(other)
        result = op(self.asi8, other_i8)

        o_mask = isna(other)
        if self._hasnans | np.any(o_mask):
            result[self._isnan | o_mask] = nat_result

        return result

    return set_function_name(wrapper, opname, cls)


class AttributesMixin:
    _data: np.ndarray

    @classmethod
    def _simple_new(cls, values: np.ndarray, **kwargs):
        raise AbstractMethodError(cls)

    @property
    def _scalar_type(self) -> Type[DatetimeLikeScalar]:
        """
        The scalar associated with this datelike

        * PeriodArray : Period
        * DatetimeArray : Timestamp
        * TimedeltaArray : Timedelta
        """
        raise AbstractMethodError(self)

    def _scalar_from_string(self, value: str) -> DTScalarOrNaT:
        """
        Construct a scalar type from a string.

        Parameters
        ----------
        value : str

        Returns
        -------
        Period, Timestamp, or Timedelta, or NaT
            Whatever the type of ``self._scalar_type`` is.

        Notes
        -----
        This should call ``self._check_compatible_with`` before
        unboxing the result.
        """
        raise AbstractMethodError(self)

    @classmethod
    def _rebox_native(cls, value: int) -> Union[int, np.datetime64, np.timedelta64]:
        """
        Box an integer unboxed via _unbox_scalar into the native type for
        the underlying ndarray.
        """
        raise AbstractMethodError(cls)

<<<<<<< HEAD
    def _unbox_scalar(self, value: DTScalarOrNaT) -> int:
=======
    def _unbox_scalar(self, value: DTScalarOrNaT, setitem: bool = False) -> int:
>>>>>>> 1b2f1f47
        """
        Unbox the integer value of a scalar `value`.

        Parameters
        ----------
        value : Period, Timestamp, Timedelta, or NaT
            Depending on subclass.
        setitem : bool, default False
            Whether to check compatiblity with setitem strictness.

        Returns
        -------
        int

        Examples
        --------
        >>> self._unbox_scalar(Timedelta("10s"))  # doctest: +SKIP
        10000000000
        """
        raise AbstractMethodError(self)

    def _check_compatible_with(
        self, other: DTScalarOrNaT, setitem: bool = False
    ) -> None:
        """
        Verify that `self` and `other` are compatible.

        * DatetimeArray verifies that the timezones (if any) match
        * PeriodArray verifies that the freq matches
        * Timedelta has no verification

        In each case, NaT is considered compatible.

        Parameters
        ----------
        other
        setitem : bool, default False
            For __setitem__ we may have stricter compatibility restrictions than
            for comparisons.

        Raises
        ------
        Exception
        """
        raise AbstractMethodError(self)


class DatelikeOps:
    """
    Common ops for DatetimeIndex/PeriodIndex, but not TimedeltaIndex.
    """

    @Substitution(
        URL="https://docs.python.org/3/library/datetime.html"
        "#strftime-and-strptime-behavior"
    )
    def strftime(self, date_format):
        """
        Convert to Index using specified date_format.

        Return an Index of formatted strings specified by date_format, which
        supports the same string format as the python standard library. Details
        of the string format can be found in `python string format
        doc <%(URL)s>`__.

        Parameters
        ----------
        date_format : str
            Date format string (e.g. "%%Y-%%m-%%d").

        Returns
        -------
        ndarray
            NumPy ndarray of formatted strings.

        See Also
        --------
        to_datetime : Convert the given argument to datetime.
        DatetimeIndex.normalize : Return DatetimeIndex with times to midnight.
        DatetimeIndex.round : Round the DatetimeIndex to the specified freq.
        DatetimeIndex.floor : Floor the DatetimeIndex to the specified freq.

        Examples
        --------
        >>> rng = pd.date_range(pd.Timestamp("2018-03-10 09:00"),
        ...                     periods=3, freq='s')
        >>> rng.strftime('%%B %%d, %%Y, %%r')
        Index(['March 10, 2018, 09:00:00 AM', 'March 10, 2018, 09:00:01 AM',
               'March 10, 2018, 09:00:02 AM'],
              dtype='object')
        """
        result = self._format_native_types(date_format=date_format, na_rep=np.nan)
        return result.astype(object)


class TimelikeOps:
    """
    Common ops for TimedeltaIndex/DatetimeIndex, but not PeriodIndex.
    """

    _round_doc = """
        Perform {op} operation on the data to the specified `freq`.

        Parameters
        ----------
        freq : str or Offset
            The frequency level to {op} the index to. Must be a fixed
            frequency like 'S' (second) not 'ME' (month end). See
            :ref:`frequency aliases <timeseries.offset_aliases>` for
            a list of possible `freq` values.
        ambiguous : 'infer', bool-ndarray, 'NaT', default 'raise'
            Only relevant for DatetimeIndex:

            - 'infer' will attempt to infer fall dst-transition hours based on
              order
            - bool-ndarray where True signifies a DST time, False designates
              a non-DST time (note that this flag is only applicable for
              ambiguous times)
            - 'NaT' will return NaT where there are ambiguous times
            - 'raise' will raise an AmbiguousTimeError if there are ambiguous
              times.

            .. versionadded:: 0.24.0

        nonexistent : 'shift_forward', 'shift_backward', 'NaT', timedelta, \
default 'raise'
            A nonexistent time does not exist in a particular timezone
            where clocks moved forward due to DST.

            - 'shift_forward' will shift the nonexistent time forward to the
              closest existing time
            - 'shift_backward' will shift the nonexistent time backward to the
              closest existing time
            - 'NaT' will return NaT where there are nonexistent times
            - timedelta objects will shift nonexistent times by the timedelta
            - 'raise' will raise an NonExistentTimeError if there are
              nonexistent times.

            .. versionadded:: 0.24.0

        Returns
        -------
        DatetimeIndex, TimedeltaIndex, or Series
            Index of the same type for a DatetimeIndex or TimedeltaIndex,
            or a Series with the same index for a Series.

        Raises
        ------
        ValueError if the `freq` cannot be converted.

        Examples
        --------
        **DatetimeIndex**

        >>> rng = pd.date_range('1/1/2018 11:59:00', periods=3, freq='min')
        >>> rng
        DatetimeIndex(['2018-01-01 11:59:00', '2018-01-01 12:00:00',
                       '2018-01-01 12:01:00'],
                      dtype='datetime64[ns]', freq='T')
        """

    _round_example = """>>> rng.round('H')
        DatetimeIndex(['2018-01-01 12:00:00', '2018-01-01 12:00:00',
                       '2018-01-01 12:00:00'],
                      dtype='datetime64[ns]', freq=None)

        **Series**

        >>> pd.Series(rng).dt.round("H")
        0   2018-01-01 12:00:00
        1   2018-01-01 12:00:00
        2   2018-01-01 12:00:00
        dtype: datetime64[ns]
        """

    _floor_example = """>>> rng.floor('H')
        DatetimeIndex(['2018-01-01 11:00:00', '2018-01-01 12:00:00',
                       '2018-01-01 12:00:00'],
                      dtype='datetime64[ns]', freq=None)

        **Series**

        >>> pd.Series(rng).dt.floor("H")
        0   2018-01-01 11:00:00
        1   2018-01-01 12:00:00
        2   2018-01-01 12:00:00
        dtype: datetime64[ns]
        """

    _ceil_example = """>>> rng.ceil('H')
        DatetimeIndex(['2018-01-01 12:00:00', '2018-01-01 12:00:00',
                       '2018-01-01 13:00:00'],
                      dtype='datetime64[ns]', freq=None)

        **Series**

        >>> pd.Series(rng).dt.ceil("H")
        0   2018-01-01 12:00:00
        1   2018-01-01 12:00:00
        2   2018-01-01 13:00:00
        dtype: datetime64[ns]
        """

    def _round(self, freq, mode, ambiguous, nonexistent):
        # round the local times
        if is_datetime64tz_dtype(self.dtype):
            # operate on naive timestamps, then convert back to aware
            naive = self.tz_localize(None)
            result = naive._round(freq, mode, ambiguous, nonexistent)
            aware = result.tz_localize(
                self.tz, ambiguous=ambiguous, nonexistent=nonexistent
            )
            return aware

        values = self.view("i8")
        result = round_nsint64(values, mode, freq)
        result = self._maybe_mask_results(result, fill_value=NaT)
        return self._simple_new(result, dtype=self.dtype)

    @Appender((_round_doc + _round_example).format(op="round"))
    def round(self, freq, ambiguous="raise", nonexistent="raise"):
        return self._round(freq, RoundTo.NEAREST_HALF_EVEN, ambiguous, nonexistent)

    @Appender((_round_doc + _floor_example).format(op="floor"))
    def floor(self, freq, ambiguous="raise", nonexistent="raise"):
        return self._round(freq, RoundTo.MINUS_INFTY, ambiguous, nonexistent)

    @Appender((_round_doc + _ceil_example).format(op="ceil"))
    def ceil(self, freq, ambiguous="raise", nonexistent="raise"):
        return self._round(freq, RoundTo.PLUS_INFTY, ambiguous, nonexistent)

    def _with_freq(self, freq):
        """
        Helper to get a view on the same data, with a new freq.

        Parameters
        ----------
        freq : DateOffset, None, or "infer"

        Returns
        -------
        Same type as self
        """
        # GH#29843
        if freq is None:
            # Always valid
            pass
        elif len(self) == 0 and isinstance(freq, BaseOffset):
            # Always valid.  In the TimedeltaArray case, we assume this
            #  is a Tick offset.
            pass
        else:
            # As an internal method, we can ensure this assertion always holds
            assert freq == "infer"
            freq = to_offset(self.inferred_freq)

        arr = self.view()
        arr._freq = freq
        return arr


DatetimeLikeArrayT = TypeVar("DatetimeLikeArrayT", bound="DatetimeLikeArrayMixin")


class DatetimeLikeArrayMixin(
    ExtensionOpsMixin, AttributesMixin, NDArrayBackedExtensionArray
):
    """
    Shared Base/Mixin class for DatetimeArray, TimedeltaArray, PeriodArray

    Assumes that __new__/__init__ defines:
        _data
        _freq

    and that the inheriting class has methods:
        _generate_range
    """

    _is_recognized_dtype: Callable[[DtypeObj], bool]
    _recognized_scalars: Tuple[Type, ...]

    # ------------------------------------------------------------------
    # NDArrayBackedExtensionArray compat

    @cache_readonly
    def _ndarray(self) -> np.ndarray:
        return self._data

    def _from_backing_data(
        self: DatetimeLikeArrayT, arr: np.ndarray
    ) -> DatetimeLikeArrayT:
        # Note: we do not retain `freq`
<<<<<<< HEAD
        return type(self)._simple_new(  # type: ignore[attr-defined]
            arr, dtype=self.dtype
        )
=======
        return type(self)._simple_new(arr, dtype=self.dtype)
>>>>>>> 1b2f1f47

    # ------------------------------------------------------------------

    def _box_func(self, x):
        """
        box function to get object from internal representation
        """
        raise AbstractMethodError(self)

    def _box_values(self, values):
        """
        apply box func to passed values
        """
        return lib.map_infer(values, self._box_func)

    def __iter__(self):
        return (self._box_func(v) for v in self.asi8)

    @property
    def asi8(self) -> np.ndarray:
        """
        Integer representation of the values.

        Returns
        -------
        ndarray
            An ndarray with int64 dtype.
        """
        # do not cache or you'll create a memory leak
        return self._data.view("i8")

    # ----------------------------------------------------------------
    # Rendering Methods

    def _format_native_types(self, na_rep="NaT", date_format=None):
        """
        Helper method for astype when converting to strings.

        Returns
        -------
        ndarray[str]
        """
        raise AbstractMethodError(self)

    def _formatter(self, boxed=False):
        # TODO: Remove Datetime & DatetimeTZ formatters.
        return "'{}'".format

    # ----------------------------------------------------------------
    # Array-Like / EA-Interface Methods

    def __array__(self, dtype=None) -> np.ndarray:
        # used for Timedelta/DatetimeArray, overwritten by PeriodArray
        if is_object_dtype(dtype):
            return np.array(list(self), dtype=object)
        return self._ndarray

    def __getitem__(self, key):
        """
        This getitem defers to the underlying array, which by-definition can
        only handle list-likes, slices, and integer scalars
        """

        if lib.is_integer(key):
            # fast-path
            result = self._ndarray[key]
            if self.ndim == 1:
                return self._box_func(result)
            return self._from_backing_data(result)

        key = self._validate_getitem_key(key)
        result = self._ndarray[key]
        if lib.is_scalar(result):
            return self._box_func(result)

        result = self._from_backing_data(result)

        freq = self._get_getitem_freq(key)
        result._freq = freq
        return result

<<<<<<< HEAD
        key = self._validate_getitem_key(key)
        result = self._ndarray[key]
        if lib.is_scalar(result):
            return self._box_func(result)

        freq = self._get_getitem_freq(key)
        return self._simple_new(result, dtype=self.dtype, freq=freq)

=======
>>>>>>> 1b2f1f47
    def _validate_getitem_key(self, key):
        if com.is_bool_indexer(key):
            # first convert to boolean, because check_array_indexer doesn't
            # allow object dtype
            if is_object_dtype(key):
                key = np.asarray(key, dtype=bool)

            key = check_array_indexer(self, key)
            key = lib.maybe_booleans_to_slice(key.view(np.uint8))
        elif isinstance(key, list) and len(key) == 1 and isinstance(key[0], slice):
            # see https://github.com/pandas-dev/pandas/issues/31299, need to allow
            # this for now (would otherwise raise in check_array_indexer)
            pass
        else:
            key = check_array_indexer(self, key)
        return key

    def _get_getitem_freq(self, key):
        """
        Find the `freq` attribute to assign to the result of a __getitem__ lookup.
        """
        is_period = is_period_dtype(self.dtype)
        if is_period:
            freq = self.freq
        else:
            freq = None
            if isinstance(key, slice):
                if self.freq is not None and key.step is not None:
                    freq = key.step * self.freq
                else:
                    freq = self.freq
            elif key is Ellipsis:
                # GH#21282 indexing with Ellipsis is similar to a full slice,
                #  should preserve `freq` attribute
                freq = self.freq
        return freq

    def __setitem__(
        self,
        key: Union[int, Sequence[int], Sequence[bool], slice],
        value: Union[NaTType, Any, Sequence[Any]],
    ) -> None:
        # I'm fudging the types a bit here. "Any" above really depends
        # on type(self). For PeriodArray, it's Period (or stuff coercible
        # to a period in from_sequence). For DatetimeArray, it's Timestamp...
        # I don't know if mypy can do that, possibly with Generics.
        # https://mypy.readthedocs.io/en/latest/generics.html
        if is_list_like(value):
            is_slice = isinstance(key, slice)

            if lib.is_scalar(key):
                raise ValueError("setting an array element with a sequence.")

            if not is_slice:
                key = cast(Sequence, key)
                if len(key) != len(value) and not com.is_bool_indexer(key):
                    msg = (
                        f"shape mismatch: value array of length '{len(key)}' "
                        "does not match indexing result of length "
                        f"'{len(value)}'."
                    )
                    raise ValueError(msg)
                elif not len(key):
                    return

        value = self._validate_setitem_value(value)
        key = check_array_indexer(self, key)
        self._ndarray[key] = value
        self._maybe_clear_freq()

    def _maybe_clear_freq(self):
        # inplace operations like __setitem__ may invalidate the freq of
        # DatetimeArray and TimedeltaArray
        pass

    def astype(self, dtype, copy=True):
        # Some notes on cases we don't have to handle here in the base class:
        #   1. PeriodArray.astype handles period -> period
        #   2. DatetimeArray.astype handles conversion between tz.
        #   3. DatetimeArray.astype handles datetime -> period
        dtype = pandas_dtype(dtype)

        if is_object_dtype(dtype):
            return self._box_values(self.asi8.ravel()).reshape(self.shape)
        elif is_string_dtype(dtype) and not is_categorical_dtype(dtype):
            if is_extension_array_dtype(dtype):
                arr_cls = dtype.construct_array_type()
                return arr_cls._from_sequence(self, dtype=dtype)
            else:
                return self._format_native_types()
        elif is_integer_dtype(dtype):
            # we deliberately ignore int32 vs. int64 here.
            # See https://github.com/pandas-dev/pandas/issues/24381 for more.
            values = self.asi8

            if is_unsigned_integer_dtype(dtype):
                # Again, we ignore int32 vs. int64
                values = values.view("uint64")

            if copy:
                values = values.copy()
            return values
        elif (
            is_datetime_or_timedelta_dtype(dtype)
            and not is_dtype_equal(self.dtype, dtype)
        ) or is_float_dtype(dtype):
            # disallow conversion between datetime/timedelta,
            # and conversions for any datetimelike to float
            msg = f"Cannot cast {type(self).__name__} to dtype {dtype}"
            raise TypeError(msg)
        elif is_categorical_dtype(dtype):
            arr_cls = dtype.construct_array_type()
            return arr_cls(self, dtype=dtype)
        else:
            return np.asarray(self, dtype=dtype)

    def view(self, dtype=None):
        if dtype is None or dtype is self.dtype:
            return type(self)(self._ndarray, dtype=self.dtype)
        return self._ndarray.view(dtype=dtype)

    # ------------------------------------------------------------------
    # ExtensionArray Interface

    @classmethod
    def _concat_same_type(cls, to_concat, axis: int = 0):
        new_obj = super()._concat_same_type(to_concat, axis)

        obj = to_concat[0]
        dtype = obj.dtype

        new_freq = None
        if is_period_dtype(dtype):
            new_freq = obj.freq
        elif axis == 0:
            # GH 3232: If the concat result is evenly spaced, we can retain the
            # original frequency
            to_concat = [x for x in to_concat if len(x)]

            if obj.freq is not None and all(x.freq == obj.freq for x in to_concat):
                pairs = zip(to_concat[:-1], to_concat[1:])
                if all(pair[0][-1] + obj.freq == pair[1][0] for pair in pairs):
                    new_freq = obj.freq

        new_obj._freq = new_freq
        return new_obj

    def copy(self: DatetimeLikeArrayT) -> DatetimeLikeArrayT:
        new_obj = super().copy()
        new_obj._freq = self.freq
        return new_obj

    def _values_for_factorize(self):
        return self.asi8, iNaT

    @classmethod
    def _from_factorized(cls, values, original):
        return cls(values, dtype=original.dtype)

<<<<<<< HEAD
    def _values_for_argsort(self):
        return self._ndarray

=======
>>>>>>> 1b2f1f47
    # ------------------------------------------------------------------
    # Validation Methods
    # TODO: try to de-duplicate these, ensure identical behavior

    def _validate_fill_value(self, fill_value):
        """
        If a fill_value is passed to `take` convert it to an i8 representation,
        raising ValueError if this is not possible.

        Parameters
        ----------
        fill_value : object

        Returns
        -------
        fill_value : np.int64, np.datetime64, or np.timedelta64

        Raises
        ------
        ValueError
        """
        msg = (
            f"'fill_value' should be a {self._scalar_type}. "
            f"Got '{str(fill_value)}'."
        )
        try:
            fill_value = self._validate_scalar(fill_value, msg)
        except TypeError as err:
            raise ValueError(msg) from err
        rv = self._unbox(fill_value)
        return self._rebox_native(rv)

    def _validate_shift_value(self, fill_value):
        # TODO(2.0): once this deprecation is enforced, use _validate_fill_value
        if is_valid_nat_for_dtype(fill_value, self.dtype):
            fill_value = NaT
        elif isinstance(fill_value, self._recognized_scalars):
            fill_value = self._scalar_type(fill_value)
        else:
            # only warn if we're not going to raise
            if self._scalar_type is Period and lib.is_integer(fill_value):
                # kludge for #31971 since Period(integer) tries to cast to str
                new_fill = Period._from_ordinal(fill_value, freq=self.dtype.freq)
            else:
                new_fill = self._scalar_type(fill_value)

            # stacklevel here is chosen to be correct when called from
            #  DataFrame.shift or Series.shift
            warnings.warn(
                f"Passing {type(fill_value)} to shift is deprecated and "
                "will raise in a future version, pass "
                f"{self._scalar_type.__name__} instead.",
                FutureWarning,
                stacklevel=8,
            )
            fill_value = new_fill

        return self._unbox(fill_value)

    def _validate_scalar(
        self, value, msg: Optional[str] = None, cast_str: bool = False
    ):
        """
        Validate that the input value can be cast to our scalar_type.

        Parameters
        ----------
        value : object
        msg : str, optional.
            Message to raise in TypeError on invalid input.
            If not provided, `value` is cast to a str and used
            as the message.
        cast_str : bool, default False
            Whether to try to parse string input to scalar_type.

        Returns
        -------
        self._scalar_type or NaT
        """
        if cast_str and isinstance(value, str):
            # NB: Careful about tzawareness
            try:
                value = self._scalar_from_string(value)
            except ValueError as err:
                raise TypeError(msg) from err

        elif is_valid_nat_for_dtype(value, self.dtype):
            # GH#18295
            value = NaT

        elif isinstance(value, self._recognized_scalars):
            # error: Too many arguments for "object"  [call-arg]
            value = self._scalar_type(value)  # type: ignore[call-arg]

        else:
            if msg is None:
                msg = str(value)
            raise TypeError(msg)

        return value

    def _validate_listlike(
        self, value, opname: str, cast_str: bool = False, allow_object: bool = False
    ):
        if isinstance(value, type(self)):
            return value

        # Do type inference if necessary up front
        # e.g. we passed PeriodIndex.values and got an ndarray of Periods
        value = array(value)
        value = extract_array(value, extract_numpy=True)

        if cast_str and is_dtype_equal(value.dtype, "string"):
            # We got a StringArray
            try:
                # TODO: Could use from_sequence_of_strings if implemented
                # Note: passing dtype is necessary for PeriodArray tests
                value = type(self)._from_sequence(value, dtype=self.dtype)
            except ValueError:
                pass

        if is_categorical_dtype(value.dtype):
            # e.g. we have a Categorical holding self.dtype
            if is_dtype_equal(value.categories.dtype, self.dtype):
                # TODO: do we need equal dtype or just comparable?
                value = value._internal_get_values()
                value = extract_array(value, extract_numpy=True)

        if allow_object and is_object_dtype(value.dtype):
            pass

        elif not type(self)._is_recognized_dtype(value.dtype):
            raise TypeError(
                f"{opname} requires compatible dtype or scalar, "
                f"not {type(value).__name__}"
            )

        return value

    def _validate_searchsorted_value(self, value):
        msg = "searchsorted requires compatible dtype or scalar"
        if not is_list_like(value):
            value = self._validate_scalar(value, msg, cast_str=True)
        else:
            # TODO: cast_str?  we accept it for scalar
            value = self._validate_listlike(value, "searchsorted")

        rv = self._unbox(value)
        return self._rebox_native(rv)

    def _validate_setitem_value(self, value):
        msg = (
            f"'value' should be a '{self._scalar_type.__name__}', 'NaT', "
            f"or array of those. Got '{type(value).__name__}' instead."
        )
        if is_list_like(value):
            value = self._validate_listlike(value, "setitem", cast_str=True)
        else:
            value = self._validate_scalar(value, msg, cast_str=True)

        return self._unbox(value, setitem=True)

    def _validate_insert_value(self, value):
        msg = f"cannot insert {type(self).__name__} with incompatible label"
        value = self._validate_scalar(value, msg, cast_str=False)

        self._check_compatible_with(value, setitem=True)
        # TODO: if we dont have compat, should we raise or astype(object)?
        #  PeriodIndex does astype(object)
        return value
        # Note: we do not unbox here because the caller needs boxed value
        #  to check for freq.

    def _validate_where_value(self, other):
        msg = f"Where requires matching dtype, not {type(other)}"
        if not is_list_like(other):
            other = self._validate_scalar(other, msg)
        else:
            other = self._validate_listlike(other, "where")

        return self._unbox(other, setitem=True)

    def _unbox(self, other, setitem: bool = False) -> Union[np.int64, np.ndarray]:
        """
        Unbox either a scalar with _unbox_scalar or an instance of our own type.
        """
        if lib.is_scalar(other):
            other = self._unbox_scalar(other, setitem=setitem)
        else:
            # same type as self
            self._check_compatible_with(other, setitem=setitem)
            other = other.view("i8")
        return other

    # ------------------------------------------------------------------
    # Additional array methods
    #  These are not part of the EA API, but we implement them because
    #  pandas assumes they're there.

<<<<<<< HEAD
    def searchsorted(self, value, side="left", sorter=None):
        """
        Find indices where elements should be inserted to maintain order.

        Find the indices into a sorted array `self` such that, if the
        corresponding elements in `value` were inserted before the indices,
        the order of `self` would be preserved.

        Parameters
        ----------
        value : array_like
            Values to insert into `self`.
        side : {'left', 'right'}, optional
            If 'left', the index of the first suitable location found is given.
            If 'right', return the last such index.  If there is no suitable
            index, return either 0 or N (where N is the length of `self`).
        sorter : 1-D array_like, optional
            Optional array of integer indices that sort `self` into ascending
            order. They are typically the result of ``np.argsort``.

        Returns
        -------
        indices : array of ints
            Array of insertion points with the same shape as `value`.
        """
        value = self._validate_searchsorted_value(value)
        return self._data.searchsorted(value, side=side, sorter=sorter)

=======
>>>>>>> 1b2f1f47
    def value_counts(self, dropna=False):
        """
        Return a Series containing counts of unique values.

        Parameters
        ----------
        dropna : bool, default True
            Don't include counts of NaT values.

        Returns
        -------
        Series
        """
        from pandas import Index, Series

        if dropna:
            values = self[~self.isna()]._ndarray
        else:
            values = self._ndarray

        cls = type(self)

        result = value_counts(values, sort=False, dropna=dropna)
        index = Index(
            cls(result.index.view("i8"), dtype=self.dtype), name=result.index.name
        )
        return Series(result._values, index=index, name=result.name)

    def map(self, mapper):
        # TODO(GH-23179): Add ExtensionArray.map
        # Need to figure out if we want ExtensionArray.map first.
        # If so, then we can refactor IndexOpsMixin._map_values to
        # a standalone function and call from here..
        # Else, just rewrite _map_infer_values to do the right thing.
        from pandas import Index

        return Index(self).map(mapper).array

    # ------------------------------------------------------------------
    # Null Handling

    def isna(self):
        return self._isnan

    @property  # NB: override with cache_readonly in immutable subclasses
    def _isnan(self):
        """
        return if each value is nan
        """
        return self.asi8 == iNaT

    @property  # NB: override with cache_readonly in immutable subclasses
    def _hasnans(self):
        """
        return if I have any nans; enables various perf speedups
        """
        return bool(self._isnan.any())

    def _maybe_mask_results(self, result, fill_value=iNaT, convert=None):
        """
        Parameters
        ----------
        result : a ndarray
        fill_value : object, default iNaT
        convert : str, dtype or None

        Returns
        -------
        result : ndarray with values replace by the fill_value

        mask the result if needed, convert to the provided dtype if its not
        None

        This is an internal routine.
        """
        if self._hasnans:
            if convert:
                result = result.astype(convert)
            if fill_value is None:
                fill_value = np.nan
            result[self._isnan] = fill_value
        return result

    def fillna(self, value=None, method=None, limit=None):
        # TODO(GH-20300): remove this
        # Just overriding to ensure that we avoid an astype(object).
        # Either 20300 or a `_values_for_fillna` would avoid this duplication.
        if isinstance(value, ABCSeries):
            value = value.array

        value, method = validate_fillna_kwargs(value, method)

        mask = self.isna()

        if is_array_like(value):
            if len(value) != len(self):
                raise ValueError(
                    f"Length of 'value' does not match. Got ({len(value)}) "
                    f" expected {len(self)}"
                )
            value = value[mask]

        if mask.any():
            if method is not None:
                if method == "pad":
                    func = missing.pad_1d
                else:
                    func = missing.backfill_1d

                values = self._ndarray
                if not is_period_dtype(self.dtype):
                    # For PeriodArray self._ndarray is i8, which gets copied
                    #  by `func`.  Otherwise we need to make a copy manually
                    # to avoid modifying `self` in-place.
                    values = values.copy()

                new_values = func(values, limit=limit, mask=mask)
                if is_datetime64tz_dtype(self.dtype):
                    # we need to pass int64 values to the constructor to avoid
                    #  re-localizing incorrectly
                    new_values = new_values.view("i8")
                new_values = type(self)(new_values, dtype=self.dtype)
            else:
                # fill with value
                new_values = self.copy()
                new_values[mask] = value
        else:
            new_values = self.copy()
        return new_values

    # ------------------------------------------------------------------
    # Frequency Properties/Methods

    @property
    def freq(self):
        """
        Return the frequency object if it is set, otherwise None.
        """
        return self._freq

    @freq.setter
    def freq(self, value):
        if value is not None:
            value = to_offset(value)
            self._validate_frequency(self, value)

        self._freq = value

    @property
    def freqstr(self):
        """
        Return the frequency object as a string if its set, otherwise None.
        """
        if self.freq is None:
            return None
        return self.freq.freqstr

    @property  # NB: override with cache_readonly in immutable subclasses
    def inferred_freq(self):
        """
        Tries to return a string representing a frequency guess,
        generated by infer_freq.  Returns None if it can't autodetect the
        frequency.
        """
        if self.ndim != 1:
            return None
        try:
            return frequencies.infer_freq(self)
        except ValueError:
            return None

    @property  # NB: override with cache_readonly in immutable subclasses
    def _resolution_obj(self) -> Optional[Resolution]:
        try:
            return Resolution.get_reso_from_freq(self.freqstr)
        except KeyError:
            return None

    @property  # NB: override with cache_readonly in immutable subclasses
    def resolution(self) -> str:
        """
        Returns day, hour, minute, second, millisecond or microsecond
        """
        # error: Item "None" of "Optional[Any]" has no attribute "attrname"
        return self._resolution_obj.attrname  # type: ignore[union-attr]

    @classmethod
    def _validate_frequency(cls, index, freq, **kwargs):
        """
        Validate that a frequency is compatible with the values of a given
        Datetime Array/Index or Timedelta Array/Index

        Parameters
        ----------
        index : DatetimeIndex or TimedeltaIndex
            The index on which to determine if the given frequency is valid
        freq : DateOffset
            The frequency to validate
        """
        # TODO: this is not applicable to PeriodArray, move to correct Mixin
        inferred = index.inferred_freq
        if index.size == 0 or inferred == freq.freqstr:
            return None

        try:
            on_freq = cls._generate_range(
                start=index[0], end=None, periods=len(index), freq=freq, **kwargs
            )
            if not np.array_equal(index.asi8, on_freq.asi8):
                raise ValueError
        except ValueError as e:
            if "non-fixed" in str(e):
                # non-fixed frequencies are not meaningful for timedelta64;
                #  we retain that error message
                raise e
            # GH#11587 the main way this is reached is if the `np.array_equal`
            #  check above is False.  This can also be reached if index[0]
            #  is `NaT`, in which case the call to `cls._generate_range` will
            #  raise a ValueError, which we re-raise with a more targeted
            #  message.
            raise ValueError(
                f"Inferred frequency {inferred} from passed values "
                f"does not conform to passed frequency {freq.freqstr}"
            ) from e

    # monotonicity/uniqueness properties are called via frequencies.infer_freq,
    #  see GH#23789

    @property
    def _is_monotonic_increasing(self):
        return algos.is_monotonic(self.asi8, timelike=True)[0]

    @property
    def _is_monotonic_decreasing(self):
        return algos.is_monotonic(self.asi8, timelike=True)[1]

    @property
    def _is_unique(self):
        return len(unique1d(self.asi8)) == len(self)

    # ------------------------------------------------------------------
    # Arithmetic Methods
    _create_comparison_method = classmethod(_datetimelike_array_cmp)

    # pow is invalid for all three subclasses; TimedeltaArray will override
    #  the multiplication and division ops
    __pow__ = make_invalid_op("__pow__")
    __rpow__ = make_invalid_op("__rpow__")
    __mul__ = make_invalid_op("__mul__")
    __rmul__ = make_invalid_op("__rmul__")
    __truediv__ = make_invalid_op("__truediv__")
    __rtruediv__ = make_invalid_op("__rtruediv__")
    __floordiv__ = make_invalid_op("__floordiv__")
    __rfloordiv__ = make_invalid_op("__rfloordiv__")
    __mod__ = make_invalid_op("__mod__")
    __rmod__ = make_invalid_op("__rmod__")
    __divmod__ = make_invalid_op("__divmod__")
    __rdivmod__ = make_invalid_op("__rdivmod__")

    def _add_datetimelike_scalar(self, other):
        # Overridden by TimedeltaArray
        raise TypeError(f"cannot add {type(self).__name__} and {type(other).__name__}")

    _add_datetime_arraylike = _add_datetimelike_scalar

    def _sub_datetimelike_scalar(self, other):
        # Overridden by DatetimeArray
        assert other is not NaT
        raise TypeError(f"cannot subtract a datelike from a {type(self).__name__}")

    _sub_datetime_arraylike = _sub_datetimelike_scalar

    def _sub_period(self, other):
        # Overridden by PeriodArray
        raise TypeError(f"cannot subtract Period from a {type(self).__name__}")

    def _add_period(self, other: Period):
        # Overriden by TimedeltaArray
        raise TypeError(f"cannot add Period to a {type(self).__name__}")

    def _add_offset(self, offset):
        raise AbstractMethodError(self)

    def _add_timedeltalike_scalar(self, other):
        """
        Add a delta of a timedeltalike

        Returns
        -------
        Same type as self
        """
        if isna(other):
            # i.e np.timedelta64("NaT"), not recognized by delta_to_nanoseconds
            new_values = np.empty(self.shape, dtype="i8")
            new_values[:] = iNaT
            return type(self)(new_values, dtype=self.dtype)

        inc = delta_to_nanoseconds(other)
        new_values = checked_add_with_arr(self.asi8, inc, arr_mask=self._isnan).view(
            "i8"
        )
        new_values = self._maybe_mask_results(new_values)

        new_freq = None
        if isinstance(self.freq, Tick) or is_period_dtype(self.dtype):
            # adding a scalar preserves freq
            new_freq = self.freq

        return type(self)(new_values, dtype=self.dtype, freq=new_freq)

    def _add_timedelta_arraylike(self, other):
        """
        Add a delta of a TimedeltaIndex

        Returns
        -------
        Same type as self
        """
        # overridden by PeriodArray

        if len(self) != len(other):
            raise ValueError("cannot add indices of unequal length")

        if isinstance(other, np.ndarray):
            # ndarray[timedelta64]; wrap in TimedeltaIndex for op
            from pandas.core.arrays import TimedeltaArray

            other = TimedeltaArray._from_sequence(other)

        self_i8 = self.asi8
        other_i8 = other.asi8
        new_values = checked_add_with_arr(
            self_i8, other_i8, arr_mask=self._isnan, b_mask=other._isnan
        )
        if self._hasnans or other._hasnans:
            mask = (self._isnan) | (other._isnan)
            new_values[mask] = iNaT

        return type(self)(new_values, dtype=self.dtype)

    def _add_nat(self):
        """
        Add pd.NaT to self
        """
        if is_period_dtype(self.dtype):
            raise TypeError(
                f"Cannot add {type(self).__name__} and {type(NaT).__name__}"
            )

        # GH#19124 pd.NaT is treated like a timedelta for both timedelta
        # and datetime dtypes
        result = np.zeros(self.shape, dtype=np.int64)
        result.fill(iNaT)
        return type(self)(result, dtype=self.dtype, freq=None)

    def _sub_nat(self):
        """
        Subtract pd.NaT from self
        """
        # GH#19124 Timedelta - datetime is not in general well-defined.
        # We make an exception for pd.NaT, which in this case quacks
        # like a timedelta.
        # For datetime64 dtypes by convention we treat NaT as a datetime, so
        # this subtraction returns a timedelta64 dtype.
        # For period dtype, timedelta64 is a close-enough return dtype.
        result = np.zeros(self.shape, dtype=np.int64)
        result.fill(iNaT)
        return result.view("timedelta64[ns]")

    def _sub_period_array(self, other):
        # Overridden by PeriodArray
        raise TypeError(
            f"cannot subtract {other.dtype}-dtype from {type(self).__name__}"
        )

    def _addsub_object_array(self, other: np.ndarray, op):
        """
        Add or subtract array-like of DateOffset objects

        Parameters
        ----------
        other : np.ndarray[object]
        op : {operator.add, operator.sub}

        Returns
        -------
        result : same class as self
        """
        assert op in [operator.add, operator.sub]
        if len(other) == 1:
            # If both 1D then broadcasting is unambiguous
            # TODO(EA2D): require self.ndim == other.ndim here
            return op(self, other[0])

        warnings.warn(
            "Adding/subtracting object-dtype array to "
            f"{type(self).__name__} not vectorized",
            PerformanceWarning,
        )

        # Caller is responsible for broadcasting if necessary
        assert self.shape == other.shape, (self.shape, other.shape)

        res_values = op(self.astype("O"), np.asarray(other))
        result = array(res_values.ravel())
        result = extract_array(result, extract_numpy=True).reshape(self.shape)
        return result

    def _time_shift(self, periods, freq=None):
        """
        Shift each value by `periods`.

        Note this is different from ExtensionArray.shift, which
        shifts the *position* of each element, padding the end with
        missing values.

        Parameters
        ----------
        periods : int
            Number of periods to shift by.
        freq : pandas.DateOffset, pandas.Timedelta, or str
            Frequency increment to shift by.
        """
        if freq is not None and freq != self.freq:
            if isinstance(freq, str):
                freq = to_offset(freq)
            offset = periods * freq
            result = self + offset
            return result

        if periods == 0:
            # immutable so OK
            return self.copy()

        if self.freq is None:
            raise NullFrequencyError("Cannot shift with no freq")

        start = self[0] + periods * self.freq
        end = self[-1] + periods * self.freq

        # Note: in the DatetimeTZ case, _generate_range will infer the
        #  appropriate timezone from `start` and `end`, so tz does not need
        #  to be passed explicitly.
        return self._generate_range(start=start, end=end, periods=None, freq=self.freq)

    @unpack_zerodim_and_defer("__add__")
    def __add__(self, other):
        other_dtype = getattr(other, "dtype", None)

        # scalar others
        if other is NaT:
            result = self._add_nat()
        elif isinstance(other, (Tick, timedelta, np.timedelta64)):
            result = self._add_timedeltalike_scalar(other)
        elif isinstance(other, BaseOffset):
            # specifically _not_ a Tick
            result = self._add_offset(other)
        elif isinstance(other, (datetime, np.datetime64)):
            result = self._add_datetimelike_scalar(other)
        elif isinstance(other, Period) and is_timedelta64_dtype(self.dtype):
            result = self._add_period(other)
        elif lib.is_integer(other):
            # This check must come after the check for np.timedelta64
            # as is_integer returns True for these
            if not is_period_dtype(self.dtype):
                raise integer_op_not_supported(self)
            result = self._time_shift(other)

        # array-like others
        elif is_timedelta64_dtype(other_dtype):
            # TimedeltaIndex, ndarray[timedelta64]
            result = self._add_timedelta_arraylike(other)
        elif is_object_dtype(other_dtype):
            # e.g. Array/Index of DateOffset objects
            result = self._addsub_object_array(other, operator.add)
        elif is_datetime64_dtype(other_dtype) or is_datetime64tz_dtype(other_dtype):
            # DatetimeIndex, ndarray[datetime64]
            return self._add_datetime_arraylike(other)
        elif is_integer_dtype(other_dtype):
            if not is_period_dtype(self.dtype):
                raise integer_op_not_supported(self)
            result = self._addsub_int_array(other, operator.add)
        else:
            # Includes Categorical, other ExtensionArrays
            # For PeriodDtype, if self is a TimedeltaArray and other is a
            #  PeriodArray with  a timedelta-like (i.e. Tick) freq, this
            #  operation is valid.  Defer to the PeriodArray implementation.
            #  In remaining cases, this will end up raising TypeError.
            return NotImplemented

        if isinstance(result, np.ndarray) and is_timedelta64_dtype(result.dtype):
            from pandas.core.arrays import TimedeltaArray

            return TimedeltaArray(result)
        return result

    def __radd__(self, other):
        # alias for __add__
        return self.__add__(other)

    @unpack_zerodim_and_defer("__sub__")
    def __sub__(self, other):

        other_dtype = getattr(other, "dtype", None)

        # scalar others
        if other is NaT:
            result = self._sub_nat()
        elif isinstance(other, (Tick, timedelta, np.timedelta64)):
            result = self._add_timedeltalike_scalar(-other)
        elif isinstance(other, BaseOffset):
            # specifically _not_ a Tick
            result = self._add_offset(-other)
        elif isinstance(other, (datetime, np.datetime64)):
            result = self._sub_datetimelike_scalar(other)
        elif lib.is_integer(other):
            # This check must come after the check for np.timedelta64
            # as is_integer returns True for these
            if not is_period_dtype(self.dtype):
                raise integer_op_not_supported(self)
            result = self._time_shift(-other)

        elif isinstance(other, Period):
            result = self._sub_period(other)

        # array-like others
        elif is_timedelta64_dtype(other_dtype):
            # TimedeltaIndex, ndarray[timedelta64]
            result = self._add_timedelta_arraylike(-other)
        elif is_object_dtype(other_dtype):
            # e.g. Array/Index of DateOffset objects
            result = self._addsub_object_array(other, operator.sub)
        elif is_datetime64_dtype(other_dtype) or is_datetime64tz_dtype(other_dtype):
            # DatetimeIndex, ndarray[datetime64]
            result = self._sub_datetime_arraylike(other)
        elif is_period_dtype(other_dtype):
            # PeriodIndex
            result = self._sub_period_array(other)
        elif is_integer_dtype(other_dtype):
            if not is_period_dtype(self.dtype):
                raise integer_op_not_supported(self)
            result = self._addsub_int_array(other, operator.sub)
        else:
            # Includes ExtensionArrays, float_dtype
            return NotImplemented

        if isinstance(result, np.ndarray) and is_timedelta64_dtype(result.dtype):
            from pandas.core.arrays import TimedeltaArray

            return TimedeltaArray(result)
        return result

    def __rsub__(self, other):
        other_dtype = getattr(other, "dtype", None)

        if is_datetime64_any_dtype(other_dtype) and is_timedelta64_dtype(self.dtype):
            # ndarray[datetime64] cannot be subtracted from self, so
            # we need to wrap in DatetimeArray/Index and flip the operation
            if lib.is_scalar(other):
                # i.e. np.datetime64 object
                return Timestamp(other) - self
            if not isinstance(other, DatetimeLikeArrayMixin):
                # Avoid down-casting DatetimeIndex
                from pandas.core.arrays import DatetimeArray

                other = DatetimeArray(other)
            return other - self
        elif (
            is_datetime64_any_dtype(self.dtype)
            and hasattr(other, "dtype")
            and not is_datetime64_any_dtype(other.dtype)
        ):
            # GH#19959 datetime - datetime is well-defined as timedelta,
            # but any other type - datetime is not well-defined.
            raise TypeError(
                f"cannot subtract {type(self).__name__} from {type(other).__name__}"
            )
        elif is_period_dtype(self.dtype) and is_timedelta64_dtype(other_dtype):
            # TODO: Can we simplify/generalize these cases at all?
            raise TypeError(f"cannot subtract {type(self).__name__} from {other.dtype}")
        elif is_timedelta64_dtype(self.dtype):
            return (-self) + other

        # We get here with e.g. datetime objects
        return -(self - other)

    def __iadd__(self, other):
        result = self + other
        self[:] = result[:]

        if not is_period_dtype(self.dtype):
            # restore freq, which is invalidated by setitem
            self._freq = result._freq
        return self

    def __isub__(self, other):
        result = self - other
        self[:] = result[:]

        if not is_period_dtype(self.dtype):
            # restore freq, which is invalidated by setitem
            self._freq = result._freq
        return self

    # --------------------------------------------------------------
    # Reductions

    def _reduce(self, name: str, skipna: bool = True, **kwargs):
        op = getattr(self, name, None)
        if op:
            return op(skipna=skipna, **kwargs)
        else:
            return super()._reduce(name, skipna, **kwargs)

    def min(self, axis=None, skipna=True, *args, **kwargs):
        """
        Return the minimum value of the Array or minimum along
        an axis.

        See Also
        --------
        numpy.ndarray.min
        Index.min : Return the minimum value in an Index.
        Series.min : Return the minimum value in a Series.
        """
        nv.validate_min(args, kwargs)
        nv.validate_minmax_axis(axis)

        result = nanops.nanmin(self.asi8, skipna=skipna, mask=self.isna())
        if isna(result):
            # Period._from_ordinal does not handle np.nan gracefully
            return NaT
        return self._box_func(result)

    def max(self, axis=None, skipna=True, *args, **kwargs):
        """
        Return the maximum value of the Array or maximum along
        an axis.

        See Also
        --------
        numpy.ndarray.max
        Index.max : Return the maximum value in an Index.
        Series.max : Return the maximum value in a Series.
        """
        # TODO: skipna is broken with max.
        # See https://github.com/pandas-dev/pandas/issues/24265
        nv.validate_max(args, kwargs)
        nv.validate_minmax_axis(axis)

        mask = self.isna()
        if skipna:
            values = self[~mask].asi8
        elif mask.any():
            return NaT
        else:
            values = self.asi8

        if not len(values):
            # short-circuit for empty max / min
            return NaT

        result = nanops.nanmax(values, skipna=skipna)
        # Don't have to worry about NA `result`, since no NA went in.
        return self._box_func(result)

    def mean(self, skipna=True):
        """
        Return the mean value of the Array.

        .. versionadded:: 0.25.0

        Parameters
        ----------
        skipna : bool, default True
            Whether to ignore any NaT elements.

        Returns
        -------
        scalar
            Timestamp or Timedelta.

        See Also
        --------
        numpy.ndarray.mean : Returns the average of array elements along a given axis.
        Series.mean : Return the mean value in a Series.

        Notes
        -----
        mean is only defined for Datetime and Timedelta dtypes, not for Period.
        """
        if is_period_dtype(self.dtype):
            # See discussion in GH#24757
            raise TypeError(
                f"mean is not implemented for {type(self).__name__} since the "
                "meaning is ambiguous.  An alternative is "
                "obj.to_timestamp(how='start').mean()"
            )

        mask = self.isna()
        if skipna:
            values = self[~mask]
        elif mask.any():
            return NaT
        else:
            values = self

        if not len(values):
            # short-circuit for empty max / min
            return NaT

        result = nanops.nanmean(values.view("i8"), skipna=skipna)
        # Don't have to worry about NA `result`, since no NA went in.
        return self._box_func(result)


DatetimeLikeArrayMixin._add_comparison_ops()

# -------------------------------------------------------------------
# Shared Constructor Helpers


def validate_periods(periods):
    """
    If a `periods` argument is passed to the Datetime/Timedelta Array/Index
    constructor, cast it to an integer.

    Parameters
    ----------
    periods : None, float, int

    Returns
    -------
    periods : None or int

    Raises
    ------
    TypeError
        if periods is None, float, or int
    """
    if periods is not None:
        if lib.is_float(periods):
            periods = int(periods)
        elif not lib.is_integer(periods):
            raise TypeError(f"periods must be a number, got {periods}")
    return periods


def validate_endpoints(closed):
    """
    Check that the `closed` argument is among [None, "left", "right"]

    Parameters
    ----------
    closed : {None, "left", "right"}

    Returns
    -------
    left_closed : bool
    right_closed : bool

    Raises
    ------
    ValueError : if argument is not among valid values
    """
    left_closed = False
    right_closed = False

    if closed is None:
        left_closed = True
        right_closed = True
    elif closed == "left":
        left_closed = True
    elif closed == "right":
        right_closed = True
    else:
        raise ValueError("Closed has to be either 'left', 'right' or None")

    return left_closed, right_closed


def validate_inferred_freq(freq, inferred_freq, freq_infer):
    """
    If the user passes a freq and another freq is inferred from passed data,
    require that they match.

    Parameters
    ----------
    freq : DateOffset or None
    inferred_freq : DateOffset or None
    freq_infer : bool

    Returns
    -------
    freq : DateOffset or None
    freq_infer : bool

    Notes
    -----
    We assume at this point that `maybe_infer_freq` has been called, so
    `freq` is either a DateOffset object or None.
    """
    if inferred_freq is not None:
        if freq is not None and freq != inferred_freq:
            raise ValueError(
                f"Inferred frequency {inferred_freq} from passed "
                "values does not conform to passed frequency "
                f"{freq.freqstr}"
            )
        elif freq is None:
            freq = inferred_freq
        freq_infer = False

    return freq, freq_infer


def maybe_infer_freq(freq):
    """
    Comparing a DateOffset to the string "infer" raises, so we need to
    be careful about comparisons.  Make a dummy variable `freq_infer` to
    signify the case where the given freq is "infer" and set freq to None
    to avoid comparison trouble later on.

    Parameters
    ----------
    freq : {DateOffset, None, str}

    Returns
    -------
    freq : {DateOffset, None}
    freq_infer : bool
        Whether we should inherit the freq of passed data.
    """
    freq_infer = False
    if not isinstance(freq, BaseOffset):
        # if a passed freq is None, don't infer automatically
        if freq != "infer":
            freq = to_offset(freq)
        else:
            freq_infer = True
            freq = None
    return freq, freq_infer<|MERGE_RESOLUTION|>--- conflicted
+++ resolved
@@ -54,11 +54,7 @@
 
 from pandas.core import missing, nanops, ops
 from pandas.core.algorithms import checked_add_with_arr, unique1d, value_counts
-<<<<<<< HEAD
-from pandas.core.arrays._mixins import _T, NDArrayBackedExtensionArray
-=======
 from pandas.core.arrays._mixins import NDArrayBackedExtensionArray
->>>>>>> 1b2f1f47
 from pandas.core.arrays.base import ExtensionOpsMixin
 import pandas.core.common as com
 from pandas.core.construction import array, extract_array
@@ -187,11 +183,7 @@
         """
         raise AbstractMethodError(cls)
 
-<<<<<<< HEAD
-    def _unbox_scalar(self, value: DTScalarOrNaT) -> int:
-=======
     def _unbox_scalar(self, value: DTScalarOrNaT, setitem: bool = False) -> int:
->>>>>>> 1b2f1f47
         """
         Unbox the integer value of a scalar `value`.
 
@@ -484,13 +476,7 @@
         self: DatetimeLikeArrayT, arr: np.ndarray
     ) -> DatetimeLikeArrayT:
         # Note: we do not retain `freq`
-<<<<<<< HEAD
-        return type(self)._simple_new(  # type: ignore[attr-defined]
-            arr, dtype=self.dtype
-        )
-=======
         return type(self)._simple_new(arr, dtype=self.dtype)
->>>>>>> 1b2f1f47
 
     # ------------------------------------------------------------------
 
@@ -572,17 +558,6 @@
         result._freq = freq
         return result
 
-<<<<<<< HEAD
-        key = self._validate_getitem_key(key)
-        result = self._ndarray[key]
-        if lib.is_scalar(result):
-            return self._box_func(result)
-
-        freq = self._get_getitem_freq(key)
-        return self._simple_new(result, dtype=self.dtype, freq=freq)
-
-=======
->>>>>>> 1b2f1f47
     def _validate_getitem_key(self, key):
         if com.is_bool_indexer(key):
             # first convert to boolean, because check_array_indexer doesn't
@@ -742,12 +717,6 @@
     def _from_factorized(cls, values, original):
         return cls(values, dtype=original.dtype)
 
-<<<<<<< HEAD
-    def _values_for_argsort(self):
-        return self._ndarray
-
-=======
->>>>>>> 1b2f1f47
     # ------------------------------------------------------------------
     # Validation Methods
     # TODO: try to de-duplicate these, ensure identical behavior
@@ -947,37 +916,6 @@
     #  These are not part of the EA API, but we implement them because
     #  pandas assumes they're there.
 
-<<<<<<< HEAD
-    def searchsorted(self, value, side="left", sorter=None):
-        """
-        Find indices where elements should be inserted to maintain order.
-
-        Find the indices into a sorted array `self` such that, if the
-        corresponding elements in `value` were inserted before the indices,
-        the order of `self` would be preserved.
-
-        Parameters
-        ----------
-        value : array_like
-            Values to insert into `self`.
-        side : {'left', 'right'}, optional
-            If 'left', the index of the first suitable location found is given.
-            If 'right', return the last such index.  If there is no suitable
-            index, return either 0 or N (where N is the length of `self`).
-        sorter : 1-D array_like, optional
-            Optional array of integer indices that sort `self` into ascending
-            order. They are typically the result of ``np.argsort``.
-
-        Returns
-        -------
-        indices : array of ints
-            Array of insertion points with the same shape as `value`.
-        """
-        value = self._validate_searchsorted_value(value)
-        return self._data.searchsorted(value, side=side, sorter=sorter)
-
-=======
->>>>>>> 1b2f1f47
     def value_counts(self, dropna=False):
         """
         Return a Series containing counts of unique values.
