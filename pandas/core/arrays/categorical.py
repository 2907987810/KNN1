--- conflicted
+++ resolved
@@ -395,13 +395,7 @@
             dtype = CategoricalDtype(categories, dtype.ordered)
 
         elif is_categorical_dtype(values.dtype):
-<<<<<<< HEAD
-            # pandas/core/arrays/categorical.py:362: error: Item "ExtensionArray" of
-            # "Union[Any, ExtensionArray]" has no attribute "codes"  [union-attr]
-            old_codes = extract_array(values).codes  # type: ignore[union-attr]
-=======
             old_codes = extract_array(values)._codes
->>>>>>> a3b651ae
             codes = recode_for_categories(
                 old_codes, values.dtype.categories, dtype.categories, copy=copy
             )
