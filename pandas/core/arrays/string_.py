--- conflicted
+++ resolved
@@ -1,24 +1,16 @@
-<<<<<<< HEAD
-import operator
-from typing import TYPE_CHECKING, Any, Type, Union
-=======
 from __future__ import annotations
->>>>>>> 5bf5ae80
 
 from typing import (
     TYPE_CHECKING,
+    Any,
     Optional,
     Type,
     Union,
 )
 
-<<<<<<< HEAD
+import numpy as np
+
 from pandas._config import get_option
-
-from pandas._libs import lib, missing as libmissing
-=======
-import numpy as np
->>>>>>> 5bf5ae80
 
 from pandas._libs import (
     lib,
@@ -112,7 +104,6 @@
         return str
 
     @classmethod
-<<<<<<< HEAD
     def construct_from_string(cls, string):
         """
         Construct a StringDtype from a string.
@@ -167,10 +158,7 @@
         return super().__hash__()
 
     # XXX: this is a classmethod, but we need to know the storage type.
-    def construct_array_type(self) -> Type["StringArray"]:
-=======
-    def construct_array_type(cls) -> Type[StringArray]:
->>>>>>> 5bf5ae80
+    def construct_array_type(self) -> Type[StringArray]:
         """
         Return the array type associated with this dtype.
 
@@ -194,12 +182,9 @@
         """
         Construct StringArray from pyarrow Array/ChunkedArray.
         """
-<<<<<<< HEAD
-        import pyarrow  # noqa: F811
+        import pyarrow
+
         from .string_arrow import ArrowStringArray
-=======
-        import pyarrow
->>>>>>> 5bf5ae80
 
         if isinstance(array, pyarrow.Array):
             chunks = [array]
