from __future__ import annotations

import operator
from typing import (
    TYPE_CHECKING,
    Any,
    Literal,
    cast,
)

import numpy as np

from pandas._config import (
    get_option,
    using_string_dtype,
)

from pandas._libs import (
    lib,
    missing as libmissing,
)
from pandas._libs.arrays import NDArrayBacked
from pandas._libs.lib import ensure_string_array
from pandas.compat import (
    HAS_PYARROW,
    pa_version_under10p1,
)
from pandas.compat.numpy import function as nv
from pandas.util._decorators import doc

from pandas.core.dtypes.base import (
    ExtensionDtype,
    StorageExtensionDtype,
    register_extension_dtype,
)
from pandas.core.dtypes.common import (
    is_array_like,
    is_bool_dtype,
    is_integer_dtype,
    is_object_dtype,
    is_string_dtype,
    pandas_dtype,
)

from pandas.core import (
    nanops,
    ops,
)
from pandas.core.array_algos import masked_reductions
from pandas.core.arrays.base import ExtensionArray
from pandas.core.arrays.floating import (
    FloatingArray,
    FloatingDtype,
)
from pandas.core.arrays.integer import (
    IntegerArray,
    IntegerDtype,
)
from pandas.core.arrays.numpy_ import NumpyExtensionArray
from pandas.core.construction import extract_array
from pandas.core.indexers import check_array_indexer
from pandas.core.missing import isna

if TYPE_CHECKING:
    import pyarrow

    from pandas._typing import (
        AxisInt,
        Dtype,
        DtypeObj,
        NumpySorter,
        NumpyValueArrayLike,
        Scalar,
        Self,
        npt,
        type_t,
    )

    from pandas import Series


@register_extension_dtype
class StringDtype(StorageExtensionDtype):
    """
    Extension dtype for string data.

    .. warning::

       StringDtype is considered experimental. The implementation and
       parts of the API may change without warning.

    Parameters
    ----------
    storage : {"python", "pyarrow"}, optional
        If not given, the value of ``pd.options.mode.string_storage``.
    na_value : {np.nan, pd.NA}, default pd.NA
        Whether the dtype follows NaN or NA missing value semantics.

    Attributes
    ----------
    None

    Methods
    -------
    None

    See Also
    --------
    BooleanDtype : Extension dtype for boolean data.

    Examples
    --------
    >>> pd.StringDtype()
    string[python]

    >>> pd.StringDtype(storage="pyarrow")
    string[pyarrow]
    """

    @property
    def name(self) -> str:  # type: ignore[override]
        if self._na_value is libmissing.NA:
            return "string"
        else:
            return "str"

    #: StringDtype().na_value uses pandas.NA except the implementation that
    # follows NumPy semantics, which uses nan.
    @property
    def na_value(self) -> libmissing.NAType | float:  # type: ignore[override]
        return self._na_value

    _metadata = ("storage", "_na_value")  # type: ignore[assignment]

    def __init__(
        self,
        storage: str | None = None,
        na_value: libmissing.NAType | float = libmissing.NA,
    ) -> None:
        # infer defaults
        if storage is None:
            if na_value is not libmissing.NA:
                storage = get_option("mode.string_storage")
                if storage == "auto":
                    if HAS_PYARROW:
                        storage = "pyarrow"
                    else:
                        storage = "python"
            else:
                storage = get_option("mode.string_storage")
                if storage == "auto":
                    storage = "python"

        if storage == "pyarrow_numpy":
            # TODO raise a deprecation warning
            storage = "pyarrow"
            na_value = np.nan

        # validate options
        if storage not in {"python", "pyarrow"}:
            raise ValueError(
                f"Storage must be 'python' or 'pyarrow'. Got {storage} instead."
            )
        if storage == "pyarrow" and pa_version_under10p1:
            raise ImportError(
                "pyarrow>=10.0.1 is required for PyArrow backed StringArray."
            )

        if isinstance(na_value, float) and np.isnan(na_value):
            # when passed a NaN value, always set to np.nan to ensure we use
            # a consistent NaN value (and we can use `dtype.na_value is np.nan`)
            na_value = np.nan
        elif na_value is not libmissing.NA:
            raise ValueError("'na_value' must be np.nan or pd.NA, got {na_value}")

        self.storage = storage
        self._na_value = na_value

    def __repr__(self) -> str:
        if self._na_value is libmissing.NA:
            return f"{self.name}[{self.storage}]"
        else:
            # TODO add more informative repr
            return self.name

    def __eq__(self, other: object) -> bool:
        # we need to override the base class __eq__ because na_value (NA or NaN)
        # cannot be checked with normal `==`
        if isinstance(other, str):
            # TODO should dtype == "string" work for the NaN variant?
            if other == "string" or other == self.name:  # noqa: PLR1714
                return True
            try:
                other = self.construct_from_string(other)
            except (TypeError, ImportError):
                # TypeError if `other` is not a valid string for StringDtype
                # ImportError if pyarrow is not installed for "string[pyarrow]"
                return False
        if isinstance(other, type(self)):
            return self.storage == other.storage and self.na_value is other.na_value
        return False

    def __hash__(self) -> int:
        # need to override __hash__ as well because of overriding __eq__
        return super().__hash__()

    def __reduce__(self):
        return StringDtype, (self.storage, self.na_value)

    @property
    def type(self) -> type[str]:
        return str

    @classmethod
    def construct_from_string(cls, string) -> Self:
        """
        Construct a StringDtype from a string.

        Parameters
        ----------
        string : str
            The type of the name. The storage type will be taking from `string`.
            Valid options and their storage types are

            ========================== ==============================================
            string                     result storage
            ========================== ==============================================
            ``'string'``               pd.options.mode.string_storage, default python
            ``'string[python]'``       python
            ``'string[pyarrow]'``      pyarrow
            ========================== ==============================================

        Returns
        -------
        StringDtype

        Raise
        -----
        TypeError
            If the string is not a valid option.
        """
        if not isinstance(string, str):
            raise TypeError(
                f"'construct_from_string' expects a string, got {type(string)}"
            )
        if string == "string":
            return cls()
        elif string == "str" and using_string_dtype():
            return cls(na_value=np.nan)
        elif string == "string[python]":
            return cls(storage="python")
        elif string == "string[pyarrow]":
            return cls(storage="pyarrow")
        elif string == "string[pyarrow_numpy]":
            # TODO deprecate
            return cls(storage="pyarrow_numpy")
        else:
            raise TypeError(f"Cannot construct a '{cls.__name__}' from '{string}'")

    # https://github.com/pandas-dev/pandas/issues/36126
    # error: Signature of "construct_array_type" incompatible with supertype
    # "ExtensionDtype"
    def construct_array_type(  # type: ignore[override]
        self,
    ) -> type_t[BaseStringArray]:
        """
        Return the array type associated with this dtype.

        Returns
        -------
        type
        """
        from pandas.core.arrays.string_arrow import (
            ArrowStringArray,
            ArrowStringArrayNumpySemantics,
        )

        if self.storage == "python" and self._na_value is libmissing.NA:
            return StringArray
        elif self.storage == "pyarrow" and self._na_value is libmissing.NA:
            return ArrowStringArray
        elif self.storage == "python":
            return StringArrayNumpySemantics
        else:
            return ArrowStringArrayNumpySemantics

    def __from_arrow__(
        self, array: pyarrow.Array | pyarrow.ChunkedArray
    ) -> BaseStringArray:
        """
        Construct StringArray from pyarrow Array/ChunkedArray.
        """
        if self.storage == "pyarrow":
            if self._na_value is libmissing.NA:
                from pandas.core.arrays.string_arrow import ArrowStringArray

                return ArrowStringArray(array)
            else:
                from pandas.core.arrays.string_arrow import (
                    ArrowStringArrayNumpySemantics,
                )

                return ArrowStringArrayNumpySemantics(array)

        else:
            import pyarrow

            if isinstance(array, pyarrow.Array):
                chunks = [array]
            else:
                # pyarrow.ChunkedArray
                chunks = array.chunks

            results = []
            for arr in chunks:
                # convert chunk by chunk to numpy and concatenate then, to avoid
                # overflow for large string data when concatenating the pyarrow arrays
                arr = arr.to_numpy(zero_copy_only=False)
                arr = ensure_string_array(arr, na_value=self.na_value)
                results.append(arr)

        if len(chunks) == 0:
            arr = np.array([], dtype=object)
        else:
            arr = np.concatenate(results)

        # Bypass validation inside StringArray constructor, see GH#47781
        new_string_array = StringArray.__new__(StringArray)
        NDArrayBacked.__init__(new_string_array, arr, self)
        return new_string_array


class BaseStringArray(ExtensionArray):
    """
    Mixin class for StringArray, ArrowStringArray.
    """

    dtype: StringDtype

    @doc(ExtensionArray.tolist)
    def tolist(self) -> list:
        if self.ndim > 1:
            return [x.tolist() for x in self]
        return list(self.to_numpy())

    @classmethod
    def _from_scalars(cls, scalars, dtype: DtypeObj) -> Self:
        if lib.infer_dtype(scalars, skipna=True) not in ["string", "empty"]:
            # TODO: require any NAs be valid-for-string
            raise ValueError
        return cls._from_sequence(scalars, dtype=dtype)

    def _str_map(
        self, f, na_value=None, dtype: Dtype | None = None, convert: bool = True
    ):
        if self.dtype.na_value is np.nan:
<<<<<<< HEAD
            return self._str_map_nan_semantics(
                f, na_value=na_value, dtype=dtype, convert=convert
            )
=======
            return self._str_map_nan_semantics(f, na_value=na_value, dtype=dtype)
>>>>>>> fb6842df

        from pandas.arrays import BooleanArray

        if dtype is None:
            dtype = self.dtype
        if na_value is None:
            na_value = self.dtype.na_value

        mask = isna(self)
        arr = np.asarray(self)

        if is_integer_dtype(dtype) or is_bool_dtype(dtype):
            constructor: type[IntegerArray | BooleanArray]
            if is_integer_dtype(dtype):
                constructor = IntegerArray
            else:
                constructor = BooleanArray

            na_value_is_na = isna(na_value)
            if na_value_is_na:
                na_value = 1
            elif dtype == np.dtype("bool"):
                # GH#55736
                na_value = bool(na_value)
            result = lib.map_infer_mask(
                arr,
                f,
                mask.view("uint8"),
                convert=False,
                na_value=na_value,
                # error: Argument 1 to "dtype" has incompatible type
                # "Union[ExtensionDtype, str, dtype[Any], Type[object]]"; expected
                # "Type[object]"
                dtype=np.dtype(cast(type, dtype)),
            )

            if not na_value_is_na:
                mask[:] = False

            return constructor(result, mask)

        else:
            return self._str_map_str_or_object(dtype, na_value, arr, f, mask)

    def _str_map_str_or_object(
        self,
        dtype,
        na_value,
        arr: np.ndarray,
        f,
        mask: npt.NDArray[np.bool_],
    ):
        # _str_map helper for case where dtype is either string dtype or object
        if is_string_dtype(dtype) and not is_object_dtype(dtype):
            # i.e. StringDtype
            result = lib.map_infer_mask(
                arr, f, mask.view("uint8"), convert=False, na_value=na_value
            )
            if self.dtype.storage == "pyarrow":
                import pyarrow as pa

                result = pa.array(
                    result, mask=mask, type=pa.large_string(), from_pandas=True
                )
            # error: Too many arguments for "BaseStringArray"
            return type(self)(result)  # type: ignore[call-arg]

        else:
            # This is when the result type is object. We reach this when
            # -> We know the result type is truly object (e.g. .encode returns bytes
            #    or .findall returns a list).
            # -> We don't know the result type. E.g. `.get` can return anything.
            return lib.map_infer_mask(arr, f, mask.view("uint8"))

<<<<<<< HEAD
    def _str_map_nan_semantics(
        self, f, na_value=None, dtype: Dtype | None = None, convert: bool = True
    ):
=======
    def _str_map_nan_semantics(self, f, na_value=None, dtype: Dtype | None = None):
>>>>>>> fb6842df
        if dtype is None:
            dtype = self.dtype
        if na_value is None:
            na_value = self.dtype.na_value

        mask = isna(self)
        arr = np.asarray(self)

        if is_integer_dtype(dtype) or is_bool_dtype(dtype):
            na_value_is_na = isna(na_value)
            if na_value_is_na:
                if is_integer_dtype(dtype):
                    na_value = 0
                else:
                    na_value = True

            result = lib.map_infer_mask(
                arr,
                f,
                mask.view("uint8"),
                convert=False,
                na_value=na_value,
                dtype=np.dtype(cast(type, dtype)),
            )
            if na_value_is_na and mask.any():
                # TODO: we could alternatively do this check before map_infer_mask
                #  and adjust the dtype/na_value we pass there. Which is more
                #  performant?
                if is_integer_dtype(dtype):
                    result = result.astype("float64")
                else:
                    result = result.astype("object")
                result[mask] = np.nan
            return result

        else:
            return self._str_map_str_or_object(dtype, na_value, arr, f, mask)


# error: Definition of "_concat_same_type" in base class "NDArrayBacked" is
# incompatible with definition in base class "ExtensionArray"
class StringArray(BaseStringArray, NumpyExtensionArray):  # type: ignore[misc]
    """
    Extension array for string data.

    .. warning::

       StringArray is considered experimental. The implementation and
       parts of the API may change without warning.

    Parameters
    ----------
    values : array-like
        The array of data.

        .. warning::

           Currently, this expects an object-dtype ndarray
           where the elements are Python strings
           or nan-likes (``None``, ``np.nan``, ``NA``).
           This may change without warning in the future. Use
           :meth:`pandas.array` with ``dtype="string"`` for a stable way of
           creating a `StringArray` from any sequence.

        .. versionchanged:: 1.5.0

           StringArray now accepts array-likes containing
           nan-likes(``None``, ``np.nan``) for the ``values`` parameter
           in addition to strings and :attr:`pandas.NA`

    copy : bool, default False
        Whether to copy the array of data.

    Attributes
    ----------
    None

    Methods
    -------
    None

    See Also
    --------
    :func:`array`
        The recommended function for creating a StringArray.
    Series.str
        The string methods are available on Series backed by
        a StringArray.

    Notes
    -----
    StringArray returns a BooleanArray for comparison methods.

    Examples
    --------
    >>> pd.array(["This is", "some text", None, "data."], dtype="string")
    <StringArray>
    ['This is', 'some text', <NA>, 'data.']
    Length: 4, dtype: string

    Unlike arrays instantiated with ``dtype="object"``, ``StringArray``
    will convert the values to strings.

    >>> pd.array(["1", 1], dtype="object")
    <NumpyExtensionArray>
    ['1', 1]
    Length: 2, dtype: object
    >>> pd.array(["1", 1], dtype="string")
    <StringArray>
    ['1', '1']
    Length: 2, dtype: string

    However, instantiating StringArrays directly with non-strings will raise an error.

    For comparison methods, `StringArray` returns a :class:`pandas.BooleanArray`:

    >>> pd.array(["a", None, "c"], dtype="string") == "a"
    <BooleanArray>
    [True, <NA>, False]
    Length: 3, dtype: boolean
    """

    # undo the NumpyExtensionArray hack
    _typ = "extension"
    _storage = "python"
    _na_value: libmissing.NAType | float = libmissing.NA

    def __init__(self, values, copy: bool = False) -> None:
        values = extract_array(values)

        super().__init__(values, copy=copy)
        if not isinstance(values, type(self)):
            self._validate()
        NDArrayBacked.__init__(
            self,
            self._ndarray,
            StringDtype(storage=self._storage, na_value=self._na_value),
        )

    def _validate(self) -> None:
        """Validate that we only store NA or strings."""
        if len(self._ndarray) and not lib.is_string_array(self._ndarray, skipna=True):
            raise ValueError("StringArray requires a sequence of strings or pandas.NA")
        if self._ndarray.dtype != "object":
            raise ValueError(
                "StringArray requires a sequence of strings or pandas.NA. Got "
                f"'{self._ndarray.dtype}' dtype instead."
            )
        # Check to see if need to convert Na values to pd.NA
        if self._ndarray.ndim > 2:
            # Ravel if ndims > 2 b/c no cythonized version available
            lib.convert_nans_to_NA(self._ndarray.ravel("K"))
        else:
            lib.convert_nans_to_NA(self._ndarray)

    def _validate_scalar(self, value):
        # used by NDArrayBackedExtensionIndex.insert
        if isna(value):
            return self.dtype.na_value
        elif not isinstance(value, str):
            raise TypeError(
                f"Cannot set non-string value '{value}' into a string array."
            )
        return value

    @classmethod
    def _from_sequence(
        cls, scalars, *, dtype: Dtype | None = None, copy: bool = False
    ) -> Self:
        if dtype and not (isinstance(dtype, str) and dtype == "string"):
            dtype = pandas_dtype(dtype)
            assert isinstance(dtype, StringDtype) and dtype.storage == "python"
        else:
            if using_string_dtype():
                dtype = StringDtype(storage="python", na_value=np.nan)
            else:
                dtype = StringDtype(storage="python")

        from pandas.core.arrays.masked import BaseMaskedArray

        na_value = dtype.na_value
        if isinstance(scalars, BaseMaskedArray):
            # avoid costly conversion to object dtype
            na_values = scalars._mask
            result = scalars._data
            result = lib.ensure_string_array(result, copy=copy, convert_na_value=False)
            result[na_values] = na_value

        else:
            if lib.is_pyarrow_array(scalars):
                # pyarrow array; we cannot rely on the "to_numpy" check in
                #  ensure_string_array because calling scalars.to_numpy would set
                #  zero_copy_only to True which caused problems see GH#52076
                scalars = np.array(scalars)
            # convert non-na-likes to str, and nan-likes to StringDtype().na_value
            result = lib.ensure_string_array(scalars, na_value=na_value, copy=copy)

        # Manually creating new array avoids the validation step in the __init__, so is
        # faster. Refactor need for validation?
        new_string_array = cls.__new__(cls)
        NDArrayBacked.__init__(new_string_array, result, dtype)

        return new_string_array

    @classmethod
    def _from_sequence_of_strings(
        cls, strings, *, dtype: ExtensionDtype, copy: bool = False
    ) -> Self:
        return cls._from_sequence(strings, dtype=dtype, copy=copy)

    @classmethod
    def _empty(cls, shape, dtype) -> StringArray:
        values = np.empty(shape, dtype=object)
        values[:] = libmissing.NA
        return cls(values).astype(dtype, copy=False)

    def __arrow_array__(self, type=None):
        """
        Convert myself into a pyarrow Array.
        """
        import pyarrow as pa

        if type is None:
            type = pa.string()

        values = self._ndarray.copy()
        values[self.isna()] = None
        return pa.array(values, type=type, from_pandas=True)

    def _values_for_factorize(self) -> tuple[np.ndarray, None]:
        arr = self._ndarray.copy()
        mask = self.isna()
        arr[mask] = None
        return arr, None

    def __setitem__(self, key, value) -> None:
        value = extract_array(value, extract_numpy=True)
        if isinstance(value, type(self)):
            # extract_array doesn't extract NumpyExtensionArray subclasses
            value = value._ndarray

        key = check_array_indexer(self, key)
        scalar_key = lib.is_scalar(key)
        scalar_value = lib.is_scalar(value)
        if scalar_key and not scalar_value:
            raise ValueError("setting an array element with a sequence.")

        # validate new items
        if scalar_value:
            if isna(value):
                value = self.dtype.na_value
            elif not isinstance(value, str):
                raise TypeError(
                    f"Cannot set non-string value '{value}' into a StringArray."
                )
        else:
            if not is_array_like(value):
                value = np.asarray(value, dtype=object)
            if len(value) and not lib.is_string_array(value, skipna=True):
                raise TypeError("Must provide strings.")

            mask = isna(value)
            if mask.any():
                value = value.copy()
                value[isna(value)] = self.dtype.na_value

        super().__setitem__(key, value)

    def _putmask(self, mask: npt.NDArray[np.bool_], value) -> None:
        # the super() method NDArrayBackedExtensionArray._putmask uses
        # np.putmask which doesn't properly handle None/pd.NA, so using the
        # base class implementation that uses __setitem__
        ExtensionArray._putmask(self, mask, value)

    def astype(self, dtype, copy: bool = True):
        dtype = pandas_dtype(dtype)

        if dtype == self.dtype:
            if copy:
                return self.copy()
            return self

        elif isinstance(dtype, IntegerDtype):
            arr = self._ndarray.copy()
            mask = self.isna()
            arr[mask] = 0
            values = arr.astype(dtype.numpy_dtype)
            return IntegerArray(values, mask, copy=False)
        elif isinstance(dtype, FloatingDtype):
            arr_ea = self.copy()
            mask = self.isna()
            arr_ea[mask] = "0"
            values = arr_ea.astype(dtype.numpy_dtype)
            return FloatingArray(values, mask, copy=False)
        elif isinstance(dtype, ExtensionDtype):
            # Skip the NumpyExtensionArray.astype method
            return ExtensionArray.astype(self, dtype, copy)
        elif np.issubdtype(dtype, np.floating):
            arr = self._ndarray.copy()
            mask = self.isna()
            arr[mask] = 0
            values = arr.astype(dtype)
            values[mask] = np.nan
            return values

        return super().astype(dtype, copy)

    def _reduce(
        self,
        name: str,
        *,
        skipna: bool = True,
        keepdims: bool = False,
        axis: AxisInt | None = 0,
        **kwargs,
    ):
        if name in ["min", "max"]:
            result = getattr(self, name)(skipna=skipna, axis=axis)
            if keepdims:
                return self._from_sequence([result], dtype=self.dtype)
            return result

        raise TypeError(f"Cannot perform reduction '{name}' with string dtype")

    def min(self, axis=None, skipna: bool = True, **kwargs) -> Scalar:
        nv.validate_min((), kwargs)
        result = masked_reductions.min(
            values=self.to_numpy(), mask=self.isna(), skipna=skipna
        )
        return self._wrap_reduction_result(axis, result)

    def max(self, axis=None, skipna: bool = True, **kwargs) -> Scalar:
        nv.validate_max((), kwargs)
        result = masked_reductions.max(
            values=self.to_numpy(), mask=self.isna(), skipna=skipna
        )
        return self._wrap_reduction_result(axis, result)

    def value_counts(self, dropna: bool = True) -> Series:
        from pandas.core.algorithms import value_counts_internal as value_counts

        result = value_counts(self._ndarray, sort=False, dropna=dropna).astype("Int64")
        result.index = result.index.astype(self.dtype)
        return result

    def memory_usage(self, deep: bool = False) -> int:
        result = self._ndarray.nbytes
        if deep:
            return result + lib.memory_usage_of_objects(self._ndarray)
        return result

    @doc(ExtensionArray.searchsorted)
    def searchsorted(
        self,
        value: NumpyValueArrayLike | ExtensionArray,
        side: Literal["left", "right"] = "left",
        sorter: NumpySorter | None = None,
    ) -> npt.NDArray[np.intp] | np.intp:
        if self._hasna:
            raise ValueError(
                "searchsorted requires array to be sorted, which is impossible "
                "with NAs present."
            )
        return super().searchsorted(value=value, side=side, sorter=sorter)

    def _cmp_method(self, other, op):
        from pandas.arrays import BooleanArray

        if isinstance(other, StringArray):
            other = other._ndarray

        mask = isna(self) | isna(other)
        valid = ~mask

        if not lib.is_scalar(other):
            if len(other) != len(self):
                # prevent improper broadcasting when other is 2D
                raise ValueError(
                    f"Lengths of operands do not match: {len(self)} != {len(other)}"
                )

            other = np.asarray(other)
            other = other[valid]

        if op.__name__ in ops.ARITHMETIC_BINOPS:
            result = np.empty_like(self._ndarray, dtype="object")
            result[mask] = self.dtype.na_value
            result[valid] = op(self._ndarray[valid], other)
            return self._from_backing_data(result)
        else:
            # logical
            result = np.zeros(len(self._ndarray), dtype="bool")
            result[valid] = op(self._ndarray[valid], other)
            return BooleanArray(result, mask)

    _arith_method = _cmp_method

    # ------------------------------------------------------------------------
    # String methods interface
    # error: Incompatible types in assignment (expression has type "NAType",
    # base class "NumpyExtensionArray" defined the type as "float")
    _str_na_value = libmissing.NA  # type: ignore[assignment]


class StringArrayNumpySemantics(StringArray):
    _storage = "python"
    _na_value = np.nan

    def _validate(self) -> None:
        """Validate that we only store NaN or strings."""
        if len(self._ndarray) and not lib.is_string_array(self._ndarray, skipna=True):
            raise ValueError(
                "StringArrayNumpySemantics requires a sequence of strings or NaN"
            )
        if self._ndarray.dtype != "object":
            raise ValueError(
                "StringArrayNumpySemantics requires a sequence of strings or NaN. Got "
                f"'{self._ndarray.dtype}' dtype instead."
            )
        # TODO validate or force NA/None to NaN

    @classmethod
    def _from_sequence(
        cls, scalars, *, dtype: Dtype | None = None, copy: bool = False
    ) -> Self:
        if dtype is None:
            dtype = StringDtype(storage="python", na_value=np.nan)
        return super()._from_sequence(scalars, dtype=dtype, copy=copy)

    def _from_backing_data(self, arr: np.ndarray) -> StringArrayNumpySemantics:
        # need to override NumpyExtensionArray._from_backing_data to ensure
        # we always preserve the dtype
        return NDArrayBacked._from_backing_data(self, arr)

    def _reduce(
        self, name: str, *, skipna: bool = True, keepdims: bool = False, **kwargs
    ):
        if name in ["any", "all"]:
            if name == "any":
                return nanops.nanany(self._ndarray, skipna=skipna)
            else:
                return nanops.nanall(self._ndarray, skipna=skipna)
        else:
            return super()._reduce(name, skipna=skipna, keepdims=keepdims, **kwargs)

    def _wrap_reduction_result(self, axis: AxisInt | None, result) -> Any:
        # the masked_reductions use pd.NA
        if result is libmissing.NA:
            return np.nan
        return super()._wrap_reduction_result(axis, result)

    def _cmp_method(self, other, op):
        result = super()._cmp_method(other, op)
        if op == operator.ne:
            return result.to_numpy(np.bool_, na_value=True)
        else:
            return result.to_numpy(np.bool_, na_value=False)

    def value_counts(self, dropna: bool = True) -> Series:
        from pandas.core.algorithms import value_counts_internal as value_counts

        result = value_counts(self._ndarray, sort=False, dropna=dropna)
        result.index = result.index.astype(self.dtype)
        return result

    # ------------------------------------------------------------------------
    # String methods interface
    _str_na_value = np.nan<|MERGE_RESOLUTION|>--- conflicted
+++ resolved
@@ -354,13 +354,7 @@
         self, f, na_value=None, dtype: Dtype | None = None, convert: bool = True
     ):
         if self.dtype.na_value is np.nan:
-<<<<<<< HEAD
-            return self._str_map_nan_semantics(
-                f, na_value=na_value, dtype=dtype, convert=convert
-            )
-=======
             return self._str_map_nan_semantics(f, na_value=na_value, dtype=dtype)
->>>>>>> fb6842df
 
         from pandas.arrays import BooleanArray
 
@@ -435,13 +429,7 @@
             # -> We don't know the result type. E.g. `.get` can return anything.
             return lib.map_infer_mask(arr, f, mask.view("uint8"))
 
-<<<<<<< HEAD
-    def _str_map_nan_semantics(
-        self, f, na_value=None, dtype: Dtype | None = None, convert: bool = True
-    ):
-=======
     def _str_map_nan_semantics(self, f, na_value=None, dtype: Dtype | None = None):
->>>>>>> fb6842df
         if dtype is None:
             dtype = self.dtype
         if na_value is None:
