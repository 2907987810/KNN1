--- conflicted
+++ resolved
@@ -1,16 +1,9 @@
 from __future__ import annotations
 
-<<<<<<< HEAD
 from typing import (
     TYPE_CHECKING,
     Any,
-    Optional,
-    Type,
-    Union,
 )
-=======
-from typing import TYPE_CHECKING
->>>>>>> 77050d32
 
 import numpy as np
 
@@ -111,7 +104,6 @@
         return str
 
     @classmethod
-<<<<<<< HEAD
     def construct_from_string(cls, string):
         """
         Construct a StringDtype from a string.
@@ -168,10 +160,7 @@
     # "ExtensionDtype"
     def construct_array_type(  # type: ignore[override]
         self,
-    ) -> Type[StringArray | ArrowStringArray]:
-=======
-    def construct_array_type(cls) -> type_t[StringArray]:
->>>>>>> 77050d32
+    ) -> type_t[StringArray | ArrowStringArray]:
         """
         Return the array type associated with this dtype.
 
@@ -190,13 +179,8 @@
         return self.name
 
     def __from_arrow__(
-<<<<<<< HEAD
-        self, array: Union[pyarrow.Array, pyarrow.ChunkedArray]
+        self, array: pyarrow.Array | pyarrow.ChunkedArray
     ) -> StringArray | ArrowStringArray:
-=======
-        self, array: pyarrow.Array | pyarrow.ChunkedArray
-    ) -> StringArray:
->>>>>>> 77050d32
         """
         Construct StringArray from pyarrow Array/ChunkedArray.
         """
