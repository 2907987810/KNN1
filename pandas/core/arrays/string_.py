from __future__ import annotations

import operator
from typing import (
    TYPE_CHECKING,
    Any,
    ClassVar,
    Literal,
    cast,
)

import numpy as np

from pandas._config import (
    get_option,
    using_string_dtype,
)

from pandas._libs import (
    lib,
    missing as libmissing,
)
from pandas._libs.arrays import NDArrayBacked
from pandas._libs.lib import ensure_string_array
from pandas.compat import (
    HAS_PYARROW,
    pa_version_under10p1,
)
from pandas.compat.numpy import function as nv
from pandas.util._decorators import doc

from pandas.core.dtypes.base import (
    ExtensionDtype,
    StorageExtensionDtype,
    register_extension_dtype,
)
from pandas.core.dtypes.common import (
    is_array_like,
    is_bool_dtype,
    is_integer_dtype,
    is_object_dtype,
    is_string_dtype,
    pandas_dtype,
)

from pandas.core import ops
from pandas.core.array_algos import masked_reductions
from pandas.core.arrays.base import ExtensionArray
from pandas.core.arrays.floating import (
    FloatingArray,
    FloatingDtype,
)
from pandas.core.arrays.integer import (
    IntegerArray,
    IntegerDtype,
)
from pandas.core.arrays.numpy_ import NumpyExtensionArray
from pandas.core.construction import extract_array
from pandas.core.indexers import check_array_indexer
from pandas.core.missing import isna

if TYPE_CHECKING:
    import pyarrow

    from pandas._typing import (
        AxisInt,
        Dtype,
        DtypeObj,
        NumpySorter,
        NumpyValueArrayLike,
        Scalar,
        Self,
        npt,
        type_t,
    )

    from pandas import Series


@register_extension_dtype
class StringDtype(StorageExtensionDtype):
    """
    Extension dtype for string data.

    .. warning::

       StringDtype is considered experimental. The implementation and
       parts of the API may change without warning.

    Parameters
    ----------
    storage : {"python", "pyarrow"}, optional
        If not given, the value of ``pd.options.mode.string_storage``.
    na_value : {np.nan, pd.NA}, default pd.NA
        Whether the dtype follows NaN or NA missing value semantics.

    Attributes
    ----------
    None

    Methods
    -------
    None

    See Also
    --------
    BooleanDtype : Extension dtype for boolean data.

    Examples
    --------
    >>> pd.StringDtype()
    string[python]

    >>> pd.StringDtype(storage="pyarrow")
    string[pyarrow]
    """

    # error: Cannot override instance variable (previously declared on
    # base class "StorageExtensionDtype") with class variable
    name: ClassVar[str] = "string"  # type: ignore[misc]

    #: StringDtype().na_value uses pandas.NA except the implementation that
    # follows NumPy semantics, which uses nan.
    @property
    def na_value(self) -> libmissing.NAType | float:  # type: ignore[override]
        return self._na_value

    _metadata = ("storage", "_na_value")  # type: ignore[assignment]

    def __init__(
        self,
        storage: str | None = None,
        na_value: libmissing.NAType | float = libmissing.NA,
    ) -> None:
        # infer defaults
        if storage is None:
<<<<<<< HEAD
            if using_string_dtype():
                if HAS_PYARROW:
                    storage = "pyarrow"
                else:
                    storage = "python"
=======
            if using_string_dtype() and na_value is not libmissing.NA:
                storage = "pyarrow"
>>>>>>> 4b4c86ea
            else:
                storage = get_option("mode.string_storage")

        if storage == "pyarrow_numpy":
            # TODO raise a deprecation warning
            storage = "pyarrow"
            na_value = np.nan
        if storage == "python_numpy":
            # TODO remove
            storage = "python"
            na_value = np.nan

        # validate options
        if storage not in {"python", "pyarrow"}:
            raise ValueError(
                f"Storage must be 'python' or 'pyarrow'. Got {storage} instead."
            )
        if storage == "pyarrow" and pa_version_under10p1:
            raise ImportError(
                "pyarrow>=10.0.1 is required for PyArrow backed StringArray."
            )

        if isinstance(na_value, float) and np.isnan(na_value):
            # when passed a NaN value, always set to np.nan to ensure we use
            # a consistent NaN value (and we can use `dtype.na_value is np.nan`)
            na_value = np.nan
        elif na_value is not libmissing.NA:
            raise ValueError("'na_value' must be np.nan or pd.NA, got {na_value}")

        self.storage = storage
        self._na_value = na_value

    def __eq__(self, other: object) -> bool:
        # we need to override the base class __eq__ because na_value (NA or NaN)
        # cannot be checked with normal `==`
        if isinstance(other, str):
            if other == self.name:
                return True
            try:
                other = self.construct_from_string(other)
            except (TypeError, ImportError):
                # TypeError if `other` is not a valid string for StringDtype
                # ImportError if pyarrow is not installed for "string[pyarrow]"
                return False
        if isinstance(other, type(self)):
            return self.storage == other.storage and self.na_value is other.na_value
        return False

    def __hash__(self) -> int:
        # need to override __hash__ as well because of overriding __eq__
        return super().__hash__()

    def __reduce__(self):
        return StringDtype, (self.storage, self.na_value)

    @property
    def type(self) -> type[str]:
        return str

    @classmethod
    def construct_from_string(cls, string) -> Self:
        """
        Construct a StringDtype from a string.

        Parameters
        ----------
        string : str
            The type of the name. The storage type will be taking from `string`.
            Valid options and their storage types are

            ========================== ==============================================
            string                     result storage
            ========================== ==============================================
            ``'string'``               pd.options.mode.string_storage, default python
            ``'string[python]'``       python
            ``'string[pyarrow]'``      pyarrow
            ========================== ==============================================

        Returns
        -------
        StringDtype

        Raise
        -----
        TypeError
            If the string is not a valid option.
        """
        if not isinstance(string, str):
            raise TypeError(
                f"'construct_from_string' expects a string, got {type(string)}"
            )
        if string == "string":
            return cls()
        elif string == "string[python]":
            return cls(storage="python")
        elif string == "string[python_numpy]":
            # TODO remove
            return cls(storage="python", na_value=np.nan)
        elif string == "string[pyarrow]":
            return cls(storage="pyarrow")
        elif string == "string[pyarrow_numpy]":
            # TODO deprecate
            return cls(storage="pyarrow_numpy")
        else:
            raise TypeError(f"Cannot construct a '{cls.__name__}' from '{string}'")

    # https://github.com/pandas-dev/pandas/issues/36126
    # error: Signature of "construct_array_type" incompatible with supertype
    # "ExtensionDtype"
    def construct_array_type(  # type: ignore[override]
        self,
    ) -> type_t[BaseStringArray]:
        """
        Return the array type associated with this dtype.

        Returns
        -------
        type
        """
        from pandas.core.arrays.string_arrow import (
            ArrowStringArray,
            ArrowStringArrayNumpySemantics,
        )

        if self.storage == "python" and self._na_value is libmissing.NA:
            return StringArray
        elif self.storage == "pyarrow" and self._na_value is libmissing.NA:
            return ArrowStringArray
        elif self.storage == "python":
            return StringArrayNumpySemantics
        else:
            return ArrowStringArrayNumpySemantics

    def __from_arrow__(
        self, array: pyarrow.Array | pyarrow.ChunkedArray
    ) -> BaseStringArray:
        """
        Construct StringArray from pyarrow Array/ChunkedArray.
        """
        if self.storage == "pyarrow":
            if self._na_value is libmissing.NA:
                from pandas.core.arrays.string_arrow import ArrowStringArray

                return ArrowStringArray(array)
            else:
                from pandas.core.arrays.string_arrow import (
                    ArrowStringArrayNumpySemantics,
                )

                return ArrowStringArrayNumpySemantics(array)

        else:
            import pyarrow

            if isinstance(array, pyarrow.Array):
                chunks = [array]
            else:
                # pyarrow.ChunkedArray
                chunks = array.chunks

            results = []
            for arr in chunks:
                # convert chunk by chunk to numpy and concatenate then, to avoid
                # overflow for large string data when concatenating the pyarrow arrays
                arr = arr.to_numpy(zero_copy_only=False)
                arr = ensure_string_array(arr, na_value=self.na_value)
                results.append(arr)

        if len(chunks) == 0:
            arr = np.array([], dtype=object)
        else:
            arr = np.concatenate(results)

        # Bypass validation inside StringArray constructor, see GH#47781
        new_string_array = StringArray.__new__(StringArray)
        NDArrayBacked.__init__(new_string_array, arr, self)
        return new_string_array


class BaseStringArray(ExtensionArray):
    """
    Mixin class for StringArray, ArrowStringArray.
    """

    @doc(ExtensionArray.tolist)
    def tolist(self) -> list:
        if self.ndim > 1:
            return [x.tolist() for x in self]
        return list(self.to_numpy())

    @classmethod
    def _from_scalars(cls, scalars, dtype: DtypeObj) -> Self:
        if lib.infer_dtype(scalars, skipna=True) not in ["string", "empty"]:
            # TODO: require any NAs be valid-for-string
            raise ValueError
        return cls._from_sequence(scalars, dtype=dtype)


# error: Definition of "_concat_same_type" in base class "NDArrayBacked" is
# incompatible with definition in base class "ExtensionArray"
class StringArray(BaseStringArray, NumpyExtensionArray):  # type: ignore[misc]
    """
    Extension array for string data.

    .. warning::

       StringArray is considered experimental. The implementation and
       parts of the API may change without warning.

    Parameters
    ----------
    values : array-like
        The array of data.

        .. warning::

           Currently, this expects an object-dtype ndarray
           where the elements are Python strings
           or nan-likes (``None``, ``np.nan``, ``NA``).
           This may change without warning in the future. Use
           :meth:`pandas.array` with ``dtype="string"`` for a stable way of
           creating a `StringArray` from any sequence.

        .. versionchanged:: 1.5.0

           StringArray now accepts array-likes containing
           nan-likes(``None``, ``np.nan``) for the ``values`` parameter
           in addition to strings and :attr:`pandas.NA`

    copy : bool, default False
        Whether to copy the array of data.

    Attributes
    ----------
    None

    Methods
    -------
    None

    See Also
    --------
    :func:`array`
        The recommended function for creating a StringArray.
    Series.str
        The string methods are available on Series backed by
        a StringArray.

    Notes
    -----
    StringArray returns a BooleanArray for comparison methods.

    Examples
    --------
    >>> pd.array(["This is", "some text", None, "data."], dtype="string")
    <StringArray>
    ['This is', 'some text', <NA>, 'data.']
    Length: 4, dtype: string

    Unlike arrays instantiated with ``dtype="object"``, ``StringArray``
    will convert the values to strings.

    >>> pd.array(["1", 1], dtype="object")
    <NumpyExtensionArray>
    ['1', 1]
    Length: 2, dtype: object
    >>> pd.array(["1", 1], dtype="string")
    <StringArray>
    ['1', '1']
    Length: 2, dtype: string

    However, instantiating StringArrays directly with non-strings will raise an error.

    For comparison methods, `StringArray` returns a :class:`pandas.BooleanArray`:

    >>> pd.array(["a", None, "c"], dtype="string") == "a"
    <BooleanArray>
    [True, <NA>, False]
    Length: 3, dtype: boolean
    """

    # undo the NumpyExtensionArray hack
    _typ = "extension"
    _storage = "python"
    _na_value = libmissing.NA

    def __init__(self, values, copy: bool = False) -> None:
        values = extract_array(values)

        super().__init__(values, copy=copy)
        if not isinstance(values, type(self)):
            self._validate()
        NDArrayBacked.__init__(
            self,
            self._ndarray,
            StringDtype(storage=self._storage, na_value=self._na_value),
        )

    def _validate(self) -> None:
        """Validate that we only store NA or strings."""
        if len(self._ndarray) and not lib.is_string_array(self._ndarray, skipna=True):
            raise ValueError("StringArray requires a sequence of strings or pandas.NA")
        if self._ndarray.dtype != "object":
            raise ValueError(
                "StringArray requires a sequence of strings or pandas.NA. Got "
                f"'{self._ndarray.dtype}' dtype instead."
            )
        # Check to see if need to convert Na values to pd.NA
        if self._ndarray.ndim > 2:
            # Ravel if ndims > 2 b/c no cythonized version available
            lib.convert_nans_to_NA(self._ndarray.ravel("K"))
        else:
            lib.convert_nans_to_NA(self._ndarray)

    def _validate_scalar(self, value):
        # used by NDArrayBackedExtensionIndex.insert
        if isna(value):
            return self.dtype.na_value
        elif not isinstance(value, str):
            raise TypeError(
                f"Cannot set non-string value '{value}' into a string array."
            )
        return value

    @classmethod
    def _from_sequence(
        cls, scalars, *, dtype: Dtype | None = None, copy: bool = False
    ) -> Self:
        if dtype and not (isinstance(dtype, str) and dtype == "string"):
            dtype = pandas_dtype(dtype)
            assert isinstance(dtype, StringDtype) and dtype.storage == "python"
        else:
            if using_string_dtype():
                dtype = StringDtype(storage="python", na_value=np.nan)
            else:
                dtype = StringDtype(storage="python")

        from pandas.core.arrays.masked import BaseMaskedArray

        na_value = dtype.na_value
        if isinstance(scalars, BaseMaskedArray):
            # avoid costly conversion to object dtype
            na_values = scalars._mask
            result = scalars._data
            result = lib.ensure_string_array(result, copy=copy, convert_na_value=False)
            result[na_values] = na_value

        else:
            if lib.is_pyarrow_array(scalars):
                # pyarrow array; we cannot rely on the "to_numpy" check in
                #  ensure_string_array because calling scalars.to_numpy would set
                #  zero_copy_only to True which caused problems see GH#52076
                scalars = np.array(scalars)
            # convert non-na-likes to str, and nan-likes to StringDtype().na_value
            result = lib.ensure_string_array(scalars, na_value=na_value, copy=copy)

        # Manually creating new array avoids the validation step in the __init__, so is
        # faster. Refactor need for validation?
        new_string_array = cls.__new__(cls)
        NDArrayBacked.__init__(new_string_array, result, dtype)

        return new_string_array

    @classmethod
    def _from_sequence_of_strings(
        cls, strings, *, dtype: ExtensionDtype, copy: bool = False
    ) -> Self:
        return cls._from_sequence(strings, dtype=dtype, copy=copy)

    @classmethod
    def _empty(cls, shape, dtype) -> StringArray:
        values = np.empty(shape, dtype=object)
        values[:] = libmissing.NA
        return cls(values).astype(dtype, copy=False)

    def __arrow_array__(self, type=None):
        """
        Convert myself into a pyarrow Array.
        """
        import pyarrow as pa

        if type is None:
            type = pa.string()

        values = self._ndarray.copy()
        values[self.isna()] = None
        return pa.array(values, type=type, from_pandas=True)

    def _values_for_factorize(self) -> tuple[np.ndarray, None]:
        arr = self._ndarray.copy()
        mask = self.isna()
        arr[mask] = None
        return arr, None

    def __setitem__(self, key, value) -> None:
        value = extract_array(value, extract_numpy=True)
        if isinstance(value, type(self)):
            # extract_array doesn't extract NumpyExtensionArray subclasses
            value = value._ndarray

        key = check_array_indexer(self, key)
        scalar_key = lib.is_scalar(key)
        scalar_value = lib.is_scalar(value)
        if scalar_key and not scalar_value:
            raise ValueError("setting an array element with a sequence.")

        # validate new items
        if scalar_value:
            if isna(value):
                value = self.dtype.na_value
            elif not isinstance(value, str):
                raise TypeError(
                    f"Cannot set non-string value '{value}' into a StringArray."
                )
        else:
            if not is_array_like(value):
                value = np.asarray(value, dtype=object)
            if len(value) and not lib.is_string_array(value, skipna=True):
                raise TypeError("Must provide strings.")

            mask = isna(value)
            if mask.any():
                value = value.copy()
                value[isna(value)] = self.dtype.na_value

        super().__setitem__(key, value)

    def _putmask(self, mask: npt.NDArray[np.bool_], value) -> None:
        # the super() method NDArrayBackedExtensionArray._putmask uses
        # np.putmask which doesn't properly handle None/pd.NA, so using the
        # base class implementation that uses __setitem__
        ExtensionArray._putmask(self, mask, value)

    def astype(self, dtype, copy: bool = True):
        dtype = pandas_dtype(dtype)

        if dtype == self.dtype:
            if copy:
                return self.copy()
            return self

        elif isinstance(dtype, IntegerDtype):
            arr = self._ndarray.copy()
            mask = self.isna()
            arr[mask] = 0
            values = arr.astype(dtype.numpy_dtype)
            return IntegerArray(values, mask, copy=False)
        elif isinstance(dtype, FloatingDtype):
            arr_ea = self.copy()
            mask = self.isna()
            arr_ea[mask] = "0"
            values = arr_ea.astype(dtype.numpy_dtype)
            return FloatingArray(values, mask, copy=False)
        elif isinstance(dtype, ExtensionDtype):
            # Skip the NumpyExtensionArray.astype method
            return ExtensionArray.astype(self, dtype, copy)
        elif np.issubdtype(dtype, np.floating):
            arr = self._ndarray.copy()
            mask = self.isna()
            arr[mask] = 0
            values = arr.astype(dtype)
            values[mask] = np.nan
            return values

        return super().astype(dtype, copy)

    def _reduce(
        self,
        name: str,
        *,
        skipna: bool = True,
        keepdims: bool = False,
        axis: AxisInt | None = 0,
        **kwargs,
    ):
        if name in ["min", "max"]:
            result = getattr(self, name)(skipna=skipna, axis=axis)
            if keepdims:
                return self._from_sequence([result], dtype=self.dtype)
            return result

        raise TypeError(f"Cannot perform reduction '{name}' with string dtype")

    def min(self, axis=None, skipna: bool = True, **kwargs) -> Scalar:
        nv.validate_min((), kwargs)
        result = masked_reductions.min(
            values=self.to_numpy(), mask=self.isna(), skipna=skipna
        )
        return self._wrap_reduction_result(axis, result)

    def max(self, axis=None, skipna: bool = True, **kwargs) -> Scalar:
        nv.validate_max((), kwargs)
        result = masked_reductions.max(
            values=self.to_numpy(), mask=self.isna(), skipna=skipna
        )
        return self._wrap_reduction_result(axis, result)

    def value_counts(self, dropna: bool = True) -> Series:
        from pandas.core.algorithms import value_counts_internal as value_counts

        result = value_counts(self._ndarray, sort=False, dropna=dropna).astype("Int64")
        result.index = result.index.astype(self.dtype)
        return result

    def memory_usage(self, deep: bool = False) -> int:
        result = self._ndarray.nbytes
        if deep:
            return result + lib.memory_usage_of_objects(self._ndarray)
        return result

    @doc(ExtensionArray.searchsorted)
    def searchsorted(
        self,
        value: NumpyValueArrayLike | ExtensionArray,
        side: Literal["left", "right"] = "left",
        sorter: NumpySorter | None = None,
    ) -> npt.NDArray[np.intp] | np.intp:
        if self._hasna:
            raise ValueError(
                "searchsorted requires array to be sorted, which is impossible "
                "with NAs present."
            )
        return super().searchsorted(value=value, side=side, sorter=sorter)

    def _cmp_method(self, other, op):
        from pandas.arrays import BooleanArray

        if isinstance(other, StringArray):
            other = other._ndarray

        mask = isna(self) | isna(other)
        valid = ~mask

        if not lib.is_scalar(other):
            if len(other) != len(self):
                # prevent improper broadcasting when other is 2D
                raise ValueError(
                    f"Lengths of operands do not match: {len(self)} != {len(other)}"
                )

            other = np.asarray(other)
            other = other[valid]

        if op.__name__ in ops.ARITHMETIC_BINOPS:
            result = np.empty_like(self._ndarray, dtype="object")
            result[mask] = self.dtype.na_value
            result[valid] = op(self._ndarray[valid], other)
            return self._from_backing_data(result)
        else:
            # logical
            result = np.zeros(len(self._ndarray), dtype="bool")
            result[valid] = op(self._ndarray[valid], other)
            return BooleanArray(result, mask)

    _arith_method = _cmp_method

    # ------------------------------------------------------------------------
    # String methods interface
    # error: Incompatible types in assignment (expression has type "NAType",
    # base class "NumpyExtensionArray" defined the type as "float")
    _str_na_value = libmissing.NA  # type: ignore[assignment]

    def _str_map(
        self, f, na_value=None, dtype: Dtype | None = None, convert: bool = True
    ):
        from pandas.arrays import BooleanArray

        if dtype is None:
            dtype = StringDtype(storage="python")
        if na_value is None:
            na_value = self.dtype.na_value

        mask = isna(self)
        arr = np.asarray(self)

        if is_integer_dtype(dtype) or is_bool_dtype(dtype):
            constructor: type[IntegerArray | BooleanArray]
            if is_integer_dtype(dtype):
                constructor = IntegerArray
            else:
                constructor = BooleanArray

            na_value_is_na = isna(na_value)
            if na_value_is_na:
                na_value = 1
            elif dtype == np.dtype("bool"):
                na_value = bool(na_value)
            result = lib.map_infer_mask(
                arr,
                f,
                mask.view("uint8"),
                convert=False,
                na_value=na_value,
                # error: Argument 1 to "dtype" has incompatible type
                # "Union[ExtensionDtype, str, dtype[Any], Type[object]]"; expected
                # "Type[object]"
                dtype=np.dtype(cast(type, dtype)),
            )

            if not na_value_is_na:
                mask[:] = False

            return constructor(result, mask)

        elif is_string_dtype(dtype) and not is_object_dtype(dtype):
            # i.e. StringDtype
            result = lib.map_infer_mask(
                arr, f, mask.view("uint8"), convert=False, na_value=na_value
            )
            return StringArray(result)
        else:
            # This is when the result type is object. We reach this when
            # -> We know the result type is truly object (e.g. .encode returns bytes
            #    or .findall returns a list).
            # -> We don't know the result type. E.g. `.get` can return anything.
            return lib.map_infer_mask(arr, f, mask.view("uint8"))


class StringArrayNumpySemantics(StringArray):
    _storage = "python"
    _na_value = np.nan

    def _validate(self) -> None:
        """Validate that we only store NaN or strings."""
        if len(self._ndarray) and not lib.is_string_array(self._ndarray, skipna=True):
            raise ValueError(
                "StringArrayNumpySemantics requires a sequence of strings or NaN"
            )
        if self._ndarray.dtype != "object":
            raise ValueError(
                "StringArrayNumpySemantics requires a sequence of strings or NaN. Got "
                f"'{self._ndarray.dtype}' dtype instead."
            )
        # TODO validate or force NA/None to NaN

    @classmethod
    def _from_sequence(
        cls, scalars, *, dtype: Dtype | None = None, copy: bool = False
    ) -> Self:
        if dtype is None:
            dtype = StringDtype(storage="python", na_value=np.nan)
        return super()._from_sequence(scalars, dtype=dtype, copy=copy)

    def _from_backing_data(self, arr: np.ndarray) -> StringArrayNumpySemantics:
        # need to overrde NumpyExtensionArray._from_backing_data to ensure
        # we always preserve the dtype
        return NDArrayBacked._from_backing_data(self, arr)

    def _wrap_reduction_result(self, axis: AxisInt | None, result) -> Any:
        # the masked_reductions use pd.NA
        if result is libmissing.NA:
            return np.nan
        return super()._wrap_reduction_result(axis, result)

    def _cmp_method(self, other, op):
        result = super()._cmp_method(other, op)
        if op == operator.ne:
            return result.to_numpy(np.bool_, na_value=True)
        else:
            return result.to_numpy(np.bool_, na_value=False)

    def value_counts(self, dropna: bool = True) -> Series:
        from pandas.core.algorithms import value_counts_internal as value_counts

        result = value_counts(self._ndarray, sort=False, dropna=dropna)
        result.index = result.index.astype(self.dtype)
        return result

    # ------------------------------------------------------------------------
    # String methods interface
    _str_na_value = np.nan

    def _str_map(
        self, f, na_value=None, dtype: Dtype | None = None, convert: bool = True
    ):
        if dtype is None:
            dtype = self.dtype
        if na_value is None:
            na_value = self.dtype.na_value

        mask = isna(self)
        arr = np.asarray(self)
        convert = convert and not np.all(mask)

        if is_integer_dtype(dtype) or is_bool_dtype(dtype):
            na_value_is_na = isna(na_value)
            if na_value_is_na:
                if is_integer_dtype(dtype):
                    na_value = 0
                else:
                    na_value = True

            result = lib.map_infer_mask(
                arr,
                f,
                mask.view("uint8"),
                convert=False,
                na_value=na_value,
                dtype=np.dtype(cast(type, dtype)),
            )
            if na_value_is_na and mask.any():
                if is_integer_dtype(dtype):
                    result = result.astype("float64")
                else:
                    result = result.astype("object")
                result[mask] = np.nan
            return result

        elif is_string_dtype(dtype) and not is_object_dtype(dtype):
            # i.e. StringDtype
            result = lib.map_infer_mask(
                arr, f, mask.view("uint8"), convert=False, na_value=na_value
            )
            return type(self)(result)
        else:
            # This is when the result type is object. We reach this when
            # -> We know the result type is truly object (e.g. .encode returns bytes
            #    or .findall returns a list).
            # -> We don't know the result type. E.g. `.get` can return anything.
            return lib.map_infer_mask(arr, f, mask.view("uint8"))<|MERGE_RESOLUTION|>--- conflicted
+++ resolved
@@ -134,16 +134,11 @@
     ) -> None:
         # infer defaults
         if storage is None:
-<<<<<<< HEAD
-            if using_string_dtype():
+            if using_string_dtype() and na_value is not libmissing.NA:
                 if HAS_PYARROW:
                     storage = "pyarrow"
                 else:
                     storage = "python"
-=======
-            if using_string_dtype() and na_value is not libmissing.NA:
-                storage = "pyarrow"
->>>>>>> 4b4c86ea
             else:
                 storage = get_option("mode.string_storage")
 
