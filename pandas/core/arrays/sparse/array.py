"""
SparseArray data structure
"""
from __future__ import annotations

from collections import abc
import numbers
import operator
from typing import (
    TYPE_CHECKING,
    Any,
    Callable,
    Literal,
    Sequence,
    TypeVar,
    cast,
    overload,
)
import warnings

import numpy as np

from pandas._libs import lib
import pandas._libs.sparse as splib
from pandas._libs.sparse import (
    BlockIndex,
    IntIndex,
    SparseIndex,
)
from pandas._libs.tslibs import NaT
from pandas._typing import (
    ArrayLike,
    AstypeArg,
    Dtype,
    NpDtype,
    PositionalIndexer,
    Scalar,
    ScalarIndexer,
    SequenceIndexer,
    npt,
)
from pandas.compat.numpy import function as nv
from pandas.errors import PerformanceWarning
from pandas.util._exceptions import find_stack_level
from pandas.util._validators import validate_insert_loc

from pandas.core.dtypes.astype import astype_nansafe
from pandas.core.dtypes.cast import (
    construct_1d_arraylike_from_scalar,
    find_common_type,
    maybe_box_datetimelike,
)
from pandas.core.dtypes.common import (
    is_array_like,
    is_bool_dtype,
    is_datetime64_any_dtype,
    is_datetime64tz_dtype,
    is_dtype_equal,
    is_integer,
    is_list_like,
    is_object_dtype,
    is_scalar,
    is_string_dtype,
    pandas_dtype,
)
from pandas.core.dtypes.generic import (
    ABCIndex,
    ABCSeries,
)
from pandas.core.dtypes.missing import (
    isna,
    na_value_for_dtype,
    notna,
)

from pandas.core import arraylike
import pandas.core.algorithms as algos
from pandas.core.array_algos.quantile import quantile_with_mask
from pandas.core.arraylike import OpsMixin
from pandas.core.arrays import ExtensionArray
from pandas.core.arrays.sparse.dtype import SparseDtype
from pandas.core.base import PandasObject
import pandas.core.common as com
from pandas.core.construction import (
    extract_array,
    sanitize_array,
)
from pandas.core.indexers import (
    check_array_indexer,
    unpack_tuple_and_ellipses,
)
from pandas.core.missing import interpolate_2d
from pandas.core.nanops import check_below_min_count
import pandas.core.ops as ops

import pandas.io.formats.printing as printing

# See https://github.com/python/typing/issues/684
if TYPE_CHECKING:
    from enum import Enum

    class ellipsis(Enum):
        Ellipsis = "..."

    Ellipsis = ellipsis.Ellipsis

    from scipy.sparse import spmatrix

    from pandas._typing import (
        FillnaOptions,
        NumpySorter,
    )

    SparseIndexKind = Literal["integer", "block"]

    from pandas import Series

else:
    ellipsis = type(Ellipsis)


# ----------------------------------------------------------------------------
# Array

SparseArrayT = TypeVar("SparseArrayT", bound="SparseArray")

_sparray_doc_kwargs = {"klass": "SparseArray"}


def _get_fill(arr: SparseArray) -> np.ndarray:
    """
    Create a 0-dim ndarray containing the fill value

    Parameters
    ----------
    arr : SparseArray

    Returns
    -------
    fill_value : ndarray
        0-dim ndarray with just the fill value.

    Notes
    -----
    coerce fill_value to arr dtype if possible
    int64 SparseArray can have NaN as fill_value if there is no missing
    """
    try:
        return np.asarray(arr.fill_value, dtype=arr.dtype.subtype)
    except ValueError:
        return np.asarray(arr.fill_value)


def _sparse_array_op(
    left: SparseArray, right: SparseArray, op: Callable, name: str
) -> SparseArray:
    """
    Perform a binary operation between two arrays.

    Parameters
    ----------
    left : Union[SparseArray, ndarray]
    right : Union[SparseArray, ndarray]
    op : Callable
        The binary operation to perform
    name str
        Name of the callable.

    Returns
    -------
    SparseArray
    """
    if name.startswith("__"):
        # For lookups in _libs.sparse we need non-dunder op name
        name = name[2:-2]

    # dtype used to find corresponding sparse method
    ltype = left.dtype.subtype
    rtype = right.dtype.subtype

    if not is_dtype_equal(ltype, rtype):
        subtype = find_common_type([ltype, rtype])
        ltype = SparseDtype(subtype, left.fill_value)
        rtype = SparseDtype(subtype, right.fill_value)

        left = left.astype(ltype, copy=False)
        right = right.astype(rtype, copy=False)
        dtype = ltype.subtype
    else:
        dtype = ltype

    # dtype the result must have
    result_dtype = None

    if left.sp_index.ngaps == 0 or right.sp_index.ngaps == 0:
        with np.errstate(all="ignore"):
            result = op(left.to_dense(), right.to_dense())
            fill = op(_get_fill(left), _get_fill(right))

        if left.sp_index.ngaps == 0:
            index = left.sp_index
        else:
            index = right.sp_index
    elif left.sp_index.equals(right.sp_index):
        with np.errstate(all="ignore"):
            result = op(left.sp_values, right.sp_values)
            fill = op(_get_fill(left), _get_fill(right))
        index = left.sp_index
    else:
        if name[0] == "r":
            left, right = right, left
            name = name[1:]

        if name in ("and", "or", "xor") and dtype == "bool":
            opname = f"sparse_{name}_uint8"
            # to make template simple, cast here
            left_sp_values = left.sp_values.view(np.uint8)
            right_sp_values = right.sp_values.view(np.uint8)
            result_dtype = bool
        else:
            opname = f"sparse_{name}_{dtype}"
            left_sp_values = left.sp_values
            right_sp_values = right.sp_values

        if (
            name in ["floordiv", "mod"]
            and (right == 0).any()
            and left.dtype.kind in ["i", "u"]
        ):
            # Match the non-Sparse Series behavior
            opname = f"sparse_{name}_float64"
            left_sp_values = left_sp_values.astype("float64")
            right_sp_values = right_sp_values.astype("float64")

        sparse_op = getattr(splib, opname)

        with np.errstate(all="ignore"):
            result, index, fill = sparse_op(
                left_sp_values,
                left.sp_index,
                left.fill_value,
                right_sp_values,
                right.sp_index,
                right.fill_value,
            )

    if name == "divmod":
        # result is a 2-tuple
        # error: Incompatible return value type (got "Tuple[SparseArray,
        # SparseArray]", expected "SparseArray")
        return (  # type: ignore[return-value]
            _wrap_result(name, result[0], index, fill[0], dtype=result_dtype),
            _wrap_result(name, result[1], index, fill[1], dtype=result_dtype),
        )

    if result_dtype is None:
        result_dtype = result.dtype

    return _wrap_result(name, result, index, fill, dtype=result_dtype)


def _wrap_result(
    name: str, data, sparse_index, fill_value, dtype: Dtype | None = None
) -> SparseArray:
    """
    wrap op result to have correct dtype
    """
    if name.startswith("__"):
        # e.g. __eq__ --> eq
        name = name[2:-2]

    if name in ("eq", "ne", "lt", "gt", "le", "ge"):
        dtype = bool

    fill_value = lib.item_from_zerodim(fill_value)

    if is_bool_dtype(dtype):
        # fill_value may be np.bool_
        fill_value = bool(fill_value)
    return SparseArray(
        data, sparse_index=sparse_index, fill_value=fill_value, dtype=dtype
    )


class SparseArray(OpsMixin, PandasObject, ExtensionArray):
    """
    An ExtensionArray for storing sparse data.

    Parameters
    ----------
    data : array-like or scalar
        A dense array of values to store in the SparseArray. This may contain
        `fill_value`.
    sparse_index : SparseIndex, optional
    index : Index

        .. deprecated:: 1.4.0
            Use a function like `np.full` to construct an array with the desired
            repeats of the scalar value instead.

    fill_value : scalar, optional
        Elements in data that are ``fill_value`` are not stored in the
        SparseArray. For memory savings, this should be the most common value
        in `data`. By default, `fill_value` depends on the dtype of `data`:

        =========== ==========
        data.dtype  na_value
        =========== ==========
        float       ``np.nan``
        int         ``0``
        bool        False
        datetime64  ``pd.NaT``
        timedelta64 ``pd.NaT``
        =========== ==========

        The fill value is potentially specified in three ways. In order of
        precedence, these are

        1. The `fill_value` argument
        2. ``dtype.fill_value`` if `fill_value` is None and `dtype` is
           a ``SparseDtype``
        3. ``data.dtype.fill_value`` if `fill_value` is None and `dtype`
           is not a ``SparseDtype`` and `data` is a ``SparseArray``.

    kind : str
        Can be 'integer' or 'block', default is 'integer'.
        The type of storage for sparse locations.

        * 'block': Stores a `block` and `block_length` for each
          contiguous *span* of sparse values. This is best when
          sparse data tends to be clumped together, with large
          regions of ``fill-value`` values between sparse values.
        * 'integer': uses an integer to store the location of
          each sparse value.

    dtype : np.dtype or SparseDtype, optional
        The dtype to use for the SparseArray. For numpy dtypes, this
        determines the dtype of ``self.sp_values``. For SparseDtype,
        this determines ``self.sp_values`` and ``self.fill_value``.
    copy : bool, default False
        Whether to explicitly copy the incoming `data` array.

    Attributes
    ----------
    None

    Methods
    -------
    None

    Examples
    --------
    >>> from pandas.arrays import SparseArray
    >>> arr = SparseArray([0, 0, 1, 2])
    >>> arr
    [0, 0, 1, 2]
    Fill: 0
    IntIndex
    Indices: array([2, 3], dtype=int32)
    """

    _subtyp = "sparse_array"  # register ABCSparseArray
    _hidden_attrs = PandasObject._hidden_attrs | frozenset(["get_values"])
    _sparse_index: SparseIndex
    _sparse_values: np.ndarray
    _dtype: SparseDtype

    def __init__(
        self,
        data,
        sparse_index=None,
        index=None,
        fill_value=None,
        kind: SparseIndexKind = "integer",
        dtype: Dtype | None = None,
        copy: bool = False,
    ) -> None:

        if fill_value is None and isinstance(dtype, SparseDtype):
            fill_value = dtype.fill_value

        if isinstance(data, type(self)):
            # disable normal inference on dtype, sparse_index, & fill_value
            if sparse_index is None:
                sparse_index = data.sp_index
            if fill_value is None:
                fill_value = data.fill_value
            if dtype is None:
                dtype = data.dtype
            # TODO: make kind=None, and use data.kind?
            data = data.sp_values

        # Handle use-provided dtype
        if isinstance(dtype, str):
            # Two options: dtype='int', regular numpy dtype
            # or dtype='Sparse[int]', a sparse dtype
            try:
                dtype = SparseDtype.construct_from_string(dtype)
            except TypeError:
                dtype = pandas_dtype(dtype)

        if isinstance(dtype, SparseDtype):
            if fill_value is None:
                fill_value = dtype.fill_value
            dtype = dtype.subtype

        if index is not None:
            warnings.warn(
                "The index argument has been deprecated and will be "
                "removed in a future version. Use a function like np.full "
                "to construct an array with the desired repeats of the "
                "scalar value instead.\n\n",
                FutureWarning,
                stacklevel=find_stack_level(),
            )

        if index is not None and not is_scalar(data):
            raise Exception("must only pass scalars with an index")

        if is_scalar(data):
            if index is not None and data is None:
                data = np.nan

            if index is not None:
                npoints = len(index)
            elif sparse_index is None:
                npoints = 1
            else:
                npoints = sparse_index.length

            data = construct_1d_arraylike_from_scalar(data, npoints, dtype=None)
            dtype = data.dtype

        if dtype is not None:
            dtype = pandas_dtype(dtype)

        # TODO: disentangle the fill_value dtype inference from
        # dtype inference
        if data is None:
            # TODO: What should the empty dtype be? Object or float?

            # error: Argument "dtype" to "array" has incompatible type
            # "Union[ExtensionDtype, dtype[Any], None]"; expected "Union[dtype[Any],
            # None, type, _SupportsDType, str, Union[Tuple[Any, int], Tuple[Any,
            # Union[int, Sequence[int]]], List[Any], _DTypeDict, Tuple[Any, Any]]]"
            data = np.array([], dtype=dtype)  # type: ignore[arg-type]

        if not is_array_like(data):
            try:
                # probably shared code in sanitize_series

                data = sanitize_array(data, index=None)
            except ValueError:
                # NumPy may raise a ValueError on data like [1, []]
                # we retry with object dtype here.
                if dtype is None:
                    dtype = object
                    data = np.atleast_1d(np.asarray(data, dtype=dtype))
                else:
                    raise

        if copy:
            # TODO: avoid double copy when dtype forces cast.
            data = data.copy()

        if fill_value is None:
            fill_value_dtype = data.dtype if dtype is None else dtype
            if fill_value_dtype is None:
                fill_value = np.nan
            else:
                fill_value = na_value_for_dtype(fill_value_dtype)

        if isinstance(data, type(self)) and sparse_index is None:
            sparse_index = data._sparse_index
            # error: Argument "dtype" to "asarray" has incompatible type
            # "Union[ExtensionDtype, dtype[Any], Type[object], None]"; expected
            # "Union[dtype[Any], None, type, _SupportsDType, str, Union[Tuple[Any, int],
            # Tuple[Any, Union[int, Sequence[int]]], List[Any], _DTypeDict, Tuple[Any,
            # Any]]]"
            sparse_values = np.asarray(
                data.sp_values, dtype=dtype  # type: ignore[arg-type]
            )
        elif sparse_index is None:
            data = extract_array(data, extract_numpy=True)
            if not isinstance(data, np.ndarray):
                # EA
                if is_datetime64tz_dtype(data.dtype):
                    warnings.warn(
                        f"Creating SparseArray from {data.dtype} data "
                        "loses timezone information. Cast to object before "
                        "sparse to retain timezone information.",
                        UserWarning,
                        stacklevel=find_stack_level(),
                    )
                    data = np.asarray(data, dtype="datetime64[ns]")
                    if fill_value is NaT:
                        fill_value = np.datetime64("NaT", "ns")
                data = np.asarray(data)
            sparse_values, sparse_index, fill_value = make_sparse(
                # error: Argument "dtype" to "make_sparse" has incompatible type
                # "Union[ExtensionDtype, dtype[Any], Type[object], None]"; expected
                # "Union[str, dtype[Any], None]"
                data,
                kind=kind,
                fill_value=fill_value,
                dtype=dtype,  # type: ignore[arg-type]
            )
        else:
            # error: Argument "dtype" to "asarray" has incompatible type
            # "Union[ExtensionDtype, dtype[Any], Type[object], None]"; expected
            # "Union[dtype[Any], None, type, _SupportsDType, str, Union[Tuple[Any, int],
            # Tuple[Any, Union[int, Sequence[int]]], List[Any], _DTypeDict, Tuple[Any,
            # Any]]]"
            sparse_values = np.asarray(data, dtype=dtype)  # type: ignore[arg-type]
            if len(sparse_values) != sparse_index.npoints:
                raise AssertionError(
                    f"Non array-like type {type(sparse_values)} must "
                    "have the same length as the index"
                )
        self._sparse_index = sparse_index
        self._sparse_values = sparse_values
        self._dtype = SparseDtype(sparse_values.dtype, fill_value)

    @classmethod
    def _simple_new(
        cls: type[SparseArrayT],
        sparse_array: np.ndarray,
        sparse_index: SparseIndex,
        dtype: SparseDtype,
    ) -> SparseArrayT:
        new = object.__new__(cls)
        new._sparse_index = sparse_index
        new._sparse_values = sparse_array
        new._dtype = dtype
        return new

    @classmethod
    def from_spmatrix(cls: type[SparseArrayT], data: spmatrix) -> SparseArrayT:
        """
        Create a SparseArray from a scipy.sparse matrix.

        .. versionadded:: 0.25.0

        Parameters
        ----------
        data : scipy.sparse.sp_matrix
            This should be a SciPy sparse matrix where the size
            of the second dimension is 1. In other words, a
            sparse matrix with a single column.

        Returns
        -------
        SparseArray

        Examples
        --------
        >>> import scipy.sparse
        >>> mat = scipy.sparse.coo_matrix((4, 1))
        >>> pd.arrays.SparseArray.from_spmatrix(mat)
        [0.0, 0.0, 0.0, 0.0]
        Fill: 0.0
        IntIndex
        Indices: array([], dtype=int32)
        """
        length, ncol = data.shape

        if ncol != 1:
            raise ValueError(f"'data' must have a single column, not '{ncol}'")

        # our sparse index classes require that the positions be strictly
        # increasing. So we need to sort loc, and arr accordingly.
        data = data.tocsc()
        data.sort_indices()
        arr = data.data
        idx = data.indices

        zero = np.array(0, dtype=arr.dtype).item()
        dtype = SparseDtype(arr.dtype, zero)
        index = IntIndex(length, idx)

        return cls._simple_new(arr, index, dtype)

    def __array__(self, dtype: NpDtype | None = None) -> np.ndarray:
        fill_value = self.fill_value

        if self.sp_index.ngaps == 0:
            # Compat for na dtype and int values.
            return self.sp_values
        if dtype is None:
            # Can NumPy represent this type?
            # If not, `np.result_type` will raise. We catch that
            # and return object.
            if is_datetime64_any_dtype(self.sp_values.dtype):
                # However, we *do* special-case the common case of
                # a datetime64 with pandas NaT.
                if fill_value is NaT:
                    # Can't put pd.NaT in a datetime64[ns]
                    fill_value = np.datetime64("NaT")
            try:
                dtype = np.result_type(self.sp_values.dtype, type(fill_value))
            except TypeError:
                dtype = object

        out = np.full(self.shape, fill_value, dtype=dtype)
        out[self.sp_index.indices] = self.sp_values
        return out

    def __setitem__(self, key, value):
        # I suppose we could allow setting of non-fill_value elements.
        # TODO(SparseArray.__setitem__): remove special cases in
        # ExtensionBlock.where
        msg = "SparseArray does not support item assignment via setitem"
        raise TypeError(msg)

    @classmethod
    def _from_sequence(cls, scalars, *, dtype: Dtype | None = None, copy: bool = False):
        return cls(scalars, dtype=dtype)

    @classmethod
    def _from_factorized(cls, values, original):
        return cls(values, dtype=original.dtype)

    # ------------------------------------------------------------------------
    # Data
    # ------------------------------------------------------------------------
    @property
    def sp_index(self) -> SparseIndex:
        """
        The SparseIndex containing the location of non- ``fill_value`` points.
        """
        return self._sparse_index

    @property
    def sp_values(self) -> np.ndarray:
        """
        An ndarray containing the non- ``fill_value`` values.

        Examples
        --------
        >>> s = SparseArray([0, 0, 1, 0, 2], fill_value=0)
        >>> s.sp_values
        array([1, 2])
        """
        return self._sparse_values

    @property
    def dtype(self) -> SparseDtype:
        return self._dtype

    @property
    def fill_value(self):
        """
        Elements in `data` that are `fill_value` are not stored.

        For memory savings, this should be the most common value in the array.
        """
        return self.dtype.fill_value

    @fill_value.setter
    def fill_value(self, value):
        self._dtype = SparseDtype(self.dtype.subtype, value)

    @property
    def kind(self) -> SparseIndexKind:
        """
        The kind of sparse index for this array. One of {'integer', 'block'}.
        """
        if isinstance(self.sp_index, IntIndex):
            return "integer"
        else:
            return "block"

    @property
    def _valid_sp_values(self) -> np.ndarray:
        sp_vals = self.sp_values
        mask = notna(sp_vals)
        return sp_vals[mask]

    def __len__(self) -> int:
        return self.sp_index.length

    @property
    def _null_fill_value(self) -> bool:
        return self._dtype._is_na_fill_value

    def _fill_value_matches(self, fill_value) -> bool:
        if self._null_fill_value:
            return isna(fill_value)
        else:
            return self.fill_value == fill_value

    @property
    def nbytes(self) -> int:
        return self.sp_values.nbytes + self.sp_index.nbytes

    @property
    def density(self) -> float:
        """
        The percent of non- ``fill_value`` points, as decimal.

        Examples
        --------
        >>> s = SparseArray([0, 0, 1, 1, 1], fill_value=0)
        >>> s.density
        0.6
        """
        return self.sp_index.npoints / self.sp_index.length

    @property
    def npoints(self) -> int:
        """
        The number of non- ``fill_value`` points.

        Examples
        --------
        >>> s = SparseArray([0, 0, 1, 1, 1], fill_value=0)
        >>> s.npoints
        3
        """
        return self.sp_index.npoints

    def isna(self):
        # If null fill value, we want SparseDtype[bool, true]
        # to preserve the same memory usage.
        dtype = SparseDtype(bool, self._null_fill_value)
        if self._null_fill_value:
            return type(self)._simple_new(isna(self.sp_values), self.sp_index, dtype)
        mask = np.full(len(self), False, dtype=np.bool8)
        mask[self.sp_index.indices] = isna(self.sp_values)
        return type(self)(mask, fill_value=False, dtype=dtype)

    def fillna(
        self: SparseArrayT,
        value=None,
        method: FillnaOptions | None = None,
        limit: int | None = None,
    ) -> SparseArrayT:
        """
        Fill missing values with `value`.

        Parameters
        ----------
        value : scalar, optional
        method : str, optional

            .. warning::

               Using 'method' will result in high memory use,
               as all `fill_value` methods will be converted to
               an in-memory ndarray

        limit : int, optional

        Returns
        -------
        SparseArray

        Notes
        -----
        When `value` is specified, the result's ``fill_value`` depends on
        ``self.fill_value``. The goal is to maintain low-memory use.

        If ``self.fill_value`` is NA, the result dtype will be
        ``SparseDtype(self.dtype, fill_value=value)``. This will preserve
        amount of memory used before and after filling.

        When ``self.fill_value`` is not NA, the result dtype will be
        ``self.dtype``. Again, this preserves the amount of memory used.
        """
        if (method is None and value is None) or (
            method is not None and value is not None
        ):
            raise ValueError("Must specify one of 'method' or 'value'.")

        elif method is not None:
            msg = "fillna with 'method' requires high memory usage."
            warnings.warn(msg, PerformanceWarning)
            new_values = np.asarray(self)
            # interpolate_2d modifies new_values inplace
            interpolate_2d(new_values, method=method, limit=limit)
            return type(self)(new_values, fill_value=self.fill_value)

        else:
            new_values = np.where(isna(self.sp_values), value, self.sp_values)

            if self._null_fill_value:
                # This is essentially just updating the dtype.
                new_dtype = SparseDtype(self.dtype.subtype, fill_value=value)
            else:
                new_dtype = self.dtype

        return self._simple_new(new_values, self._sparse_index, new_dtype)

    def shift(self: SparseArrayT, periods: int = 1, fill_value=None) -> SparseArrayT:

        if not len(self) or periods == 0:
            return self.copy()

        if isna(fill_value):
            fill_value = self.dtype.na_value

        subtype = np.result_type(fill_value, self.dtype.subtype)

        if subtype != self.dtype.subtype:
            # just coerce up front
            arr = self.astype(SparseDtype(subtype, self.fill_value))
        else:
            arr = self

        empty = self._from_sequence(
            [fill_value] * min(abs(periods), len(self)), dtype=arr.dtype
        )

        if periods > 0:
            a = empty
            b = arr[:-periods]
        else:
            a = arr[abs(periods) :]
            b = empty
        return arr._concat_same_type([a, b])

    def _first_fill_value_loc(self):
        """
        Get the location of the first missing value.

        Returns
        -------
        int
        """
        if len(self) == 0 or self.sp_index.npoints == len(self):
            return -1

        indices = self.sp_index.indices
        if not len(indices) or indices[0] > 0:
            return 0

        diff = indices[1:] - indices[:-1]
        return np.searchsorted(diff, 2) + 1

    def unique(self: SparseArrayT) -> SparseArrayT:
        uniques = algos.unique(self.sp_values)
        fill_loc = self._first_fill_value_loc()
        if fill_loc >= 0:
            uniques = np.insert(uniques, fill_loc, self.fill_value)
        return type(self)._from_sequence(uniques, dtype=self.dtype)

    def _values_for_factorize(self):
        # Still override this for hash_pandas_object
        return np.asarray(self), self.fill_value

<<<<<<< HEAD
    def factorize(self, na_sentinel: int | None = -1) -> tuple[np.ndarray, SparseArray]:
=======
    def factorize(
        self,
        na_sentinel: int | lib.NoDefault = lib.no_default,
        use_na_sentinel: bool | lib.NoDefault = lib.no_default,
    ) -> tuple[np.ndarray, SparseArray]:
>>>>>>> 7d2f9b8d
        # Currently, ExtensionArray.factorize -> Tuple[ndarray, EA]
        # The sparsity on this is backwards from what Sparse would want. Want
        # ExtensionArray.factorize -> Tuple[EA, EA]
        # Given that we have to return a dense array of codes, why bother
        # implementing an efficient factorize?
<<<<<<< HEAD
        codes, uniques = algos.factorize(np.asarray(self), na_sentinel=na_sentinel)
        if na_sentinel is not None:
            codes[codes == -1] = na_sentinel
=======
        codes, uniques = algos.factorize(
            np.asarray(self), na_sentinel=na_sentinel, use_na_sentinel=use_na_sentinel
        )
>>>>>>> 7d2f9b8d
        uniques_sp = SparseArray(uniques, dtype=self.dtype)
        return codes, uniques_sp

    def value_counts(self, dropna: bool = True) -> Series:
        """
        Returns a Series containing counts of unique values.

        Parameters
        ----------
        dropna : bool, default True
            Don't include counts of NaN, even if NaN is in sp_values.

        Returns
        -------
        counts : Series
        """
        from pandas import (
            Index,
            Series,
        )

        keys, counts = algos.value_counts_arraylike(self.sp_values, dropna=dropna)
        fcounts = self.sp_index.ngaps
        if fcounts > 0 and (not self._null_fill_value or not dropna):
            mask = isna(keys) if self._null_fill_value else keys == self.fill_value
            if mask.any():
                counts[mask] += fcounts
            else:
                keys = np.insert(keys, 0, self.fill_value)
                counts = np.insert(counts, 0, fcounts)

        if not isinstance(keys, ABCIndex):
            keys = Index(keys)
        return Series(counts, index=keys)

    def _quantile(self, qs: npt.NDArray[np.float64], interpolation: str):

        if self._null_fill_value or self.sp_index.ngaps == 0:
            # We can avoid densifying
            npvalues = self.sp_values
            mask = np.zeros(npvalues.shape, dtype=bool)
        else:
            npvalues = self.to_numpy()
            mask = self.isna()

        fill_value = na_value_for_dtype(npvalues.dtype, compat=False)
        res_values = quantile_with_mask(
            npvalues,
            mask,
            fill_value,
            qs,
            interpolation,
        )

        # Special case: the returned array isn't _really_ sparse, so we don't
        #  wrap it in a SparseArray
        return res_values

    # --------
    # Indexing
    # --------
    @overload
    def __getitem__(self, key: ScalarIndexer) -> Any:
        ...

    @overload
    def __getitem__(
        self: SparseArrayT,
        key: SequenceIndexer | tuple[int | ellipsis, ...],
    ) -> SparseArrayT:
        ...

    def __getitem__(
        self: SparseArrayT,
        key: PositionalIndexer | tuple[int | ellipsis, ...],
    ) -> SparseArrayT | Any:

        if isinstance(key, tuple):
            key = unpack_tuple_and_ellipses(key)
            # Non-overlapping identity check (left operand type:
            # "Union[Union[Union[int, integer[Any]], Union[slice, List[int],
            # ndarray[Any, Any]]], Tuple[Union[int, ellipsis], ...]]",
            # right operand type: "ellipsis")
            if key is Ellipsis:  # type: ignore[comparison-overlap]
                raise ValueError("Cannot slice with Ellipsis")

        if is_integer(key):
            return self._get_val_at(key)
        elif isinstance(key, tuple):
            # error: Invalid index type "Tuple[Union[int, ellipsis], ...]"
            # for "ndarray[Any, Any]"; expected type
            # "Union[SupportsIndex, _SupportsArray[dtype[Union[bool_,
            # integer[Any]]]], _NestedSequence[_SupportsArray[dtype[
            # Union[bool_, integer[Any]]]]], _NestedSequence[Union[
            # bool, int]], Tuple[Union[SupportsIndex, _SupportsArray[
            # dtype[Union[bool_, integer[Any]]]], _NestedSequence[
            # _SupportsArray[dtype[Union[bool_, integer[Any]]]]],
            # _NestedSequence[Union[bool, int]]], ...]]"
            data_slice = self.to_dense()[key]  # type: ignore[index]
        elif isinstance(key, slice):

            # Avoid densifying when handling contiguous slices
            if key.step is None or key.step == 1:
                start = 0 if key.start is None else key.start
                if start < 0:
                    start += len(self)

                end = len(self) if key.stop is None else key.stop
                if end < 0:
                    end += len(self)

                indices = self.sp_index.indices
                keep_inds = np.flatnonzero((indices >= start) & (indices < end))
                sp_vals = self.sp_values[keep_inds]

                sp_index = indices[keep_inds].copy()

                # If we've sliced to not include the start of the array, all our indices
                # should be shifted. NB: here we are careful to also not shift by a
                # negative value for a case like [0, 1][-100:] where the start index
                # should be treated like 0
                if start > 0:
                    sp_index -= start

                # Length of our result should match applying this slice to a range
                # of the length of our original array
                new_len = len(range(len(self))[key])
                new_sp_index = make_sparse_index(new_len, sp_index, self.kind)
                return type(self)._simple_new(sp_vals, new_sp_index, self.dtype)
            else:
                indices = np.arange(len(self), dtype=np.int32)[key]
                return self.take(indices)

        elif not is_list_like(key):
            # e.g. "foo" or 2.5
            # exception message copied from numpy
            raise IndexError(
                r"only integers, slices (`:`), ellipsis (`...`), numpy.newaxis "
                r"(`None`) and integer or boolean arrays are valid indices"
            )

        else:
            if isinstance(key, SparseArray):
                # NOTE: If we guarantee that SparseDType(bool)
                # has only fill_value - true, false or nan
                # (see GH PR 44955)
                # we can apply mask very fast:
                if is_bool_dtype(key):
                    if isna(key.fill_value):
                        return self.take(key.sp_index.indices[key.sp_values])
                    if not key.fill_value:
                        return self.take(key.sp_index.indices)
                    n = len(self)
                    mask = np.full(n, True, dtype=np.bool8)
                    mask[key.sp_index.indices] = False
                    return self.take(np.arange(n)[mask])
                else:
                    key = np.asarray(key)

            key = check_array_indexer(self, key)

            if com.is_bool_indexer(key):
                # mypy doesn't know we have an array here
                key = cast(np.ndarray, key)
                return self.take(np.arange(len(key), dtype=np.int32)[key])
            elif hasattr(key, "__len__"):
                return self.take(key)
            else:
                raise ValueError(f"Cannot slice with '{key}'")

        return type(self)(data_slice, kind=self.kind)

    def _get_val_at(self, loc):
        loc = validate_insert_loc(loc, len(self))

        sp_loc = self.sp_index.lookup(loc)
        if sp_loc == -1:
            return self.fill_value
        else:
            val = self.sp_values[sp_loc]
            val = maybe_box_datetimelike(val, self.sp_values.dtype)
            return val

    def take(
        self: SparseArrayT, indices, *, allow_fill: bool = False, fill_value=None
    ) -> SparseArrayT:
        if is_scalar(indices):
            raise ValueError(f"'indices' must be an array, not a scalar '{indices}'.")
        indices = np.asarray(indices, dtype=np.int32)

        dtype = None
        if indices.size == 0:
            result = np.array([], dtype="object")
            dtype = self.dtype
        elif allow_fill:
            result = self._take_with_fill(indices, fill_value=fill_value)
        else:
            return self._take_without_fill(indices)

        return type(self)(
            result, fill_value=self.fill_value, kind=self.kind, dtype=dtype
        )

    def _take_with_fill(self, indices, fill_value=None) -> np.ndarray:
        if fill_value is None:
            fill_value = self.dtype.na_value

        if indices.min() < -1:
            raise ValueError(
                "Invalid value in 'indices'. Must be between -1 "
                "and the length of the array."
            )

        if indices.max() >= len(self):
            raise IndexError("out of bounds value in 'indices'.")

        if len(self) == 0:
            # Empty... Allow taking only if all empty
            if (indices == -1).all():
                dtype = np.result_type(self.sp_values, type(fill_value))
                taken = np.empty_like(indices, dtype=dtype)
                taken.fill(fill_value)
                return taken
            else:
                raise IndexError("cannot do a non-empty take from an empty axes.")

        # sp_indexer may be -1 for two reasons
        # 1.) we took for an index of -1 (new)
        # 2.) we took a value that was self.fill_value (old)
        sp_indexer = self.sp_index.lookup_array(indices)
        new_fill_indices = indices == -1
        old_fill_indices = (sp_indexer == -1) & ~new_fill_indices

        if self.sp_index.npoints == 0 and old_fill_indices.all():
            # We've looked up all valid points on an all-sparse array.
            taken = np.full(
                sp_indexer.shape, fill_value=self.fill_value, dtype=self.dtype.subtype
            )

        elif self.sp_index.npoints == 0:
            # Avoid taking from the empty self.sp_values
            _dtype = np.result_type(self.dtype.subtype, type(fill_value))
            taken = np.full(sp_indexer.shape, fill_value=fill_value, dtype=_dtype)
        else:
            taken = self.sp_values.take(sp_indexer)

            # Fill in two steps.
            # Old fill values
            # New fill values
            # potentially coercing to a new dtype at each stage.

            m0 = sp_indexer[old_fill_indices] < 0
            m1 = sp_indexer[new_fill_indices] < 0

            result_type = taken.dtype

            if m0.any():
                result_type = np.result_type(result_type, type(self.fill_value))
                taken = taken.astype(result_type)
                taken[old_fill_indices] = self.fill_value

            if m1.any():
                result_type = np.result_type(result_type, type(fill_value))
                taken = taken.astype(result_type)
                taken[new_fill_indices] = fill_value

        return taken

    def _take_without_fill(self: SparseArrayT, indices) -> SparseArrayT:
        to_shift = indices < 0

        n = len(self)

        if (indices.max() >= n) or (indices.min() < -n):
            if n == 0:
                raise IndexError("cannot do a non-empty take from an empty axes.")
            else:
                raise IndexError("out of bounds value in 'indices'.")

        if to_shift.any():
            indices = indices.copy()
            indices[to_shift] += n

        sp_indexer = self.sp_index.lookup_array(indices)
        value_mask = sp_indexer != -1
        new_sp_values = self.sp_values[sp_indexer[value_mask]]

        value_indices = np.flatnonzero(value_mask).astype(np.int32, copy=False)

        new_sp_index = make_sparse_index(len(indices), value_indices, kind=self.kind)
        return type(self)._simple_new(new_sp_values, new_sp_index, dtype=self.dtype)

    def searchsorted(
        self,
        v: ArrayLike | object,
        side: Literal["left", "right"] = "left",
        sorter: NumpySorter = None,
    ) -> npt.NDArray[np.intp] | np.intp:

        msg = "searchsorted requires high memory usage."
        warnings.warn(msg, PerformanceWarning, stacklevel=find_stack_level())
        if not is_scalar(v):
            v = np.asarray(v)
        v = np.asarray(v)
        return np.asarray(self, dtype=self.dtype.subtype).searchsorted(v, side, sorter)

    def copy(self: SparseArrayT) -> SparseArrayT:
        values = self.sp_values.copy()
        return self._simple_new(values, self.sp_index, self.dtype)

    @classmethod
    def _concat_same_type(
        cls: type[SparseArrayT], to_concat: Sequence[SparseArrayT]
    ) -> SparseArrayT:
        fill_value = to_concat[0].fill_value

        values = []
        length = 0

        if to_concat:
            sp_kind = to_concat[0].kind
        else:
            sp_kind = "integer"

        sp_index: SparseIndex
        if sp_kind == "integer":
            indices = []

            for arr in to_concat:
                int_idx = arr.sp_index.indices.copy()
                int_idx += length  # TODO: wraparound
                length += arr.sp_index.length

                values.append(arr.sp_values)
                indices.append(int_idx)

            data = np.concatenate(values)
            indices_arr = np.concatenate(indices)
            # error: Argument 2 to "IntIndex" has incompatible type
            # "ndarray[Any, dtype[signedinteger[_32Bit]]]";
            # expected "Sequence[int]"
            sp_index = IntIndex(length, indices_arr)  # type: ignore[arg-type]

        else:
            # when concatenating block indices, we don't claim that you'll
            # get an identical index as concatenating the values and then
            # creating a new index. We don't want to spend the time trying
            # to merge blocks across arrays in `to_concat`, so the resulting
            # BlockIndex may have more blocks.
            blengths = []
            blocs = []

            for arr in to_concat:
                block_idx = arr.sp_index.to_block_index()

                values.append(arr.sp_values)
                blocs.append(block_idx.blocs.copy() + length)
                blengths.append(block_idx.blengths)
                length += arr.sp_index.length

            data = np.concatenate(values)
            blocs_arr = np.concatenate(blocs)
            blengths_arr = np.concatenate(blengths)

            sp_index = BlockIndex(length, blocs_arr, blengths_arr)

        return cls(data, sparse_index=sp_index, fill_value=fill_value)

    def astype(self, dtype: AstypeArg | None = None, copy: bool = True):
        """
        Change the dtype of a SparseArray.

        The output will always be a SparseArray. To convert to a dense
        ndarray with a certain dtype, use :meth:`numpy.asarray`.

        Parameters
        ----------
        dtype : np.dtype or ExtensionDtype
            For SparseDtype, this changes the dtype of
            ``self.sp_values`` and the ``self.fill_value``.

            For other dtypes, this only changes the dtype of
            ``self.sp_values``.

        copy : bool, default True
            Whether to ensure a copy is made, even if not necessary.

        Returns
        -------
        SparseArray

        Examples
        --------
        >>> arr = pd.arrays.SparseArray([0, 0, 1, 2])
        >>> arr
        [0, 0, 1, 2]
        Fill: 0
        IntIndex
        Indices: array([2, 3], dtype=int32)

        >>> arr.astype(SparseDtype(np.dtype('int32')))
        [0, 0, 1, 2]
        Fill: 0
        IntIndex
        Indices: array([2, 3], dtype=int32)

        Using a NumPy dtype with a different kind (e.g. float) will coerce
        just ``self.sp_values``.

        >>> arr.astype(SparseDtype(np.dtype('float64')))
        ... # doctest: +NORMALIZE_WHITESPACE
        [nan, nan, 1.0, 2.0]
        Fill: nan
        IntIndex
        Indices: array([2, 3], dtype=int32)

        Using a SparseDtype, you can also change the fill value as well.

        >>> arr.astype(SparseDtype("float64", fill_value=0.0))
        ... # doctest: +NORMALIZE_WHITESPACE
        [0.0, 0.0, 1.0, 2.0]
        Fill: 0.0
        IntIndex
        Indices: array([2, 3], dtype=int32)
        """
        if is_dtype_equal(dtype, self._dtype):
            if not copy:
                return self
            else:
                return self.copy()

        future_dtype = pandas_dtype(dtype)
        if not isinstance(future_dtype, SparseDtype):
            # GH#34457
            warnings.warn(
                "The behavior of .astype from SparseDtype to a non-sparse dtype "
                "is deprecated. In a future version, this will return a non-sparse "
                "array with the requested dtype. To retain the old behavior, use "
                "`obj.astype(SparseDtype(dtype))`",
                FutureWarning,
                stacklevel=find_stack_level(),
            )

        dtype = self.dtype.update_dtype(dtype)
        subtype = pandas_dtype(dtype._subtype_with_str)
        sp_values = astype_nansafe(self.sp_values, subtype, copy=copy)

        # error: Argument 1 to "_simple_new" of "SparseArray" has incompatible type
        # "ExtensionArray"; expected "ndarray"
        return self._simple_new(
            sp_values, self.sp_index, dtype  # type: ignore[arg-type]
        )

    def map(self: SparseArrayT, mapper) -> SparseArrayT:
        """
        Map categories using an input mapping or function.

        Parameters
        ----------
        mapper : dict, Series, callable
            The correspondence from old values to new.

        Returns
        -------
        SparseArray
            The output array will have the same density as the input.
            The output fill value will be the result of applying the
            mapping to ``self.fill_value``

        Examples
        --------
        >>> arr = pd.arrays.SparseArray([0, 1, 2])
        >>> arr.map(lambda x: x + 10)
        [10, 11, 12]
        Fill: 10
        IntIndex
        Indices: array([1, 2], dtype=int32)

        >>> arr.map({0: 10, 1: 11, 2: 12})
        [10, 11, 12]
        Fill: 10
        IntIndex
        Indices: array([1, 2], dtype=int32)

        >>> arr.map(pd.Series([10, 11, 12], index=[0, 1, 2]))
        [10, 11, 12]
        Fill: 10
        IntIndex
        Indices: array([1, 2], dtype=int32)
        """
        # this is used in apply.
        # We get hit since we're an "is_extension_type" but regular extension
        # types are not hit. This may be worth adding to the interface.
        if isinstance(mapper, ABCSeries):
            mapper = mapper.to_dict()

        if isinstance(mapper, abc.Mapping):
            fill_value = mapper.get(self.fill_value, self.fill_value)
            sp_values = [mapper.get(x, None) for x in self.sp_values]
        else:
            fill_value = mapper(self.fill_value)
            sp_values = [mapper(x) for x in self.sp_values]

        return type(self)(sp_values, sparse_index=self.sp_index, fill_value=fill_value)

    def to_dense(self) -> np.ndarray:
        """
        Convert SparseArray to a NumPy array.

        Returns
        -------
        arr : NumPy array
        """
        return np.asarray(self, dtype=self.sp_values.dtype)

    def _where(self, mask, value):
        # NB: may not preserve dtype, e.g. result may be Sparse[float64]
        #  while self is Sparse[int64]
        naive_implementation = np.where(mask, self, value)
        dtype = SparseDtype(naive_implementation.dtype, fill_value=self.fill_value)
        result = type(self)._from_sequence(naive_implementation, dtype=dtype)
        return result

    # ------------------------------------------------------------------------
    # IO
    # ------------------------------------------------------------------------
    def __setstate__(self, state):
        """Necessary for making this object picklable"""
        if isinstance(state, tuple):
            # Compat for pandas < 0.24.0
            nd_state, (fill_value, sp_index) = state
            # error: Need type annotation for "sparse_values"
            sparse_values = np.array([])  # type: ignore[var-annotated]
            sparse_values.__setstate__(nd_state)

            self._sparse_values = sparse_values
            self._sparse_index = sp_index
            self._dtype = SparseDtype(sparse_values.dtype, fill_value)
        else:
            self.__dict__.update(state)

    def nonzero(self):
        if self.fill_value == 0:
            return (self.sp_index.indices,)
        else:
            return (self.sp_index.indices[self.sp_values != 0],)

    # ------------------------------------------------------------------------
    # Reductions
    # ------------------------------------------------------------------------

    def _reduce(self, name: str, *, skipna: bool = True, **kwargs):
        method = getattr(self, name, None)

        if method is None:
            raise TypeError(f"cannot perform {name} with type {self.dtype}")

        if skipna:
            arr = self
        else:
            arr = self.dropna()

        return getattr(arr, name)(**kwargs)

    def all(self, axis=None, *args, **kwargs):
        """
        Tests whether all elements evaluate True

        Returns
        -------
        all : bool

        See Also
        --------
        numpy.all
        """
        nv.validate_all(args, kwargs)

        values = self.sp_values

        if len(values) != len(self) and not np.all(self.fill_value):
            return False

        return values.all()

    def any(self, axis=0, *args, **kwargs):
        """
        Tests whether at least one of elements evaluate True

        Returns
        -------
        any : bool

        See Also
        --------
        numpy.any
        """
        nv.validate_any(args, kwargs)

        values = self.sp_values

        if len(values) != len(self) and np.any(self.fill_value):
            return True

        return values.any().item()

    def sum(
        self, axis: int = 0, min_count: int = 0, skipna: bool = True, *args, **kwargs
    ) -> Scalar:
        """
        Sum of non-NA/null values

        Parameters
        ----------
        axis : int, default 0
            Not Used. NumPy compatibility.
        min_count : int, default 0
            The required number of valid values to perform the summation. If fewer
            than ``min_count`` valid values are present, the result will be the missing
            value indicator for subarray type.
        *args, **kwargs
            Not Used. NumPy compatibility.

        Returns
        -------
        scalar
        """
        nv.validate_sum(args, kwargs)
        valid_vals = self._valid_sp_values
        sp_sum = valid_vals.sum()
        has_na = self.sp_index.ngaps > 0 and not self._null_fill_value

        if has_na and not skipna:
            return na_value_for_dtype(self.dtype.subtype, compat=False)

        if self._null_fill_value:
            if check_below_min_count(valid_vals.shape, None, min_count):
                return na_value_for_dtype(self.dtype.subtype, compat=False)
            return sp_sum
        else:
            nsparse = self.sp_index.ngaps
            if check_below_min_count(valid_vals.shape, None, min_count - nsparse):
                return na_value_for_dtype(self.dtype.subtype, compat=False)
            return sp_sum + self.fill_value * nsparse

    def cumsum(self, axis: int = 0, *args, **kwargs) -> SparseArray:
        """
        Cumulative sum of non-NA/null values.

        When performing the cumulative summation, any non-NA/null values will
        be skipped. The resulting SparseArray will preserve the locations of
        NaN values, but the fill value will be `np.nan` regardless.

        Parameters
        ----------
        axis : int or None
            Axis over which to perform the cumulative summation. If None,
            perform cumulative summation over flattened array.

        Returns
        -------
        cumsum : SparseArray
        """
        nv.validate_cumsum(args, kwargs)

        if axis is not None and axis >= self.ndim:  # Mimic ndarray behaviour.
            raise ValueError(f"axis(={axis}) out of bounds")

        if not self._null_fill_value:
            return SparseArray(self.to_dense()).cumsum()

        return SparseArray(
            self.sp_values.cumsum(),
            sparse_index=self.sp_index,
            fill_value=self.fill_value,
        )

    def mean(self, axis=0, *args, **kwargs):
        """
        Mean of non-NA/null values

        Returns
        -------
        mean : float
        """
        nv.validate_mean(args, kwargs)
        valid_vals = self._valid_sp_values
        sp_sum = valid_vals.sum()
        ct = len(valid_vals)

        if self._null_fill_value:
            return sp_sum / ct
        else:
            nsparse = self.sp_index.ngaps
            return (sp_sum + self.fill_value * nsparse) / (ct + nsparse)

    def max(self, *, axis: int | None = None, skipna: bool = True):
        """
        Max of array values, ignoring NA values if specified.

        Parameters
        ----------
        axis : int, default 0
            Not Used. NumPy compatibility.
        skipna : bool, default True
            Whether to ignore NA values.

        Returns
        -------
        scalar
        """
        nv.validate_minmax_axis(axis, self.ndim)
        return self._min_max("max", skipna=skipna)

    def min(self, *, axis: int | None = None, skipna: bool = True):
        """
        Min of array values, ignoring NA values if specified.

        Parameters
        ----------
        axis : int, default 0
            Not Used. NumPy compatibility.
        skipna : bool, default True
            Whether to ignore NA values.

        Returns
        -------
        scalar
        """
        nv.validate_minmax_axis(axis, self.ndim)
        return self._min_max("min", skipna=skipna)

    def _min_max(self, kind: Literal["min", "max"], skipna: bool) -> Scalar:
        """
        Min/max of non-NA/null values

        Parameters
        ----------
        kind : {"min", "max"}
        skipna : bool

        Returns
        -------
        scalar
        """
        valid_vals = self._valid_sp_values
        has_nonnull_fill_vals = not self._null_fill_value and self.sp_index.ngaps > 0

        if len(valid_vals) > 0:
            sp_min_max = getattr(valid_vals, kind)()

            # If a non-null fill value is currently present, it might be the min/max
            if has_nonnull_fill_vals:
                func = max if kind == "max" else min
                return func(sp_min_max, self.fill_value)
            elif skipna:
                return sp_min_max
            elif self.sp_index.ngaps == 0:
                # No NAs present
                return sp_min_max
            else:
                return na_value_for_dtype(self.dtype.subtype, compat=False)
        elif has_nonnull_fill_vals:
            return self.fill_value
        else:
            return na_value_for_dtype(self.dtype.subtype, compat=False)

    # ------------------------------------------------------------------------
    # Ufuncs
    # ------------------------------------------------------------------------

    _HANDLED_TYPES = (np.ndarray, numbers.Number)

    def __array_ufunc__(self, ufunc: np.ufunc, method: str, *inputs, **kwargs):
        out = kwargs.get("out", ())

        for x in inputs + out:
            if not isinstance(x, self._HANDLED_TYPES + (SparseArray,)):
                return NotImplemented

        # for binary ops, use our custom dunder methods
        result = ops.maybe_dispatch_ufunc_to_dunder_op(
            self, ufunc, method, *inputs, **kwargs
        )
        if result is not NotImplemented:
            return result

        if "out" in kwargs:
            # e.g. tests.arrays.sparse.test_arithmetics.test_ndarray_inplace
            res = arraylike.dispatch_ufunc_with_out(
                self, ufunc, method, *inputs, **kwargs
            )
            return res

        if method == "reduce":
            result = arraylike.dispatch_reduction_ufunc(
                self, ufunc, method, *inputs, **kwargs
            )
            if result is not NotImplemented:
                # e.g. tests.series.test_ufunc.TestNumpyReductions
                return result

        if len(inputs) == 1:
            # No alignment necessary.
            sp_values = getattr(ufunc, method)(self.sp_values, **kwargs)
            fill_value = getattr(ufunc, method)(self.fill_value, **kwargs)

            if ufunc.nout > 1:
                # multiple outputs. e.g. modf
                arrays = tuple(
                    self._simple_new(
                        sp_value, self.sp_index, SparseDtype(sp_value.dtype, fv)
                    )
                    for sp_value, fv in zip(sp_values, fill_value)
                )
                return arrays
            elif method == "reduce":
                # e.g. reductions
                return sp_values

            return self._simple_new(
                sp_values, self.sp_index, SparseDtype(sp_values.dtype, fill_value)
            )

        new_inputs = tuple(np.asarray(x) for x in inputs)
        result = getattr(ufunc, method)(*new_inputs, **kwargs)
        if out:
            if len(out) == 1:
                out = out[0]
            return out

        if ufunc.nout > 1:
            return tuple(type(self)(x) for x in result)
        elif method == "at":
            # no return value
            return None
        else:
            return type(self)(result)

    # ------------------------------------------------------------------------
    # Ops
    # ------------------------------------------------------------------------

    def _arith_method(self, other, op):
        op_name = op.__name__

        if isinstance(other, SparseArray):
            return _sparse_array_op(self, other, op, op_name)

        elif is_scalar(other):
            with np.errstate(all="ignore"):
                fill = op(_get_fill(self), np.asarray(other))
                result = op(self.sp_values, other)

            if op_name == "divmod":
                left, right = result
                lfill, rfill = fill
                return (
                    _wrap_result(op_name, left, self.sp_index, lfill),
                    _wrap_result(op_name, right, self.sp_index, rfill),
                )

            return _wrap_result(op_name, result, self.sp_index, fill)

        else:
            other = np.asarray(other)
            with np.errstate(all="ignore"):
                if len(self) != len(other):
                    raise AssertionError(
                        f"length mismatch: {len(self)} vs. {len(other)}"
                    )
                if not isinstance(other, SparseArray):
                    dtype = getattr(other, "dtype", None)
                    other = SparseArray(other, fill_value=self.fill_value, dtype=dtype)
                return _sparse_array_op(self, other, op, op_name)

    def _cmp_method(self, other, op) -> SparseArray:
        if not is_scalar(other) and not isinstance(other, type(self)):
            # convert list-like to ndarray
            other = np.asarray(other)

        if isinstance(other, np.ndarray):
            # TODO: make this more flexible than just ndarray...
            other = SparseArray(other, fill_value=self.fill_value)

        if isinstance(other, SparseArray):
            if len(self) != len(other):
                raise ValueError(
                    f"operands have mismatched length {len(self)} and {len(other)}"
                )

            op_name = op.__name__.strip("_")
            return _sparse_array_op(self, other, op, op_name)
        else:
            # scalar
            with np.errstate(all="ignore"):
                fill_value = op(self.fill_value, other)
                result = np.full(len(self), fill_value, dtype=np.bool_)
                result[self.sp_index.indices] = op(self.sp_values, other)

            return type(self)(
                result,
                fill_value=fill_value,
                dtype=np.bool_,
            )

    _logical_method = _cmp_method

    def _unary_method(self, op) -> SparseArray:
        fill_value = op(np.array(self.fill_value)).item()
        dtype = SparseDtype(self.dtype.subtype, fill_value)
        # NOTE: if fill_value doesn't change
        # we just have to apply op to sp_values
        if isna(self.fill_value) or fill_value == self.fill_value:
            values = op(self.sp_values)
            return type(self)._simple_new(values, self.sp_index, self.dtype)
        # In the other case we have to recalc indexes
        return type(self)(op(self.to_dense()), dtype=dtype)

    def __pos__(self) -> SparseArray:
        return self._unary_method(operator.pos)

    def __neg__(self) -> SparseArray:
        return self._unary_method(operator.neg)

    def __invert__(self) -> SparseArray:
        return self._unary_method(operator.invert)

    def __abs__(self) -> SparseArray:
        return self._unary_method(operator.abs)

    # ----------
    # Formatting
    # -----------
    def __repr__(self) -> str:
        pp_str = printing.pprint_thing(self)
        pp_fill = printing.pprint_thing(self.fill_value)
        pp_index = printing.pprint_thing(self.sp_index)
        return f"{pp_str}\nFill: {pp_fill}\n{pp_index}"

    def _formatter(self, boxed=False):
        # Defer to the formatter from the GenericArrayFormatter calling us.
        # This will infer the correct formatter from the dtype of the values.
        return None


def make_sparse(
    arr: np.ndarray,
    kind: SparseIndexKind = "block",
    fill_value=None,
    dtype: NpDtype | None = None,
):
    """
    Convert ndarray to sparse format

    Parameters
    ----------
    arr : ndarray
    kind : {'block', 'integer'}
    fill_value : NaN or another value
    dtype : np.dtype, optional
    copy : bool, default False

    Returns
    -------
    (sparse_values, index, fill_value) : (ndarray, SparseIndex, Scalar)
    """
    assert isinstance(arr, np.ndarray)

    if arr.ndim > 1:
        raise TypeError("expected dimension <= 1 data")

    if fill_value is None:
        fill_value = na_value_for_dtype(arr.dtype)

    if isna(fill_value):
        mask = notna(arr)
    else:
        # cast to object comparison to be safe
        if is_string_dtype(arr.dtype):
            arr = arr.astype(object)

        if is_object_dtype(arr.dtype):
            # element-wise equality check method in numpy doesn't treat
            # each element type, eg. 0, 0.0, and False are treated as
            # same. So we have to check the both of its type and value.
            mask = splib.make_mask_object_ndarray(arr, fill_value)
        else:
            mask = arr != fill_value

    length = len(arr)
    if length != len(mask):
        # the arr is a SparseArray
        indices = mask.sp_index.indices
    else:
        indices = mask.nonzero()[0].astype(np.int32)

    index = make_sparse_index(length, indices, kind)
    sparsified_values = arr[mask]
    if dtype is not None:
        # error: Argument "dtype" to "astype_nansafe" has incompatible type "Union[str,
        # dtype[Any]]"; expected "Union[dtype[Any], ExtensionDtype]"
        sparsified_values = astype_nansafe(
            sparsified_values, dtype=dtype  # type: ignore[arg-type]
        )
    # TODO: copy
    return sparsified_values, index, fill_value


@overload
def make_sparse_index(length: int, indices, kind: Literal["block"]) -> BlockIndex:
    ...


@overload
def make_sparse_index(length: int, indices, kind: Literal["integer"]) -> IntIndex:
    ...


def make_sparse_index(length: int, indices, kind: SparseIndexKind) -> SparseIndex:
    index: SparseIndex
    if kind == "block":
        locs, lens = splib.get_blocks(indices)
        index = BlockIndex(length, locs, lens)
    elif kind == "integer":
        index = IntIndex(length, indices)
    else:  # pragma: no cover
        raise ValueError("must be block or integer type")
    return index<|MERGE_RESOLUTION|>--- conflicted
+++ resolved
@@ -848,29 +848,21 @@
         # Still override this for hash_pandas_object
         return np.asarray(self), self.fill_value
 
-<<<<<<< HEAD
-    def factorize(self, na_sentinel: int | None = -1) -> tuple[np.ndarray, SparseArray]:
-=======
     def factorize(
         self,
         na_sentinel: int | lib.NoDefault = lib.no_default,
         use_na_sentinel: bool | lib.NoDefault = lib.no_default,
     ) -> tuple[np.ndarray, SparseArray]:
->>>>>>> 7d2f9b8d
         # Currently, ExtensionArray.factorize -> Tuple[ndarray, EA]
         # The sparsity on this is backwards from what Sparse would want. Want
         # ExtensionArray.factorize -> Tuple[EA, EA]
         # Given that we have to return a dense array of codes, why bother
         # implementing an efficient factorize?
-<<<<<<< HEAD
-        codes, uniques = algos.factorize(np.asarray(self), na_sentinel=na_sentinel)
-        if na_sentinel is not None:
-            codes[codes == -1] = na_sentinel
-=======
         codes, uniques = algos.factorize(
             np.asarray(self), na_sentinel=na_sentinel, use_na_sentinel=use_na_sentinel
         )
->>>>>>> 7d2f9b8d
+        if use_na_sentinel is lib.no_default or use_na_sentinel:
+            codes[codes == -1] = na_sentinel
         uniques_sp = SparseArray(uniques, dtype=self.dtype)
         return codes, uniques_sp
 
