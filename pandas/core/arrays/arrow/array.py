from __future__ import annotations

from copy import deepcopy
import operator
import re
from typing import (
    TYPE_CHECKING,
    Any,
    Callable,
    Literal,
    Sequence,
    TypeVar,
    cast,
)

import numpy as np

from pandas._libs import lib
from pandas._typing import (
    ArrayLike,
    AxisInt,
    Dtype,
    FillnaOptions,
    Iterator,
    NpDtype,
    PositionalIndexer,
    Scalar,
    SortKind,
    TakeIndexer,
    TimeAmbiguous,
    TimeNonexistent,
    npt,
)
from pandas.compat import (
    pa_version_under7p0,
    pa_version_under8p0,
    pa_version_under9p0,
    pa_version_under11p0,
)
from pandas.util._decorators import doc
from pandas.util._validators import validate_fillna_kwargs

from pandas.core.dtypes.common import (
    is_array_like,
    is_bool_dtype,
    is_integer,
    is_integer_dtype,
    is_list_like,
    is_object_dtype,
    is_scalar,
)
from pandas.core.dtypes.missing import isna

from pandas.core import roperator
from pandas.core.arraylike import OpsMixin
from pandas.core.arrays.base import ExtensionArray
import pandas.core.common as com
from pandas.core.indexers import (
    check_array_indexer,
    unpack_tuple_and_ellipses,
    validate_indices,
)
from pandas.core.strings.base import BaseStringArrayMethods

from pandas.tseries.frequencies import to_offset

if not pa_version_under7p0:
    import pyarrow as pa
    import pyarrow.compute as pc

    from pandas.core.arrays.arrow._arrow_utils import fallback_performancewarning
    from pandas.core.arrays.arrow.dtype import ArrowDtype

    ARROW_CMP_FUNCS = {
        "eq": pc.equal,
        "ne": pc.not_equal,
        "lt": pc.less,
        "gt": pc.greater,
        "le": pc.less_equal,
        "ge": pc.greater_equal,
    }

    ARROW_LOGICAL_FUNCS = {
        "and": pc.and_kleene,
        "rand": lambda x, y: pc.and_kleene(y, x),
        "or": pc.or_kleene,
        "ror": lambda x, y: pc.or_kleene(y, x),
        "xor": pc.xor,
        "rxor": lambda x, y: pc.xor(y, x),
    }

    def cast_for_truediv(
        arrow_array: pa.ChunkedArray, pa_object: pa.Array | pa.Scalar
    ) -> pa.ChunkedArray:
        # Ensure int / int -> float mirroring Python/Numpy behavior
        # as pc.divide_checked(int, int) -> int
        if pa.types.is_integer(arrow_array.type) and pa.types.is_integer(
            pa_object.type
        ):
            return arrow_array.cast(pa.float64())
        return arrow_array

    def floordiv_compat(
        left: pa.ChunkedArray | pa.Array | pa.Scalar,
        right: pa.ChunkedArray | pa.Array | pa.Scalar,
    ) -> pa.ChunkedArray:
        # Ensure int // int -> int mirroring Python/Numpy behavior
        # as pc.floor(pc.divide_checked(int, int)) -> float
        result = pc.floor(pc.divide(left, right))
        if pa.types.is_integer(left.type) and pa.types.is_integer(right.type):
            result = result.cast(left.type)
        return result

    ARROW_ARITHMETIC_FUNCS = {
        "add": pc.add_checked,
        "radd": lambda x, y: pc.add_checked(y, x),
        "sub": pc.subtract_checked,
        "rsub": lambda x, y: pc.subtract_checked(y, x),
        "mul": pc.multiply_checked,
        "rmul": lambda x, y: pc.multiply_checked(y, x),
        "truediv": lambda x, y: pc.divide(cast_for_truediv(x, y), y),
        "rtruediv": lambda x, y: pc.divide(y, cast_for_truediv(x, y)),
        "floordiv": lambda x, y: floordiv_compat(x, y),
        "rfloordiv": lambda x, y: floordiv_compat(y, x),
        "mod": NotImplemented,
        "rmod": NotImplemented,
        "divmod": NotImplemented,
        "rdivmod": NotImplemented,
        "pow": pc.power_checked,
        "rpow": lambda x, y: pc.power_checked(y, x),
    }

if TYPE_CHECKING:
    from pandas._typing import (
        NumpySorter,
        NumpyValueArrayLike,
    )

    from pandas import Series

ArrowExtensionArrayT = TypeVar("ArrowExtensionArrayT", bound="ArrowExtensionArray")


def get_unit_from_pa_dtype(pa_dtype):
    # https://github.com/pandas-dev/pandas/pull/50998#discussion_r1100344804
    if pa_version_under11p0:
        unit = str(pa_dtype).split("[", 1)[-1][:-1]
        if unit not in ["s", "ms", "us", "ns"]:
            raise ValueError(pa_dtype)
        return unit
    return pa_dtype.unit


def to_pyarrow_type(
    dtype: ArrowDtype | pa.DataType | Dtype | None,
) -> pa.DataType | None:
    """
    Convert dtype to a pyarrow type instance.
    """
    if isinstance(dtype, ArrowDtype):
        return dtype.pyarrow_dtype
    elif isinstance(dtype, pa.DataType):
        return dtype
    elif dtype:
        try:
            # Accepts python types too
            # Doesn't handle all numpy types
            return pa.from_numpy_dtype(dtype)
        except pa.ArrowNotImplementedError:
            pass
    return None


class ArrowExtensionArray(OpsMixin, ExtensionArray, BaseStringArrayMethods):
    """
    Pandas ExtensionArray backed by a PyArrow ChunkedArray.

    .. warning::

       ArrowExtensionArray is considered experimental. The implementation and
       parts of the API may change without warning.

    Parameters
    ----------
    values : pyarrow.Array or pyarrow.ChunkedArray

    Attributes
    ----------
    None

    Methods
    -------
    None

    Returns
    -------
    ArrowExtensionArray

    Notes
    -----
    Most methods are implemented using `pyarrow compute functions. <https://arrow.apache.org/docs/python/api/compute.html>`__
    Some methods may either raise an exception or raise a ``PerformanceWarning`` if an
    associated compute function is not available based on the installed version of PyArrow.

    Please install the latest version of PyArrow to enable the best functionality and avoid
    potential bugs in prior versions of PyArrow.

    Examples
    --------
    Create an ArrowExtensionArray with :func:`pandas.array`:

    >>> pd.array([1, 1, None], dtype="int64[pyarrow]")
    <ArrowExtensionArray>
    [1, 1, <NA>]
    Length: 3, dtype: int64[pyarrow]
    """  # noqa: E501 (http link too long)

    _data: pa.ChunkedArray
    _dtype: ArrowDtype

    def __init__(self, values: pa.Array | pa.ChunkedArray) -> None:
        if pa_version_under7p0:
            msg = "pyarrow>=7.0.0 is required for PyArrow backed ArrowExtensionArray."
            raise ImportError(msg)
        if isinstance(values, pa.Array):
            self._pa_array = pa.chunked_array([values])
        elif isinstance(values, pa.ChunkedArray):
            self._pa_array = values
        else:
            raise ValueError(
                f"Unsupported type '{type(values)}' for ArrowExtensionArray"
            )
        self._dtype = ArrowDtype(self._pa_array.type)

    @classmethod
    def _from_sequence(cls, scalars, *, dtype: Dtype | None = None, copy: bool = False):
        """
        Construct a new ExtensionArray from a sequence of scalars.
        """
        pa_dtype = to_pyarrow_type(dtype)
        if isinstance(scalars, cls):
            scalars = scalars._pa_array
        elif not isinstance(scalars, (pa.Array, pa.ChunkedArray)):
            if copy and is_array_like(scalars):
                # pa array should not get updated when numpy array is updated
                scalars = deepcopy(scalars)
            try:
                scalars = pa.array(scalars, type=pa_dtype, from_pandas=True)
            except pa.ArrowInvalid:
                # GH50430: let pyarrow infer type, then cast
                scalars = pa.array(scalars, from_pandas=True)
        if pa_dtype:
            scalars = scalars.cast(pa_dtype)
        return cls(scalars)

    @classmethod
    def _from_sequence_of_strings(
        cls, strings, *, dtype: Dtype | None = None, copy: bool = False
    ):
        """
        Construct a new ExtensionArray from a sequence of strings.
        """
        pa_type = to_pyarrow_type(dtype)
        if (
            pa_type is None
            or pa.types.is_binary(pa_type)
            or pa.types.is_string(pa_type)
        ):
            # pa_type is None: Let pa.array infer
            # pa_type is string/binary: scalars already correct type
            scalars = strings
        elif pa.types.is_timestamp(pa_type):
            from pandas.core.tools.datetimes import to_datetime

            scalars = to_datetime(strings, errors="raise")
        elif pa.types.is_date(pa_type):
            from pandas.core.tools.datetimes import to_datetime

            scalars = to_datetime(strings, errors="raise").date
        elif pa.types.is_duration(pa_type):
            from pandas.core.tools.timedeltas import to_timedelta

            scalars = to_timedelta(strings, errors="raise")
            if pa_type.unit != "ns":
                # GH51175: test_from_sequence_of_strings_pa_array
                # attempt to parse as int64 reflecting pyarrow's
                # duration to string casting behavior
                mask = isna(scalars)
                if not isinstance(strings, (pa.Array, pa.ChunkedArray)):
                    strings = pa.array(strings, type=pa.string(), from_pandas=True)
                strings = pc.if_else(mask, None, strings)
                try:
                    scalars = strings.cast(pa.int64())
                except pa.ArrowInvalid:
                    pass
        elif pa.types.is_time(pa_type):
            from pandas.core.tools.times import to_time

            # "coerce" to allow "null times" (None) to not raise
            scalars = to_time(strings, errors="coerce")
        elif pa.types.is_boolean(pa_type):
            from pandas.core.arrays import BooleanArray

            scalars = BooleanArray._from_sequence_of_strings(strings).to_numpy()
        elif (
            pa.types.is_integer(pa_type)
            or pa.types.is_floating(pa_type)
            or pa.types.is_decimal(pa_type)
        ):
            from pandas.core.tools.numeric import to_numeric

            scalars = to_numeric(strings, errors="raise")
        else:
            raise NotImplementedError(
                f"Converting strings to {pa_type} is not implemented."
            )
        return cls._from_sequence(scalars, dtype=pa_type, copy=copy)

    def __getitem__(self, item: PositionalIndexer):
        """Select a subset of self.

        Parameters
        ----------
        item : int, slice, or ndarray
            * int: The position in 'self' to get.
            * slice: A slice object, where 'start', 'stop', and 'step' are
              integers or None
            * ndarray: A 1-d boolean NumPy ndarray the same length as 'self'

        Returns
        -------
        item : scalar or ExtensionArray

        Notes
        -----
        For scalar ``item``, return a scalar value suitable for the array's
        type. This should be an instance of ``self.dtype.type``.
        For slice ``key``, return an instance of ``ExtensionArray``, even
        if the slice is length 0 or 1.
        For a boolean mask, return an instance of ``ExtensionArray``, filtered
        to the values where ``item`` is True.
        """
        item = check_array_indexer(self, item)

        if isinstance(item, np.ndarray):
            if not len(item):
                # Removable once we migrate StringDtype[pyarrow] to ArrowDtype[string]
                if self._dtype.name == "string" and self._dtype.storage == "pyarrow":
                    pa_dtype = pa.string()
                else:
                    pa_dtype = self._dtype.pyarrow_dtype
                return type(self)(pa.chunked_array([], type=pa_dtype))
            elif is_integer_dtype(item.dtype):
                return self.take(item)
            elif is_bool_dtype(item.dtype):
                return type(self)(self._pa_array.filter(item))
            else:
                raise IndexError(
                    "Only integers, slices and integer or "
                    "boolean arrays are valid indices."
                )
        elif isinstance(item, tuple):
            item = unpack_tuple_and_ellipses(item)

        if item is Ellipsis:
            # TODO: should be handled by pyarrow?
            item = slice(None)

        if is_scalar(item) and not is_integer(item):
            # e.g. "foo" or 2.5
            # exception message copied from numpy
            raise IndexError(
                r"only integers, slices (`:`), ellipsis (`...`), numpy.newaxis "
                r"(`None`) and integer or boolean arrays are valid indices"
            )
        # We are not an array indexer, so maybe e.g. a slice or integer
        # indexer. We dispatch to pyarrow.
        value = self._pa_array[item]
        if isinstance(value, pa.ChunkedArray):
            return type(self)(value)
        else:
            scalar = value.as_py()
            if scalar is None:
                return self._dtype.na_value
            else:
                return scalar

    def __iter__(self) -> Iterator[Any]:
        """
        Iterate over elements of the array.
        """
        na_value = self._dtype.na_value
        for value in self._pa_array:
            val = value.as_py()
            if val is None:
                yield na_value
            else:
                yield val

    def __arrow_array__(self, type=None):
        """Convert myself to a pyarrow ChunkedArray."""
        return self._pa_array

    def __array__(self, dtype: NpDtype | None = None) -> np.ndarray:
        """Correctly construct numpy arrays when passed to `np.asarray()`."""
        return self.to_numpy(dtype=dtype)

    def __invert__(self: ArrowExtensionArrayT) -> ArrowExtensionArrayT:
        return type(self)(pc.invert(self._pa_array))

    def __neg__(self: ArrowExtensionArrayT) -> ArrowExtensionArrayT:
        return type(self)(pc.negate_checked(self._pa_array))

    def __pos__(self: ArrowExtensionArrayT) -> ArrowExtensionArrayT:
        return type(self)(self._pa_array)

    def __abs__(self: ArrowExtensionArrayT) -> ArrowExtensionArrayT:
        return type(self)(pc.abs_checked(self._pa_array))

    # GH 42600: __getstate__/__setstate__ not necessary once
    # https://issues.apache.org/jira/browse/ARROW-10739 is addressed
    def __getstate__(self):
        state = self.__dict__.copy()
        state["_data"] = self._pa_array.combine_chunks()
        return state

    def __setstate__(self, state) -> None:
        state["_data"] = pa.chunked_array(state["_data"])
        self.__dict__.update(state)

    def _cmp_method(self, other, op):
        from pandas.arrays import BooleanArray

        pc_func = ARROW_CMP_FUNCS[op.__name__]
        if isinstance(other, ArrowExtensionArray):
            result = pc_func(self._pa_array, other._pa_array)
        elif isinstance(other, (np.ndarray, list)):
            result = pc_func(self._pa_array, other)
        elif is_scalar(other):
            try:
                result = pc_func(self._pa_array, pa.scalar(other))
            except (pa.lib.ArrowNotImplementedError, pa.lib.ArrowInvalid):
                mask = isna(self) | isna(other)
                valid = ~mask
                result = np.zeros(len(self), dtype="bool")
                result[valid] = op(np.array(self)[valid], other)
                return BooleanArray(result, mask)
        else:
            raise NotImplementedError(
                f"{op.__name__} not implemented for {type(other)}"
            )

        if result.null_count > 0:
            # GH50524: avoid conversion to object for better perf
            values = pc.fill_null(result, False).to_numpy()
            mask = result.is_null().to_numpy()
        else:
            values = result.to_numpy()
            mask = np.zeros(len(values), dtype=np.bool_)
        return BooleanArray(values, mask)

    def _evaluate_op_method(self, other, op, arrow_funcs):
        pa_type = self._pa_array.type
        if (pa.types.is_string(pa_type) or pa.types.is_binary(pa_type)) and op in [
            operator.add,
            roperator.radd,
        ]:
            length = self._pa_array.length()

            seps: list[str] | list[bytes]
            if pa.types.is_string(pa_type):
                seps = [""] * length
            else:
                seps = [b""] * length

            if is_scalar(other):
                other = [other] * length
            elif isinstance(other, type(self)):
                other = other._pa_array
            if op is operator.add:
                result = pc.binary_join_element_wise(self._pa_array, other, seps)
            else:
                result = pc.binary_join_element_wise(other, self._pa_array, seps)
            return type(self)(result)

        pc_func = arrow_funcs[op.__name__]
        if pc_func is NotImplemented:
            raise NotImplementedError(f"{op.__name__} not implemented.")
        if isinstance(other, ArrowExtensionArray):
            result = pc_func(self._pa_array, other._pa_array)
        elif isinstance(other, (np.ndarray, list)):
            result = pc_func(self._pa_array, pa.array(other, from_pandas=True))
        elif is_scalar(other):
            result = pc_func(self._pa_array, pa.scalar(other))
        else:
            raise NotImplementedError(
                f"{op.__name__} not implemented for {type(other)}"
            )
        return type(self)(result)

    def _logical_method(self, other, op):
        return self._evaluate_op_method(other, op, ARROW_LOGICAL_FUNCS)

    def _arith_method(self, other, op):
        return self._evaluate_op_method(other, op, ARROW_ARITHMETIC_FUNCS)

    def equals(self, other) -> bool:
        if not isinstance(other, ArrowExtensionArray):
            return False
        # I'm told that pyarrow makes __eq__ behave like pandas' equals;
        #  TODO: is this documented somewhere?
        return self._pa_array == other._pa_array

    @property
    def dtype(self) -> ArrowDtype:
        """
        An instance of 'ExtensionDtype'.
        """
        return self._dtype

    @property
    def nbytes(self) -> int:
        """
        The number of bytes needed to store this object in memory.
        """
        return self._pa_array.nbytes

    def __len__(self) -> int:
        """
        Length of this array.

        Returns
        -------
        length : int
        """
        return len(self._pa_array)

    def __contains__(self, key) -> bool:
        # https://github.com/pandas-dev/pandas/pull/51307#issuecomment-1426372604
        if isna(key) and key is not self.dtype.na_value:
            if self.dtype.kind == "f" and lib.is_float(key) and isna(key):
                return pc.any(pc.is_nan(self._pa_array)).as_py()

            # e.g. date or timestamp types we do not allow None here to match pd.NA
            return False
            # TODO: maybe complex? object?

        return bool(super().__contains__(key))

    @property
    def _hasna(self) -> bool:
        return self._pa_array.null_count > 0

    def isna(self) -> npt.NDArray[np.bool_]:
        """
        Boolean NumPy array indicating if each value is missing.

        This should return a 1-D array the same length as 'self'.
        """
<<<<<<< HEAD
        return self._pa_array.is_null().to_numpy()
=======
        # GH51630: fast paths
        null_count = self._data.null_count
        if null_count == 0:
            return np.zeros(len(self), dtype=np.bool_)
        elif null_count == len(self):
            return np.ones(len(self), dtype=np.bool_)

        return self._data.is_null().to_numpy()
>>>>>>> 9203f9e9

    def argsort(
        self,
        *,
        ascending: bool = True,
        kind: SortKind = "quicksort",
        na_position: str = "last",
        **kwargs,
    ) -> np.ndarray:
        order = "ascending" if ascending else "descending"
        null_placement = {"last": "at_end", "first": "at_start"}.get(na_position, None)
        if null_placement is None:
            raise ValueError(f"invalid na_position: {na_position}")

        result = pc.array_sort_indices(
            self._pa_array, order=order, null_placement=null_placement
        )
        np_result = result.to_numpy()
        return np_result.astype(np.intp, copy=False)

    def _argmin_max(self, skipna: bool, method: str) -> int:
        if self._pa_array.length() in (0, self._pa_array.null_count) or (
            self._hasna and not skipna
        ):
            # For empty or all null, pyarrow returns -1 but pandas expects TypeError
            # For skipna=False and data w/ null, pandas expects NotImplementedError
            # let ExtensionArray.arg{max|min} raise
            return getattr(super(), f"arg{method}")(skipna=skipna)

        data = self._pa_array
        if pa.types.is_duration(data.type):
            data = data.cast(pa.int64())

        value = getattr(pc, method)(data, skip_nulls=skipna)
        return pc.index(data, value).as_py()

    def argmin(self, skipna: bool = True) -> int:
        return self._argmin_max(skipna, "min")

    def argmax(self, skipna: bool = True) -> int:
        return self._argmin_max(skipna, "max")

    def copy(self: ArrowExtensionArrayT) -> ArrowExtensionArrayT:
        """
        Return a shallow copy of the array.

        Underlying ChunkedArray is immutable, so a deep copy is unnecessary.

        Returns
        -------
        type(self)
        """
        return type(self)(self._pa_array)

    def dropna(self: ArrowExtensionArrayT) -> ArrowExtensionArrayT:
        """
        Return ArrowExtensionArray without NA values.

        Returns
        -------
        ArrowExtensionArray
        """
        return type(self)(pc.drop_null(self._pa_array))

    @doc(ExtensionArray.fillna)
    def fillna(
        self: ArrowExtensionArrayT,
        value: object | ArrayLike | None = None,
        method: FillnaOptions | None = None,
        limit: int | None = None,
    ) -> ArrowExtensionArrayT:
        value, method = validate_fillna_kwargs(value, method)

        if limit is not None:
            return super().fillna(value=value, method=method, limit=limit)

        if method is not None:
            fallback_performancewarning()
            return super().fillna(value=value, method=method, limit=limit)

        if is_array_like(value):
            value = cast(ArrayLike, value)
            if len(value) != len(self):
                raise ValueError(
                    f"Length of 'value' does not match. Got ({len(value)}) "
                    f" expected {len(self)}"
                )

        def convert_fill_value(value, pa_type, dtype):
            if value is None:
                return value
            if isinstance(value, (pa.Scalar, pa.Array, pa.ChunkedArray)):
                return value
            if is_array_like(value):
                pa_box = pa.array
            else:
                pa_box = pa.scalar
            try:
                value = pa_box(value, type=pa_type, from_pandas=True)
            except pa.ArrowTypeError as err:
                msg = f"Invalid value '{str(value)}' for dtype {dtype}"
                raise TypeError(msg) from err
            return value

        fill_value = convert_fill_value(value, self._pa_array.type, self.dtype)

        try:
            if method is None:
                return type(self)(pc.fill_null(self._pa_array, fill_value=fill_value))
            elif method == "pad":
                return type(self)(pc.fill_null_forward(self._pa_array))
            elif method == "backfill":
                return type(self)(pc.fill_null_backward(self._pa_array))
        except pa.ArrowNotImplementedError:
            # ArrowNotImplementedError: Function 'coalesce' has no kernel
            #   matching input types (duration[ns], duration[ns])
            # TODO: remove try/except wrapper if/when pyarrow implements
            #   a kernel for duration types.
            pass

        return super().fillna(value=value, method=method, limit=limit)

    def isin(self, values) -> npt.NDArray[np.bool_]:
        # short-circuit to return all False array.
        if not len(values):
            return np.zeros(len(self), dtype=bool)

        result = pc.is_in(self._pa_array, value_set=pa.array(values, from_pandas=True))
        # pyarrow 2.0.0 returned nulls, so we explicitly specify dtype to convert nulls
        # to False
        return np.array(result, dtype=np.bool_)

    def _values_for_factorize(self) -> tuple[np.ndarray, Any]:
        """
        Return an array and missing value suitable for factorization.

        Returns
        -------
        values : ndarray
        na_value : pd.NA

        Notes
        -----
        The values returned by this method are also used in
        :func:`pandas.util.hash_pandas_object`.
        """
        values = self._pa_array.to_numpy()
        return values, self.dtype.na_value

    @doc(ExtensionArray.factorize)
    def factorize(
        self,
        use_na_sentinel: bool = True,
    ) -> tuple[np.ndarray, ExtensionArray]:
        null_encoding = "mask" if use_na_sentinel else "encode"

        pa_type = self._pa_array.type
        if pa.types.is_duration(pa_type):
            # https://github.com/apache/arrow/issues/15226#issuecomment-1376578323
            data = self._pa_array.cast(pa.int64())
        else:
            data = self._pa_array

        encoded = data.dictionary_encode(null_encoding=null_encoding)
        if encoded.length() == 0:
            indices = np.array([], dtype=np.intp)
            uniques = type(self)(pa.chunked_array([], type=encoded.type.value_type))
        else:
            pa_indices = encoded.combine_chunks().indices
            if pa_indices.null_count > 0:
                pa_indices = pc.fill_null(pa_indices, -1)
            indices = pa_indices.to_numpy(zero_copy_only=False, writable=True).astype(
                np.intp, copy=False
            )
            uniques = type(self)(encoded.chunk(0).dictionary)

        if pa.types.is_duration(pa_type):
            uniques = cast(ArrowExtensionArray, uniques.astype(self.dtype))
        return indices, uniques

    def reshape(self, *args, **kwargs):
        raise NotImplementedError(
            f"{type(self)} does not support reshape "
            f"as backed by a 1D pyarrow.ChunkedArray."
        )

    def round(
        self: ArrowExtensionArrayT, decimals: int = 0, *args, **kwargs
    ) -> ArrowExtensionArrayT:
        """
        Round each value in the array a to the given number of decimals.

        Parameters
        ----------
        decimals : int, default 0
            Number of decimal places to round to. If decimals is negative,
            it specifies the number of positions to the left of the decimal point.
        *args, **kwargs
            Additional arguments and keywords have no effect.

        Returns
        -------
        ArrowExtensionArray
            Rounded values of the ArrowExtensionArray.

        See Also
        --------
        DataFrame.round : Round values of a DataFrame.
        Series.round : Round values of a Series.
        """
        return type(self)(pc.round(self._pa_array, ndigits=decimals))

    @doc(ExtensionArray.searchsorted)
    def searchsorted(
        self,
        value: NumpyValueArrayLike | ExtensionArray,
        side: Literal["left", "right"] = "left",
        sorter: NumpySorter = None,
    ) -> npt.NDArray[np.intp] | np.intp:
        if self._hasna:
            raise ValueError(
                "searchsorted requires array to be sorted, which is impossible "
                "with NAs present."
            )
        if isinstance(value, ExtensionArray):
            value = value.astype(object)
        # Base class searchsorted would cast to object, which is *much* slower.
        return self.to_numpy().searchsorted(value, side=side, sorter=sorter)

    def take(
        self,
        indices: TakeIndexer,
        allow_fill: bool = False,
        fill_value: Any = None,
    ) -> ArrowExtensionArray:
        """
        Take elements from an array.

        Parameters
        ----------
        indices : sequence of int or one-dimensional np.ndarray of int
            Indices to be taken.
        allow_fill : bool, default False
            How to handle negative values in `indices`.

            * False: negative values in `indices` indicate positional indices
              from the right (the default). This is similar to
              :func:`numpy.take`.

            * True: negative values in `indices` indicate
              missing values. These values are set to `fill_value`. Any other
              other negative values raise a ``ValueError``.

        fill_value : any, optional
            Fill value to use for NA-indices when `allow_fill` is True.
            This may be ``None``, in which case the default NA value for
            the type, ``self.dtype.na_value``, is used.

            For many ExtensionArrays, there will be two representations of
            `fill_value`: a user-facing "boxed" scalar, and a low-level
            physical NA value. `fill_value` should be the user-facing version,
            and the implementation should handle translating that to the
            physical version for processing the take if necessary.

        Returns
        -------
        ExtensionArray

        Raises
        ------
        IndexError
            When the indices are out of bounds for the array.
        ValueError
            When `indices` contains negative values other than ``-1``
            and `allow_fill` is True.

        See Also
        --------
        numpy.take
        api.extensions.take

        Notes
        -----
        ExtensionArray.take is called by ``Series.__getitem__``, ``.loc``,
        ``iloc``, when `indices` is a sequence of values. Additionally,
        it's called by :meth:`Series.reindex`, or any other method
        that causes realignment, with a `fill_value`.
        """
        # TODO: Remove once we got rid of the (indices < 0) check
        if not is_array_like(indices):
            indices_array = np.asanyarray(indices)
        else:
            # error: Incompatible types in assignment (expression has type
            # "Sequence[int]", variable has type "ndarray")
            indices_array = indices  # type: ignore[assignment]

        if len(self._pa_array) == 0 and (indices_array >= 0).any():
            raise IndexError("cannot do a non-empty take")
        if indices_array.size > 0 and indices_array.max() >= len(self._pa_array):
            raise IndexError("out of bounds value in 'indices'.")

        if allow_fill:
            fill_mask = indices_array < 0
            if fill_mask.any():
                validate_indices(indices_array, len(self._pa_array))
                # TODO(ARROW-9433): Treat negative indices as NULL
                indices_array = pa.array(indices_array, mask=fill_mask)
                result = self._pa_array.take(indices_array)
                if isna(fill_value):
                    return type(self)(result)
                # TODO: ArrowNotImplementedError: Function fill_null has no
                # kernel matching input types (array[string], scalar[string])
                result = type(self)(result)
                result[fill_mask] = fill_value
                return result
                # return type(self)(pc.fill_null(result, pa.scalar(fill_value)))
            else:
                # Nothing to fill
                return type(self)(self._pa_array.take(indices))
        else:  # allow_fill=False
            # TODO(ARROW-9432): Treat negative indices as indices from the right.
            if (indices_array < 0).any():
                # Don't modify in-place
                indices_array = np.copy(indices_array)
                indices_array[indices_array < 0] += len(self._pa_array)
            return type(self)(self._pa_array.take(indices_array))

    @doc(ExtensionArray.to_numpy)
    def to_numpy(
        self,
        dtype: npt.DTypeLike | None = None,
        copy: bool = False,
        na_value: object = lib.no_default,
    ) -> np.ndarray:
        if dtype is None and self._hasna:
            dtype = object
        if na_value is lib.no_default:
            na_value = self.dtype.na_value

        pa_type = self._pa_array.type
        if pa.types.is_temporal(pa_type) and not pa.types.is_date(pa_type):
            # temporal types with units and/or timezones currently
            #  require pandas/python scalars to pass all tests
            # TODO: improve performance (this is slow)
            result = np.array(list(self), dtype=dtype)
        elif is_object_dtype(dtype) and self._hasna:
            result = np.empty(len(self), dtype=object)
            mask = ~self.isna()
            result[mask] = np.asarray(self[mask]._pa_array)
        elif self._hasna:
            data = self.copy()
            data[self.isna()] = na_value
            return np.asarray(data._pa_array, dtype=dtype)
        else:
            result = np.asarray(self._pa_array, dtype=dtype)
            if copy:
                result = result.copy()
        if self._hasna:
            result[self.isna()] = na_value
        return result

    def unique(self: ArrowExtensionArrayT) -> ArrowExtensionArrayT:
        """
        Compute the ArrowExtensionArray of unique values.

        Returns
        -------
        ArrowExtensionArray
        """
        pa_type = self._pa_array.type

        if pa.types.is_duration(pa_type):
            # https://github.com/apache/arrow/issues/15226#issuecomment-1376578323
            data = self._pa_array.cast(pa.int64())
        else:
            data = self._pa_array

        pa_result = pc.unique(data)

        if pa.types.is_duration(pa_type):
            pa_result = pa_result.cast(pa_type)

        return type(self)(pa_result)

    def value_counts(self, dropna: bool = True) -> Series:
        """
        Return a Series containing counts of each unique value.

        Parameters
        ----------
        dropna : bool, default True
            Don't include counts of missing values.

        Returns
        -------
        counts : Series

        See Also
        --------
        Series.value_counts
        """
        pa_type = self._pa_array.type
        if pa.types.is_duration(pa_type):
            # https://github.com/apache/arrow/issues/15226#issuecomment-1376578323
            data = self._pa_array.cast(pa.int64())
        else:
            data = self._pa_array

        from pandas import (
            Index,
            Series,
        )

        vc = data.value_counts()

        values = vc.field(0)
        counts = vc.field(1)
        if dropna and data.null_count > 0:
            mask = values.is_valid()
            values = values.filter(mask)
            counts = counts.filter(mask)

        if pa.types.is_duration(pa_type):
            values = values.cast(pa_type)

        counts = ArrowExtensionArray(counts)

        index = Index(type(self)(values))

        return Series(counts, index=index, name="count")

    @classmethod
    def _concat_same_type(
        cls: type[ArrowExtensionArrayT], to_concat
    ) -> ArrowExtensionArrayT:
        """
        Concatenate multiple ArrowExtensionArrays.

        Parameters
        ----------
        to_concat : sequence of ArrowExtensionArrays

        Returns
        -------
        ArrowExtensionArray
        """
        chunks = [array for ea in to_concat for array in ea._pa_array.iterchunks()]
        arr = pa.chunked_array(chunks)
        return cls(arr)

    def _accumulate(
        self, name: str, *, skipna: bool = True, **kwargs
    ) -> ArrowExtensionArray | ExtensionArray:
        """
        Return an ExtensionArray performing an accumulation operation.

        The underlying data type might change.

        Parameters
        ----------
        name : str
            Name of the function, supported values are:
            - cummin
            - cummax
            - cumsum
            - cumprod
        skipna : bool, default True
            If True, skip NA values.
        **kwargs
            Additional keyword arguments passed to the accumulation function.
            Currently, there is no supported kwarg.

        Returns
        -------
        array

        Raises
        ------
        NotImplementedError : subclass does not define accumulations
        """
        pyarrow_name = {
            "cumsum": "cumulative_sum_checked",
        }.get(name, name)
        pyarrow_meth = getattr(pc, pyarrow_name, None)
        if pyarrow_meth is None:
            return super()._accumulate(name, skipna=skipna, **kwargs)

        data_to_accum = self._pa_array

        pa_dtype = data_to_accum.type
        if pa.types.is_duration(pa_dtype):
            data_to_accum = data_to_accum.cast(pa.int64())

        result = pyarrow_meth(data_to_accum, skip_nulls=skipna, **kwargs)

        if pa.types.is_duration(pa_dtype):
            result = result.cast(pa_dtype)

        return type(self)(result)

    def _reduce(self, name: str, *, skipna: bool = True, **kwargs):
        """
        Return a scalar result of performing the reduction operation.

        Parameters
        ----------
        name : str
            Name of the function, supported values are:
            { any, all, min, max, sum, mean, median, prod,
            std, var, sem, kurt, skew }.
        skipna : bool, default True
            If True, skip NaN values.
        **kwargs
            Additional keyword arguments passed to the reduction function.
            Currently, `ddof` is the only supported kwarg.

        Returns
        -------
        scalar

        Raises
        ------
        TypeError : subclass does not define reductions
        """
        pa_type = self._pa_array.type

        data_to_reduce = self._pa_array

        if name in ["any", "all"] and (
            pa.types.is_integer(pa_type)
            or pa.types.is_floating(pa_type)
            or pa.types.is_duration(pa_type)
            or pa.types.is_decimal(pa_type)
        ):
            # pyarrow only supports any/all for boolean dtype, we allow
            #  for other dtypes, matching our non-pyarrow behavior

            if pa.types.is_duration(pa_type):
                data_to_cmp = self._pa_array.cast(pa.int64())
            else:
                data_to_cmp = self._pa_array

            not_eq = pc.not_equal(data_to_cmp, 0)
            data_to_reduce = not_eq

        elif name in ["min", "max", "sum"] and pa.types.is_duration(pa_type):
            data_to_reduce = self._pa_array.cast(pa.int64())

        elif name in ["median", "mean", "std", "sem"] and pa.types.is_temporal(pa_type):
            nbits = pa_type.bit_width
            if nbits == 32:
                data_to_reduce = self._pa_array.cast(pa.int32())
            else:
                data_to_reduce = self._pa_array.cast(pa.int64())

        if name == "sem":

            def pyarrow_meth(data, skip_nulls, **kwargs):
                numerator = pc.stddev(data, skip_nulls=skip_nulls, **kwargs)
                denominator = pc.sqrt_checked(pc.count(self._pa_array))
                return pc.divide_checked(numerator, denominator)

        else:
            pyarrow_name = {
                "median": "approximate_median",
                "prod": "product",
                "std": "stddev",
                "var": "variance",
            }.get(name, name)
            # error: Incompatible types in assignment
            # (expression has type "Optional[Any]", variable has type
            # "Callable[[Any, Any, KwArg(Any)], Any]")
            pyarrow_meth = getattr(pc, pyarrow_name, None)  # type: ignore[assignment]
            if pyarrow_meth is None:
                # Let ExtensionArray._reduce raise the TypeError
                return super()._reduce(name, skipna=skipna, **kwargs)

        # GH51624: pyarrow defaults to min_count=1, pandas behavior is min_count=0
        if name in ["any", "all"] and "min_count" not in kwargs:
            kwargs["min_count"] = 0

        try:
            result = pyarrow_meth(data_to_reduce, skip_nulls=skipna, **kwargs)
        except (AttributeError, NotImplementedError, TypeError) as err:
            msg = (
                f"'{type(self).__name__}' with dtype {self.dtype} "
                f"does not support reduction '{name}' with pyarrow "
                f"version {pa.__version__}. '{name}' may be supported by "
                f"upgrading pyarrow."
            )
            raise TypeError(msg) from err
        if pc.is_null(result).as_py():
            return self.dtype.na_value

        if name in ["min", "max", "sum"] and pa.types.is_duration(pa_type):
            result = result.cast(pa_type)
        if name in ["median", "mean"] and pa.types.is_temporal(pa_type):
            result = result.cast(pa_type)
        if name in ["std", "sem"] and pa.types.is_temporal(pa_type):
            result = result.cast(pa.int64())
            if pa.types.is_duration(pa_type):
                result = result.cast(pa_type)
            elif pa.types.is_time(pa_type):
                unit = get_unit_from_pa_dtype(pa_type)
                result = result.cast(pa.duration(unit))
            elif pa.types.is_date(pa_type):
                # go with closest available unit, i.e. "s"
                result = result.cast(pa.duration("s"))
            else:
                # i.e. timestamp
                result = result.cast(pa.duration(pa_type.unit))

        return result.as_py()

    def __setitem__(self, key, value) -> None:
        """Set one or more values inplace.

        Parameters
        ----------
        key : int, ndarray, or slice
            When called from, e.g. ``Series.__setitem__``, ``key`` will be
            one of

            * scalar int
            * ndarray of integers.
            * boolean ndarray
            * slice object

        value : ExtensionDtype.type, Sequence[ExtensionDtype.type], or object
            value or values to be set of ``key``.

        Returns
        -------
        None
        """
        # GH50085: unwrap 1D indexers
        if isinstance(key, tuple) and len(key) == 1:
            key = key[0]

        key = check_array_indexer(self, key)
        value = self._maybe_convert_setitem_value(value)

        if com.is_null_slice(key):
            # fast path (GH50248)
            data = self._if_else(True, value, self._pa_array)

        elif is_integer(key):
            # fast path
            key = cast(int, key)
            n = len(self)
            if key < 0:
                key += n
            if not 0 <= key < n:
                raise IndexError(
                    f"index {key} is out of bounds for axis 0 with size {n}"
                )
            if is_list_like(value):
                raise ValueError("Length of indexer and values mismatch")
            elif isinstance(value, pa.Scalar):
                value = value.as_py()
            chunks = [
                *self._pa_array[:key].chunks,
                pa.array([value], type=self._pa_array.type, from_pandas=True),
                *self._pa_array[key + 1 :].chunks,
            ]
            data = pa.chunked_array(chunks).combine_chunks()

        elif is_bool_dtype(key):
            key = np.asarray(key, dtype=np.bool_)
            data = self._replace_with_mask(self._pa_array, key, value)

        elif is_scalar(value) or isinstance(value, pa.Scalar):
            mask = np.zeros(len(self), dtype=np.bool_)
            mask[key] = True
            data = self._if_else(mask, value, self._pa_array)

        else:
            indices = np.arange(len(self))[key]
            if len(indices) != len(value):
                raise ValueError("Length of indexer and values mismatch")
            if len(indices) == 0:
                return
            argsort = np.argsort(indices)
            indices = indices[argsort]
            value = value.take(argsort)
            mask = np.zeros(len(self), dtype=np.bool_)
            mask[indices] = True
            data = self._replace_with_mask(self._pa_array, mask, value)

        if isinstance(data, pa.Array):
            data = pa.chunked_array([data])
        self._pa_array = data

    def _rank(
        self,
        *,
        axis: AxisInt = 0,
        method: str = "average",
        na_option: str = "keep",
        ascending: bool = True,
        pct: bool = False,
    ):
        """
        See Series.rank.__doc__.
        """
        if pa_version_under9p0 or axis != 0:
            ranked = super()._rank(
                axis=axis,
                method=method,
                na_option=na_option,
                ascending=ascending,
                pct=pct,
            )
            # keep dtypes consistent with the implementation below
            if method == "average" or pct:
                pa_type = pa.float64()
            else:
                pa_type = pa.uint64()
            result = pa.array(ranked, type=pa_type, from_pandas=True)
            return type(self)(result)

        data = self._pa_array.combine_chunks()
        sort_keys = "ascending" if ascending else "descending"
        null_placement = "at_start" if na_option == "top" else "at_end"
        tiebreaker = "min" if method == "average" else method

        result = pc.rank(
            data,
            sort_keys=sort_keys,
            null_placement=null_placement,
            tiebreaker=tiebreaker,
        )

        if na_option == "keep":
            mask = pc.is_null(self._pa_array)
            null = pa.scalar(None, type=result.type)
            result = pc.if_else(mask, null, result)

        if method == "average":
            result_max = pc.rank(
                data,
                sort_keys=sort_keys,
                null_placement=null_placement,
                tiebreaker="max",
            )
            result_max = result_max.cast(pa.float64())
            result_min = result.cast(pa.float64())
            result = pc.divide(pc.add(result_min, result_max), 2)

        if pct:
            if not pa.types.is_floating(result.type):
                result = result.cast(pa.float64())
            if method == "dense":
                divisor = pc.max(result)
            else:
                divisor = pc.count(result)
            result = pc.divide(result, divisor)

        return type(self)(result)

    def _quantile(
        self: ArrowExtensionArrayT, qs: npt.NDArray[np.float64], interpolation: str
    ) -> ArrowExtensionArrayT:
        """
        Compute the quantiles of self for each quantile in `qs`.

        Parameters
        ----------
        qs : np.ndarray[float64]
        interpolation: str

        Returns
        -------
        same type as self
        """
        pa_dtype = self._pa_array.type

        data = self._pa_array
        if pa.types.is_temporal(pa_dtype):
            # https://github.com/apache/arrow/issues/33769 in these cases
            #  we can cast to ints and back
            nbits = pa_dtype.bit_width
            if nbits == 32:
                data = data.cast(pa.int32())
            else:
                data = data.cast(pa.int64())

        result = pc.quantile(data, q=qs, interpolation=interpolation)

        if pa.types.is_temporal(pa_dtype):
            nbits = pa_dtype.bit_width
            if nbits == 32:
                result = result.cast(pa.int32())
            else:
                result = result.cast(pa.int64())
            result = result.cast(pa_dtype)

        return type(self)(result)

    def _mode(self: ArrowExtensionArrayT, dropna: bool = True) -> ArrowExtensionArrayT:
        """
        Returns the mode(s) of the ExtensionArray.

        Always returns `ExtensionArray` even if only one value.

        Parameters
        ----------
        dropna : bool, default True
            Don't consider counts of NA values.

        Returns
        -------
        same type as self
            Sorted, if possible.
        """
        pa_type = self._pa_array.type
        if pa.types.is_temporal(pa_type):
            nbits = pa_type.bit_width
            if nbits == 32:
                data = self._pa_array.cast(pa.int32())
            elif nbits == 64:
                data = self._pa_array.cast(pa.int64())
            else:
                raise NotImplementedError(pa_type)
        else:
            data = self._pa_array

        if dropna:
            data = data.drop_null()

        res = pc.value_counts(data)
        most_common = res.field("values").filter(
            pc.equal(res.field("counts"), pc.max(res.field("counts")))
        )

        if pa.types.is_temporal(pa_type):
            most_common = most_common.cast(pa_type)

        return type(self)(most_common)

    def _maybe_convert_setitem_value(self, value):
        """Maybe convert value to be pyarrow compatible."""
        if value is None:
            return value
        if isinstance(value, (pa.Scalar, pa.Array, pa.ChunkedArray)):
            return value
        if is_list_like(value):
            pa_box = pa.array
        else:
            pa_box = pa.scalar
        try:
            value = pa_box(value, type=self._pa_array.type, from_pandas=True)
        except pa.ArrowTypeError as err:
            msg = f"Invalid value '{str(value)}' for dtype {self.dtype}"
            raise TypeError(msg) from err
        return value

    @classmethod
    def _if_else(
        cls,
        cond: npt.NDArray[np.bool_] | bool,
        left: ArrayLike | Scalar,
        right: ArrayLike | Scalar,
    ):
        """
        Choose values based on a condition.

        Analogous to pyarrow.compute.if_else, with logic
        to fallback to numpy for unsupported types.

        Parameters
        ----------
        cond : npt.NDArray[np.bool_] or bool
        left : ArrayLike | Scalar
        right : ArrayLike | Scalar

        Returns
        -------
        pa.Array
        """
        try:
            return pc.if_else(cond, left, right)
        except pa.ArrowNotImplementedError:
            pass

        def _to_numpy_and_type(value) -> tuple[np.ndarray, pa.DataType | None]:
            if isinstance(value, (pa.Array, pa.ChunkedArray)):
                pa_type = value.type
            elif isinstance(value, pa.Scalar):
                pa_type = value.type
                value = value.as_py()
            else:
                pa_type = None
            return np.array(value, dtype=object), pa_type

        left, left_type = _to_numpy_and_type(left)
        right, right_type = _to_numpy_and_type(right)
        pa_type = left_type or right_type
        result = np.where(cond, left, right)
        return pa.array(result, type=pa_type, from_pandas=True)

    @classmethod
    def _replace_with_mask(
        cls,
        values: pa.Array | pa.ChunkedArray,
        mask: npt.NDArray[np.bool_] | bool,
        replacements: ArrayLike | Scalar,
    ):
        """
        Replace items selected with a mask.

        Analogous to pyarrow.compute.replace_with_mask, with logic
        to fallback to numpy for unsupported types.

        Parameters
        ----------
        values : pa.Array or pa.ChunkedArray
        mask : npt.NDArray[np.bool_] or bool
        replacements : ArrayLike or Scalar
            Replacement value(s)

        Returns
        -------
        pa.Array or pa.ChunkedArray
        """
        if isinstance(replacements, pa.ChunkedArray):
            # replacements must be array or scalar, not ChunkedArray
            replacements = replacements.combine_chunks()
        if pa_version_under8p0:
            # pc.replace_with_mask seems to be a bit unreliable for versions < 8.0:
            #  version <= 7: segfaults with various types
            #  version <= 6: fails to replace nulls
            if isinstance(replacements, pa.Array):
                indices = np.full(len(values), None)
                indices[mask] = np.arange(len(replacements))
                indices = pa.array(indices, type=pa.int64())
                replacements = replacements.take(indices)
            return cls._if_else(mask, replacements, values)
        try:
            return pc.replace_with_mask(values, mask, replacements)
        except pa.ArrowNotImplementedError:
            pass
        if isinstance(replacements, pa.Array):
            replacements = np.array(replacements, dtype=object)
        elif isinstance(replacements, pa.Scalar):
            replacements = replacements.as_py()
        result = np.array(values, dtype=object)
        result[mask] = replacements
        return pa.array(result, type=values.type, from_pandas=True)

    def _str_count(self, pat: str, flags: int = 0):
        if flags:
            raise NotImplementedError(f"count not implemented with {flags=}")
        return type(self)(pc.count_substring_regex(self._pa_array, pat))

    def _str_pad(
        self,
        width: int,
        side: Literal["left", "right", "both"] = "left",
        fillchar: str = " ",
    ):
        if side == "left":
            pa_pad = pc.utf8_lpad
        elif side == "right":
            pa_pad = pc.utf8_rpad
        elif side == "both":
            pa_pad = pc.utf8_center
        else:
            raise ValueError(
                f"Invalid side: {side}. Side must be one of 'left', 'right', 'both'"
            )
        return type(self)(pa_pad(self._pa_array, width=width, padding=fillchar))

    def _str_contains(
        self, pat, case: bool = True, flags: int = 0, na=None, regex: bool = True
    ):
        if flags:
            raise NotImplementedError(f"contains not implemented with {flags=}")

        if regex:
            pa_contains = pc.match_substring_regex
        else:
            pa_contains = pc.match_substring
        result = pa_contains(self._pa_array, pat, ignore_case=not case)
        if not isna(na):
            result = result.fill_null(na)
        return type(self)(result)

    def _str_startswith(self, pat: str, na=None):
        result = pc.starts_with(self._pa_array, pattern=pat)
        if not isna(na):
            result = result.fill_null(na)
        return type(self)(result)

    def _str_endswith(self, pat: str, na=None):
        result = pc.ends_with(self._pa_array, pattern=pat)
        if not isna(na):
            result = result.fill_null(na)
        return type(self)(result)

    def _str_replace(
        self,
        pat: str | re.Pattern,
        repl: str | Callable,
        n: int = -1,
        case: bool = True,
        flags: int = 0,
        regex: bool = True,
    ):
        if isinstance(pat, re.Pattern) or callable(repl) or not case or flags:
            raise NotImplementedError(
                "replace is not supported with a re.Pattern, callable repl, "
                "case=False, or flags!=0"
            )

        func = pc.replace_substring_regex if regex else pc.replace_substring
        result = func(self._pa_array, pattern=pat, replacement=repl, max_replacements=n)
        return type(self)(result)

    def _str_repeat(self, repeats: int | Sequence[int]):
        if not isinstance(repeats, int):
            raise NotImplementedError(
                f"repeat is not implemented when repeats is {type(repeats).__name__}"
            )
        elif pa_version_under7p0:
            raise NotImplementedError("repeat is not implemented for pyarrow < 7")
        else:
            return type(self)(pc.binary_repeat(self._pa_array, repeats))

    def _str_match(
        self, pat: str, case: bool = True, flags: int = 0, na: Scalar | None = None
    ):
        if not pat.startswith("^"):
            pat = f"^{pat}"
        return self._str_contains(pat, case, flags, na, regex=True)

    def _str_fullmatch(
        self, pat, case: bool = True, flags: int = 0, na: Scalar | None = None
    ):
        if not pat.endswith("$") or pat.endswith("//$"):
            pat = f"{pat}$"
        return self._str_match(pat, case, flags, na)

    def _str_find(self, sub: str, start: int = 0, end: int | None = None):
        if start != 0 and end is not None:
            slices = pc.utf8_slice_codeunits(self._pa_array, start, stop=end)
            result = pc.find_substring(slices, sub)
            not_found = pc.equal(result, -1)
            offset_result = pc.add(result, end - start)
            result = pc.if_else(not_found, result, offset_result)
        elif start == 0 and end is None:
            slices = self._pa_array
            result = pc.find_substring(slices, sub)
        else:
            raise NotImplementedError(
                f"find not implemented with {sub=}, {start=}, {end=}"
            )
        return type(self)(result)

    def _str_get(self, i: int):
        lengths = pc.utf8_length(self._pa_array)
        if i >= 0:
            out_of_bounds = pc.greater_equal(i, lengths)
            start = i
            stop = i + 1
            step = 1
        else:
            out_of_bounds = pc.greater(-i, lengths)
            start = i
            stop = i - 1
            step = -1
        not_out_of_bounds = pc.invert(out_of_bounds.fill_null(True))
        selected = pc.utf8_slice_codeunits(
            self._pa_array, start=start, stop=stop, step=step
        )
        result = pa.array([None] * self._pa_array.length(), type=self._pa_array.type)
        result = pc.if_else(not_out_of_bounds, selected, result)
        return type(self)(result)

    def _str_join(self, sep: str):
        return type(self)(pc.binary_join(self._pa_array, sep))

    def _str_partition(self, sep: str, expand: bool):
        raise NotImplementedError(
            "str.partition not supported with pd.ArrowDtype(pa.string())."
        )

    def _str_rpartition(self, sep: str, expand: bool):
        raise NotImplementedError(
            "str.rpartition not supported with pd.ArrowDtype(pa.string())."
        )

    def _str_slice(
        self, start: int | None = None, stop: int | None = None, step: int | None = None
    ):
        if start is None:
            start = 0
        if step is None:
            step = 1
        return type(self)(
            pc.utf8_slice_codeunits(self._pa_array, start=start, stop=stop, step=step)
        )

    def _str_slice_replace(
        self, start: int | None = None, stop: int | None = None, repl: str | None = None
    ):
        if repl is None:
            repl = ""
        if start is None:
            start = 0
        return type(self)(pc.utf8_replace_slice(self._pa_array, start, stop, repl))

    def _str_isalnum(self):
        return type(self)(pc.utf8_is_alnum(self._pa_array))

    def _str_isalpha(self):
        return type(self)(pc.utf8_is_alpha(self._pa_array))

    def _str_isdecimal(self):
        return type(self)(pc.utf8_is_decimal(self._pa_array))

    def _str_isdigit(self):
        return type(self)(pc.utf8_is_digit(self._pa_array))

    def _str_islower(self):
        return type(self)(pc.utf8_is_lower(self._pa_array))

    def _str_isnumeric(self):
        return type(self)(pc.utf8_is_numeric(self._pa_array))

    def _str_isspace(self):
        return type(self)(pc.utf8_is_space(self._pa_array))

    def _str_istitle(self):
        return type(self)(pc.utf8_is_title(self._pa_array))

    def _str_capitalize(self):
        return type(self)(pc.utf8_capitalize(self._pa_array))

    def _str_title(self):
        return type(self)(pc.utf8_title(self._pa_array))

    def _str_isupper(self):
        return type(self)(pc.utf8_is_upper(self._pa_array))

    def _str_swapcase(self):
        return type(self)(pc.utf8_swapcase(self._pa_array))

    def _str_len(self):
        return type(self)(pc.utf8_length(self._pa_array))

    def _str_lower(self):
        return type(self)(pc.utf8_lower(self._pa_array))

    def _str_upper(self):
        return type(self)(pc.utf8_upper(self._pa_array))

    def _str_strip(self, to_strip=None):
        if to_strip is None:
            result = pc.utf8_trim_whitespace(self._pa_array)
        else:
            result = pc.utf8_trim(self._pa_array, characters=to_strip)
        return type(self)(result)

    def _str_lstrip(self, to_strip=None):
        if to_strip is None:
            result = pc.utf8_ltrim_whitespace(self._pa_array)
        else:
            result = pc.utf8_ltrim(self._pa_array, characters=to_strip)
        return type(self)(result)

    def _str_rstrip(self, to_strip=None):
        if to_strip is None:
            result = pc.utf8_rtrim_whitespace(self._pa_array)
        else:
            result = pc.utf8_rtrim(self._pa_array, characters=to_strip)
        return type(self)(result)

    def _str_removeprefix(self, prefix: str):
        raise NotImplementedError(
            "str.removeprefix not supported with pd.ArrowDtype(pa.string())."
        )
        # TODO: Should work once https://github.com/apache/arrow/issues/14991 is fixed
        # starts_with = pc.starts_with(self._pa_array, pattern=prefix)
        # removed = pc.utf8_slice_codeunits(self._pa_array, len(prefix))
        # result = pc.if_else(starts_with, removed, self._pa_array)
        # return type(self)(result)

    def _str_removesuffix(self, suffix: str):
        ends_with = pc.ends_with(self._pa_array, pattern=suffix)
        removed = pc.utf8_slice_codeunits(self._pa_array, 0, stop=-len(suffix))
        result = pc.if_else(ends_with, removed, self._pa_array)
        return type(self)(result)

    def _str_casefold(self):
        raise NotImplementedError(
            "str.casefold not supported with pd.ArrowDtype(pa.string())."
        )

    def _str_encode(self, encoding, errors: str = "strict"):
        raise NotImplementedError(
            "str.encode not supported with pd.ArrowDtype(pa.string())."
        )

    def _str_extract(self, pat: str, flags: int = 0, expand: bool = True):
        raise NotImplementedError(
            "str.extract not supported with pd.ArrowDtype(pa.string())."
        )

    def _str_findall(self, pat, flags: int = 0):
        raise NotImplementedError(
            "str.findall not supported with pd.ArrowDtype(pa.string())."
        )

    def _str_get_dummies(self, sep: str = "|"):
        raise NotImplementedError(
            "str.get_dummies not supported with pd.ArrowDtype(pa.string())."
        )

    def _str_index(self, sub, start: int = 0, end=None):
        raise NotImplementedError(
            "str.index not supported with pd.ArrowDtype(pa.string())."
        )

    def _str_rindex(self, sub, start: int = 0, end=None):
        raise NotImplementedError(
            "str.rindex not supported with pd.ArrowDtype(pa.string())."
        )

    def _str_normalize(self, form):
        raise NotImplementedError(
            "str.normalize not supported with pd.ArrowDtype(pa.string())."
        )

    def _str_rfind(self, sub, start: int = 0, end=None):
        raise NotImplementedError(
            "str.rfind not supported with pd.ArrowDtype(pa.string())."
        )

    def _str_split(
        self, pat=None, n=-1, expand: bool = False, regex: bool | None = None
    ):
        raise NotImplementedError(
            "str.split not supported with pd.ArrowDtype(pa.string())."
        )

    def _str_rsplit(self, pat=None, n=-1):
        raise NotImplementedError(
            "str.rsplit not supported with pd.ArrowDtype(pa.string())."
        )

    def _str_translate(self, table):
        raise NotImplementedError(
            "str.translate not supported with pd.ArrowDtype(pa.string())."
        )

    def _str_wrap(self, width, **kwargs):
        raise NotImplementedError(
            "str.wrap not supported with pd.ArrowDtype(pa.string())."
        )

    @property
    def _dt_day(self):
        return type(self)(pc.day(self._pa_array))

    @property
    def _dt_day_of_week(self):
        return type(self)(pc.day_of_week(self._pa_array))

    _dt_dayofweek = _dt_day_of_week
    _dt_weekday = _dt_day_of_week

    @property
    def _dt_day_of_year(self):
        return type(self)(pc.day_of_year(self._pa_array))

    _dt_dayofyear = _dt_day_of_year

    @property
    def _dt_hour(self):
        return type(self)(pc.hour(self._pa_array))

    def _dt_isocalendar(self):
        return type(self)(pc.iso_calendar(self._pa_array))

    @property
    def _dt_is_leap_year(self):
        return type(self)(pc.is_leap_year(self._pa_array))

    @property
    def _dt_microsecond(self):
        return type(self)(pc.microsecond(self._pa_array))

    @property
    def _dt_minute(self):
        return type(self)(pc.minute(self._pa_array))

    @property
    def _dt_month(self):
        return type(self)(pc.month(self._pa_array))

    @property
    def _dt_nanosecond(self):
        return type(self)(pc.nanosecond(self._pa_array))

    @property
    def _dt_quarter(self):
        return type(self)(pc.quarter(self._pa_array))

    @property
    def _dt_second(self):
        return type(self)(pc.second(self._pa_array))

    @property
    def _dt_date(self):
        return type(self)(self._pa_array.cast(pa.date64()))

    @property
    def _dt_time(self):
        unit = (
            self.dtype.pyarrow_dtype.unit
            if self.dtype.pyarrow_dtype.unit in {"us", "ns"}
            else "ns"
        )
        return type(self)(self._pa_array.cast(pa.time64(unit)))

    @property
    def _dt_tz(self):
        return self.dtype.pyarrow_dtype.tz

    def _dt_strftime(self, format: str):
        return type(self)(pc.strftime(self._pa_array, format=format))

    def _round_temporally(
        self,
        method: Literal["ceil", "floor", "round"],
        freq,
        ambiguous: TimeAmbiguous = "raise",
        nonexistent: TimeNonexistent = "raise",
    ):
        if ambiguous != "raise":
            raise NotImplementedError("ambiguous is not supported.")
        if nonexistent != "raise":
            raise NotImplementedError("nonexistent is not supported.")
        offset = to_offset(freq)
        if offset is None:
            raise ValueError(f"Must specify a valid frequency: {freq}")
        pa_supported_unit = {
            "A": "year",
            "AS": "year",
            "Q": "quarter",
            "QS": "quarter",
            "M": "month",
            "MS": "month",
            "W": "week",
            "D": "day",
            "H": "hour",
            "T": "minute",
            "S": "second",
            "L": "millisecond",
            "U": "microsecond",
            "N": "nanosecond",
        }
        unit = pa_supported_unit.get(offset._prefix, None)
        if unit is None:
            raise ValueError(f"{freq=} is not supported")
        multiple = offset.n
        rounding_method = getattr(pc, f"{method}_temporal")
        return type(self)(rounding_method(self._pa_array, multiple=multiple, unit=unit))

    def _dt_ceil(
        self,
        freq,
        ambiguous: TimeAmbiguous = "raise",
        nonexistent: TimeNonexistent = "raise",
    ):
        return self._round_temporally("ceil", freq, ambiguous, nonexistent)

    def _dt_floor(
        self,
        freq,
        ambiguous: TimeAmbiguous = "raise",
        nonexistent: TimeNonexistent = "raise",
    ):
        return self._round_temporally("floor", freq, ambiguous, nonexistent)

    def _dt_round(
        self,
        freq,
        ambiguous: TimeAmbiguous = "raise",
        nonexistent: TimeNonexistent = "raise",
    ):
        return self._round_temporally("round", freq, ambiguous, nonexistent)

    def _dt_tz_localize(
        self,
        tz,
        ambiguous: TimeAmbiguous = "raise",
        nonexistent: TimeNonexistent = "raise",
    ):
        if ambiguous != "raise":
            raise NotImplementedError(f"{ambiguous=} is not supported")
        if nonexistent != "raise":
            raise NotImplementedError(f"{nonexistent=} is not supported")
        if tz is None:
            new_type = pa.timestamp(self.dtype.pyarrow_dtype.unit)
            return type(self)(self._pa_array.cast(new_type))
        pa_tz = str(tz)
        return type(self)(
            self._pa_array.cast(pa.timestamp(self.dtype.pyarrow_dtype.unit, pa_tz))
        )<|MERGE_RESOLUTION|>--- conflicted
+++ resolved
@@ -557,18 +557,14 @@
 
         This should return a 1-D array the same length as 'self'.
         """
-<<<<<<< HEAD
-        return self._pa_array.is_null().to_numpy()
-=======
         # GH51630: fast paths
-        null_count = self._data.null_count
+        null_count = self._pa_array.null_count
         if null_count == 0:
             return np.zeros(len(self), dtype=np.bool_)
         elif null_count == len(self):
             return np.ones(len(self), dtype=np.bool_)
 
-        return self._data.is_null().to_numpy()
->>>>>>> 9203f9e9
+        return self._pa_array.is_null().to_numpy()
 
     def argsort(
         self,
