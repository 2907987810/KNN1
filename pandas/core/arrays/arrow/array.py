from __future__ import annotations

import re
from typing import (
    TYPE_CHECKING,
    Any,
    Callable,
    Literal,
    Sequence,
    TypeVar,
    cast,
)

import numpy as np

from pandas._libs import (
    lib,
    missing as libmissing,
)
from pandas._typing import (
    ArrayLike,
    AxisInt,
    Dtype,
    FillnaOptions,
    Iterator,
    NpDtype,
    PositionalIndexer,
    Scalar,
    SortKind,
    TakeIndexer,
    npt,
)
from pandas.compat import (
    pa_version_under6p0,
    pa_version_under7p0,
    pa_version_under8p0,
    pa_version_under9p0,
)
from pandas.util._decorators import doc
from pandas.util._validators import validate_fillna_kwargs

from pandas.core.dtypes.common import (
    is_array_like,
    is_bool_dtype,
    is_integer,
    is_integer_dtype,
    is_list_like,
    is_object_dtype,
    is_scalar,
)
from pandas.core.dtypes.missing import isna

from pandas.core.arraylike import OpsMixin
from pandas.core.arrays.base import ExtensionArray
import pandas.core.common as com
from pandas.core.indexers import (
    check_array_indexer,
    unpack_tuple_and_ellipses,
    validate_indices,
)
from pandas.core.strings.object_array import ObjectStringArrayMixin

if not pa_version_under6p0:
    import pyarrow as pa
    import pyarrow.compute as pc

    from pandas.core.arrays.arrow._arrow_utils import fallback_performancewarning
    from pandas.core.arrays.arrow.dtype import ArrowDtype

    ARROW_CMP_FUNCS = {
        "eq": pc.equal,
        "ne": pc.not_equal,
        "lt": pc.less,
        "gt": pc.greater,
        "le": pc.less_equal,
        "ge": pc.greater_equal,
    }

    ARROW_LOGICAL_FUNCS = {
        "and": pc.and_kleene,
        "rand": lambda x, y: pc.and_kleene(y, x),
        "or": pc.or_kleene,
        "ror": lambda x, y: pc.or_kleene(y, x),
        "xor": pc.xor,
        "rxor": lambda x, y: pc.xor(y, x),
    }

    def cast_for_truediv(
        arrow_array: pa.ChunkedArray, pa_object: pa.Array | pa.Scalar
    ) -> pa.ChunkedArray:
        # Ensure int / int -> float mirroring Python/Numpy behavior
        # as pc.divide_checked(int, int) -> int
        if pa.types.is_integer(arrow_array.type) and pa.types.is_integer(
            pa_object.type
        ):
            return arrow_array.cast(pa.float64())
        return arrow_array

    def floordiv_compat(
        left: pa.ChunkedArray | pa.Array | pa.Scalar,
        right: pa.ChunkedArray | pa.Array | pa.Scalar,
    ) -> pa.ChunkedArray:
        # Ensure int // int -> int mirroring Python/Numpy behavior
        # as pc.floor(pc.divide_checked(int, int)) -> float
        result = pc.floor(pc.divide_checked(left, right))
        if pa.types.is_integer(left.type) and pa.types.is_integer(right.type):
            result = result.cast(left.type)
        return result

    ARROW_ARITHMETIC_FUNCS = {
        "add": pc.add_checked,
        "radd": lambda x, y: pc.add_checked(y, x),
        "sub": pc.subtract_checked,
        "rsub": lambda x, y: pc.subtract_checked(y, x),
        "mul": pc.multiply_checked,
        "rmul": lambda x, y: pc.multiply_checked(y, x),
        "truediv": lambda x, y: pc.divide_checked(cast_for_truediv(x, y), y),
        "rtruediv": lambda x, y: pc.divide_checked(y, cast_for_truediv(x, y)),
        "floordiv": lambda x, y: floordiv_compat(x, y),
        "rfloordiv": lambda x, y: floordiv_compat(y, x),
        "mod": NotImplemented,
        "rmod": NotImplemented,
        "divmod": NotImplemented,
        "rdivmod": NotImplemented,
        "pow": pc.power_checked,
        "rpow": lambda x, y: pc.power_checked(y, x),
    }

if TYPE_CHECKING:
    from pandas._typing import (
        NumpySorter,
        NumpyValueArrayLike,
    )

    from pandas import Series

ArrowExtensionArrayT = TypeVar("ArrowExtensionArrayT", bound="ArrowExtensionArray")


def to_pyarrow_type(
    dtype: ArrowDtype | pa.DataType | Dtype | None,
) -> pa.DataType | None:
    """
    Convert dtype to a pyarrow type instance.
    """
    if isinstance(dtype, ArrowDtype):
        pa_dtype = dtype.pyarrow_dtype
    elif isinstance(dtype, pa.DataType):
        pa_dtype = dtype
    elif dtype:
        # Accepts python types too
        pa_dtype = pa.from_numpy_dtype(dtype)
    else:
        pa_dtype = None
    return pa_dtype


class ArrowExtensionArray(OpsMixin, ObjectStringArrayMixin, ExtensionArray):
    """
    Pandas ExtensionArray backed by a PyArrow ChunkedArray.

    .. warning::

       ArrowExtensionArray is considered experimental. The implementation and
       parts of the API may change without warning.

    Parameters
    ----------
    values : pyarrow.Array or pyarrow.ChunkedArray

    Attributes
    ----------
    None

    Methods
    -------
    None

    Returns
    -------
    ArrowExtensionArray

    Notes
    -----
    Most methods are implemented using `pyarrow compute functions. <https://arrow.apache.org/docs/python/api/compute.html>`__
    Some methods may either raise an exception or raise a ``PerformanceWarning`` if an
    associated compute function is not available based on the installed version of PyArrow.

    Please install the latest version of PyArrow to enable the best functionality and avoid
    potential bugs in prior versions of PyArrow.

    Examples
    --------
    Create an ArrowExtensionArray with :func:`pandas.array`:

    >>> pd.array([1, 1, None], dtype="int64[pyarrow]")
    <ArrowExtensionArray>
    [1, 1, <NA>]
    Length: 3, dtype: int64[pyarrow]
    """  # noqa: E501 (http link too long)

    _data: pa.ChunkedArray
    _dtype: ArrowDtype

    def __init__(self, values: pa.Array | pa.ChunkedArray) -> None:
        if pa_version_under6p0:
            msg = "pyarrow>=6.0.0 is required for PyArrow backed ArrowExtensionArray."
            raise ImportError(msg)
        if isinstance(values, pa.Array):
            self._data = pa.chunked_array([values])
        elif isinstance(values, pa.ChunkedArray):
            self._data = values
        else:
            raise ValueError(
                f"Unsupported type '{type(values)}' for ArrowExtensionArray"
            )
        self._dtype = ArrowDtype(self._data.type)
        assert self._dtype.na_value is self._str_na_value  # type: ignore[has-type]

    @classmethod
    def _from_sequence(cls, scalars, *, dtype: Dtype | None = None, copy: bool = False):
        """
        Construct a new ExtensionArray from a sequence of scalars.
        """
        pa_dtype = to_pyarrow_type(dtype)
        if isinstance(scalars, cls):
            scalars = scalars._data
        elif not isinstance(scalars, (pa.Array, pa.ChunkedArray)):
            try:
                scalars = pa.array(scalars, type=pa_dtype, from_pandas=True)
            except pa.ArrowInvalid:
                # GH50430: let pyarrow infer type, then cast
                scalars = pa.array(scalars, from_pandas=True)
        if pa_dtype:
            scalars = scalars.cast(pa_dtype)
        return cls(scalars)

    @classmethod
    def _from_sequence_of_strings(
        cls, strings, *, dtype: Dtype | None = None, copy: bool = False
    ):
        """
        Construct a new ExtensionArray from a sequence of strings.
        """
        pa_type = to_pyarrow_type(dtype)
        if (
            pa_type is None
            or pa.types.is_binary(pa_type)
            or pa.types.is_string(pa_type)
        ):
            # pa_type is None: Let pa.array infer
            # pa_type is string/binary: scalars already correct type
            scalars = strings
        elif pa.types.is_timestamp(pa_type):
            from pandas.core.tools.datetimes import to_datetime

            scalars = to_datetime(strings, errors="raise")
        elif pa.types.is_date(pa_type):
            from pandas.core.tools.datetimes import to_datetime

            scalars = to_datetime(strings, errors="raise").date
        elif pa.types.is_duration(pa_type):
            from pandas.core.tools.timedeltas import to_timedelta

            scalars = to_timedelta(strings, errors="raise")
        elif pa.types.is_time(pa_type):
            from pandas.core.tools.times import to_time

            # "coerce" to allow "null times" (None) to not raise
            scalars = to_time(strings, errors="coerce")
        elif pa.types.is_boolean(pa_type):
            from pandas.core.arrays import BooleanArray

            scalars = BooleanArray._from_sequence_of_strings(strings).to_numpy()
        elif (
            pa.types.is_integer(pa_type)
            or pa.types.is_floating(pa_type)
            or pa.types.is_decimal(pa_type)
        ):
            from pandas.core.tools.numeric import to_numeric

            scalars = to_numeric(strings, errors="raise")
        else:
            raise NotImplementedError(
                f"Converting strings to {pa_type} is not implemented."
            )
        return cls._from_sequence(scalars, dtype=pa_type, copy=copy)

    def __getitem__(self, item: PositionalIndexer):
        """Select a subset of self.

        Parameters
        ----------
        item : int, slice, or ndarray
            * int: The position in 'self' to get.
            * slice: A slice object, where 'start', 'stop', and 'step' are
              integers or None
            * ndarray: A 1-d boolean NumPy ndarray the same length as 'self'

        Returns
        -------
        item : scalar or ExtensionArray

        Notes
        -----
        For scalar ``item``, return a scalar value suitable for the array's
        type. This should be an instance of ``self.dtype.type``.
        For slice ``key``, return an instance of ``ExtensionArray``, even
        if the slice is length 0 or 1.
        For a boolean mask, return an instance of ``ExtensionArray``, filtered
        to the values where ``item`` is True.
        """
        item = check_array_indexer(self, item)

        if isinstance(item, np.ndarray):
            if not len(item):
                # Removable once we migrate StringDtype[pyarrow] to ArrowDtype[string]
                if self._dtype.name == "string" and self._dtype.storage == "pyarrow":
                    pa_dtype = pa.string()
                else:
                    pa_dtype = self._dtype.pyarrow_dtype
                return type(self)(pa.chunked_array([], type=pa_dtype))
            elif is_integer_dtype(item.dtype):
                return self.take(item)
            elif is_bool_dtype(item.dtype):
                return type(self)(self._data.filter(item))
            else:
                raise IndexError(
                    "Only integers, slices and integer or "
                    "boolean arrays are valid indices."
                )
        elif isinstance(item, tuple):
            item = unpack_tuple_and_ellipses(item)

        # error: Non-overlapping identity check (left operand type:
        # "Union[Union[int, integer[Any]], Union[slice, List[int],
        # ndarray[Any, Any]]]", right operand type: "ellipsis")
        if item is Ellipsis:  # type: ignore[comparison-overlap]
            # TODO: should be handled by pyarrow?
            item = slice(None)

        if is_scalar(item) and not is_integer(item):
            # e.g. "foo" or 2.5
            # exception message copied from numpy
            raise IndexError(
                r"only integers, slices (`:`), ellipsis (`...`), numpy.newaxis "
                r"(`None`) and integer or boolean arrays are valid indices"
            )
        # We are not an array indexer, so maybe e.g. a slice or integer
        # indexer. We dispatch to pyarrow.
        value = self._data[item]
        if isinstance(value, pa.ChunkedArray):
            return type(self)(value)
        else:
            scalar = value.as_py()
            if scalar is None:
                return self._dtype.na_value
            else:
                return scalar

    def __iter__(self) -> Iterator[Any]:
        """
        Iterate over elements of the array.
        """
        na_value = self._dtype.na_value
        for value in self._data:
            val = value.as_py()
            if val is None:
                yield na_value
            else:
                yield val

    def __arrow_array__(self, type=None):
        """Convert myself to a pyarrow ChunkedArray."""
        return self._data

    def __array__(self, dtype: NpDtype | None = None) -> np.ndarray:
        """Correctly construct numpy arrays when passed to `np.asarray()`."""
        return self.to_numpy(dtype=dtype)

    def __invert__(self: ArrowExtensionArrayT) -> ArrowExtensionArrayT:
        return type(self)(pc.invert(self._data))

    def __neg__(self: ArrowExtensionArrayT) -> ArrowExtensionArrayT:
        return type(self)(pc.negate_checked(self._data))

    def __pos__(self: ArrowExtensionArrayT) -> ArrowExtensionArrayT:
        return type(self)(self._data)

    def __abs__(self: ArrowExtensionArrayT) -> ArrowExtensionArrayT:
        return type(self)(pc.abs_checked(self._data))

    # GH 42600: __getstate__/__setstate__ not necessary once
    # https://issues.apache.org/jira/browse/ARROW-10739 is addressed
    def __getstate__(self):
        state = self.__dict__.copy()
        state["_data"] = self._data.combine_chunks()
        return state

    def __setstate__(self, state) -> None:
        state["_data"] = pa.chunked_array(state["_data"])
        self.__dict__.update(state)

    def _cmp_method(self, other, op):
        from pandas.arrays import BooleanArray

        pc_func = ARROW_CMP_FUNCS[op.__name__]
        if isinstance(other, ArrowExtensionArray):
            result = pc_func(self._data, other._data)
        elif isinstance(other, (np.ndarray, list)):
            result = pc_func(self._data, other)
        elif is_scalar(other):
            try:
                result = pc_func(self._data, pa.scalar(other))
            except (pa.lib.ArrowNotImplementedError, pa.lib.ArrowInvalid):
                mask = isna(self) | isna(other)
                valid = ~mask
                result = np.zeros(len(self), dtype="bool")
                result[valid] = op(np.array(self)[valid], other)
                return BooleanArray(result, mask)
        else:
            raise NotImplementedError(
                f"{op.__name__} not implemented for {type(other)}"
            )

        if result.null_count > 0:
            # GH50524: avoid conversion to object for better perf
            values = pc.fill_null(result, False).to_numpy()
            mask = result.is_null().to_numpy()
        else:
            values = result.to_numpy()
            mask = np.zeros(len(values), dtype=np.bool_)
        return BooleanArray(values, mask)

    def _evaluate_op_method(self, other, op, arrow_funcs):
        pc_func = arrow_funcs[op.__name__]
        if pc_func is NotImplemented:
            raise NotImplementedError(f"{op.__name__} not implemented.")
        if isinstance(other, ArrowExtensionArray):
            result = pc_func(self._data, other._data)
        elif isinstance(other, (np.ndarray, list)):
            result = pc_func(self._data, pa.array(other, from_pandas=True))
        elif is_scalar(other):
            result = pc_func(self._data, pa.scalar(other))
        else:
            raise NotImplementedError(
                f"{op.__name__} not implemented for {type(other)}"
            )
        return type(self)(result)

    def _logical_method(self, other, op):
        return self._evaluate_op_method(other, op, ARROW_LOGICAL_FUNCS)

    def _arith_method(self, other, op):
        return self._evaluate_op_method(other, op, ARROW_ARITHMETIC_FUNCS)

    def equals(self, other) -> bool:
        if not isinstance(other, ArrowExtensionArray):
            return False
        # I'm told that pyarrow makes __eq__ behave like pandas' equals;
        #  TODO: is this documented somewhere?
        return self._data == other._data

    @property
    def dtype(self) -> ArrowDtype:
        """
        An instance of 'ExtensionDtype'.
        """
        return self._dtype

    @property
    def nbytes(self) -> int:
        """
        The number of bytes needed to store this object in memory.
        """
        return self._data.nbytes

    def __len__(self) -> int:
        """
        Length of this array.

        Returns
        -------
        length : int
        """
        return len(self._data)

    @property
    def _hasna(self) -> bool:
        return self._data.null_count > 0

    def isna(self) -> npt.NDArray[np.bool_]:
        """
        Boolean NumPy array indicating if each value is missing.

        This should return a 1-D array the same length as 'self'.
        """
        return self._data.is_null().to_numpy()

    def argsort(
        self,
        *,
        ascending: bool = True,
        kind: SortKind = "quicksort",
        na_position: str = "last",
        **kwargs,
    ) -> np.ndarray:
        order = "ascending" if ascending else "descending"
        null_placement = {"last": "at_end", "first": "at_start"}.get(na_position, None)
        if null_placement is None or pa_version_under7p0:
            # Although pc.array_sort_indices exists in version 6
            # there's a bug that affects the pa.ChunkedArray backing
            # https://issues.apache.org/jira/browse/ARROW-12042
            fallback_performancewarning("7")
            return super().argsort(
                ascending=ascending, kind=kind, na_position=na_position
            )

        result = pc.array_sort_indices(
            self._data, order=order, null_placement=null_placement
        )
        np_result = result.to_numpy()
        return np_result.astype(np.intp, copy=False)

    def _argmin_max(self, skipna: bool, method: str) -> int:
        if self._data.length() in (0, self._data.null_count) or (
            self._hasna and not skipna
        ):
            # For empty or all null, pyarrow returns -1 but pandas expects TypeError
            # For skipna=False and data w/ null, pandas expects NotImplementedError
            # let ExtensionArray.arg{max|min} raise
            return getattr(super(), f"arg{method}")(skipna=skipna)

        if pa_version_under6p0:
            raise NotImplementedError(
                f"arg{method} only implemented for pyarrow version >= 6.0"
            )

        value = getattr(pc, method)(self._data, skip_nulls=skipna)
        return pc.index(self._data, value).as_py()

    def argmin(self, skipna: bool = True) -> int:
        return self._argmin_max(skipna, "min")

    def argmax(self, skipna: bool = True) -> int:
        return self._argmin_max(skipna, "max")

    def copy(self: ArrowExtensionArrayT) -> ArrowExtensionArrayT:
        """
        Return a shallow copy of the array.

        Underlying ChunkedArray is immutable, so a deep copy is unnecessary.

        Returns
        -------
        type(self)
        """
        return type(self)(self._data)

    def dropna(self: ArrowExtensionArrayT) -> ArrowExtensionArrayT:
        """
        Return ArrowExtensionArray without NA values.

        Returns
        -------
        ArrowExtensionArray
        """
        if pa_version_under6p0:
            fallback_performancewarning(version="6")
            return super().dropna()
        else:
            return type(self)(pc.drop_null(self._data))

    @doc(ExtensionArray.fillna)
    def fillna(
        self: ArrowExtensionArrayT,
        value: object | ArrayLike | None = None,
        method: FillnaOptions | None = None,
        limit: int | None = None,
    ) -> ArrowExtensionArrayT:

        value, method = validate_fillna_kwargs(value, method)

        if limit is not None:
            return super().fillna(value=value, method=method, limit=limit)

        if method is not None and pa_version_under7p0:
            # fill_null_{forward|backward} added in pyarrow 7.0
            fallback_performancewarning(version="7")
            return super().fillna(value=value, method=method, limit=limit)

        if is_array_like(value):
            value = cast(ArrayLike, value)
            if len(value) != len(self):
                raise ValueError(
                    f"Length of 'value' does not match. Got ({len(value)}) "
                    f" expected {len(self)}"
                )

        def convert_fill_value(value, pa_type, dtype):
            if value is None:
                return value
            if isinstance(value, (pa.Scalar, pa.Array, pa.ChunkedArray)):
                return value
            if is_array_like(value):
                pa_box = pa.array
            else:
                pa_box = pa.scalar
            try:
                value = pa_box(value, type=pa_type, from_pandas=True)
            except pa.ArrowTypeError as err:
                msg = f"Invalid value '{str(value)}' for dtype {dtype}"
                raise TypeError(msg) from err
            return value

        fill_value = convert_fill_value(value, self._data.type, self.dtype)

        try:
            if method is None:
                return type(self)(pc.fill_null(self._data, fill_value=fill_value))
            elif method == "pad":
                return type(self)(pc.fill_null_forward(self._data))
            elif method == "backfill":
                return type(self)(pc.fill_null_backward(self._data))
        except pa.ArrowNotImplementedError:
            # ArrowNotImplementedError: Function 'coalesce' has no kernel
            #   matching input types (duration[ns], duration[ns])
            # TODO: remove try/except wrapper if/when pyarrow implements
            #   a kernel for duration types.
            pass

        return super().fillna(value=value, method=method, limit=limit)

    def isin(self, values) -> npt.NDArray[np.bool_]:
        # short-circuit to return all False array.
        if not len(values):
            return np.zeros(len(self), dtype=bool)

        result = pc.is_in(self._data, value_set=pa.array(values, from_pandas=True))
        # pyarrow 2.0.0 returned nulls, so we explicitly specify dtype to convert nulls
        # to False
        return np.array(result, dtype=np.bool_)

    def _values_for_factorize(self) -> tuple[np.ndarray, Any]:
        """
        Return an array and missing value suitable for factorization.

        Returns
        -------
        values : ndarray
        na_value : pd.NA

        Notes
        -----
        The values returned by this method are also used in
        :func:`pandas.util.hash_pandas_object`.
        """
        values = self._data.to_numpy()
        return values, self.dtype.na_value

    @doc(ExtensionArray.factorize)
    def factorize(
        self,
        use_na_sentinel: bool = True,
    ) -> tuple[np.ndarray, ExtensionArray]:
        null_encoding = "mask" if use_na_sentinel else "encode"

        pa_type = self._data.type
        if pa.types.is_duration(pa_type):
            # https://github.com/apache/arrow/issues/15226#issuecomment-1376578323
            data = self._data.cast(pa.int64())
        else:
            data = self._data

        encoded = data.dictionary_encode(null_encoding=null_encoding)
        if encoded.length() == 0:
            indices = np.array([], dtype=np.intp)
            uniques = type(self)(pa.chunked_array([], type=encoded.type.value_type))
        else:
            pa_indices = encoded.combine_chunks().indices
            if pa_indices.null_count > 0:
                pa_indices = pc.fill_null(pa_indices, -1)
            indices = pa_indices.to_numpy(zero_copy_only=False, writable=True).astype(
                np.intp, copy=False
            )
            uniques = type(self)(encoded.chunk(0).dictionary)

        if pa.types.is_duration(pa_type):
            uniques = cast(ArrowExtensionArray, uniques.astype(self.dtype))
        return indices, uniques

    def reshape(self, *args, **kwargs):
        raise NotImplementedError(
            f"{type(self)} does not support reshape "
            f"as backed by a 1D pyarrow.ChunkedArray."
        )

    def round(
        self: ArrowExtensionArrayT, decimals: int = 0, *args, **kwargs
    ) -> ArrowExtensionArrayT:
        """
        Round each value in the array a to the given number of decimals.

        Parameters
        ----------
        decimals : int, default 0
            Number of decimal places to round to. If decimals is negative,
            it specifies the number of positions to the left of the decimal point.
        *args, **kwargs
            Additional arguments and keywords have no effect.

        Returns
        -------
        ArrowExtensionArray
            Rounded values of the ArrowExtensionArray.

        See Also
        --------
        DataFrame.round : Round values of a DataFrame.
        Series.round : Round values of a Series.
        """
        return type(self)(pc.round(self._data, ndigits=decimals))

    @doc(ExtensionArray.searchsorted)
    def searchsorted(
        self,
        value: NumpyValueArrayLike | ExtensionArray,
        side: Literal["left", "right"] = "left",
        sorter: NumpySorter = None,
    ) -> npt.NDArray[np.intp] | np.intp:
        if self._hasna:
            raise ValueError(
                "searchsorted requires array to be sorted, which is impossible "
                "with NAs present."
            )
        if isinstance(value, ExtensionArray):
            value = value.astype(object)
        # Base class searchsorted would cast to object, which is *much* slower.
        return self.to_numpy().searchsorted(value, side=side, sorter=sorter)

    def take(
        self,
        indices: TakeIndexer,
        allow_fill: bool = False,
        fill_value: Any = None,
    ) -> ArrowExtensionArray:
        """
        Take elements from an array.

        Parameters
        ----------
        indices : sequence of int or one-dimensional np.ndarray of int
            Indices to be taken.
        allow_fill : bool, default False
            How to handle negative values in `indices`.

            * False: negative values in `indices` indicate positional indices
              from the right (the default). This is similar to
              :func:`numpy.take`.

            * True: negative values in `indices` indicate
              missing values. These values are set to `fill_value`. Any other
              other negative values raise a ``ValueError``.

        fill_value : any, optional
            Fill value to use for NA-indices when `allow_fill` is True.
            This may be ``None``, in which case the default NA value for
            the type, ``self.dtype.na_value``, is used.

            For many ExtensionArrays, there will be two representations of
            `fill_value`: a user-facing "boxed" scalar, and a low-level
            physical NA value. `fill_value` should be the user-facing version,
            and the implementation should handle translating that to the
            physical version for processing the take if necessary.

        Returns
        -------
        ExtensionArray

        Raises
        ------
        IndexError
            When the indices are out of bounds for the array.
        ValueError
            When `indices` contains negative values other than ``-1``
            and `allow_fill` is True.

        See Also
        --------
        numpy.take
        api.extensions.take

        Notes
        -----
        ExtensionArray.take is called by ``Series.__getitem__``, ``.loc``,
        ``iloc``, when `indices` is a sequence of values. Additionally,
        it's called by :meth:`Series.reindex`, or any other method
        that causes realignment, with a `fill_value`.
        """
        # TODO: Remove once we got rid of the (indices < 0) check
        if not is_array_like(indices):
            indices_array = np.asanyarray(indices)
        else:
            # error: Incompatible types in assignment (expression has type
            # "Sequence[int]", variable has type "ndarray")
            indices_array = indices  # type: ignore[assignment]

        if len(self._data) == 0 and (indices_array >= 0).any():
            raise IndexError("cannot do a non-empty take")
        if indices_array.size > 0 and indices_array.max() >= len(self._data):
            raise IndexError("out of bounds value in 'indices'.")

        if allow_fill:
            fill_mask = indices_array < 0
            if fill_mask.any():
                validate_indices(indices_array, len(self._data))
                # TODO(ARROW-9433): Treat negative indices as NULL
                indices_array = pa.array(indices_array, mask=fill_mask)
                result = self._data.take(indices_array)
                if isna(fill_value):
                    return type(self)(result)
                # TODO: ArrowNotImplementedError: Function fill_null has no
                # kernel matching input types (array[string], scalar[string])
                result = type(self)(result)
                result[fill_mask] = fill_value
                return result
                # return type(self)(pc.fill_null(result, pa.scalar(fill_value)))
            else:
                # Nothing to fill
                return type(self)(self._data.take(indices))
        else:  # allow_fill=False
            # TODO(ARROW-9432): Treat negative indices as indices from the right.
            if (indices_array < 0).any():
                # Don't modify in-place
                indices_array = np.copy(indices_array)
                indices_array[indices_array < 0] += len(self._data)
            return type(self)(self._data.take(indices_array))

    @doc(ExtensionArray.to_numpy)
    def to_numpy(
        self,
        dtype: npt.DTypeLike | None = None,
        copy: bool = False,
        na_value: object = lib.no_default,
    ) -> np.ndarray:
        if dtype is None and self._hasna:
            dtype = object
        if na_value is lib.no_default:
            na_value = self.dtype.na_value

        pa_type = self._data.type
        if (
            is_object_dtype(dtype)
            or pa.types.is_timestamp(pa_type)
            or pa.types.is_duration(pa_type)
        ):
            result = np.array(list(self), dtype=dtype)
        else:
            result = np.asarray(self._data, dtype=dtype)
            if copy or self._hasna:
                result = result.copy()
        if self._hasna:
            result[self.isna()] = na_value
        return result

    def unique(self: ArrowExtensionArrayT) -> ArrowExtensionArrayT:
        """
        Compute the ArrowExtensionArray of unique values.

        Returns
        -------
        ArrowExtensionArray
        """
        pa_type = self._data.type

        if pa.types.is_duration(pa_type):
            # https://github.com/apache/arrow/issues/15226#issuecomment-1376578323
            data = self._data.cast(pa.int64())
        else:
            data = self._data

        pa_result = pc.unique(data)

        if pa.types.is_duration(pa_type):
            pa_result = pa_result.cast(pa_type)

        return type(self)(pa_result)

    def value_counts(self, dropna: bool = True) -> Series:
        """
        Return a Series containing counts of each unique value.

        Parameters
        ----------
        dropna : bool, default True
            Don't include counts of missing values.

        Returns
        -------
        counts : Series

        See Also
        --------
        Series.value_counts
        """
        pa_type = self._data.type
        if pa.types.is_duration(pa_type):
            # https://github.com/apache/arrow/issues/15226#issuecomment-1376578323
            data = self._data.cast(pa.int64())
        else:
            data = self._data

        from pandas import (
            Index,
            Series,
        )

        vc = data.value_counts()

        values = vc.field(0)
        counts = vc.field(1)
        if dropna and data.null_count > 0:
            mask = values.is_valid()
            values = values.filter(mask)
            counts = counts.filter(mask)

        if pa.types.is_duration(pa_type):
            values = values.cast(pa_type)

        # No missing values so we can adhere to the interface and return a numpy array.
        counts = np.array(counts)

        index = Index(type(self)(values))

        return Series(counts, index=index).astype("Int64")

    @classmethod
    def _concat_same_type(
        cls: type[ArrowExtensionArrayT], to_concat
    ) -> ArrowExtensionArrayT:
        """
        Concatenate multiple ArrowExtensionArrays.

        Parameters
        ----------
        to_concat : sequence of ArrowExtensionArrays

        Returns
        -------
        ArrowExtensionArray
        """
        chunks = [array for ea in to_concat for array in ea._data.iterchunks()]
        arr = pa.chunked_array(chunks)
        return cls(arr)

    def _accumulate(
        self, name: str, *, skipna: bool = True, **kwargs
    ) -> ArrowExtensionArray | ExtensionArray:
        """
        Return an ExtensionArray performing an accumulation operation.

        The underlying data type might change.

        Parameters
        ----------
        name : str
            Name of the function, supported values are:
            - cummin
            - cummax
            - cumsum
            - cumprod
        skipna : bool, default True
            If True, skip NA values.
        **kwargs
            Additional keyword arguments passed to the accumulation function.
            Currently, there is no supported kwarg.

        Returns
        -------
        array

        Raises
        ------
        NotImplementedError : subclass does not define accumulations
        """
        pyarrow_name = {
            "cumsum": "cumulative_sum_checked",
        }.get(name, name)
        pyarrow_meth = getattr(pc, pyarrow_name, None)
        if pyarrow_meth is None:
            return super()._accumulate(name, skipna=skipna, **kwargs)
        result = pyarrow_meth(self._data, skip_nulls=skipna, **kwargs)
        return type(self)(result)

    def _reduce(self, name: str, *, skipna: bool = True, **kwargs):
        """
        Return a scalar result of performing the reduction operation.

        Parameters
        ----------
        name : str
            Name of the function, supported values are:
            { any, all, min, max, sum, mean, median, prod,
            std, var, sem, kurt, skew }.
        skipna : bool, default True
            If True, skip NaN values.
        **kwargs
            Additional keyword arguments passed to the reduction function.
            Currently, `ddof` is the only supported kwarg.

        Returns
        -------
        scalar

        Raises
        ------
        TypeError : subclass does not define reductions
        """
        if name == "sem":

            def pyarrow_meth(data, skip_nulls, **kwargs):
                numerator = pc.stddev(data, skip_nulls=skip_nulls, **kwargs)
                denominator = pc.sqrt_checked(pc.count(self._data))
                return pc.divide_checked(numerator, denominator)

        else:
            pyarrow_name = {
                "median": "approximate_median",
                "prod": "product",
                "std": "stddev",
                "var": "variance",
            }.get(name, name)
            # error: Incompatible types in assignment
            # (expression has type "Optional[Any]", variable has type
            # "Callable[[Any, Any, KwArg(Any)], Any]")
            pyarrow_meth = getattr(pc, pyarrow_name, None)  # type: ignore[assignment]
            if pyarrow_meth is None:
                # Let ExtensionArray._reduce raise the TypeError
                return super()._reduce(name, skipna=skipna, **kwargs)
        try:
            result = pyarrow_meth(self._data, skip_nulls=skipna, **kwargs)
        except (AttributeError, NotImplementedError, TypeError) as err:
            msg = (
                f"'{type(self).__name__}' with dtype {self.dtype} "
                f"does not support reduction '{name}' with pyarrow "
                f"version {pa.__version__}. '{name}' may be supported by "
                f"upgrading pyarrow."
            )
            raise TypeError(msg) from err
        if pc.is_null(result).as_py():
            return self.dtype.na_value
        return result.as_py()

    def __setitem__(self, key, value) -> None:
        """Set one or more values inplace.

        Parameters
        ----------
        key : int, ndarray, or slice
            When called from, e.g. ``Series.__setitem__``, ``key`` will be
            one of

            * scalar int
            * ndarray of integers.
            * boolean ndarray
            * slice object

        value : ExtensionDtype.type, Sequence[ExtensionDtype.type], or object
            value or values to be set of ``key``.

        Returns
        -------
        None
        """
        # GH50085: unwrap 1D indexers
        if isinstance(key, tuple) and len(key) == 1:
            key = key[0]

        key = check_array_indexer(self, key)
        value = self._maybe_convert_setitem_value(value)

        if com.is_null_slice(key):
            # fast path (GH50248)
            data = self._if_else(True, value, self._data)

        elif is_integer(key):
            # fast path
            key = cast(int, key)
            n = len(self)
            if key < 0:
                key += n
            if not 0 <= key < n:
                raise IndexError(
                    f"index {key} is out of bounds for axis 0 with size {n}"
                )
            if is_list_like(value):
                raise ValueError("Length of indexer and values mismatch")
            elif isinstance(value, pa.Scalar):
                value = value.as_py()
            chunks = [
                *self._data[:key].chunks,
                pa.array([value], type=self._data.type, from_pandas=True),
                *self._data[key + 1 :].chunks,
            ]
            data = pa.chunked_array(chunks).combine_chunks()

        elif is_bool_dtype(key):
            key = np.asarray(key, dtype=np.bool_)
            data = self._replace_with_mask(self._data, key, value)

        elif is_scalar(value) or isinstance(value, pa.Scalar):
            mask = np.zeros(len(self), dtype=np.bool_)
            mask[key] = True
            data = self._if_else(mask, value, self._data)

        else:
            indices = np.arange(len(self))[key]
            if len(indices) != len(value):
                raise ValueError("Length of indexer and values mismatch")
            if len(indices) == 0:
                return
            argsort = np.argsort(indices)
            indices = indices[argsort]
            value = value.take(argsort)
            mask = np.zeros(len(self), dtype=np.bool_)
            mask[indices] = True
            data = self._replace_with_mask(self._data, mask, value)

        if isinstance(data, pa.Array):
            data = pa.chunked_array([data])
        self._data = data

    def _rank(
        self,
        *,
        axis: AxisInt = 0,
        method: str = "average",
        na_option: str = "keep",
        ascending: bool = True,
        pct: bool = False,
    ):
        """
        See Series.rank.__doc__.
        """
        if pa_version_under9p0 or axis != 0:
            ranked = super()._rank(
                axis=axis,
                method=method,
                na_option=na_option,
                ascending=ascending,
                pct=pct,
            )
            # keep dtypes consistent with the implementation below
            if method == "average" or pct:
                pa_type = pa.float64()
            else:
                pa_type = pa.uint64()
            result = pa.array(ranked, type=pa_type, from_pandas=True)
            return type(self)(result)

        data = self._data.combine_chunks()
        sort_keys = "ascending" if ascending else "descending"
        null_placement = "at_start" if na_option == "top" else "at_end"
        tiebreaker = "min" if method == "average" else method

        result = pc.rank(
            data,
            sort_keys=sort_keys,
            null_placement=null_placement,
            tiebreaker=tiebreaker,
        )

        if na_option == "keep":
            mask = pc.is_null(self._data)
            null = pa.scalar(None, type=result.type)
            result = pc.if_else(mask, null, result)

        if method == "average":
            result_max = pc.rank(
                data,
                sort_keys=sort_keys,
                null_placement=null_placement,
                tiebreaker="max",
            )
            result_max = result_max.cast(pa.float64())
            result_min = result.cast(pa.float64())
            result = pc.divide(pc.add(result_min, result_max), 2)

        if pct:
            if not pa.types.is_floating(result.type):
                result = result.cast(pa.float64())
            if method == "dense":
                divisor = pc.max(result)
            else:
                divisor = pc.count(result)
            result = pc.divide(result, divisor)

        return type(self)(result)

    def _quantile(
        self: ArrowExtensionArrayT, qs: npt.NDArray[np.float64], interpolation: str
    ) -> ArrowExtensionArrayT:
        """
        Compute the quantiles of self for each quantile in `qs`.

        Parameters
        ----------
        qs : np.ndarray[float64]
        interpolation: str

        Returns
        -------
        same type as self
        """
        result = pc.quantile(self._data, q=qs, interpolation=interpolation)
        return type(self)(result)

    def _mode(self: ArrowExtensionArrayT, dropna: bool = True) -> ArrowExtensionArrayT:
        """
        Returns the mode(s) of the ExtensionArray.

        Always returns `ExtensionArray` even if only one value.

        Parameters
        ----------
        dropna : bool, default True
            Don't consider counts of NA values.
            Not implemented by pyarrow.

        Returns
        -------
        same type as self
            Sorted, if possible.
        """
        if pa_version_under6p0:
            raise NotImplementedError("mode only supported for pyarrow version >= 6.0")

        pa_type = self._data.type
        if pa.types.is_temporal(pa_type):
            nbits = pa_type.bit_width
            if nbits == 32:
                data = self._data.cast(pa.int32())
            elif nbits == 64:
                data = self._data.cast(pa.int64())
            else:
                raise NotImplementedError(pa_type)
        else:
            data = self._data

        modes = pc.mode(data, pc.count_distinct(data).as_py())
        values = modes.field(0)
        counts = modes.field(1)
        # counts sorted descending i.e counts[0] = max
        mask = pc.equal(counts, counts[0])
        most_common = values.filter(mask)

        if pa.types.is_temporal(pa_type):
            most_common = most_common.cast(pa_type)

        return type(self)(most_common)

    def _maybe_convert_setitem_value(self, value):
        """Maybe convert value to be pyarrow compatible."""
        if value is None:
            return value
        if isinstance(value, (pa.Scalar, pa.Array, pa.ChunkedArray)):
            return value
        if is_list_like(value):
            pa_box = pa.array
        else:
            pa_box = pa.scalar
        try:
            value = pa_box(value, type=self._data.type, from_pandas=True)
        except pa.ArrowTypeError as err:
            msg = f"Invalid value '{str(value)}' for dtype {self.dtype}"
            raise TypeError(msg) from err
        return value

    @classmethod
    def _if_else(
        cls,
        cond: npt.NDArray[np.bool_] | bool,
        left: ArrayLike | Scalar,
        right: ArrayLike | Scalar,
    ):
        """
        Choose values based on a condition.

        Analogous to pyarrow.compute.if_else, with logic
        to fallback to numpy for unsupported types.

        Parameters
        ----------
        cond : npt.NDArray[np.bool_] or bool
        left : ArrayLike | Scalar
        right : ArrayLike | Scalar

        Returns
        -------
        pa.Array
        """
        try:
            return pc.if_else(cond, left, right)
        except pa.ArrowNotImplementedError:
            pass

        def _to_numpy_and_type(value) -> tuple[np.ndarray, pa.DataType | None]:
            if isinstance(value, (pa.Array, pa.ChunkedArray)):
                pa_type = value.type
            elif isinstance(value, pa.Scalar):
                pa_type = value.type
                value = value.as_py()
            else:
                pa_type = None
            return np.array(value, dtype=object), pa_type

        left, left_type = _to_numpy_and_type(left)
        right, right_type = _to_numpy_and_type(right)
        pa_type = left_type or right_type
        result = np.where(cond, left, right)
        return pa.array(result, type=pa_type, from_pandas=True)

    @classmethod
    def _replace_with_mask(
        cls,
        values: pa.Array | pa.ChunkedArray,
        mask: npt.NDArray[np.bool_] | bool,
        replacements: ArrayLike | Scalar,
    ):
        """
        Replace items selected with a mask.

        Analogous to pyarrow.compute.replace_with_mask, with logic
        to fallback to numpy for unsupported types.

        Parameters
        ----------
        values : pa.Array or pa.ChunkedArray
        mask : npt.NDArray[np.bool_] or bool
        replacements : ArrayLike or Scalar
            Replacement value(s)

        Returns
        -------
        pa.Array or pa.ChunkedArray
        """
<<<<<<< HEAD
        n = len(indices)

        if n == 0:
            return chunk

        start, stop = indices[[0, -1]]

        if (stop - start) == (n - 1):
            # fast path for a contiguous set of indices
            arrays = [
                chunk[:start],
                pa.array(value, type=chunk.type, from_pandas=True),
                chunk[stop + 1 :],
            ]
            arrays = [arr for arr in arrays if len(arr)]
            if len(arrays) == 1:
                return arrays[0]
            return pa.concat_arrays(arrays)

        mask = np.zeros(len(chunk), dtype=np.bool_)
        mask[indices] = True

        if pa_version_under6p0:
            arr = chunk.to_numpy(zero_copy_only=False)
            arr[mask] = value
            return pa.array(arr, type=chunk.type)

        if isna(value).all():
            return pc.if_else(mask, None, chunk)

        return pc.replace_with_mask(chunk, mask, value)

    # ------------------------------------------------------------------------
    # String methods interface  (Series.str.<method>)

    # asserted to match self._dtype.na_value
    _str_na_value = libmissing.NA

    def _str_count(self, pat: str, flags: int = 0):
        if flags:
            fallback_performancewarning()
            return super()._str_count(pat, flags)
        return type(self)(pc.count_substring_regex(self._data, pat))

    def _str_pad(
        self,
        width: int,
        side: Literal["left", "right", "both"] = "left",
        fillchar: str = " ",
    ):
        if side == "left":
            pa_pad = pc.utf8_lpad
        elif side == "right":
            pa_pad = pc.utf8_rpad
        elif side == "both":
            # https://github.com/apache/arrow/issues/15053
            # pa_pad = pc.utf8_center
            return super()._str_pad(width, side, fillchar)
        else:
            raise ValueError(
                f"Invalid side: {side}. Side must be one of 'left', 'right', 'both'"
            )
        return type(self)(pa_pad(self._data, width=width, padding=fillchar))

    def _str_map(
        self, f, na_value=None, dtype: Dtype | None = None, convert: bool = True
    ):
        if na_value is None:
            na_value = self.dtype.na_value

        mask = self.isna()
        arr = np.asarray(self)

        np_result = lib.map_infer_mask(
            arr, f, mask.view("uint8"), convert=False, na_value=na_value
        )
        try:
            return type(self)(pa.array(np_result, mask=mask, from_pandas=True))
        except pa.ArrowInvalid:
            return np_result

    def _str_contains(
        self, pat, case: bool = True, flags: int = 0, na=None, regex: bool = True
    ):
        if flags:
            fallback_performancewarning()
            return super()._str_contains(pat, case, flags, na, regex)

        if regex:
            pa_contains = pc.match_substring_regex
        else:
            pa_contains = pc.match_substring
        result = pa_contains(self._data, pat, ignore_case=not case)
        if not isna(na):
            result = result.fill_null(na)
        return type(self)(result)

    def _str_startswith(self, pat: str, na=None):
        result = pc.starts_with(self._data, pattern=pat)
        if na is not None:
            result = result.fill_null(na)
        return type(self)(result)

    def _str_endswith(self, pat: str, na=None):
        result = pc.ends_with(self._data, pattern=pat)
        if na is not None:
            result = result.fill_null(na)
        return type(self)(result)

    def _str_replace(
        self,
        pat: str | re.Pattern,
        repl: str | Callable,
        n: int = -1,
        case: bool = True,
        flags: int = 0,
        regex: bool = True,
    ):
        if isinstance(pat, re.Pattern) or callable(repl) or not case or flags:
            fallback_performancewarning()
            return super()._str_replace(pat, repl, n, case, flags, regex)

        func = pc.replace_substring_regex if regex else pc.replace_substring
        result = func(self._data, pattern=pat, replacement=repl, max_replacements=n)
        return type(self)(result)

    def _str_repeat(self, repeats: int | Sequence[int]):
        if not isinstance(repeats, int):
            fallback_performancewarning()
            return super()._str_repeat(repeats)
        elif pa_version_under7p0:
            fallback_performancewarning("7")
            return super()._str_repeat(repeats)
        else:
            return type(self)(pc.binary_repeat(self._data, repeats))

    def _str_match(
        self, pat: str, case: bool = True, flags: int = 0, na: Scalar | None = None
    ):
        if not pat.startswith("^"):
            pat = f"^{pat}"
        return self._str_contains(pat, case, flags, na, regex=True)

    def _str_fullmatch(
        self, pat, case: bool = True, flags: int = 0, na: Scalar | None = None
    ):
        if not pat.endswith("$") or pat.endswith("//$"):
            pat = f"{pat}$"
        return self._str_match(pat, case, flags, na)

    def _str_find(self, sub: str, start: int = 0, end: int | None = None):
        if start != 0 and end is not None:
            slices = pc.utf8_slice_codeunits(self._data, start, stop=end)
            result = pc.find_substring(slices, sub)
            not_found = pc.equal(result, -1)
            offset_result = pc.add(result, end - start)
            result = pc.if_else(not_found, result, offset_result)
        elif start == 0 and end is None:
            slices = self._data
            result = pc.find_substring(slices, sub)
        else:
            fallback_performancewarning()
            return super()._str_find(sub, start, end)
        return type(self)(result)

    def _str_get(self, i: int):
        lengths = pc.utf8_length(self._data)
        if i >= 0:
            out_of_bounds = pc.greater_equal(i, lengths)
            start = i
            stop = i + 1
            step = 1
        else:
            out_of_bounds = pc.greater(-i, lengths)
            start = i
            stop = i - 1
            step = -1
        not_out_of_bounds = pc.invert(out_of_bounds.fill_null(True))
        selected = pc.utf8_slice_codeunits(
            self._data, start=start, stop=stop, step=step
        )
        result = pa.array([None] * self._data.length(), type=self._data.type)
        result = pc.if_else(not_out_of_bounds, selected, result)
        return type(self)(result)

    def _str_join(self, sep: str):
        if isinstance(self._dtype, ArrowDtype) and pa.types.is_list(
            self.dtype.pyarrow_dtype
        ):
            # Check ArrowDtype as ArrowString inherits and uses StringDtype
            return type(self)(pc.binary_join(self._data, sep))
        else:
            return super()._str_join(sep)

    def _str_partition(self, sep: str, expand: bool):
        result = super()._str_partition(sep, expand)
        if expand and isinstance(result, type(self)):
            # StringMethods._wrap_result needs numpy-like nested object
            result = result.to_numpy(dtype=object)
        return result

    def _str_rpartition(self, sep: str, expand: bool):
        result = super()._str_rpartition(sep, expand)
        if expand and isinstance(result, type(self)):
            # StringMethods._wrap_result needs numpy-like nested object
            result = result.to_numpy(dtype=object)
        return result

    def _str_slice(
        self, start: int | None = None, stop: int | None = None, step: int | None = None
    ):
        if stop is None:
            # TODO: TODO: Should work once https://github.com/apache/arrow/issues/14991
            #  is fixed
            return super()._str_slice(start, stop, step)
        if start is None:
            start = 0
        if step is None:
            step = 1
        return type(self)(
            pc.utf8_slice_codeunits(self._data, start=start, stop=stop, step=step)
        )

    def _str_slice_replace(
        self, start: int | None = None, stop: int | None = None, repl: str | None = None
    ):
        if stop is None:
            # Not implemented as of pyarrow=10
            fallback_performancewarning()
            return super()._str_slice_replace(start, stop, repl)
        if repl is None:
            repl = ""
        if start is None:
            start = 0
        return type(self)(pc.utf8_replace_slice(self._data, start, stop, repl))

    def _str_isalnum(self):
        return type(self)(pc.utf8_is_alnum(self._data))

    def _str_isalpha(self):
        return type(self)(pc.utf8_is_alpha(self._data))

    def _str_isdecimal(self):
        return type(self)(pc.utf8_is_decimal(self._data))

    def _str_isdigit(self):
        return type(self)(pc.utf8_is_digit(self._data))

    def _str_islower(self):
        return type(self)(pc.utf8_is_lower(self._data))

    def _str_isnumeric(self):
        return type(self)(pc.utf8_is_numeric(self._data))

    def _str_isspace(self):
        return type(self)(pc.utf8_is_space(self._data))

    def _str_istitle(self):
        return type(self)(pc.utf8_is_title(self._data))

    def _str_capitalize(self):
        return type(self)(pc.utf8_capitalize(self._data))

    def _str_title(self):
        return type(self)(pc.utf8_title(self._data))

    def _str_isupper(self):
        return type(self)(pc.utf8_is_upper(self._data))

    def _str_swapcase(self):
        return type(self)(pc.utf8_swapcase(self._data))

    def _str_len(self):
        return type(self)(pc.utf8_length(self._data))

    def _str_lower(self):
        return type(self)(pc.utf8_lower(self._data))

    def _str_upper(self):
        return type(self)(pc.utf8_upper(self._data))

    def _str_strip(self, to_strip=None):
        if to_strip is None:
            result = pc.utf8_trim_whitespace(self._data)
        else:
            result = pc.utf8_trim(self._data, characters=to_strip)
        return type(self)(result)

    def _str_lstrip(self, to_strip=None):
        if to_strip is None:
            result = pc.utf8_ltrim_whitespace(self._data)
        else:
            result = pc.utf8_ltrim(self._data, characters=to_strip)
        return type(self)(result)

    def _str_rstrip(self, to_strip=None):
        if to_strip is None:
            result = pc.utf8_rtrim_whitespace(self._data)
        else:
            result = pc.utf8_rtrim(self._data, characters=to_strip)
        return type(self)(result)

    # TODO: Should work once https://github.com/apache/arrow/issues/14991 is fixed
    # def _str_removeprefix(self, prefix: str) -> Series:
    #     starts_with = pc.starts_with(self._data, pattern=prefix)
    #     removed = pc.utf8_slice_codeunits(self._data, len(prefix))
    #     result = pc.if_else(starts_with, removed, self._data)
    #     return type(self)(result)

    def _str_removesuffix(self, suffix: str) -> Series:
        ends_with = pc.ends_with(self._data, pattern=suffix)
        removed = pc.utf8_slice_codeunits(self._data, 0, stop=-len(suffix))
        result = pc.if_else(ends_with, removed, self._data)
        return type(self)(result)
=======
        if isinstance(replacements, pa.ChunkedArray):
            # replacements must be array or scalar, not ChunkedArray
            replacements = replacements.combine_chunks()
        if pa_version_under8p0:
            # pc.replace_with_mask seems to be a bit unreliable for versions < 8.0:
            #  version <= 7: segfaults with various types
            #  version <= 6: fails to replace nulls
            if isinstance(replacements, pa.Array):
                indices = np.full(len(values), None)
                indices[mask] = np.arange(len(replacements))
                indices = pa.array(indices, type=pa.int64())
                replacements = replacements.take(indices)
            return cls._if_else(mask, replacements, values)
        try:
            return pc.replace_with_mask(values, mask, replacements)
        except pa.ArrowNotImplementedError:
            pass
        if isinstance(replacements, pa.Array):
            replacements = np.array(replacements, dtype=object)
        elif isinstance(replacements, pa.Scalar):
            replacements = replacements.as_py()
        result = np.array(values, dtype=object)
        result[mask] = replacements
        return pa.array(result, type=values.type, from_pandas=True)
>>>>>>> 05d12b5e
<|MERGE_RESOLUTION|>--- conflicted
+++ resolved
@@ -1329,337 +1329,18 @@
     ):
         """
         Replace items selected with a mask.
-
         Analogous to pyarrow.compute.replace_with_mask, with logic
         to fallback to numpy for unsupported types.
-
         Parameters
         ----------
         values : pa.Array or pa.ChunkedArray
         mask : npt.NDArray[np.bool_] or bool
         replacements : ArrayLike or Scalar
             Replacement value(s)
-
         Returns
         -------
         pa.Array or pa.ChunkedArray
         """
-<<<<<<< HEAD
-        n = len(indices)
-
-        if n == 0:
-            return chunk
-
-        start, stop = indices[[0, -1]]
-
-        if (stop - start) == (n - 1):
-            # fast path for a contiguous set of indices
-            arrays = [
-                chunk[:start],
-                pa.array(value, type=chunk.type, from_pandas=True),
-                chunk[stop + 1 :],
-            ]
-            arrays = [arr for arr in arrays if len(arr)]
-            if len(arrays) == 1:
-                return arrays[0]
-            return pa.concat_arrays(arrays)
-
-        mask = np.zeros(len(chunk), dtype=np.bool_)
-        mask[indices] = True
-
-        if pa_version_under6p0:
-            arr = chunk.to_numpy(zero_copy_only=False)
-            arr[mask] = value
-            return pa.array(arr, type=chunk.type)
-
-        if isna(value).all():
-            return pc.if_else(mask, None, chunk)
-
-        return pc.replace_with_mask(chunk, mask, value)
-
-    # ------------------------------------------------------------------------
-    # String methods interface  (Series.str.<method>)
-
-    # asserted to match self._dtype.na_value
-    _str_na_value = libmissing.NA
-
-    def _str_count(self, pat: str, flags: int = 0):
-        if flags:
-            fallback_performancewarning()
-            return super()._str_count(pat, flags)
-        return type(self)(pc.count_substring_regex(self._data, pat))
-
-    def _str_pad(
-        self,
-        width: int,
-        side: Literal["left", "right", "both"] = "left",
-        fillchar: str = " ",
-    ):
-        if side == "left":
-            pa_pad = pc.utf8_lpad
-        elif side == "right":
-            pa_pad = pc.utf8_rpad
-        elif side == "both":
-            # https://github.com/apache/arrow/issues/15053
-            # pa_pad = pc.utf8_center
-            return super()._str_pad(width, side, fillchar)
-        else:
-            raise ValueError(
-                f"Invalid side: {side}. Side must be one of 'left', 'right', 'both'"
-            )
-        return type(self)(pa_pad(self._data, width=width, padding=fillchar))
-
-    def _str_map(
-        self, f, na_value=None, dtype: Dtype | None = None, convert: bool = True
-    ):
-        if na_value is None:
-            na_value = self.dtype.na_value
-
-        mask = self.isna()
-        arr = np.asarray(self)
-
-        np_result = lib.map_infer_mask(
-            arr, f, mask.view("uint8"), convert=False, na_value=na_value
-        )
-        try:
-            return type(self)(pa.array(np_result, mask=mask, from_pandas=True))
-        except pa.ArrowInvalid:
-            return np_result
-
-    def _str_contains(
-        self, pat, case: bool = True, flags: int = 0, na=None, regex: bool = True
-    ):
-        if flags:
-            fallback_performancewarning()
-            return super()._str_contains(pat, case, flags, na, regex)
-
-        if regex:
-            pa_contains = pc.match_substring_regex
-        else:
-            pa_contains = pc.match_substring
-        result = pa_contains(self._data, pat, ignore_case=not case)
-        if not isna(na):
-            result = result.fill_null(na)
-        return type(self)(result)
-
-    def _str_startswith(self, pat: str, na=None):
-        result = pc.starts_with(self._data, pattern=pat)
-        if na is not None:
-            result = result.fill_null(na)
-        return type(self)(result)
-
-    def _str_endswith(self, pat: str, na=None):
-        result = pc.ends_with(self._data, pattern=pat)
-        if na is not None:
-            result = result.fill_null(na)
-        return type(self)(result)
-
-    def _str_replace(
-        self,
-        pat: str | re.Pattern,
-        repl: str | Callable,
-        n: int = -1,
-        case: bool = True,
-        flags: int = 0,
-        regex: bool = True,
-    ):
-        if isinstance(pat, re.Pattern) or callable(repl) or not case or flags:
-            fallback_performancewarning()
-            return super()._str_replace(pat, repl, n, case, flags, regex)
-
-        func = pc.replace_substring_regex if regex else pc.replace_substring
-        result = func(self._data, pattern=pat, replacement=repl, max_replacements=n)
-        return type(self)(result)
-
-    def _str_repeat(self, repeats: int | Sequence[int]):
-        if not isinstance(repeats, int):
-            fallback_performancewarning()
-            return super()._str_repeat(repeats)
-        elif pa_version_under7p0:
-            fallback_performancewarning("7")
-            return super()._str_repeat(repeats)
-        else:
-            return type(self)(pc.binary_repeat(self._data, repeats))
-
-    def _str_match(
-        self, pat: str, case: bool = True, flags: int = 0, na: Scalar | None = None
-    ):
-        if not pat.startswith("^"):
-            pat = f"^{pat}"
-        return self._str_contains(pat, case, flags, na, regex=True)
-
-    def _str_fullmatch(
-        self, pat, case: bool = True, flags: int = 0, na: Scalar | None = None
-    ):
-        if not pat.endswith("$") or pat.endswith("//$"):
-            pat = f"{pat}$"
-        return self._str_match(pat, case, flags, na)
-
-    def _str_find(self, sub: str, start: int = 0, end: int | None = None):
-        if start != 0 and end is not None:
-            slices = pc.utf8_slice_codeunits(self._data, start, stop=end)
-            result = pc.find_substring(slices, sub)
-            not_found = pc.equal(result, -1)
-            offset_result = pc.add(result, end - start)
-            result = pc.if_else(not_found, result, offset_result)
-        elif start == 0 and end is None:
-            slices = self._data
-            result = pc.find_substring(slices, sub)
-        else:
-            fallback_performancewarning()
-            return super()._str_find(sub, start, end)
-        return type(self)(result)
-
-    def _str_get(self, i: int):
-        lengths = pc.utf8_length(self._data)
-        if i >= 0:
-            out_of_bounds = pc.greater_equal(i, lengths)
-            start = i
-            stop = i + 1
-            step = 1
-        else:
-            out_of_bounds = pc.greater(-i, lengths)
-            start = i
-            stop = i - 1
-            step = -1
-        not_out_of_bounds = pc.invert(out_of_bounds.fill_null(True))
-        selected = pc.utf8_slice_codeunits(
-            self._data, start=start, stop=stop, step=step
-        )
-        result = pa.array([None] * self._data.length(), type=self._data.type)
-        result = pc.if_else(not_out_of_bounds, selected, result)
-        return type(self)(result)
-
-    def _str_join(self, sep: str):
-        if isinstance(self._dtype, ArrowDtype) and pa.types.is_list(
-            self.dtype.pyarrow_dtype
-        ):
-            # Check ArrowDtype as ArrowString inherits and uses StringDtype
-            return type(self)(pc.binary_join(self._data, sep))
-        else:
-            return super()._str_join(sep)
-
-    def _str_partition(self, sep: str, expand: bool):
-        result = super()._str_partition(sep, expand)
-        if expand and isinstance(result, type(self)):
-            # StringMethods._wrap_result needs numpy-like nested object
-            result = result.to_numpy(dtype=object)
-        return result
-
-    def _str_rpartition(self, sep: str, expand: bool):
-        result = super()._str_rpartition(sep, expand)
-        if expand and isinstance(result, type(self)):
-            # StringMethods._wrap_result needs numpy-like nested object
-            result = result.to_numpy(dtype=object)
-        return result
-
-    def _str_slice(
-        self, start: int | None = None, stop: int | None = None, step: int | None = None
-    ):
-        if stop is None:
-            # TODO: TODO: Should work once https://github.com/apache/arrow/issues/14991
-            #  is fixed
-            return super()._str_slice(start, stop, step)
-        if start is None:
-            start = 0
-        if step is None:
-            step = 1
-        return type(self)(
-            pc.utf8_slice_codeunits(self._data, start=start, stop=stop, step=step)
-        )
-
-    def _str_slice_replace(
-        self, start: int | None = None, stop: int | None = None, repl: str | None = None
-    ):
-        if stop is None:
-            # Not implemented as of pyarrow=10
-            fallback_performancewarning()
-            return super()._str_slice_replace(start, stop, repl)
-        if repl is None:
-            repl = ""
-        if start is None:
-            start = 0
-        return type(self)(pc.utf8_replace_slice(self._data, start, stop, repl))
-
-    def _str_isalnum(self):
-        return type(self)(pc.utf8_is_alnum(self._data))
-
-    def _str_isalpha(self):
-        return type(self)(pc.utf8_is_alpha(self._data))
-
-    def _str_isdecimal(self):
-        return type(self)(pc.utf8_is_decimal(self._data))
-
-    def _str_isdigit(self):
-        return type(self)(pc.utf8_is_digit(self._data))
-
-    def _str_islower(self):
-        return type(self)(pc.utf8_is_lower(self._data))
-
-    def _str_isnumeric(self):
-        return type(self)(pc.utf8_is_numeric(self._data))
-
-    def _str_isspace(self):
-        return type(self)(pc.utf8_is_space(self._data))
-
-    def _str_istitle(self):
-        return type(self)(pc.utf8_is_title(self._data))
-
-    def _str_capitalize(self):
-        return type(self)(pc.utf8_capitalize(self._data))
-
-    def _str_title(self):
-        return type(self)(pc.utf8_title(self._data))
-
-    def _str_isupper(self):
-        return type(self)(pc.utf8_is_upper(self._data))
-
-    def _str_swapcase(self):
-        return type(self)(pc.utf8_swapcase(self._data))
-
-    def _str_len(self):
-        return type(self)(pc.utf8_length(self._data))
-
-    def _str_lower(self):
-        return type(self)(pc.utf8_lower(self._data))
-
-    def _str_upper(self):
-        return type(self)(pc.utf8_upper(self._data))
-
-    def _str_strip(self, to_strip=None):
-        if to_strip is None:
-            result = pc.utf8_trim_whitespace(self._data)
-        else:
-            result = pc.utf8_trim(self._data, characters=to_strip)
-        return type(self)(result)
-
-    def _str_lstrip(self, to_strip=None):
-        if to_strip is None:
-            result = pc.utf8_ltrim_whitespace(self._data)
-        else:
-            result = pc.utf8_ltrim(self._data, characters=to_strip)
-        return type(self)(result)
-
-    def _str_rstrip(self, to_strip=None):
-        if to_strip is None:
-            result = pc.utf8_rtrim_whitespace(self._data)
-        else:
-            result = pc.utf8_rtrim(self._data, characters=to_strip)
-        return type(self)(result)
-
-    # TODO: Should work once https://github.com/apache/arrow/issues/14991 is fixed
-    # def _str_removeprefix(self, prefix: str) -> Series:
-    #     starts_with = pc.starts_with(self._data, pattern=prefix)
-    #     removed = pc.utf8_slice_codeunits(self._data, len(prefix))
-    #     result = pc.if_else(starts_with, removed, self._data)
-    #     return type(self)(result)
-
-    def _str_removesuffix(self, suffix: str) -> Series:
-        ends_with = pc.ends_with(self._data, pattern=suffix)
-        removed = pc.utf8_slice_codeunits(self._data, 0, stop=-len(suffix))
-        result = pc.if_else(ends_with, removed, self._data)
-        return type(self)(result)
-=======
         if isinstance(replacements, pa.ChunkedArray):
             # replacements must be array or scalar, not ChunkedArray
             replacements = replacements.combine_chunks()
@@ -1684,4 +1365,286 @@
         result = np.array(values, dtype=object)
         result[mask] = replacements
         return pa.array(result, type=values.type, from_pandas=True)
->>>>>>> 05d12b5e
+
+    # ------------------------------------------------------------------------
+    # String methods interface  (Series.str.<method>)
+
+    # asserted to match self._dtype.na_value
+    _str_na_value = libmissing.NA
+
+    def _str_count(self, pat: str, flags: int = 0):
+        if flags:
+            fallback_performancewarning()
+            return super()._str_count(pat, flags)
+        return type(self)(pc.count_substring_regex(self._data, pat))
+
+    def _str_pad(
+        self,
+        width: int,
+        side: Literal["left", "right", "both"] = "left",
+        fillchar: str = " ",
+    ):
+        if side == "left":
+            pa_pad = pc.utf8_lpad
+        elif side == "right":
+            pa_pad = pc.utf8_rpad
+        elif side == "both":
+            # https://github.com/apache/arrow/issues/15053
+            # pa_pad = pc.utf8_center
+            return super()._str_pad(width, side, fillchar)
+        else:
+            raise ValueError(
+                f"Invalid side: {side}. Side must be one of 'left', 'right', 'both'"
+            )
+        return type(self)(pa_pad(self._data, width=width, padding=fillchar))
+
+    def _str_map(
+        self, f, na_value=None, dtype: Dtype | None = None, convert: bool = True
+    ):
+        if na_value is None:
+            na_value = self.dtype.na_value
+
+        mask = self.isna()
+        arr = np.asarray(self)
+
+        np_result = lib.map_infer_mask(
+            arr, f, mask.view("uint8"), convert=False, na_value=na_value
+        )
+        try:
+            return type(self)(pa.array(np_result, mask=mask, from_pandas=True))
+        except pa.ArrowInvalid:
+            return np_result
+
+    def _str_contains(
+        self, pat, case: bool = True, flags: int = 0, na=None, regex: bool = True
+    ):
+        if flags:
+            fallback_performancewarning()
+            return super()._str_contains(pat, case, flags, na, regex)
+
+        if regex:
+            pa_contains = pc.match_substring_regex
+        else:
+            pa_contains = pc.match_substring
+        result = pa_contains(self._data, pat, ignore_case=not case)
+        if not isna(na):
+            result = result.fill_null(na)
+        return type(self)(result)
+
+    def _str_startswith(self, pat: str, na=None):
+        result = pc.starts_with(self._data, pattern=pat)
+        if na is not None:
+            result = result.fill_null(na)
+        return type(self)(result)
+
+    def _str_endswith(self, pat: str, na=None):
+        result = pc.ends_with(self._data, pattern=pat)
+        if na is not None:
+            result = result.fill_null(na)
+        return type(self)(result)
+
+    def _str_replace(
+        self,
+        pat: str | re.Pattern,
+        repl: str | Callable,
+        n: int = -1,
+        case: bool = True,
+        flags: int = 0,
+        regex: bool = True,
+    ):
+        if isinstance(pat, re.Pattern) or callable(repl) or not case or flags:
+            fallback_performancewarning()
+            return super()._str_replace(pat, repl, n, case, flags, regex)
+
+        func = pc.replace_substring_regex if regex else pc.replace_substring
+        result = func(self._data, pattern=pat, replacement=repl, max_replacements=n)
+        return type(self)(result)
+
+    def _str_repeat(self, repeats: int | Sequence[int]):
+        if not isinstance(repeats, int):
+            fallback_performancewarning()
+            return super()._str_repeat(repeats)
+        elif pa_version_under7p0:
+            fallback_performancewarning("7")
+            return super()._str_repeat(repeats)
+        else:
+            return type(self)(pc.binary_repeat(self._data, repeats))
+
+    def _str_match(
+        self, pat: str, case: bool = True, flags: int = 0, na: Scalar | None = None
+    ):
+        if not pat.startswith("^"):
+            pat = f"^{pat}"
+        return self._str_contains(pat, case, flags, na, regex=True)
+
+    def _str_fullmatch(
+        self, pat, case: bool = True, flags: int = 0, na: Scalar | None = None
+    ):
+        if not pat.endswith("$") or pat.endswith("//$"):
+            pat = f"{pat}$"
+        return self._str_match(pat, case, flags, na)
+
+    def _str_find(self, sub: str, start: int = 0, end: int | None = None):
+        if start != 0 and end is not None:
+            slices = pc.utf8_slice_codeunits(self._data, start, stop=end)
+            result = pc.find_substring(slices, sub)
+            not_found = pc.equal(result, -1)
+            offset_result = pc.add(result, end - start)
+            result = pc.if_else(not_found, result, offset_result)
+        elif start == 0 and end is None:
+            slices = self._data
+            result = pc.find_substring(slices, sub)
+        else:
+            fallback_performancewarning()
+            return super()._str_find(sub, start, end)
+        return type(self)(result)
+
+    def _str_get(self, i: int):
+        lengths = pc.utf8_length(self._data)
+        if i >= 0:
+            out_of_bounds = pc.greater_equal(i, lengths)
+            start = i
+            stop = i + 1
+            step = 1
+        else:
+            out_of_bounds = pc.greater(-i, lengths)
+            start = i
+            stop = i - 1
+            step = -1
+        not_out_of_bounds = pc.invert(out_of_bounds.fill_null(True))
+        selected = pc.utf8_slice_codeunits(
+            self._data, start=start, stop=stop, step=step
+        )
+        result = pa.array([None] * self._data.length(), type=self._data.type)
+        result = pc.if_else(not_out_of_bounds, selected, result)
+        return type(self)(result)
+
+    def _str_join(self, sep: str):
+        if isinstance(self._dtype, ArrowDtype) and pa.types.is_list(
+            self.dtype.pyarrow_dtype
+        ):
+            # Check ArrowDtype as ArrowString inherits and uses StringDtype
+            return type(self)(pc.binary_join(self._data, sep))
+        else:
+            return super()._str_join(sep)
+
+    def _str_partition(self, sep: str, expand: bool):
+        result = super()._str_partition(sep, expand)
+        if expand and isinstance(result, type(self)):
+            # StringMethods._wrap_result needs numpy-like nested object
+            result = result.to_numpy(dtype=object)
+        return result
+
+    def _str_rpartition(self, sep: str, expand: bool):
+        result = super()._str_rpartition(sep, expand)
+        if expand and isinstance(result, type(self)):
+            # StringMethods._wrap_result needs numpy-like nested object
+            result = result.to_numpy(dtype=object)
+        return result
+
+    def _str_slice(
+        self, start: int | None = None, stop: int | None = None, step: int | None = None
+    ):
+        if stop is None:
+            # TODO: TODO: Should work once https://github.com/apache/arrow/issues/14991
+            #  is fixed
+            return super()._str_slice(start, stop, step)
+        if start is None:
+            start = 0
+        if step is None:
+            step = 1
+        return type(self)(
+            pc.utf8_slice_codeunits(self._data, start=start, stop=stop, step=step)
+        )
+
+    def _str_slice_replace(
+        self, start: int | None = None, stop: int | None = None, repl: str | None = None
+    ):
+        if stop is None:
+            # Not implemented as of pyarrow=10
+            fallback_performancewarning()
+            return super()._str_slice_replace(start, stop, repl)
+        if repl is None:
+            repl = ""
+        if start is None:
+            start = 0
+        return type(self)(pc.utf8_replace_slice(self._data, start, stop, repl))
+
+    def _str_isalnum(self):
+        return type(self)(pc.utf8_is_alnum(self._data))
+
+    def _str_isalpha(self):
+        return type(self)(pc.utf8_is_alpha(self._data))
+
+    def _str_isdecimal(self):
+        return type(self)(pc.utf8_is_decimal(self._data))
+
+    def _str_isdigit(self):
+        return type(self)(pc.utf8_is_digit(self._data))
+
+    def _str_islower(self):
+        return type(self)(pc.utf8_is_lower(self._data))
+
+    def _str_isnumeric(self):
+        return type(self)(pc.utf8_is_numeric(self._data))
+
+    def _str_isspace(self):
+        return type(self)(pc.utf8_is_space(self._data))
+
+    def _str_istitle(self):
+        return type(self)(pc.utf8_is_title(self._data))
+
+    def _str_capitalize(self):
+        return type(self)(pc.utf8_capitalize(self._data))
+
+    def _str_title(self):
+        return type(self)(pc.utf8_title(self._data))
+
+    def _str_isupper(self):
+        return type(self)(pc.utf8_is_upper(self._data))
+
+    def _str_swapcase(self):
+        return type(self)(pc.utf8_swapcase(self._data))
+
+    def _str_len(self):
+        return type(self)(pc.utf8_length(self._data))
+
+    def _str_lower(self):
+        return type(self)(pc.utf8_lower(self._data))
+
+    def _str_upper(self):
+        return type(self)(pc.utf8_upper(self._data))
+
+    def _str_strip(self, to_strip=None):
+        if to_strip is None:
+            result = pc.utf8_trim_whitespace(self._data)
+        else:
+            result = pc.utf8_trim(self._data, characters=to_strip)
+        return type(self)(result)
+
+    def _str_lstrip(self, to_strip=None):
+        if to_strip is None:
+            result = pc.utf8_ltrim_whitespace(self._data)
+        else:
+            result = pc.utf8_ltrim(self._data, characters=to_strip)
+        return type(self)(result)
+
+    def _str_rstrip(self, to_strip=None):
+        if to_strip is None:
+            result = pc.utf8_rtrim_whitespace(self._data)
+        else:
+            result = pc.utf8_rtrim(self._data, characters=to_strip)
+        return type(self)(result)
+
+    # TODO: Should work once https://github.com/apache/arrow/issues/14991 is fixed
+    # def _str_removeprefix(self, prefix: str) -> Series:
+    #     starts_with = pc.starts_with(self._data, pattern=prefix)
+    #     removed = pc.utf8_slice_codeunits(self._data, len(prefix))
+    #     result = pc.if_else(starts_with, removed, self._data)
+    #     return type(self)(result)
+
+    def _str_removesuffix(self, suffix: str) -> Series:
+        ends_with = pc.ends_with(self._data, pattern=suffix)
+        removed = pc.utf8_slice_codeunits(self._data, 0, stop=-len(suffix))
+        result = pc.if_else(ends_with, removed, self._data)
+        return type(self)(result)