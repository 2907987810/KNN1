--- conflicted
+++ resolved
@@ -106,15 +106,11 @@
             [t.numpy_dtype if isinstance(t, BaseMaskedDtype) else t for t in dtypes], []
         )
         if np.issubdtype(np_dtype, np.integer):
-<<<<<<< HEAD
-            return _dtypes[str(np_dtype)]
+            return STR_TO_DTYPE[str(np_dtype)]
         elif np.issubdtype(np_dtype, np.floating):
             from pandas.core.arrays.floating import _dtypes as float_dtypes
 
             return float_dtypes[str(np_dtype)]
-=======
-            return STR_TO_DTYPE[str(np_dtype)]
->>>>>>> a0e0571b
         return None
 
     def __from_arrow__(
