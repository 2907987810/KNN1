--- conflicted
+++ resolved
@@ -1176,86 +1176,6 @@
 
     @classmethod
     def _add_arithmetic_ops(cls):
-<<<<<<< HEAD
-        # pandas\core\arrays\base.py:1179: error: Unsupported left operand type
-        # for + ("Type[ExtensionOpsMixin]")  [operator]
-        cls.__add__ = cls._create_arithmetic_method(  # type: ignore[operator]
-            operator.add
-        )
-        # pandas\core\arrays\base.py:1180: error: "Type[ExtensionOpsMixin]" has
-        # no attribute "__radd__"  [attr-defined]
-        cls.__radd__ = cls._create_arithmetic_method(  # type: ignore[attr-defined]
-            ops.radd
-        )
-        # pandas\core\arrays\base.py:1181: error: Unsupported left operand type
-        # for - ("Type[ExtensionOpsMixin]")  [operator]
-        cls.__sub__ = cls._create_arithmetic_method(  # type: ignore[operator]
-            operator.sub
-        )
-        # pandas\core\arrays\base.py:1182: error: "Type[ExtensionOpsMixin]" has
-        # no attribute "__rsub__"  [attr-defined]
-        cls.__rsub__ = cls._create_arithmetic_method(  # type: ignore[attr-defined]
-            ops.rsub
-        )
-        # pandas\core\arrays\base.py:1183: error: Unsupported left operand type
-        # for * ("Type[ExtensionOpsMixin]")  [operator]
-        cls.__mul__ = cls._create_arithmetic_method(  # type: ignore[operator]
-            operator.mul
-        )
-        # pandas\core\arrays\base.py:1184: error: "Type[ExtensionOpsMixin]" has
-        # no attribute "__rmul__"  [attr-defined]
-        cls.__rmul__ = cls._create_arithmetic_method(  # type: ignore[attr-defined]
-            ops.rmul
-        )
-        # pandas\core\arrays\base.py:1185: error: Unsupported left operand type
-        # for ** ("Type[ExtensionOpsMixin]")  [operator]
-        cls.__pow__ = cls._create_arithmetic_method(  # type: ignore[operator]
-            operator.pow
-        )
-        # pandas\core\arrays\base.py:1186: error: "Type[ExtensionOpsMixin]" has
-        # no attribute "__rpow__"  [attr-defined]
-        cls.__rpow__ = cls._create_arithmetic_method(  # type: ignore[attr-defined]
-            ops.rpow
-        )
-        # pandas\core\arrays\base.py:1187: error: Unsupported left operand type
-        # for % ("Type[ExtensionOpsMixin]")  [operator]
-        cls.__mod__ = cls._create_arithmetic_method(  # type: ignore[operator]
-            operator.mod
-        )
-        # pandas\core\arrays\base.py:1188: error: "Type[ExtensionOpsMixin]" has
-        # no attribute "__rmod__"  [attr-defined]
-        cls.__rmod__ = cls._create_arithmetic_method(  # type: ignore[attr-defined]
-            ops.rmod
-        )
-        # pandas\core\arrays\base.py:1189: error: Unsupported left operand type
-        # for // ("Type[ExtensionOpsMixin]")  [operator]
-        cls.__floordiv__ = cls._create_arithmetic_method(  # type: ignore[operator]
-            operator.floordiv
-        )
-        # pandas\core\arrays\base.py:1190: error: "Type[ExtensionOpsMixin]" has
-        # no attribute "__rfloordiv__"  [attr-defined]
-        cls.__rfloordiv__ = cls._create_arithmetic_method(  # type: ignore[attr-defined]
-            ops.rfloordiv
-        )
-        # pandas\core\arrays\base.py:1191: error: Unsupported left operand type
-        # for / ("Type[ExtensionOpsMixin]")  [operator]
-        cls.__truediv__ = cls._create_arithmetic_method(  # type: ignore[operator]
-            operator.truediv
-        )
-        # pandas\core\arrays\base.py:1192: error: "Type[ExtensionOpsMixin]" has
-        # no attribute "__rtruediv__"  [attr-defined]
-        cls.__rtruediv__ = cls._create_arithmetic_method(  # type: ignore[attr-defined]
-            ops.rtruediv
-        )
-        # pandas\core\arrays\base.py:1193: error: Unsupported left operand type
-        # for divmod ("Type[ExtensionOpsMixin]")  [operator]
-        cls.__divmod__ = cls._create_arithmetic_method(divmod)  # type: ignore[operator]
-        # pandas\core\arrays\base.py:1194: error: "Type[ExtensionOpsMixin]" has
-        # no attribute "__rdivmod__"  [attr-defined]
-        cls.__rdivmod__ = cls._create_arithmetic_method(  # type: ignore[attr-defined]
-            ops.rdivmod
-        )
-=======
         setattr(cls, "__add__", cls._create_arithmetic_method(operator.add))
         setattr(cls, "__radd__", cls._create_arithmetic_method(ops.radd))
         setattr(cls, "__sub__", cls._create_arithmetic_method(operator.sub))
@@ -1272,7 +1192,6 @@
         setattr(cls, "__rtruediv__", cls._create_arithmetic_method(ops.rtruediv))
         setattr(cls, "__divmod__", cls._create_arithmetic_method(divmod))
         setattr(cls, "__rdivmod__", cls._create_arithmetic_method(ops.rdivmod))
->>>>>>> f3d193fa
 
     @classmethod
     def _create_comparison_method(cls, op):
@@ -1280,45 +1199,12 @@
 
     @classmethod
     def _add_comparison_ops(cls):
-<<<<<<< HEAD
-        # pandas\core\arrays\base.py:1202: error: Cannot assign to a method
-        # [assignment]
-        cls.__eq__ = cls._create_comparison_method(  # type: ignore[assignment]
-            operator.eq
-        )
-        # pandas\core\arrays\base.py:1203: error: Cannot assign to a method
-        # [assignment]
-        cls.__ne__ = cls._create_comparison_method(  # type: ignore[assignment]
-            operator.ne
-        )
-        # pandas\core\arrays\base.py:1204: error: Unsupported left operand type
-        # for < ("Type[ExtensionOpsMixin]")  [operator]
-        cls.__lt__ = cls._create_comparison_method(  # type: ignore[operator]
-            operator.lt
-        )
-        # pandas\core\arrays\base.py:1205: error: Unsupported left operand type
-        # for > ("Type[ExtensionOpsMixin]")  [operator]
-        cls.__gt__ = cls._create_comparison_method(  # type: ignore[operator]
-            operator.gt
-        )
-        # pandas\core\arrays\base.py:1206: error: Unsupported left operand type
-        # for <= ("Type[ExtensionOpsMixin]")  [operator]
-        cls.__le__ = cls._create_comparison_method(  # type: ignore[operator]
-            operator.le
-        )
-        # pandas\core\arrays\base.py:1207: error: Unsupported left operand type
-        # for >= ("Type[ExtensionOpsMixin]")  [operator]
-        cls.__ge__ = cls._create_comparison_method(  # type: ignore[operator]
-            operator.ge
-        )
-=======
         setattr(cls, "__eq__", cls._create_comparison_method(operator.eq))
         setattr(cls, "__ne__", cls._create_comparison_method(operator.ne))
         setattr(cls, "__lt__", cls._create_comparison_method(operator.lt))
         setattr(cls, "__gt__", cls._create_comparison_method(operator.gt))
         setattr(cls, "__le__", cls._create_comparison_method(operator.le))
         setattr(cls, "__ge__", cls._create_comparison_method(operator.ge))
->>>>>>> f3d193fa
 
     @classmethod
     def _create_logical_method(cls, op):
@@ -1326,39 +1212,12 @@
 
     @classmethod
     def _add_logical_ops(cls):
-<<<<<<< HEAD
-        # pandas\core\arrays\base.py:1215: error: Unsupported left operand type
-        # for & ("Type[ExtensionOpsMixin]")  [operator]
-        cls.__and__ = cls._create_logical_method(  # type: ignore[operator]
-            operator.and_
-        )
-        # pandas\core\arrays\base.py:1216: error: "Type[ExtensionOpsMixin]" has
-        # no attribute "__rand__"  [attr-defined]
-        cls.__rand__ = cls._create_logical_method(  # type: ignore[attr-defined]
-            ops.rand_
-        )
-        # pandas\core\arrays\base.py:1217: error: Unsupported left operand type
-        # for | ("Type[ExtensionOpsMixin]")  [operator]
-        cls.__or__ = cls._create_logical_method(operator.or_)  # type: ignore[operator]
-        # pandas\core\arrays\base.py:1218: error: "Type[ExtensionOpsMixin]" has
-        # no attribute "__ror__"  [attr-defined]
-        cls.__ror__ = cls._create_logical_method(ops.ror_)  # type: ignore[attr-defined]
-        # pandas\core\arrays\base.py:1219: error: Unsupported left operand type
-        # for ^ ("Type[ExtensionOpsMixin]")
-        cls.__xor__ = cls._create_logical_method(operator.xor)  # type: ignore[operator]
-        # pandas\core\arrays\base.py:1220: error: "Type[ExtensionOpsMixin]" has
-        # no attribute "__rxor__"
-        cls.__rxor__ = cls._create_logical_method(  # type: ignore[attr-defined]
-            ops.rxor
-        )
-=======
         setattr(cls, "__and__", cls._create_logical_method(operator.and_))
         setattr(cls, "__rand__", cls._create_logical_method(ops.rand_))
         setattr(cls, "__or__", cls._create_logical_method(operator.or_))
         setattr(cls, "__ror__", cls._create_logical_method(ops.ror_))
         setattr(cls, "__xor__", cls._create_logical_method(operator.xor))
         setattr(cls, "__rxor__", cls._create_logical_method(ops.rxor))
->>>>>>> f3d193fa
 
 
 class ExtensionScalarOpsMixin(ExtensionOpsMixin):
