"""An interface for extending pandas with custom arrays."""
import numpy as np

from pandas.errors import AbstractMethodError

_not_implemented_message = "{} does not implement {}."


class ExtensionArray(object):
    """Abstract base class for custom 1-D array types.

    pandas will recognize instances of this class as proper arrays
    with a custom type and will not attempt to coerce them to objects. They
    may be stored directly inside a :class:`DataFrame` or :class:`Series`.

    Notes
    -----
    The interface includes the following abstract methods that must be
    implemented by subclasses:

    * _constructor_from_sequence
    * __getitem__
    * __len__
    * dtype
    * nbytes
    * isna
    * take
    * copy
    * _concat_same_type

    Some additional methods are available to satisfy pandas' internal, private
    block API.

    * _can_hold_na
    * _formatting_values

    This class does not inherit from 'abc.ABCMeta' for performance reasons.
    Methods and properties required by the interface raise
    ``pandas.errors.AbstractMethodError`` and no ``register`` method is
    provided for registering virtual subclasses.

    ExtensionArrays are limited to 1 dimension.

    They may be backed by none, one, or many NumPy ararys. For example,
    ``pandas.Categorical`` is an extension array backed by two arrays,
    one for codes and one for categories. An array of IPv6 address may
    be backed by a NumPy structured array with two fields, one for the
    lower 64 bits and one for the upper 64 bits. Or they may be backed
    by some other storage type, like Python lists. Pandas makes no
    assumptions on how the data are stored, just that it can be converted
    to a NumPy array.

    Extension arrays should be able to be constructed with instances of
    the class, i.e. ``ExtensionArray(extension_array)`` should return
    an instance, not error.
    """
    # '_typ' is for pandas.core.dtypes.generic.ABCExtensionArray.
    # Don't override this.
    _typ = 'extension'

    # ------------------------------------------------------------------------
    # Constructors
    # ------------------------------------------------------------------------
    @classmethod
    def _constructor_from_sequence(cls, scalars):
        """Construct a new ExtensionArray from a sequence of scalars.

        Parameters
        ----------
        scalars : Sequence
            Each element will be an instance of the scalar type for this
            array, ``cls.dtype.type``.
        Returns
        -------
        ExtensionArray
        """
        raise AbstractMethodError(cls)

    # ------------------------------------------------------------------------
    # Must be a Sequence
    # ------------------------------------------------------------------------

    def __getitem__(self, item):
        # type (Any) -> Any
        """Select a subset of self.

        Parameters
        ----------
        item : int, slice, or ndarray
            * int: The position in 'self' to get.

            * slice: A slice object, where 'start', 'stop', and 'step' are
              integers or None

            * ndarray: A 1-d boolean NumPy ndarray the same length as 'self'

        Returns
        -------
        item : scalar or ExtensionArray

        Notes
        -----
        For scalar ``item``, return a scalar value suitable for the array's
        type. This should be an instance of ``self.dtype.type``.

        For slice ``key``, return an instance of ``ExtensionArray``, even
        if the slice is length 0 or 1.

        For a boolean mask, return an instance of ``ExtensionArray``, filtered
        to the values where ``item`` is True.
        """
        raise AbstractMethodError(self)

    def __setitem__(self, key, value):
        # type: (Union[int, np.ndarray], Any) -> None
        """Set one or more values inplace.

        This method is not required to satisfy the pandas extension array
        interface.

        Parameters
        ----------
        key : int, ndarray, or slice
            When called from, e.g. ``Series.__setitem__``, ``key`` will be
            one of

            * scalar int
            * ndarray of integers.
            * boolean ndarray
            * slice object

        value : ExtensionDtype.type, Sequence[ExtensionDtype.type], or object
            value or values to be set of ``key``.

        Returns
        -------
        None
        """
        # Some notes to the ExtensionArray implementor who may have ended up
        # here. While this method is not required for the interface, if you
        # *do* choose to implement __setitem__, then some semantics should be
        # observed:
        #
        # * Setting multiple values : ExtensionArrays should support setting
        #   multiple values at once, 'key' will be a sequence of integers and
        #  'value' will be a same-length sequence.
        #
        # * Broadcasting : For a sequence 'key' and a scalar 'value',
        #   each position in 'key' should be set to 'value'.
        #
        # * Coercion : Most users will expect basic coercion to work. For
        #   example, a string like '2018-01-01' is coerced to a datetime
        #   when setting on a datetime64ns array. In general, if the
        #   __init__ method coerces that value, then so should __setitem__
        raise NotImplementedError(_not_implemented_message.format(
            type(self), '__setitem__')
        )

    def __len__(self):
        """Length of this array

        Returns
        -------
        length : int
        """
        # type: () -> int
        raise AbstractMethodError(self)

    def __iter__(self):
        """Iterate over elements of the array.

        """
        # This needs to be implemented so that pandas recognizes extension
        # arrays as list-like. The default implementation makes successive
        # calls to ``__getitem__``, which may be slower than necessary.
        for i in range(len(self)):
            yield self[i]

    # ------------------------------------------------------------------------
    # Required attributes
    # ------------------------------------------------------------------------
    @property
    def dtype(self):
        # type: () -> ExtensionDtype
        """An instance of 'ExtensionDtype'."""
        raise AbstractMethodError(self)

    @property
    def shape(self):
        # type: () -> Tuple[int, ...]
        return (len(self),)

    @property
    def ndim(self):
        # type: () -> int
        """Extension Arrays are only allowed to be 1-dimensional."""
        return 1

    @property
    def nbytes(self):
        # type: () -> int
        """The number of bytes needed to store this object in memory.

        """
        # If this is expensive to compute, return an approximate lower bound
        # on the number of bytes needed.
        raise AbstractMethodError(self)

    # ------------------------------------------------------------------------
    # Additional Methods
    # ------------------------------------------------------------------------
    def astype(self, dtype, copy=True):
        """Cast to a NumPy array with 'dtype'.

        Parameters
        ----------
        dtype : str or dtype
            Typecode or data-type to which the array is cast.
        copy : bool, default True
            Whether to copy the data, even if not necessary. If False,
            a copy is made only if the old dtype does not match the
            new dtype.

        Returns
        -------
        array : ndarray
            NumPy ndarray with 'dtype' for its dtype.
        """
        return np.array(self, dtype=dtype, copy=copy)

    def isna(self):
        # type: () -> np.ndarray
        """Boolean NumPy array indicating if each value is missing.

        This should return a 1-D array the same length as 'self'.
        """
        raise AbstractMethodError(self)

<<<<<<< HEAD
    def fillna(self, value=None, method=None, limit=None):
        """ Fill NA/NaN values using the specified method.

        Parameters
        ----------
        value : scalar, array-like
            If a scalar value is passed it is used to fill all missing values.
            Alternatively, an array-like 'value' can be given. It's expected
            that the array-like have the same length as 'self'.
        method : {'backfill', 'bfill', 'pad', 'ffill', None}, default None
            Method to use for filling holes in reindexed Series
            pad / ffill: propagate last valid observation forward to next valid
            backfill / bfill: use NEXT valid observation to fill gap
        limit : int, default None
            If method is specified, this is the maximum number of consecutive
            NaN values to forward/backward fill. In other words, if there is
            a gap with more than this number of consecutive NaNs, it will only
            be partially filled. If method is not specified, this is the
            maximum number of entries along the entire axis where NaNs will be
            filled.

        Returns
        -------
        filled : ExtensionArray with NA/NaN filled
        """
        from pandas.api.types import is_scalar
        from pandas.util._validators import validate_fillna_kwargs
        from pandas.core.missing import pad_1d, backfill_1d

        value, method = validate_fillna_kwargs(value, method)

        mask = self.isna()

        if not is_scalar(value):
            if len(value) != len(self):
                raise ValueError("Length of 'value' does not match. Got ({}) "
                                 " expected {}".format(len(value), len(self)))
            value = value[mask]

        if mask.any():
            if method is not None:
                func = pad_1d if method == 'pad' else backfill_1d
                new_values = func(self.astype(object), limit=limit,
                                  mask=mask)
                new_values = self._constructor_from_sequence(new_values)
            else:
                # fill with value
                new_values = self.copy()
                new_values[mask] = value
        else:
            new_values = self.copy()
        return new_values
=======
    def unique(self):
        """Compute the ExtensionArray of unique values.

        Returns
        -------
        uniques : ExtensionArray
        """
        from pandas import unique

        uniques = unique(self.astype(object))
        return self._constructor_from_sequence(uniques)
>>>>>>> 0ba1fae1

    # ------------------------------------------------------------------------
    # Indexing methods
    # ------------------------------------------------------------------------
    def take(self, indexer, allow_fill=True, fill_value=None):
        # type: (Sequence[int], bool, Optional[Any]) -> ExtensionArray
        """Take elements from an array.

        Parameters
        ----------
        indexer : sequence of integers
            indices to be taken. -1 is used to indicate values
            that are missing.
        allow_fill : bool, default True
            If False, indexer is assumed to contain no -1 values so no filling
            will be done. This short-circuits computation of a mask. Result is
            undefined if allow_fill == False and -1 is present in indexer.
        fill_value : any, default None
            Fill value to replace -1 values with. If applicable, this should
            use the sentinel missing value for this type.

        Notes
        -----
        This should follow pandas' semantics where -1 indicates missing values.
        Positions where indexer is ``-1`` should be filled with the missing
        value for this type.

        This is called by ``Series.__getitem__``, ``.loc``, ``iloc``, when the
        indexer is a sequence of values.

        Examples
        --------
        Suppose the extension array is backed by a NumPy array stored as
        ``self.data``. Then ``take`` may be written as

        .. code-block:: python

           def take(self, indexer, allow_fill=True, fill_value=None):
               indexer = np.asarray(indexer)
               mask = indexer == -1
               result = self.data.take(indexer)
               result[mask] = np.nan  # NA for this type
               return type(self)(result)

        See Also
        --------
        numpy.take
        """
        raise AbstractMethodError(self)

    def copy(self, deep=False):
        # type: (bool) -> ExtensionArray
        """Return a copy of the array.

        Parameters
        ----------
        deep : bool, default False
            Also copy the underlying data backing this array.

        Returns
        -------
        ExtensionArray
        """
        raise AbstractMethodError(self)

    # ------------------------------------------------------------------------
    # Block-related methods
    # ------------------------------------------------------------------------

    def _formatting_values(self):
        # type: () -> np.ndarray
        # At the moment, this has to be an array since we use result.dtype
        """An array of values to be printed in, e.g. the Series repr"""
        return np.array(self)

    @classmethod
    def _concat_same_type(cls, to_concat):
        # type: (Sequence[ExtensionArray]) -> ExtensionArray
        """Concatenate multiple array

        Parameters
        ----------
        to_concat : sequence of this type

        Returns
        -------
        ExtensionArray
        """
        raise AbstractMethodError(cls)

    @property
    def _can_hold_na(self):
        # type: () -> bool
        """Whether your array can hold missing values. True by default.

        Notes
        -----
        Setting this to false will optimize some operations like fillna.
        """
        return True

    @property
    def _ndarray_values(self):
        # type: () -> np.ndarray
        """Internal pandas method for lossy conversion to a NumPy ndarray.

        This method is not part of the pandas interface.

        The expectation is that this is cheap to compute, and is primarily
        used for interacting with our indexers.
        """
        return np.array(self)<|MERGE_RESOLUTION|>--- conflicted
+++ resolved
@@ -236,7 +236,6 @@
         """
         raise AbstractMethodError(self)
 
-<<<<<<< HEAD
     def fillna(self, value=None, method=None, limit=None):
         """ Fill NA/NaN values using the specified method.
 
@@ -289,7 +288,7 @@
         else:
             new_values = self.copy()
         return new_values
-=======
+
     def unique(self):
         """Compute the ExtensionArray of unique values.
 
@@ -301,7 +300,6 @@
 
         uniques = unique(self.astype(object))
         return self._constructor_from_sequence(uniques)
->>>>>>> 0ba1fae1
 
     # ------------------------------------------------------------------------
     # Indexing methods
