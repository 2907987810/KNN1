"""An interface for extending pandas with custom arrays."""
import numpy as np

from pandas.errors import AbstractMethodError
from pandas.compat.numpy import function as nv

_not_implemented_message = "{} does not implement {}."


class ExtensionArray(object):
    """Abstract base class for custom 1-D array types.

    pandas will recognize instances of this class as proper arrays
    with a custom type and will not attempt to coerce them to objects. They
    may be stored directly inside a :class:`DataFrame` or :class:`Series`.

    Notes
    -----
    The interface includes the following abstract methods that must be
    implemented by subclasses:

    * _constructor_from_sequence
    * __getitem__
    * __len__
    * dtype
    * nbytes
    * isna
    * take
    * copy
    * _concat_same_type

    Some additional methods are available to satisfy pandas' internal, private
    block API.

    * _can_hold_na
    * _formatting_values

    This class does not inherit from 'abc.ABCMeta' for performance reasons.
    Methods and properties required by the interface raise
    ``pandas.errors.AbstractMethodError`` and no ``register`` method is
    provided for registering virtual subclasses.

    ExtensionArrays are limited to 1 dimension.

    They may be backed by none, one, or many NumPy ararys. For example,
    ``pandas.Categorical`` is an extension array backed by two arrays,
    one for codes and one for categories. An array of IPv6 address may
    be backed by a NumPy structured array with two fields, one for the
    lower 64 bits and one for the upper 64 bits. Or they may be backed
    by some other storage type, like Python lists. Pandas makes no
    assumptions on how the data are stored, just that it can be converted
    to a NumPy array.

    Extension arrays should be able to be constructed with instances of
    the class, i.e. ``ExtensionArray(extension_array)`` should return
    an instance, not error.
    """
    # '_typ' is for pandas.core.dtypes.generic.ABCExtensionArray.
    # Don't override this.
    _typ = 'extension'

    # ------------------------------------------------------------------------
    # Constructors
    # ------------------------------------------------------------------------
    @classmethod
    def _constructor_from_sequence(cls, scalars):
        """Construct a new ExtensionArray from a sequence of scalars.

        Parameters
        ----------
        scalars : Sequence
            Each element will be an instance of the scalar type for this
            array, ``cls.dtype.type``.
        Returns
        -------
        ExtensionArray
        """
        raise AbstractMethodError(cls)

    # ------------------------------------------------------------------------
    # Must be a Sequence
    # ------------------------------------------------------------------------

    def __getitem__(self, item):
        # type (Any) -> Any
        """Select a subset of self.

        Parameters
        ----------
        item : int, slice, or ndarray
            * int: The position in 'self' to get.

            * slice: A slice object, where 'start', 'stop', and 'step' are
              integers or None

            * ndarray: A 1-d boolean NumPy ndarray the same length as 'self'

        Returns
        -------
        item : scalar or ExtensionArray

        Notes
        -----
        For scalar ``item``, return a scalar value suitable for the array's
        type. This should be an instance of ``self.dtype.type``.

        For slice ``key``, return an instance of ``ExtensionArray``, even
        if the slice is length 0 or 1.

        For a boolean mask, return an instance of ``ExtensionArray``, filtered
        to the values where ``item`` is True.
        """
        raise AbstractMethodError(self)

    def __setitem__(self, key, value):
        # type: (Union[int, np.ndarray], Any) -> None
        """Set one or more values inplace.

        This method is not required to satisfy the pandas extension array
        interface.

        Parameters
        ----------
        key : int, ndarray, or slice
            When called from, e.g. ``Series.__setitem__``, ``key`` will be
            one of

            * scalar int
            * ndarray of integers.
            * boolean ndarray
            * slice object

        value : ExtensionDtype.type, Sequence[ExtensionDtype.type], or object
            value or values to be set of ``key``.

        Returns
        -------
        None
        """
        # Some notes to the ExtensionArray implementor who may have ended up
        # here. While this method is not required for the interface, if you
        # *do* choose to implement __setitem__, then some semantics should be
        # observed:
        #
        # * Setting multiple values : ExtensionArrays should support setting
        #   multiple values at once, 'key' will be a sequence of integers and
        #  'value' will be a same-length sequence.
        #
        # * Broadcasting : For a sequence 'key' and a scalar 'value',
        #   each position in 'key' should be set to 'value'.
        #
        # * Coercion : Most users will expect basic coercion to work. For
        #   example, a string like '2018-01-01' is coerced to a datetime
        #   when setting on a datetime64ns array. In general, if the
        #   __init__ method coerces that value, then so should __setitem__
        raise NotImplementedError(_not_implemented_message.format(
            type(self), '__setitem__')
        )

    def __len__(self):
        """Length of this array

        Returns
        -------
        length : int
        """
        # type: () -> int
        raise AbstractMethodError(self)

    def __iter__(self):
        """Iterate over elements of the array.

        """
        # This needs to be implemented so that pandas recognizes extension
        # arrays as list-like. The default implementation makes successive
        # calls to ``__getitem__``, which may be slower than necessary.
        for i in range(len(self)):
            yield self[i]

    # ------------------------------------------------------------------------
    # Required attributes
    # ------------------------------------------------------------------------
    @property
    def dtype(self):
        # type: () -> ExtensionDtype
        """An instance of 'ExtensionDtype'."""
        raise AbstractMethodError(self)

    @property
    def shape(self):
        # type: () -> Tuple[int, ...]
        return (len(self),)

    @property
    def ndim(self):
        # type: () -> int
        """Extension Arrays are only allowed to be 1-dimensional."""
        return 1

    @property
    def nbytes(self):
        # type: () -> int
        """The number of bytes needed to store this object in memory.

        """
        # If this is expensive to compute, return an approximate lower bound
        # on the number of bytes needed.
        raise AbstractMethodError(self)

    # ------------------------------------------------------------------------
    # Additional Methods
    # ------------------------------------------------------------------------
    def astype(self, dtype, copy=True):
        """Cast to a NumPy array with 'dtype'.

        Parameters
        ----------
        dtype : str or dtype
            Typecode or data-type to which the array is cast.
        copy : bool, default True
            Whether to copy the data, even if not necessary. If False,
            a copy is made only if the old dtype does not match the
            new dtype.

        Returns
        -------
        array : ndarray
            NumPy ndarray with 'dtype' for its dtype.
        """
        return np.array(self, dtype=dtype, copy=copy)

    def isna(self):
        # type: () -> np.ndarray
        """Boolean NumPy array indicating if each value is missing.

        This should return a 1-D array the same length as 'self'.
        """
        raise AbstractMethodError(self)

<<<<<<< HEAD
    def _simple_ndarray(self):
        # type: () -> ndarray
        """Convert the array to a simple ndarray representaiton.

        Many methods can operate indirectly on a cheap-to-compute array that
        is somehow representative of the extension array. For example, rather
        than sorting an ExtensionArray directly, which might be expensive,
        we could convert the ExtensionArray to a representative ndarray of
        integers, sort the integers, and perform a ``take``.

        The coversion between ExtensionArray and the simple ndarray should be
        strictly monotonic https://en.wikipedia.org/wiki/Monotonic_function,
        and as cheap to compute as possible.

        Returns
        -------
        values : ndarray

        See Also
        --------
        ExtensionArray.argsort
        """
        # Implemnetor note: This method is currently used in
        # - ExtensionArray.argsort

        return np.array(self)

    def argsort(self, ascending=True, kind='quicksort', *args, **kwargs):
        """
        Return the indices that would sort this array.

        Parameters
        ----------
        ascending : bool, default True
            Whether the indices should result in an ascending
            or descending sort.
        kind : {'quicksort', 'mergesort', 'heapsort'}, optional
            Sorting algorithm.
        *args, **kwargs:
            passed through to :func:`numpy.argsort`.

        Returns
        -------
        index_array : ndarray
            Array of indices that sort ``self``.

        See Also
        --------
        numpy.argsort : Sorting implementation used internally.
        """
        # Implementor note: You have two places to override the behavior of
        # argsort.
        # 1. _simple_ndarray : construct the values passed to np.argsort
        # 2. argsort : total control over sorting.

        ascending = nv.validate_argsort_with_ascending(ascending, args, kwargs)
        values = self._simple_ndarray()
        result = np.argsort(values, kind=kind, **kwargs)
        if not ascending:
            result = result[::-1]
        return result
=======
    def fillna(self, value=None, method=None, limit=None):
        """ Fill NA/NaN values using the specified method.

        Parameters
        ----------
        value : scalar, array-like
            If a scalar value is passed it is used to fill all missing values.
            Alternatively, an array-like 'value' can be given. It's expected
            that the array-like have the same length as 'self'.
        method : {'backfill', 'bfill', 'pad', 'ffill', None}, default None
            Method to use for filling holes in reindexed Series
            pad / ffill: propagate last valid observation forward to next valid
            backfill / bfill: use NEXT valid observation to fill gap
        limit : int, default None
            If method is specified, this is the maximum number of consecutive
            NaN values to forward/backward fill. In other words, if there is
            a gap with more than this number of consecutive NaNs, it will only
            be partially filled. If method is not specified, this is the
            maximum number of entries along the entire axis where NaNs will be
            filled.

        Returns
        -------
        filled : ExtensionArray with NA/NaN filled
        """
        from pandas.api.types import is_scalar
        from pandas.util._validators import validate_fillna_kwargs
        from pandas.core.missing import pad_1d, backfill_1d

        value, method = validate_fillna_kwargs(value, method)

        mask = self.isna()

        if not is_scalar(value):
            if len(value) != len(self):
                raise ValueError("Length of 'value' does not match. Got ({}) "
                                 " expected {}".format(len(value), len(self)))
            value = value[mask]

        if mask.any():
            if method is not None:
                func = pad_1d if method == 'pad' else backfill_1d
                new_values = func(self.astype(object), limit=limit,
                                  mask=mask)
                new_values = self._constructor_from_sequence(new_values)
            else:
                # fill with value
                new_values = self.copy()
                new_values[mask] = value
        else:
            new_values = self.copy()
        return new_values
>>>>>>> 13ae1076

    def unique(self):
        """Compute the ExtensionArray of unique values.

        Returns
        -------
        uniques : ExtensionArray
        """
        from pandas import unique

        uniques = unique(self.astype(object))
        return self._constructor_from_sequence(uniques)

    # ------------------------------------------------------------------------
    # Indexing methods
    # ------------------------------------------------------------------------
    def take(self, indexer, allow_fill=True, fill_value=None):
        # type: (Sequence[int], bool, Optional[Any]) -> ExtensionArray
        """Take elements from an array.

        Parameters
        ----------
        indexer : sequence of integers
            indices to be taken. -1 is used to indicate values
            that are missing.
        allow_fill : bool, default True
            If False, indexer is assumed to contain no -1 values so no filling
            will be done. This short-circuits computation of a mask. Result is
            undefined if allow_fill == False and -1 is present in indexer.
        fill_value : any, default None
            Fill value to replace -1 values with. If applicable, this should
            use the sentinel missing value for this type.

        Notes
        -----
        This should follow pandas' semantics where -1 indicates missing values.
        Positions where indexer is ``-1`` should be filled with the missing
        value for this type.

        This is called by ``Series.__getitem__``, ``.loc``, ``iloc``, when the
        indexer is a sequence of values.

        Examples
        --------
        Suppose the extension array is backed by a NumPy array stored as
        ``self.data``. Then ``take`` may be written as

        .. code-block:: python

           def take(self, indexer, allow_fill=True, fill_value=None):
               indexer = np.asarray(indexer)
               mask = indexer == -1
               result = self.data.take(indexer)
               result[mask] = np.nan  # NA for this type
               return type(self)(result)

        See Also
        --------
        numpy.take
        """
        raise AbstractMethodError(self)

    def copy(self, deep=False):
        # type: (bool) -> ExtensionArray
        """Return a copy of the array.

        Parameters
        ----------
        deep : bool, default False
            Also copy the underlying data backing this array.

        Returns
        -------
        ExtensionArray
        """
        raise AbstractMethodError(self)

    # ------------------------------------------------------------------------
    # Block-related methods
    # ------------------------------------------------------------------------

    def _formatting_values(self):
        # type: () -> np.ndarray
        # At the moment, this has to be an array since we use result.dtype
        """An array of values to be printed in, e.g. the Series repr"""
        return np.array(self)

    @classmethod
    def _concat_same_type(cls, to_concat):
        # type: (Sequence[ExtensionArray]) -> ExtensionArray
        """Concatenate multiple array

        Parameters
        ----------
        to_concat : sequence of this type

        Returns
        -------
        ExtensionArray
        """
        raise AbstractMethodError(cls)

    @property
    def _can_hold_na(self):
        # type: () -> bool
        """Whether your array can hold missing values. True by default.

        Notes
        -----
        Setting this to false will optimize some operations like fillna.
        """
        return True

    @property
    def _ndarray_values(self):
        # type: () -> np.ndarray
        """Internal pandas method for lossy conversion to a NumPy ndarray.

        This method is not part of the pandas interface.

        The expectation is that this is cheap to compute, and is primarily
        used for interacting with our indexers.
        """
        return np.array(self)<|MERGE_RESOLUTION|>--- conflicted
+++ resolved
@@ -237,7 +237,6 @@
         """
         raise AbstractMethodError(self)
 
-<<<<<<< HEAD
     def _simple_ndarray(self):
         # type: () -> ndarray
         """Convert the array to a simple ndarray representaiton.
@@ -299,7 +298,7 @@
         if not ascending:
             result = result[::-1]
         return result
-=======
+
     def fillna(self, value=None, method=None, limit=None):
         """ Fill NA/NaN values using the specified method.
 
@@ -352,7 +351,6 @@
         else:
             new_values = self.copy()
         return new_values
->>>>>>> 13ae1076
 
     def unique(self):
         """Compute the ExtensionArray of unique values.
