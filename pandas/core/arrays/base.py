--- conflicted
+++ resolved
@@ -544,12 +544,8 @@
                 return self.copy()
 
         # FIXME: Really hard-code here?
-<<<<<<< HEAD
-        if isinstance(dtype, StringDtype):  # allow conversion to StringArrays
-=======
         if isinstance(dtype, StringDtype):
             # allow conversion to StringArrays
->>>>>>> 909ec7a3
             return dtype.construct_array_type()._from_sequence(self, copy=False)
 
         return np.array(self, dtype=dtype, copy=copy)
