"""An interface for extending pandas with custom arrays.

.. warning::

   This is an experimental API and subject to breaking changes
   without warning.
"""
import operator
from typing import Any, Callable, Dict, Optional, Sequence, Tuple, Union

import numpy as np

from pandas._libs import lib
from pandas._typing import ArrayLike
from pandas.compat import set_function_name
from pandas.compat.numpy import function as nv
from pandas.errors import AbstractMethodError
from pandas.util._decorators import Appender, Substitution
from pandas.util._validators import validate_fillna_kwargs

from pandas.core.dtypes.common import is_array_like, is_list_like
from pandas.core.dtypes.dtypes import ExtensionDtype
from pandas.core.dtypes.generic import ABCExtensionArray, ABCIndexClass, ABCSeries
from pandas.core.dtypes.missing import isna

from pandas.core import ops
from pandas.core.algorithms import _factorize_array, unique
from pandas.core.missing import backfill_1d, pad_1d
from pandas.core.sorting import nargsort

_extension_array_shared_docs: Dict[str, str] = dict()


def try_cast_to_ea(cls_or_instance, obj, dtype=None):
    """
    Call to `_from_sequence` that returns the object unchanged on Exception.

    Parameters
    ----------
    cls_or_instance : ExtensionArray subclass or instance
    obj : arraylike
        Values to pass to cls._from_sequence
    dtype : ExtensionDtype, optional

    Returns
    -------
    ExtensionArray or obj
    """
    try:
        result = cls_or_instance._from_sequence(obj, dtype=dtype)
    except Exception:
        # We can't predict what downstream EA constructors may raise
        result = obj
    return result


class ExtensionArray:
    """
    Abstract base class for custom 1-D array types.

    pandas will recognize instances of this class as proper arrays
    with a custom type and will not attempt to coerce them to objects. They
    may be stored directly inside a :class:`DataFrame` or :class:`Series`.

    .. versionadded:: 0.23.0

    Attributes
    ----------
    dtype
    nbytes
    ndim
    shape

    Methods
    -------
    argsort
    astype
    copy
    dropna
    factorize
    fillna
    equals
    isna
    ravel
    repeat
    searchsorted
    shift
    take
    unique
    view
    _concat_same_type
    _formatter
    _from_factorized
    _from_sequence
    _from_sequence_of_strings
    _ndarray_values
    _reduce
    _values_for_argsort
    _values_for_factorize

    Notes
    -----
    The interface includes the following abstract methods that must be
    implemented by subclasses:

    * _from_sequence
    * _from_factorized
    * __getitem__
    * __len__
    * dtype
    * nbytes
    * isna
    * take
    * copy
    * _concat_same_type

    A default repr displaying the type, (truncated) data, length,
    and dtype is provided. It can be customized or replaced by
    by overriding:

    * __repr__ : A default repr for the ExtensionArray.
    * _formatter : Print scalars inside a Series or DataFrame.

    Some methods require casting the ExtensionArray to an ndarray of Python
    objects with ``self.astype(object)``, which may be expensive. When
    performance is a concern, we highly recommend overriding the following
    methods:

    * fillna
    * dropna
    * unique
    * factorize / _values_for_factorize
    * argsort / _values_for_argsort
    * searchsorted

    The remaining methods implemented on this class should be performant,
    as they only compose abstract methods. Still, a more efficient
    implementation may be available, and these methods can be overridden.

    One can implement methods to handle array reductions.

    * _reduce

    One can implement methods to handle parsing from strings that will be used
    in methods such as ``pandas.io.parsers.read_csv``.

    * _from_sequence_of_strings

    This class does not inherit from 'abc.ABCMeta' for performance reasons.
    Methods and properties required by the interface raise
    ``pandas.errors.AbstractMethodError`` and no ``register`` method is
    provided for registering virtual subclasses.

    ExtensionArrays are limited to 1 dimension.

    They may be backed by none, one, or many NumPy arrays. For example,
    ``pandas.Categorical`` is an extension array backed by two arrays,
    one for codes and one for categories. An array of IPv6 address may
    be backed by a NumPy structured array with two fields, one for the
    lower 64 bits and one for the upper 64 bits. Or they may be backed
    by some other storage type, like Python lists. Pandas makes no
    assumptions on how the data are stored, just that it can be converted
    to a NumPy array.
    The ExtensionArray interface does not impose any rules on how this data
    is stored. However, currently, the backing data cannot be stored in
    attributes called ``.values`` or ``._values`` to ensure full compatibility
    with pandas internals. But other names as ``.data``, ``._data``,
    ``._items``, ... can be freely used.

    If implementing NumPy's ``__array_ufunc__`` interface, pandas expects
    that

    1. You defer by returning ``NotImplemented`` when any Series are present
       in `inputs`. Pandas will extract the arrays and call the ufunc again.
    2. You define a ``_HANDLED_TYPES`` tuple as an attribute on the class.
       Pandas inspect this to determine whether the ufunc is valid for the
       types present.

    See :ref:`extending.extension.ufunc` for more.
    """

    # '_typ' is for pandas.core.dtypes.generic.ABCExtensionArray.
    # Don't override this.
    _typ = "extension"

    # ------------------------------------------------------------------------
    # Constructors
    # ------------------------------------------------------------------------

    @classmethod
    def _from_sequence(cls, scalars, dtype=None, copy=False):
        """
        Construct a new ExtensionArray from a sequence of scalars.

        Parameters
        ----------
        scalars : Sequence
            Each element will be an instance of the scalar type for this
            array, ``cls.dtype.type``.
        dtype : dtype, optional
            Construct for this particular dtype. This should be a Dtype
            compatible with the ExtensionArray.
        copy : bool, default False
            If True, copy the underlying data.

        Returns
        -------
        ExtensionArray
        """
        raise AbstractMethodError(cls)

    @classmethod
    def _from_sequence_of_strings(cls, strings, dtype=None, copy=False):
        """Construct a new ExtensionArray from a sequence of strings.

        .. versionadded:: 0.24.0

        Parameters
        ----------
        strings : Sequence
            Each element will be an instance of the scalar type for this
            array, ``cls.dtype.type``.
        dtype : dtype, optional
            Construct for this particular dtype. This should be a Dtype
            compatible with the ExtensionArray.
        copy : bool, default False
            If True, copy the underlying data.

        Returns
        -------
        ExtensionArray
        """
        raise AbstractMethodError(cls)

    @classmethod
    def _from_factorized(cls, values, original):
        """
        Reconstruct an ExtensionArray after factorization.

        Parameters
        ----------
        values : ndarray
            An integer ndarray with the factorized values.
        original : ExtensionArray
            The original ExtensionArray that factorize was called on.

        See Also
        --------
        factorize
        ExtensionArray.factorize
        """
        raise AbstractMethodError(cls)

    # ------------------------------------------------------------------------
    # Must be a Sequence
    # ------------------------------------------------------------------------

    def __getitem__(self, item):
        # type (Any) -> Any
        """
        Select a subset of self.

        Parameters
        ----------
        item : int, slice, or ndarray
            * int: The position in 'self' to get.

            * slice: A slice object, where 'start', 'stop', and 'step' are
              integers or None

            * ndarray: A 1-d boolean NumPy ndarray the same length as 'self'

        Returns
        -------
        item : scalar or ExtensionArray

        Notes
        -----
        For scalar ``item``, return a scalar value suitable for the array's
        type. This should be an instance of ``self.dtype.type``.

        For slice ``key``, return an instance of ``ExtensionArray``, even
        if the slice is length 0 or 1.

        For a boolean mask, return an instance of ``ExtensionArray``, filtered
        to the values where ``item`` is True.
        """
        raise AbstractMethodError(self)

    def __setitem__(self, key: Union[int, np.ndarray], value: Any) -> None:
        """
        Set one or more values inplace.

        This method is not required to satisfy the pandas extension array
        interface.

        Parameters
        ----------
        key : int, ndarray, or slice
            When called from, e.g. ``Series.__setitem__``, ``key`` will be
            one of

            * scalar int
            * ndarray of integers.
            * boolean ndarray
            * slice object

        value : ExtensionDtype.type, Sequence[ExtensionDtype.type], or object
            value or values to be set of ``key``.

        Returns
        -------
        None
        """
        # Some notes to the ExtensionArray implementor who may have ended up
        # here. While this method is not required for the interface, if you
        # *do* choose to implement __setitem__, then some semantics should be
        # observed:
        #
        # * Setting multiple values : ExtensionArrays should support setting
        #   multiple values at once, 'key' will be a sequence of integers and
        #  'value' will be a same-length sequence.
        #
        # * Broadcasting : For a sequence 'key' and a scalar 'value',
        #   each position in 'key' should be set to 'value'.
        #
        # * Coercion : Most users will expect basic coercion to work. For
        #   example, a string like '2018-01-01' is coerced to a datetime
        #   when setting on a datetime64ns array. In general, if the
        #   __init__ method coerces that value, then so should __setitem__
        # Note, also, that Series/DataFrame.where internally use __setitem__
        # on a copy of the data.
        raise NotImplementedError(f"{type(self)} does not implement __setitem__.")

    def __len__(self) -> int:
        """
        Length of this array

        Returns
        -------
        length : int
        """
        raise AbstractMethodError(self)

    def __iter__(self):
        """
        Iterate over elements of the array.
        """
        # This needs to be implemented so that pandas recognizes extension
        # arrays as list-like. The default implementation makes successive
        # calls to ``__getitem__``, which may be slower than necessary.
        for i in range(len(self)):
            yield self[i]

<<<<<<< HEAD
    def __eq__(self, other: Any) -> bool:
        """
        Whether the two arrays are equivalent.

        Parameters
        ----------
        other: Any
            The object to compare to this array.

        Returns
        -------
        bool
        """

        return (
            type(self) == type(other)
            and (self.isna() == other.isna()).all()
            and np.all(np.array(self) == np.array(other))
        )

    def __ne__(self, other: Any) -> bool:
        """
        Whether the two arrays are not equivalent.

        Parameters
        ----------
        other: Any
            The object to compare to this array.

        Returns
        -------
        bool
        """

        return ~(self == other)
=======
    def to_numpy(self, dtype=None, copy=False, na_value=lib.no_default):
        """
        Convert to a NumPy ndarray.

        .. versionadded:: 1.0.0

        This is similar to :meth:`numpy.asarray`, but may provide additional control
        over how the conversion is done.

        Parameters
        ----------
        dtype : str or numpy.dtype, optional
            The dtype to pass to :meth:`numpy.asarray`.
        copy : bool, default False
            Whether to ensure that the returned value is a not a view on
            another array. Note that ``copy=False`` does not *ensure* that
            ``to_numpy()`` is no-copy. Rather, ``copy=True`` ensure that
            a copy is made, even if not strictly necessary.
        na_value : Any, optional
            The value to use for missing values. The default value depends
            on `dtype` and the type of the array.

        Returns
        -------
        numpy.ndarray
        """
        result = np.asarray(self, dtype=dtype)
        if copy or na_value is not lib.no_default:
            result = result.copy()
        if na_value is not lib.no_default:
            result[self.isna()] = na_value
        return result
>>>>>>> 493363ef

    # ------------------------------------------------------------------------
    # Required attributes
    # ------------------------------------------------------------------------

    @property
    def dtype(self) -> ExtensionDtype:
        """
        An instance of 'ExtensionDtype'.
        """
        raise AbstractMethodError(self)

    @property
    def shape(self) -> Tuple[int, ...]:
        """
        Return a tuple of the array dimensions.
        """
        return (len(self),)

    @property
    def ndim(self) -> int:
        """
        Extension Arrays are only allowed to be 1-dimensional.
        """
        return 1

    @property
    def nbytes(self) -> int:
        """
        The number of bytes needed to store this object in memory.
        """
        # If this is expensive to compute, return an approximate lower bound
        # on the number of bytes needed.
        raise AbstractMethodError(self)

    # ------------------------------------------------------------------------
    # Additional Methods
    # ------------------------------------------------------------------------

    def astype(self, dtype, copy=True):
        """
        Cast to a NumPy array with 'dtype'.

        Parameters
        ----------
        dtype : str or dtype
            Typecode or data-type to which the array is cast.
        copy : bool, default True
            Whether to copy the data, even if not necessary. If False,
            a copy is made only if the old dtype does not match the
            new dtype.

        Returns
        -------
        array : ndarray
            NumPy ndarray with 'dtype' for its dtype.
        """
        return np.array(self, dtype=dtype, copy=copy)

    def isna(self) -> ArrayLike:
        """
        A 1-D array indicating if each value is missing.

        Returns
        -------
        na_values : Union[np.ndarray, ExtensionArray]
            In most cases, this should return a NumPy ndarray. For
            exceptional cases like ``SparseArray``, where returning
            an ndarray would be expensive, an ExtensionArray may be
            returned.

        Notes
        -----
        If returning an ExtensionArray, then

        * ``na_values._is_boolean`` should be True
        * `na_values` should implement :func:`ExtensionArray._reduce`
        * ``na_values.any`` and ``na_values.all`` should be implemented
        """
        raise AbstractMethodError(self)

    def _values_for_argsort(self) -> np.ndarray:
        """
        Return values for sorting.

        Returns
        -------
        ndarray
            The transformed values should maintain the ordering between values
            within the array.

        See Also
        --------
        ExtensionArray.argsort
        """
        # Note: this is used in `ExtensionArray.argsort`.
        return np.array(self)

    def argsort(
        self, ascending: bool = True, kind: str = "quicksort", *args, **kwargs
    ) -> np.ndarray:
        """
        Return the indices that would sort this array.

        Parameters
        ----------
        ascending : bool, default True
            Whether the indices should result in an ascending
            or descending sort.
        kind : {'quicksort', 'mergesort', 'heapsort'}, optional
            Sorting algorithm.
        *args, **kwargs:
            passed through to :func:`numpy.argsort`.

        Returns
        -------
        ndarray
            Array of indices that sort ``self``. If NaN values are contained,
            NaN values are placed at the end.

        See Also
        --------
        numpy.argsort : Sorting implementation used internally.
        """
        # Implementor note: You have two places to override the behavior of
        # argsort.
        # 1. _values_for_argsort : construct the values passed to np.argsort
        # 2. argsort : total control over sorting.
        ascending = nv.validate_argsort_with_ascending(ascending, args, kwargs)

        result = nargsort(self, kind=kind, ascending=ascending, na_position="last")
        return result

    def fillna(self, value=None, method=None, limit=None):
        """
        Fill NA/NaN values using the specified method.

        Parameters
        ----------
        value : scalar, array-like
            If a scalar value is passed it is used to fill all missing values.
            Alternatively, an array-like 'value' can be given. It's expected
            that the array-like have the same length as 'self'.
        method : {'backfill', 'bfill', 'pad', 'ffill', None}, default None
            Method to use for filling holes in reindexed Series
            pad / ffill: propagate last valid observation forward to next valid
            backfill / bfill: use NEXT valid observation to fill gap.
        limit : int, default None
            If method is specified, this is the maximum number of consecutive
            NaN values to forward/backward fill. In other words, if there is
            a gap with more than this number of consecutive NaNs, it will only
            be partially filled. If method is not specified, this is the
            maximum number of entries along the entire axis where NaNs will be
            filled.

        Returns
        -------
        ExtensionArray
            With NA/NaN filled.
        """
        value, method = validate_fillna_kwargs(value, method)

        mask = self.isna()

        if is_array_like(value):
            if len(value) != len(self):
                raise ValueError(
                    f"Length of 'value' does not match. Got ({len(value)}) "
                    f"expected {len(self)}"
                )
            value = value[mask]

        if mask.any():
            if method is not None:
                func = pad_1d if method == "pad" else backfill_1d
                new_values = func(self.astype(object), limit=limit, mask=mask)
                new_values = self._from_sequence(new_values, dtype=self.dtype)
            else:
                # fill with value
                new_values = self.copy()
                new_values[mask] = value
        else:
            new_values = self.copy()
        return new_values

    def dropna(self):
        """
        Return ExtensionArray without NA values.

        Returns
        -------
        valid : ExtensionArray
        """
        return self[~self.isna()]

    def shift(self, periods: int = 1, fill_value: object = None) -> ABCExtensionArray:
        """
        Shift values by desired number.

        Newly introduced missing values are filled with
        ``self.dtype.na_value``.

        .. versionadded:: 0.24.0

        Parameters
        ----------
        periods : int, default 1
            The number of periods to shift. Negative values are allowed
            for shifting backwards.

        fill_value : object, optional
            The scalar value to use for newly introduced missing values.
            The default is ``self.dtype.na_value``.

            .. versionadded:: 0.24.0

        Returns
        -------
        ExtensionArray
            Shifted.

        Notes
        -----
        If ``self`` is empty or ``periods`` is 0, a copy of ``self`` is
        returned.

        If ``periods > len(self)``, then an array of size
        len(self) is returned, with all values filled with
        ``self.dtype.na_value``.
        """
        # Note: this implementation assumes that `self.dtype.na_value` can be
        # stored in an instance of your ExtensionArray with `self.dtype`.
        if not len(self) or periods == 0:
            return self.copy()

        if isna(fill_value):
            fill_value = self.dtype.na_value

        empty = self._from_sequence(
            [fill_value] * min(abs(periods), len(self)), dtype=self.dtype
        )
        if periods > 0:
            a = empty
            b = self[:-periods]
        else:
            a = self[abs(periods) :]
            b = empty
        return self._concat_same_type([a, b])

    def unique(self):
        """
        Compute the ExtensionArray of unique values.

        Returns
        -------
        uniques : ExtensionArray
        """
        uniques = unique(self.astype(object))
        return self._from_sequence(uniques, dtype=self.dtype)

    def searchsorted(self, value, side="left", sorter=None):
        """
        Find indices where elements should be inserted to maintain order.

        .. versionadded:: 0.24.0

        Find the indices into a sorted array `self` (a) such that, if the
        corresponding elements in `value` were inserted before the indices,
        the order of `self` would be preserved.

        Assuming that `self` is sorted:

        ======  ================================
        `side`  returned index `i` satisfies
        ======  ================================
        left    ``self[i-1] < value <= self[i]``
        right   ``self[i-1] <= value < self[i]``
        ======  ================================

        Parameters
        ----------
        value : array_like
            Values to insert into `self`.
        side : {'left', 'right'}, optional
            If 'left', the index of the first suitable location found is given.
            If 'right', return the last such index.  If there is no suitable
            index, return either 0 or N (where N is the length of `self`).
        sorter : 1-D array_like, optional
            Optional array of integer indices that sort array a into ascending
            order. They are typically the result of argsort.

        Returns
        -------
        array of ints
            Array of insertion points with the same shape as `value`.

        See Also
        --------
        numpy.searchsorted : Similar method from NumPy.
        """
        # Note: the base tests provided by pandas only test the basics.
        # We do not test
        # 1. Values outside the range of the `data_for_sorting` fixture
        # 2. Values between the values in the `data_for_sorting` fixture
        # 3. Missing values.
        arr = self.astype(object)
        return arr.searchsorted(value, side=side, sorter=sorter)

    def equals(self, other: ABCExtensionArray) -> bool:
        """
        Return if another array is equivalent to this array.

        Parameters
        ----------
        other: ExtensionArray
            Array to compare to this Array.

        Returns
        -------
        boolean
            Whether the arrays are equivalent.

        """
        return (
            type(self) == type(other)
            and (((self == other) | (self.isna() == other.isna())).all())
            and len(self) == len(other)
        )

    def _values_for_factorize(self) -> Tuple[np.ndarray, Any]:
        """
        Return an array and missing value suitable for factorization.

        Returns
        -------
        values : ndarray

            An array suitable for factorization. This should maintain order
            and be a supported dtype (Float64, Int64, UInt64, String, Object).
            By default, the extension array is cast to object dtype.
        na_value : object
            The value in `values` to consider missing. This will be treated
            as NA in the factorization routines, so it will be coded as
            `na_sentinal` and not included in `uniques`. By default,
            ``np.nan`` is used.

        Notes
        -----
        The values returned by this method are also used in
        :func:`pandas.util.hash_pandas_object`.
        """
        return self.astype(object), np.nan

    def factorize(self, na_sentinel: int = -1) -> Tuple[np.ndarray, ABCExtensionArray]:
        """
        Encode the extension array as an enumerated type.

        Parameters
        ----------
        na_sentinel : int, default -1
            Value to use in the `codes` array to indicate missing values.

        Returns
        -------
        codes : ndarray
            An integer NumPy array that's an indexer into the original
            ExtensionArray.
        uniques : ExtensionArray
            An ExtensionArray containing the unique values of `self`.

            .. note::

               uniques will *not* contain an entry for the NA value of
               the ExtensionArray if there are any missing values present
               in `self`.

        See Also
        --------
        factorize : Top-level factorize method that dispatches here.

        Notes
        -----
        :meth:`pandas.factorize` offers a `sort` keyword as well.
        """
        # Implementer note: There are two ways to override the behavior of
        # pandas.factorize
        # 1. _values_for_factorize and _from_factorize.
        #    Specify the values passed to pandas' internal factorization
        #    routines, and how to convert from those values back to the
        #    original ExtensionArray.
        # 2. ExtensionArray.factorize.
        #    Complete control over factorization.
        arr, na_value = self._values_for_factorize()

        codes, uniques = _factorize_array(
            arr, na_sentinel=na_sentinel, na_value=na_value
        )

        uniques = self._from_factorized(uniques, self)
        return codes, uniques

    _extension_array_shared_docs[
        "repeat"
    ] = """
        Repeat elements of a %(klass)s.

        Returns a new %(klass)s where each element of the current %(klass)s
        is repeated consecutively a given number of times.

        Parameters
        ----------
        repeats : int or array of ints
            The number of repetitions for each element. This should be a
            non-negative integer. Repeating 0 times will return an empty
            %(klass)s.
        axis : None
            Must be ``None``. Has no effect but is accepted for compatibility
            with numpy.

        Returns
        -------
        repeated_array : %(klass)s
            Newly created %(klass)s with repeated elements.

        See Also
        --------
        Series.repeat : Equivalent function for Series.
        Index.repeat : Equivalent function for Index.
        numpy.repeat : Similar method for :class:`numpy.ndarray`.
        ExtensionArray.take : Take arbitrary positions.

        Examples
        --------
        >>> cat = pd.Categorical(['a', 'b', 'c'])
        >>> cat
        [a, b, c]
        Categories (3, object): [a, b, c]
        >>> cat.repeat(2)
        [a, a, b, b, c, c]
        Categories (3, object): [a, b, c]
        >>> cat.repeat([1, 2, 3])
        [a, b, b, c, c, c]
        Categories (3, object): [a, b, c]
        """

    @Substitution(klass="ExtensionArray")
    @Appender(_extension_array_shared_docs["repeat"])
    def repeat(self, repeats, axis=None):
        nv.validate_repeat(tuple(), dict(axis=axis))
        ind = np.arange(len(self)).repeat(repeats)
        return self.take(ind)

    # ------------------------------------------------------------------------
    # Indexing methods
    # ------------------------------------------------------------------------

    def take(
        self, indices: Sequence[int], allow_fill: bool = False, fill_value: Any = None
    ) -> ABCExtensionArray:
        """
        Take elements from an array.

        Parameters
        ----------
        indices : sequence of int
            Indices to be taken.
        allow_fill : bool, default False
            How to handle negative values in `indices`.

            * False: negative values in `indices` indicate positional indices
              from the right (the default). This is similar to
              :func:`numpy.take`.

            * True: negative values in `indices` indicate
              missing values. These values are set to `fill_value`. Any other
              other negative values raise a ``ValueError``.

        fill_value : any, optional
            Fill value to use for NA-indices when `allow_fill` is True.
            This may be ``None``, in which case the default NA value for
            the type, ``self.dtype.na_value``, is used.

            For many ExtensionArrays, there will be two representations of
            `fill_value`: a user-facing "boxed" scalar, and a low-level
            physical NA value. `fill_value` should be the user-facing version,
            and the implementation should handle translating that to the
            physical version for processing the take if necessary.

        Returns
        -------
        ExtensionArray

        Raises
        ------
        IndexError
            When the indices are out of bounds for the array.
        ValueError
            When `indices` contains negative values other than ``-1``
            and `allow_fill` is True.

        See Also
        --------
        numpy.take
        api.extensions.take

        Notes
        -----
        ExtensionArray.take is called by ``Series.__getitem__``, ``.loc``,
        ``iloc``, when `indices` is a sequence of values. Additionally,
        it's called by :meth:`Series.reindex`, or any other method
        that causes realignment, with a `fill_value`.

        Examples
        --------
        Here's an example implementation, which relies on casting the
        extension array to object dtype. This uses the helper method
        :func:`pandas.api.extensions.take`.

        .. code-block:: python

           def take(self, indices, allow_fill=False, fill_value=None):
               from pandas.core.algorithms import take

               # If the ExtensionArray is backed by an ndarray, then
               # just pass that here instead of coercing to object.
               data = self.astype(object)

               if allow_fill and fill_value is None:
                   fill_value = self.dtype.na_value

               # fill value should always be translated from the scalar
               # type for the array, to the physical storage type for
               # the data, before passing to take.

               result = take(data, indices, fill_value=fill_value,
                             allow_fill=allow_fill)
               return self._from_sequence(result, dtype=self.dtype)
        """
        # Implementer note: The `fill_value` parameter should be a user-facing
        # value, an instance of self.dtype.type. When passed `fill_value=None`,
        # the default of `self.dtype.na_value` should be used.
        # This may differ from the physical storage type your ExtensionArray
        # uses. In this case, your implementation is responsible for casting
        # the user-facing type to the storage type, before using
        # pandas.api.extensions.take
        raise AbstractMethodError(self)

    def copy(self) -> ABCExtensionArray:
        """
        Return a copy of the array.

        Returns
        -------
        ExtensionArray
        """
        raise AbstractMethodError(self)

    def view(self, dtype=None) -> Union[ABCExtensionArray, np.ndarray]:
        """
        Return a view on the array.

        Parameters
        ----------
        dtype : str, np.dtype, or ExtensionDtype, optional
            Default None.

        Returns
        -------
        ExtensionArray
            A view of the :class:`ExtensionArray`.
        """
        # NB:
        # - This must return a *new* object referencing the same data, not self.
        # - The only case that *must* be implemented is with dtype=None,
        #   giving a view with the same dtype as self.
        if dtype is not None:
            raise NotImplementedError(dtype)
        return self[:]

    # ------------------------------------------------------------------------
    # Printing
    # ------------------------------------------------------------------------

    def __repr__(self) -> str:
        from pandas.io.formats.printing import format_object_summary

        # the short repr has no trailing newline, while the truncated
        # repr does. So we include a newline in our template, and strip
        # any trailing newlines from format_object_summary
        data = format_object_summary(
            self, self._formatter(), indent_for_name=False
        ).rstrip(", \n")
        class_name = f"<{type(self).__name__}>\n"
        return f"{class_name}{data}\nLength: {len(self)}, dtype: {self.dtype}"

    def _formatter(self, boxed: bool = False) -> Callable[[Any], Optional[str]]:
        """Formatting function for scalar values.

        This is used in the default '__repr__'. The returned formatting
        function receives instances of your scalar type.

        Parameters
        ----------
        boxed : bool, default False
            An indicated for whether or not your array is being printed
            within a Series, DataFrame, or Index (True), or just by
            itself (False). This may be useful if you want scalar values
            to appear differently within a Series versus on its own (e.g.
            quoted or not).

        Returns
        -------
        Callable[[Any], str]
            A callable that gets instances of the scalar type and
            returns a string. By default, :func:`repr` is used
            when ``boxed=False`` and :func:`str` is used when
            ``boxed=True``.
        """
        if boxed:
            return str
        return repr

    # ------------------------------------------------------------------------
    # Reshaping
    # ------------------------------------------------------------------------

    def ravel(self, order="C") -> ABCExtensionArray:
        """
        Return a flattened view on this array.

        Parameters
        ----------
        order : {None, 'C', 'F', 'A', 'K'}, default 'C'

        Returns
        -------
        ExtensionArray

        Notes
        -----
        - Because ExtensionArrays are 1D-only, this is a no-op.
        - The "order" argument is ignored, is for compatibility with NumPy.
        """
        return self

    @classmethod
    def _concat_same_type(
        cls, to_concat: Sequence[ABCExtensionArray]
    ) -> ABCExtensionArray:
        """
        Concatenate multiple array.

        Parameters
        ----------
        to_concat : sequence of this type

        Returns
        -------
        ExtensionArray
        """
        raise AbstractMethodError(cls)

    # The _can_hold_na attribute is set to True so that pandas internals
    # will use the ExtensionDtype.na_value as the NA value in operations
    # such as take(), reindex(), shift(), etc.  In addition, those results
    # will then be of the ExtensionArray subclass rather than an array
    # of objects
    _can_hold_na = True

    @property
    def _ndarray_values(self) -> np.ndarray:
        """
        Internal pandas method for lossy conversion to a NumPy ndarray.

        This method is not part of the pandas interface.

        The expectation is that this is cheap to compute, and is primarily
        used for interacting with our indexers.

        Returns
        -------
        array : ndarray
        """
        return np.array(self)

    def _reduce(self, name, skipna=True, **kwargs):
        """
        Return a scalar result of performing the reduction operation.

        Parameters
        ----------
        name : str
            Name of the function, supported values are:
            { any, all, min, max, sum, mean, median, prod,
            std, var, sem, kurt, skew }.
        skipna : bool, default True
            If True, skip NaN values.
        **kwargs
            Additional keyword arguments passed to the reduction function.
            Currently, `ddof` is the only supported kwarg.

        Returns
        -------
        scalar

        Raises
        ------
        TypeError : subclass does not define reductions
        """
        raise TypeError(f"cannot perform {name} with type {self.dtype}")


class ExtensionOpsMixin:
    """
    A base class for linking the operators to their dunder names.

    .. note::

       You may want to set ``__array_priority__`` if you want your
       implementation to be called when involved in binary operations
       with NumPy arrays.
    """

    @classmethod
    def _add_arithmetic_ops(cls):
        cls.__add__ = cls._create_arithmetic_method(operator.add)
        cls.__radd__ = cls._create_arithmetic_method(ops.radd)
        cls.__sub__ = cls._create_arithmetic_method(operator.sub)
        cls.__rsub__ = cls._create_arithmetic_method(ops.rsub)
        cls.__mul__ = cls._create_arithmetic_method(operator.mul)
        cls.__rmul__ = cls._create_arithmetic_method(ops.rmul)
        cls.__pow__ = cls._create_arithmetic_method(operator.pow)
        cls.__rpow__ = cls._create_arithmetic_method(ops.rpow)
        cls.__mod__ = cls._create_arithmetic_method(operator.mod)
        cls.__rmod__ = cls._create_arithmetic_method(ops.rmod)
        cls.__floordiv__ = cls._create_arithmetic_method(operator.floordiv)
        cls.__rfloordiv__ = cls._create_arithmetic_method(ops.rfloordiv)
        cls.__truediv__ = cls._create_arithmetic_method(operator.truediv)
        cls.__rtruediv__ = cls._create_arithmetic_method(ops.rtruediv)
        cls.__divmod__ = cls._create_arithmetic_method(divmod)
        cls.__rdivmod__ = cls._create_arithmetic_method(ops.rdivmod)

    @classmethod
    def _add_comparison_ops(cls):
        cls.__eq__ = cls._create_comparison_method(operator.eq)
        cls.__ne__ = cls._create_comparison_method(operator.ne)
        cls.__lt__ = cls._create_comparison_method(operator.lt)
        cls.__gt__ = cls._create_comparison_method(operator.gt)
        cls.__le__ = cls._create_comparison_method(operator.le)
        cls.__ge__ = cls._create_comparison_method(operator.ge)

    @classmethod
    def _add_logical_ops(cls):
        cls.__and__ = cls._create_logical_method(operator.and_)
        cls.__rand__ = cls._create_logical_method(ops.rand_)
        cls.__or__ = cls._create_logical_method(operator.or_)
        cls.__ror__ = cls._create_logical_method(ops.ror_)
        cls.__xor__ = cls._create_logical_method(operator.xor)
        cls.__rxor__ = cls._create_logical_method(ops.rxor)


class ExtensionScalarOpsMixin(ExtensionOpsMixin):
    """
    A mixin for defining  ops on an ExtensionArray.

    It is assumed that the underlying scalar objects have the operators
    already defined.

    Notes
    -----
    If you have defined a subclass MyExtensionArray(ExtensionArray), then
    use MyExtensionArray(ExtensionArray, ExtensionScalarOpsMixin) to
    get the arithmetic operators.  After the definition of MyExtensionArray,
    insert the lines

    MyExtensionArray._add_arithmetic_ops()
    MyExtensionArray._add_comparison_ops()

    to link the operators to your class.

    .. note::

       You may want to set ``__array_priority__`` if you want your
       implementation to be called when involved in binary operations
       with NumPy arrays.
    """

    @classmethod
    def _create_method(cls, op, coerce_to_dtype=True):
        """
        A class method that returns a method that will correspond to an
        operator for an ExtensionArray subclass, by dispatching to the
        relevant operator defined on the individual elements of the
        ExtensionArray.

        Parameters
        ----------
        op : function
            An operator that takes arguments op(a, b)
        coerce_to_dtype : bool, default True
            boolean indicating whether to attempt to convert
            the result to the underlying ExtensionArray dtype.
            If it's not possible to create a new ExtensionArray with the
            values, an ndarray is returned instead.

        Returns
        -------
        Callable[[Any, Any], Union[ndarray, ExtensionArray]]
            A method that can be bound to a class. When used, the method
            receives the two arguments, one of which is the instance of
            this class, and should return an ExtensionArray or an ndarray.

            Returning an ndarray may be necessary when the result of the
            `op` cannot be stored in the ExtensionArray. The dtype of the
            ndarray uses NumPy's normal inference rules.

        Examples
        --------
        Given an ExtensionArray subclass called MyExtensionArray, use

        >>> __add__ = cls._create_method(operator.add)

        in the class definition of MyExtensionArray to create the operator
        for addition, that will be based on the operator implementation
        of the underlying elements of the ExtensionArray
        """

        def _binop(self, other):
            def convert_values(param):
                if isinstance(param, ExtensionArray) or is_list_like(param):
                    ovalues = param
                else:  # Assume its an object
                    ovalues = [param] * len(self)
                return ovalues

            if isinstance(other, (ABCSeries, ABCIndexClass)):
                # rely on pandas to unbox and dispatch to us
                return NotImplemented

            lvalues = self
            rvalues = convert_values(other)

            # If the operator is not defined for the underlying objects,
            # a TypeError should be raised
            res = [op(a, b) for (a, b) in zip(lvalues, rvalues)]

            def _maybe_convert(arr):
                if coerce_to_dtype:
                    # https://github.com/pandas-dev/pandas/issues/22850
                    # We catch all regular exceptions here, and fall back
                    # to an ndarray.
                    res = try_cast_to_ea(self, arr)
                    if not isinstance(res, type(self)):
                        # exception raised in _from_sequence; ensure we have ndarray
                        res = np.asarray(arr)
                else:
                    res = np.asarray(arr)
                return res

            if op.__name__ in {"divmod", "rdivmod"}:
                a, b = zip(*res)
                return _maybe_convert(a), _maybe_convert(b)

            return _maybe_convert(res)

        op_name = ops._get_op_name(op, True)
        return set_function_name(_binop, op_name, cls)

    @classmethod
    def _create_arithmetic_method(cls, op):
        return cls._create_method(op)

    @classmethod
    def _create_comparison_method(cls, op):
        return cls._create_method(op, coerce_to_dtype=False)<|MERGE_RESOLUTION|>--- conflicted
+++ resolved
@@ -352,7 +352,6 @@
         for i in range(len(self)):
             yield self[i]
 
-<<<<<<< HEAD
     def __eq__(self, other: Any) -> bool:
         """
         Whether the two arrays are equivalent.
@@ -388,7 +387,7 @@
         """
 
         return ~(self == other)
-=======
+
     def to_numpy(self, dtype=None, copy=False, na_value=lib.no_default):
         """
         Convert to a NumPy ndarray.
@@ -421,7 +420,6 @@
         if na_value is not lib.no_default:
             result[self.isna()] = na_value
         return result
->>>>>>> 493363ef
 
     # ------------------------------------------------------------------------
     # Required attributes
