"""
An interface for extending pandas with custom arrays.

.. warning::

   This is an experimental API and subject to breaking changes
   without warning.
"""
from __future__ import annotations

import operator
from typing import (
    TYPE_CHECKING,
    Any,
    Callable,
    ClassVar,
    Literal,
    cast,
    overload,
)
import warnings

import numpy as np

from pandas._libs import (
    algos as libalgos,
    lib,
)
from pandas.compat import set_function_name
from pandas.compat.numpy import function as nv
from pandas.errors import AbstractMethodError
from pandas.util._decorators import (
    Appender,
    Substitution,
    cache_readonly,
)
from pandas.util._exceptions import find_stack_level
from pandas.util._validators import (
    validate_bool_kwarg,
    validate_fillna_kwargs,
    validate_insert_loc,
)

from pandas.core.dtypes.cast import maybe_cast_pointwise_result
from pandas.core.dtypes.common import (
    is_list_like,
    is_scalar,
    pandas_dtype,
)
from pandas.core.dtypes.dtypes import ExtensionDtype
from pandas.core.dtypes.generic import (
    ABCDataFrame,
    ABCIndex,
    ABCSeries,
)
from pandas.core.dtypes.missing import isna

from pandas.core import (
    arraylike,
    missing,
    roperator,
)
from pandas.core.algorithms import (
    duplicated,
    factorize_array,
    isin,
    map_array,
    mode,
    rank,
    unique,
)
from pandas.core.array_algos.quantile import quantile_with_mask
from pandas.core.sorting import (
    nargminmax,
    nargsort,
)

if TYPE_CHECKING:
    from collections.abc import (
        Iterator,
        Sequence,
    )

    from pandas._typing import (
        ArrayLike,
        AstypeArg,
        AxisInt,
        Dtype,
        FillnaOptions,
        InterpolateOptions,
        NumpySorter,
        NumpyValueArrayLike,
        PositionalIndexer,
        ScalarIndexer,
        Self,
        SequenceIndexer,
        Shape,
        SortKind,
        TakeIndexer,
        npt,
    )

    from pandas import Index

_extension_array_shared_docs: dict[str, str] = {}


class ExtensionArray:
    """
    Abstract base class for custom 1-D array types.

    pandas will recognize instances of this class as proper arrays
    with a custom type and will not attempt to coerce them to objects. They
    may be stored directly inside a :class:`DataFrame` or :class:`Series`.

    Attributes
    ----------
    dtype
    nbytes
    ndim
    shape

    Methods
    -------
    argsort
    astype
    copy
    dropna
    duplicated
    factorize
    fillna
    equals
    insert
    interpolate
    isin
    isna
    ravel
    repeat
    searchsorted
    shift
    take
    tolist
    unique
    view
    _accumulate
    _concat_same_type
    _explode
    _formatter
    _from_factorized
    _from_sequence
    _from_sequence_of_strings
    _hash_pandas_object
    _pad_or_backfill
    _reduce
    _values_for_argsort
    _values_for_factorize

    Notes
    -----
    The interface includes the following abstract methods that must be
    implemented by subclasses:

    * _from_sequence
    * _from_factorized
    * __getitem__
    * __len__
    * __eq__
    * dtype
    * nbytes
    * isna
    * take
    * copy
    * _concat_same_type
    * interpolate

    A default repr displaying the type, (truncated) data, length,
    and dtype is provided. It can be customized or replaced by
    by overriding:

    * __repr__ : A default repr for the ExtensionArray.
    * _formatter : Print scalars inside a Series or DataFrame.

    Some methods require casting the ExtensionArray to an ndarray of Python
    objects with ``self.astype(object)``, which may be expensive. When
    performance is a concern, we highly recommend overriding the following
    methods:

    * fillna
    * _pad_or_backfill
    * dropna
    * unique
    * factorize / _values_for_factorize
    * argsort, argmax, argmin / _values_for_argsort
    * searchsorted
    * map

    The remaining methods implemented on this class should be performant,
    as they only compose abstract methods. Still, a more efficient
    implementation may be available, and these methods can be overridden.

    One can implement methods to handle array accumulations or reductions.

    * _accumulate
    * _reduce

    One can implement methods to handle parsing from strings that will be used
    in methods such as ``pandas.io.parsers.read_csv``.

    * _from_sequence_of_strings

    This class does not inherit from 'abc.ABCMeta' for performance reasons.
    Methods and properties required by the interface raise
    ``pandas.errors.AbstractMethodError`` and no ``register`` method is
    provided for registering virtual subclasses.

    ExtensionArrays are limited to 1 dimension.

    They may be backed by none, one, or many NumPy arrays. For example,
    ``pandas.Categorical`` is an extension array backed by two arrays,
    one for codes and one for categories. An array of IPv6 address may
    be backed by a NumPy structured array with two fields, one for the
    lower 64 bits and one for the upper 64 bits. Or they may be backed
    by some other storage type, like Python lists. Pandas makes no
    assumptions on how the data are stored, just that it can be converted
    to a NumPy array.
    The ExtensionArray interface does not impose any rules on how this data
    is stored. However, currently, the backing data cannot be stored in
    attributes called ``.values`` or ``._values`` to ensure full compatibility
    with pandas internals. But other names as ``.data``, ``._data``,
    ``._items``, ... can be freely used.

    If implementing NumPy's ``__array_ufunc__`` interface, pandas expects
    that

    1. You defer by returning ``NotImplemented`` when any Series are present
       in `inputs`. Pandas will extract the arrays and call the ufunc again.
    2. You define a ``_HANDLED_TYPES`` tuple as an attribute on the class.
       Pandas inspect this to determine whether the ufunc is valid for the
       types present.

    See :ref:`extending.extension.ufunc` for more.

    By default, ExtensionArrays are not hashable.  Immutable subclasses may
    override this behavior.

    Examples
    --------
    Please see the following:

    https://github.com/pandas-dev/pandas/blob/main/pandas/tests/extension/list/array.py
    """

    # '_typ' is for pandas.core.dtypes.generic.ABCExtensionArray.
    # Don't override this.
    _typ = "extension"

    # similar to __array_priority__, positions ExtensionArray after Index,
    #  Series, and DataFrame.  EA subclasses may override to choose which EA
    #  subclass takes priority. If overriding, the value should always be
    #  strictly less than 2000 to be below Index.__pandas_priority__.
    __pandas_priority__ = 1000

    # ------------------------------------------------------------------------
    # Constructors
    # ------------------------------------------------------------------------

    @classmethod
    def _from_sequence(cls, scalars, *, dtype: Dtype | None = None, copy: bool = False):
        """
        Construct a new ExtensionArray from a sequence of scalars.

        Parameters
        ----------
        scalars : Sequence
            Each element will be an instance of the scalar type for this
            array, ``cls.dtype.type`` or be converted into this type in this method.
        dtype : dtype, optional
            Construct for this particular dtype. This should be a Dtype
            compatible with the ExtensionArray.
        copy : bool, default False
            If True, copy the underlying data.

        Returns
        -------
        ExtensionArray

        Examples
        --------
        >>> pd.arrays.IntegerArray._from_sequence([4, 5])
        <IntegerArray>
        [4, 5]
        Length: 2, dtype: Int64
        """
        raise AbstractMethodError(cls)

    @classmethod
    def _from_sequence_of_strings(
        cls, strings, *, dtype: Dtype | None = None, copy: bool = False
    ):
        """
        Construct a new ExtensionArray from a sequence of strings.

        Parameters
        ----------
        strings : Sequence
            Each element will be an instance of the scalar type for this
            array, ``cls.dtype.type``.
        dtype : dtype, optional
            Construct for this particular dtype. This should be a Dtype
            compatible with the ExtensionArray.
        copy : bool, default False
            If True, copy the underlying data.

        Returns
        -------
        ExtensionArray

        Examples
        --------
        >>> pd.arrays.IntegerArray._from_sequence_of_strings(["1", "2", "3"])
        <IntegerArray>
        [1, 2, 3]
        Length: 3, dtype: Int64
        """
        raise AbstractMethodError(cls)

    @classmethod
    def _from_factorized(cls, values, original):
        """
        Reconstruct an ExtensionArray after factorization.

        Parameters
        ----------
        values : ndarray
            An integer ndarray with the factorized values.
        original : ExtensionArray
            The original ExtensionArray that factorize was called on.

        See Also
        --------
        factorize : Top-level factorize method that dispatches here.
        ExtensionArray.factorize : Encode the extension array as an enumerated type.

        Examples
        --------
        >>> interv_arr = pd.arrays.IntervalArray([pd.Interval(0, 1),
        ...                                      pd.Interval(1, 5), pd.Interval(1, 5)])
        >>> codes, uniques = pd.factorize(interv_arr)
        >>> pd.arrays.IntervalArray._from_factorized(uniques, interv_arr)
        <IntervalArray>
        [(0, 1], (1, 5]]
        Length: 2, dtype: interval[int64, right]
        """
        raise AbstractMethodError(cls)

    # ------------------------------------------------------------------------
    # Must be a Sequence
    # ------------------------------------------------------------------------
    @overload
    def __getitem__(self, item: ScalarIndexer) -> Any:
        ...

    @overload
    def __getitem__(self, item: SequenceIndexer) -> Self:
        ...

    def __getitem__(self, item: PositionalIndexer) -> Self | Any:
        """
        Select a subset of self.

        Parameters
        ----------
        item : int, slice, or ndarray
            * int: The position in 'self' to get.

            * slice: A slice object, where 'start', 'stop', and 'step' are
              integers or None

            * ndarray: A 1-d boolean NumPy ndarray the same length as 'self'

            * list[int]:  A list of int

        Returns
        -------
        item : scalar or ExtensionArray

        Notes
        -----
        For scalar ``item``, return a scalar value suitable for the array's
        type. This should be an instance of ``self.dtype.type``.

        For slice ``key``, return an instance of ``ExtensionArray``, even
        if the slice is length 0 or 1.

        For a boolean mask, return an instance of ``ExtensionArray``, filtered
        to the values where ``item`` is True.
        """
        raise AbstractMethodError(self)

    def __setitem__(self, key, value) -> None:
        """
        Set one or more values inplace.

        This method is not required to satisfy the pandas extension array
        interface.

        Parameters
        ----------
        key : int, ndarray, or slice
            When called from, e.g. ``Series.__setitem__``, ``key`` will be
            one of

            * scalar int
            * ndarray of integers.
            * boolean ndarray
            * slice object

        value : ExtensionDtype.type, Sequence[ExtensionDtype.type], or object
            value or values to be set of ``key``.

        Returns
        -------
        None
        """
        # Some notes to the ExtensionArray implementor who may have ended up
        # here. While this method is not required for the interface, if you
        # *do* choose to implement __setitem__, then some semantics should be
        # observed:
        #
        # * Setting multiple values : ExtensionArrays should support setting
        #   multiple values at once, 'key' will be a sequence of integers and
        #  'value' will be a same-length sequence.
        #
        # * Broadcasting : For a sequence 'key' and a scalar 'value',
        #   each position in 'key' should be set to 'value'.
        #
        # * Coercion : Most users will expect basic coercion to work. For
        #   example, a string like '2018-01-01' is coerced to a datetime
        #   when setting on a datetime64ns array. In general, if the
        #   __init__ method coerces that value, then so should __setitem__
        # Note, also, that Series/DataFrame.where internally use __setitem__
        # on a copy of the data.
        raise NotImplementedError(f"{type(self)} does not implement __setitem__.")

    def __len__(self) -> int:
        """
        Length of this array

        Returns
        -------
        length : int
        """
        raise AbstractMethodError(self)

    def __iter__(self) -> Iterator[Any]:
        """
        Iterate over elements of the array.
        """
        # This needs to be implemented so that pandas recognizes extension
        # arrays as list-like. The default implementation makes successive
        # calls to ``__getitem__``, which may be slower than necessary.
        for i in range(len(self)):
            yield self[i]

    def __contains__(self, item: object) -> bool | np.bool_:
        """
        Return for `item in self`.
        """
        # GH37867
        # comparisons of any item to pd.NA always return pd.NA, so e.g. "a" in [pd.NA]
        # would raise a TypeError. The implementation below works around that.
        if is_scalar(item) and isna(item):
            if not self._can_hold_na:
                return False
            elif item is self.dtype.na_value or isinstance(item, self.dtype.type):
                return self._hasna
            else:
                return False
        else:
            # error: Item "ExtensionArray" of "Union[ExtensionArray, ndarray]" has no
            # attribute "any"
            return (item == self).any()  # type: ignore[union-attr]

    # error: Signature of "__eq__" incompatible with supertype "object"
    def __eq__(self, other: object) -> ArrayLike:  # type: ignore[override]
        """
        Return for `self == other` (element-wise equality).
        """
        # Implementer note: this should return a boolean numpy ndarray or
        # a boolean ExtensionArray.
        # When `other` is one of Series, Index, or DataFrame, this method should
        # return NotImplemented (to ensure that those objects are responsible for
        # first unpacking the arrays, and then dispatch the operation to the
        # underlying arrays)
        raise AbstractMethodError(self)

    # error: Signature of "__ne__" incompatible with supertype "object"
    def __ne__(self, other: object) -> ArrayLike:  # type: ignore[override]
        """
        Return for `self != other` (element-wise in-equality).
        """
        # error: Unsupported operand type for ~ ("ExtensionArray")
        return ~(self == other)  # type: ignore[operator]

    def to_numpy(
        self,
        dtype: npt.DTypeLike | None = None,
        copy: bool = False,
        na_value: object = lib.no_default,
    ) -> np.ndarray:
        """
        Convert to a NumPy ndarray.

        This is similar to :meth:`numpy.asarray`, but may provide additional control
        over how the conversion is done.

        Parameters
        ----------
        dtype : str or numpy.dtype, optional
            The dtype to pass to :meth:`numpy.asarray`.
        copy : bool, default False
            Whether to ensure that the returned value is a not a view on
            another array. Note that ``copy=False`` does not *ensure* that
            ``to_numpy()`` is no-copy. Rather, ``copy=True`` ensure that
            a copy is made, even if not strictly necessary.
        na_value : Any, optional
            The value to use for missing values. The default value depends
            on `dtype` and the type of the array.

        Returns
        -------
        numpy.ndarray
        """
        result = np.asarray(self, dtype=dtype)
        if copy or na_value is not lib.no_default:
            result = result.copy()
        if na_value is not lib.no_default:
            result[self.isna()] = na_value
        return result

    # ------------------------------------------------------------------------
    # Required attributes
    # ------------------------------------------------------------------------

    @property
    def dtype(self) -> ExtensionDtype:
        """
        An instance of ExtensionDtype.

        Examples
        --------
        >>> pd.array([1, 2, 3]).dtype
        Int64Dtype()
        """
        raise AbstractMethodError(self)

    @property
    def shape(self) -> Shape:
        """
        Return a tuple of the array dimensions.

        Examples
        --------
        >>> arr = pd.array([1, 2, 3])
        >>> arr.shape
        (3,)
        """
        return (len(self),)

    @property
    def size(self) -> int:
        """
        The number of elements in the array.
        """
        # error: Incompatible return value type (got "signedinteger[_64Bit]",
        # expected "int")  [return-value]
        return np.prod(self.shape)  # type: ignore[return-value]

    @property
    def ndim(self) -> int:
        """
        Extension Arrays are only allowed to be 1-dimensional.

        Examples
        --------
        >>> arr = pd.array([1, 2, 3])
        >>> arr.ndim
        1
        """
        return 1

    @property
    def nbytes(self) -> int:
        """
        The number of bytes needed to store this object in memory.

        Examples
        --------
        >>> pd.array([1, 2, 3]).nbytes
        27
        """
        # If this is expensive to compute, return an approximate lower bound
        # on the number of bytes needed.
        raise AbstractMethodError(self)

    # ------------------------------------------------------------------------
    # Additional Methods
    # ------------------------------------------------------------------------

    @overload
    def astype(self, dtype: npt.DTypeLike, copy: bool = ...) -> np.ndarray:
        ...

    @overload
    def astype(self, dtype: ExtensionDtype, copy: bool = ...) -> ExtensionArray:
        ...

    @overload
    def astype(self, dtype: AstypeArg, copy: bool = ...) -> ArrayLike:
        ...

    def astype(self, dtype: AstypeArg, copy: bool = True) -> ArrayLike:
        """
        Cast to a NumPy array or ExtensionArray with 'dtype'.

        Parameters
        ----------
        dtype : str or dtype
            Typecode or data-type to which the array is cast.
        copy : bool, default True
            Whether to copy the data, even if not necessary. If False,
            a copy is made only if the old dtype does not match the
            new dtype.

        Returns
        -------
        np.ndarray or pandas.api.extensions.ExtensionArray
            An ``ExtensionArray`` if ``dtype`` is ``ExtensionDtype``,
            otherwise a Numpy ndarray with ``dtype`` for its dtype.

        Examples
        --------
        >>> arr = pd.array([1, 2, 3])
        >>> arr
        <IntegerArray>
        [1, 2, 3]
        Length: 3, dtype: Int64

        Casting to another ``ExtensionDtype`` returns an ``ExtensionArray``:

        >>> arr1 = arr.astype('Float64')
        >>> arr1
        <FloatingArray>
        [1.0, 2.0, 3.0]
        Length: 3, dtype: Float64
        >>> arr1.dtype
        Float64Dtype()

        Otherwise, we will get a Numpy ndarray:

        >>> arr2 = arr.astype('float64')
        >>> arr2
        array([1., 2., 3.])
        >>> arr2.dtype
        dtype('float64')
        """
        dtype = pandas_dtype(dtype)
        if dtype == self.dtype:
            if not copy:
                return self
            else:
                return self.copy()

        if isinstance(dtype, ExtensionDtype):
            cls = dtype.construct_array_type()
            return cls._from_sequence(self, dtype=dtype, copy=copy)

        elif lib.is_np_dtype(dtype, "M"):
            from pandas.core.arrays import DatetimeArray

            return DatetimeArray._from_sequence(self, dtype=dtype, copy=copy)

        elif lib.is_np_dtype(dtype, "m"):
            from pandas.core.arrays import TimedeltaArray

            return TimedeltaArray._from_sequence(self, dtype=dtype, copy=copy)

        return np.array(self, dtype=dtype, copy=copy)

    def isna(self) -> np.ndarray | ExtensionArraySupportsAnyAll:
        """
        A 1-D array indicating if each value is missing.

        Returns
        -------
        numpy.ndarray or pandas.api.extensions.ExtensionArray
            In most cases, this should return a NumPy ndarray. For
            exceptional cases like ``SparseArray``, where returning
            an ndarray would be expensive, an ExtensionArray may be
            returned.

        Notes
        -----
        If returning an ExtensionArray, then

        * ``na_values._is_boolean`` should be True
        * `na_values` should implement :func:`ExtensionArray._reduce`
        * ``na_values.any`` and ``na_values.all`` should be implemented

        Examples
        --------
        >>> arr = pd.array([1, 2, np.nan, np.nan])
        >>> arr.isna()
        array([False, False,  True,  True])
        """
        raise AbstractMethodError(self)

    @property
    def _hasna(self) -> bool:
        # GH#22680
        """
        Equivalent to `self.isna().any()`.

        Some ExtensionArray subclasses may be able to optimize this check.
        """
        return bool(self.isna().any())

    def _values_for_argsort(self) -> np.ndarray:
        """
        Return values for sorting.

        Returns
        -------
        ndarray
            The transformed values should maintain the ordering between values
            within the array.

        See Also
        --------
        ExtensionArray.argsort : Return the indices that would sort this array.

        Notes
        -----
        The caller is responsible for *not* modifying these values in-place, so
        it is safe for implementors to give views on ``self``.

        Functions that use this (e.g. ``ExtensionArray.argsort``) should ignore
        entries with missing values in the original array (according to
        ``self.isna()``). This means that the corresponding entries in the returned
        array don't need to be modified to sort correctly.

        Examples
        --------
        In most cases, this is the underlying Numpy array of the ``ExtensionArray``:

        >>> arr = pd.array([1, 2, 3])
        >>> arr._values_for_argsort()
        array([1, 2, 3])
        """
        # Note: this is used in `ExtensionArray.argsort/argmin/argmax`.
        return np.array(self)

    def argsort(
        self,
        *,
        ascending: bool = True,
        kind: SortKind = "quicksort",
        na_position: str = "last",
        **kwargs,
    ) -> np.ndarray:
        """
        Return the indices that would sort this array.

        Parameters
        ----------
        ascending : bool, default True
            Whether the indices should result in an ascending
            or descending sort.
        kind : {'quicksort', 'mergesort', 'heapsort', 'stable'}, optional
            Sorting algorithm.
        na_position : {'first', 'last'}, default 'last'
            If ``'first'``, put ``NaN`` values at the beginning.
            If ``'last'``, put ``NaN`` values at the end.
        *args, **kwargs:
            Passed through to :func:`numpy.argsort`.

        Returns
        -------
        np.ndarray[np.intp]
            Array of indices that sort ``self``. If NaN values are contained,
            NaN values are placed at the end.

        See Also
        --------
        numpy.argsort : Sorting implementation used internally.

        Examples
        --------
        >>> arr = pd.array([3, 1, 2, 5, 4])
        >>> arr.argsort()
        array([1, 2, 0, 4, 3])
        """
        # Implementor note: You have two places to override the behavior of
        # argsort.
        # 1. _values_for_argsort : construct the values passed to np.argsort
        # 2. argsort : total control over sorting. In case of overriding this,
        #    it is recommended to also override argmax/argmin
        ascending = nv.validate_argsort_with_ascending(ascending, (), kwargs)

        values = self._values_for_argsort()
        return nargsort(
            values,
            kind=kind,
            ascending=ascending,
            na_position=na_position,
            mask=np.asarray(self.isna()),
        )

    def argmin(self, skipna: bool = True) -> int:
        """
        Return the index of minimum value.

        In case of multiple occurrences of the minimum value, the index
        corresponding to the first occurrence is returned.

        Parameters
        ----------
        skipna : bool, default True

        Returns
        -------
        int

        See Also
        --------
        ExtensionArray.argmax : Return the index of the maximum value.

        Examples
        --------
        >>> arr = pd.array([3, 1, 2, 5, 4])
        >>> arr.argmin()
        1
        """
        # Implementor note: You have two places to override the behavior of
        # argmin.
        # 1. _values_for_argsort : construct the values used in nargminmax
        # 2. argmin itself : total control over sorting.
        validate_bool_kwarg(skipna, "skipna")
        if not skipna and self._hasna:
            raise NotImplementedError
        return nargminmax(self, "argmin")

    def argmax(self, skipna: bool = True) -> int:
        """
        Return the index of maximum value.

        In case of multiple occurrences of the maximum value, the index
        corresponding to the first occurrence is returned.

        Parameters
        ----------
        skipna : bool, default True

        Returns
        -------
        int

        See Also
        --------
        ExtensionArray.argmin : Return the index of the minimum value.

        Examples
        --------
        >>> arr = pd.array([3, 1, 2, 5, 4])
        >>> arr.argmax()
        3
        """
        # Implementor note: You have two places to override the behavior of
        # argmax.
        # 1. _values_for_argsort : construct the values used in nargminmax
        # 2. argmax itself : total control over sorting.
        validate_bool_kwarg(skipna, "skipna")
        if not skipna and self._hasna:
            raise NotImplementedError
        return nargminmax(self, "argmax")

    def interpolate(
        self,
        *,
        method: InterpolateOptions,
        axis: int,
        index: Index,
        limit,
        limit_direction,
        limit_area,
<<<<<<< HEAD
        fill_value=None,
        copy: bool = True,
=======
        copy: bool,
>>>>>>> 8664572f
        **kwargs,
    ) -> Self:
        """
        See DataFrame.interpolate.__doc__.

        Examples
        --------
        >>> arr = pd.arrays.NumpyExtensionArray(np.array([0, 1, np.nan, 3]))
        >>> arr.interpolate(method="linear",
        ...                 limit=3,
        ...                 limit_direction="forward",
        ...                 index=pd.Index([1, 2, 3, 4]),
        ...                 fill_value=1,
        ...                 copy=False,
        ...                 axis=0,
        ...                 limit_area="inside"
        ...                 )
        <NumpyExtensionArray>
        [0.0, 1.0, 2.0, 3.0]
        Length: 4, dtype: float64
        """
        # NB: we return type(self) even if copy=False
        raise NotImplementedError(
            f"{type(self).__name__} does not implement interpolate"
        )

    def _pad_or_backfill(
        self, *, method: FillnaOptions, limit: int | None = None, copy: bool = True
    ) -> Self:
        """
        Pad or backfill values, used by Series/DataFrame ffill and bfill.

        Parameters
        ----------
        method : {'backfill', 'bfill', 'pad', 'ffill'}
            Method to use for filling holes in reindexed Series:

            * pad / ffill: propagate last valid observation forward to next valid.
            * backfill / bfill: use NEXT valid observation to fill gap.

        limit : int, default None
            This is the maximum number of consecutive
            NaN values to forward/backward fill. In other words, if there is
            a gap with more than this number of consecutive NaNs, it will only
            be partially filled. If method is not specified, this is the
            maximum number of entries along the entire axis where NaNs will be
            filled.

        copy : bool, default True
            Whether to make a copy of the data before filling. If False, then
            the original should be modified and no new memory should be allocated.
            For ExtensionArray subclasses that cannot do this, it is at the
            author's discretion whether to ignore "copy=False" or to raise.
            The base class implementation ignores the keyword if any NAs are
            present.

        Returns
        -------
        Same type as self

        Examples
        --------
        >>> arr = pd.array([np.nan, np.nan, 2, 3, np.nan, np.nan])
        >>> arr._pad_or_backfill(method="backfill", limit=1)
        <IntegerArray>
        [<NA>, 2, 2, 3, <NA>, <NA>]
        Length: 6, dtype: Int64
        """

        # If a 3rd-party EA has implemented this functionality in fillna,
        #  we warn that they need to implement _pad_or_backfill instead.
        if (
            type(self).fillna is not ExtensionArray.fillna
            and type(self)._pad_or_backfill is ExtensionArray._pad_or_backfill
        ):
            # Check for _pad_or_backfill here allows us to call
            #  super()._pad_or_backfill without getting this warning
            warnings.warn(
                "ExtensionArray.fillna 'method' keyword is deprecated. "
                "In a future version. arr._pad_or_backfill will be called "
                "instead. 3rd-party ExtensionArray authors need to implement "
                "_pad_or_backfill.",
                DeprecationWarning,
                stacklevel=find_stack_level(),
            )
            return self.fillna(method=method, limit=limit)

        mask = self.isna()

        if mask.any():
            # NB: the base class does not respect the "copy" keyword
            meth = missing.clean_fill_method(method)

            npmask = np.asarray(mask)
            if meth == "pad":
                indexer = libalgos.get_fill_indexer(npmask, limit=limit)
                return self.take(indexer, allow_fill=True)
            else:
                # i.e. meth == "backfill"
                indexer = libalgos.get_fill_indexer(npmask[::-1], limit=limit)[::-1]
                return self[::-1].take(indexer, allow_fill=True)

        else:
            if not copy:
                return self
            new_values = self.copy()
        return new_values

    def fillna(
        self,
        value: object | ArrayLike | None = None,
        method: FillnaOptions | None = None,
        limit: int | None = None,
        copy: bool = True,
    ) -> Self:
        """
        Fill NA/NaN values using the specified method.

        Parameters
        ----------
        value : scalar, array-like
            If a scalar value is passed it is used to fill all missing values.
            Alternatively, an array-like "value" can be given. It's expected
            that the array-like have the same length as 'self'.
        method : {'backfill', 'bfill', 'pad', 'ffill', None}, default None
            Method to use for filling holes in reindexed Series:

            * pad / ffill: propagate last valid observation forward to next valid.
            * backfill / bfill: use NEXT valid observation to fill gap.

            .. deprecated:: 2.1.0

        limit : int, default None
            If method is specified, this is the maximum number of consecutive
            NaN values to forward/backward fill. In other words, if there is
            a gap with more than this number of consecutive NaNs, it will only
            be partially filled. If method is not specified, this is the
            maximum number of entries along the entire axis where NaNs will be
            filled.

            .. deprecated:: 2.1.0

        copy : bool, default True
            Whether to make a copy of the data before filling. If False, then
            the original should be modified and no new memory should be allocated.
            For ExtensionArray subclasses that cannot do this, it is at the
            author's discretion whether to ignore "copy=False" or to raise.
            The base class implementation ignores the keyword in pad/backfill
            cases.

        Returns
        -------
        ExtensionArray
            With NA/NaN filled.

        Examples
        --------
        >>> arr = pd.array([np.nan, np.nan, 2, 3, np.nan, np.nan])
        >>> arr.fillna(0)
        <IntegerArray>
        [0, 0, 2, 3, 0, 0]
        Length: 6, dtype: Int64
        """
        if method is not None:
            warnings.warn(
                f"The 'method' keyword in {type(self).__name__}.fillna is "
                "deprecated and will be removed in a future version.",
                FutureWarning,
                stacklevel=find_stack_level(),
            )

        value, method = validate_fillna_kwargs(value, method)

        mask = self.isna()
        # error: Argument 2 to "check_value_size" has incompatible type
        # "ExtensionArray"; expected "ndarray"
        value = missing.check_value_size(
            value, mask, len(self)  # type: ignore[arg-type]
        )

        if mask.any():
            if method is not None:
                meth = missing.clean_fill_method(method)

                npmask = np.asarray(mask)
                if meth == "pad":
                    indexer = libalgos.get_fill_indexer(npmask, limit=limit)
                    return self.take(indexer, allow_fill=True)
                else:
                    # i.e. meth == "backfill"
                    indexer = libalgos.get_fill_indexer(npmask[::-1], limit=limit)[::-1]
                    return self[::-1].take(indexer, allow_fill=True)
            else:
                # fill with value
                if not copy:
                    new_values = self[:]
                else:
                    new_values = self.copy()
                new_values[mask] = value
        else:
            if not copy:
                new_values = self[:]
            else:
                new_values = self.copy()
        return new_values

    def dropna(self) -> Self:
        """
        Return ExtensionArray without NA values.

        Returns
        -------

        Examples
        --------
        >>> pd.array([1, 2, np.nan]).dropna()
        <IntegerArray>
        [1, 2]
        Length: 2, dtype: Int64
        """
        # error: Unsupported operand type for ~ ("ExtensionArray")
        return self[~self.isna()]  # type: ignore[operator]

    def duplicated(
        self, keep: Literal["first", "last", False] = "first"
    ) -> npt.NDArray[np.bool_]:
        """
        Return boolean ndarray denoting duplicate values.

        Parameters
        ----------
        keep : {'first', 'last', False}, default 'first'
            - ``first`` : Mark duplicates as ``True`` except for the first occurrence.
            - ``last`` : Mark duplicates as ``True`` except for the last occurrence.
            - False : Mark all duplicates as ``True``.

        Returns
        -------
        ndarray[bool]

        Examples
        --------
        >>> pd.array([1, 1, 2, 3, 3], dtype="Int64").duplicated()
        array([False,  True, False, False,  True])
        """
        mask = self.isna().astype(np.bool_, copy=False)
        return duplicated(values=self, keep=keep, mask=mask)

    def shift(self, periods: int = 1, fill_value: object = None) -> ExtensionArray:
        """
        Shift values by desired number.

        Newly introduced missing values are filled with
        ``self.dtype.na_value``.

        Parameters
        ----------
        periods : int, default 1
            The number of periods to shift. Negative values are allowed
            for shifting backwards.

        fill_value : object, optional
            The scalar value to use for newly introduced missing values.
            The default is ``self.dtype.na_value``.

        Returns
        -------
        ExtensionArray
            Shifted.

        Notes
        -----
        If ``self`` is empty or ``periods`` is 0, a copy of ``self`` is
        returned.

        If ``periods > len(self)``, then an array of size
        len(self) is returned, with all values filled with
        ``self.dtype.na_value``.

        For 2-dimensional ExtensionArrays, we are always shifting along axis=0.

        Examples
        --------
        >>> arr = pd.array([1, 2, 3])
        >>> arr.shift(2)
        <IntegerArray>
        [<NA>, <NA>, 1]
        Length: 3, dtype: Int64
        """
        # Note: this implementation assumes that `self.dtype.na_value` can be
        # stored in an instance of your ExtensionArray with `self.dtype`.
        if not len(self) or periods == 0:
            return self.copy()

        if isna(fill_value):
            fill_value = self.dtype.na_value

        empty = self._from_sequence(
            [fill_value] * min(abs(periods), len(self)), dtype=self.dtype
        )
        if periods > 0:
            a = empty
            b = self[:-periods]
        else:
            a = self[abs(periods) :]
            b = empty
        return self._concat_same_type([a, b])

    def unique(self) -> Self:
        """
        Compute the ExtensionArray of unique values.

        Returns
        -------
        pandas.api.extensions.ExtensionArray

        Examples
        --------
        >>> arr = pd.array([1, 2, 3, 1, 2, 3])
        >>> arr.unique()
        <IntegerArray>
        [1, 2, 3]
        Length: 3, dtype: Int64
        """
        uniques = unique(self.astype(object))
        return self._from_sequence(uniques, dtype=self.dtype)

    def searchsorted(
        self,
        value: NumpyValueArrayLike | ExtensionArray,
        side: Literal["left", "right"] = "left",
        sorter: NumpySorter | None = None,
    ) -> npt.NDArray[np.intp] | np.intp:
        """
        Find indices where elements should be inserted to maintain order.

        Find the indices into a sorted array `self` (a) such that, if the
        corresponding elements in `value` were inserted before the indices,
        the order of `self` would be preserved.

        Assuming that `self` is sorted:

        ======  ================================
        `side`  returned index `i` satisfies
        ======  ================================
        left    ``self[i-1] < value <= self[i]``
        right   ``self[i-1] <= value < self[i]``
        ======  ================================

        Parameters
        ----------
        value : array-like, list or scalar
            Value(s) to insert into `self`.
        side : {'left', 'right'}, optional
            If 'left', the index of the first suitable location found is given.
            If 'right', return the last such index.  If there is no suitable
            index, return either 0 or N (where N is the length of `self`).
        sorter : 1-D array-like, optional
            Optional array of integer indices that sort array a into ascending
            order. They are typically the result of argsort.

        Returns
        -------
        array of ints or int
            If value is array-like, array of insertion points.
            If value is scalar, a single integer.

        See Also
        --------
        numpy.searchsorted : Similar method from NumPy.

        Examples
        --------
        >>> arr = pd.array([1, 2, 3, 5])
        >>> arr.searchsorted([4])
        array([3])
        """
        # Note: the base tests provided by pandas only test the basics.
        # We do not test
        # 1. Values outside the range of the `data_for_sorting` fixture
        # 2. Values between the values in the `data_for_sorting` fixture
        # 3. Missing values.
        arr = self.astype(object)
        if isinstance(value, ExtensionArray):
            value = value.astype(object)
        return arr.searchsorted(value, side=side, sorter=sorter)

    def equals(self, other: object) -> bool:
        """
        Return if another array is equivalent to this array.

        Equivalent means that both arrays have the same shape and dtype, and
        all values compare equal. Missing values in the same location are
        considered equal (in contrast with normal equality).

        Parameters
        ----------
        other : ExtensionArray
            Array to compare to this Array.

        Returns
        -------
        boolean
            Whether the arrays are equivalent.

        Examples
        --------
        >>> arr1 = pd.array([1, 2, np.nan])
        >>> arr2 = pd.array([1, 2, np.nan])
        >>> arr1.equals(arr2)
        True
        """
        if type(self) != type(other):
            return False
        other = cast(ExtensionArray, other)
        if self.dtype != other.dtype:
            return False
        elif len(self) != len(other):
            return False
        else:
            equal_values = self == other
            if isinstance(equal_values, ExtensionArray):
                # boolean array with NA -> fill with False
                equal_values = equal_values.fillna(False)
            # error: Unsupported left operand type for & ("ExtensionArray")
            equal_na = self.isna() & other.isna()  # type: ignore[operator]
            return bool((equal_values | equal_na).all())

    def isin(self, values) -> npt.NDArray[np.bool_]:
        """
        Pointwise comparison for set containment in the given values.

        Roughly equivalent to `np.array([x in values for x in self])`

        Parameters
        ----------
        values : Sequence

        Returns
        -------
        np.ndarray[bool]

        Examples
        --------
        >>> arr = pd.array([1, 2, 3])
        >>> arr.isin([1])
        <BooleanArray>
        [True, False, False]
        Length: 3, dtype: boolean
        """
        return isin(np.asarray(self), values)

    def _values_for_factorize(self) -> tuple[np.ndarray, Any]:
        """
        Return an array and missing value suitable for factorization.

        Returns
        -------
        values : ndarray
            An array suitable for factorization. This should maintain order
            and be a supported dtype (Float64, Int64, UInt64, String, Object).
            By default, the extension array is cast to object dtype.
        na_value : object
            The value in `values` to consider missing. This will be treated
            as NA in the factorization routines, so it will be coded as
            `-1` and not included in `uniques`. By default,
            ``np.nan`` is used.

        Notes
        -----
        The values returned by this method are also used in
        :func:`pandas.util.hash_pandas_object`. If needed, this can be
        overridden in the ``self._hash_pandas_object()`` method.

        Examples
        --------
        >>> pd.array([1, 2, 3])._values_for_factorize()
        (array([1, 2, 3], dtype=object), nan)
        """
        return self.astype(object), np.nan

    def factorize(
        self,
        use_na_sentinel: bool = True,
    ) -> tuple[np.ndarray, ExtensionArray]:
        """
        Encode the extension array as an enumerated type.

        Parameters
        ----------
        use_na_sentinel : bool, default True
            If True, the sentinel -1 will be used for NaN values. If False,
            NaN values will be encoded as non-negative integers and will not drop the
            NaN from the uniques of the values.

            .. versionadded:: 1.5.0

        Returns
        -------
        codes : ndarray
            An integer NumPy array that's an indexer into the original
            ExtensionArray.
        uniques : ExtensionArray
            An ExtensionArray containing the unique values of `self`.

            .. note::

               uniques will *not* contain an entry for the NA value of
               the ExtensionArray if there are any missing values present
               in `self`.

        See Also
        --------
        factorize : Top-level factorize method that dispatches here.

        Notes
        -----
        :meth:`pandas.factorize` offers a `sort` keyword as well.

        Examples
        --------
        >>> idx1 = pd.PeriodIndex(["2014-01", "2014-01", "2014-02", "2014-02",
        ...                       "2014-03", "2014-03"], freq="M")
        >>> arr, idx = idx1.factorize()
        >>> arr
        array([0, 0, 1, 1, 2, 2])
        >>> idx
        PeriodIndex(['2014-01', '2014-02', '2014-03'], dtype='period[M]')
        """
        # Implementer note: There are two ways to override the behavior of
        # pandas.factorize
        # 1. _values_for_factorize and _from_factorize.
        #    Specify the values passed to pandas' internal factorization
        #    routines, and how to convert from those values back to the
        #    original ExtensionArray.
        # 2. ExtensionArray.factorize.
        #    Complete control over factorization.
        arr, na_value = self._values_for_factorize()

        codes, uniques = factorize_array(
            arr, use_na_sentinel=use_na_sentinel, na_value=na_value
        )

        uniques_ea = self._from_factorized(uniques, self)
        return codes, uniques_ea

    _extension_array_shared_docs[
        "repeat"
    ] = """
        Repeat elements of a %(klass)s.

        Returns a new %(klass)s where each element of the current %(klass)s
        is repeated consecutively a given number of times.

        Parameters
        ----------
        repeats : int or array of ints
            The number of repetitions for each element. This should be a
            non-negative integer. Repeating 0 times will return an empty
            %(klass)s.
        axis : None
            Must be ``None``. Has no effect but is accepted for compatibility
            with numpy.

        Returns
        -------
        %(klass)s
            Newly created %(klass)s with repeated elements.

        See Also
        --------
        Series.repeat : Equivalent function for Series.
        Index.repeat : Equivalent function for Index.
        numpy.repeat : Similar method for :class:`numpy.ndarray`.
        ExtensionArray.take : Take arbitrary positions.

        Examples
        --------
        >>> cat = pd.Categorical(['a', 'b', 'c'])
        >>> cat
        ['a', 'b', 'c']
        Categories (3, object): ['a', 'b', 'c']
        >>> cat.repeat(2)
        ['a', 'a', 'b', 'b', 'c', 'c']
        Categories (3, object): ['a', 'b', 'c']
        >>> cat.repeat([1, 2, 3])
        ['a', 'b', 'b', 'c', 'c', 'c']
        Categories (3, object): ['a', 'b', 'c']
        """

    @Substitution(klass="ExtensionArray")
    @Appender(_extension_array_shared_docs["repeat"])
    def repeat(self, repeats: int | Sequence[int], axis: AxisInt | None = None) -> Self:
        nv.validate_repeat((), {"axis": axis})
        ind = np.arange(len(self)).repeat(repeats)
        return self.take(ind)

    # ------------------------------------------------------------------------
    # Indexing methods
    # ------------------------------------------------------------------------

    def take(
        self,
        indices: TakeIndexer,
        *,
        allow_fill: bool = False,
        fill_value: Any = None,
    ) -> Self:
        """
        Take elements from an array.

        Parameters
        ----------
        indices : sequence of int or one-dimensional np.ndarray of int
            Indices to be taken.
        allow_fill : bool, default False
            How to handle negative values in `indices`.

            * False: negative values in `indices` indicate positional indices
              from the right (the default). This is similar to
              :func:`numpy.take`.

            * True: negative values in `indices` indicate
              missing values. These values are set to `fill_value`. Any other
              other negative values raise a ``ValueError``.

        fill_value : any, optional
            Fill value to use for NA-indices when `allow_fill` is True.
            This may be ``None``, in which case the default NA value for
            the type, ``self.dtype.na_value``, is used.

            For many ExtensionArrays, there will be two representations of
            `fill_value`: a user-facing "boxed" scalar, and a low-level
            physical NA value. `fill_value` should be the user-facing version,
            and the implementation should handle translating that to the
            physical version for processing the take if necessary.

        Returns
        -------
        ExtensionArray

        Raises
        ------
        IndexError
            When the indices are out of bounds for the array.
        ValueError
            When `indices` contains negative values other than ``-1``
            and `allow_fill` is True.

        See Also
        --------
        numpy.take : Take elements from an array along an axis.
        api.extensions.take : Take elements from an array.

        Notes
        -----
        ExtensionArray.take is called by ``Series.__getitem__``, ``.loc``,
        ``iloc``, when `indices` is a sequence of values. Additionally,
        it's called by :meth:`Series.reindex`, or any other method
        that causes realignment, with a `fill_value`.

        Examples
        --------
        Here's an example implementation, which relies on casting the
        extension array to object dtype. This uses the helper method
        :func:`pandas.api.extensions.take`.

        .. code-block:: python

           def take(self, indices, allow_fill=False, fill_value=None):
               from pandas.core.algorithms import take

               # If the ExtensionArray is backed by an ndarray, then
               # just pass that here instead of coercing to object.
               data = self.astype(object)

               if allow_fill and fill_value is None:
                   fill_value = self.dtype.na_value

               # fill value should always be translated from the scalar
               # type for the array, to the physical storage type for
               # the data, before passing to take.

               result = take(data, indices, fill_value=fill_value,
                             allow_fill=allow_fill)
               return self._from_sequence(result, dtype=self.dtype)
        """
        # Implementer note: The `fill_value` parameter should be a user-facing
        # value, an instance of self.dtype.type. When passed `fill_value=None`,
        # the default of `self.dtype.na_value` should be used.
        # This may differ from the physical storage type your ExtensionArray
        # uses. In this case, your implementation is responsible for casting
        # the user-facing type to the storage type, before using
        # pandas.api.extensions.take
        raise AbstractMethodError(self)

    def copy(self) -> Self:
        """
        Return a copy of the array.

        Returns
        -------
        ExtensionArray

        Examples
        --------
        >>> arr = pd.array([1, 2, 3])
        >>> arr2 = arr.copy()
        >>> arr[0] = 2
        >>> arr2
        <IntegerArray>
        [1, 2, 3]
        Length: 3, dtype: Int64
        """
        raise AbstractMethodError(self)

    def view(self, dtype: Dtype | None = None) -> ArrayLike:
        """
        Return a view on the array.

        Parameters
        ----------
        dtype : str, np.dtype, or ExtensionDtype, optional
            Default None.

        Returns
        -------
        ExtensionArray or np.ndarray
            A view on the :class:`ExtensionArray`'s data.

        Examples
        --------
        This gives view on the underlying data of an ``ExtensionArray`` and is not a
        copy. Modifications on either the view or the original ``ExtensionArray``
        will be reflectd on the underlying data:

        >>> arr = pd.array([1, 2, 3])
        >>> arr2 = arr.view()
        >>> arr[0] = 2
        >>> arr2
        <IntegerArray>
        [2, 2, 3]
        Length: 3, dtype: Int64
        """
        # NB:
        # - This must return a *new* object referencing the same data, not self.
        # - The only case that *must* be implemented is with dtype=None,
        #   giving a view with the same dtype as self.
        if dtype is not None:
            raise NotImplementedError(dtype)
        return self[:]

    # ------------------------------------------------------------------------
    # Printing
    # ------------------------------------------------------------------------

    def __repr__(self) -> str:
        if self.ndim > 1:
            return self._repr_2d()

        from pandas.io.formats.printing import format_object_summary

        # the short repr has no trailing newline, while the truncated
        # repr does. So we include a newline in our template, and strip
        # any trailing newlines from format_object_summary
        data = format_object_summary(
            self, self._formatter(), indent_for_name=False
        ).rstrip(", \n")
        class_name = f"<{type(self).__name__}>\n"
        return f"{class_name}{data}\nLength: {len(self)}, dtype: {self.dtype}"

    def _repr_2d(self) -> str:
        from pandas.io.formats.printing import format_object_summary

        # the short repr has no trailing newline, while the truncated
        # repr does. So we include a newline in our template, and strip
        # any trailing newlines from format_object_summary
        lines = [
            format_object_summary(x, self._formatter(), indent_for_name=False).rstrip(
                ", \n"
            )
            for x in self
        ]
        data = ",\n".join(lines)
        class_name = f"<{type(self).__name__}>"
        return f"{class_name}\n[\n{data}\n]\nShape: {self.shape}, dtype: {self.dtype}"

    def _formatter(self, boxed: bool = False) -> Callable[[Any], str | None]:
        """
        Formatting function for scalar values.

        This is used in the default '__repr__'. The returned formatting
        function receives instances of your scalar type.

        Parameters
        ----------
        boxed : bool, default False
            An indicated for whether or not your array is being printed
            within a Series, DataFrame, or Index (True), or just by
            itself (False). This may be useful if you want scalar values
            to appear differently within a Series versus on its own (e.g.
            quoted or not).

        Returns
        -------
        Callable[[Any], str]
            A callable that gets instances of the scalar type and
            returns a string. By default, :func:`repr` is used
            when ``boxed=False`` and :func:`str` is used when
            ``boxed=True``.

        Examples
        --------
        >>> class MyExtensionArray(pd.arrays.NumpyExtensionArray):
        ...     def _formatter(self, boxed=False):
        ...         return lambda x: '*' + str(x) + '*' if boxed else repr(x) + '*'
        >>> MyExtensionArray(np.array([1, 2, 3, 4]))
        <MyExtensionArray>
        [1*, 2*, 3*, 4*]
        Length: 4, dtype: int64
        """
        if boxed:
            return str
        return repr

    # ------------------------------------------------------------------------
    # Reshaping
    # ------------------------------------------------------------------------

    def transpose(self, *axes: int) -> ExtensionArray:
        """
        Return a transposed view on this array.

        Because ExtensionArrays are always 1D, this is a no-op.  It is included
        for compatibility with np.ndarray.
        """
        return self[:]

    @property
    def T(self) -> ExtensionArray:
        return self.transpose()

    def ravel(self, order: Literal["C", "F", "A", "K"] | None = "C") -> ExtensionArray:
        """
        Return a flattened view on this array.

        Parameters
        ----------
        order : {None, 'C', 'F', 'A', 'K'}, default 'C'

        Returns
        -------
        ExtensionArray

        Notes
        -----
        - Because ExtensionArrays are 1D-only, this is a no-op.
        - The "order" argument is ignored, is for compatibility with NumPy.

        Examples
        --------
        >>> pd.array([1, 2, 3]).ravel()
        <IntegerArray>
        [1, 2, 3]
        Length: 3, dtype: Int64
        """
        return self

    @classmethod
    def _concat_same_type(cls, to_concat: Sequence[Self]) -> Self:
        """
        Concatenate multiple array of this dtype.

        Parameters
        ----------
        to_concat : sequence of this type

        Returns
        -------
        ExtensionArray

        Examples
        --------
        >>> arr1 = pd.array([1, 2, 3])
        >>> arr2 = pd.array([4, 5, 6])
        >>> pd.arrays.IntegerArray._concat_same_type([arr1, arr2])
        <IntegerArray>
        [1, 2, 3, 4, 5, 6]
        Length: 6, dtype: Int64
        """
        # Implementer note: this method will only be called with a sequence of
        # ExtensionArrays of this class and with the same dtype as self. This
        # should allow "easy" concatenation (no upcasting needed), and result
        # in a new ExtensionArray of the same dtype.
        # Note: this strict behaviour is only guaranteed starting with pandas 1.1
        raise AbstractMethodError(cls)

    # The _can_hold_na attribute is set to True so that pandas internals
    # will use the ExtensionDtype.na_value as the NA value in operations
    # such as take(), reindex(), shift(), etc.  In addition, those results
    # will then be of the ExtensionArray subclass rather than an array
    # of objects
    @cache_readonly
    def _can_hold_na(self) -> bool:
        return self.dtype._can_hold_na

    def _accumulate(
        self, name: str, *, skipna: bool = True, **kwargs
    ) -> ExtensionArray:
        """
        Return an ExtensionArray performing an accumulation operation.

        The underlying data type might change.

        Parameters
        ----------
        name : str
            Name of the function, supported values are:
            - cummin
            - cummax
            - cumsum
            - cumprod
        skipna : bool, default True
            If True, skip NA values.
        **kwargs
            Additional keyword arguments passed to the accumulation function.
            Currently, there is no supported kwarg.

        Returns
        -------
        array

        Raises
        ------
        NotImplementedError : subclass does not define accumulations

        Examples
        --------
        >>> arr = pd.array([1, 2, 3])
        >>> arr._accumulate(name='cumsum')
        <IntegerArray>
        [1, 3, 6]
        Length: 3, dtype: Int64
        """
        raise NotImplementedError(f"cannot perform {name} with type {self.dtype}")

    def _reduce(
        self, name: str, *, skipna: bool = True, keepdims: bool = False, **kwargs
    ):
        """
        Return a scalar result of performing the reduction operation.

        Parameters
        ----------
        name : str
            Name of the function, supported values are:
            { any, all, min, max, sum, mean, median, prod,
            std, var, sem, kurt, skew }.
        skipna : bool, default True
            If True, skip NaN values.
        keepdims : bool, default False
            If False, a scalar is returned.
            If True, the result has dimension with size one along the reduced axis.

            .. versionadded:: 2.1

               This parameter is not required in the _reduce signature to keep backward
               compatibility, but will become required in the future. If the parameter
               is not found in the method signature, a FutureWarning will be emitted.
        **kwargs
            Additional keyword arguments passed to the reduction function.
            Currently, `ddof` is the only supported kwarg.

        Returns
        -------
        scalar

        Raises
        ------
        TypeError : subclass does not define reductions

        Examples
        --------
        >>> pd.array([1, 2, 3])._reduce("min")
        1
        """
        meth = getattr(self, name, None)
        if meth is None:
            raise TypeError(
                f"'{type(self).__name__}' with dtype {self.dtype} "
                f"does not support reduction '{name}'"
            )
        result = meth(skipna=skipna, **kwargs)
        if keepdims:
            result = np.array([result])

        return result

    # https://github.com/python/typeshed/issues/2148#issuecomment-520783318
    # Incompatible types in assignment (expression has type "None", base class
    # "object" defined the type as "Callable[[object], int]")
    __hash__: ClassVar[None]  # type: ignore[assignment]

    # ------------------------------------------------------------------------
    # Non-Optimized Default Methods; in the case of the private methods here,
    #  these are not guaranteed to be stable across pandas versions.

    def _values_for_json(self) -> np.ndarray:
        """
        Specify how to render our entries in to_json.

        Notes
        -----
        The dtype on the returned ndarray is not restricted, but for non-native
        types that are not specifically handled in objToJSON.c, to_json is
        liable to raise. In these cases, it may be safer to return an ndarray
        of strings.
        """
        return np.asarray(self)

    def _hash_pandas_object(
        self, *, encoding: str, hash_key: str, categorize: bool
    ) -> npt.NDArray[np.uint64]:
        """
        Hook for hash_pandas_object.

        Default is to use the values returned by _values_for_factorize.

        Parameters
        ----------
        encoding : str
            Encoding for data & key when strings.
        hash_key : str
            Hash_key for string key to encode.
        categorize : bool
            Whether to first categorize object arrays before hashing. This is more
            efficient when the array contains duplicate values.

        Returns
        -------
        np.ndarray[uint64]

        Examples
        --------
        >>> pd.array([1, 2])._hash_pandas_object(encoding='utf-8',
        ...                                      hash_key="1000000000000000",
        ...                                      categorize=False
        ...                                      )
        array([11381023671546835630,  4641644667904626417], dtype=uint64)
        """
        from pandas.core.util.hashing import hash_array

        values, _ = self._values_for_factorize()
        return hash_array(
            values, encoding=encoding, hash_key=hash_key, categorize=categorize
        )

    def _explode(self) -> tuple[Self, npt.NDArray[np.uint64]]:
        """
        Transform each element of list-like to a row.

        For arrays that do not contain list-like elements the default
        implementation of this method just returns a copy and an array
        of ones (unchanged index).

        Returns
        -------
        ExtensionArray
            Array with the exploded values.
        np.ndarray[uint64]
            The original lengths of each list-like for determining the
            resulting index.

        See Also
        --------
        Series.explode : The method on the ``Series`` object that this
            extension array method is meant to support.

        Examples
        --------
        >>> import pyarrow as pa
        >>> a = pd.array([[1, 2, 3], [4], [5, 6]],
        ...              dtype=pd.ArrowDtype(pa.list_(pa.int64())))
        >>> a._explode()
        (<ArrowExtensionArray>
        [1, 2, 3, 4, 5, 6]
        Length: 6, dtype: int64[pyarrow], array([3, 1, 2], dtype=int32))
        """
        values = self.copy()
        counts = np.ones(shape=(len(self),), dtype=np.uint64)
        return values, counts

    def tolist(self) -> list:
        """
        Return a list of the values.

        These are each a scalar type, which is a Python scalar
        (for str, int, float) or a pandas scalar
        (for Timestamp/Timedelta/Interval/Period)

        Returns
        -------
        list

        Examples
        --------
        >>> arr = pd.array([1, 2, 3])
        >>> arr.tolist()
        [1, 2, 3]
        """
        if self.ndim > 1:
            return [x.tolist() for x in self]
        return list(self)

    def delete(self, loc: PositionalIndexer) -> Self:
        indexer = np.delete(np.arange(len(self)), loc)
        return self.take(indexer)

    def insert(self, loc: int, item) -> Self:
        """
        Insert an item at the given position.

        Parameters
        ----------
        loc : int
        item : scalar-like

        Returns
        -------
        same type as self

        Notes
        -----
        This method should be both type and dtype-preserving.  If the item
        cannot be held in an array of this type/dtype, either ValueError or
        TypeError should be raised.

        The default implementation relies on _from_sequence to raise on invalid
        items.

        Examples
        --------
        >>> arr = pd.array([1, 2, 3])
        >>> arr.insert(2, -1)
        <IntegerArray>
        [1, 2, -1, 3]
        Length: 4, dtype: Int64
        """
        loc = validate_insert_loc(loc, len(self))

        item_arr = type(self)._from_sequence([item], dtype=self.dtype)

        return type(self)._concat_same_type([self[:loc], item_arr, self[loc:]])

    def _putmask(self, mask: npt.NDArray[np.bool_], value) -> None:
        """
        Analogue to np.putmask(self, mask, value)

        Parameters
        ----------
        mask : np.ndarray[bool]
        value : scalar or listlike
            If listlike, must be arraylike with same length as self.

        Returns
        -------
        None

        Notes
        -----
        Unlike np.putmask, we do not repeat listlike values with mismatched length.
        'value' should either be a scalar or an arraylike with the same length
        as self.
        """
        if is_list_like(value):
            val = value[mask]
        else:
            val = value

        self[mask] = val

    def _where(self, mask: npt.NDArray[np.bool_], value) -> Self:
        """
        Analogue to np.where(mask, self, value)

        Parameters
        ----------
        mask : np.ndarray[bool]
        value : scalar or listlike

        Returns
        -------
        same type as self
        """
        result = self.copy()

        if is_list_like(value):
            val = value[~mask]
        else:
            val = value

        result[~mask] = val
        return result

    # TODO(3.0): this can be removed once GH#33302 deprecation is enforced
    def _fill_mask_inplace(
        self, method: str, limit: int | None, mask: npt.NDArray[np.bool_]
    ) -> None:
        """
        Replace values in locations specified by 'mask' using pad or backfill.

        See also
        --------
        ExtensionArray.fillna
        """
        func = missing.get_fill_func(method)
        npvalues = self.astype(object)
        # NB: if we don't copy mask here, it may be altered inplace, which
        #  would mess up the `self[mask] = ...` below.
        func(npvalues, limit=limit, mask=mask.copy())
        new_values = self._from_sequence(npvalues, dtype=self.dtype)
        self[mask] = new_values[mask]

    def _rank(
        self,
        *,
        axis: AxisInt = 0,
        method: str = "average",
        na_option: str = "keep",
        ascending: bool = True,
        pct: bool = False,
    ):
        """
        See Series.rank.__doc__.
        """
        if axis != 0:
            raise NotImplementedError

        return rank(
            self._values_for_argsort(),
            axis=axis,
            method=method,
            na_option=na_option,
            ascending=ascending,
            pct=pct,
        )

    @classmethod
    def _empty(cls, shape: Shape, dtype: ExtensionDtype):
        """
        Create an ExtensionArray with the given shape and dtype.

        See also
        --------
        ExtensionDtype.empty
            ExtensionDtype.empty is the 'official' public version of this API.
        """
        # Implementer note: while ExtensionDtype.empty is the public way to
        # call this method, it is still required to implement this `_empty`
        # method as well (it is called internally in pandas)
        obj = cls._from_sequence([], dtype=dtype)

        taker = np.broadcast_to(np.intp(-1), shape)
        result = obj.take(taker, allow_fill=True)
        if not isinstance(result, cls) or dtype != result.dtype:
            raise NotImplementedError(
                f"Default 'empty' implementation is invalid for dtype='{dtype}'"
            )
        return result

    def _quantile(self, qs: npt.NDArray[np.float64], interpolation: str) -> Self:
        """
        Compute the quantiles of self for each quantile in `qs`.

        Parameters
        ----------
        qs : np.ndarray[float64]
        interpolation: str

        Returns
        -------
        same type as self
        """
        mask = np.asarray(self.isna())
        arr = np.asarray(self)
        fill_value = np.nan

        res_values = quantile_with_mask(arr, mask, fill_value, qs, interpolation)
        return type(self)._from_sequence(res_values)

    def _mode(self, dropna: bool = True) -> Self:
        """
        Returns the mode(s) of the ExtensionArray.

        Always returns `ExtensionArray` even if only one value.

        Parameters
        ----------
        dropna : bool, default True
            Don't consider counts of NA values.

        Returns
        -------
        same type as self
            Sorted, if possible.
        """
        # error: Incompatible return value type (got "Union[ExtensionArray,
        # ndarray[Any, Any]]", expected "Self")
        return mode(self, dropna=dropna)  # type: ignore[return-value]

    def __array_ufunc__(self, ufunc: np.ufunc, method: str, *inputs, **kwargs):
        if any(
            isinstance(other, (ABCSeries, ABCIndex, ABCDataFrame)) for other in inputs
        ):
            return NotImplemented

        result = arraylike.maybe_dispatch_ufunc_to_dunder_op(
            self, ufunc, method, *inputs, **kwargs
        )
        if result is not NotImplemented:
            return result

        if "out" in kwargs:
            return arraylike.dispatch_ufunc_with_out(
                self, ufunc, method, *inputs, **kwargs
            )

        if method == "reduce":
            result = arraylike.dispatch_reduction_ufunc(
                self, ufunc, method, *inputs, **kwargs
            )
            if result is not NotImplemented:
                return result

        return arraylike.default_array_ufunc(self, ufunc, method, *inputs, **kwargs)

    def map(self, mapper, na_action=None):
        """
        Map values using an input mapping or function.

        Parameters
        ----------
        mapper : function, dict, or Series
            Mapping correspondence.
        na_action : {None, 'ignore'}, default None
            If 'ignore', propagate NA values, without passing them to the
            mapping correspondence. If 'ignore' is not supported, a
            ``NotImplementedError`` should be raised.

        Returns
        -------
        Union[ndarray, Index, ExtensionArray]
            The output of the mapping function applied to the array.
            If the function returns a tuple with more than one element
            a MultiIndex will be returned.
        """
        return map_array(self, mapper, na_action=na_action)

    # ------------------------------------------------------------------------
    # GroupBy Methods

    def _groupby_op(
        self,
        *,
        how: str,
        has_dropped_na: bool,
        min_count: int,
        ngroups: int,
        ids: npt.NDArray[np.intp],
        **kwargs,
    ) -> ArrayLike:
        """
        Dispatch GroupBy reduction or transformation operation.

        This is an *experimental* API to allow ExtensionArray authors to implement
        reductions and transformations. The API is subject to change.

        Parameters
        ----------
        how : {'any', 'all', 'sum', 'prod', 'min', 'max', 'mean', 'median',
               'median', 'var', 'std', 'sem', 'nth', 'last', 'ohlc',
               'cumprod', 'cumsum', 'cummin', 'cummax', 'rank'}
        has_dropped_na : bool
        min_count : int
        ngroups : int
        ids : np.ndarray[np.intp]
            ids[i] gives the integer label for the group that self[i] belongs to.
        **kwargs : operation-specific
            'any', 'all' -> ['skipna']
            'var', 'std', 'sem' -> ['ddof']
            'cumprod', 'cumsum', 'cummin', 'cummax' -> ['skipna']
            'rank' -> ['ties_method', 'ascending', 'na_option', 'pct']

        Returns
        -------
        np.ndarray or ExtensionArray
        """
        from pandas.core.arrays.string_ import StringDtype
        from pandas.core.groupby.ops import WrappedCythonOp

        kind = WrappedCythonOp.get_kind_from_how(how)
        op = WrappedCythonOp(how=how, kind=kind, has_dropped_na=has_dropped_na)

        # GH#43682
        if isinstance(self.dtype, StringDtype):
            # StringArray
            npvalues = self.to_numpy(object, na_value=np.nan)
        else:
            raise NotImplementedError(
                f"function is not implemented for this dtype: {self.dtype}"
            )

        res_values = op._cython_op_ndim_compat(
            npvalues,
            min_count=min_count,
            ngroups=ngroups,
            comp_ids=ids,
            mask=None,
            **kwargs,
        )

        if op.how in op.cast_blocklist:
            # i.e. how in ["rank"], since other cast_blocklist methods don't go
            #  through cython_operation
            return res_values

        if isinstance(self.dtype, StringDtype):
            dtype = self.dtype
            string_array_cls = dtype.construct_array_type()
            return string_array_cls._from_sequence(res_values, dtype=dtype)

        else:
            raise NotImplementedError


class ExtensionArraySupportsAnyAll(ExtensionArray):
    def any(self, *, skipna: bool = True) -> bool:
        raise AbstractMethodError(self)

    def all(self, *, skipna: bool = True) -> bool:
        raise AbstractMethodError(self)


class ExtensionOpsMixin:
    """
    A base class for linking the operators to their dunder names.

    .. note::

       You may want to set ``__array_priority__`` if you want your
       implementation to be called when involved in binary operations
       with NumPy arrays.
    """

    @classmethod
    def _create_arithmetic_method(cls, op):
        raise AbstractMethodError(cls)

    @classmethod
    def _add_arithmetic_ops(cls) -> None:
        setattr(cls, "__add__", cls._create_arithmetic_method(operator.add))
        setattr(cls, "__radd__", cls._create_arithmetic_method(roperator.radd))
        setattr(cls, "__sub__", cls._create_arithmetic_method(operator.sub))
        setattr(cls, "__rsub__", cls._create_arithmetic_method(roperator.rsub))
        setattr(cls, "__mul__", cls._create_arithmetic_method(operator.mul))
        setattr(cls, "__rmul__", cls._create_arithmetic_method(roperator.rmul))
        setattr(cls, "__pow__", cls._create_arithmetic_method(operator.pow))
        setattr(cls, "__rpow__", cls._create_arithmetic_method(roperator.rpow))
        setattr(cls, "__mod__", cls._create_arithmetic_method(operator.mod))
        setattr(cls, "__rmod__", cls._create_arithmetic_method(roperator.rmod))
        setattr(cls, "__floordiv__", cls._create_arithmetic_method(operator.floordiv))
        setattr(
            cls, "__rfloordiv__", cls._create_arithmetic_method(roperator.rfloordiv)
        )
        setattr(cls, "__truediv__", cls._create_arithmetic_method(operator.truediv))
        setattr(cls, "__rtruediv__", cls._create_arithmetic_method(roperator.rtruediv))
        setattr(cls, "__divmod__", cls._create_arithmetic_method(divmod))
        setattr(cls, "__rdivmod__", cls._create_arithmetic_method(roperator.rdivmod))

    @classmethod
    def _create_comparison_method(cls, op):
        raise AbstractMethodError(cls)

    @classmethod
    def _add_comparison_ops(cls) -> None:
        setattr(cls, "__eq__", cls._create_comparison_method(operator.eq))
        setattr(cls, "__ne__", cls._create_comparison_method(operator.ne))
        setattr(cls, "__lt__", cls._create_comparison_method(operator.lt))
        setattr(cls, "__gt__", cls._create_comparison_method(operator.gt))
        setattr(cls, "__le__", cls._create_comparison_method(operator.le))
        setattr(cls, "__ge__", cls._create_comparison_method(operator.ge))

    @classmethod
    def _create_logical_method(cls, op):
        raise AbstractMethodError(cls)

    @classmethod
    def _add_logical_ops(cls) -> None:
        setattr(cls, "__and__", cls._create_logical_method(operator.and_))
        setattr(cls, "__rand__", cls._create_logical_method(roperator.rand_))
        setattr(cls, "__or__", cls._create_logical_method(operator.or_))
        setattr(cls, "__ror__", cls._create_logical_method(roperator.ror_))
        setattr(cls, "__xor__", cls._create_logical_method(operator.xor))
        setattr(cls, "__rxor__", cls._create_logical_method(roperator.rxor))


class ExtensionScalarOpsMixin(ExtensionOpsMixin):
    """
    A mixin for defining ops on an ExtensionArray.

    It is assumed that the underlying scalar objects have the operators
    already defined.

    Notes
    -----
    If you have defined a subclass MyExtensionArray(ExtensionArray), then
    use MyExtensionArray(ExtensionArray, ExtensionScalarOpsMixin) to
    get the arithmetic operators.  After the definition of MyExtensionArray,
    insert the lines

    MyExtensionArray._add_arithmetic_ops()
    MyExtensionArray._add_comparison_ops()

    to link the operators to your class.

    .. note::

       You may want to set ``__array_priority__`` if you want your
       implementation to be called when involved in binary operations
       with NumPy arrays.
    """

    @classmethod
    def _create_method(cls, op, coerce_to_dtype: bool = True, result_dtype=None):
        """
        A class method that returns a method that will correspond to an
        operator for an ExtensionArray subclass, by dispatching to the
        relevant operator defined on the individual elements of the
        ExtensionArray.

        Parameters
        ----------
        op : function
            An operator that takes arguments op(a, b)
        coerce_to_dtype : bool, default True
            boolean indicating whether to attempt to convert
            the result to the underlying ExtensionArray dtype.
            If it's not possible to create a new ExtensionArray with the
            values, an ndarray is returned instead.

        Returns
        -------
        Callable[[Any, Any], Union[ndarray, ExtensionArray]]
            A method that can be bound to a class. When used, the method
            receives the two arguments, one of which is the instance of
            this class, and should return an ExtensionArray or an ndarray.

            Returning an ndarray may be necessary when the result of the
            `op` cannot be stored in the ExtensionArray. The dtype of the
            ndarray uses NumPy's normal inference rules.

        Examples
        --------
        Given an ExtensionArray subclass called MyExtensionArray, use

            __add__ = cls._create_method(operator.add)

        in the class definition of MyExtensionArray to create the operator
        for addition, that will be based on the operator implementation
        of the underlying elements of the ExtensionArray
        """

        def _binop(self, other):
            def convert_values(param):
                if isinstance(param, ExtensionArray) or is_list_like(param):
                    ovalues = param
                else:  # Assume its an object
                    ovalues = [param] * len(self)
                return ovalues

            if isinstance(other, (ABCSeries, ABCIndex, ABCDataFrame)):
                # rely on pandas to unbox and dispatch to us
                return NotImplemented

            lvalues = self
            rvalues = convert_values(other)

            # If the operator is not defined for the underlying objects,
            # a TypeError should be raised
            res = [op(a, b) for (a, b) in zip(lvalues, rvalues)]

            def _maybe_convert(arr):
                if coerce_to_dtype:
                    # https://github.com/pandas-dev/pandas/issues/22850
                    # We catch all regular exceptions here, and fall back
                    # to an ndarray.
                    res = maybe_cast_pointwise_result(arr, self.dtype, same_dtype=False)
                    if not isinstance(res, type(self)):
                        # exception raised in _from_sequence; ensure we have ndarray
                        res = np.asarray(arr)
                else:
                    res = np.asarray(arr, dtype=result_dtype)
                return res

            if op.__name__ in {"divmod", "rdivmod"}:
                a, b = zip(*res)
                return _maybe_convert(a), _maybe_convert(b)

            return _maybe_convert(res)

        op_name = f"__{op.__name__}__"
        return set_function_name(_binop, op_name, cls)

    @classmethod
    def _create_arithmetic_method(cls, op):
        return cls._create_method(op)

    @classmethod
    def _create_comparison_method(cls, op):
        return cls._create_method(op, coerce_to_dtype=False, result_dtype=bool)<|MERGE_RESOLUTION|>--- conflicted
+++ resolved
@@ -893,12 +893,7 @@
         limit,
         limit_direction,
         limit_area,
-<<<<<<< HEAD
-        fill_value=None,
-        copy: bool = True,
-=======
         copy: bool,
->>>>>>> 8664572f
         **kwargs,
     ) -> Self:
         """
