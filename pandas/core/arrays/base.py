"""
An interface for extending pandas with custom arrays.

.. warning::

   This is an experimental API and subject to breaking changes
   without warning.
"""
import operator
from typing import Any, Callable, Dict, Optional, Sequence, Tuple, Union

import numpy as np

from pandas._libs import lib
from pandas._typing import ArrayLike
from pandas.compat import set_function_name
from pandas.compat.numpy import function as nv
from pandas.errors import AbstractMethodError
from pandas.util._decorators import Appender, Substitution
from pandas.util._validators import validate_fillna_kwargs

from pandas.core.dtypes.cast import maybe_cast_to_extension_array
from pandas.core.dtypes.common import is_array_like, is_list_like
from pandas.core.dtypes.dtypes import ExtensionDtype
from pandas.core.dtypes.generic import ABCIndexClass, ABCSeries
from pandas.core.dtypes.missing import isna

from pandas.core import ops
from pandas.core.algorithms import _factorize_array, unique
from pandas.core.missing import backfill_1d, pad_1d
from pandas.core.sorting import nargsort

_extension_array_shared_docs: Dict[str, str] = dict()


class ExtensionArray:
    """
    Abstract base class for custom 1-D array types.

    pandas will recognize instances of this class as proper arrays
    with a custom type and will not attempt to coerce them to objects. They
    may be stored directly inside a :class:`DataFrame` or :class:`Series`.

    .. versionadded:: 0.23.0

    Attributes
    ----------
    dtype
    nbytes
    ndim
    shape

    Methods
    -------
    argsort
    astype
    copy
    dropna
    factorize
    fillna
    isna
    ravel
    repeat
    searchsorted
    shift
    take
    unique
    view
    _accumulate
    _concat_same_type
    _formatter
    _from_factorized
    _from_sequence
    _from_sequence_of_strings
    _reduce
    _values_for_argsort
    _values_for_factorize

    Notes
    -----
    The interface includes the following abstract methods that must be
    implemented by subclasses:

    * _from_sequence
    * _from_factorized
    * __getitem__
    * __len__
    * dtype
    * nbytes
    * isna
    * take
    * copy
    * _concat_same_type

    A default repr displaying the type, (truncated) data, length,
    and dtype is provided. It can be customized or replaced by
    by overriding:

    * __repr__ : A default repr for the ExtensionArray.
    * _formatter : Print scalars inside a Series or DataFrame.

    Some methods require casting the ExtensionArray to an ndarray of Python
    objects with ``self.astype(object)``, which may be expensive. When
    performance is a concern, we highly recommend overriding the following
    methods:

    * fillna
    * dropna
    * unique
    * factorize / _values_for_factorize
    * argsort / _values_for_argsort
    * searchsorted

    The remaining methods implemented on this class should be performant,
    as they only compose abstract methods. Still, a more efficient
    implementation may be available, and these methods can be overridden.

    One can implement methods to handle array accumulations or reductions.

    * _accumulate
    * _reduce

    One can implement methods to handle parsing from strings that will be used
    in methods such as ``pandas.io.parsers.read_csv``.

    * _from_sequence_of_strings

    This class does not inherit from 'abc.ABCMeta' for performance reasons.
    Methods and properties required by the interface raise
    ``pandas.errors.AbstractMethodError`` and no ``register`` method is
    provided for registering virtual subclasses.

    ExtensionArrays are limited to 1 dimension.

    They may be backed by none, one, or many NumPy arrays. For example,
    ``pandas.Categorical`` is an extension array backed by two arrays,
    one for codes and one for categories. An array of IPv6 address may
    be backed by a NumPy structured array with two fields, one for the
    lower 64 bits and one for the upper 64 bits. Or they may be backed
    by some other storage type, like Python lists. Pandas makes no
    assumptions on how the data are stored, just that it can be converted
    to a NumPy array.
    The ExtensionArray interface does not impose any rules on how this data
    is stored. However, currently, the backing data cannot be stored in
    attributes called ``.values`` or ``._values`` to ensure full compatibility
    with pandas internals. But other names as ``.data``, ``._data``,
    ``._items``, ... can be freely used.

    If implementing NumPy's ``__array_ufunc__`` interface, pandas expects
    that

    1. You defer by returning ``NotImplemented`` when any Series are present
       in `inputs`. Pandas will extract the arrays and call the ufunc again.
    2. You define a ``_HANDLED_TYPES`` tuple as an attribute on the class.
       Pandas inspect this to determine whether the ufunc is valid for the
       types present.

    See :ref:`extending.extension.ufunc` for more.

    By default, ExtensionArrays are not hashable.  Immutable subclasses may
    override this behavior.
    """

    # '_typ' is for pandas.core.dtypes.generic.ABCExtensionArray.
    # Don't override this.
    _typ = "extension"

    # ------------------------------------------------------------------------
    # Constructors
    # ------------------------------------------------------------------------

    @classmethod
    def _from_sequence(cls, scalars, dtype=None, copy=False):
        """
        Construct a new ExtensionArray from a sequence of scalars.

        Parameters
        ----------
        scalars : Sequence
            Each element will be an instance of the scalar type for this
            array, ``cls.dtype.type``.
        dtype : dtype, optional
            Construct for this particular dtype. This should be a Dtype
            compatible with the ExtensionArray.
        copy : bool, default False
            If True, copy the underlying data.

        Returns
        -------
        ExtensionArray
        """
        raise AbstractMethodError(cls)

    @classmethod
    def _from_sequence_of_strings(cls, strings, dtype=None, copy=False):
        """
        Construct a new ExtensionArray from a sequence of strings.

        .. versionadded:: 0.24.0

        Parameters
        ----------
        strings : Sequence
            Each element will be an instance of the scalar type for this
            array, ``cls.dtype.type``.
        dtype : dtype, optional
            Construct for this particular dtype. This should be a Dtype
            compatible with the ExtensionArray.
        copy : bool, default False
            If True, copy the underlying data.

        Returns
        -------
        ExtensionArray
        """
        raise AbstractMethodError(cls)

    @classmethod
    def _from_factorized(cls, values, original):
        """
        Reconstruct an ExtensionArray after factorization.

        Parameters
        ----------
        values : ndarray
            An integer ndarray with the factorized values.
        original : ExtensionArray
            The original ExtensionArray that factorize was called on.

        See Also
        --------
        factorize
        ExtensionArray.factorize
        """
        raise AbstractMethodError(cls)

    # ------------------------------------------------------------------------
    # Must be a Sequence
    # ------------------------------------------------------------------------

    def __getitem__(self, item):
        # type (Any) -> Any
        """
        Select a subset of self.

        Parameters
        ----------
        item : int, slice, or ndarray
            * int: The position in 'self' to get.

            * slice: A slice object, where 'start', 'stop', and 'step' are
              integers or None

            * ndarray: A 1-d boolean NumPy ndarray the same length as 'self'

        Returns
        -------
        item : scalar or ExtensionArray

        Notes
        -----
        For scalar ``item``, return a scalar value suitable for the array's
        type. This should be an instance of ``self.dtype.type``.

        For slice ``key``, return an instance of ``ExtensionArray``, even
        if the slice is length 0 or 1.

        For a boolean mask, return an instance of ``ExtensionArray``, filtered
        to the values where ``item`` is True.
        """
        raise AbstractMethodError(self)

    def __setitem__(self, key: Union[int, np.ndarray], value: Any) -> None:
        """
        Set one or more values inplace.

        This method is not required to satisfy the pandas extension array
        interface.

        Parameters
        ----------
        key : int, ndarray, or slice
            When called from, e.g. ``Series.__setitem__``, ``key`` will be
            one of

            * scalar int
            * ndarray of integers.
            * boolean ndarray
            * slice object

        value : ExtensionDtype.type, Sequence[ExtensionDtype.type], or object
            value or values to be set of ``key``.

        Returns
        -------
        None
        """
        # Some notes to the ExtensionArray implementor who may have ended up
        # here. While this method is not required for the interface, if you
        # *do* choose to implement __setitem__, then some semantics should be
        # observed:
        #
        # * Setting multiple values : ExtensionArrays should support setting
        #   multiple values at once, 'key' will be a sequence of integers and
        #  'value' will be a same-length sequence.
        #
        # * Broadcasting : For a sequence 'key' and a scalar 'value',
        #   each position in 'key' should be set to 'value'.
        #
        # * Coercion : Most users will expect basic coercion to work. For
        #   example, a string like '2018-01-01' is coerced to a datetime
        #   when setting on a datetime64ns array. In general, if the
        #   __init__ method coerces that value, then so should __setitem__
        # Note, also, that Series/DataFrame.where internally use __setitem__
        # on a copy of the data.
        raise NotImplementedError(f"{type(self)} does not implement __setitem__.")

    def __len__(self) -> int:
        """
        Length of this array

        Returns
        -------
        length : int
        """
        raise AbstractMethodError(self)

    def __iter__(self):
        """
        Iterate over elements of the array.
        """
        # This needs to be implemented so that pandas recognizes extension
        # arrays as list-like. The default implementation makes successive
        # calls to ``__getitem__``, which may be slower than necessary.
        for i in range(len(self)):
            yield self[i]

    def to_numpy(
        self, dtype=None, copy: bool = False, na_value=lib.no_default
    ) -> np.ndarray:
        """
        Convert to a NumPy ndarray.

        .. versionadded:: 1.0.0

        This is similar to :meth:`numpy.asarray`, but may provide additional control
        over how the conversion is done.

        Parameters
        ----------
        dtype : str or numpy.dtype, optional
            The dtype to pass to :meth:`numpy.asarray`.
        copy : bool, default False
            Whether to ensure that the returned value is a not a view on
            another array. Note that ``copy=False`` does not *ensure* that
            ``to_numpy()`` is no-copy. Rather, ``copy=True`` ensure that
            a copy is made, even if not strictly necessary.
        na_value : Any, optional
            The value to use for missing values. The default value depends
            on `dtype` and the type of the array.

        Returns
        -------
        numpy.ndarray
        """
        result = np.asarray(self, dtype=dtype)
        if copy or na_value is not lib.no_default:
            result = result.copy()
        if na_value is not lib.no_default:
            result[self.isna()] = na_value
        return result

    # ------------------------------------------------------------------------
    # Required attributes
    # ------------------------------------------------------------------------

    @property
    def dtype(self) -> ExtensionDtype:
        """
        An instance of 'ExtensionDtype'.
        """
        raise AbstractMethodError(self)

    @property
    def shape(self) -> Tuple[int, ...]:
        """
        Return a tuple of the array dimensions.
        """
        return (len(self),)

    @property
    def size(self) -> int:
        """
        The number of elements in the array.
        """
        return np.prod(self.shape)

    @property
    def ndim(self) -> int:
        """
        Extension Arrays are only allowed to be 1-dimensional.
        """
        return 1

    @property
    def nbytes(self) -> int:
        """
        The number of bytes needed to store this object in memory.
        """
        # If this is expensive to compute, return an approximate lower bound
        # on the number of bytes needed.
        raise AbstractMethodError(self)

    # ------------------------------------------------------------------------
    # Additional Methods
    # ------------------------------------------------------------------------

    def astype(self, dtype, copy=True):
        """
        Cast to a NumPy array with 'dtype'.

        Parameters
        ----------
        dtype : str or dtype
            Typecode or data-type to which the array is cast.
        copy : bool, default True
            Whether to copy the data, even if not necessary. If False,
            a copy is made only if the old dtype does not match the
            new dtype.

        Returns
        -------
        array : ndarray
            NumPy ndarray with 'dtype' for its dtype.
        """
        return np.array(self, dtype=dtype, copy=copy)

    def isna(self) -> ArrayLike:
        """
        A 1-D array indicating if each value is missing.

        Returns
        -------
        na_values : Union[np.ndarray, ExtensionArray]
            In most cases, this should return a NumPy ndarray. For
            exceptional cases like ``SparseArray``, where returning
            an ndarray would be expensive, an ExtensionArray may be
            returned.

        Notes
        -----
        If returning an ExtensionArray, then

        * ``na_values._is_boolean`` should be True
        * `na_values` should implement :func:`ExtensionArray._reduce`
        * ``na_values.any`` and ``na_values.all`` should be implemented
        """
        raise AbstractMethodError(self)

    def _values_for_argsort(self) -> np.ndarray:
        """
        Return values for sorting.

        Returns
        -------
        ndarray
            The transformed values should maintain the ordering between values
            within the array.

        See Also
        --------
        ExtensionArray.argsort
        """
        # Note: this is used in `ExtensionArray.argsort`.
        return np.array(self)

    def argsort(
        self, ascending: bool = True, kind: str = "quicksort", *args, **kwargs
    ) -> np.ndarray:
        """
        Return the indices that would sort this array.

        Parameters
        ----------
        ascending : bool, default True
            Whether the indices should result in an ascending
            or descending sort.
        kind : {'quicksort', 'mergesort', 'heapsort'}, optional
            Sorting algorithm.
        *args, **kwargs:
            passed through to :func:`numpy.argsort`.

        Returns
        -------
        ndarray
            Array of indices that sort ``self``. If NaN values are contained,
            NaN values are placed at the end.

        See Also
        --------
        numpy.argsort : Sorting implementation used internally.
        """
        # Implementor note: You have two places to override the behavior of
        # argsort.
        # 1. _values_for_argsort : construct the values passed to np.argsort
        # 2. argsort : total control over sorting.
        ascending = nv.validate_argsort_with_ascending(ascending, args, kwargs)

        result = nargsort(self, kind=kind, ascending=ascending, na_position="last")
        return result

    def fillna(self, value=None, method=None, limit=None):
        """
        Fill NA/NaN values using the specified method.

        Parameters
        ----------
        value : scalar, array-like
            If a scalar value is passed it is used to fill all missing values.
            Alternatively, an array-like 'value' can be given. It's expected
            that the array-like have the same length as 'self'.
        method : {'backfill', 'bfill', 'pad', 'ffill', None}, default None
            Method to use for filling holes in reindexed Series
            pad / ffill: propagate last valid observation forward to next valid
            backfill / bfill: use NEXT valid observation to fill gap.
        limit : int, default None
            If method is specified, this is the maximum number of consecutive
            NaN values to forward/backward fill. In other words, if there is
            a gap with more than this number of consecutive NaNs, it will only
            be partially filled. If method is not specified, this is the
            maximum number of entries along the entire axis where NaNs will be
            filled.

        Returns
        -------
        ExtensionArray
            With NA/NaN filled.
        """
        value, method = validate_fillna_kwargs(value, method)

        mask = self.isna()

        if is_array_like(value):
            if len(value) != len(self):
                raise ValueError(
                    f"Length of 'value' does not match. Got ({len(value)}) "
                    f"expected {len(self)}"
                )
            value = value[mask]

        if mask.any():
            if method is not None:
                func = pad_1d if method == "pad" else backfill_1d
                new_values = func(self.astype(object), limit=limit, mask=mask)
                new_values = self._from_sequence(new_values, dtype=self.dtype)
            else:
                # fill with value
                new_values = self.copy()
                new_values[mask] = value
        else:
            new_values = self.copy()
        return new_values

    def dropna(self):
        """
        Return ExtensionArray without NA values.

        Returns
        -------
        valid : ExtensionArray
        """
        return self[~self.isna()]

    def shift(self, periods: int = 1, fill_value: object = None) -> "ExtensionArray":
        """
        Shift values by desired number.

        Newly introduced missing values are filled with
        ``self.dtype.na_value``.

        .. versionadded:: 0.24.0

        Parameters
        ----------
        periods : int, default 1
            The number of periods to shift. Negative values are allowed
            for shifting backwards.

        fill_value : object, optional
            The scalar value to use for newly introduced missing values.
            The default is ``self.dtype.na_value``.

            .. versionadded:: 0.24.0

        Returns
        -------
        ExtensionArray
            Shifted.

        Notes
        -----
        If ``self`` is empty or ``periods`` is 0, a copy of ``self`` is
        returned.

        If ``periods > len(self)``, then an array of size
        len(self) is returned, with all values filled with
        ``self.dtype.na_value``.
        """
        # Note: this implementation assumes that `self.dtype.na_value` can be
        # stored in an instance of your ExtensionArray with `self.dtype`.
        if not len(self) or periods == 0:
            return self.copy()

        if isna(fill_value):
            fill_value = self.dtype.na_value

        empty = self._from_sequence(
            [fill_value] * min(abs(periods), len(self)), dtype=self.dtype
        )
        if periods > 0:
            a = empty
            b = self[:-periods]
        else:
            a = self[abs(periods) :]
            b = empty
        return self._concat_same_type([a, b])

    def unique(self):
        """
        Compute the ExtensionArray of unique values.

        Returns
        -------
        uniques : ExtensionArray
        """
        uniques = unique(self.astype(object))
        return self._from_sequence(uniques, dtype=self.dtype)

    def searchsorted(self, value, side="left", sorter=None):
        """
        Find indices where elements should be inserted to maintain order.

        .. versionadded:: 0.24.0

        Find the indices into a sorted array `self` (a) such that, if the
        corresponding elements in `value` were inserted before the indices,
        the order of `self` would be preserved.

        Assuming that `self` is sorted:

        ======  ================================
        `side`  returned index `i` satisfies
        ======  ================================
        left    ``self[i-1] < value <= self[i]``
        right   ``self[i-1] <= value < self[i]``
        ======  ================================

        Parameters
        ----------
        value : array_like
            Values to insert into `self`.
        side : {'left', 'right'}, optional
            If 'left', the index of the first suitable location found is given.
            If 'right', return the last such index.  If there is no suitable
            index, return either 0 or N (where N is the length of `self`).
        sorter : 1-D array_like, optional
            Optional array of integer indices that sort array a into ascending
            order. They are typically the result of argsort.

        Returns
        -------
        array of ints
            Array of insertion points with the same shape as `value`.

        See Also
        --------
        numpy.searchsorted : Similar method from NumPy.
        """
        # Note: the base tests provided by pandas only test the basics.
        # We do not test
        # 1. Values outside the range of the `data_for_sorting` fixture
        # 2. Values between the values in the `data_for_sorting` fixture
        # 3. Missing values.
        arr = self.astype(object)
        return arr.searchsorted(value, side=side, sorter=sorter)

    def _values_for_factorize(self) -> Tuple[np.ndarray, Any]:
        """
        Return an array and missing value suitable for factorization.

        Returns
        -------
        values : ndarray

            An array suitable for factorization. This should maintain order
            and be a supported dtype (Float64, Int64, UInt64, String, Object).
            By default, the extension array is cast to object dtype.
        na_value : object
            The value in `values` to consider missing. This will be treated
            as NA in the factorization routines, so it will be coded as
            `na_sentinal` and not included in `uniques`. By default,
            ``np.nan`` is used.

        Notes
        -----
        The values returned by this method are also used in
        :func:`pandas.util.hash_pandas_object`.
        """
        return self.astype(object), np.nan

    def factorize(self, na_sentinel: int = -1) -> Tuple[np.ndarray, "ExtensionArray"]:
        """
        Encode the extension array as an enumerated type.

        Parameters
        ----------
        na_sentinel : int, default -1
            Value to use in the `codes` array to indicate missing values.

        Returns
        -------
        codes : ndarray
            An integer NumPy array that's an indexer into the original
            ExtensionArray.
        uniques : ExtensionArray
            An ExtensionArray containing the unique values of `self`.

            .. note::

               uniques will *not* contain an entry for the NA value of
               the ExtensionArray if there are any missing values present
               in `self`.

        See Also
        --------
        factorize : Top-level factorize method that dispatches here.

        Notes
        -----
        :meth:`pandas.factorize` offers a `sort` keyword as well.
        """
        # Implementer note: There are two ways to override the behavior of
        # pandas.factorize
        # 1. _values_for_factorize and _from_factorize.
        #    Specify the values passed to pandas' internal factorization
        #    routines, and how to convert from those values back to the
        #    original ExtensionArray.
        # 2. ExtensionArray.factorize.
        #    Complete control over factorization.
        arr, na_value = self._values_for_factorize()

        codes, uniques = _factorize_array(
            arr, na_sentinel=na_sentinel, na_value=na_value
        )

        uniques = self._from_factorized(uniques, self)
        return codes, uniques

    _extension_array_shared_docs[
        "repeat"
    ] = """
        Repeat elements of a %(klass)s.

        Returns a new %(klass)s where each element of the current %(klass)s
        is repeated consecutively a given number of times.

        Parameters
        ----------
        repeats : int or array of ints
            The number of repetitions for each element. This should be a
            non-negative integer. Repeating 0 times will return an empty
            %(klass)s.
        axis : None
            Must be ``None``. Has no effect but is accepted for compatibility
            with numpy.

        Returns
        -------
        repeated_array : %(klass)s
            Newly created %(klass)s with repeated elements.

        See Also
        --------
        Series.repeat : Equivalent function for Series.
        Index.repeat : Equivalent function for Index.
        numpy.repeat : Similar method for :class:`numpy.ndarray`.
        ExtensionArray.take : Take arbitrary positions.

        Examples
        --------
        >>> cat = pd.Categorical(['a', 'b', 'c'])
        >>> cat
        [a, b, c]
        Categories (3, object): [a, b, c]
        >>> cat.repeat(2)
        [a, a, b, b, c, c]
        Categories (3, object): [a, b, c]
        >>> cat.repeat([1, 2, 3])
        [a, b, b, c, c, c]
        Categories (3, object): [a, b, c]
        """

    @Substitution(klass="ExtensionArray")
    @Appender(_extension_array_shared_docs["repeat"])
    def repeat(self, repeats, axis=None):
        nv.validate_repeat(tuple(), dict(axis=axis))
        ind = np.arange(len(self)).repeat(repeats)
        return self.take(ind)

    # ------------------------------------------------------------------------
    # Indexing methods
    # ------------------------------------------------------------------------

    def take(
        self, indices: Sequence[int], allow_fill: bool = False, fill_value: Any = None
    ) -> "ExtensionArray":
        """
        Take elements from an array.

        Parameters
        ----------
        indices : sequence of int
            Indices to be taken.
        allow_fill : bool, default False
            How to handle negative values in `indices`.

            * False: negative values in `indices` indicate positional indices
              from the right (the default). This is similar to
              :func:`numpy.take`.

            * True: negative values in `indices` indicate
              missing values. These values are set to `fill_value`. Any other
              other negative values raise a ``ValueError``.

        fill_value : any, optional
            Fill value to use for NA-indices when `allow_fill` is True.
            This may be ``None``, in which case the default NA value for
            the type, ``self.dtype.na_value``, is used.

            For many ExtensionArrays, there will be two representations of
            `fill_value`: a user-facing "boxed" scalar, and a low-level
            physical NA value. `fill_value` should be the user-facing version,
            and the implementation should handle translating that to the
            physical version for processing the take if necessary.

        Returns
        -------
        ExtensionArray

        Raises
        ------
        IndexError
            When the indices are out of bounds for the array.
        ValueError
            When `indices` contains negative values other than ``-1``
            and `allow_fill` is True.

        See Also
        --------
        numpy.take
        api.extensions.take

        Notes
        -----
        ExtensionArray.take is called by ``Series.__getitem__``, ``.loc``,
        ``iloc``, when `indices` is a sequence of values. Additionally,
        it's called by :meth:`Series.reindex`, or any other method
        that causes realignment, with a `fill_value`.

        Examples
        --------
        Here's an example implementation, which relies on casting the
        extension array to object dtype. This uses the helper method
        :func:`pandas.api.extensions.take`.

        .. code-block:: python

           def take(self, indices, allow_fill=False, fill_value=None):
               from pandas.core.algorithms import take

               # If the ExtensionArray is backed by an ndarray, then
               # just pass that here instead of coercing to object.
               data = self.astype(object)

               if allow_fill and fill_value is None:
                   fill_value = self.dtype.na_value

               # fill value should always be translated from the scalar
               # type for the array, to the physical storage type for
               # the data, before passing to take.

               result = take(data, indices, fill_value=fill_value,
                             allow_fill=allow_fill)
               return self._from_sequence(result, dtype=self.dtype)
        """
        # Implementer note: The `fill_value` parameter should be a user-facing
        # value, an instance of self.dtype.type. When passed `fill_value=None`,
        # the default of `self.dtype.na_value` should be used.
        # This may differ from the physical storage type your ExtensionArray
        # uses. In this case, your implementation is responsible for casting
        # the user-facing type to the storage type, before using
        # pandas.api.extensions.take
        raise AbstractMethodError(self)

    def copy(self) -> "ExtensionArray":
        """
        Return a copy of the array.

        Returns
        -------
        ExtensionArray
        """
        raise AbstractMethodError(self)

    def view(self, dtype=None) -> ArrayLike:
        """
        Return a view on the array.

        Parameters
        ----------
        dtype : str, np.dtype, or ExtensionDtype, optional
            Default None.

        Returns
        -------
        ExtensionArray or np.ndarray
            A view on the :class:`ExtensionArray`'s data.
        """
        # NB:
        # - This must return a *new* object referencing the same data, not self.
        # - The only case that *must* be implemented is with dtype=None,
        #   giving a view with the same dtype as self.
        if dtype is not None:
            raise NotImplementedError(dtype)
        return self[:]

    # ------------------------------------------------------------------------
    # Printing
    # ------------------------------------------------------------------------

    def __repr__(self) -> str:
        from pandas.io.formats.printing import format_object_summary

        # the short repr has no trailing newline, while the truncated
        # repr does. So we include a newline in our template, and strip
        # any trailing newlines from format_object_summary
        data = format_object_summary(
            self, self._formatter(), indent_for_name=False
        ).rstrip(", \n")
        class_name = f"<{type(self).__name__}>\n"
        return f"{class_name}{data}\nLength: {len(self)}, dtype: {self.dtype}"

    def _formatter(self, boxed: bool = False) -> Callable[[Any], Optional[str]]:
        """
        Formatting function for scalar values.

        This is used in the default '__repr__'. The returned formatting
        function receives instances of your scalar type.

        Parameters
        ----------
        boxed : bool, default False
            An indicated for whether or not your array is being printed
            within a Series, DataFrame, or Index (True), or just by
            itself (False). This may be useful if you want scalar values
            to appear differently within a Series versus on its own (e.g.
            quoted or not).

        Returns
        -------
        Callable[[Any], str]
            A callable that gets instances of the scalar type and
            returns a string. By default, :func:`repr` is used
            when ``boxed=False`` and :func:`str` is used when
            ``boxed=True``.
        """
        if boxed:
            return str
        return repr

    # ------------------------------------------------------------------------
    # Reshaping
    # ------------------------------------------------------------------------

    def ravel(self, order="C") -> "ExtensionArray":
        """
        Return a flattened view on this array.

        Parameters
        ----------
        order : {None, 'C', 'F', 'A', 'K'}, default 'C'

        Returns
        -------
        ExtensionArray

        Notes
        -----
        - Because ExtensionArrays are 1D-only, this is a no-op.
        - The "order" argument is ignored, is for compatibility with NumPy.
        """
        return self

    @classmethod
    def _concat_same_type(
        cls, to_concat: Sequence["ExtensionArray"]
    ) -> "ExtensionArray":
        """
        Concatenate multiple array.

        Parameters
        ----------
        to_concat : sequence of this type

        Returns
        -------
        ExtensionArray
        """
        raise AbstractMethodError(cls)

    # The _can_hold_na attribute is set to True so that pandas internals
    # will use the ExtensionDtype.na_value as the NA value in operations
    # such as take(), reindex(), shift(), etc.  In addition, those results
    # will then be of the ExtensionArray subclass rather than an array
    # of objects
    _can_hold_na = True

<<<<<<< HEAD
    @property
    def _ndarray_values(self) -> np.ndarray:
        """
        Internal pandas method for lossy conversion to a NumPy ndarray.

        This method is not part of the pandas interface.

        The expectation is that this is cheap to compute, and is primarily
        used for interacting with our indexers.

        Returns
        -------
        array : ndarray
        """
        return np.array(self)

    def _accumulate(self, name, skipna=True, **kwargs) -> ABCExtensionArray:
        """
        Return an ExtensionArray performing the accumulation operation.
        The underlying data type might change
        # TODO Clarify

        Parameters
        ----------
        name : str
            Name of the function, supported values are:
            # TODO Add function signatures
            - cummin
            - cummax
            - cumsum
            - cumprod
        skipna : bool, default True
            If True, skip NA values.
        **kwargs
            Additional keyword arguments passed to the accumulation function.
            # TODO check if kwargs are needed
            Currently, there is no supported kwarg.

        Returns
        -------
        array

        Raises
        ------
        TypeError : subclass does not define accumulations
        """
        raise TypeError(
            "cannot perform {name} with type {dtype}".format(
                name=name, dtype=self.dtype
            )
        )

=======
>>>>>>> ec0e2846
    def _reduce(self, name, skipna=True, **kwargs):
        """
        Return a scalar result of performing the reduction operation.

        Parameters
        ----------
        name : str
            Name of the function, supported values are:
            { any, all, min, max, sum, mean, median, prod,
            std, var, sem, kurt, skew }.
        skipna : bool, default True
            If True, skip NaN values.
        **kwargs
            Additional keyword arguments passed to the reduction function.
            Currently, `ddof` is the only supported kwarg.

        Returns
        -------
        scalar

        Raises
        ------
        TypeError : subclass does not define reductions
        """
        raise TypeError(f"cannot perform {name} with type {self.dtype}")

    def __hash__(self):
        raise TypeError(f"unhashable type: {repr(type(self).__name__)}")


class ExtensionOpsMixin:
    """
    A base class for linking the operators to their dunder names.

    .. note::

       You may want to set ``__array_priority__`` if you want your
       implementation to be called when involved in binary operations
       with NumPy arrays.
    """

    @classmethod
    def _add_arithmetic_ops(cls):
        cls.__add__ = cls._create_arithmetic_method(operator.add)
        cls.__radd__ = cls._create_arithmetic_method(ops.radd)
        cls.__sub__ = cls._create_arithmetic_method(operator.sub)
        cls.__rsub__ = cls._create_arithmetic_method(ops.rsub)
        cls.__mul__ = cls._create_arithmetic_method(operator.mul)
        cls.__rmul__ = cls._create_arithmetic_method(ops.rmul)
        cls.__pow__ = cls._create_arithmetic_method(operator.pow)
        cls.__rpow__ = cls._create_arithmetic_method(ops.rpow)
        cls.__mod__ = cls._create_arithmetic_method(operator.mod)
        cls.__rmod__ = cls._create_arithmetic_method(ops.rmod)
        cls.__floordiv__ = cls._create_arithmetic_method(operator.floordiv)
        cls.__rfloordiv__ = cls._create_arithmetic_method(ops.rfloordiv)
        cls.__truediv__ = cls._create_arithmetic_method(operator.truediv)
        cls.__rtruediv__ = cls._create_arithmetic_method(ops.rtruediv)
        cls.__divmod__ = cls._create_arithmetic_method(divmod)
        cls.__rdivmod__ = cls._create_arithmetic_method(ops.rdivmod)

    @classmethod
    def _add_comparison_ops(cls):
        cls.__eq__ = cls._create_comparison_method(operator.eq)
        cls.__ne__ = cls._create_comparison_method(operator.ne)
        cls.__lt__ = cls._create_comparison_method(operator.lt)
        cls.__gt__ = cls._create_comparison_method(operator.gt)
        cls.__le__ = cls._create_comparison_method(operator.le)
        cls.__ge__ = cls._create_comparison_method(operator.ge)

    @classmethod
    def _add_logical_ops(cls):
        cls.__and__ = cls._create_logical_method(operator.and_)
        cls.__rand__ = cls._create_logical_method(ops.rand_)
        cls.__or__ = cls._create_logical_method(operator.or_)
        cls.__ror__ = cls._create_logical_method(ops.ror_)
        cls.__xor__ = cls._create_logical_method(operator.xor)
        cls.__rxor__ = cls._create_logical_method(ops.rxor)


class ExtensionScalarOpsMixin(ExtensionOpsMixin):
    """
    A mixin for defining  ops on an ExtensionArray.

    It is assumed that the underlying scalar objects have the operators
    already defined.

    Notes
    -----
    If you have defined a subclass MyExtensionArray(ExtensionArray), then
    use MyExtensionArray(ExtensionArray, ExtensionScalarOpsMixin) to
    get the arithmetic operators.  After the definition of MyExtensionArray,
    insert the lines

    MyExtensionArray._add_arithmetic_ops()
    MyExtensionArray._add_comparison_ops()

    to link the operators to your class.

    .. note::

       You may want to set ``__array_priority__`` if you want your
       implementation to be called when involved in binary operations
       with NumPy arrays.
    """

    @classmethod
    def _create_method(cls, op, coerce_to_dtype=True):
        """
        A class method that returns a method that will correspond to an
        operator for an ExtensionArray subclass, by dispatching to the
        relevant operator defined on the individual elements of the
        ExtensionArray.

        Parameters
        ----------
        op : function
            An operator that takes arguments op(a, b)
        coerce_to_dtype : bool, default True
            boolean indicating whether to attempt to convert
            the result to the underlying ExtensionArray dtype.
            If it's not possible to create a new ExtensionArray with the
            values, an ndarray is returned instead.

        Returns
        -------
        Callable[[Any, Any], Union[ndarray, ExtensionArray]]
            A method that can be bound to a class. When used, the method
            receives the two arguments, one of which is the instance of
            this class, and should return an ExtensionArray or an ndarray.

            Returning an ndarray may be necessary when the result of the
            `op` cannot be stored in the ExtensionArray. The dtype of the
            ndarray uses NumPy's normal inference rules.

        Examples
        --------
        Given an ExtensionArray subclass called MyExtensionArray, use

            __add__ = cls._create_method(operator.add)

        in the class definition of MyExtensionArray to create the operator
        for addition, that will be based on the operator implementation
        of the underlying elements of the ExtensionArray
        """

        def _binop(self, other):
            def convert_values(param):
                if isinstance(param, ExtensionArray) or is_list_like(param):
                    ovalues = param
                else:  # Assume its an object
                    ovalues = [param] * len(self)
                return ovalues

            if isinstance(other, (ABCSeries, ABCIndexClass)):
                # rely on pandas to unbox and dispatch to us
                return NotImplemented

            lvalues = self
            rvalues = convert_values(other)

            # If the operator is not defined for the underlying objects,
            # a TypeError should be raised
            res = [op(a, b) for (a, b) in zip(lvalues, rvalues)]

            def _maybe_convert(arr):
                if coerce_to_dtype:
                    # https://github.com/pandas-dev/pandas/issues/22850
                    # We catch all regular exceptions here, and fall back
                    # to an ndarray.
                    res = maybe_cast_to_extension_array(type(self), arr)
                    if not isinstance(res, type(self)):
                        # exception raised in _from_sequence; ensure we have ndarray
                        res = np.asarray(arr)
                else:
                    res = np.asarray(arr)
                return res

            if op.__name__ in {"divmod", "rdivmod"}:
                a, b = zip(*res)
                return _maybe_convert(a), _maybe_convert(b)

            return _maybe_convert(res)

        op_name = ops._get_op_name(op, True)
        return set_function_name(_binop, op_name, cls)

    @classmethod
    def _create_arithmetic_method(cls, op):
        return cls._create_method(op)

    @classmethod
    def _create_comparison_method(cls, op):
        return cls._create_method(op, coerce_to_dtype=False)<|MERGE_RESOLUTION|>--- conflicted
+++ resolved
@@ -1025,22 +1025,6 @@
     # of objects
     _can_hold_na = True
 
-<<<<<<< HEAD
-    @property
-    def _ndarray_values(self) -> np.ndarray:
-        """
-        Internal pandas method for lossy conversion to a NumPy ndarray.
-
-        This method is not part of the pandas interface.
-
-        The expectation is that this is cheap to compute, and is primarily
-        used for interacting with our indexers.
-
-        Returns
-        -------
-        array : ndarray
-        """
-        return np.array(self)
 
     def _accumulate(self, name, skipna=True, **kwargs) -> ABCExtensionArray:
         """
@@ -1078,8 +1062,7 @@
             )
         )
 
-=======
->>>>>>> ec0e2846
+ 
     def _reduce(self, name, skipna=True, **kwargs):
         """
         Return a scalar result of performing the reduction operation.
