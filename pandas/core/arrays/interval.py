from __future__ import annotations

import operator
from operator import (
    le,
    lt,
)
import textwrap
from typing import (
    TYPE_CHECKING,
    Literal,
    Union,
    overload,
)

import numpy as np

from pandas._config import get_option

from pandas._libs import lib
from pandas._libs.interval import (
    VALID_CLOSED,
    Interval,
    IntervalMixin,
    intervals_to_interval_bounds,
)
from pandas._libs.missing import NA
from pandas._typing import (
    ArrayLike,
    AxisInt,
    Dtype,
    IntervalClosedType,
    NpDtype,
    PositionalIndexer,
    ScalarIndexer,
    Self,
    SequenceIndexer,
    SortKind,
    TimeArrayLike,
    npt,
)
from pandas.compat.numpy import function as nv
from pandas.errors import IntCastingNaNError
from pandas.util._decorators import Appender

from pandas.core.dtypes.cast import (
    LossySetitemError,
    maybe_upcast_numeric_to_64bit,
)
from pandas.core.dtypes.common import (
    is_float_dtype,
    is_integer_dtype,
    is_list_like,
    is_object_dtype,
    is_scalar,
    is_string_dtype,
    needs_i8_conversion,
    pandas_dtype,
)
from pandas.core.dtypes.dtypes import (
    CategoricalDtype,
    IntervalDtype,
)
from pandas.core.dtypes.generic import (
    ABCDataFrame,
    ABCDatetimeIndex,
    ABCIntervalIndex,
    ABCPeriodIndex,
)
from pandas.core.dtypes.missing import (
    is_valid_na_for_dtype,
    isna,
    notna,
)

from pandas.core.algorithms import (
    isin,
    take,
    unique,
    value_counts_internal as value_counts,
)
from pandas.core.arrays.base import (
    ExtensionArray,
    _extension_array_shared_docs,
)
from pandas.core.arrays.datetimes import DatetimeArray
from pandas.core.arrays.timedeltas import TimedeltaArray
import pandas.core.common as com
from pandas.core.construction import (
    array as pd_array,
    ensure_wrapped_if_datetimelike,
    extract_array,
)
from pandas.core.indexers import check_array_indexer
from pandas.core.ops import (
    invalid_comparison,
    unpack_zerodim_and_defer,
)

if TYPE_CHECKING:
    from collections.abc import (
        Iterator,
        Sequence,
    )

    from pandas import (
        Index,
        Series,
    )


IntervalSideT = Union[TimeArrayLike, np.ndarray]
IntervalOrNA = Union[Interval, float]

_interval_shared_docs: dict[str, str] = {}

_shared_docs_kwargs = {
    "klass": "IntervalArray",
    "qualname": "arrays.IntervalArray",
    "name": "",
}


_interval_shared_docs[
    "class"
] = """
%(summary)s

Parameters
----------
data : array-like (1-dimensional)
    Array-like (ndarray, :class:`DateTimeArray`, :class:`TimeDeltaArray`) containing
    Interval objects from which to build the %(klass)s.
closed : {'left', 'right', 'both', 'neither'}, default 'right'
    Whether the intervals are closed on the left-side, right-side, both or
    neither.
dtype : dtype or None, default None
    If None, dtype will be inferred.
copy : bool, default False
    Copy the input data.
%(name)s\
verify_integrity : bool, default True
    Verify that the %(klass)s is valid.

Attributes
----------
left
right
closed
mid
length
is_empty
is_non_overlapping_monotonic
%(extra_attributes)s\

Methods
-------
from_arrays
from_tuples
from_breaks
contains
overlaps
set_closed
to_tuples
%(extra_methods)s\

See Also
--------
Index : The base pandas Index type.
Interval : A bounded slice-like interval; the elements of an %(klass)s.
interval_range : Function to create a fixed frequency IntervalIndex.
cut : Bin values into discrete Intervals.
qcut : Bin values into equal-sized Intervals based on rank or sample quantiles.

Notes
-----
See the `user guide
<https://pandas.pydata.org/pandas-docs/stable/user_guide/advanced.html#intervalindex>`__
for more.

%(examples)s\
"""


@Appender(
    _interval_shared_docs["class"]
    % {
        "klass": "IntervalArray",
        "summary": "Pandas array for interval data that are closed on the same side.",
        "name": "",
        "extra_attributes": "",
        "extra_methods": "",
        "examples": textwrap.dedent(
            """\
    Examples
    --------
    A new ``IntervalArray`` can be constructed directly from an array-like of
    ``Interval`` objects:

    >>> pd.arrays.IntervalArray([pd.Interval(0, 1), pd.Interval(1, 5)])
    <IntervalArray>
    [(0, 1], (1, 5]]
    Length: 2, dtype: interval[int64, right]

    It may also be constructed using one of the constructor
    methods: :meth:`IntervalArray.from_arrays`,
    :meth:`IntervalArray.from_breaks`, and :meth:`IntervalArray.from_tuples`.
    """
        ),
    }
)
class IntervalArray(IntervalMixin, ExtensionArray):
    can_hold_na = True
    _na_value = _fill_value = np.nan

    @property
    def ndim(self) -> Literal[1]:
        return 1

    # To make mypy recognize the fields
    _left: IntervalSideT
    _right: IntervalSideT
    _dtype: IntervalDtype

    # ---------------------------------------------------------------------
    # Constructors

    def __new__(
        cls,
        data,
        closed: IntervalClosedType | None = None,
        dtype: Dtype | None = None,
        copy: bool = False,
        verify_integrity: bool = True,
    ):
        data = extract_array(data, extract_numpy=True)

        if isinstance(data, cls):
            left: IntervalSideT = data._left
            right: IntervalSideT = data._right
            closed = closed or data.closed
            dtype = IntervalDtype(left.dtype, closed=closed)
        else:
            # don't allow scalars
            if is_scalar(data):
                msg = (
                    f"{cls.__name__}(...) must be called with a collection "
                    f"of some kind, {data} was passed"
                )
                raise TypeError(msg)

            # might need to convert empty or purely na data
            data = _maybe_convert_platform_interval(data)
            left, right, infer_closed = intervals_to_interval_bounds(
                data, validate_closed=closed is None
            )
            if left.dtype == object:
                left = lib.maybe_convert_objects(left)
                right = lib.maybe_convert_objects(right)
            closed = closed or infer_closed

            left, right, dtype = cls._ensure_simple_new_inputs(
                left,
                right,
                closed=closed,
                copy=copy,
                dtype=dtype,
            )

        if verify_integrity:
            cls._validate(left, right, dtype=dtype)

        return cls._simple_new(
            left,
            right,
            dtype=dtype,
        )

    @classmethod
    def _simple_new(
        cls,
        left: IntervalSideT,
        right: IntervalSideT,
        dtype: IntervalDtype,
    ) -> Self:
        result = IntervalMixin.__new__(cls)
        result._left = left
        result._right = right
        result._dtype = dtype

        return result

    @classmethod
    def _ensure_simple_new_inputs(
        cls,
        left,
        right,
        closed: IntervalClosedType | None = None,
        copy: bool = False,
        dtype: Dtype | None = None,
    ) -> tuple[IntervalSideT, IntervalSideT, IntervalDtype]:
        """Ensure correctness of input parameters for cls._simple_new."""
        from pandas.core.indexes.base import ensure_index

        left = ensure_index(left, copy=copy)
        left = maybe_upcast_numeric_to_64bit(left)

        right = ensure_index(right, copy=copy)
        right = maybe_upcast_numeric_to_64bit(right)

        if closed is None and isinstance(dtype, IntervalDtype):
            closed = dtype.closed

        closed = closed or "right"

        if dtype is not None:
            # GH 19262: dtype must be an IntervalDtype to override inferred
            dtype = pandas_dtype(dtype)
            if isinstance(dtype, IntervalDtype):
                if dtype.subtype is not None:
                    left = left.astype(dtype.subtype)
                    right = right.astype(dtype.subtype)
            else:
                msg = f"dtype must be an IntervalDtype, got {dtype}"
                raise TypeError(msg)

            if dtype.closed is None:
                # possibly loading an old pickle
                dtype = IntervalDtype(dtype.subtype, closed)
            elif closed != dtype.closed:
                raise ValueError("closed keyword does not match dtype.closed")

        # coerce dtypes to match if needed
        if is_float_dtype(left.dtype) and is_integer_dtype(right.dtype):
            right = right.astype(left.dtype)
        elif is_float_dtype(right.dtype) and is_integer_dtype(left.dtype):
            left = left.astype(right.dtype)

        if type(left) != type(right):
            msg = (
                f"must not have differing left [{type(left).__name__}] and "
                f"right [{type(right).__name__}] types"
            )
            raise ValueError(msg)
        if isinstance(left.dtype, CategoricalDtype) or is_string_dtype(left.dtype):
            # GH 19016
            msg = (
                "category, object, and string subtypes are not supported "
                "for IntervalArray"
            )
            raise TypeError(msg)
        if isinstance(left, ABCPeriodIndex):
            msg = "Period dtypes are not supported, use a PeriodIndex instead"
            raise ValueError(msg)
        if isinstance(left, ABCDatetimeIndex) and str(left.tz) != str(right.tz):
            msg = (
                "left and right must have the same time zone, got "
                f"'{left.tz}' and '{right.tz}'"
            )
            raise ValueError(msg)

        # For dt64/td64 we want DatetimeArray/TimedeltaArray instead of ndarray
        left = ensure_wrapped_if_datetimelike(left)
        left = extract_array(left, extract_numpy=True)
        right = ensure_wrapped_if_datetimelike(right)
        right = extract_array(right, extract_numpy=True)

        lbase = getattr(left, "_ndarray", left).base
        rbase = getattr(right, "_ndarray", right).base
        if lbase is not None and lbase is rbase:
            # If these share data, then setitem could corrupt our IA
            right = right.copy()

        dtype = IntervalDtype(left.dtype, closed=closed)

        return left, right, dtype

    @classmethod
    def _from_sequence(
        cls,
        scalars,
        *,
        dtype: Dtype | None = None,
        copy: bool = False,
    ) -> Self:
        return cls(scalars, dtype=dtype, copy=copy)

    @classmethod
    def _from_factorized(cls, values: np.ndarray, original: IntervalArray) -> Self:
        if len(values) == 0:
            # An empty array returns object-dtype here. We can't create
            # a new IA from an (empty) object-dtype array, so turn it into the
            # correct dtype.
            values = values.astype(original.dtype.subtype)
        return cls(values, closed=original.closed)

    _interval_shared_docs["from_breaks"] = textwrap.dedent(
        """
        Construct an %(klass)s from an array of splits.

        Parameters
        ----------
        breaks : array-like (1-dimensional)
            Left and right bounds for each interval.
        closed : {'left', 'right', 'both', 'neither'}, default 'right'
            Whether the intervals are closed on the left-side, right-side, both
            or neither.\
        %(name)s
        copy : bool, default False
            Copy the data.
        dtype : dtype or None, default None
            If None, dtype will be inferred.

        Returns
        -------
        %(klass)s

        See Also
        --------
        interval_range : Function to create a fixed frequency IntervalIndex.
        %(klass)s.from_arrays : Construct from a left and right array.
        %(klass)s.from_tuples : Construct from a sequence of tuples.

        %(examples)s\
        """
    )

    @classmethod
    @Appender(
        _interval_shared_docs["from_breaks"]
        % {
            "klass": "IntervalArray",
            "name": "",
            "examples": textwrap.dedent(
                """\
        Examples
        --------
        >>> pd.arrays.IntervalArray.from_breaks([0, 1, 2, 3])
        <IntervalArray>
        [(0, 1], (1, 2], (2, 3]]
        Length: 3, dtype: interval[int64, right]
        """
            ),
        }
    )
    def from_breaks(
        cls,
        breaks,
        closed: IntervalClosedType | None = "right",
        copy: bool = False,
        dtype: Dtype | None = None,
    ) -> Self:
        breaks = _maybe_convert_platform_interval(breaks)

        return cls.from_arrays(breaks[:-1], breaks[1:], closed, copy=copy, dtype=dtype)

    _interval_shared_docs["from_arrays"] = textwrap.dedent(
        """
        Construct from two arrays defining the left and right bounds.

        Parameters
        ----------
        left : array-like (1-dimensional)
            Left bounds for each interval.
        right : array-like (1-dimensional)
            Right bounds for each interval.
        closed : {'left', 'right', 'both', 'neither'}, default 'right'
            Whether the intervals are closed on the left-side, right-side, both
            or neither.\
        %(name)s
        copy : bool, default False
            Copy the data.
        dtype : dtype, optional
            If None, dtype will be inferred.

        Returns
        -------
        %(klass)s

        Raises
        ------
        ValueError
            When a value is missing in only one of `left` or `right`.
            When a value in `left` is greater than the corresponding value
            in `right`.

        See Also
        --------
        interval_range : Function to create a fixed frequency IntervalIndex.
        %(klass)s.from_breaks : Construct an %(klass)s from an array of
            splits.
        %(klass)s.from_tuples : Construct an %(klass)s from an
            array-like of tuples.

        Notes
        -----
        Each element of `left` must be less than or equal to the `right`
        element at the same position. If an element is missing, it must be
        missing in both `left` and `right`. A TypeError is raised when
        using an unsupported type for `left` or `right`. At the moment,
        'category', 'object', and 'string' subtypes are not supported.

        %(examples)s\
        """
    )

    @classmethod
    @Appender(
        _interval_shared_docs["from_arrays"]
        % {
            "klass": "IntervalArray",
            "name": "",
            "examples": textwrap.dedent(
                """\
        Examples
        --------
        >>> pd.arrays.IntervalArray.from_arrays([0, 1, 2], [1, 2, 3])
        <IntervalArray>
        [(0, 1], (1, 2], (2, 3]]
        Length: 3, dtype: interval[int64, right]
        """
            ),
        }
    )
    def from_arrays(
        cls,
        left,
        right,
        closed: IntervalClosedType | None = "right",
        copy: bool = False,
        dtype: Dtype | None = None,
    ) -> Self:
        left = _maybe_convert_platform_interval(left)
        right = _maybe_convert_platform_interval(right)

        left, right, dtype = cls._ensure_simple_new_inputs(
            left,
            right,
            closed=closed,
            copy=copy,
            dtype=dtype,
        )
        cls._validate(left, right, dtype=dtype)

        return cls._simple_new(left, right, dtype=dtype)

    _interval_shared_docs["from_tuples"] = textwrap.dedent(
        """
        Construct an %(klass)s from an array-like of tuples.

        Parameters
        ----------
        data : array-like (1-dimensional)
            Array of tuples.
        closed : {'left', 'right', 'both', 'neither'}, default 'right'
            Whether the intervals are closed on the left-side, right-side, both
            or neither.\
        %(name)s
        copy : bool, default False
            By-default copy the data, this is compat only and ignored.
        dtype : dtype or None, default None
            If None, dtype will be inferred.

        Returns
        -------
        %(klass)s

        See Also
        --------
        interval_range : Function to create a fixed frequency IntervalIndex.
        %(klass)s.from_arrays : Construct an %(klass)s from a left and
                                    right array.
        %(klass)s.from_breaks : Construct an %(klass)s from an array of
                                    splits.

        %(examples)s\
        """
    )

    @classmethod
    @Appender(
        _interval_shared_docs["from_tuples"]
        % {
            "klass": "IntervalArray",
            "name": "",
            "examples": textwrap.dedent(
                """\
        Examples
        --------
        >>> pd.arrays.IntervalArray.from_tuples([(0, 1), (1, 2)])
        <IntervalArray>
        [(0, 1], (1, 2]]
        Length: 2, dtype: interval[int64, right]
        """
            ),
        }
    )
    def from_tuples(
        cls,
        data,
        closed: IntervalClosedType | None = "right",
        copy: bool = False,
        dtype: Dtype | None = None,
    ) -> Self:
        if len(data):
            left, right = [], []
        else:
            # ensure that empty data keeps input dtype
            left = right = data

        for d in data:
            if not isinstance(d, tuple) and isna(d):
                lhs = rhs = np.nan
            else:
                name = cls.__name__
                try:
                    # need list of length 2 tuples, e.g. [(0, 1), (1, 2), ...]
                    lhs, rhs = d
                except ValueError as err:
                    msg = f"{name}.from_tuples requires tuples of length 2, got {d}"
                    raise ValueError(msg) from err
                except TypeError as err:
                    msg = f"{name}.from_tuples received an invalid item, {d}"
                    raise TypeError(msg) from err
            left.append(lhs)
            right.append(rhs)

        return cls.from_arrays(left, right, closed, copy=False, dtype=dtype)

    @classmethod
    def _validate(cls, left, right, dtype: IntervalDtype) -> None:
        """
        Verify that the IntervalArray is valid.

        Checks that

        * dtype is correct
        * left and right match lengths
        * left and right have the same missing values
        * left is always below right
        """
        if not isinstance(dtype, IntervalDtype):
            msg = f"invalid dtype: {dtype}"
            raise ValueError(msg)
        if len(left) != len(right):
            msg = "left and right must have the same length"
            raise ValueError(msg)
        left_mask = notna(left)
        right_mask = notna(right)
        if not (left_mask == right_mask).all():
            msg = (
                "missing values must be missing in the same "
                "location both left and right sides"
            )
            raise ValueError(msg)
        if not (left[left_mask] <= right[left_mask]).all():
            msg = "left side of interval must be <= right side"
            raise ValueError(msg)

    def _shallow_copy(self, left, right) -> Self:
        """
        Return a new IntervalArray with the replacement attributes

        Parameters
        ----------
        left : Index
            Values to be used for the left-side of the intervals.
        right : Index
            Values to be used for the right-side of the intervals.
        """
        dtype = IntervalDtype(left.dtype, closed=self.closed)
        left, right, dtype = self._ensure_simple_new_inputs(left, right, dtype=dtype)

        return self._simple_new(left, right, dtype=dtype)

    # ---------------------------------------------------------------------
    # Descriptive

    @property
    def dtype(self) -> IntervalDtype:
        return self._dtype

    @property
    def nbytes(self) -> int:
        return self.left.nbytes + self.right.nbytes

    @property
    def size(self) -> int:
        # Avoid materializing self.values
        return self.left.size

    # ---------------------------------------------------------------------
    # EA Interface

    def __iter__(self) -> Iterator:
        return iter(np.asarray(self))

    def __len__(self) -> int:
        return len(self._left)

    @overload
    def __getitem__(self, key: ScalarIndexer) -> IntervalOrNA:
        ...

    @overload
    def __getitem__(self, key: SequenceIndexer) -> Self:
        ...

    def __getitem__(self, key: PositionalIndexer) -> Self | IntervalOrNA:
        key = check_array_indexer(self, key)
        left = self._left[key]
        right = self._right[key]

        if not isinstance(left, (np.ndarray, ExtensionArray)):
            # scalar
            if is_scalar(left) and isna(left):
                return self._fill_value
            return Interval(left, right, self.closed)
        if np.ndim(left) > 1:
            # GH#30588 multi-dimensional indexer disallowed
            raise ValueError("multi-dimensional indexing not allowed")
        # Argument 2 to "_simple_new" of "IntervalArray" has incompatible type
        # "Union[Period, Timestamp, Timedelta, NaTType, DatetimeArray, TimedeltaArray,
        # ndarray[Any, Any]]"; expected "Union[Union[DatetimeArray, TimedeltaArray],
        # ndarray[Any, Any]]"
        return self._simple_new(left, right, dtype=self.dtype)  # type: ignore[arg-type]

    def __setitem__(self, key, value) -> None:
        value_left, value_right = self._validate_setitem_value(value)
        key = check_array_indexer(self, key)

        self._left[key] = value_left
        self._right[key] = value_right

    def _cmp_method(self, other, op):
        # ensure pandas array for list-like and eliminate non-interval scalars
        if is_list_like(other):
            if len(self) != len(other):
                raise ValueError("Lengths must match to compare")
            other = pd_array(other)
        elif not isinstance(other, Interval):
            # non-interval scalar -> no matches
            if other is NA:
                # GH#31882
                from pandas.core.arrays import BooleanArray

                arr = np.empty(self.shape, dtype=bool)
                mask = np.ones(self.shape, dtype=bool)
                return BooleanArray(arr, mask)
            return invalid_comparison(self, other, op)

        # determine the dtype of the elements we want to compare
        if isinstance(other, Interval):
            other_dtype = pandas_dtype("interval")
        elif not isinstance(other.dtype, CategoricalDtype):
            other_dtype = other.dtype
        else:
            # for categorical defer to categories for dtype
            other_dtype = other.categories.dtype

            # extract intervals if we have interval categories with matching closed
            if isinstance(other_dtype, IntervalDtype):
                if self.closed != other.categories.closed:
                    return invalid_comparison(self, other, op)

                other = other.categories.take(
                    other.codes, allow_fill=True, fill_value=other.categories._na_value
                )

        # interval-like -> need same closed and matching endpoints
        if isinstance(other_dtype, IntervalDtype):
            if self.closed != other.closed:
                return invalid_comparison(self, other, op)
            elif not isinstance(other, Interval):
                other = type(self)(other)

            if op is operator.eq:
                return (self._left == other.left) & (self._right == other.right)
            elif op is operator.ne:
                return (self._left != other.left) | (self._right != other.right)
            elif op is operator.gt:
                return (self._left > other.left) | (
                    (self._left == other.left) & (self._right > other.right)
                )
            elif op is operator.ge:
                return (self == other) | (self > other)
            elif op is operator.lt:
                return (self._left < other.left) | (
                    (self._left == other.left) & (self._right < other.right)
                )
            else:
                # operator.lt
                return (self == other) | (self < other)

        # non-interval/non-object dtype -> no matches
        if not is_object_dtype(other_dtype):
            return invalid_comparison(self, other, op)

        # object dtype -> iteratively check for intervals
        result = np.zeros(len(self), dtype=bool)
        for i, obj in enumerate(other):
            try:
                result[i] = op(self[i], obj)
            except TypeError:
                if obj is NA:
                    # comparison with np.nan returns NA
                    # github.com/pandas-dev/pandas/pull/37124#discussion_r509095092
                    result = result.astype(object)
                    result[i] = NA
                else:
                    raise
        return result

    @unpack_zerodim_and_defer("__eq__")
    def __eq__(self, other):
        return self._cmp_method(other, operator.eq)

    @unpack_zerodim_and_defer("__ne__")
    def __ne__(self, other):
        return self._cmp_method(other, operator.ne)

    @unpack_zerodim_and_defer("__gt__")
    def __gt__(self, other):
        return self._cmp_method(other, operator.gt)

    @unpack_zerodim_and_defer("__ge__")
    def __ge__(self, other):
        return self._cmp_method(other, operator.ge)

    @unpack_zerodim_and_defer("__lt__")
    def __lt__(self, other):
        return self._cmp_method(other, operator.lt)

    @unpack_zerodim_and_defer("__le__")
    def __le__(self, other):
        return self._cmp_method(other, operator.le)

    def argsort(
        self,
        *,
        ascending: bool = True,
        kind: SortKind = "quicksort",
        na_position: str = "last",
        **kwargs,
    ) -> np.ndarray:
        ascending = nv.validate_argsort_with_ascending(ascending, (), kwargs)

        if ascending and kind == "quicksort" and na_position == "last":
            # TODO: in an IntervalIndex we can re-use the cached
            #  IntervalTree.left_sorter
            return np.lexsort((self.right, self.left))

        # TODO: other cases we can use lexsort for?  much more performant.
        return super().argsort(
            ascending=ascending, kind=kind, na_position=na_position, **kwargs
        )

    def min(self, *, axis: AxisInt | None = None, skipna: bool = True) -> IntervalOrNA:
        nv.validate_minmax_axis(axis, self.ndim)

        if not len(self):
            return self._na_value

        mask = self.isna()
        if mask.any():
            if not skipna:
                return self._na_value
            obj = self[~mask]
        else:
            obj = self

        indexer = obj.argsort()[0]
        return obj[indexer]

    def max(self, *, axis: AxisInt | None = None, skipna: bool = True) -> IntervalOrNA:
        nv.validate_minmax_axis(axis, self.ndim)

        if not len(self):
            return self._na_value

        mask = self.isna()
        if mask.any():
            if not skipna:
                return self._na_value
            obj = self[~mask]
        else:
            obj = self

        indexer = obj.argsort()[-1]
        return obj[indexer]

    def fillna(
        self, value=None, method=None, limit: int | None = None, copy: bool = True
    ) -> Self:
        """
        Fill NA/NaN values using the specified method.

        Parameters
        ----------
        value : scalar, dict, Series
            If a scalar value is passed it is used to fill all missing values.
            Alternatively, a Series or dict can be used to fill in different
            values for each index. The value should not be a list. The
            value(s) passed should be either Interval objects or NA/NaN.
        method : {'backfill', 'bfill', 'pad', 'ffill', None}, default None
            (Not implemented yet for IntervalArray)
            Method to use for filling holes in reindexed Series
        limit : int, default None
            (Not implemented yet for IntervalArray)
            If method is specified, this is the maximum number of consecutive
            NaN values to forward/backward fill. In other words, if there is
            a gap with more than this number of consecutive NaNs, it will only
            be partially filled. If method is not specified, this is the
            maximum number of entries along the entire axis where NaNs will be
            filled.
        copy : bool, default True
            Whether to make a copy of the data before filling. If False, then
            the original should be modified and no new memory should be allocated.
            For ExtensionArray subclasses that cannot do this, it is at the
            author's discretion whether to ignore "copy=False" or to raise.

        Returns
        -------
        filled : IntervalArray with NA/NaN filled
        """
        if method is not None:
<<<<<<< HEAD
            raise TypeError("Filling by method is not supported for IntervalArray.")
        if limit is not None:
            raise TypeError("limit is not supported for IntervalArray.")
        if copy is False:
            raise NotImplementedError
=======
            return super().fillna(value=value, method=method, limit=limit)
>>>>>>> b379f995

        value_left, value_right = self._validate_scalar(value)

        left = self.left.fillna(value=value_left)
        right = self.right.fillna(value=value_right)
        return self._shallow_copy(left, right)

    def astype(self, dtype, copy: bool = True):
        """
        Cast to an ExtensionArray or NumPy array with dtype 'dtype'.

        Parameters
        ----------
        dtype : str or dtype
            Typecode or data-type to which the array is cast.

        copy : bool, default True
            Whether to copy the data, even if not necessary. If False,
            a copy is made only if the old dtype does not match the
            new dtype.

        Returns
        -------
        array : ExtensionArray or ndarray
            ExtensionArray or NumPy ndarray with 'dtype' for its dtype.
        """
        from pandas import Index

        if dtype is not None:
            dtype = pandas_dtype(dtype)

        if isinstance(dtype, IntervalDtype):
            if dtype == self.dtype:
                return self.copy() if copy else self

            if is_float_dtype(self.dtype.subtype) and needs_i8_conversion(
                dtype.subtype
            ):
                # This is allowed on the Index.astype but we disallow it here
                msg = (
                    f"Cannot convert {self.dtype} to {dtype}; subtypes are incompatible"
                )
                raise TypeError(msg)

            # need to cast to different subtype
            try:
                # We need to use Index rules for astype to prevent casting
                #  np.nan entries to int subtypes
                new_left = Index(self._left, copy=False).astype(dtype.subtype)
                new_right = Index(self._right, copy=False).astype(dtype.subtype)
            except IntCastingNaNError:
                # e.g test_subtype_integer
                raise
            except (TypeError, ValueError) as err:
                # e.g. test_subtype_integer_errors f8->u8 can be lossy
                #  and raises ValueError
                msg = (
                    f"Cannot convert {self.dtype} to {dtype}; subtypes are incompatible"
                )
                raise TypeError(msg) from err
            return self._shallow_copy(new_left, new_right)
        else:
            try:
                return super().astype(dtype, copy=copy)
            except (TypeError, ValueError) as err:
                msg = f"Cannot cast {type(self).__name__} to dtype {dtype}"
                raise TypeError(msg) from err

    def equals(self, other) -> bool:
        if type(self) != type(other):
            return False

        return bool(
            self.closed == other.closed
            and self.left.equals(other.left)
            and self.right.equals(other.right)
        )

    @classmethod
    def _concat_same_type(cls, to_concat: Sequence[IntervalArray]) -> Self:
        """
        Concatenate multiple IntervalArray

        Parameters
        ----------
        to_concat : sequence of IntervalArray

        Returns
        -------
        IntervalArray
        """
        closed_set = {interval.closed for interval in to_concat}
        if len(closed_set) != 1:
            raise ValueError("Intervals must all be closed on the same side.")
        closed = closed_set.pop()

        left = np.concatenate([interval.left for interval in to_concat])
        right = np.concatenate([interval.right for interval in to_concat])

        left, right, dtype = cls._ensure_simple_new_inputs(left, right, closed=closed)

        return cls._simple_new(left, right, dtype=dtype)

    def copy(self) -> Self:
        """
        Return a copy of the array.

        Returns
        -------
        IntervalArray
        """
        left = self._left.copy()
        right = self._right.copy()
        dtype = self.dtype
        return self._simple_new(left, right, dtype=dtype)

    def isna(self) -> np.ndarray:
        return isna(self._left)

    def shift(self, periods: int = 1, fill_value: object = None) -> IntervalArray:
        if not len(self) or periods == 0:
            return self.copy()

        self._validate_scalar(fill_value)

        # ExtensionArray.shift doesn't work for two reasons
        # 1. IntervalArray.dtype.na_value may not be correct for the dtype.
        # 2. IntervalArray._from_sequence only accepts NaN for missing values,
        #    not other values like NaT

        empty_len = min(abs(periods), len(self))
        if isna(fill_value):
            from pandas import Index

            fill_value = Index(self._left, copy=False)._na_value
            empty = IntervalArray.from_breaks([fill_value] * (empty_len + 1))
        else:
            empty = self._from_sequence([fill_value] * empty_len)

        if periods > 0:
            a = empty
            b = self[:-periods]
        else:
            a = self[abs(periods) :]
            b = empty
        return self._concat_same_type([a, b])

    def take(
        self,
        indices,
        *,
        allow_fill: bool = False,
        fill_value=None,
        axis=None,
        **kwargs,
    ) -> Self:
        """
        Take elements from the IntervalArray.

        Parameters
        ----------
        indices : sequence of integers
            Indices to be taken.

        allow_fill : bool, default False
            How to handle negative values in `indices`.

            * False: negative values in `indices` indicate positional indices
              from the right (the default). This is similar to
              :func:`numpy.take`.

            * True: negative values in `indices` indicate
              missing values. These values are set to `fill_value`. Any other
              other negative values raise a ``ValueError``.

        fill_value : Interval or NA, optional
            Fill value to use for NA-indices when `allow_fill` is True.
            This may be ``None``, in which case the default NA value for
            the type, ``self.dtype.na_value``, is used.

            For many ExtensionArrays, there will be two representations of
            `fill_value`: a user-facing "boxed" scalar, and a low-level
            physical NA value. `fill_value` should be the user-facing version,
            and the implementation should handle translating that to the
            physical version for processing the take if necessary.

        axis : any, default None
            Present for compat with IntervalIndex; does nothing.

        Returns
        -------
        IntervalArray

        Raises
        ------
        IndexError
            When the indices are out of bounds for the array.
        ValueError
            When `indices` contains negative values other than ``-1``
            and `allow_fill` is True.
        """
        nv.validate_take((), kwargs)

        fill_left = fill_right = fill_value
        if allow_fill:
            fill_left, fill_right = self._validate_scalar(fill_value)

        left_take = take(
            self._left, indices, allow_fill=allow_fill, fill_value=fill_left
        )
        right_take = take(
            self._right, indices, allow_fill=allow_fill, fill_value=fill_right
        )

        return self._shallow_copy(left_take, right_take)

    def _validate_listlike(self, value):
        # list-like of intervals
        try:
            array = IntervalArray(value)
            self._check_closed_matches(array, name="value")
            value_left, value_right = array.left, array.right
        except TypeError as err:
            # wrong type: not interval or NA
            msg = f"'value' should be an interval type, got {type(value)} instead."
            raise TypeError(msg) from err

        try:
            self.left._validate_fill_value(value_left)
        except (LossySetitemError, TypeError) as err:
            msg = (
                "'value' should be a compatible interval type, "
                f"got {type(value)} instead."
            )
            raise TypeError(msg) from err

        return value_left, value_right

    def _validate_scalar(self, value):
        if isinstance(value, Interval):
            self._check_closed_matches(value, name="value")
            left, right = value.left, value.right
            # TODO: check subdtype match like _validate_setitem_value?
        elif is_valid_na_for_dtype(value, self.left.dtype):
            # GH#18295
            left = right = self.left._na_value
        else:
            raise TypeError(
                "can only insert Interval objects and NA into an IntervalArray"
            )
        return left, right

    def _validate_setitem_value(self, value):
        if is_valid_na_for_dtype(value, self.left.dtype):
            # na value: need special casing to set directly on numpy arrays
            value = self.left._na_value
            if is_integer_dtype(self.dtype.subtype):
                # can't set NaN on a numpy integer array
                # GH#45484 TypeError, not ValueError, matches what we get with
                #  non-NA un-holdable value.
                raise TypeError("Cannot set float NaN to integer-backed IntervalArray")
            value_left, value_right = value, value

        elif isinstance(value, Interval):
            # scalar interval
            self._check_closed_matches(value, name="value")
            value_left, value_right = value.left, value.right
            self.left._validate_fill_value(value_left)
            self.left._validate_fill_value(value_right)

        else:
            return self._validate_listlike(value)

        return value_left, value_right

    def value_counts(self, dropna: bool = True) -> Series:
        """
        Returns a Series containing counts of each interval.

        Parameters
        ----------
        dropna : bool, default True
            Don't include counts of NaN.

        Returns
        -------
        counts : Series

        See Also
        --------
        Series.value_counts
        """
        # TODO: implement this is a non-naive way!
        return value_counts(np.asarray(self), dropna=dropna)

    # ---------------------------------------------------------------------
    # Rendering Methods

    def _format_data(self) -> str:
        # TODO: integrate with categorical and make generic
        # name argument is unused here; just for compat with base / categorical
        n = len(self)
        max_seq_items = min((get_option("display.max_seq_items") or n) // 10, 10)

        formatter = str

        if n == 0:
            summary = "[]"
        elif n == 1:
            first = formatter(self[0])
            summary = f"[{first}]"
        elif n == 2:
            first = formatter(self[0])
            last = formatter(self[-1])
            summary = f"[{first}, {last}]"
        else:
            if n > max_seq_items:
                n = min(max_seq_items // 2, 10)
                head = [formatter(x) for x in self[:n]]
                tail = [formatter(x) for x in self[-n:]]
                head_str = ", ".join(head)
                tail_str = ", ".join(tail)
                summary = f"[{head_str} ... {tail_str}]"
            else:
                tail = [formatter(x) for x in self]
                tail_str = ", ".join(tail)
                summary = f"[{tail_str}]"

        return summary

    def __repr__(self) -> str:
        # the short repr has no trailing newline, while the truncated
        # repr does. So we include a newline in our template, and strip
        # any trailing newlines from format_object_summary
        data = self._format_data()
        class_name = f"<{type(self).__name__}>\n"

        template = f"{class_name}{data}\nLength: {len(self)}, dtype: {self.dtype}"
        return template

    def _format_space(self) -> str:
        space = " " * (len(type(self).__name__) + 1)
        return f"\n{space}"

    # ---------------------------------------------------------------------
    # Vectorized Interval Properties/Attributes

    @property
    def left(self):
        """
        Return the left endpoints of each Interval in the IntervalArray as an Index.

        Examples
        --------

        >>> interv_arr = pd.arrays.IntervalArray([pd.Interval(0, 1), pd.Interval(2, 5)])
        >>> interv_arr
        <IntervalArray>
        [(0, 1], (2, 5]]
        Length: 2, dtype: interval[int64, right]
        >>> interv_arr.left
        Index([0, 2], dtype='int64')
        """
        from pandas import Index

        return Index(self._left, copy=False)

    @property
    def right(self):
        """
        Return the right endpoints of each Interval in the IntervalArray as an Index.

        Examples
        --------

        >>> interv_arr = pd.arrays.IntervalArray([pd.Interval(0, 1), pd.Interval(2, 5)])
        >>> interv_arr
        <IntervalArray>
        [(0, 1], (2, 5]]
        Length: 2, dtype: interval[int64, right]
        >>> interv_arr.right
        Index([1, 5], dtype='int64')
        """
        from pandas import Index

        return Index(self._right, copy=False)

    @property
    def length(self) -> Index:
        """
        Return an Index with entries denoting the length of each Interval.

        Examples
        --------

        >>> interv_arr = pd.arrays.IntervalArray([pd.Interval(0, 1), pd.Interval(1, 5)])
        >>> interv_arr
        <IntervalArray>
        [(0, 1], (1, 5]]
        Length: 2, dtype: interval[int64, right]
        >>> interv_arr.length
        Index([1, 4], dtype='int64')
        """
        return self.right - self.left

    @property
    def mid(self) -> Index:
        """
        Return the midpoint of each Interval in the IntervalArray as an Index.

        Examples
        --------

        >>> interv_arr = pd.arrays.IntervalArray([pd.Interval(0, 1), pd.Interval(1, 5)])
        >>> interv_arr
        <IntervalArray>
        [(0, 1], (1, 5]]
        Length: 2, dtype: interval[int64, right]
        >>> interv_arr.mid
        Index([0.5, 3.0], dtype='float64')
        """
        try:
            return 0.5 * (self.left + self.right)
        except TypeError:
            # datetime safe version
            return self.left + 0.5 * self.length

    _interval_shared_docs["overlaps"] = textwrap.dedent(
        """
        Check elementwise if an Interval overlaps the values in the %(klass)s.

        Two intervals overlap if they share a common point, including closed
        endpoints. Intervals that only have an open endpoint in common do not
        overlap.

        Parameters
        ----------
        other : %(klass)s
            Interval to check against for an overlap.

        Returns
        -------
        ndarray
            Boolean array positionally indicating where an overlap occurs.

        See Also
        --------
        Interval.overlaps : Check whether two Interval objects overlap.

        Examples
        --------
        %(examples)s
        >>> intervals.overlaps(pd.Interval(0.5, 1.5))
        array([ True,  True, False])

        Intervals that share closed endpoints overlap:

        >>> intervals.overlaps(pd.Interval(1, 3, closed='left'))
        array([ True,  True, True])

        Intervals that only have an open endpoint in common do not overlap:

        >>> intervals.overlaps(pd.Interval(1, 2, closed='right'))
        array([False,  True, False])
        """
    )

    @Appender(
        _interval_shared_docs["overlaps"]
        % {
            "klass": "IntervalArray",
            "examples": textwrap.dedent(
                """\
        >>> data = [(0, 1), (1, 3), (2, 4)]
        >>> intervals = pd.arrays.IntervalArray.from_tuples(data)
        >>> intervals
        <IntervalArray>
        [(0, 1], (1, 3], (2, 4]]
        Length: 3, dtype: interval[int64, right]
        """
            ),
        }
    )
    def overlaps(self, other):
        if isinstance(other, (IntervalArray, ABCIntervalIndex)):
            raise NotImplementedError
        if not isinstance(other, Interval):
            msg = f"`other` must be Interval-like, got {type(other).__name__}"
            raise TypeError(msg)

        # equality is okay if both endpoints are closed (overlap at a point)
        op1 = le if (self.closed_left and other.closed_right) else lt
        op2 = le if (other.closed_left and self.closed_right) else lt

        # overlaps is equivalent negation of two interval being disjoint:
        # disjoint = (A.left > B.right) or (B.left > A.right)
        # (simplifying the negation allows this to be done in less operations)
        return op1(self.left, other.right) & op2(other.left, self.right)

    # ---------------------------------------------------------------------

    @property
    def closed(self) -> IntervalClosedType:
        """
        String describing the inclusive side the intervals.

        Either ``left``, ``right``, ``both`` or ``neither``.

        Examples
        --------

        For arrays:

        >>> interv_arr = pd.arrays.IntervalArray([pd.Interval(0, 1), pd.Interval(1, 5)])
        >>> interv_arr
        <IntervalArray>
        [(0, 1], (1, 5]]
        Length: 2, dtype: interval[int64, right]
        >>> interv_arr.closed
        'right'

        For Interval Index:

        >>> interv_idx = pd.interval_range(start=0, end=2)
        >>> interv_idx
        IntervalIndex([(0, 1], (1, 2]], dtype='interval[int64, right]')
        >>> interv_idx.closed
        'right'
        """
        return self.dtype.closed

    _interval_shared_docs["set_closed"] = textwrap.dedent(
        """
        Return an identical %(klass)s closed on the specified side.

        Parameters
        ----------
        closed : {'left', 'right', 'both', 'neither'}
            Whether the intervals are closed on the left-side, right-side, both
            or neither.

        Returns
        -------
        %(klass)s

        %(examples)s\
        """
    )

    @Appender(
        _interval_shared_docs["set_closed"]
        % {
            "klass": "IntervalArray",
            "examples": textwrap.dedent(
                """\
        Examples
        --------
        >>> index = pd.arrays.IntervalArray.from_breaks(range(4))
        >>> index
        <IntervalArray>
        [(0, 1], (1, 2], (2, 3]]
        Length: 3, dtype: interval[int64, right]
        >>> index.set_closed('both')
        <IntervalArray>
        [[0, 1], [1, 2], [2, 3]]
        Length: 3, dtype: interval[int64, both]
        """
            ),
        }
    )
    def set_closed(self, closed: IntervalClosedType) -> Self:
        if closed not in VALID_CLOSED:
            msg = f"invalid option for 'closed': {closed}"
            raise ValueError(msg)

        left, right = self._left, self._right
        dtype = IntervalDtype(left.dtype, closed=closed)
        return self._simple_new(left, right, dtype=dtype)

    _interval_shared_docs[
        "is_non_overlapping_monotonic"
    ] = """
        Return a boolean whether the %(klass)s is non-overlapping and monotonic.

        Non-overlapping means (no Intervals share points), and monotonic means
        either monotonic increasing or monotonic decreasing.

        Examples
        --------
        For arrays:

        >>> interv_arr = pd.arrays.IntervalArray([pd.Interval(0, 1), pd.Interval(1, 5)])
        >>> interv_arr
        <IntervalArray>
        [(0, 1], (1, 5]]
        Length: 2, dtype: interval[int64, right]
        >>> interv_arr.is_non_overlapping_monotonic
        True

        >>> interv_arr = pd.arrays.IntervalArray([pd.Interval(0, 1),
        ...                                       pd.Interval(-1, 0.1)])
        >>> interv_arr
        <IntervalArray>
        [(0.0, 1.0], (-1.0, 0.1]]
        Length: 2, dtype: interval[float64, right]
        >>> interv_arr.is_non_overlapping_monotonic
        False

        For Interval Index:

        >>> interv_idx = pd.interval_range(start=0, end=2)
        >>> interv_idx
        IntervalIndex([(0, 1], (1, 2]], dtype='interval[int64, right]')
        >>> interv_idx.is_non_overlapping_monotonic
        True

        >>> interv_idx = pd.interval_range(start=0, end=2, closed='both')
        >>> interv_idx
        IntervalIndex([[0, 1], [1, 2]], dtype='interval[int64, both]')
        >>> interv_idx.is_non_overlapping_monotonic
        False
        """

    @property
    @Appender(
        _interval_shared_docs["is_non_overlapping_monotonic"] % _shared_docs_kwargs
    )
    def is_non_overlapping_monotonic(self) -> bool:
        # must be increasing  (e.g., [0, 1), [1, 2), [2, 3), ... )
        # or decreasing (e.g., [-1, 0), [-2, -1), [-3, -2), ...)
        # we already require left <= right

        # strict inequality for closed == 'both'; equality implies overlapping
        # at a point when both sides of intervals are included
        if self.closed == "both":
            return bool(
                (self._right[:-1] < self._left[1:]).all()
                or (self._left[:-1] > self._right[1:]).all()
            )

        # non-strict inequality when closed != 'both'; at least one side is
        # not included in the intervals, so equality does not imply overlapping
        return bool(
            (self._right[:-1] <= self._left[1:]).all()
            or (self._left[:-1] >= self._right[1:]).all()
        )

    # ---------------------------------------------------------------------
    # Conversion

    def __array__(self, dtype: NpDtype | None = None) -> np.ndarray:
        """
        Return the IntervalArray's data as a numpy array of Interval
        objects (with dtype='object')
        """
        left = self._left
        right = self._right
        mask = self.isna()
        closed = self.closed

        result = np.empty(len(left), dtype=object)
        for i, left_value in enumerate(left):
            if mask[i]:
                result[i] = np.nan
            else:
                result[i] = Interval(left_value, right[i], closed)
        return result

    def __arrow_array__(self, type=None):
        """
        Convert myself into a pyarrow Array.
        """
        import pyarrow

        from pandas.core.arrays.arrow.extension_types import ArrowIntervalType

        try:
            subtype = pyarrow.from_numpy_dtype(self.dtype.subtype)
        except TypeError as err:
            raise TypeError(
                f"Conversion to arrow with subtype '{self.dtype.subtype}' "
                "is not supported"
            ) from err
        interval_type = ArrowIntervalType(subtype, self.closed)
        storage_array = pyarrow.StructArray.from_arrays(
            [
                pyarrow.array(self._left, type=subtype, from_pandas=True),
                pyarrow.array(self._right, type=subtype, from_pandas=True),
            ],
            names=["left", "right"],
        )
        mask = self.isna()
        if mask.any():
            # if there are missing values, set validity bitmap also on the array level
            null_bitmap = pyarrow.array(~mask).buffers()[1]
            storage_array = pyarrow.StructArray.from_buffers(
                storage_array.type,
                len(storage_array),
                [null_bitmap],
                children=[storage_array.field(0), storage_array.field(1)],
            )

        if type is not None:
            if type.equals(interval_type.storage_type):
                return storage_array
            elif isinstance(type, ArrowIntervalType):
                # ensure we have the same subtype and closed attributes
                if not type.equals(interval_type):
                    raise TypeError(
                        "Not supported to convert IntervalArray to type with "
                        f"different 'subtype' ({self.dtype.subtype} vs {type.subtype}) "
                        f"and 'closed' ({self.closed} vs {type.closed}) attributes"
                    )
            else:
                raise TypeError(
                    f"Not supported to convert IntervalArray to '{type}' type"
                )

        return pyarrow.ExtensionArray.from_storage(interval_type, storage_array)

    _interval_shared_docs["to_tuples"] = textwrap.dedent(
        """
        Return an %(return_type)s of tuples of the form (left, right).

        Parameters
        ----------
        na_tuple : bool, default True
            If ``True``, return ``NA`` as a tuple ``(nan, nan)``. If ``False``,
            just return ``NA`` as ``nan``.

        Returns
        -------
        tuples: %(return_type)s
        %(examples)s\
        """
    )

    @Appender(
        _interval_shared_docs["to_tuples"]
        % {
            "return_type": (
                "ndarray (if self is IntervalArray) or Index (if self is IntervalIndex)"
            ),
            "examples": textwrap.dedent(
                """\

         Examples
         --------
         For :class:`pandas.IntervalArray`:

         >>> idx = pd.arrays.IntervalArray.from_tuples([(0, 1), (1, 2)])
         >>> idx
         <IntervalArray>
         [(0, 1], (1, 2]]
         Length: 2, dtype: interval[int64, right]
         >>> idx.to_tuples()
         array([(0, 1), (1, 2)], dtype=object)

         For :class:`pandas.IntervalIndex`:

         >>> idx = pd.interval_range(start=0, end=2)
         >>> idx
         IntervalIndex([(0, 1], (1, 2]], dtype='interval[int64, right]')
         >>> idx.to_tuples()
         Index([(0, 1), (1, 2)], dtype='object')
         """
            ),
        }
    )
    def to_tuples(self, na_tuple: bool = True) -> np.ndarray:
        tuples = com.asarray_tuplesafe(zip(self._left, self._right))
        if not na_tuple:
            # GH 18756
            tuples = np.where(~self.isna(), tuples, np.nan)
        return tuples

    # ---------------------------------------------------------------------

    def _putmask(self, mask: npt.NDArray[np.bool_], value) -> None:
        value_left, value_right = self._validate_setitem_value(value)

        if isinstance(self._left, np.ndarray):
            np.putmask(self._left, mask, value_left)
            assert isinstance(self._right, np.ndarray)
            np.putmask(self._right, mask, value_right)
        else:
            self._left._putmask(mask, value_left)
            assert not isinstance(self._right, np.ndarray)
            self._right._putmask(mask, value_right)

    def insert(self, loc: int, item: Interval) -> Self:
        """
        Return a new IntervalArray inserting new item at location. Follows
        Python numpy.insert semantics for negative values.  Only Interval
        objects and NA can be inserted into an IntervalIndex

        Parameters
        ----------
        loc : int
        item : Interval

        Returns
        -------
        IntervalArray
        """
        left_insert, right_insert = self._validate_scalar(item)

        new_left = self.left.insert(loc, left_insert)
        new_right = self.right.insert(loc, right_insert)

        return self._shallow_copy(new_left, new_right)

    def delete(self, loc) -> Self:
        if isinstance(self._left, np.ndarray):
            new_left = np.delete(self._left, loc)
            assert isinstance(self._right, np.ndarray)
            new_right = np.delete(self._right, loc)
        else:
            new_left = self._left.delete(loc)
            assert not isinstance(self._right, np.ndarray)
            new_right = self._right.delete(loc)
        return self._shallow_copy(left=new_left, right=new_right)

    @Appender(_extension_array_shared_docs["repeat"] % _shared_docs_kwargs)
    def repeat(
        self,
        repeats: int | Sequence[int],
        axis: AxisInt | None = None,
    ) -> Self:
        nv.validate_repeat((), {"axis": axis})
        left_repeat = self.left.repeat(repeats)
        right_repeat = self.right.repeat(repeats)
        return self._shallow_copy(left=left_repeat, right=right_repeat)

    _interval_shared_docs["contains"] = textwrap.dedent(
        """
        Check elementwise if the Intervals contain the value.

        Return a boolean mask whether the value is contained in the Intervals
        of the %(klass)s.

        Parameters
        ----------
        other : scalar
            The value to check whether it is contained in the Intervals.

        Returns
        -------
        boolean array

        See Also
        --------
        Interval.contains : Check whether Interval object contains value.
        %(klass)s.overlaps : Check if an Interval overlaps the values in the
            %(klass)s.

        Examples
        --------
        %(examples)s
        >>> intervals.contains(0.5)
        array([ True, False, False])
    """
    )

    @Appender(
        _interval_shared_docs["contains"]
        % {
            "klass": "IntervalArray",
            "examples": textwrap.dedent(
                """\
        >>> intervals = pd.arrays.IntervalArray.from_tuples([(0, 1), (1, 3), (2, 4)])
        >>> intervals
        <IntervalArray>
        [(0, 1], (1, 3], (2, 4]]
        Length: 3, dtype: interval[int64, right]
        """
            ),
        }
    )
    def contains(self, other):
        if isinstance(other, Interval):
            raise NotImplementedError("contains not implemented for two intervals")

        return (self._left < other if self.open_left else self._left <= other) & (
            other < self._right if self.open_right else other <= self._right
        )

    def isin(self, values) -> npt.NDArray[np.bool_]:
        if not hasattr(values, "dtype"):
            values = np.array(values)
        values = extract_array(values, extract_numpy=True)

        if isinstance(values.dtype, IntervalDtype):
            if self.closed != values.closed:
                # not comparable -> no overlap
                return np.zeros(self.shape, dtype=bool)

            if self.dtype == values.dtype:
                # GH#38353 instead of casting to object, operating on a
                #  complex128 ndarray is much more performant.
                left = self._combined.view("complex128")
                right = values._combined.view("complex128")
                # error: Argument 1 to "in1d" has incompatible type
                # "Union[ExtensionArray, ndarray[Any, Any],
                # ndarray[Any, dtype[Any]]]"; expected
                # "Union[_SupportsArray[dtype[Any]],
                # _NestedSequence[_SupportsArray[dtype[Any]]], bool,
                # int, float, complex, str, bytes, _NestedSequence[
                # Union[bool, int, float, complex, str, bytes]]]"
                return np.in1d(left, right)  # type: ignore[arg-type]

            elif needs_i8_conversion(self.left.dtype) ^ needs_i8_conversion(
                values.left.dtype
            ):
                # not comparable -> no overlap
                return np.zeros(self.shape, dtype=bool)

        return isin(self.astype(object), values.astype(object))

    @property
    def _combined(self) -> IntervalSideT:
        left = self.left._values.reshape(-1, 1)
        right = self.right._values.reshape(-1, 1)
        if needs_i8_conversion(left.dtype):
            comb = left._concat_same_type([left, right], axis=1)
        else:
            comb = np.concatenate([left, right], axis=1)
        return comb

    def _from_combined(self, combined: np.ndarray) -> IntervalArray:
        """
        Create a new IntervalArray with our dtype from a 1D complex128 ndarray.
        """
        nc = combined.view("i8").reshape(-1, 2)

        dtype = self._left.dtype
        if needs_i8_conversion(dtype):
            assert isinstance(self._left, (DatetimeArray, TimedeltaArray))
            new_left = type(self._left)._from_sequence(nc[:, 0], dtype=dtype)
            assert isinstance(self._right, (DatetimeArray, TimedeltaArray))
            new_right = type(self._right)._from_sequence(nc[:, 1], dtype=dtype)
        else:
            assert isinstance(dtype, np.dtype)
            new_left = nc[:, 0].view(dtype)
            new_right = nc[:, 1].view(dtype)
        return self._shallow_copy(left=new_left, right=new_right)

    def unique(self) -> IntervalArray:
        # No overload variant of "__getitem__" of "ExtensionArray" matches argument
        # type "Tuple[slice, int]"
        nc = unique(
            self._combined.view("complex128")[:, 0]  # type: ignore[call-overload]
        )
        nc = nc[:, None]
        return self._from_combined(nc)


def _maybe_convert_platform_interval(values) -> ArrayLike:
    """
    Try to do platform conversion, with special casing for IntervalArray.
    Wrapper around maybe_convert_platform that alters the default return
    dtype in certain cases to be compatible with IntervalArray.  For example,
    empty lists return with integer dtype instead of object dtype, which is
    prohibited for IntervalArray.

    Parameters
    ----------
    values : array-like

    Returns
    -------
    array
    """
    if isinstance(values, (list, tuple)) and len(values) == 0:
        # GH 19016
        # empty lists/tuples get object dtype by default, but this is
        # prohibited for IntervalArray, so coerce to integer instead
        return np.array([], dtype=np.int64)
    elif not is_list_like(values) or isinstance(values, ABCDataFrame):
        # This will raise later, but we avoid passing to maybe_convert_platform
        return values
    elif isinstance(getattr(values, "dtype", None), CategoricalDtype):
        values = np.asarray(values)
    elif not hasattr(values, "dtype") and not isinstance(values, (list, tuple, range)):
        # TODO: should we just cast these to list?
        return values
    else:
        values = extract_array(values, extract_numpy=True)

    if not hasattr(values, "dtype"):
        values = np.asarray(values)
        if values.dtype.kind in "iu" and values.dtype != np.int64:
            values = values.astype(np.int64)
    return values<|MERGE_RESOLUTION|>--- conflicted
+++ resolved
@@ -923,16 +923,10 @@
         -------
         filled : IntervalArray with NA/NaN filled
         """
-        if method is not None:
-<<<<<<< HEAD
-            raise TypeError("Filling by method is not supported for IntervalArray.")
-        if limit is not None:
-            raise TypeError("limit is not supported for IntervalArray.")
         if copy is False:
             raise NotImplementedError
-=======
+        if method is not None:
             return super().fillna(value=value, method=method, limit=limit)
->>>>>>> b379f995
 
         value_left, value_right = self._validate_scalar(value)
 
