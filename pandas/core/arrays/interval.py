--- conflicted
+++ resolved
@@ -461,26 +461,6 @@
             # ensure that empty data keeps input dtype
             left = right = data
 
-<<<<<<< HEAD
-=======
-        for d in data:
-            if isna(d):
-                lhs = rhs = np.nan
-            else:
-                name = cls.__name__
-                try:
-                    # need list of length 2 tuples, e.g. [(0, 1), (1, 2), ...]
-                    lhs, rhs = d
-                except ValueError as err:
-                    msg = f"{name}.from_tuples requires tuples of length 2, got {d}"
-                    raise ValueError(msg) from err
-                except TypeError as err:
-                    msg = f"{name}.from_tuples received an invalid item, {d}"
-                    raise TypeError(msg) from err
-            left.append(lhs)
-            right.append(rhs)
-
->>>>>>> 7d9c2007
         return cls.from_arrays(left, right, closed, copy=False, dtype=dtype)
 
     def _validate(self):
