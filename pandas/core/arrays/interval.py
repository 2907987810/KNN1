from operator import le, lt
import textwrap
from typing import TYPE_CHECKING, Optional, Tuple, Union, cast

import numpy as np

from pandas._config import get_option

from pandas._libs.interval import (
    VALID_CLOSED,
    Interval,
    IntervalMixin,
    intervals_to_interval_bounds,
)
from pandas._typing import ArrayLike, Dtype
from pandas.compat.numpy import function as nv
from pandas.util._decorators import Appender

from pandas.core.dtypes.cast import maybe_convert_platform
from pandas.core.dtypes.common import (
    is_categorical_dtype,
    is_datetime64_any_dtype,
    is_dtype_equal,
    is_float_dtype,
    is_integer,
    is_integer_dtype,
    is_interval_dtype,
    is_list_like,
    is_object_dtype,
    is_scalar,
    is_string_dtype,
    is_timedelta64_dtype,
    pandas_dtype,
)
from pandas.core.dtypes.dtypes import IntervalDtype
from pandas.core.dtypes.generic import (
    ABCDatetimeIndex,
    ABCIntervalIndex,
    ABCPeriodIndex,
    ABCSeries,
)
from pandas.core.dtypes.missing import is_valid_nat_for_dtype, isna, notna

from pandas.core.algorithms import take, value_counts
from pandas.core.arrays.base import ExtensionArray, _extension_array_shared_docs
from pandas.core.arrays.categorical import Categorical
import pandas.core.common as com
from pandas.core.construction import array, extract_array
from pandas.core.indexers import check_array_indexer
from pandas.core.indexes.base import ensure_index
from pandas.core.ops import unpack_zerodim_and_defer

if TYPE_CHECKING:
    from pandas import Index
    from pandas.core.arrays import DatetimeArray, TimedeltaArray

_interval_shared_docs = {}

_shared_docs_kwargs = dict(
    klass="IntervalArray", qualname="arrays.IntervalArray", name=""
)


_interval_shared_docs[
    "class"
] = """
%(summary)s

.. versionadded:: %(versionadded)s

Parameters
----------
data : array-like (1-dimensional)
    Array-like containing Interval objects from which to build the
    %(klass)s.
closed : {'left', 'right', 'both', 'neither'}, default 'right'
    Whether the intervals are closed on the left-side, right-side, both or
    neither.
dtype : dtype or None, default None
    If None, dtype will be inferred.
copy : bool, default False
    Copy the input data.
%(name)s\
verify_integrity : bool, default True
    Verify that the %(klass)s is valid.

Attributes
----------
left
right
closed
mid
length
is_empty
is_non_overlapping_monotonic
%(extra_attributes)s\

Methods
-------
from_arrays
from_tuples
from_breaks
contains
overlaps
set_closed
to_tuples
%(extra_methods)s\

See Also
--------
Index : The base pandas Index type.
Interval : A bounded slice-like interval; the elements of an %(klass)s.
interval_range : Function to create a fixed frequency IntervalIndex.
cut : Bin values into discrete Intervals.
qcut : Bin values into equal-sized Intervals based on rank or sample quantiles.

Notes
-----
See the `user guide
<https://pandas.pydata.org/pandas-docs/stable/user_guide/advanced.html#intervalindex>`_
for more.

%(examples)s\
"""


@Appender(
    _interval_shared_docs["class"]
    % dict(
        klass="IntervalArray",
        summary="Pandas array for interval data that are closed on the same side.",
        versionadded="0.24.0",
        name="",
        extra_attributes="",
        extra_methods="",
        examples=textwrap.dedent(
            """\
    Examples
    --------
    A new ``IntervalArray`` can be constructed directly from an array-like of
    ``Interval`` objects:

    >>> pd.arrays.IntervalArray([pd.Interval(0, 1), pd.Interval(1, 5)])
    <IntervalArray>
    [(0, 1], (1, 5]]
    Length: 2, closed: right, dtype: interval[int64]

    It may also be constructed using one of the constructor
    methods: :meth:`IntervalArray.from_arrays`,
    :meth:`IntervalArray.from_breaks`, and :meth:`IntervalArray.from_tuples`.
    """
        ),
    )
)
class IntervalArray(IntervalMixin, ExtensionArray):
    ndim = 1
    can_hold_na = True
    _na_value = _fill_value = np.nan

    # ---------------------------------------------------------------------
    # Constructors

    def __new__(
        cls,
        data,
        closed=None,
        dtype=None,
        copy: bool = False,
        verify_integrity: bool = True,
    ):

        if isinstance(data, (ABCSeries, ABCIntervalIndex)) and is_interval_dtype(
            data.dtype
        ):
            data = data._values  # TODO: extract_array?

        if isinstance(data, cls):
            left = data._left
            right = data._right
            closed = closed or data.closed

            if dtype is None or data.dtype == dtype:
                # This path will preserve id(result._combined)
                # TODO: could also validate dtype before going to simple_new
                combined = data._combined
                if copy:
                    combined = combined.copy()
                result = cls._simple_new(combined, closed=closed)
                if verify_integrity:
                    result._validate()
                return result
        else:

            # don't allow scalars
            if is_scalar(data):
                msg = (
                    f"{cls.__name__}(...) must be called with a collection "
                    f"of some kind, {data} was passed"
                )
                raise TypeError(msg)

            # might need to convert empty or purely na data
            data = maybe_convert_platform_interval(data)
            left, right, infer_closed = intervals_to_interval_bounds(
                data, validate_closed=closed is None
            )
            closed = closed or infer_closed

        closed = closed or "right"
        left, right = _maybe_cast_inputs(left, right, copy, dtype)
        combined = _get_combined_data(left, right)
        result = cls._simple_new(combined, closed=closed)
        if verify_integrity:
            result._validate()
        return result

    @classmethod
    def _simple_new(cls, data, closed="right"):
        result = IntervalMixin.__new__(cls)

        result._combined = data
        result._left = data[:, 0]
        result._right = data[:, 1]
        result._closed = closed
        return result

    @classmethod
    def _from_sequence(cls, scalars, dtype=None, copy=False):
        return cls(scalars, dtype=dtype, copy=copy)

    @classmethod
    def _from_factorized(cls, values, original):
        if len(values) == 0:
            # An empty array returns object-dtype here. We can't create
            # a new IA from an (empty) object-dtype array, so turn it into the
            # correct dtype.
            values = values.astype(original.dtype.subtype)
        return cls(values, closed=original.closed)

    _interval_shared_docs["from_breaks"] = textwrap.dedent(
        """
        Construct an %(klass)s from an array of splits.

        Parameters
        ----------
        breaks : array-like (1-dimensional)
            Left and right bounds for each interval.
        closed : {'left', 'right', 'both', 'neither'}, default 'right'
            Whether the intervals are closed on the left-side, right-side, both
            or neither.
        copy : bool, default False
            Copy the data.
        dtype : dtype or None, default None
            If None, dtype will be inferred.

        Returns
        -------
        %(klass)s

        See Also
        --------
        interval_range : Function to create a fixed frequency IntervalIndex.
        %(klass)s.from_arrays : Construct from a left and right array.
        %(klass)s.from_tuples : Construct from a sequence of tuples.

        %(examples)s\
        """
    )

    @classmethod
    @Appender(
        _interval_shared_docs["from_breaks"]
        % dict(
            klass="IntervalArray",
            examples=textwrap.dedent(
                """\
        Examples
        --------
        >>> pd.arrays.IntervalArray.from_breaks([0, 1, 2, 3])
        <IntervalArray>
        [(0, 1], (1, 2], (2, 3]]
        Length: 3, closed: right, dtype: interval[int64]
        """
            ),
        )
    )
    def from_breaks(cls, breaks, closed="right", copy=False, dtype=None):
        breaks = maybe_convert_platform_interval(breaks)

        return cls.from_arrays(breaks[:-1], breaks[1:], closed, copy=copy, dtype=dtype)

    _interval_shared_docs["from_arrays"] = textwrap.dedent(
        """
        Construct from two arrays defining the left and right bounds.

        Parameters
        ----------
        left : array-like (1-dimensional)
            Left bounds for each interval.
        right : array-like (1-dimensional)
            Right bounds for each interval.
        closed : {'left', 'right', 'both', 'neither'}, default 'right'
            Whether the intervals are closed on the left-side, right-side, both
            or neither.
        copy : bool, default False
            Copy the data.
        dtype : dtype, optional
            If None, dtype will be inferred.

        Returns
        -------
        %(klass)s

        Raises
        ------
        ValueError
            When a value is missing in only one of `left` or `right`.
            When a value in `left` is greater than the corresponding value
            in `right`.

        See Also
        --------
        interval_range : Function to create a fixed frequency IntervalIndex.
        %(klass)s.from_breaks : Construct an %(klass)s from an array of
            splits.
        %(klass)s.from_tuples : Construct an %(klass)s from an
            array-like of tuples.

        Notes
        -----
        Each element of `left` must be less than or equal to the `right`
        element at the same position. If an element is missing, it must be
        missing in both `left` and `right`. A TypeError is raised when
        using an unsupported type for `left` or `right`. At the moment,
        'category', 'object', and 'string' subtypes are not supported.

        %(examples)s\
        """
    )

    @classmethod
    @Appender(
        _interval_shared_docs["from_arrays"]
        % dict(
            klass="IntervalArray",
            examples=textwrap.dedent(
                """\
        >>> pd.arrays.IntervalArray.from_arrays([0, 1, 2], [1, 2, 3])
        <IntervalArray>
        [(0, 1], (1, 2], (2, 3]]
        Length: 3, closed: right, dtype: interval[int64]
        """
            ),
        )
    )
    def from_arrays(cls, left, right, closed="right", copy=False, dtype=None):
        left = maybe_convert_platform_interval(left)
        right = maybe_convert_platform_interval(right)
        if len(left) != len(right):
            raise ValueError("left and right must have the same length")

        closed = closed or "right"
        left, right = _maybe_cast_inputs(left, right, copy, dtype)
        combined = _get_combined_data(left, right)

        result = cls._simple_new(combined, closed)
        result._validate()
        return result

    _interval_shared_docs["from_tuples"] = textwrap.dedent(
        """
        Construct an %(klass)s from an array-like of tuples.

        Parameters
        ----------
        data : array-like (1-dimensional)
            Array of tuples.
        closed : {'left', 'right', 'both', 'neither'}, default 'right'
            Whether the intervals are closed on the left-side, right-side, both
            or neither.
        copy : bool, default False
            By-default copy the data, this is compat only and ignored.
        dtype : dtype or None, default None
            If None, dtype will be inferred.

        Returns
        -------
        %(klass)s

        See Also
        --------
        interval_range : Function to create a fixed frequency IntervalIndex.
        %(klass)s.from_arrays : Construct an %(klass)s from a left and
                                    right array.
        %(klass)s.from_breaks : Construct an %(klass)s from an array of
                                    splits.

        %(examples)s\
        """
    )

    @classmethod
    @Appender(
        _interval_shared_docs["from_tuples"]
        % dict(
            klass="IntervalArray",
            examples=textwrap.dedent(
                """\
        Examples
        --------
        >>> pd.arrays.IntervalArray.from_tuples([(0, 1), (1, 2)])
        <IntervalArray>
        [(0, 1], (1, 2]]
        Length: 2, closed: right, dtype: interval[int64]
        """
            ),
        )
    )
    def from_tuples(cls, data, closed="right", copy=False, dtype=None):
        if len(data):
            left, right = [], []
        else:
            # ensure that empty data keeps input dtype
            left = right = data

        for d in data:
            if isna(d):
                lhs = rhs = np.nan
            else:
                name = cls.__name__
                try:
                    # need list of length 2 tuples, e.g. [(0, 1), (1, 2), ...]
                    lhs, rhs = d
                except ValueError as err:
                    msg = f"{name}.from_tuples requires tuples of length 2, got {d}"
                    raise ValueError(msg) from err
                except TypeError as err:
                    msg = f"{name}.from_tuples received an invalid item, {d}"
                    raise TypeError(msg) from err
            left.append(lhs)
            right.append(rhs)

        return cls.from_arrays(left, right, closed, copy=False, dtype=dtype)

    def _validate(self):
        """
        Verify that the IntervalArray is valid.

        Checks that

        * closed is valid
        * left and right match lengths
        * left and right have the same missing values
        * left is always below right
        """
        if self.closed not in VALID_CLOSED:
            msg = f"invalid option for 'closed': {self.closed}"
            raise ValueError(msg)
        if len(self._left) != len(self._right):
            msg = "left and right must have the same length"
            raise ValueError(msg)
        left_mask = notna(self._left)
        right_mask = notna(self._right)
        if not (left_mask == right_mask).all():
            msg = (
                "missing values must be missing in the same "
                "location both left and right sides"
            )
            raise ValueError(msg)
        if not (self._left[left_mask] <= self._right[left_mask]).all():
            msg = "left side of interval must be <= right side"
            raise ValueError(msg)

    # ---------------------------------------------------------------------
    # Descriptive

    @property
    def dtype(self):
        return IntervalDtype(self.left.dtype)

    @property
    def nbytes(self) -> int:
        return self.left.nbytes + self.right.nbytes

    @property
    def size(self) -> int:
        # Avoid materializing self.values
        return self.left.size

    # ---------------------------------------------------------------------
    # EA Interface

    def __iter__(self):
        return iter(np.asarray(self))

    def __len__(self) -> int:
        return len(self._left)

    def __getitem__(self, key):
        key = check_array_indexer(self, key)

        result = self._combined[key]

        if is_integer(key):
            left, right = result[0], result[1]
            if isna(left):
                return self._fill_value
            return Interval(left, right, self.closed)
<<<<<<< HEAD
        # error: Argument 1 to "ndim" has incompatible type "Union[ndarray,
        # ExtensionArray]"; expected "Union[bool, int, float, complex,
        # _SupportsArray, Sequence[Any]]"
        if np.ndim(left) > 1:  # type: ignore[arg-type]
=======

        # TODO: need to watch out for incorrectly-reducing getitem
        if np.ndim(result) > 2:
>>>>>>> 020040b3
            # GH#30588 multi-dimensional indexer disallowed
            raise ValueError("multi-dimensional indexing not allowed")
        return type(self)._simple_new(result, closed=self.closed)

    def __setitem__(self, key, value):
        value_left, value_right = self._validate_setitem_value(value)
        key = check_array_indexer(self, key)

        self._left[key] = value_left
        self._right[key] = value_right

    @unpack_zerodim_and_defer("__eq__")
    def __eq__(self, other):
        # ensure pandas array for list-like and eliminate non-interval scalars
        if is_list_like(other):
            if len(self) != len(other):
                raise ValueError("Lengths must match to compare")
            other = array(other)
        elif not isinstance(other, Interval):
            # non-interval scalar -> no matches
            return np.zeros(len(self), dtype=bool)

        # determine the dtype of the elements we want to compare
        if isinstance(other, Interval):
            other_dtype = pandas_dtype("interval")
        elif not is_categorical_dtype(other.dtype):
            other_dtype = other.dtype
        else:
            # for categorical defer to categories for dtype
            other_dtype = other.categories.dtype

            # extract intervals if we have interval categories with matching closed
            if is_interval_dtype(other_dtype):
                if self.closed != other.categories.closed:
                    return np.zeros(len(self), dtype=bool)
                other = other.categories.take(other.codes)

        # interval-like -> need same closed and matching endpoints
        if is_interval_dtype(other_dtype):
            if self.closed != other.closed:
                return np.zeros(len(self), dtype=bool)
            return (self._left == other.left) & (self._right == other.right)

        # non-interval/non-object dtype -> no matches
        if not is_object_dtype(other_dtype):
            return np.zeros(len(self), dtype=bool)

        # object dtype -> iteratively check for intervals
        result = np.zeros(len(self), dtype=bool)
        for i, obj in enumerate(other):
            # need object to be an Interval with same closed and endpoints
            if (
                isinstance(obj, Interval)
                and self.closed == obj.closed
                and self._left[i] == obj.left
                and self._right[i] == obj.right
            ):
                result[i] = True

        return result

    def fillna(self, value=None, method=None, limit=None):
        """
        Fill NA/NaN values using the specified method.

        Parameters
        ----------
        value : scalar, dict, Series
            If a scalar value is passed it is used to fill all missing values.
            Alternatively, a Series or dict can be used to fill in different
            values for each index. The value should not be a list. The
            value(s) passed should be either Interval objects or NA/NaN.
        method : {'backfill', 'bfill', 'pad', 'ffill', None}, default None
            (Not implemented yet for IntervalArray)
            Method to use for filling holes in reindexed Series
        limit : int, default None
            (Not implemented yet for IntervalArray)
            If method is specified, this is the maximum number of consecutive
            NaN values to forward/backward fill. In other words, if there is
            a gap with more than this number of consecutive NaNs, it will only
            be partially filled. If method is not specified, this is the
            maximum number of entries along the entire axis where NaNs will be
            filled.

        Returns
        -------
        filled : IntervalArray with NA/NaN filled
        """
        if method is not None:
            raise TypeError("Filling by method is not supported for IntervalArray.")
        if limit is not None:
            raise TypeError("limit is not supported for IntervalArray.")

        value_left, value_right = self._validate_fillna_value(value)

        left = self.left.fillna(value=value_left)
        right = self.right.fillna(value=value_right)
        combined = _get_combined_data(left, right)
        return type(self)._simple_new(combined, closed=self.closed)

    def astype(self, dtype, copy=True):
        """
        Cast to an ExtensionArray or NumPy array with dtype 'dtype'.

        Parameters
        ----------
        dtype : str or dtype
            Typecode or data-type to which the array is cast.

        copy : bool, default True
            Whether to copy the data, even if not necessary. If False,
            a copy is made only if the old dtype does not match the
            new dtype.

        Returns
        -------
        array : ExtensionArray or ndarray
            ExtensionArray or NumPy ndarray with 'dtype' for its dtype.
        """
        from pandas import Index
        from pandas.core.arrays.string_ import StringDtype

        if dtype is not None:
            dtype = pandas_dtype(dtype)

        if is_interval_dtype(dtype):
            if dtype == self.dtype:
                return self.copy() if copy else self

            # need to cast to different subtype
            try:
                # We need to use Index rules for astype to prevent casting
                #  np.nan entries to int subtypes
                new_left = Index(self._left, copy=False).astype(dtype.subtype)
                new_right = Index(self._right, copy=False).astype(dtype.subtype)
            except TypeError as err:
                msg = (
                    f"Cannot convert {self.dtype} to {dtype}; subtypes are incompatible"
                )
                raise TypeError(msg) from err
            # TODO: do astype directly on self._combined
            combined = _get_combined_data(new_left, new_right)
            return type(self)._simple_new(combined, closed=self.closed)
        elif is_categorical_dtype(dtype):
            return Categorical(np.asarray(self))
        elif isinstance(dtype, StringDtype):
            return dtype.construct_array_type()._from_sequence(self, copy=False)

        # TODO: This try/except will be repeated.
        try:
            return np.asarray(self).astype(dtype, copy=copy)
        except (TypeError, ValueError) as err:
            msg = f"Cannot cast {type(self).__name__} to dtype {dtype}"
            raise TypeError(msg) from err

    def equals(self, other) -> bool:
        if type(self) != type(other):
            return False

        return bool(
            self.closed == other.closed
            and self.left.equals(other.left)
            and self.right.equals(other.right)
        )

    @classmethod
    def _concat_same_type(cls, to_concat):
        """
        Concatenate multiple IntervalArray

        Parameters
        ----------
        to_concat : sequence of IntervalArray

        Returns
        -------
        IntervalArray
        """
        closed = {interval.closed for interval in to_concat}
        if len(closed) != 1:
            raise ValueError("Intervals must all be closed on the same side.")
        closed = closed.pop()

        # TODO: will this mess up on dt64tz?
        left = np.concatenate([interval.left for interval in to_concat])
        right = np.concatenate([interval.right for interval in to_concat])
        combined = _get_combined_data(left, right)  # TODO: 1-stage concat
        return cls._simple_new(combined, closed=closed)

    def copy(self):
        """
        Return a copy of the array.

        Returns
        -------
        IntervalArray
        """
        combined = self._combined.copy()
        return type(self)._simple_new(combined, closed=self.closed)

    # error: Return type "ndarray" of "isna" incompatible with return type
    # "ArrayLike" in supertype "ExtensionArray"
    def isna(self) -> np.ndarray:  # type: ignore[override]
        return isna(self._left)

    def shift(self, periods: int = 1, fill_value: object = None) -> "IntervalArray":
        if not len(self) or periods == 0:
            return self.copy()

        if isna(fill_value):
            fill_value = self.dtype.na_value

        # ExtensionArray.shift doesn't work for two reasons
        # 1. IntervalArray.dtype.na_value may not be correct for the dtype.
        # 2. IntervalArray._from_sequence only accepts NaN for missing values,
        #    not other values like NaT

        empty_len = min(abs(periods), len(self))
        if isna(fill_value):
            from pandas import Index

            fill_value = Index(self._left, copy=False)._na_value
            empty = IntervalArray.from_breaks([fill_value] * (empty_len + 1))
        else:
            empty = self._from_sequence([fill_value] * empty_len)

        if periods > 0:
            a = empty
            b = self[:-periods]
        else:
            a = self[abs(periods) :]
            b = empty
        return self._concat_same_type([a, b])

    def take(self, indices, allow_fill=False, fill_value=None, axis=None, **kwargs):
        """
        Take elements from the IntervalArray.

        Parameters
        ----------
        indices : sequence of integers
            Indices to be taken.

        allow_fill : bool, default False
            How to handle negative values in `indices`.

            * False: negative values in `indices` indicate positional indices
              from the right (the default). This is similar to
              :func:`numpy.take`.

            * True: negative values in `indices` indicate
              missing values. These values are set to `fill_value`. Any other
              other negative values raise a ``ValueError``.

        fill_value : Interval or NA, optional
            Fill value to use for NA-indices when `allow_fill` is True.
            This may be ``None``, in which case the default NA value for
            the type, ``self.dtype.na_value``, is used.

            For many ExtensionArrays, there will be two representations of
            `fill_value`: a user-facing "boxed" scalar, and a low-level
            physical NA value. `fill_value` should be the user-facing version,
            and the implementation should handle translating that to the
            physical version for processing the take if necessary.

        axis : any, default None
            Present for compat with IntervalIndex; does nothing.

        Returns
        -------
        IntervalArray

        Raises
        ------
        IndexError
            When the indices are out of bounds for the array.
        ValueError
            When `indices` contains negative values other than ``-1``
            and `allow_fill` is True.
        """
        nv.validate_take(tuple(), kwargs)

        fill_left = fill_right = fill_value
        if allow_fill:
            fill_left, fill_right = self._validate_fill_value(fill_value)

        left_take = take(
            self._left, indices, allow_fill=allow_fill, fill_value=fill_left
        )
        right_take = take(
            self._right, indices, allow_fill=allow_fill, fill_value=fill_right
        )

        combined = _get_combined_data(left_take, right_take)
        return type(self)._simple_new(combined, closed=self.closed)

    def _validate_listlike(self, value):
        # list-like of intervals
        try:
            array = IntervalArray(value)
            # TODO: self._check_closed_matches(array, name="value")
            value_left, value_right = array.left, array.right
        except TypeError as err:
            # wrong type: not interval or NA
            msg = f"'value' should be an interval type, got {type(value)} instead."
            raise TypeError(msg) from err
        return value_left, value_right

    def _validate_scalar(self, value):
        if isinstance(value, Interval):
            self._check_closed_matches(value, name="value")
            left, right = value.left, value.right
        elif is_valid_nat_for_dtype(value, self.left.dtype):
            # GH#18295
            left = right = value
        else:
            raise ValueError(
                "can only insert Interval objects and NA into an IntervalArray"
            )
        return left, right

    def _validate_fill_value(self, value):
        return self._validate_scalar(value)

    def _validate_fillna_value(self, value):
        # This mirrors Datetimelike._validate_fill_value
        try:
            return self._validate_scalar(value)
        except ValueError as err:
            msg = (
                "'IntervalArray.fillna' only supports filling with a "
                f"scalar 'pandas.Interval'. Got a '{type(value).__name__}' instead."
            )
            raise TypeError(msg) from err

    def _validate_insert_value(self, value):
        return self._validate_scalar(value)

    def _validate_setitem_value(self, value):
        needs_float_conversion = False

        if is_valid_nat_for_dtype(value, self.left.dtype):
            # na value: need special casing to set directly on numpy arrays
            if is_integer_dtype(self.dtype.subtype):
                # can't set NaN on a numpy integer array
                needs_float_conversion = True
            elif is_datetime64_any_dtype(self.dtype.subtype):
                # need proper NaT to set directly on the numpy array
                value = np.datetime64("NaT")
            elif is_timedelta64_dtype(self.dtype.subtype):
                # need proper NaT to set directly on the numpy array
                value = np.timedelta64("NaT")
            value_left, value_right = value, value

        elif is_interval_dtype(value) or isinstance(value, Interval):
            # scalar interval
            self._check_closed_matches(value, name="value")
            value_left, value_right = value.left, value.right

        else:
            return self._validate_listlike(value)

        if needs_float_conversion:
            raise ValueError("Cannot set float NaN to integer-backed IntervalArray")
        return value_left, value_right

    def value_counts(self, dropna=True):
        """
        Returns a Series containing counts of each interval.

        Parameters
        ----------
        dropna : bool, default True
            Don't include counts of NaN.

        Returns
        -------
        counts : Series

        See Also
        --------
        Series.value_counts
        """
        # TODO: implement this is a non-naive way!
        return value_counts(np.asarray(self), dropna=dropna)

    # ---------------------------------------------------------------------
    # Rendering Methods

    def _format_data(self):

        # TODO: integrate with categorical and make generic
        # name argument is unused here; just for compat with base / categorical
        n = len(self)
        max_seq_items = min((get_option("display.max_seq_items") or n) // 10, 10)

        formatter = str

        if n == 0:
            summary = "[]"
        elif n == 1:
            first = formatter(self[0])
            summary = f"[{first}]"
        elif n == 2:
            first = formatter(self[0])
            last = formatter(self[-1])
            summary = f"[{first}, {last}]"
        else:

            if n > max_seq_items:
                n = min(max_seq_items // 2, 10)
                head = [formatter(x) for x in self[:n]]
                tail = [formatter(x) for x in self[-n:]]
                head_str = ", ".join(head)
                tail_str = ", ".join(tail)
                summary = f"[{head_str} ... {tail_str}]"
            else:
                tail = [formatter(x) for x in self]
                tail_str = ", ".join(tail)
                summary = f"[{tail_str}]"

        return summary

    def __repr__(self) -> str:
        # the short repr has no trailing newline, while the truncated
        # repr does. So we include a newline in our template, and strip
        # any trailing newlines from format_object_summary
        data = self._format_data()
        class_name = f"<{type(self).__name__}>\n"

        template = (
            f"{class_name}"
            f"{data}\n"
            f"Length: {len(self)}, closed: {self.closed}, dtype: {self.dtype}"
        )
        return template

    def _format_space(self):
        space = " " * (len(type(self).__name__) + 1)
        return f"\n{space}"

    # ---------------------------------------------------------------------
    # Vectorized Interval Properties/Attributes

    @property
    def left(self):
        """
        Return the left endpoints of each Interval in the IntervalArray as
        an Index.
        """
        from pandas import Index

        return Index(self._left, copy=False)

    @property
    def right(self):
        """
        Return the right endpoints of each Interval in the IntervalArray as
        an Index.
        """
        from pandas import Index

        return Index(self._right, copy=False)

    @property
    def length(self):
        """
        Return an Index with entries denoting the length of each Interval in
        the IntervalArray.
        """
        try:
            return self.right - self.left
        except TypeError as err:
            # length not defined for some types, e.g. string
            msg = (
                "IntervalArray contains Intervals without defined length, "
                "e.g. Intervals with string endpoints"
            )
            raise TypeError(msg) from err

    @property
    def mid(self):
        """
        Return the midpoint of each Interval in the IntervalArray as an Index.
        """
        try:
            return 0.5 * (self.left + self.right)
        except TypeError:
            # datetime safe version
            return self.left + 0.5 * self.length

    _interval_shared_docs["overlaps"] = textwrap.dedent(
        """
        Check elementwise if an Interval overlaps the values in the %(klass)s.

        Two intervals overlap if they share a common point, including closed
        endpoints. Intervals that only have an open endpoint in common do not
        overlap.

        .. versionadded:: 0.24.0

        Parameters
        ----------
        other : %(klass)s
            Interval to check against for an overlap.

        Returns
        -------
        ndarray
            Boolean array positionally indicating where an overlap occurs.

        See Also
        --------
        Interval.overlaps : Check whether two Interval objects overlap.

        Examples
        --------
        %(examples)s
        >>> intervals.overlaps(pd.Interval(0.5, 1.5))
        array([ True,  True, False])

        Intervals that share closed endpoints overlap:

        >>> intervals.overlaps(pd.Interval(1, 3, closed='left'))
        array([ True,  True, True])

        Intervals that only have an open endpoint in common do not overlap:

        >>> intervals.overlaps(pd.Interval(1, 2, closed='right'))
        array([False,  True, False])
        """
    )

    @Appender(
        _interval_shared_docs["overlaps"]
        % dict(
            klass="IntervalArray",
            examples=textwrap.dedent(
                """\
        >>> data = [(0, 1), (1, 3), (2, 4)]
        >>> intervals = pd.arrays.IntervalArray.from_tuples(data)
        >>> intervals
        <IntervalArray>
        [(0, 1], (1, 3], (2, 4]]
        Length: 3, closed: right, dtype: interval[int64]
        """
            ),
        )
    )
    def overlaps(self, other):
        if isinstance(other, (IntervalArray, ABCIntervalIndex)):
            raise NotImplementedError
        elif not isinstance(other, Interval):
            msg = f"`other` must be Interval-like, got {type(other).__name__}"
            raise TypeError(msg)

        # equality is okay if both endpoints are closed (overlap at a point)
        op1 = le if (self.closed_left and other.closed_right) else lt
        op2 = le if (other.closed_left and self.closed_right) else lt

        # overlaps is equivalent negation of two interval being disjoint:
        # disjoint = (A.left > B.right) or (B.left > A.right)
        # (simplifying the negation allows this to be done in less operations)
        return op1(self.left, other.right) & op2(other.left, self.right)

    # ---------------------------------------------------------------------

    @property
    def closed(self):
        """
        Whether the intervals are closed on the left-side, right-side, both or
        neither.
        """
        return self._closed

    _interval_shared_docs["set_closed"] = textwrap.dedent(
        """
        Return an %(klass)s identical to the current one, but closed on the
        specified side.

        .. versionadded:: 0.24.0

        Parameters
        ----------
        closed : {'left', 'right', 'both', 'neither'}
            Whether the intervals are closed on the left-side, right-side, both
            or neither.

        Returns
        -------
        new_index : %(klass)s

        %(examples)s\
        """
    )

    @Appender(
        _interval_shared_docs["set_closed"]
        % dict(
            klass="IntervalArray",
            examples=textwrap.dedent(
                """\
        Examples
        --------
        >>> index = pd.arrays.IntervalArray.from_breaks(range(4))
        >>> index
        <IntervalArray>
        [(0, 1], (1, 2], (2, 3]]
        Length: 3, closed: right, dtype: interval[int64]
        >>> index.set_closed('both')
        <IntervalArray>
        [[0, 1], [1, 2], [2, 3]]
        Length: 3, closed: both, dtype: interval[int64]
        """
            ),
        )
    )
    def set_closed(self, closed):
        if closed not in VALID_CLOSED:
            msg = f"invalid option for 'closed': {closed}"
            raise ValueError(msg)
        return type(self)._simple_new(self._combined, closed=closed)

    _interval_shared_docs[
        "is_non_overlapping_monotonic"
    ] = """
        Return True if the %(klass)s is non-overlapping (no Intervals share
        points) and is either monotonic increasing or monotonic decreasing,
        else False.
        """

    # https://github.com/python/mypy/issues/1362
    # Mypy does not support decorated properties
    @property  # type: ignore[misc]
    @Appender(
        _interval_shared_docs["is_non_overlapping_monotonic"] % _shared_docs_kwargs
    )
    def is_non_overlapping_monotonic(self):
        # must be increasing  (e.g., [0, 1), [1, 2), [2, 3), ... )
        # or decreasing (e.g., [-1, 0), [-2, -1), [-3, -2), ...)
        # we already require left <= right

        # strict inequality for closed == 'both'; equality implies overlapping
        # at a point when both sides of intervals are included
        if self.closed == "both":
            return bool(
                (self._right[:-1] < self._left[1:]).all()
                or (self._left[:-1] > self._right[1:]).all()
            )

        # non-strict inequality when closed != 'both'; at least one side is
        # not included in the intervals, so equality does not imply overlapping
        return bool(
            (self._right[:-1] <= self._left[1:]).all()
            or (self._left[:-1] >= self._right[1:]).all()
        )

    # ---------------------------------------------------------------------
    # Conversion

    def __array__(self, dtype=None) -> np.ndarray:
        """
        Return the IntervalArray's data as a numpy array of Interval
        objects (with dtype='object')
        """
        left = self._left
        right = self._right
        mask = self.isna()
        closed = self._closed

        result = np.empty(len(left), dtype=object)
        for i in range(len(left)):
            if mask[i]:
                result[i] = np.nan
            else:
                result[i] = Interval(left[i], right[i], closed)
        return result

    def __arrow_array__(self, type=None):
        """
        Convert myself into a pyarrow Array.
        """
        import pyarrow

        from pandas.core.arrays._arrow_utils import ArrowIntervalType

        try:
            subtype = pyarrow.from_numpy_dtype(self.dtype.subtype)
        except TypeError as err:
            raise TypeError(
                f"Conversion to arrow with subtype '{self.dtype.subtype}' "
                "is not supported"
            ) from err
        interval_type = ArrowIntervalType(subtype, self.closed)
        storage_array = pyarrow.StructArray.from_arrays(
            [
                pyarrow.array(self._left, type=subtype, from_pandas=True),
                pyarrow.array(self._right, type=subtype, from_pandas=True),
            ],
            names=["left", "right"],
        )
        mask = self.isna()
        if mask.any():
            # if there are missing values, set validity bitmap also on the array level
            null_bitmap = pyarrow.array(~mask).buffers()[1]
            storage_array = pyarrow.StructArray.from_buffers(
                storage_array.type,
                len(storage_array),
                [null_bitmap],
                children=[storage_array.field(0), storage_array.field(1)],
            )

        if type is not None:
            if type.equals(interval_type.storage_type):
                return storage_array
            elif isinstance(type, ArrowIntervalType):
                # ensure we have the same subtype and closed attributes
                if not type.equals(interval_type):
                    raise TypeError(
                        "Not supported to convert IntervalArray to type with "
                        f"different 'subtype' ({self.dtype.subtype} vs {type.subtype}) "
                        f"and 'closed' ({self.closed} vs {type.closed}) attributes"
                    )
            else:
                raise TypeError(
                    f"Not supported to convert IntervalArray to '{type}' type"
                )

        return pyarrow.ExtensionArray.from_storage(interval_type, storage_array)

    _interval_shared_docs[
        "to_tuples"
    ] = """
        Return an %(return_type)s of tuples of the form (left, right).

        Parameters
        ----------
        na_tuple : bool, default True
            Returns NA as a tuple if True, ``(nan, nan)``, or just as the NA
            value itself if False, ``nan``.

        Returns
        -------
        tuples: %(return_type)s
        %(examples)s\
        """

    @Appender(
        _interval_shared_docs["to_tuples"] % dict(return_type="ndarray", examples="")
    )
    def to_tuples(self, na_tuple=True):
        tuples = com.asarray_tuplesafe(zip(self._left, self._right))
        if not na_tuple:
            # GH 18756
            tuples = np.where(~self.isna(), tuples, np.nan)
        return tuples

    # ---------------------------------------------------------------------

    @Appender(_extension_array_shared_docs["repeat"] % _shared_docs_kwargs)
    def repeat(self, repeats, axis=None):
        nv.validate_repeat(tuple(), dict(axis=axis))
        combined = self._combined.repeat(repeats, 0)
        return type(self)._simple_new(combined, closed=self.closed)

    _interval_shared_docs["contains"] = textwrap.dedent(
        """
        Check elementwise if the Intervals contain the value.

        Return a boolean mask whether the value is contained in the Intervals
        of the %(klass)s.

        .. versionadded:: 0.25.0

        Parameters
        ----------
        other : scalar
            The value to check whether it is contained in the Intervals.

        Returns
        -------
        boolean array

        See Also
        --------
        Interval.contains : Check whether Interval object contains value.
        %(klass)s.overlaps : Check if an Interval overlaps the values in the
            %(klass)s.

        Examples
        --------
        %(examples)s
        >>> intervals.contains(0.5)
        array([ True, False, False])
    """
    )

    @Appender(
        _interval_shared_docs["contains"]
        % dict(
            klass="IntervalArray",
            examples=textwrap.dedent(
                """\
        >>> intervals = pd.arrays.IntervalArray.from_tuples([(0, 1), (1, 3), (2, 4)])
        >>> intervals
        <IntervalArray>
        [(0, 1], (1, 3], (2, 4]]
        Length: 3, closed: right, dtype: interval[int64]
        """
            ),
        )
    )
    def contains(self, other):
        if isinstance(other, Interval):
            raise NotImplementedError("contains not implemented for two intervals")

        return (self._left < other if self.open_left else self._left <= other) & (
            other < self._right if self.open_right else other <= self._right
        )


def maybe_convert_platform_interval(values):
    """
    Try to do platform conversion, with special casing for IntervalArray.
    Wrapper around maybe_convert_platform that alters the default return
    dtype in certain cases to be compatible with IntervalArray.  For example,
    empty lists return with integer dtype instead of object dtype, which is
    prohibited for IntervalArray.

    Parameters
    ----------
    values : array-like

    Returns
    -------
    array
    """
    if isinstance(values, (list, tuple)) and len(values) == 0:
        # GH 19016
        # empty lists/tuples get object dtype by default, but this is
        # prohibited for IntervalArray, so coerce to integer instead
        return np.array([], dtype=np.int64)
    elif is_categorical_dtype(values):
        values = np.asarray(values)

    return maybe_convert_platform(values)


def _maybe_cast_inputs(
    left_orig: Union["Index", ArrayLike],
    right_orig: Union["Index", ArrayLike],
    copy: bool,
    dtype: Optional[Dtype],
) -> Tuple["Index", "Index"]:
    left = ensure_index(left_orig, copy=copy)
    right = ensure_index(right_orig, copy=copy)

    if dtype is not None:
        # GH#19262: dtype must be an IntervalDtype to override inferred
        dtype = pandas_dtype(dtype)
        if not is_interval_dtype(dtype):
            msg = f"dtype must be an IntervalDtype, got {dtype}"
            raise TypeError(msg)
        dtype = cast(IntervalDtype, dtype)
        if dtype.subtype is not None:
            left = left.astype(dtype.subtype)
            right = right.astype(dtype.subtype)

    # coerce dtypes to match if needed
    if is_float_dtype(left) and is_integer_dtype(right):
        right = right.astype(left.dtype)
    elif is_float_dtype(right) and is_integer_dtype(left):
        left = left.astype(right.dtype)

    if type(left) != type(right):
        msg = (
            f"must not have differing left [{type(left).__name__}] and "
            f"right [{type(right).__name__}] types"
        )
        raise ValueError(msg)
    elif is_categorical_dtype(left.dtype) or is_string_dtype(left.dtype):
        # GH#19016
        msg = (
            "category, object, and string subtypes are not supported "
            "for IntervalArray"
        )
        raise TypeError(msg)
    elif isinstance(left, ABCPeriodIndex):
        msg = "Period dtypes are not supported, use a PeriodIndex instead"
        raise ValueError(msg)
    elif isinstance(left, ABCDatetimeIndex) and not is_dtype_equal(
        left.dtype, right.dtype
    ):
        left_arr = cast("DatetimeArray", left._data)
        right_arr = cast("DatetimeArray", right._data)
        msg = (
            "left and right must have the same time zone, got "
            f"'{left_arr.tz}' and '{right_arr.tz}'"
        )
        raise ValueError(msg)

    return left, right


def _get_combined_data(
    left: Union["Index", ArrayLike], right: Union["Index", ArrayLike]
) -> Union[np.ndarray, "DatetimeArray", "TimedeltaArray"]:
    # For dt64/td64 we want DatetimeArray/TimedeltaArray instead of ndarray
    from pandas.core.ops.array_ops import maybe_upcast_datetimelike_array

    left = maybe_upcast_datetimelike_array(left)
    left = extract_array(left, extract_numpy=True)
    right = maybe_upcast_datetimelike_array(right)
    right = extract_array(right, extract_numpy=True)

    lbase = getattr(left, "_ndarray", left).base
    rbase = getattr(right, "_ndarray", right).base
    if lbase is not None and lbase is rbase:
        # If these share data, then setitem could corrupt our IA
        right = right.copy()

    if isinstance(left, np.ndarray):
        assert isinstance(right, np.ndarray)  # for mypy
        combined = np.concatenate(
            [left.reshape(-1, 1), right.reshape(-1, 1)],
            axis=1,
        )
    else:
        left = cast(Union["DatetimeArray", "TimedeltaArray"], left)
        right = cast(Union["DatetimeArray", "TimedeltaArray"], right)
        combined = type(left)._concat_same_type(
            [left.reshape(-1, 1), right.reshape(-1, 1)],
            axis=1,
        )
    return combined<|MERGE_RESOLUTION|>--- conflicted
+++ resolved
@@ -506,16 +506,9 @@
             if isna(left):
                 return self._fill_value
             return Interval(left, right, self.closed)
-<<<<<<< HEAD
-        # error: Argument 1 to "ndim" has incompatible type "Union[ndarray,
-        # ExtensionArray]"; expected "Union[bool, int, float, complex,
-        # _SupportsArray, Sequence[Any]]"
-        if np.ndim(left) > 1:  # type: ignore[arg-type]
-=======
 
         # TODO: need to watch out for incorrectly-reducing getitem
         if np.ndim(result) > 2:
->>>>>>> 020040b3
             # GH#30588 multi-dimensional indexer disallowed
             raise ValueError("multi-dimensional indexing not allowed")
         return type(self)._simple_new(result, closed=self.closed)
