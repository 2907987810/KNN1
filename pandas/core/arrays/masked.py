--- conflicted
+++ resolved
@@ -629,7 +629,22 @@
 
         return Series(counts, index=index)
 
-<<<<<<< HEAD
+    @doc(ExtensionArray.equals)
+    def equals(self, other) -> bool:
+        if type(self) != type(other):
+            return False
+        if other.dtype != self.dtype:
+            return False
+
+        # GH#44382 if e.g. self[1] is np.nan and other[1] is pd.NA, we are NOT
+        #  equal.
+        if not np.array_equal(self._mask, other._mask):
+            return False
+
+        left = self._data[~self._mask]
+        right = other._data[~other._mask]
+        return array_equivalent(left, right, dtype_equal=True)
+
     def _quantile(
         self: BaseMaskedArrayT, qs: npt.NDArray[np.float64], interpolation: str
     ) -> BaseMaskedArrayT:
@@ -661,23 +676,6 @@
             # for floating point output
             out = np.asarray(res, dtype=np.float64)
         return out
-=======
-    @doc(ExtensionArray.equals)
-    def equals(self, other) -> bool:
-        if type(self) != type(other):
-            return False
-        if other.dtype != self.dtype:
-            return False
-
-        # GH#44382 if e.g. self[1] is np.nan and other[1] is pd.NA, we are NOT
-        #  equal.
-        if not np.array_equal(self._mask, other._mask):
-            return False
-
-        left = self._data[~self._mask]
-        right = other._data[~other._mask]
-        return array_equivalent(left, right, dtype_equal=True)
->>>>>>> a07561e5
 
     def _reduce(self, name: str, *, skipna: bool = True, **kwargs):
         if name in {"any", "all"}:
