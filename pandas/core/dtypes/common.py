""" common type operations """
import numpy as np

from pandas._libs import algos, lib
from pandas._libs.interval import Interval
from pandas._libs.tslibs import Period, Timestamp, conversion
from pandas.compat import PY3, PY36, binary_type, string_types, text_type

from pandas.core.dtypes.dtypes import (
    CategoricalDtype, CategoricalDtypeType, DatetimeTZDtype, ExtensionDtype,
    IntervalDtype, PandasExtensionDtype, PeriodDtype, _pandas_registry,
    registry)
from pandas.core.dtypes.generic import (
    ABCCategorical, ABCCategoricalIndex, ABCDateOffset, ABCDatetimeIndex,
    ABCIndexClass, ABCPeriodArray, ABCPeriodIndex, ABCSeries, ABCSparseArray,
    ABCSparseSeries)
from pandas.core.dtypes.inference import (  # noqa:F401
    is_array_like, is_bool, is_complex, is_decimal, is_dict_like, is_file_like,
    is_float, is_hashable, is_integer, is_interval, is_iterator, is_list_like,
    is_named_tuple, is_nested_list_like, is_number, is_re, is_re_compilable,
    is_scalar, is_sequence, is_string_like)

_POSSIBLY_CAST_DTYPES = {np.dtype(t).name
                         for t in ['O', 'int8', 'uint8', 'int16', 'uint16',
                                   'int32', 'uint32', 'int64', 'uint64']}

_NS_DTYPE = conversion.NS_DTYPE
_TD_DTYPE = conversion.TD_DTYPE
_INT64_DTYPE = np.dtype(np.int64)

# oh the troubles to reduce import time
_is_scipy_sparse = None

ensure_float64 = algos.ensure_float64
ensure_float32 = algos.ensure_float32

_ensure_datetime64ns = conversion.ensure_datetime64ns
_ensure_timedelta64ns = conversion.ensure_timedelta64ns


def ensure_float(arr):
    """
    Ensure that an array object has a float dtype if possible.

    Parameters
    ----------
    arr : array-like
        The array whose data type we want to enforce as float.

    Returns
    -------
    float_arr : The original array cast to the float dtype if
                possible. Otherwise, the original array is returned.
    """

    if issubclass(arr.dtype.type, (np.integer, np.bool_)):
        arr = arr.astype(float)
    return arr


ensure_uint64 = algos.ensure_uint64
ensure_int64 = algos.ensure_int64
ensure_int32 = algos.ensure_int32
ensure_int16 = algos.ensure_int16
ensure_int8 = algos.ensure_int8
ensure_platform_int = algos.ensure_platform_int
ensure_object = algos.ensure_object


def ensure_categorical(arr):
    """
    Ensure that an array-like object is a Categorical (if not already).

    Parameters
    ----------
    arr : array-like
        The array that we want to convert into a Categorical.

    Returns
    -------
    cat_arr : The original array cast as a Categorical. If it already
              is a Categorical, we return as is.
    """

    if not is_categorical(arr):
        from pandas import Categorical
        arr = Categorical(arr)
    return arr


def ensure_int64_or_float64(arr, copy=False):
    """
    Ensure that an dtype array of some integer dtype
    has an int64 dtype if possible
    If it's not possible, potentially because of overflow,
    convert the array to float64 instead.

    Parameters
    ----------
    arr : array-like
          The array whose data type we want to enforce.
    copy: boolean
          Whether to copy the original array or reuse
          it in place, if possible.

    Returns
    -------
    out_arr : The input array cast as int64 if
              possible without overflow.
              Otherwise the input array cast to float64.
    """
    try:
        return arr.astype('int64', copy=copy, casting='safe')
    except TypeError:
        return arr.astype('float64', copy=copy)


def is_object_dtype(arr_or_dtype):
    """
    Check whether an array-like or dtype is of the object dtype.

    Parameters
    ----------
    arr_or_dtype : array-like
        The array-like or dtype to check.

    Returns
    -------
    boolean : Whether or not the array-like or dtype is of the object dtype.

    Examples
    --------
    >>> is_object_dtype(object)
    True
    >>> is_object_dtype(int)
    False
    >>> is_object_dtype(np.array([], dtype=object))
    True
    >>> is_object_dtype(np.array([], dtype=int))
    False
    >>> is_object_dtype([1, 2, 3])
    False
    """

    if arr_or_dtype is None:
        return False
    tipo = _get_dtype_type(arr_or_dtype)
    return issubclass(tipo, np.object_)


def is_sparse(arr):
    """
    Check whether an array-like is a 1-D pandas sparse array.

    Check that the one-dimensional array-like is a pandas sparse array.
    Returns True if it is a pandas sparse array, not another type of
    sparse array.

    Parameters
    ----------
    arr : array-like
        Array-like to check.

    Returns
    -------
    bool
        Whether or not the array-like is a pandas sparse array.

    See Also
    --------
    DataFrame.to_sparse : Convert DataFrame to a SparseDataFrame.
    Series.to_sparse : Convert Series to SparseSeries.
    Series.to_dense : Return dense representation of a Series.

    Examples
    --------
    Returns `True` if the parameter is a 1-D pandas sparse array.

    >>> is_sparse(pd.SparseArray([0, 0, 1, 0]))
    True
    >>> is_sparse(pd.SparseSeries([0, 0, 1, 0]))
    True

    Returns `False` if the parameter is not sparse.
    
    >>> is_sparse(np.array([0, 0, 1, 0]))
    False
    >>> is_sparse(pd.Series([0, 1, 0, 0]))
    False

    Returns `False` if the parameter is not a pandas sparse array.

    >>> from scipy.sparse import bsr_matrix
    >>> is_sparse(bsr_matrix([0, 1, 0, 0]))
    False
<<<<<<< HEAD

    Returns `False` if the parameter has more than one dimension.

    >>> df = pd.SparseDataFrame([389., 24., 80.5, np.nan],
                                columns=['max_speed'],
                                index=['falcon', 'parrot', 'lion', 'monkey'])
    >>> is_sparse(df)
    False
    >>> is_sparse(df.max_speed)
    True
    """
    return isinstance(arr, (ABCSparseArray, ABCSparseSeries))
=======
    """
    from pandas.core.arrays.sparse import SparseDtype

    dtype = getattr(arr, 'dtype', arr)
    return isinstance(dtype, SparseDtype)
>>>>>>> 4f717551


def is_scipy_sparse(arr):
    """
    Check whether an array-like is a scipy.sparse.spmatrix instance.

    Parameters
    ----------
    arr : array-like
        The array-like to check.

    Returns
    -------
    boolean : Whether or not the array-like is a
              scipy.sparse.spmatrix instance.

    Notes
    -----
    If scipy is not installed, this function will always return False.

    Examples
    --------
    >>> from scipy.sparse import bsr_matrix
    >>> is_scipy_sparse(bsr_matrix([1, 2, 3]))
    True
    >>> is_scipy_sparse(pd.SparseArray([1, 2, 3]))
    False
    >>> is_scipy_sparse(pd.SparseSeries([1, 2, 3]))
    False
    """

    global _is_scipy_sparse

    if _is_scipy_sparse is None:
        try:
            from scipy.sparse import issparse as _is_scipy_sparse
        except ImportError:
            _is_scipy_sparse = lambda _: False

    return _is_scipy_sparse(arr)


def is_categorical(arr):
    """
    Check whether an array-like is a Categorical instance.

    Parameters
    ----------
    arr : array-like
        The array-like to check.

    Returns
    -------
    boolean : Whether or not the array-like is of a Categorical instance.

    Examples
    --------
    >>> is_categorical([1, 2, 3])
    False

    Categoricals, Series Categoricals, and CategoricalIndex will return True.

    >>> cat = pd.Categorical([1, 2, 3])
    >>> is_categorical(cat)
    True
    >>> is_categorical(pd.Series(cat))
    True
    >>> is_categorical(pd.CategoricalIndex([1, 2, 3]))
    True
    """

    return isinstance(arr, ABCCategorical) or is_categorical_dtype(arr)


def is_datetimetz(arr):
    """
    Check whether an array-like is a datetime array-like with a timezone
    component in its dtype.

    Parameters
    ----------
    arr : array-like
        The array-like to check.

    Returns
    -------
    boolean : Whether or not the array-like is a datetime array-like with
              a timezone component in its dtype.

    Examples
    --------
    >>> is_datetimetz([1, 2, 3])
    False

    Although the following examples are both DatetimeIndex objects,
    the first one returns False because it has no timezone component
    unlike the second one, which returns True.

    >>> is_datetimetz(pd.DatetimeIndex([1, 2, 3]))
    False
    >>> is_datetimetz(pd.DatetimeIndex([1, 2, 3], tz="US/Eastern"))
    True

    The object need not be a DatetimeIndex object. It just needs to have
    a dtype which has a timezone component.

    >>> dtype = DatetimeTZDtype("ns", tz="US/Eastern")
    >>> s = pd.Series([], dtype=dtype)
    >>> is_datetimetz(s)
    True
    """

    # TODO: do we need this function?
    # It seems like a repeat of is_datetime64tz_dtype.

    return ((isinstance(arr, ABCDatetimeIndex) and
             getattr(arr, 'tz', None) is not None) or
            is_datetime64tz_dtype(arr))


def is_offsetlike(arr_or_obj):
    """
    Check if obj or all elements of list-like is DateOffset

    Parameters
    ----------
    arr_or_obj : object

    Returns
    -------
    boolean : Whether the object is a DateOffset or listlike of DatetOffsets

    Examples
    --------
    >>> is_offsetlike(pd.DateOffset(days=1))
    True
    >>> is_offsetlike('offset')
    False
    >>> is_offsetlike([pd.offsets.Minute(4), pd.offsets.MonthEnd()])
    True
    >>> is_offsetlike(np.array([pd.DateOffset(months=3), pd.Timestamp.now()]))
    False
    """
    if isinstance(arr_or_obj, ABCDateOffset):
        return True
    elif (is_list_like(arr_or_obj) and len(arr_or_obj) and
          is_object_dtype(arr_or_obj)):
        return all(isinstance(x, ABCDateOffset) for x in arr_or_obj)
    return False


def is_period(arr):
    """
    Check whether an array-like is a periodical index.

    Parameters
    ----------
    arr : array-like
        The array-like to check.

    Returns
    -------
    boolean : Whether or not the array-like is a periodical index.

    Examples
    --------
    >>> is_period([1, 2, 3])
    False
    >>> is_period(pd.Index([1, 2, 3]))
    False
    >>> is_period(pd.PeriodIndex(["2017-01-01"], freq="D"))
    True
    """

    # TODO: do we need this function?
    # It seems like a repeat of is_period_arraylike.
    return isinstance(arr, ABCPeriodIndex) or is_period_arraylike(arr)


def is_datetime64_dtype(arr_or_dtype):
    """
    Check whether an array-like or dtype is of the datetime64 dtype.

    Parameters
    ----------
    arr_or_dtype : array-like
        The array-like or dtype to check.

    Returns
    -------
    boolean : Whether or not the array-like or dtype is of
              the datetime64 dtype.

    Examples
    --------
    >>> is_datetime64_dtype(object)
    False
    >>> is_datetime64_dtype(np.datetime64)
    True
    >>> is_datetime64_dtype(np.array([], dtype=int))
    False
    >>> is_datetime64_dtype(np.array([], dtype=np.datetime64))
    True
    >>> is_datetime64_dtype([1, 2, 3])
    False
    """

    if arr_or_dtype is None:
        return False
    try:
        tipo = _get_dtype_type(arr_or_dtype)
    except TypeError:
        return False
    return issubclass(tipo, np.datetime64)


def is_datetime64tz_dtype(arr_or_dtype):
    """
    Check whether an array-like or dtype is of a DatetimeTZDtype dtype.

    Parameters
    ----------
    arr_or_dtype : array-like
        The array-like or dtype to check.

    Returns
    -------
    boolean : Whether or not the array-like or dtype is of
              a DatetimeTZDtype dtype.

    Examples
    --------
    >>> is_datetime64tz_dtype(object)
    False
    >>> is_datetime64tz_dtype([1, 2, 3])
    False
    >>> is_datetime64tz_dtype(pd.DatetimeIndex([1, 2, 3]))  # tz-naive
    False
    >>> is_datetime64tz_dtype(pd.DatetimeIndex([1, 2, 3], tz="US/Eastern"))
    True

    >>> dtype = DatetimeTZDtype("ns", tz="US/Eastern")
    >>> s = pd.Series([], dtype=dtype)
    >>> is_datetime64tz_dtype(dtype)
    True
    >>> is_datetime64tz_dtype(s)
    True
    """

    if arr_or_dtype is None:
        return False
    return DatetimeTZDtype.is_dtype(arr_or_dtype)


def is_timedelta64_dtype(arr_or_dtype):
    """
    Check whether an array-like or dtype is of the timedelta64 dtype.

    Parameters
    ----------
    arr_or_dtype : array-like
        The array-like or dtype to check.

    Returns
    -------
    boolean : Whether or not the array-like or dtype is
              of the timedelta64 dtype.

    Examples
    --------
    >>> is_timedelta64_dtype(object)
    False
    >>> is_timedelta64_dtype(np.timedelta64)
    True
    >>> is_timedelta64_dtype([1, 2, 3])
    False
    >>> is_timedelta64_dtype(pd.Series([], dtype="timedelta64[ns]"))
    True
    >>> is_timedelta64_dtype('0 days')
    False
    """

    if arr_or_dtype is None:
        return False
    try:
        tipo = _get_dtype_type(arr_or_dtype)
    except (TypeError, ValueError, SyntaxError):
        return False
    return issubclass(tipo, np.timedelta64)


def is_period_dtype(arr_or_dtype):
    """
    Check whether an array-like or dtype is of the Period dtype.

    Parameters
    ----------
    arr_or_dtype : array-like
        The array-like or dtype to check.

    Returns
    -------
    boolean : Whether or not the array-like or dtype is of the Period dtype.

    Examples
    --------
    >>> is_period_dtype(object)
    False
    >>> is_period_dtype(PeriodDtype(freq="D"))
    True
    >>> is_period_dtype([1, 2, 3])
    False
    >>> is_period_dtype(pd.Period("2017-01-01"))
    False
    >>> is_period_dtype(pd.PeriodIndex([], freq="A"))
    True
    """

    # TODO: Consider making Period an instance of PeriodDtype
    if arr_or_dtype is None:
        return False
    return PeriodDtype.is_dtype(arr_or_dtype)


def is_interval_dtype(arr_or_dtype):
    """
    Check whether an array-like or dtype is of the Interval dtype.

    Parameters
    ----------
    arr_or_dtype : array-like
        The array-like or dtype to check.

    Returns
    -------
    boolean : Whether or not the array-like or dtype is
              of the Interval dtype.

    Examples
    --------
    >>> is_interval_dtype(object)
    False
    >>> is_interval_dtype(IntervalDtype())
    True
    >>> is_interval_dtype([1, 2, 3])
    False
    >>>
    >>> interval = pd.Interval(1, 2, closed="right")
    >>> is_interval_dtype(interval)
    False
    >>> is_interval_dtype(pd.IntervalIndex([interval]))
    True
    """

    # TODO: Consider making Interval an instance of IntervalDtype
    if arr_or_dtype is None:
        return False
    return IntervalDtype.is_dtype(arr_or_dtype)


def is_categorical_dtype(arr_or_dtype):
    """
    Check whether an array-like or dtype is of the Categorical dtype.

    Parameters
    ----------
    arr_or_dtype : array-like
        The array-like or dtype to check.

    Returns
    -------
    boolean : Whether or not the array-like or dtype is
              of the Categorical dtype.

    Examples
    --------
    >>> is_categorical_dtype(object)
    False
    >>> is_categorical_dtype(CategoricalDtype())
    True
    >>> is_categorical_dtype([1, 2, 3])
    False
    >>> is_categorical_dtype(pd.Categorical([1, 2, 3]))
    True
    >>> is_categorical_dtype(pd.CategoricalIndex([1, 2, 3]))
    True
    """

    if arr_or_dtype is None:
        return False
    return CategoricalDtype.is_dtype(arr_or_dtype)


def is_string_dtype(arr_or_dtype):
    """
    Check whether the provided array or dtype is of the string dtype.

    Parameters
    ----------
    arr_or_dtype : array-like
        The array or dtype to check.

    Returns
    -------
    boolean : Whether or not the array or dtype is of the string dtype.

    Examples
    --------
    >>> is_string_dtype(str)
    True
    >>> is_string_dtype(object)
    True
    >>> is_string_dtype(int)
    False
    >>>
    >>> is_string_dtype(np.array(['a', 'b']))
    True
    >>> is_string_dtype(pd.Series([1, 2]))
    False
    """

    # TODO: gh-15585: consider making the checks stricter.

    if arr_or_dtype is None:
        return False
    try:
        dtype = _get_dtype(arr_or_dtype)
        return dtype.kind in ('O', 'S', 'U') and not is_period_dtype(dtype)
    except TypeError:
        return False


def is_period_arraylike(arr):
    """
    Check whether an array-like is a periodical array-like or PeriodIndex.

    Parameters
    ----------
    arr : array-like
        The array-like to check.

    Returns
    -------
    boolean : Whether or not the array-like is a periodical
              array-like or PeriodIndex instance.

    Examples
    --------
    >>> is_period_arraylike([1, 2, 3])
    False
    >>> is_period_arraylike(pd.Index([1, 2, 3]))
    False
    >>> is_period_arraylike(pd.PeriodIndex(["2017-01-01"], freq="D"))
    True
    """

    if isinstance(arr, (ABCPeriodIndex, ABCPeriodArray)):
        return True
    elif isinstance(arr, (np.ndarray, ABCSeries)):
        return is_period_dtype(arr.dtype)
    return getattr(arr, 'inferred_type', None) == 'period'


def is_datetime_arraylike(arr):
    """
    Check whether an array-like is a datetime array-like or DatetimeIndex.

    Parameters
    ----------
    arr : array-like
        The array-like to check.

    Returns
    -------
    boolean : Whether or not the array-like is a datetime
              array-like or DatetimeIndex.

    Examples
    --------
    >>> is_datetime_arraylike([1, 2, 3])
    False
    >>> is_datetime_arraylike(pd.Index([1, 2, 3]))
    False
    >>> is_datetime_arraylike(pd.DatetimeIndex([1, 2, 3]))
    True
    """

    if isinstance(arr, ABCDatetimeIndex):
        return True
    elif isinstance(arr, (np.ndarray, ABCSeries)):
        return arr.dtype == object and lib.infer_dtype(arr) == 'datetime'
    return getattr(arr, 'inferred_type', None) == 'datetime'


def is_datetimelike(arr):
    """
    Check whether an array-like is a datetime-like array-like.

    Acceptable datetime-like objects are (but not limited to) datetime
    indices, periodic indices, and timedelta indices.

    Parameters
    ----------
    arr : array-like
        The array-like to check.

    Returns
    -------
    boolean : Whether or not the array-like is a datetime-like array-like.

    Examples
    --------
    >>> is_datetimelike([1, 2, 3])
    False
    >>> is_datetimelike(pd.Index([1, 2, 3]))
    False
    >>> is_datetimelike(pd.DatetimeIndex([1, 2, 3]))
    True
    >>> is_datetimelike(pd.DatetimeIndex([1, 2, 3], tz="US/Eastern"))
    True
    >>> is_datetimelike(pd.PeriodIndex([], freq="A"))
    True
    >>> is_datetimelike(np.array([], dtype=np.datetime64))
    True
    >>> is_datetimelike(pd.Series([], dtype="timedelta64[ns]"))
    True
    >>>
    >>> dtype = DatetimeTZDtype("ns", tz="US/Eastern")
    >>> s = pd.Series([], dtype=dtype)
    >>> is_datetimelike(s)
    True
    """

    return (is_datetime64_dtype(arr) or is_datetime64tz_dtype(arr) or
            is_timedelta64_dtype(arr) or
            isinstance(arr, ABCPeriodIndex) or
            is_datetimetz(arr))


def is_dtype_equal(source, target):
    """
    Check if two dtypes are equal.

    Parameters
    ----------
    source : The first dtype to compare
    target : The second dtype to compare

    Returns
    ----------
    boolean : Whether or not the two dtypes are equal.

    Examples
    --------
    >>> is_dtype_equal(int, float)
    False
    >>> is_dtype_equal("int", int)
    True
    >>> is_dtype_equal(object, "category")
    False
    >>> is_dtype_equal(CategoricalDtype(), "category")
    True
    >>> is_dtype_equal(DatetimeTZDtype(), "datetime64")
    False
    """

    try:
        source = _get_dtype(source)
        target = _get_dtype(target)
        return source == target
    except (TypeError, AttributeError):

        # invalid comparison
        # object == category will hit this
        return False


def is_dtype_union_equal(source, target):
    """
    Check whether two arrays have compatible dtypes to do a union.
    numpy types are checked with ``is_dtype_equal``. Extension types are
    checked separately.

    Parameters
    ----------
    source : The first dtype to compare
    target : The second dtype to compare

    Returns
    ----------
    boolean : Whether or not the two dtypes are equal.

    >>> is_dtype_equal("int", int)
    True

    >>> is_dtype_equal(CategoricalDtype(['a', 'b'],
    ...                CategoricalDtype(['b', 'c']))
    True

    >>> is_dtype_equal(CategoricalDtype(['a', 'b'],
    ...                CategoricalDtype(['b', 'c'], ordered=True))
    False
    """
    source = _get_dtype(source)
    target = _get_dtype(target)
    if is_categorical_dtype(source) and is_categorical_dtype(target):
        # ordered False for both
        return source.ordered is target.ordered
    return is_dtype_equal(source, target)


def is_any_int_dtype(arr_or_dtype):
    """Check whether the provided array or dtype is of an integer dtype.

    In this function, timedelta64 instances are also considered "any-integer"
    type objects and will return True.

    This function is internal and should not be exposed in the public API.

    Parameters
    ----------
    arr_or_dtype : array-like
        The array or dtype to check.

    Returns
    -------
    boolean : Whether or not the array or dtype is of an integer dtype.

    Examples
    --------
    >>> is_any_int_dtype(str)
    False
    >>> is_any_int_dtype(int)
    True
    >>> is_any_int_dtype(float)
    False
    >>> is_any_int_dtype(np.uint64)
    True
    >>> is_any_int_dtype(np.datetime64)
    False
    >>> is_any_int_dtype(np.timedelta64)
    True
    >>> is_any_int_dtype(np.array(['a', 'b']))
    False
    >>> is_any_int_dtype(pd.Series([1, 2]))
    True
    >>> is_any_int_dtype(np.array([], dtype=np.timedelta64))
    True
    >>> is_any_int_dtype(pd.Index([1, 2.]))  # float
    False
    """

    if arr_or_dtype is None:
        return False
    tipo = _get_dtype_type(arr_or_dtype)
    return issubclass(tipo, np.integer)


def is_integer_dtype(arr_or_dtype):
    """
    Check whether the provided array or dtype is of an integer dtype.

    Unlike in `in_any_int_dtype`, timedelta64 instances will return False.

    Parameters
    ----------
    arr_or_dtype : array-like
        The array or dtype to check.

    Returns
    -------
    boolean : Whether or not the array or dtype is of an integer dtype
              and not an instance of timedelta64.

    Examples
    --------
    >>> is_integer_dtype(str)
    False
    >>> is_integer_dtype(int)
    True
    >>> is_integer_dtype(float)
    False
    >>> is_integer_dtype(np.uint64)
    True
    >>> is_integer_dtype(np.datetime64)
    False
    >>> is_integer_dtype(np.timedelta64)
    False
    >>> is_integer_dtype(np.array(['a', 'b']))
    False
    >>> is_integer_dtype(pd.Series([1, 2]))
    True
    >>> is_integer_dtype(np.array([], dtype=np.timedelta64))
    False
    >>> is_integer_dtype(pd.Index([1, 2.]))  # float
    False
    """

    if arr_or_dtype is None:
        return False
    tipo = _get_dtype_type(arr_or_dtype)
    return (issubclass(tipo, np.integer) and
            not issubclass(tipo, (np.datetime64, np.timedelta64)))


def is_signed_integer_dtype(arr_or_dtype):
    """
    Check whether the provided array or dtype is of a signed integer dtype.

    Unlike in `in_any_int_dtype`, timedelta64 instances will return False.

    Parameters
    ----------
    arr_or_dtype : array-like
        The array or dtype to check.

    Returns
    -------
    boolean : Whether or not the array or dtype is of a signed integer dtype
              and not an instance of timedelta64.

    Examples
    --------
    >>> is_signed_integer_dtype(str)
    False
    >>> is_signed_integer_dtype(int)
    True
    >>> is_signed_integer_dtype(float)
    False
    >>> is_signed_integer_dtype(np.uint64)  # unsigned
    False
    >>> is_signed_integer_dtype(np.datetime64)
    False
    >>> is_signed_integer_dtype(np.timedelta64)
    False
    >>> is_signed_integer_dtype(np.array(['a', 'b']))
    False
    >>> is_signed_integer_dtype(pd.Series([1, 2]))
    True
    >>> is_signed_integer_dtype(np.array([], dtype=np.timedelta64))
    False
    >>> is_signed_integer_dtype(pd.Index([1, 2.]))  # float
    False
    >>> is_signed_integer_dtype(np.array([1, 2], dtype=np.uint32))  # unsigned
    False
    """

    if arr_or_dtype is None:
        return False
    tipo = _get_dtype_type(arr_or_dtype)
    return (issubclass(tipo, np.signedinteger) and
            not issubclass(tipo, (np.datetime64, np.timedelta64)))


def is_unsigned_integer_dtype(arr_or_dtype):
    """
    Check whether the provided array or dtype is of an unsigned integer dtype.

    Parameters
    ----------
    arr_or_dtype : array-like
        The array or dtype to check.

    Returns
    -------
    boolean : Whether or not the array or dtype is of an
              unsigned integer dtype.

    Examples
    --------
    >>> is_unsigned_integer_dtype(str)
    False
    >>> is_unsigned_integer_dtype(int)  # signed
    False
    >>> is_unsigned_integer_dtype(float)
    False
    >>> is_unsigned_integer_dtype(np.uint64)
    True
    >>> is_unsigned_integer_dtype(np.array(['a', 'b']))
    False
    >>> is_unsigned_integer_dtype(pd.Series([1, 2]))  # signed
    False
    >>> is_unsigned_integer_dtype(pd.Index([1, 2.]))  # float
    False
    >>> is_unsigned_integer_dtype(np.array([1, 2], dtype=np.uint32))
    True
    """

    if arr_or_dtype is None:
        return False
    tipo = _get_dtype_type(arr_or_dtype)
    return (issubclass(tipo, np.unsignedinteger) and
            not issubclass(tipo, (np.datetime64, np.timedelta64)))


def is_int64_dtype(arr_or_dtype):
    """
    Check whether the provided array or dtype is of the int64 dtype.

    Parameters
    ----------
    arr_or_dtype : array-like
        The array or dtype to check.

    Returns
    -------
    boolean : Whether or not the array or dtype is of the int64 dtype.

    Notes
    -----
    Depending on system architecture, the return value of `is_int64_dtype(
    int)` will be True if the OS uses 64-bit integers and False if the OS
    uses 32-bit integers.

    Examples
    --------
    >>> is_int64_dtype(str)
    False
    >>> is_int64_dtype(np.int32)
    False
    >>> is_int64_dtype(np.int64)
    True
    >>> is_int64_dtype(float)
    False
    >>> is_int64_dtype(np.uint64)  # unsigned
    False
    >>> is_int64_dtype(np.array(['a', 'b']))
    False
    >>> is_int64_dtype(np.array([1, 2], dtype=np.int64))
    True
    >>> is_int64_dtype(pd.Index([1, 2.]))  # float
    False
    >>> is_int64_dtype(np.array([1, 2], dtype=np.uint32))  # unsigned
    False
    """

    if arr_or_dtype is None:
        return False
    tipo = _get_dtype_type(arr_or_dtype)
    return issubclass(tipo, np.int64)


def is_int_or_datetime_dtype(arr_or_dtype):
    """
    Check whether the provided array or dtype is of an
    integer, timedelta64, or datetime64 dtype.

    Parameters
    ----------
    arr_or_dtype : array-like
        The array or dtype to check.

    Returns
    -------
    boolean : Whether or not the array or dtype is of an
              integer, timedelta64, or datetime64 dtype.

    Examples
    --------
    >>> is_int_or_datetime_dtype(str)
    False
    >>> is_int_or_datetime_dtype(int)
    True
    >>> is_int_or_datetime_dtype(float)
    False
    >>> is_int_or_datetime_dtype(np.uint64)
    True
    >>> is_int_or_datetime_dtype(np.datetime64)
    True
    >>> is_int_or_datetime_dtype(np.timedelta64)
    True
    >>> is_int_or_datetime_dtype(np.array(['a', 'b']))
    False
    >>> is_int_or_datetime_dtype(pd.Series([1, 2]))
    True
    >>> is_int_or_datetime_dtype(np.array([], dtype=np.timedelta64))
    True
    >>> is_int_or_datetime_dtype(np.array([], dtype=np.datetime64))
    True
    >>> is_int_or_datetime_dtype(pd.Index([1, 2.]))  # float
    False
    """

    if arr_or_dtype is None:
        return False
    tipo = _get_dtype_type(arr_or_dtype)
    return (issubclass(tipo, np.integer) or
            issubclass(tipo, (np.datetime64, np.timedelta64)))


def is_datetime64_any_dtype(arr_or_dtype):
    """
    Check whether the provided array or dtype is of the datetime64 dtype.

    Parameters
    ----------
    arr_or_dtype : array-like
        The array or dtype to check.

    Returns
    -------
    boolean : Whether or not the array or dtype is of the datetime64 dtype.

    Examples
    --------
    >>> is_datetime64_any_dtype(str)
    False
    >>> is_datetime64_any_dtype(int)
    False
    >>> is_datetime64_any_dtype(np.datetime64)  # can be tz-naive
    True
    >>> is_datetime64_any_dtype(DatetimeTZDtype("ns", "US/Eastern"))
    True
    >>> is_datetime64_any_dtype(np.array(['a', 'b']))
    False
    >>> is_datetime64_any_dtype(np.array([1, 2]))
    False
    >>> is_datetime64_any_dtype(np.array([], dtype=np.datetime64))
    True
    >>> is_datetime64_any_dtype(pd.DatetimeIndex([1, 2, 3],
                                dtype=np.datetime64))
    True
    """

    if arr_or_dtype is None:
        return False
    return (is_datetime64_dtype(arr_or_dtype) or
            is_datetime64tz_dtype(arr_or_dtype))


def is_datetime64_ns_dtype(arr_or_dtype):
    """
    Check whether the provided array or dtype is of the datetime64[ns] dtype.

    Parameters
    ----------
    arr_or_dtype : array-like
        The array or dtype to check.

    Returns
    -------
    boolean : Whether or not the array or dtype is of the datetime64[ns] dtype.

    Examples
    --------
    >>> is_datetime64_ns_dtype(str)
    False
    >>> is_datetime64_ns_dtype(int)
    False
    >>> is_datetime64_ns_dtype(np.datetime64)  # no unit
    False
    >>> is_datetime64_ns_dtype(DatetimeTZDtype("ns", "US/Eastern"))
    True
    >>> is_datetime64_ns_dtype(np.array(['a', 'b']))
    False
    >>> is_datetime64_ns_dtype(np.array([1, 2]))
    False
    >>> is_datetime64_ns_dtype(np.array([], dtype=np.datetime64))  # no unit
    False
    >>> is_datetime64_ns_dtype(np.array([],
                               dtype="datetime64[ps]"))  # wrong unit
    False
    >>> is_datetime64_ns_dtype(pd.DatetimeIndex([1, 2, 3],
                               dtype=np.datetime64))  # has 'ns' unit
    True
    """

    if arr_or_dtype is None:
        return False
    try:
        tipo = _get_dtype(arr_or_dtype)
    except TypeError:
        if is_datetime64tz_dtype(arr_or_dtype):
            tipo = _get_dtype(arr_or_dtype.dtype)
        else:
            return False
    return tipo == _NS_DTYPE or getattr(tipo, 'base', None) == _NS_DTYPE


def is_timedelta64_ns_dtype(arr_or_dtype):
    """
    Check whether the provided array or dtype is of the timedelta64[ns] dtype.

    This is a very specific dtype, so generic ones like `np.timedelta64`
    will return False if passed into this function.

    Parameters
    ----------
    arr_or_dtype : array-like
        The array or dtype to check.

    Returns
    -------
    boolean : Whether or not the array or dtype is of the
              timedelta64[ns] dtype.

    Examples
    --------
    >>> is_timedelta64_ns_dtype(np.dtype('m8[ns]'))
    True
    >>> is_timedelta64_ns_dtype(np.dtype('m8[ps]'))  # Wrong frequency
    False
    >>> is_timedelta64_ns_dtype(np.array([1, 2], dtype='m8[ns]'))
    True
    >>> is_timedelta64_ns_dtype(np.array([1, 2], dtype=np.timedelta64))
    False
    """

    if arr_or_dtype is None:
        return False
    try:
        tipo = _get_dtype(arr_or_dtype)
        return tipo == _TD_DTYPE
    except TypeError:
        return False


def is_datetime_or_timedelta_dtype(arr_or_dtype):
    """
    Check whether the provided array or dtype is of
    a timedelta64 or datetime64 dtype.

    Parameters
    ----------
    arr_or_dtype : array-like
        The array or dtype to check.

    Returns
    -------
    boolean : Whether or not the array or dtype is of a
              timedelta64, or datetime64 dtype.

    Examples
    --------
    >>> is_datetime_or_timedelta_dtype(str)
    False
    >>> is_datetime_or_timedelta_dtype(int)
    False
    >>> is_datetime_or_timedelta_dtype(np.datetime64)
    True
    >>> is_datetime_or_timedelta_dtype(np.timedelta64)
    True
    >>> is_datetime_or_timedelta_dtype(np.array(['a', 'b']))
    False
    >>> is_datetime_or_timedelta_dtype(pd.Series([1, 2]))
    False
    >>> is_datetime_or_timedelta_dtype(np.array([], dtype=np.timedelta64))
    True
    >>> is_datetime_or_timedelta_dtype(np.array([], dtype=np.datetime64))
    True
    """

    if arr_or_dtype is None:
        return False
    tipo = _get_dtype_type(arr_or_dtype)
    return issubclass(tipo, (np.datetime64, np.timedelta64))


def _is_unorderable_exception(e):
    """
    Check if the exception raised is an unorderable exception.

    The error message differs for 3 <= PY <= 3.5 and PY >= 3.6, so
    we need to condition based on Python version.

    Parameters
    ----------
    e : Exception or sub-class
        The exception object to check.

    Returns
    -------
    boolean : Whether or not the exception raised is an unorderable exception.
    """

    if PY36:
        return "'>' not supported between instances of" in str(e)

    elif PY3:
        return 'unorderable' in str(e)
    return False


def is_numeric_v_string_like(a, b):
    """
    Check if we are comparing a string-like object to a numeric ndarray.

    NumPy doesn't like to compare such objects, especially numeric arrays
    and scalar string-likes.

    Parameters
    ----------
    a : array-like, scalar
        The first object to check.
    b : array-like, scalar
        The second object to check.

    Returns
    -------
    boolean : Whether we return a comparing a string-like
              object to a numeric array.

    Examples
    --------
    >>> is_numeric_v_string_like(1, 1)
    False
    >>> is_numeric_v_string_like("foo", "foo")
    False
    >>> is_numeric_v_string_like(1, "foo")  # non-array numeric
    False
    >>> is_numeric_v_string_like(np.array([1]), "foo")
    True
    >>> is_numeric_v_string_like("foo", np.array([1]))  # symmetric check
    True
    >>> is_numeric_v_string_like(np.array([1, 2]), np.array(["foo"]))
    True
    >>> is_numeric_v_string_like(np.array(["foo"]), np.array([1, 2]))
    True
    >>> is_numeric_v_string_like(np.array([1]), np.array([2]))
    False
    >>> is_numeric_v_string_like(np.array(["foo"]), np.array(["foo"]))
    False
    """

    is_a_array = isinstance(a, np.ndarray)
    is_b_array = isinstance(b, np.ndarray)

    is_a_numeric_array = is_a_array and is_numeric_dtype(a)
    is_b_numeric_array = is_b_array and is_numeric_dtype(b)
    is_a_string_array = is_a_array and is_string_like_dtype(a)
    is_b_string_array = is_b_array and is_string_like_dtype(b)

    is_a_scalar_string_like = not is_a_array and is_string_like(a)
    is_b_scalar_string_like = not is_b_array and is_string_like(b)

    return ((is_a_numeric_array and is_b_scalar_string_like) or
            (is_b_numeric_array and is_a_scalar_string_like) or
            (is_a_numeric_array and is_b_string_array) or
            (is_b_numeric_array and is_a_string_array))


def is_datetimelike_v_numeric(a, b):
    """
    Check if we are comparing a datetime-like object to a numeric object.

    By "numeric," we mean an object that is either of an int or float dtype.

    Parameters
    ----------
    a : array-like, scalar
        The first object to check.
    b : array-like, scalar
        The second object to check.

    Returns
    -------
    boolean : Whether we return a comparing a datetime-like
              to a numeric object.

    Examples
    --------
    >>> dt = np.datetime64(pd.datetime(2017, 1, 1))
    >>>
    >>> is_datetimelike_v_numeric(1, 1)
    False
    >>> is_datetimelike_v_numeric(dt, dt)
    False
    >>> is_datetimelike_v_numeric(1, dt)
    True
    >>> is_datetimelike_v_numeric(dt, 1)  # symmetric check
    True
    >>> is_datetimelike_v_numeric(np.array([dt]), 1)
    True
    >>> is_datetimelike_v_numeric(np.array([1]), dt)
    True
    >>> is_datetimelike_v_numeric(np.array([dt]), np.array([1]))
    True
    >>> is_datetimelike_v_numeric(np.array([1]), np.array([2]))
    False
    >>> is_datetimelike_v_numeric(np.array([dt]), np.array([dt]))
    False
    """

    if not hasattr(a, 'dtype'):
        a = np.asarray(a)
    if not hasattr(b, 'dtype'):
        b = np.asarray(b)

    def is_numeric(x):
        """
        Check if an object has a numeric dtype (i.e. integer or float).
        """
        return is_integer_dtype(x) or is_float_dtype(x)

    is_datetimelike = needs_i8_conversion
    return ((is_datetimelike(a) and is_numeric(b)) or
            (is_datetimelike(b) and is_numeric(a)))


def is_datetimelike_v_object(a, b):
    """
    Check if we are comparing a datetime-like object to an object instance.

    Parameters
    ----------
    a : array-like, scalar
        The first object to check.
    b : array-like, scalar
        The second object to check.

    Returns
    -------
    boolean : Whether we return a comparing a datetime-like
              to an object instance.

    Examples
    --------
    >>> obj = object()
    >>> dt = np.datetime64(pd.datetime(2017, 1, 1))
    >>>
    >>> is_datetimelike_v_object(obj, obj)
    False
    >>> is_datetimelike_v_object(dt, dt)
    False
    >>> is_datetimelike_v_object(obj, dt)
    True
    >>> is_datetimelike_v_object(dt, obj)  # symmetric check
    True
    >>> is_datetimelike_v_object(np.array([dt]), obj)
    True
    >>> is_datetimelike_v_object(np.array([obj]), dt)
    True
    >>> is_datetimelike_v_object(np.array([dt]), np.array([obj]))
    True
    >>> is_datetimelike_v_object(np.array([obj]), np.array([obj]))
    False
    >>> is_datetimelike_v_object(np.array([dt]), np.array([1]))
    False
    >>> is_datetimelike_v_object(np.array([dt]), np.array([dt]))
    False
    """

    if not hasattr(a, 'dtype'):
        a = np.asarray(a)
    if not hasattr(b, 'dtype'):
        b = np.asarray(b)

    is_datetimelike = needs_i8_conversion
    return ((is_datetimelike(a) and is_object_dtype(b)) or
            (is_datetimelike(b) and is_object_dtype(a)))


def needs_i8_conversion(arr_or_dtype):
    """
    Check whether the array or dtype should be converted to int64.

    An array-like or dtype "needs" such a conversion if the array-like
    or dtype is of a datetime-like dtype

    Parameters
    ----------
    arr_or_dtype : array-like
        The array or dtype to check.

    Returns
    -------
    boolean : Whether or not the array or dtype should be converted to int64.

    Examples
    --------
    >>> needs_i8_conversion(str)
    False
    >>> needs_i8_conversion(np.int64)
    False
    >>> needs_i8_conversion(np.datetime64)
    True
    >>> needs_i8_conversion(np.array(['a', 'b']))
    False
    >>> needs_i8_conversion(pd.Series([1, 2]))
    False
    >>> needs_i8_conversion(pd.Series([], dtype="timedelta64[ns]"))
    True
    >>> needs_i8_conversion(pd.DatetimeIndex([1, 2, 3], tz="US/Eastern"))
    True
    """

    if arr_or_dtype is None:
        return False
    return (is_datetime_or_timedelta_dtype(arr_or_dtype) or
            is_datetime64tz_dtype(arr_or_dtype) or
            is_period_dtype(arr_or_dtype))


def is_numeric_dtype(arr_or_dtype):
    """
    Check whether the provided array or dtype is of a numeric dtype.

    Parameters
    ----------
    arr_or_dtype : array-like
        The array or dtype to check.

    Returns
    -------
    boolean : Whether or not the array or dtype is of a numeric dtype.

    Examples
    --------
    >>> is_numeric_dtype(str)
    False
    >>> is_numeric_dtype(int)
    True
    >>> is_numeric_dtype(float)
    True
    >>> is_numeric_dtype(np.uint64)
    True
    >>> is_numeric_dtype(np.datetime64)
    False
    >>> is_numeric_dtype(np.timedelta64)
    False
    >>> is_numeric_dtype(np.array(['a', 'b']))
    False
    >>> is_numeric_dtype(pd.Series([1, 2]))
    True
    >>> is_numeric_dtype(pd.Index([1, 2.]))
    True
    >>> is_numeric_dtype(np.array([], dtype=np.timedelta64))
    False
    """

    if arr_or_dtype is None:
        return False
    tipo = _get_dtype_type(arr_or_dtype)
    return (issubclass(tipo, (np.number, np.bool_)) and
            not issubclass(tipo, (np.datetime64, np.timedelta64)))


def is_string_like_dtype(arr_or_dtype):
    """
    Check whether the provided array or dtype is of a string-like dtype.

    Unlike `is_string_dtype`, the object dtype is excluded because it
    is a mixed dtype.

    Parameters
    ----------
    arr_or_dtype : array-like
        The array or dtype to check.

    Returns
    -------
    boolean : Whether or not the array or dtype is of the string dtype.

    Examples
    --------
    >>> is_string_like_dtype(str)
    True
    >>> is_string_like_dtype(object)
    False
    >>> is_string_like_dtype(np.array(['a', 'b']))
    True
    >>> is_string_like_dtype(pd.Series([1, 2]))
    False
    """

    if arr_or_dtype is None:
        return False
    try:
        dtype = _get_dtype(arr_or_dtype)
        return dtype.kind in ('S', 'U')
    except TypeError:
        return False


def is_float_dtype(arr_or_dtype):
    """
    Check whether the provided array or dtype is of a float dtype.

    This function is internal and should not be exposed in the public API.

    Parameters
    ----------
    arr_or_dtype : array-like
        The array or dtype to check.

    Returns
    -------
    boolean : Whether or not the array or dtype is of a float dtype.

    Examples
    --------
    >>> is_float_dtype(str)
    False
    >>> is_float_dtype(int)
    False
    >>> is_float_dtype(float)
    True
    >>> is_float_dtype(np.array(['a', 'b']))
    False
    >>> is_float_dtype(pd.Series([1, 2]))
    False
    >>> is_float_dtype(pd.Index([1, 2.]))
    True
    """

    if arr_or_dtype is None:
        return False
    tipo = _get_dtype_type(arr_or_dtype)
    return issubclass(tipo, np.floating)


def is_floating_dtype(arr_or_dtype):
    """Check whether the provided array or dtype is an instance of
    numpy's float dtype.

    .. deprecated:: 0.20.0

    Unlike, `is_float_dtype`, this check is a lot stricter, as it requires
    `isinstance` of `np.floating` and not `issubclass`.
    """

    if arr_or_dtype is None:
        return False
    tipo = _get_dtype_type(arr_or_dtype)
    return isinstance(tipo, np.floating)


def is_bool_dtype(arr_or_dtype):
    """
    Check whether the provided array or dtype is of a boolean dtype.

    Parameters
    ----------
    arr_or_dtype : array-like
        The array or dtype to check.

    Returns
    -------
    boolean : Whether or not the array or dtype is of a boolean dtype.

    Notes
    -----
    An ExtensionArray is considered boolean when the ``_is_boolean``
    attribute is set to True.

    Examples
    --------
    >>> is_bool_dtype(str)
    False
    >>> is_bool_dtype(int)
    False
    >>> is_bool_dtype(bool)
    True
    >>> is_bool_dtype(np.bool)
    True
    >>> is_bool_dtype(np.array(['a', 'b']))
    False
    >>> is_bool_dtype(pd.Series([1, 2]))
    False
    >>> is_bool_dtype(np.array([True, False]))
    True
    >>> is_bool_dtype(pd.Categorical([True, False]))
    True
    >>> is_bool_dtype(pd.SparseArray([True, False]))
    True
    """
    if arr_or_dtype is None:
        return False
    try:
        tipo = _get_dtype_type(arr_or_dtype)
    except ValueError:
        # this isn't even a dtype
        return False

    if isinstance(arr_or_dtype, (ABCCategorical, ABCCategoricalIndex)):
        arr_or_dtype = arr_or_dtype.dtype

    if isinstance(arr_or_dtype, CategoricalDtype):
        arr_or_dtype = arr_or_dtype.categories
        # now we use the special definition for Index

    if isinstance(arr_or_dtype, ABCIndexClass):

        # TODO(jreback)
        # we don't have a boolean Index class
        # so its object, we need to infer to
        # guess this
        return (arr_or_dtype.is_object and
                arr_or_dtype.inferred_type == 'boolean')
    elif is_extension_array_dtype(arr_or_dtype):
        dtype = getattr(arr_or_dtype, 'dtype', arr_or_dtype)
        return dtype._is_boolean

    return issubclass(tipo, np.bool_)


def is_extension_type(arr):
    """
    Check whether an array-like is of a pandas extension class instance.

    Extension classes include categoricals, pandas sparse objects (i.e.
    classes represented within the pandas library and not ones external
    to it like scipy sparse matrices), and datetime-like arrays.

    Parameters
    ----------
    arr : array-like
        The array-like to check.

    Returns
    -------
    boolean : Whether or not the array-like is of a pandas
              extension class instance.

    Examples
    --------
    >>> is_extension_type([1, 2, 3])
    False
    >>> is_extension_type(np.array([1, 2, 3]))
    False
    >>>
    >>> cat = pd.Categorical([1, 2, 3])
    >>>
    >>> is_extension_type(cat)
    True
    >>> is_extension_type(pd.Series(cat))
    True
    >>> is_extension_type(pd.SparseArray([1, 2, 3]))
    True
    >>> is_extension_type(pd.SparseSeries([1, 2, 3]))
    True
    >>>
    >>> from scipy.sparse import bsr_matrix
    >>> is_extension_type(bsr_matrix([1, 2, 3]))
    False
    >>> is_extension_type(pd.DatetimeIndex([1, 2, 3]))
    False
    >>> is_extension_type(pd.DatetimeIndex([1, 2, 3], tz="US/Eastern"))
    True
    >>>
    >>> dtype = DatetimeTZDtype("ns", tz="US/Eastern")
    >>> s = pd.Series([], dtype=dtype)
    >>> is_extension_type(s)
    True
    """

    if is_categorical(arr):
        return True
    elif is_sparse(arr):
        return True
    elif is_datetimetz(arr):
        return True
    return False


def is_extension_array_dtype(arr_or_dtype):
    """Check if an object is a pandas extension array type.

    Parameters
    ----------
    arr_or_dtype : object

    Returns
    -------
    bool

    Notes
    -----
    This checks whether an object implements the pandas extension
    array interface. In pandas, this includes:

    * Categorical
    * Sparse
    * Interval

    Third-party libraries may implement arrays or types satisfying
    this interface as well.
    """
    dtype = getattr(arr_or_dtype, 'dtype', arr_or_dtype)
    return (isinstance(dtype, ExtensionDtype) or
            registry.find(dtype) is not None)


def is_complex_dtype(arr_or_dtype):
    """
    Check whether the provided array or dtype is of a complex dtype.

    Parameters
    ----------
    arr_or_dtype : array-like
        The array or dtype to check.

    Returns
    -------
    boolean : Whether or not the array or dtype is of a compex dtype.

    Examples
    --------
    >>> is_complex_dtype(str)
    False
    >>> is_complex_dtype(int)
    False
    >>> is_complex_dtype(np.complex)
    True
    >>> is_complex_dtype(np.array(['a', 'b']))
    False
    >>> is_complex_dtype(pd.Series([1, 2]))
    False
    >>> is_complex_dtype(np.array([1 + 1j, 5]))
    True
    """

    if arr_or_dtype is None:
        return False
    tipo = _get_dtype_type(arr_or_dtype)
    return issubclass(tipo, np.complexfloating)


def _coerce_to_dtype(dtype):
    """
    Coerce a string or np.dtype to a pandas or numpy
    dtype if possible.

    If we cannot convert to a pandas dtype initially,
    we convert to a numpy dtype.

    Parameters
    ----------
    dtype : The dtype that we want to coerce.

    Returns
    -------
    pd_or_np_dtype : The coerced dtype.
    """

    if is_categorical_dtype(dtype):
        categories = getattr(dtype, 'categories', None)
        ordered = getattr(dtype, 'ordered', False)
        dtype = CategoricalDtype(categories=categories, ordered=ordered)
    elif is_datetime64tz_dtype(dtype):
        dtype = DatetimeTZDtype(dtype)
    elif is_period_dtype(dtype):
        dtype = PeriodDtype(dtype)
    elif is_interval_dtype(dtype):
        dtype = IntervalDtype(dtype)
    else:
        dtype = np.dtype(dtype)
    return dtype


def _get_dtype(arr_or_dtype):
    """
    Get the dtype instance associated with an array
    or dtype object.

    Parameters
    ----------
    arr_or_dtype : array-like
        The array-like or dtype object whose dtype we want to extract.

    Returns
    -------
    obj_dtype : The extract dtype instance from the
                passed in array or dtype object.

    Raises
    ------
    TypeError : The passed in object is None.
    """

    # TODO(extension)
    # replace with pandas_dtype

    if arr_or_dtype is None:
        raise TypeError("Cannot deduce dtype from null object")
    if isinstance(arr_or_dtype, np.dtype):
        return arr_or_dtype
    elif isinstance(arr_or_dtype, type):
        return np.dtype(arr_or_dtype)
    elif isinstance(arr_or_dtype, ExtensionDtype):
        return arr_or_dtype
    elif isinstance(arr_or_dtype, DatetimeTZDtype):
        return arr_or_dtype
    elif isinstance(arr_or_dtype, PeriodDtype):
        return arr_or_dtype
    elif isinstance(arr_or_dtype, IntervalDtype):
        return arr_or_dtype
    elif isinstance(arr_or_dtype, string_types):
        if is_categorical_dtype(arr_or_dtype):
            return CategoricalDtype.construct_from_string(arr_or_dtype)
        elif is_datetime64tz_dtype(arr_or_dtype):
            return DatetimeTZDtype.construct_from_string(arr_or_dtype)
        elif is_period_dtype(arr_or_dtype):
            return PeriodDtype.construct_from_string(arr_or_dtype)
        elif is_interval_dtype(arr_or_dtype):
            return IntervalDtype.construct_from_string(arr_or_dtype)
    elif isinstance(arr_or_dtype, (ABCCategorical, ABCCategoricalIndex,
                                   ABCSparseArray, ABCSparseSeries)):
        return arr_or_dtype.dtype

    if hasattr(arr_or_dtype, 'dtype'):
        arr_or_dtype = arr_or_dtype.dtype
    return np.dtype(arr_or_dtype)


def _get_dtype_type(arr_or_dtype):
    """
    Get the type (NOT dtype) instance associated with
    an array or dtype object.

    Parameters
    ----------
    arr_or_dtype : array-like
        The array-like or dtype object whose type we want to extract.

    Returns
    -------
    obj_type : The extract type instance from the
               passed in array or dtype object.
    """

    # TODO(extension)
    # replace with pandas_dtype
    if isinstance(arr_or_dtype, np.dtype):
        return arr_or_dtype.type
    elif isinstance(arr_or_dtype, type):
        return np.dtype(arr_or_dtype).type
    elif isinstance(arr_or_dtype, CategoricalDtype):
        return CategoricalDtypeType
    elif isinstance(arr_or_dtype, DatetimeTZDtype):
        return Timestamp
    elif isinstance(arr_or_dtype, IntervalDtype):
        return Interval
    elif isinstance(arr_or_dtype, PeriodDtype):
        return Period
    elif isinstance(arr_or_dtype, string_types):
        if is_categorical_dtype(arr_or_dtype):
            return CategoricalDtypeType
        elif is_datetime64tz_dtype(arr_or_dtype):
            return Timestamp
        elif is_period_dtype(arr_or_dtype):
            return Period
        elif is_interval_dtype(arr_or_dtype):
            return Interval
        return _get_dtype_type(np.dtype(arr_or_dtype))
    else:
        from pandas.core.arrays.sparse import SparseDtype
        if isinstance(arr_or_dtype, (ABCSparseSeries,
                                     ABCSparseArray,
                                     SparseDtype)):
            dtype = getattr(arr_or_dtype, 'dtype', arr_or_dtype)
            return dtype.type
    try:
        return arr_or_dtype.dtype.type
    except AttributeError:
        return type(None)


def _get_dtype_from_object(dtype):
    """
    Get a numpy dtype.type-style object for a dtype object.

    This methods also includes handling of the datetime64[ns] and
    datetime64[ns, TZ] objects.

    If no dtype can be found, we return ``object``.

    Parameters
    ----------
    dtype : dtype, type
        The dtype object whose numpy dtype.type-style
        object we want to extract.

    Returns
    -------
    dtype_object : The extracted numpy dtype.type-style object.
    """

    if isinstance(dtype, type) and issubclass(dtype, np.generic):
        # Type object from a dtype
        return dtype
    elif is_categorical(dtype):
        return CategoricalDtype().type
    elif is_datetimetz(dtype):
        return DatetimeTZDtype(dtype).type
    elif isinstance(dtype, np.dtype):  # dtype object
        try:
            _validate_date_like_dtype(dtype)
        except TypeError:
            # Should still pass if we don't have a date-like
            pass
        return dtype.type
    elif isinstance(dtype, string_types):
        if dtype in ['datetimetz', 'datetime64tz']:
            return DatetimeTZDtype.type
        elif dtype in ['period']:
            raise NotImplementedError

        if dtype == 'datetime' or dtype == 'timedelta':
            dtype += '64'

        try:
            return _get_dtype_from_object(getattr(np, dtype))
        except (AttributeError, TypeError):
            # Handles cases like _get_dtype(int) i.e.,
            # Python objects that are valid dtypes
            # (unlike user-defined types, in general)
            #
            # TypeError handles the float16 type code of 'e'
            # further handle internal types
            pass

    return _get_dtype_from_object(np.dtype(dtype))


def _validate_date_like_dtype(dtype):
    """
    Check whether the dtype is a date-like dtype. Raises an error if invalid.

    Parameters
    ----------
    dtype : dtype, type
        The dtype to check.

    Raises
    ------
    TypeError : The dtype could not be casted to a date-like dtype.
    ValueError : The dtype is an illegal date-like dtype (e.g. the
                 the frequency provided is too specific)
    """

    try:
        typ = np.datetime_data(dtype)[0]
    except ValueError as e:
        raise TypeError('{error}'.format(error=e))
    if typ != 'generic' and typ != 'ns':
        msg = '{name!r} is too specific of a frequency, try passing {type!r}'
        raise ValueError(msg.format(name=dtype.name, type=dtype.type.__name__))


_string_dtypes = frozenset(map(_get_dtype_from_object, (binary_type,
                                                        text_type)))


def pandas_dtype(dtype):
    """
    Converts input into a pandas only dtype object or a numpy dtype object.

    Parameters
    ----------
    dtype : object to be converted

    Returns
    -------
    np.dtype or a pandas dtype

    Raises
    ------
    TypeError if not a dtype

    """
    # short-circuit
    if isinstance(dtype, np.ndarray):
        return dtype.dtype
    elif isinstance(dtype, np.dtype):
        return dtype

    # registered extension types
    result = _pandas_registry.find(dtype) or registry.find(dtype)
    if result is not None:
        return result

    # un-registered extension types
    elif isinstance(dtype, (PandasExtensionDtype, ExtensionDtype)):
        return dtype

    # try a numpy dtype
    # raise a consistent TypeError if failed
    try:
        npdtype = np.dtype(dtype)
    except Exception:
        # we don't want to force a repr of the non-string
        if not isinstance(dtype, string_types):
            raise TypeError("data type not understood")
        raise TypeError("data type '{}' not understood".format(
            dtype))

    # Any invalid dtype (such as pd.Timestamp) should raise an error.
    # np.dtype(invalid_type).kind = 0 for such objects. However, this will
    # also catch some valid dtypes such as object, np.object_ and 'object'
    # which we safeguard against by catching them earlier and returning
    # np.dtype(valid_dtype) before this condition is evaluated.
    if is_hashable(dtype) and dtype in [object, np.object_, 'object', 'O']:
        # check hashability to avoid errors/DeprecationWarning when we get
        # here and `dtype` is an array
        return npdtype
    elif npdtype.kind == 'O':
        raise TypeError("dtype '{}' not understood".format(dtype))

    return npdtype<|MERGE_RESOLUTION|>--- conflicted
+++ resolved
@@ -182,7 +182,7 @@
     True
 
     Returns `False` if the parameter is not sparse.
-    
+
     >>> is_sparse(np.array([0, 0, 1, 0]))
     False
     >>> is_sparse(pd.Series([0, 1, 0, 0]))
@@ -193,7 +193,6 @@
     >>> from scipy.sparse import bsr_matrix
     >>> is_sparse(bsr_matrix([0, 1, 0, 0]))
     False
-<<<<<<< HEAD
 
     Returns `False` if the parameter has more than one dimension.
 
@@ -205,14 +204,10 @@
     >>> is_sparse(df.max_speed)
     True
     """
-    return isinstance(arr, (ABCSparseArray, ABCSparseSeries))
-=======
-    """
     from pandas.core.arrays.sparse import SparseDtype
 
     dtype = getattr(arr, 'dtype', arr)
     return isinstance(dtype, SparseDtype)
->>>>>>> 4f717551
 
 
 def is_scipy_sparse(arr):
