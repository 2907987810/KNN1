--- conflicted
+++ resolved
@@ -1336,74 +1336,6 @@
     return issubclass(dtype.type, np.bool_)
 
 
-<<<<<<< HEAD
-def is_extension_type(arr) -> bool:
-    """
-    Check whether an array-like is of a pandas extension class instance.
-
-    .. deprecated:: 1.0.0
-        Use ``is_extension_array_dtype`` instead.
-
-    Extension classes include categoricals, pandas sparse objects (i.e.
-    classes represented within the pandas library and not ones external
-    to it like scipy sparse matrices), and datetime-like arrays.
-
-    Parameters
-    ----------
-    arr : array-like, scalar
-        The array-like to check.
-
-    Returns
-    -------
-    boolean
-        Whether or not the array-like is of a pandas extension class instance.
-
-    Examples
-    --------
-    >>> is_extension_type([1, 2, 3])
-    False
-    >>> is_extension_type(np.array([1, 2, 3]))
-    False
-    >>>
-    >>> cat = pd.Categorical([1, 2, 3])
-    >>>
-    >>> is_extension_type(cat)
-    True
-    >>> is_extension_type(pd.Series(cat))
-    True
-    >>> is_extension_type(pd.arrays.SparseArray([1, 2, 3]))
-    True
-    >>> from scipy.sparse import bsr_matrix
-    >>> is_extension_type(bsr_matrix([1, 2, 3]))
-    False
-    >>> is_extension_type(pd.DatetimeIndex([1, 2, 3]))
-    False
-    >>> is_extension_type(pd.DatetimeIndex([1, 2, 3], tz="US/Eastern"))
-    True
-    >>>
-    >>> dtype = DatetimeTZDtype("ns", tz="US/Eastern")
-    >>> s = pd.Series([], dtype=dtype)
-    >>> is_extension_type(s)
-    True
-    """
-    warnings.warn(
-        "'is_extension_type' is deprecated and will be removed in a future "
-        "version.  Use 'is_extension_array_dtype' instead.",
-        FutureWarning,
-        stacklevel=find_stack_level(),
-    )
-
-    if is_categorical_dtype(arr):
-        return True
-    elif is_sparse(arr):
-        return True
-    elif is_datetime64tz_dtype(arr):
-        return True
-    return False
-
-
-=======
->>>>>>> 796b8703
 def is_1d_only_ea_obj(obj: Any) -> bool:
     """
     ExtensionArray that does not support 2D, or more specifically that does
