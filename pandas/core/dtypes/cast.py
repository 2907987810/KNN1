--- conflicted
+++ resolved
@@ -354,15 +354,6 @@
         The desired dtype of the result.
     """
     from pandas.core.arrays.boolean import BooleanDtype
-<<<<<<< HEAD
-    from pandas.core.arrays.integer import Int64Dtype
-
-    if how in ["add", "cumsum", "sum"]:
-        if dtype == np.dtype(bool):
-            return np.dtype(np.int64)
-        elif isinstance(dtype, BooleanDtype):
-            return Int64Dtype()
-=======
     from pandas.core.arrays.floating import Float64Dtype
     from pandas.core.arrays.integer import Int64Dtype, _IntegerDtype
 
@@ -375,7 +366,6 @@
         dtype, (BooleanDtype, _IntegerDtype)
     ):
         return Float64Dtype()
->>>>>>> 6b5357af
     return dtype
 
 
