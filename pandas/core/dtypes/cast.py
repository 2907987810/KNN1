--- conflicted
+++ resolved
@@ -74,12 +74,8 @@
 from pandas.core.dtypes.missing import isna, notna
 
 if TYPE_CHECKING:
-<<<<<<< HEAD
+    from pandas import Series
     from pandas.core.arrays.base import ExtensionArray  # noqa: F401
-=======
-    from pandas import Series
-    from pandas.core.arrays import ExtensionArray  # noqa: F401
->>>>>>> 75fb640c
 
 _int8_max = np.iinfo(np.int8).max
 _int16_max = np.iinfo(np.int16).max
