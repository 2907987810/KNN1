""" routings for casting """

from datetime import datetime, timedelta
import warnings

import numpy as np

from pandas._libs import lib, tslib, tslibs
from pandas._libs.tslibs import NaT, OutOfBoundsDatetime, Period, iNaT
from pandas.util._validators import validate_bool_kwarg

from .common import (
    _INT64_DTYPE,
    _NS_DTYPE,
    _POSSIBLY_CAST_DTYPES,
    _TD_DTYPE,
    ensure_int8,
    ensure_int16,
    ensure_int32,
    ensure_int64,
    ensure_object,
    ensure_str,
    is_bool,
    is_bool_dtype,
    is_categorical_dtype,
    is_complex,
    is_complex_dtype,
    is_datetime64_dtype,
    is_datetime64_ns_dtype,
    is_datetime64tz_dtype,
    is_datetime_or_timedelta_dtype,
    is_datetimelike,
    is_dtype_equal,
    is_extension_array_dtype,
    is_extension_type,
    is_float,
    is_float_dtype,
    is_integer,
    is_integer_dtype,
    is_object_dtype,
    is_scalar,
    is_string_dtype,
    is_timedelta64_dtype,
    is_timedelta64_ns_dtype,
    is_unsigned_integer_dtype,
    pandas_dtype,
)
from .dtypes import DatetimeTZDtype, ExtensionDtype, PeriodDtype
from .generic import (
<<<<<<< HEAD
    ABCDatetimeArray, ABCDatetimeIndex, ABCIndexClass, ABCPeriodArray,
    ABCPeriodIndex, ABCSeries)
=======
    ABCDatetimeArray,
    ABCDatetimeIndex,
    ABCPeriodArray,
    ABCPeriodIndex,
    ABCSeries,
)
>>>>>>> ebcfee44
from .inference import is_list_like
from .missing import isna, notna

_int8_max = np.iinfo(np.int8).max
_int16_max = np.iinfo(np.int16).max
_int32_max = np.iinfo(np.int32).max
_int64_max = np.iinfo(np.int64).max
_int64_min = np.iinfo(np.int64).min
_uint64_max = np.iinfo(np.uint64).max
_float32_max = np.finfo(np.float32).max


def _is_iNaT(x):
    """
    Helper function to circumvent numpy bug for timedeltas

    Specifically, comparing a scalar timedelta against another scalar value may
    raise a spurious DeprecationWarning, see numpy/numpy#10095
    """
    if not is_scalar(x):
        return False
    with warnings.catch_warnings():
        warnings.filterwarnings('ignore', category=DeprecationWarning)
        result = x == iNaT
    return result


def maybe_convert_platform(values):
    """ try to do platform conversion, allow ndarray or list here """

    if isinstance(values, (list, tuple, range)):
        values = construct_1d_object_array_from_listlike(values)
    if getattr(values, "dtype", None) == np.object_:
        if hasattr(values, "_values"):
            values = values._values
        values = lib.maybe_convert_objects(values)

    return values


def is_nested_object(obj):
    """
    return a boolean if we have a nested object, e.g. a Series with 1 or
    more Series elements

    This may not be necessarily be performant.

    """

    if isinstance(obj, ABCSeries) and is_object_dtype(obj):

        if any(isinstance(v, ABCSeries) for v in obj.values):
            return True

    return False


def maybe_downcast_to_dtype(result, dtype):
    """ try to cast to the specified dtype (e.g. convert back to bool/int
    or could be an astype of float64->float32
    """

    if is_scalar(result):
        return result

    def trans(x):
        return x

    if isinstance(dtype, str):
        if dtype == "infer":
            inferred_type = lib.infer_dtype(ensure_object(result.ravel()), skipna=False)
            if inferred_type == "boolean":
                dtype = "bool"
            elif inferred_type == "integer":
                dtype = "int64"
            elif inferred_type == "datetime64":
                dtype = "datetime64[ns]"
            elif inferred_type == "timedelta64":
                dtype = "timedelta64[ns]"

            # try to upcast here
            elif inferred_type == "floating":
                dtype = "int64"
                if issubclass(result.dtype.type, np.number):

                    def trans(x):  # noqa
                        return x.round()

            else:
                dtype = "object"

    if isinstance(dtype, str):
        dtype = np.dtype(dtype)

    try:

        # don't allow upcasts here (except if empty)
        if dtype.kind == result.dtype.kind:
            if result.dtype.itemsize <= dtype.itemsize and np.prod(result.shape):
                return result

        if is_bool_dtype(dtype) or is_integer_dtype(dtype):

            # if we don't have any elements, just astype it
            if not np.prod(result.shape):
                return trans(result).astype(dtype)

            # do a test on the first element, if it fails then we are done
            r = result.ravel()
            arr = np.array([r[0]])

            # if we have any nulls, then we are done
            if isna(arr).any() or not np.allclose(
                arr, trans(arr).astype(dtype), rtol=0
            ):
                return result

            # a comparable, e.g. a Decimal may slip in here
            elif not isinstance(
                r[0], (np.integer, np.floating, np.bool, int, float, bool)
            ):
                return result

            if (
                issubclass(result.dtype.type, (np.object_, np.number))
                and notna(result).all()
            ):
                new_result = trans(result).astype(dtype)
                try:
                    if np.allclose(new_result, result, rtol=0):
                        return new_result
                except Exception:

                    # comparison of an object dtype with a number type could
                    # hit here
                    if (new_result == result).all():
                        return new_result
        elif issubclass(dtype.type, np.floating) and not is_bool_dtype(result.dtype):
            return result.astype(dtype)

        # a datetimelike
        # GH12821, iNaT is casted to float
        elif dtype.kind in ["M", "m"] and result.dtype.kind in ["i", "f"]:
            try:
                result = result.astype(dtype)
            except Exception:
                if dtype.tz:
                    # convert to datetime and change timezone
                    from pandas import to_datetime

                    result = to_datetime(result).tz_localize("utc")
                    result = result.tz_convert(dtype.tz)

        elif dtype.type == Period:
            # TODO(DatetimeArray): merge with previous elif
            from pandas.core.arrays import PeriodArray

            return PeriodArray(result, freq=dtype.freq)

    except Exception:
        pass

    return result


def maybe_upcast_putmask(result, mask, other):
    """
    A safe version of putmask that potentially upcasts the result.
    The result is replaced with the first N elements of other,
    where N is the number of True values in mask.
    If the length of other is shorter than N, other will be repeated.

    Parameters
    ----------
    result : ndarray
        The destination array. This will be mutated in-place if no upcasting is
        necessary.
    mask : boolean ndarray
    other : ndarray or scalar
        The source array or value

    Returns
    -------
    result : ndarray
    changed : boolean
        Set to true if the result array was upcasted

    Examples
    --------
    >>> result, _ = maybe_upcast_putmask(np.arange(1,6),
    np.array([False, True, False, True, True]), np.arange(21,23))
    >>> result
    array([1, 21, 3, 22, 21])
    """

    if not isinstance(result, np.ndarray):
        raise ValueError("The result input must be a ndarray.")

    if mask.any():
        # Two conversions for date-like dtypes that can't be done automatically
        # in np.place:
        #   NaN -> NaT
        #   integer or integer array -> date-like array
        if is_datetimelike(result.dtype):
            if is_scalar(other):
                if isna(other):
                    other = result.dtype.type("nat")
                elif is_integer(other):
                    other = np.array(other, dtype=result.dtype)
            elif is_integer_dtype(other):
                other = np.array(other, dtype=result.dtype)

        def changeit():

            # try to directly set by expanding our array to full
            # length of the boolean
            try:
                om = other[mask]
                om_at = om.astype(result.dtype)
                if (om == om_at).all():
                    new_result = result.values.copy()
                    new_result[mask] = om_at
                    result[:] = new_result
                    return result, False
            except Exception:
                pass

            # we are forced to change the dtype of the result as the input
            # isn't compatible
            r, _ = maybe_upcast(result, fill_value=other, copy=True)
            np.place(r, mask, other)

            return r, True

        # we want to decide whether place will work
        # if we have nans in the False portion of our mask then we need to
        # upcast (possibly), otherwise we DON't want to upcast (e.g. if we
        # have values, say integers, in the success portion then it's ok to not
        # upcast)
        new_dtype, _ = maybe_promote(result.dtype, other)
        if new_dtype != result.dtype:

            # we have a scalar or len 0 ndarray
            # and its nan and we are changing some values
            if is_scalar(other) or (isinstance(other, np.ndarray) and other.ndim < 1):
                if isna(other):
                    return changeit()

            # we have an ndarray and the masking has nans in it
            else:

                if isna(other).any():
                    return changeit()

        try:
            np.place(result, mask, other)
        except Exception:
            return changeit()

    return result, False


def maybe_promote(dtype, fill_value=np.nan):
    """
    Determine minimal dtype to hold fill_value, when starting from dtype

    Parameters
    ----------
    dtype : DType
        The dtype to start from.
    fill_value : scalar or np.ndarray / Series / Index
        The value that the output dtype needs to be able to hold.

    Returns
    -------
    dtype : DType
        The updated dtype.
    fill_value : scalar
        The type of this value depends on the type of the passed fill_value

        * If fill_value is a scalar, the method returns that scalar, but
          modified to fit the updated dtype. For example, a datetime fill_value
          will be returned as an integer (representing ns) for M8[ns], and
          values considered missing (see pd.isna) will be returned as the
          corresponding missing value marker for the updated dtype.
        * If fill_value is an ndarray/Series/Index, this method will always
          return the missing value marker for the updated dtype. This value
          will be None for dtypes that cannot hold missing values (integers,
          booleans, bytes).

    See Also
    --------
    _maybe_promote_with_scalar : underlying method for scalar case
    _maybe_promote_with_array : underlying method for array case
    """
    if is_scalar(fill_value) or isinstance(fill_value, tuple):
        return _maybe_promote_with_scalar(dtype, fill_value)
    elif isinstance(fill_value, (np.ndarray, ABCSeries, ABCIndexClass)):
        return _maybe_promote_with_array(dtype, fill_value)
    else:
        fill_type = type(fill_value).__name__
        raise ValueError('fill_value must either be scalar, or a Series / '
                         'Index / np.ndarray; received {}'.format(fill_type))


def _maybe_promote_with_scalar(dtype, fill_value=np.nan):
    """
    Determine minimal dtype to hold fill_value, when starting from dtype

    Parameters
    ----------
    dtype : DType
        The dtype to start from.
    fill_value : scalar or np.ndarray / Series / Index
        The value that the output dtype needs to be able to hold.

    Returns
    -------
    dtype : DType
        The updated dtype.
    fill_value : scalar
        The passed fill_value, potentially modified to fit the updated dtype.
        For example, assuming a datetime dtype, a datetime.datetime fill_value
        will be returned as an integer (representing ns) for M8[ns]. Similarly,
        values considered missing (see pd.isna) will be returned as the
        corresponding missing value marker for the updated dtype.

    See Also
    --------
    _maybe_promote_with_array : similar method for array case
        This method contains the actual promotion logic for both cases.

    Examples
    --------
    >>> maybe_promote(np.dtype('int'), fill_value=np.nan)
    (dtype('float64'), nan)
    >>> maybe_promote(np.dtype('float'), fill_value='abcd')
    (dtype('O'), 'abcd')

    For datetimes, timedeltas and datetimes with a timezone, the missing value
    marker is pandas._libs.tslibs.iNaT (== np.iinfo('int64').min):

    >>> maybe_promote(np.dtype('datetime64[ns]'), fill_value=np.nan)
    (dtype('<M8[ns]'), -9223372036854775808)

    The method will generally infer as conservatively as possible, also for
    subtypes of integers / floats / complex:

    >>> maybe_promote(np.dtype('uint8'), fill_value=np.iinfo('uint8').max + 1)
    (dtype('uint16'), 256)
    >>> maybe_promote(np.dtype('uint8'), fill_value=-1)
    (dtype('int16'), -1)
    """
    from pandas import Series

    if not (is_scalar(fill_value) or isinstance(fill_value, tuple)):
        raise ValueError('fill_value must be a scalar, received '
                         '{}'.format(type(fill_value)))

    # unify handling of scalar and array values to simplify actual
    # promotion logic in _maybe_promote_with_array;
    if is_object_dtype(dtype) and fill_value is not None:
        # inserting into object does not cast (except for None -> np.nan)
        return np.dtype(object), fill_value

    # use Series to construct, since np.array cannot deal with pandas-internal
    # dtypes (e.g. DatetimeTZDtype); furthermore, we want to treat tuples as
    # scalar, but numpy casts those to a new dimension
    fill_array = Series([fill_value], dtype=object)
    dtype, na_value = _maybe_promote_with_array(dtype, fill_array)

    # _maybe_promote_with_array returns the na-marker for the new dtype;
    # _maybe_promote_with_scalar always casts fill_value to the new dtype
    if is_integer_dtype(dtype) and _is_iNaT(fill_value):
        # _maybe_promote_with_array considers iNaT a missing value, and since
        # int dtypes cannot hold missing values, that method returns None as
        # the na_value. For scalars, we need to keep it however, to ensure
        # correct operations for datetime/timedelta code.
        fill_value = iNaT
    elif fill_value is NaT and is_object_dtype(dtype):
        # the presence of pd.NaT forced upcasting to object, and therefore
        # fill_value does not get cast to na-marker of object (cf. below)
        pass
    elif isna(fill_value) or _is_iNaT(fill_value):
        # cast missing values (incl. iNaT) to correct missing value marker for
        # the updated dtype
        fill_value = na_value
    # otherwise casts fill_value (= only entry of fill_array) to new dtype
    elif is_datetime_or_timedelta_dtype(dtype):
        # for datetime/timedelta, we need to return the underlying ints
        fill_value = fill_array.astype(dtype)[0].value
    else:
        fill_value = fill_array.astype(dtype)[0]

    return dtype, fill_value


def _maybe_promote_with_array(dtype, fill_value=np.nan):
    """
    Determine minimal dtype to hold fill_value, when starting from dtype

    This will also return the default missing value for the resulting dtype, if
    necessary (e.g. for datetime / timedelta, the missing value will be `iNaT`)

    Parameters
    ----------
    dtype : DType
        The dtype to start from.
    fill_value : np.ndarray / Series / Index
        Array-like of values that the output dtype needs to be able to hold.

    Returns
    -------
    dtype : DType
        The updated dtype.
    na_value : scalar
        The missing value for the new dtype. Returns None or dtypes that
        cannot hold missing values (integers, booleans, bytes).

    See Also
    --------
    _maybe_promote_with_scalar : similar method for scalar case

    Examples
    --------
    >>> maybe_promote(np.dtype('int'), fill_value=np.array([None]))
    (dtype('float64'), nan)
    >>> maybe_promote(np.dtype('float'), fill_value=np.array(['abcd']))
    (dtype('O'), nan)

    For datetimes, timedeltas and datetimes with a timezone, the missing value
    marker is pandas._libs.tslibs.iNaT (== np.iinfo('int64').min):

    >>> maybe_promote(np.dtype('datetime64[ns]'), fill_value=np.array([None]))
    (dtype('<M8[ns]'), -9223372036854775808)

    String values do not get cast to datetime/timedelta automatically, but
    force an upcast to object (with corresponding missing value marker nan).

    >>> maybe_promote(np.dtype('datetime64[ns]'),
    ...               fill_value=np.array(['2018-01-01']))
    (dtype('O'), nan)

    The method will infer as conservatively as possible for integer types:

    >>> maybe_promote(np.dtype('uint8'),
    ...               fill_value=np.array([np.iinfo('uint8').max + 1]))
    (dtype('uint16'), None)
    >>> maybe_promote(np.dtype('uint8'), fill_value=np.array([-1]))
    (dtype('int16'), None)
    """

    if isinstance(fill_value, np.ndarray):
        if fill_value.ndim == 0:
            # zero-dimensional arrays cannot be iterated over
            fill_value = np.expand_dims(fill_value, 0)
        elif fill_value.ndim > 1:
            # ndarray, but too high-dimensional
            fill_value = fill_value.ravel()
    elif not isinstance(fill_value, (ABCSeries, ABCIndexClass)):
        fill_type = type(fill_value).__name__
        raise ValueError('fill_value must either be a Series / Index / '
                         'np.ndarray, received {}'.format(fill_type))

    if all(isna(x) or _is_iNaT(x) for x in fill_value):
        # only missing values (or no values at all)

        if is_datetime_or_timedelta_dtype(dtype):
            return dtype, iNaT
        elif is_datetime64tz_dtype(dtype):
            # DatetimeTZDtype does not use iNaT as missing value marker
            return dtype, NaT

        na_value = np.nan
        if len(fill_value) == 0:
            # empty array; no values to force change
            if is_integer_dtype(dtype) or dtype in (bool, bytes):
                # these types do not have a missing value marker
                na_value = None
            # otherwise nothing changes
        elif any(x is NaT for x in fill_value):
            # presence of pd.NaT upcasts everything that's not
            # datetime/timedelta (see above) to object
            dtype = np.dtype(object)
        elif (is_integer_dtype(dtype) and dtype == 'uint64'
              and all(x == iNaT for x in fill_value)):
            # uint64 + negative int casts to object
            dtype = np.dtype(object)
        elif is_integer_dtype(dtype) and all(x == iNaT for x in fill_value):
            # integer + iNaT casts to int64
            dtype = np.dtype('int64')
            na_value = None
        elif is_integer_dtype(dtype):
            # integer + other missing value (np.nan / None) casts to float
            dtype = np.dtype('float64')
        elif is_extension_array_dtype(dtype):
            na_value = dtype.na_value
        elif is_string_dtype(dtype) or dtype in (bool, bytes):
            # original dtype cannot hold nans
            dtype = np.dtype(object)

        return dtype, na_value

    fill_dtype = fill_value.dtype
    if fill_dtype == object:
        # for object dtype, we determine if we actually need to upcast
        # by inferring the dtype of fill_value
        inferred_dtype = lib.infer_dtype(fill_value, skipna=True)

        # cases that would yield 'empty' have been treated in branch above
        if inferred_dtype in ['period', 'interval', 'datetime64tz']:
            # TODO: handle & test pandas-dtypes
            # TODO: lib.infer_dtype does not support datetime64tz yet
            pass
        else:
            # rest can be mapped to numpy dtypes
            map_inferred_to_numpy = {
                'floating': float, 'mixed-integer-float': float,
                'decimal': float, 'integer': int, 'boolean': bool,
                'complex': complex, 'bytes': bytes,
                'datetime64': 'datetime64[ns]', 'datetime': 'datetime64[ns]',
                'date': 'datetime64[ns]', 'timedelta64': 'timedelta64[ns]',
                'timedelta': 'timedelta64[ns]',
                'time': object,  # time cannot be cast to datetime/timedelta
                'string': object, 'mixed-integer': object, 'mixed': object
            }
            fill_dtype = np.dtype(map_inferred_to_numpy[inferred_dtype])

    # now that we have the correct dtype; check how we must upcast
    # * extension arrays
    # * int vs int
    # * int vs float / complex
    # * float vs float
    # * float vs complex (and vice versa)
    # * bool
    # * bytes
    # * datetimetz
    # * datetime
    # * timedelta
    # * string/object

    # if (is_extension_array_dtype(dtype)
    #         or is_extension_array_dtype(fill_dtype)):
    #     # TODO: dispatch to ExtensionDType.maybe_promote? GH 24246
    if is_integer_dtype(dtype) and is_integer_dtype(fill_dtype):
        if is_unsigned_integer_dtype(dtype) and all(fill_value >= 0):
            # can stay unsigned
            fill_max = fill_value.max()
            if fill_max > _uint64_max:
                return np.dtype(object), np.nan

            while fill_max > np.iinfo(dtype).max:
                # itemsize is the number of bytes; times eight is number of
                # bits, which is used in the string identifier of the dtype;
                # if fill_max is above the max for that dtype,
                # we double the number of bytes/bits.
                dtype = np.dtype('uint{}'.format(dtype.itemsize * 8 * 2))
            return dtype, None
        else:
            # cannot stay unsigned
            if dtype == 'uint64':
                # need to hold negative values, but int64 cannot hold
                # maximum of uint64 -> needs object
                return np.dtype(object), np.nan
            elif is_unsigned_integer_dtype(dtype):
                # need to turn into signed integers to hold negative values
                # int8 cannot hold maximum of uint8; similar for 16/32
                # therefore, upcast at least to next higher int-type
                dtype = np.dtype('int{}'.format(dtype.itemsize * 8 * 2))

            fill_max = fill_value.max()
            fill_min = fill_value.min()
            if isinstance(fill_max, np.uint64):
                # numpy comparator is broken for uint64;
                # see https://github.com/numpy/numpy/issues/12525
                # use .item to get int object
                fill_max = fill_max.item()

            # comparison mechanics are broken above _int64_max;
            # use greater equal instead of equal
            if fill_max >= _int64_max + 1 or fill_min <= _int64_min - 1:
                return np.dtype(object), np.nan

            while (fill_max > np.iinfo(dtype).max
                    or fill_min < np.iinfo(dtype).min):
                # same mechanism as above, but for int instead of uint
                dtype = np.dtype('int{}'.format(dtype.itemsize * 8 * 2))
            return dtype, None
    elif is_integer_dtype(dtype) and is_float_dtype(fill_dtype):
        # int with float: always upcasts to float64
        return np.dtype('float64'), np.nan
    elif is_integer_dtype(dtype) and is_complex_dtype(fill_dtype):
        # int with complex: always upcasts to complex128
        return np.dtype('complex128'), np.nan
    elif ((is_float_dtype(dtype) or is_complex_dtype(dtype))
          and is_integer_dtype(fill_dtype)):
        # float/complex with int: always stays original float/complex dtype
        return dtype, np.nan
    elif is_float_dtype(dtype) and is_float_dtype(fill_dtype):
        # float with float; upcasts depending on absolute max of fill_value
        if dtype == 'float32' and np.abs(fill_value).max() <= _float32_max:
            return dtype, np.nan
        # all other cases return float64
        return np.dtype('float64'), np.nan
    elif ((is_float_dtype(dtype) or is_complex_dtype(dtype))
          and (is_float_dtype(fill_dtype) or is_complex_dtype(fill_dtype))):
        # at least one is complex; otherwise we'd have hit float/float above
        if (dtype in ['float32', 'complex64']
            and max(np.abs(fill_value.real).max(),  # also works for float
                    np.abs(fill_value.imag).max()) <= _float32_max):
            return np.complex64, np.nan
        # all other cases return complex128
        return np.dtype('complex128'), np.nan
    elif is_bool_dtype(dtype) and is_bool_dtype(fill_dtype):
        # bool with bool is the only combination that stays bool; any other
        # combination involving bool upcasts to object, see else-clause below
        return dtype, None
    elif (issubclass(dtype.type, np.bytes_)
          and issubclass(fill_dtype.type, np.bytes_)):
        # bytes with bytes is the only combination that stays bytes; any other
        # combination involving bytes upcasts to object, see else-clause below
        return dtype, None
    elif (is_datetime64tz_dtype(dtype) and is_datetime64tz_dtype(fill_dtype)
          and (dtype.tz == fill_dtype.tz)):
        # datetimetz with datetimetz with the same timezone is the only
        # combination that stays datetimetz (in particular, mixing timezones or
        # tz-aware and tz-naive datetimes will cast to object);  any other
        # combination involving datetimetz upcasts to object, see below
        return dtype, iNaT
    elif ((is_timedelta64_dtype(dtype) and is_timedelta64_dtype(fill_dtype))
          or (is_datetime64_dtype(dtype) and is_datetime64_dtype(fill_dtype))):
        # datetime and timedelta try to cast; if successful, keep dtype,
        # otherwise upcast to object
        try:
            with warnings.catch_warnings():
                msg = ('parsing timezone aware datetimes is deprecated; '
                       'this will raise an error in the future')
                warnings.filterwarnings('ignore', message=msg,
                                        category=DeprecationWarning)
                fill_value.astype(dtype)
            na_value = iNaT
        except (ValueError, TypeError):
            dtype = np.dtype(object)
            na_value = np.nan
        return dtype, na_value
    else:
        # anything else (e.g. strings, objects, or unmatched
        # bool / bytes / datetime / datetimetz / timedelta)
        return np.dtype(object), np.nan


def infer_dtype_from(val, pandas_dtype=False):
    """
    interpret the dtype from a scalar or array. This is a convenience
    routines to infer dtype from a scalar or an array

    Parameters
    ----------
    pandas_dtype : bool, default False
        whether to infer dtype including pandas extension types.
        If False, scalar/array belongs to pandas extension types is inferred as
        object
    """
    if is_scalar(val):
        return infer_dtype_from_scalar(val, pandas_dtype=pandas_dtype)
    return infer_dtype_from_array(val, pandas_dtype=pandas_dtype)


def infer_dtype_from_scalar(val, pandas_dtype=False):
    """
    interpret the dtype from a scalar

    Parameters
    ----------
    pandas_dtype : bool, default False
        whether to infer dtype including pandas extension types.
        If False, scalar belongs to pandas extension types is inferred as
        object
    """

    dtype = np.object_

    # a 1-element ndarray
    if isinstance(val, np.ndarray):
        msg = "invalid ndarray passed to infer_dtype_from_scalar"
        if val.ndim != 0:
            raise ValueError(msg)

        dtype = val.dtype
        val = val.item()

    elif isinstance(val, str):

        # If we create an empty array using a string to infer
        # the dtype, NumPy will only allocate one character per entry
        # so this is kind of bad. Alternately we could use np.repeat
        # instead of np.empty (but then you still don't want things
        # coming out as np.str_!

        dtype = np.object_

    elif isinstance(val, (np.datetime64, datetime)):
        val = tslibs.Timestamp(val)
        if val is tslibs.NaT or val.tz is None:
            dtype = np.dtype("M8[ns]")
        else:
            if pandas_dtype:
                dtype = DatetimeTZDtype(unit="ns", tz=val.tz)
            else:
                # return datetimetz as object
                return np.object_, val
        val = val.value

    elif isinstance(val, (np.timedelta64, timedelta)):
        val = tslibs.Timedelta(val).value
        dtype = np.dtype("m8[ns]")

    elif is_bool(val):
        dtype = np.bool_

    elif is_integer(val):
        if isinstance(val, np.integer):
            dtype = type(val)
        else:
            dtype = np.int64

    elif is_float(val):
        if isinstance(val, np.floating):
            dtype = type(val)
        else:
            dtype = np.float64

    elif is_complex(val):
        dtype = np.complex_

    elif pandas_dtype:
        if lib.is_period(val):
            dtype = PeriodDtype(freq=val.freq)
            val = val.ordinal

    return dtype, val


def infer_dtype_from_array(arr, pandas_dtype=False):
    """
    infer the dtype from a scalar or array

    Parameters
    ----------
    arr : scalar or array
    pandas_dtype : bool, default False
        whether to infer dtype including pandas extension types.
        If False, array belongs to pandas extension types
        is inferred as object

    Returns
    -------
    tuple (numpy-compat/pandas-compat dtype, array)

    Notes
    -----
    if pandas_dtype=False. these infer to numpy dtypes
    exactly with the exception that mixed / object dtypes
    are not coerced by stringifying or conversion

    if pandas_dtype=True. datetime64tz-aware/categorical
    types will retain there character.

    Examples
    --------
    >>> np.asarray([1, '1'])
    array(['1', '1'], dtype='<U21')

    >>> infer_dtype_from_array([1, '1'])
    (numpy.object_, [1, '1'])

    """

    if isinstance(arr, np.ndarray):
        return arr.dtype, arr

    if not is_list_like(arr):
        arr = [arr]

    if pandas_dtype and is_extension_type(arr):
        return arr.dtype, arr

    elif isinstance(arr, ABCSeries):
        return arr.dtype, np.asarray(arr)

    # don't force numpy coerce with nan's
    inferred = lib.infer_dtype(arr, skipna=False)
    if inferred in ["string", "bytes", "unicode", "mixed", "mixed-integer"]:
        return (np.object_, arr)

    arr = np.asarray(arr)
    return arr.dtype, arr


def maybe_infer_dtype_type(element):
    """Try to infer an object's dtype, for use in arithmetic ops

    Uses `element.dtype` if that's available.
    Objects implementing the iterator protocol are cast to a NumPy array,
    and from there the array's type is used.

    Parameters
    ----------
    element : object
        Possibly has a `.dtype` attribute, and possibly the iterator
        protocol.

    Returns
    -------
    tipo : type

    Examples
    --------
    >>> from collections import namedtuple
    >>> Foo = namedtuple("Foo", "dtype")
    >>> maybe_infer_dtype_type(Foo(np.dtype("i8")))
    numpy.int64
    """
    tipo = None
    if hasattr(element, "dtype"):
        tipo = element.dtype
    elif is_list_like(element):
        element = np.asarray(element)
        tipo = element.dtype
    return tipo


def maybe_upcast(values, fill_value=np.nan, dtype=None, copy=False):
    """ provide explicit type promotion and coercion

    Parameters
    ----------
    values : the ndarray that we want to maybe upcast
    fill_value : what we want to fill with
    dtype : if None, then use the dtype of the values, else coerce to this type
    copy : if True always make a copy even if no upcast is required
    """

    if is_extension_type(values):
        if copy:
            values = values.copy()
    else:
        if dtype is None:
            dtype = values.dtype
        new_dtype, fill_value = maybe_promote(dtype, fill_value)
        if new_dtype != values.dtype:
            values = values.astype(new_dtype)
        elif copy:
            values = values.copy()

    return values, fill_value


def invalidate_string_dtypes(dtype_set):
    """Change string like dtypes to object for
    ``DataFrame.select_dtypes()``.
    """
    non_string_dtypes = dtype_set - {np.dtype("S").type, np.dtype("<U").type}
    if non_string_dtypes != dtype_set:
        raise TypeError("string dtypes are not allowed, use 'object' instead")


def coerce_indexer_dtype(indexer, categories):
    """ coerce the indexer input array to the smallest dtype possible """
    length = len(categories)
    if length < _int8_max:
        return ensure_int8(indexer)
    elif length < _int16_max:
        return ensure_int16(indexer)
    elif length < _int32_max:
        return ensure_int32(indexer)
    return ensure_int64(indexer)


def coerce_to_dtypes(result, dtypes):
    """
    given a dtypes and a result set, coerce the result elements to the
    dtypes
    """
    if len(result) != len(dtypes):
        raise AssertionError("_coerce_to_dtypes requires equal len arrays")

    def conv(r, dtype):
        try:
            if isna(r):
                pass
            elif dtype == _NS_DTYPE:
                r = tslibs.Timestamp(r)
            elif dtype == _TD_DTYPE:
                r = tslibs.Timedelta(r)
            elif dtype == np.bool_:
                # messy. non 0/1 integers do not get converted.
                if is_integer(r) and r not in [0, 1]:
                    return int(r)
                r = bool(r)
            elif dtype.kind == "f":
                r = float(r)
            elif dtype.kind == "i":
                r = int(r)
        except Exception:
            pass

        return r

    return [conv(r, dtype) for r, dtype in zip(result, dtypes)]


def astype_nansafe(arr, dtype, copy=True, skipna=False):
    """
    Cast the elements of an array to a given dtype a nan-safe manner.

    Parameters
    ----------
    arr : ndarray
    dtype : np.dtype
    copy : bool, default True
        If False, a view will be attempted but may fail, if
        e.g. the item sizes don't align.
    skipna: bool, default False
        Whether or not we should skip NaN when casting as a string-type.

    Raises
    ------
    ValueError
        The dtype was a datetime64/timedelta64 dtype, but it had no unit.
    """

    # dispatch on extension dtype if needed
    if is_extension_array_dtype(dtype):
        return dtype.construct_array_type()._from_sequence(arr, dtype=dtype, copy=copy)

    if not isinstance(dtype, np.dtype):
        dtype = pandas_dtype(dtype)

    if issubclass(dtype.type, str):
        return lib.astype_str(arr.ravel(), skipna=skipna).reshape(arr.shape)

    elif is_datetime64_dtype(arr):
        if is_object_dtype(dtype):
            return tslib.ints_to_pydatetime(arr.view(np.int64))
        elif dtype == np.int64:
            return arr.view(dtype)

        # allow frequency conversions
        if dtype.kind == "M":
            return arr.astype(dtype)

        raise TypeError(
            "cannot astype a datetimelike from [{from_dtype}] "
            "to [{to_dtype}]".format(from_dtype=arr.dtype, to_dtype=dtype)
        )

    elif is_timedelta64_dtype(arr):
        if is_object_dtype(dtype):
            return tslibs.ints_to_pytimedelta(arr.view(np.int64))
        elif dtype == np.int64:
            return arr.view(dtype)

        if dtype not in [_INT64_DTYPE, _TD_DTYPE]:

            # allow frequency conversions
            # we return a float here!
            if dtype.kind == "m":
                mask = isna(arr)
                result = arr.astype(dtype).astype(np.float64)
                result[mask] = np.nan
                return result
        elif dtype == _TD_DTYPE:
            return arr.astype(_TD_DTYPE, copy=copy)

        raise TypeError(
            "cannot astype a timedelta from [{from_dtype}] "
            "to [{to_dtype}]".format(from_dtype=arr.dtype, to_dtype=dtype)
        )

    elif np.issubdtype(arr.dtype, np.floating) and np.issubdtype(dtype, np.integer):

        if not np.isfinite(arr).all():
            raise ValueError("Cannot convert non-finite values (NA or inf) to integer")

    elif is_object_dtype(arr):

        # work around NumPy brokenness, #1987
        if np.issubdtype(dtype.type, np.integer):
            return lib.astype_intsafe(arr.ravel(), dtype).reshape(arr.shape)

        # if we have a datetime/timedelta array of objects
        # then coerce to a proper dtype and recall astype_nansafe

        elif is_datetime64_dtype(dtype):
            from pandas import to_datetime

            return astype_nansafe(to_datetime(arr).values, dtype, copy=copy)
        elif is_timedelta64_dtype(dtype):
            from pandas import to_timedelta

            return astype_nansafe(to_timedelta(arr).values, dtype, copy=copy)

    if dtype.name in ("datetime64", "timedelta64"):
        msg = "The '{dtype}' dtype has no unit. Please pass in '{dtype}[ns]' instead."
        raise ValueError(msg.format(dtype=dtype.name))

    if copy or is_object_dtype(arr) or is_object_dtype(dtype):
        # Explicit copy, or required since NumPy can't view from / to object.
        return arr.astype(dtype, copy=True)

    return arr.view(dtype)


def maybe_convert_objects(values: np.ndarray, convert_numeric: bool = True):
    """
    If we have an object dtype array, try to coerce dates and/or numbers.

    Parameters
    ----------
    values : ndarray
    convert_numeric : bool, default True

    Returns
    -------
    ndarray or DatetimeIndex
    """
    validate_bool_kwarg(convert_numeric, "convert_numeric")

    orig_values = values

    # convert dates
    if is_object_dtype(values.dtype):
        values = lib.maybe_convert_objects(values, convert_datetime=True)

    # convert timedeltas
    if is_object_dtype(values.dtype):
        values = lib.maybe_convert_objects(values, convert_timedelta=True)

    # convert to numeric
    if is_object_dtype(values.dtype):
        if convert_numeric:
            try:
                new_values = lib.maybe_convert_numeric(
                    values, set(), coerce_numeric=True
                )

                # if we are all nans then leave me alone
                if not isna(new_values).all():
                    values = new_values

            except Exception:
                pass
        else:
            # soft-conversion
            values = lib.maybe_convert_objects(values)

    if values is orig_values:
        values = values.copy()

    return values


def soft_convert_objects(
    values: np.ndarray,
    datetime: bool = True,
    numeric: bool = True,
    timedelta: bool = True,
    coerce: bool = False,
    copy: bool = True,
):
    """ if we have an object dtype, try to coerce dates and/or numbers """

    validate_bool_kwarg(datetime, "datetime")
    validate_bool_kwarg(numeric, "numeric")
    validate_bool_kwarg(timedelta, "timedelta")
    validate_bool_kwarg(coerce, "coerce")
    validate_bool_kwarg(copy, "copy")

    conversion_count = sum((datetime, numeric, timedelta))
    if conversion_count == 0:
        raise ValueError("At least one of datetime, numeric or timedelta must be True.")
    elif conversion_count > 1 and coerce:
        raise ValueError(
            "Only one of 'datetime', 'numeric' or "
            "'timedelta' can be True when when coerce=True."
        )

    if not is_object_dtype(values.dtype):
        # If not object, do not attempt conversion
        values = values.copy() if copy else values
        return values

    # If 1 flag is coerce, ensure 2 others are False
    if coerce:
        # Immediate return if coerce
        if datetime:
            from pandas import to_datetime

            return to_datetime(values, errors="coerce").to_numpy()
        elif timedelta:
            from pandas import to_timedelta

            return to_timedelta(values, errors="coerce").to_numpy()
        elif numeric:
            from pandas import to_numeric

            return to_numeric(values, errors="coerce")

    # Soft conversions
    if datetime:
        # GH 20380, when datetime is beyond year 2262, hence outside
        # bound of nanosecond-resolution 64-bit integers.
        try:
            values = lib.maybe_convert_objects(values, convert_datetime=True)
        except OutOfBoundsDatetime:
            pass

    if timedelta and is_object_dtype(values.dtype):
        # Object check to ensure only run if previous did not convert
        values = lib.maybe_convert_objects(values, convert_timedelta=True)

    if numeric and is_object_dtype(values.dtype):
        try:
            converted = lib.maybe_convert_numeric(values, set(), coerce_numeric=True)
            # If all NaNs, then do not-alter
            values = converted if not isna(converted).all() else values
            values = values.copy() if copy else values
        except Exception:
            pass

    return values


def maybe_castable(arr):
    # return False to force a non-fastpath

    # check datetime64[ns]/timedelta64[ns] are valid
    # otherwise try to coerce
    kind = arr.dtype.kind
    if kind == "M":
        return is_datetime64_ns_dtype(arr.dtype)
    elif kind == "m":
        return is_timedelta64_ns_dtype(arr.dtype)

    return arr.dtype.name not in _POSSIBLY_CAST_DTYPES


def maybe_infer_to_datetimelike(value, convert_dates=False):
    """
    we might have a array (or single object) that is datetime like,
    and no dtype is passed don't change the value unless we find a
    datetime/timedelta set

    this is pretty strict in that a datetime/timedelta is REQUIRED
    in addition to possible nulls/string likes

    Parameters
    ----------
    value : np.array / Series / Index / list-like
    convert_dates : boolean, default False
       if True try really hard to convert dates (such as datetime.date), other
       leave inferred dtype 'date' alone

    """

    # TODO: why not timedelta?
    if isinstance(
        value, (ABCDatetimeIndex, ABCPeriodIndex, ABCDatetimeArray, ABCPeriodArray)
    ):
        return value
    elif isinstance(value, ABCSeries):
        if isinstance(value._values, ABCDatetimeIndex):
            return value._values

    v = value

    if not is_list_like(v):
        v = [v]
    v = np.array(v, copy=False)

    # we only care about object dtypes
    if not is_object_dtype(v):
        return value

    shape = v.shape
    if not v.ndim == 1:
        v = v.ravel()

    if not len(v):
        return value

    def try_datetime(v):
        # safe coerce to datetime64
        try:
            # GH19671
            v = tslib.array_to_datetime(v, require_iso8601=True, errors="raise")[0]
        except ValueError:

            # we might have a sequence of the same-datetimes with tz's
            # if so coerce to a DatetimeIndex; if they are not the same,
            # then these stay as object dtype, xref GH19671
            try:
                from pandas._libs.tslibs import conversion
                from pandas import DatetimeIndex

                values, tz = conversion.datetime_to_datetime64(v)
                return DatetimeIndex(values).tz_localize("UTC").tz_convert(tz=tz)
            except (ValueError, TypeError):
                pass

        except Exception:
            pass

        return v.reshape(shape)

    def try_timedelta(v):
        # safe coerce to timedelta64

        # will try first with a string & object conversion
        from pandas import to_timedelta

        try:
            return to_timedelta(v)._ndarray_values.reshape(shape)
        except Exception:
            return v.reshape(shape)

    inferred_type = lib.infer_datetimelike_array(ensure_object(v))

    if inferred_type == "date" and convert_dates:
        value = try_datetime(v)
    elif inferred_type == "datetime":
        value = try_datetime(v)
    elif inferred_type == "timedelta":
        value = try_timedelta(v)
    elif inferred_type == "nat":

        # if all NaT, return as datetime
        if isna(v).all():
            value = try_datetime(v)
        else:

            # We have at least a NaT and a string
            # try timedelta first to avoid spurious datetime conversions
            # e.g. '00:00:01' is a timedelta but technically is also a datetime
            value = try_timedelta(v)
            if lib.infer_dtype(value, skipna=False) in ["mixed"]:
                # cannot skip missing values, as NaT implies that the string
                # is actually a datetime
                value = try_datetime(v)

    return value


def maybe_cast_to_datetime(value, dtype, errors="raise"):
    """ try to cast the array/value to a datetimelike dtype, converting float
    nan to iNaT
    """
    from pandas.core.tools.timedeltas import to_timedelta
    from pandas.core.tools.datetimes import to_datetime

    if dtype is not None:
        if isinstance(dtype, str):
            dtype = np.dtype(dtype)

        is_datetime64 = is_datetime64_dtype(dtype)
        is_datetime64tz = is_datetime64tz_dtype(dtype)
        is_timedelta64 = is_timedelta64_dtype(dtype)

        if is_datetime64 or is_datetime64tz or is_timedelta64:

            # Force the dtype if needed.
            msg = (
                "The '{dtype}' dtype has no unit. "
                "Please pass in '{dtype}[ns]' instead."
            )

            if is_datetime64 and not is_dtype_equal(dtype, _NS_DTYPE):
                if dtype.name in ("datetime64", "datetime64[ns]"):
                    if dtype.name == "datetime64":
                        raise ValueError(msg.format(dtype=dtype.name))
                    dtype = _NS_DTYPE
                else:
                    raise TypeError(
                        "cannot convert datetimelike to "
                        "dtype [{dtype}]".format(dtype=dtype)
                    )
            elif is_datetime64tz:

                # our NaT doesn't support tz's
                # this will coerce to DatetimeIndex with
                # a matching dtype below
                if is_scalar(value) and isna(value):
                    value = [value]

            elif is_timedelta64 and not is_dtype_equal(dtype, _TD_DTYPE):
                if dtype.name in ("timedelta64", "timedelta64[ns]"):
                    if dtype.name == "timedelta64":
                        raise ValueError(msg.format(dtype=dtype.name))
                    dtype = _TD_DTYPE
                else:
                    raise TypeError(
                        "cannot convert timedeltalike to "
                        "dtype [{dtype}]".format(dtype=dtype)
                    )

            if is_scalar(value):
                if value == iNaT or isna(value):
                    value = iNaT
            else:
                value = np.array(value, copy=False)

                # have a scalar array-like (e.g. NaT)
                if value.ndim == 0:
                    value = iNaT

                # we have an array of datetime or timedeltas & nulls
                elif np.prod(value.shape) or not is_dtype_equal(value.dtype, dtype):
                    try:
                        if is_datetime64:
                            value = to_datetime(value, errors=errors)
                            # GH 25843: Remove tz information since the dtype
                            # didn't specify one
                            if value.tz is not None:
                                value = value.tz_localize(None)
                            value = value._values
                        elif is_datetime64tz:
                            # The string check can be removed once issue #13712
                            # is solved. String data that is passed with a
                            # datetime64tz is assumed to be naive which should
                            # be localized to the timezone.
                            is_dt_string = is_string_dtype(value)
                            value = to_datetime(value, errors=errors).array
                            if is_dt_string:
                                # Strings here are naive, so directly localize
                                value = value.tz_localize(dtype.tz)
                            else:
                                # Numeric values are UTC at this point,
                                # so localize and convert
                                value = value.tz_localize("UTC").tz_convert(dtype.tz)
                        elif is_timedelta64:
                            value = to_timedelta(value, errors=errors)._values
                    except OutOfBoundsDatetime:
                        raise
                    except (AttributeError, ValueError, TypeError):
                        pass

        # coerce datetimelike to object
        elif is_datetime64_dtype(value) and not is_datetime64_dtype(dtype):
            if is_object_dtype(dtype):
                if value.dtype != _NS_DTYPE:
                    value = value.astype(_NS_DTYPE)
                ints = np.asarray(value).view("i8")
                return tslib.ints_to_pydatetime(ints)

            # we have a non-castable dtype that was passed
            raise TypeError("Cannot cast datetime64 to {dtype}".format(dtype=dtype))

    else:

        is_array = isinstance(value, np.ndarray)

        # catch a datetime/timedelta that is not of ns variety
        # and no coercion specified
        if is_array and value.dtype.kind in ["M", "m"]:
            dtype = value.dtype

            if dtype.kind == "M" and dtype != _NS_DTYPE:
                value = tslibs.conversion.ensure_datetime64ns(value)

            elif dtype.kind == "m" and dtype != _TD_DTYPE:
                value = to_timedelta(value)

        # only do this if we have an array and the dtype of the array is not
        # setup already we are not an integer/object, so don't bother with this
        # conversion
        elif not (
            is_array
            and not (
                issubclass(value.dtype.type, np.integer) or value.dtype == np.object_
            )
        ):
            value = maybe_infer_to_datetimelike(value)

    return value


def find_common_type(types):
    """
    Find a common data type among the given dtypes.

    Parameters
    ----------
    types : list of dtypes

    Returns
    -------
    pandas extension or numpy dtype

    See Also
    --------
    numpy.find_common_type

    """

    if len(types) == 0:
        raise ValueError("no types given")

    first = types[0]

    # workaround for find_common_type([np.dtype('datetime64[ns]')] * 2)
    # => object
    if all(is_dtype_equal(first, t) for t in types[1:]):
        return first

    if any(isinstance(t, ExtensionDtype) for t in types):
        return np.object

    # take lowest unit
    if all(is_datetime64_dtype(t) for t in types):
        return np.dtype("datetime64[ns]")
    if all(is_timedelta64_dtype(t) for t in types):
        return np.dtype("timedelta64[ns]")

    # don't mix bool / int or float or complex
    # this is different from numpy, which casts bool with float/int as int
    has_bools = any(is_bool_dtype(t) for t in types)
    if has_bools:
        for t in types:
            if is_integer_dtype(t) or is_float_dtype(t) or is_complex_dtype(t):
                return np.object

    return np.find_common_type(types, [])


def cast_scalar_to_array(shape, value, dtype=None):
    """
    create np.ndarray of specified shape and dtype, filled with values

    Parameters
    ----------
    shape : tuple
    value : scalar value
    dtype : np.dtype, optional
        dtype to coerce

    Returns
    -------
    ndarray of shape, filled with value, of specified / inferred dtype

    """

    if dtype is None:
        dtype, fill_value = infer_dtype_from_scalar(value)
    else:
        fill_value = value

    values = np.empty(shape, dtype=dtype)
    values.fill(fill_value)

    return values


def construct_1d_arraylike_from_scalar(value, length, dtype):
    """
    create a np.ndarray / pandas type of specified shape and dtype
    filled with values

    Parameters
    ----------
    value : scalar value
    length : int
    dtype : pandas_dtype / np.dtype

    Returns
    -------
    np.ndarray / pandas type of length, filled with value

    """
    if is_datetime64tz_dtype(dtype):
        from pandas import DatetimeIndex

        subarr = DatetimeIndex([value] * length, dtype=dtype)
    elif is_categorical_dtype(dtype):
        from pandas import Categorical

        subarr = Categorical([value] * length, dtype=dtype)
    else:
        if not isinstance(dtype, (np.dtype, type(np.dtype))):
            dtype = dtype.dtype

        if length and is_integer_dtype(dtype) and isna(value):
            # coerce if we have nan for an integer dtype
            dtype = np.dtype("float64")
        elif isinstance(dtype, np.dtype) and dtype.kind in ("U", "S"):
            # we need to coerce to object dtype to avoid
            # to allow numpy to take our string as a scalar value
            dtype = object
            if not isna(value):
                value = ensure_str(value)

        subarr = np.empty(length, dtype=dtype)
        subarr.fill(value)

    return subarr


def construct_1d_object_array_from_listlike(values):
    """
    Transform any list-like object in a 1-dimensional numpy array of object
    dtype.

    Parameters
    ----------
    values : any iterable which has a len()

    Raises
    ------
    TypeError
        * If `values` does not have a len()

    Returns
    -------
    1-dimensional numpy array of dtype object
    """
    # numpy will try to interpret nested lists as further dimensions, hence
    # making a 1D array that contains list-likes is a bit tricky:
    result = np.empty(len(values), dtype="object")
    result[:] = values
    return result


def construct_1d_ndarray_preserving_na(values, dtype=None, copy=False):
    """
    Construct a new ndarray, coercing `values` to `dtype`, preserving NA.

    Parameters
    ----------
    values : Sequence
    dtype : numpy.dtype, optional
    copy : bool, default False
        Note that copies may still be made with ``copy=False`` if casting
        is required.

    Returns
    -------
    arr : ndarray[dtype]

    Examples
    --------
    >>> np.array([1.0, 2.0, None], dtype='str')
    array(['1.0', '2.0', 'None'], dtype='<U4')

    >>> construct_1d_ndarray_preserving_na([1.0, 2.0, None], dtype='str')


    """
    subarr = np.array(values, dtype=dtype, copy=copy)

    if dtype is not None and dtype.kind in ("U", "S"):
        # GH-21083
        # We can't just return np.array(subarr, dtype='str') since
        # NumPy will convert the non-string objects into strings
        # Including NA values. Se we have to go
        # string -> object -> update NA, which requires an
        # additional pass over the data.
        na_values = isna(values)
        subarr2 = subarr.astype(object)
        subarr2[na_values] = np.asarray(values, dtype=object)[na_values]
        subarr = subarr2

    return subarr


def maybe_cast_to_integer_array(arr, dtype, copy=False):
    """
    Takes any dtype and returns the casted version, raising for when data is
    incompatible with integer/unsigned integer dtypes.

    .. versionadded:: 0.24.0

    Parameters
    ----------
    arr : array-like
        The array to cast.
    dtype : str, np.dtype
        The integer dtype to cast the array to.
    copy: boolean, default False
        Whether to make a copy of the array before returning.

    Returns
    -------
    int_arr : ndarray
        An array of integer or unsigned integer dtype

    Raises
    ------
    OverflowError : the dtype is incompatible with the data
    ValueError : loss of precision has occurred during casting

    Examples
    --------
    If you try to coerce negative values to unsigned integers, it raises:

    >>> Series([-1], dtype="uint64")
    Traceback (most recent call last):
        ...
    OverflowError: Trying to coerce negative values to unsigned integers

    Also, if you try to coerce float values to integers, it raises:

    >>> Series([1, 2, 3.5], dtype="int64")
    Traceback (most recent call last):
        ...
    ValueError: Trying to coerce float values to integers
    """

    try:
        if not hasattr(arr, "astype"):
            casted = np.array(arr, dtype=dtype, copy=copy)
        else:
            casted = arr.astype(dtype, copy=copy)
    except OverflowError:
        raise OverflowError(
            "The elements provided in the data cannot all be "
            "casted to the dtype {dtype}".format(dtype=dtype)
        )

    if np.array_equal(arr, casted):
        return casted

    # We do this casting to allow for proper
    # data and dtype checking.
    #
    # We didn't do this earlier because NumPy
    # doesn't handle `uint64` correctly.
    arr = np.asarray(arr)

    if is_unsigned_integer_dtype(dtype) and (arr < 0).any():
        raise OverflowError("Trying to coerce negative values to unsigned integers")

    if is_integer_dtype(dtype) and (is_float_dtype(arr) or is_object_dtype(arr)):
        raise ValueError("Trying to coerce float values to integers")<|MERGE_RESOLUTION|>--- conflicted
+++ resolved
@@ -47,17 +47,13 @@
 )
 from .dtypes import DatetimeTZDtype, ExtensionDtype, PeriodDtype
 from .generic import (
-<<<<<<< HEAD
-    ABCDatetimeArray, ABCDatetimeIndex, ABCIndexClass, ABCPeriodArray,
-    ABCPeriodIndex, ABCSeries)
-=======
     ABCDatetimeArray,
     ABCDatetimeIndex,
+    ABCIndexClass,
     ABCPeriodArray,
     ABCPeriodIndex,
     ABCSeries,
 )
->>>>>>> ebcfee44
 from .inference import is_list_like
 from .missing import isna, notna
 
