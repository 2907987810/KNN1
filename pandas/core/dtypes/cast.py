--- conflicted
+++ resolved
@@ -1231,46 +1231,6 @@
     if not len(v):
         return value
 
-<<<<<<< HEAD
-    def try_datetime(
-        v: npt.NDArray[np.object_],
-    ) -> DatetimeArray | npt.NDArray[np.object_]:
-        # Coerce to datetime64, datetime64tz, or in corner cases
-        #  object[datetimes]
-        from pandas.core.arrays.datetimes import sequence_to_datetimes
-
-        try:
-            dta = sequence_to_datetimes(v)
-        except (ValueError, OutOfBoundsDatetime):
-            # ValueError for e.g. mixed tzs
-            # GH#19761 we may have mixed timezones, in which cast 'dta' is
-            #  an ndarray[object].  Only 1 test
-            #  relies on this behavior, see GH#40111
-            return v.reshape(shape)
-        else:
-            return dta.reshape(shape)
-
-    def try_timedelta(
-        v: npt.NDArray[np.object_],
-    ) -> npt.NDArray[np.object_] | npt.NDArray[np.timedelta64]:
-        # safe coerce to timedelta64
-
-        # will try first with a string & object conversion
-        try:
-            # bc we know v.dtype == object, this is equivalent to
-            #  `np.asarray(to_timedelta(v))`, but using a lower-level API that
-            #  does not require a circular import.
-            td_values = array_to_timedelta64(v).view("m8[ns]")
-        except OutOfBoundsTimedelta:
-            return v.reshape(shape)
-        else:
-            return td_values.reshape(shape)
-
-    # TODO: this is _almost_ equivalent to lib.maybe_convert_objects,
-    #  the main differences are described in GH#49340 and GH#49341
-    #  and maybe_convert_objects doesn't catch OutOfBoundsDatetime
-=======
->>>>>>> c0445543
     inferred_type = lib.infer_datetimelike_array(ensure_object(v))
 
     if inferred_type in ["period", "interval", "timedelta", "datetime"]:
@@ -1286,19 +1246,6 @@
             dtype_if_all_nat=np.dtype("M8[ns]"),
         )
 
-<<<<<<< HEAD
-    if inferred_type == "datetime":
-        # Incompatible types in assignment (expression has type
-        # "Union[ndarray[Any, Any], DatetimeArray]", variable has type
-        # "ndarray[Any, Any]")
-        value = try_datetime(v)  # type: ignore[assignment]
-    elif inferred_type == "timedelta":
-        # Incompatible types in assignment (expression has type
-        # "Union[ndarray[Any, dtype[object_]], ndarray[Any, dtype[timedelta64]]]",
-        # variable has type "ndarray[Any, dtype[object_]]")
-        value = try_timedelta(v)  # type: ignore[assignment]
-=======
->>>>>>> c0445543
     elif inferred_type == "nat":
         # if all NaT, return as datetime
         # only reached if we have at least 1 NaT and the rest (NaT or None or np.nan)
