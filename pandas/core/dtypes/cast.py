--- conflicted
+++ resolved
@@ -1354,23 +1354,10 @@
                         # didn't specify one
 
                         if dta.tz is not None:
-<<<<<<< HEAD
                             raise ValueError(
                                 "Cannot convert timezone-aware data to "
                                 "timezone-naive dtype. Use "
                                 "pd.Series(values).dt.tz_localize(None) instead."
-=======
-                            warnings.warn(
-                                "Data is timezone-aware. Converting "
-                                "timezone-aware data to timezone-naive by "
-                                "passing dtype='datetime64[ns]' to "
-                                "DataFrame or Series is deprecated and will "
-                                "raise in a future version. Use "
-                                "`pd.Series(values).dt.tz_localize(None)` "
-                                "instead.",
-                                FutureWarning,
-                                stacklevel=find_stack_level(),
->>>>>>> e3d0126e
                             )
 
                         value = dta
@@ -1749,35 +1736,7 @@
         # we dont want to box dt64, in particular datetime64("NaT")
         value = maybe_box_datetimelike(value, dtype)
 
-<<<<<<< HEAD
     return _maybe_unbox_datetimelike(value, dtype)
-=======
-    try:
-        value = _maybe_unbox_datetimelike(value, dtype)
-    except TypeError:
-        if (
-            isinstance(value, Timestamp)
-            and value.tzinfo is not None
-            and isinstance(dtype, np.dtype)
-            and dtype.kind == "M"
-        ):
-            warnings.warn(
-                "Data is timezone-aware. Converting "
-                "timezone-aware data to timezone-naive by "
-                "passing dtype='datetime64[ns]' to "
-                "DataFrame or Series is deprecated and will "
-                "raise in a future version. Use "
-                "`pd.Series(values).dt.tz_localize(None)` "
-                "instead.",
-                FutureWarning,
-                stacklevel=find_stack_level(),
-            )
-            new_value = value.tz_localize(None)
-            return _maybe_unbox_datetimelike(new_value, dtype)
-        else:
-            raise
-    return value
->>>>>>> e3d0126e
 
 
 def construct_1d_object_array_from_listlike(values: Sized) -> np.ndarray:
