"""
missing types & inference
"""
from functools import partial

import numpy as np

from pandas._config import get_option

from pandas._libs import lib
import pandas._libs.missing as libmissing
from pandas._libs.tslibs import NaT, iNaT
from pandas._typing import DtypeObj

from pandas.core.dtypes.common import (
    DT64NS_DTYPE,
    TD64NS_DTYPE,
    ensure_object,
    is_bool_dtype,
    is_complex_dtype,
    is_datetimelike_v_numeric,
    is_dtype_equal,
    is_extension_array_dtype,
    is_float_dtype,
    is_integer_dtype,
    is_object_dtype,
    is_scalar,
    is_string_dtype,
    is_string_like_dtype,
    needs_i8_conversion,
    pandas_dtype,
)
from pandas.core.dtypes.generic import (
    ABCDataFrame,
    ABCExtensionArray,
    ABCIndexClass,
    ABCMultiIndex,
    ABCSeries,
)
from pandas.core.dtypes.inference import is_list_like

isposinf_scalar = libmissing.isposinf_scalar
isneginf_scalar = libmissing.isneginf_scalar


def isna(obj):
    """
    Detect missing values for an array-like object.

    This function takes a scalar or array-like object and indicates
    whether values are missing (``NaN`` in numeric arrays, ``None`` or ``NaN``
    in object arrays, ``NaT`` in datetimelike).

    Parameters
    ----------
    obj : scalar or array-like
        Object to check for null or missing values.

    Returns
    -------
    bool or array-like of bool
        For scalar input, returns a scalar boolean.
        For array input, returns an array of boolean indicating whether each
        corresponding element is missing.

    See Also
    --------
    notna : Boolean inverse of pandas.isna.
    Series.isna : Detect missing values in a Series.
    DataFrame.isna : Detect missing values in a DataFrame.
    Index.isna : Detect missing values in an Index.

    Examples
    --------
    Scalar arguments (including strings) result in a scalar boolean.

    >>> pd.isna('dog')
    False

    >>> pd.isna(pd.NA)
    True

    >>> pd.isna(np.nan)
    True

    ndarrays result in an ndarray of booleans.

    >>> array = np.array([[1, np.nan, 3], [4, 5, np.nan]])
    >>> array
    array([[ 1., nan,  3.],
           [ 4.,  5., nan]])
    >>> pd.isna(array)
    array([[False,  True, False],
           [False, False,  True]])

    For indexes, an ndarray of booleans is returned.

    >>> index = pd.DatetimeIndex(["2017-07-05", "2017-07-06", None,
    ...                           "2017-07-08"])
    >>> index
    DatetimeIndex(['2017-07-05', '2017-07-06', 'NaT', '2017-07-08'],
                  dtype='datetime64[ns]', freq=None)
    >>> pd.isna(index)
    array([False, False,  True, False])

    For Series and DataFrame, the same type is returned, containing booleans.

    >>> df = pd.DataFrame([['ant', 'bee', 'cat'], ['dog', None, 'fly']])
    >>> df
         0     1    2
    0  ant   bee  cat
    1  dog  None  fly
    >>> pd.isna(df)
           0      1      2
    0  False  False  False
    1  False   True  False

    >>> pd.isna(df[1])
    0    False
    1     True
    Name: 1, dtype: bool
    """
    return _isna(obj)


isnull = isna


def _isna(obj, inf_as_na: bool = False):
    """
    Detect missing values, treating None, NaN or NA as null. Infinite
    values will also be treated as null if inf_as_na is True.

    Parameters
    ----------
    obj: ndarray or object value
        Input array or scalar value.
    inf_as_na: bool
        Whether to treat infinity as null.

    Returns
    -------
    boolean ndarray or boolean
    """
    if is_scalar(obj):
        if inf_as_na:
            return libmissing.checknull_old(obj)
        else:
            return libmissing.checknull(obj)
    # hack (for now) because MI registers as ndarray
    elif isinstance(obj, ABCMultiIndex):
        raise NotImplementedError("isna is not defined for MultiIndex")
    elif isinstance(obj, type):
        return False
    elif isinstance(obj, (ABCSeries, np.ndarray, ABCIndexClass, ABCExtensionArray)):
        return _isna_ndarraylike(obj, inf_as_na=inf_as_na)
    elif isinstance(obj, ABCDataFrame):
        return obj.isna()
    elif isinstance(obj, list):
        return _isna_ndarraylike(np.asarray(obj, dtype=object), inf_as_na=inf_as_na)
    elif hasattr(obj, "__array__"):
        return _isna_ndarraylike(np.asarray(obj), inf_as_na=inf_as_na)
    else:
        return False


def _use_inf_as_na(key):
    """
    Option change callback for na/inf behaviour.

    Choose which replacement for numpy.isnan / -numpy.isfinite is used.

    Parameters
    ----------
    flag: bool
        True means treat None, NaN, INF, -INF as null (old way),
        False means None and NaN are null, but INF, -INF are not null
        (new way).

    Notes
    -----
    This approach to setting global module values is discussed and
    approved here:

    * https://stackoverflow.com/questions/4859217/
      programmatically-creating-variables-in-python/4859312#4859312
    """
    inf_as_na = get_option(key)
    globals()["_isna"] = partial(_isna, inf_as_na=inf_as_na)


def _isna_ndarraylike(obj, inf_as_na: bool = False):
    """
    Return an array indicating which values of the input array are NaN / NA.

    Parameters
    ----------
    obj: array-like
        The input array whose elements are to be checked.
    inf_as_na: bool
        Whether or not to treat infinite values as NA.

    Returns
    -------
    array-like
        Array of boolean values denoting the NA status of each element.
    """
    values = getattr(obj, "_values", obj)
    dtype = values.dtype

    if is_extension_array_dtype(dtype):
<<<<<<< HEAD
        if old:
            result = libmissing.isnaobj_old(values.to_numpy())
=======
        if inf_as_na:
            result = values.isna() | (values == -np.inf) | (values == np.inf)
>>>>>>> d99b8818
        else:
            result = values.isna()
    elif is_string_dtype(dtype):
        result = _isna_string_dtype(values, dtype, inf_as_na=inf_as_na)
    elif needs_i8_conversion(dtype):
        # this is the NaT pattern
        result = values.view("i8") == iNaT
    else:
        if inf_as_na:
            result = ~np.isfinite(values)
        else:
            result = np.isnan(values)

    # box
    if isinstance(obj, ABCSeries):
        result = obj._constructor(result, index=obj.index, name=obj.name, copy=False)

    return result


def _isna_string_dtype(
    values: np.ndarray, dtype: np.dtype, inf_as_na: bool
) -> np.ndarray:
    # Working around NumPy ticket 1542
    shape = values.shape

    if is_string_like_dtype(dtype):
        result = np.zeros(values.shape, dtype=bool)
    else:
        result = np.empty(shape, dtype=bool)
        if inf_as_na:
            vec = libmissing.isnaobj_old(values.ravel())
        else:
            vec = libmissing.isnaobj(values.ravel())

        result[...] = vec.reshape(shape)

    return result


def notna(obj):
    """
    Detect non-missing values for an array-like object.

    This function takes a scalar or array-like object and indicates
    whether values are valid (not missing, which is ``NaN`` in numeric
    arrays, ``None`` or ``NaN`` in object arrays, ``NaT`` in datetimelike).

    Parameters
    ----------
    obj : array-like or object value
        Object to check for *not* null or *non*-missing values.

    Returns
    -------
    bool or array-like of bool
        For scalar input, returns a scalar boolean.
        For array input, returns an array of boolean indicating whether each
        corresponding element is valid.

    See Also
    --------
    isna : Boolean inverse of pandas.notna.
    Series.notna : Detect valid values in a Series.
    DataFrame.notna : Detect valid values in a DataFrame.
    Index.notna : Detect valid values in an Index.

    Examples
    --------
    Scalar arguments (including strings) result in a scalar boolean.

    >>> pd.notna('dog')
    True

    >>> pd.notna(pd.NA)
    False

    >>> pd.notna(np.nan)
    False

    ndarrays result in an ndarray of booleans.

    >>> array = np.array([[1, np.nan, 3], [4, 5, np.nan]])
    >>> array
    array([[ 1., nan,  3.],
           [ 4.,  5., nan]])
    >>> pd.notna(array)
    array([[ True, False,  True],
           [ True,  True, False]])

    For indexes, an ndarray of booleans is returned.

    >>> index = pd.DatetimeIndex(["2017-07-05", "2017-07-06", None,
    ...                          "2017-07-08"])
    >>> index
    DatetimeIndex(['2017-07-05', '2017-07-06', 'NaT', '2017-07-08'],
                  dtype='datetime64[ns]', freq=None)
    >>> pd.notna(index)
    array([ True,  True, False,  True])

    For Series and DataFrame, the same type is returned, containing booleans.

    >>> df = pd.DataFrame([['ant', 'bee', 'cat'], ['dog', None, 'fly']])
    >>> df
         0     1    2
    0  ant   bee  cat
    1  dog  None  fly
    >>> pd.notna(df)
          0      1     2
    0  True   True  True
    1  True  False  True

    >>> pd.notna(df[1])
    0     True
    1    False
    Name: 1, dtype: bool
    """
    res = isna(obj)
    if is_scalar(res):
        return not res
    return ~res


notnull = notna


def _isna_compat(arr, fill_value=np.nan) -> bool:
    """
    Parameters
    ----------
    arr: a numpy array
    fill_value: fill value, default to np.nan

    Returns
    -------
    True if we can fill using this fill_value
    """
    dtype = arr.dtype
    if isna(fill_value):
        return not (is_bool_dtype(dtype) or is_integer_dtype(dtype))
    return True


def array_equivalent(left, right, strict_nan: bool = False) -> bool:
    """
    True if two arrays, left and right, have equal non-NaN elements, and NaNs
    in corresponding locations.  False otherwise. It is assumed that left and
    right are NumPy arrays of the same dtype. The behavior of this function
    (particularly with respect to NaNs) is not defined if the dtypes are
    different.

    Parameters
    ----------
    left, right : ndarrays
    strict_nan : bool, default False
        If True, consider NaN and None to be different.

    Returns
    -------
    b : bool
        Returns True if the arrays are equivalent.

    Examples
    --------
    >>> array_equivalent(
    ...     np.array([1, 2, np.nan]),
    ...     np.array([1, 2, np.nan]))
    True
    >>> array_equivalent(
    ...     np.array([1, np.nan, 2]),
    ...     np.array([1, 2, np.nan]))
    False
    """
    left, right = np.asarray(left), np.asarray(right)

    # shape compat
    if left.shape != right.shape:
        return False

    # Object arrays can contain None, NaN and NaT.
    # string dtypes must be come to this path for NumPy 1.7.1 compat
    if is_string_dtype(left) or is_string_dtype(right):

        if not strict_nan:
            # isna considers NaN and None to be equivalent.
            return lib.array_equivalent_object(
                ensure_object(left.ravel()), ensure_object(right.ravel())
            )

        for left_value, right_value in zip(left, right):
            if left_value is NaT and right_value is not NaT:
                return False

            elif left_value is libmissing.NA and right_value is not libmissing.NA:
                return False

            elif isinstance(left_value, float) and np.isnan(left_value):
                if not isinstance(right_value, float) or not np.isnan(right_value):
                    return False
            else:
                try:
                    if np.any(np.asarray(left_value != right_value)):
                        return False
                except TypeError as err:
                    if "Cannot compare tz-naive" in str(err):
                        # tzawareness compat failure, see GH#28507
                        return False
                    elif "boolean value of NA is ambiguous" in str(err):
                        return False
                    raise
        return True

    # NaNs can occur in float and complex arrays.
    if is_float_dtype(left) or is_complex_dtype(left):

        # empty
        if not (np.prod(left.shape) and np.prod(right.shape)):
            return True
        return ((left == right) | (isna(left) & isna(right))).all()

    elif is_datetimelike_v_numeric(left, right):
        # GH#29553 avoid numpy deprecation warning
        return False

    elif needs_i8_conversion(left) or needs_i8_conversion(right):
        # datetime64, timedelta64, Period
        if not is_dtype_equal(left.dtype, right.dtype):
            return False

        left = left.view("i8")
        right = right.view("i8")

    # if we have structured dtypes, compare first
    if left.dtype.type is np.void or right.dtype.type is np.void:
        if left.dtype != right.dtype:
            return False

    return np.array_equal(left, right)


def _infer_fill_value(val):
    """
    infer the fill value for the nan/NaT from the provided
    scalar/ndarray/list-like if we are a NaT, return the correct dtyped
    element to provide proper block construction
    """
    if not is_list_like(val):
        val = [val]
    val = np.array(val, copy=False)
    if needs_i8_conversion(val):
        return np.array("NaT", dtype=val.dtype)
    elif is_object_dtype(val.dtype):
        dtype = lib.infer_dtype(ensure_object(val), skipna=False)
        if dtype in ["datetime", "datetime64"]:
            return np.array("NaT", dtype=DT64NS_DTYPE)
        elif dtype in ["timedelta", "timedelta64"]:
            return np.array("NaT", dtype=TD64NS_DTYPE)
    return np.nan


def _maybe_fill(arr, fill_value=np.nan):
    """
    if we have a compatible fill_value and arr dtype, then fill
    """
    if _isna_compat(arr, fill_value):
        arr.fill(fill_value)
    return arr


def na_value_for_dtype(dtype, compat: bool = True):
    """
    Return a dtype compat na value

    Parameters
    ----------
    dtype : string / dtype
    compat : bool, default True

    Returns
    -------
    np.dtype or a pandas dtype

    Examples
    --------
    >>> na_value_for_dtype(np.dtype('int64'))
    0
    >>> na_value_for_dtype(np.dtype('int64'), compat=False)
    nan
    >>> na_value_for_dtype(np.dtype('float64'))
    nan
    >>> na_value_for_dtype(np.dtype('bool'))
    False
    >>> na_value_for_dtype(np.dtype('datetime64[ns]'))
    NaT
    """
    dtype = pandas_dtype(dtype)

    if is_extension_array_dtype(dtype):
        return dtype.na_value
    if needs_i8_conversion(dtype):
        return NaT
    elif is_float_dtype(dtype):
        return np.nan
    elif is_integer_dtype(dtype):
        if compat:
            return 0
        return np.nan
    elif is_bool_dtype(dtype):
        return False
    return np.nan


def remove_na_arraylike(arr):
    """
    Return array-like containing only true/non-NaN values, possibly empty.
    """
    if is_extension_array_dtype(arr):
        return arr[notna(arr)]
    else:
        return arr[notna(np.asarray(arr))]


def is_valid_nat_for_dtype(obj, dtype: DtypeObj) -> bool:
    """
    isna check that excludes incompatible dtypes

    Parameters
    ----------
    obj : object
    dtype : np.datetime64, np.timedelta64, DatetimeTZDtype, or PeriodDtype

    Returns
    -------
    bool
    """
    if not lib.is_scalar(obj) or not isna(obj):
        return False
    if dtype.kind == "M":
        return not isinstance(obj, np.timedelta64)
    if dtype.kind == "m":
        return not isinstance(obj, np.datetime64)

    # must be PeriodDType
    return not isinstance(obj, (np.datetime64, np.timedelta64))<|MERGE_RESOLUTION|>--- conflicted
+++ resolved
@@ -209,13 +209,8 @@
     dtype = values.dtype
 
     if is_extension_array_dtype(dtype):
-<<<<<<< HEAD
-        if old:
+        if inf_as_na:
             result = libmissing.isnaobj_old(values.to_numpy())
-=======
-        if inf_as_na:
-            result = values.isna() | (values == -np.inf) | (values == np.inf)
->>>>>>> d99b8818
         else:
             result = values.isna()
     elif is_string_dtype(dtype):
