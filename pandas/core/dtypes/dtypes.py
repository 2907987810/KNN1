--- conflicted
+++ resolved
@@ -1243,13 +1243,10 @@
         # NB: this doesn't handle checking for closed match
         if not all(isinstance(x, IntervalDtype) for x in dtypes):
             return None
-<<<<<<< HEAD
 
         closed = cast("IntervalDtype", dtypes[0]).closed
         if not all(cast("IntervalDtype", x).closed == closed for x in dtypes):
             return np.dtype(object)
-=======
->>>>>>> aa25da2d
 
         from pandas.core.dtypes.cast import find_common_type
 
