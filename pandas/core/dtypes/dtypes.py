--- conflicted
+++ resolved
@@ -493,8 +493,6 @@
     _metadata = ('unit', 'tz')
     _match = re.compile(r"(datetime64|M8)\[(?P<unit>.+), (?P<tz>.+)\]")
     _cache = {}
-    # TODO: restore caching? who cares though? It seems needlessly complex.
-    # np.dtype('datetime64[ns]') isn't a singleton
 
     def __init__(self, unit="ns", tz=None):
         """
@@ -507,38 +505,6 @@
             to ``"ns"``.
         tz : str, int, or datetime.tzinfo
             The timezone.
-<<<<<<< HEAD
-
-        Raises
-        ------
-        pytz.UnknownTimeZoneError
-            When the requested timezone cannot be found.
-
-        Examples
-        --------
-        >>> pd.core.dtypes.dtypes.DatetimeTZDtype(tz='UTC')
-        datetime64[ns, UTC]
-
-        >>> pd.core.dtypes.dtypes.DatetimeTZDtype(tz='dateutil/US/Central')
-        datetime64[ns, tzfile('/usr/share/zoneinfo/US/Central')]
-        """
-        if isinstance(unit, DatetimeTZDtype):
-            unit, tz = unit.unit, unit.tz
-
-        if unit != 'ns':
-            raise ValueError("DatetimeTZDtype only supports ns units")
-
-        if tz:
-            tz = timezones.maybe_get_tz(tz)
-        elif tz is not None:
-            raise pytz.UnknownTimeZoneError(tz)
-        elif tz is None:
-            raise TypeError("A 'tz' is required.")
-
-        self._unit = unit
-        self._tz = tz
-
-=======
 
         Raises
         ------
@@ -582,7 +548,6 @@
         self._unit = unit
         self._tz = tz
 
->>>>>>> d7e96d83
     @property
     def unit(self):
         """The precision of the datetime data."""
@@ -622,11 +587,7 @@
         >>> DatetimeTZDtype.construct_from_string('datetime64[ns, UTC]')
         datetime64[ns, UTC]
         """
-<<<<<<< HEAD
-        msg = "Could not construct DatetimeTZDtype from {}"
-=======
         msg = "Could not construct DatetimeTZDtype from '{}'"
->>>>>>> d7e96d83
         try:
             match = cls._match.match(string)
             if match:
