""" define extension dtypes """

import re
import numpy as np
from pandas import compat
from pandas.core.dtypes.generic import ABCIndexClass, ABCCategoricalIndex


class ExtensionDtype(object):
    """
    A np.dtype duck-typed class, suitable for holding a custom dtype.

    THIS IS NOT A REAL NUMPY DTYPE
    """
    name = None
    names = None
    type = None
    subdtype = None
    kind = None
    str = None
    num = 100
    shape = tuple()
    itemsize = 8
    base = None
    isbuiltin = 0
    isnative = 0
    _metadata = []
    _cache = {}

    def __unicode__(self):
        return self.name

    def __str__(self):
        """
        Return a string representation for a particular Object

        Invoked by str(df) in both py2/py3.
        Yields Bytestring in Py2, Unicode String in py3.
        """

        if compat.PY3:
            return self.__unicode__()
        return self.__bytes__()

    def __bytes__(self):
        """
        Return a string representation for a particular object.

        Invoked by bytes(obj) in py3 only.
        Yields a bytestring in both py2/py3.
        """
        from pandas.core.config import get_option

        encoding = get_option("display.encoding")
        return self.__unicode__().encode(encoding, 'replace')

    def __repr__(self):
        """
        Return a string representation for a particular object.

        Yields Bytestring in Py2, Unicode String in py3.
        """
        return str(self)

    def __hash__(self):
        raise NotImplementedError("sub-classes should implement an __hash__ "
                                  "method")

    def __eq__(self, other):
        raise NotImplementedError("sub-classes should implement an __eq__ "
                                  "method")

    def __ne__(self, other):
        return not self.__eq__(other)

    def __getstate__(self):
        # pickle support; we don't want to pickle the cache
        return {k: getattr(self, k, None) for k in self._metadata}

    @classmethod
    def reset_cache(cls):
        """ clear the cache """
        cls._cache = {}

    @classmethod
    def is_dtype(cls, dtype):
        """ Return a boolean if the passed type is an actual dtype that
        we can match (via string or type)
        """
        if hasattr(dtype, 'dtype'):
            dtype = dtype.dtype
        if isinstance(dtype, np.dtype):
            return False
        elif dtype is None:
            return False
        elif isinstance(dtype, cls):
            return True
        try:
            return cls.construct_from_string(dtype) is not None
        except:
            return False


class CategoricalDtypeType(type):
    """
    the type of CategoricalDtype, this metaclass determines subclass ability
    """
    pass


class CategoricalDtype(ExtensionDtype):
    """
    Type for categorical data with the categories and orderedness

    .. versionchanged:: 0.21.0

    Parameters
    ----------
    categories : sequence, optional
        Must be unique, and must not contain any nulls.
    ordered : bool, default False

    Notes
    -----
    This class is useful for specifying the type of a ``Categorical``
    independent of the values. See :ref:`categorical.categoricaldtype`
    for more.

    Examples
    --------
    >>> t = CategoricalDtype(categories=['b', 'a'], ordered=True)
    >>> pd.Series(['a', 'b', 'a', 'c'], dtype=t)
    0      a
    1      b
    2      a
    3    NaN
    dtype: category
    Categories (2, object): [b < a]

    See Also
    --------
    pandas.Categorical
    """
    # TODO: Document public vs. private API
    name = 'category'
    type = CategoricalDtypeType
    kind = 'O'
    str = '|O08'
    base = np.dtype('O')
    _metadata = ['categories', 'ordered']
    _cache = {}

    def __init__(self, categories=None, ordered=False):
        self._finalize(categories, ordered, fastpath=False)

    @classmethod
    def _from_fastpath(cls, categories=None, ordered=False):
        self = cls.__new__(cls)
        self._finalize(categories, ordered, fastpath=True)
        return self

    @classmethod
    def _from_categorical_dtype(cls, dtype, categories=None, ordered=None):
        if categories is ordered is None:
            return dtype
        if categories is None:
            categories = dtype.categories
        if ordered is None:
            ordered = dtype.ordered
        return cls(categories, ordered)

    def _finalize(self, categories, ordered, fastpath=False):

        if ordered is None:
            ordered = False
        else:
            self._validate_ordered(ordered)

        if categories is not None:
<<<<<<< HEAD
            categories = self._validate_categories(categories)

=======
            categories = Index(categories, tupleize_cols=False)
            # validation
            self._validate_categories(categories, fastpath=fastpath)
            self._validate_ordered(ordered)
>>>>>>> 9092445b
        self._categories = categories
        self._ordered = ordered

    def __setstate__(self, state):
        self._categories = state.pop('categories', None)
        self._ordered = state.pop('ordered', False)

    def __hash__(self):
        # _hash_categories returns a uint64, so use the negative
        # space for when we have unknown categories to avoid a conflict
        if self.categories is None:
            if self.ordered:
                return -1
            else:
                return -2
        # We *do* want to include the real self.ordered here
        return int(self._hash_categories(self.categories, self.ordered))

    def __eq__(self, other):
        if isinstance(other, compat.string_types):
            return other == self.name

        if not (hasattr(other, 'ordered') and hasattr(other, 'categories')):
            return False
        elif self.categories is None or other.categories is None:
            # We're forced into a suboptimal corner thanks to math and
            # backwards compatibility. We require that `CDT(...) == 'category'`
            # for all CDTs **including** `CDT(None, ...)`. Therefore, *all*
            # CDT(., .) = CDT(None, False) and *all*
            # CDT(., .) = CDT(None, True).
            return True
        elif self.ordered:
            return other.ordered and self.categories.equals(other.categories)
        elif other.ordered:
            return False
        else:
            # both unordered; this could probably be optimized / cached
            return hash(self) == hash(other)

    def __repr__(self):
        tpl = u'CategoricalDtype(categories={}ordered={})'
        if self.categories is None:
            data = u"None, "
        else:
            data = self.categories._format_data(name=self.__class__.__name__)
        return tpl.format(data, self.ordered)

    @staticmethod
    def _hash_categories(categories, ordered=True):
        from pandas.core.util.hashing import (
            hash_array, _combine_hash_arrays, hash_tuples
        )

        if len(categories) and isinstance(categories[0], tuple):
            # assumes if any individual category is a tuple, then all our. ATM
            # I don't really want to support just some of the categories being
            # tuples.
            categories = list(categories)  # breaks if a np.array of categories
            cat_array = hash_tuples(categories)
        else:
            if categories.dtype == 'O':
                types = [type(x) for x in categories]
                if not len(set(types)) == 1:
                    # TODO: hash_array doesn't handle mixed types. It casts
                    # everything to a str first, which means we treat
                    # {'1', '2'} the same as {'1', 2}
                    # find a better solution
                    cat_array = np.array([hash(x) for x in categories])
                    hashed = hash((tuple(categories), ordered))
                    return hashed
            cat_array = hash_array(np.asarray(categories), categorize=False)
        if ordered:
            cat_array = np.vstack([
                cat_array, np.arange(len(cat_array), dtype=cat_array.dtype)
            ])
        else:
            cat_array = [cat_array]
        hashed = _combine_hash_arrays(iter(cat_array),
                                      num_items=len(cat_array))
        if len(hashed) == 0:
            # bug in Numpy<1.12 for length 0 arrays. Just return the correct
            # value of 0
            return 0
        else:
            return np.bitwise_xor.reduce(hashed)

    @classmethod
    def construct_from_string(cls, string):
        """ attempt to construct this type from a string, raise a TypeError if
        it's not possible """
        try:
            if string == 'category':
                return cls()
        except:
            pass

        raise TypeError("cannot construct a CategoricalDtype")

    @staticmethod
    def _validate_ordered(ordered):
        """
        Validates that we have a valid ordered parameter. If
        it is not a boolean, a TypeError will be raised.

        Parameters
        ----------
        ordered : object
            The parameter to be verified.

        Raises
        ------
        TypeError
            If 'ordered' is not a boolean.
        """
        from pandas.core.dtypes.common import is_bool
        if not is_bool(ordered):
            raise TypeError("'ordered' must either be 'True' or 'False'")

    @staticmethod
    def _validate_categories(categories, fastpath=False):
        """
        Validates that we have good categories

        Parameters
        ----------
        categories : array-like
        fastpath : bool
            Whether to skip nan and uniqueness checks

        Returns
        -------
        categories : Index
        """
        from pandas import Index

        if not isinstance(categories, ABCIndexClass):
            categories = Index(categories, tupleize_cols=False)

        if isinstance(categories, ABCCategoricalIndex):
            categories = categories.categories

        if not fastpath:

            if categories.hasnans:
                raise ValueError('Categorial categories cannot be null')

            if not categories.is_unique:
                raise ValueError('Categorical categories must be unique')

        return categories

    @property
    def categories(self):
        """
        An ``Index`` containing the unique categories allowed.
        """
        return self._categories

    @property
    def ordered(self):
        """Whether the categories have an ordered relationship"""
        return self._ordered


class DatetimeTZDtypeType(type):
    """
    the type of DatetimeTZDtype, this metaclass determines subclass ability
    """
    pass


class DatetimeTZDtype(ExtensionDtype):

    """
    A np.dtype duck-typed class, suitable for holding a custom datetime with tz
    dtype.

    THIS IS NOT A REAL NUMPY DTYPE, but essentially a sub-class of
    np.datetime64[ns]
    """
    type = DatetimeTZDtypeType
    kind = 'M'
    str = '|M8[ns]'
    num = 101
    base = np.dtype('M8[ns]')
    _metadata = ['unit', 'tz']
    _match = re.compile("(datetime64|M8)\[(?P<unit>.+), (?P<tz>.+)\]")
    _cache = {}

    def __new__(cls, unit=None, tz=None):
        """ Create a new unit if needed, otherwise return from the cache

        Parameters
        ----------
        unit : string unit that this represents, currently must be 'ns'
        tz : string tz that this represents
        """

        if isinstance(unit, DatetimeTZDtype):
            unit, tz = unit.unit, unit.tz

        elif unit is None:
            # we are called as an empty constructor
            # generally for pickle compat
            return object.__new__(cls)

        elif tz is None:

            # we were passed a string that we can construct
            try:
                m = cls._match.search(unit)
                if m is not None:
                    unit = m.groupdict()['unit']
                    tz = m.groupdict()['tz']
            except:
                raise ValueError("could not construct DatetimeTZDtype")

        elif isinstance(unit, compat.string_types):

            if unit != 'ns':
                raise ValueError("DatetimeTZDtype only supports ns units")

            unit = unit
            tz = tz

        if tz is None:
            raise ValueError("DatetimeTZDtype constructor must have a tz "
                             "supplied")

        # hash with the actual tz if we can
        # some cannot be hashed, so stringfy
        try:
            key = (unit, tz)
            hash(key)
        except TypeError:
            key = (unit, str(tz))

        # set/retrieve from cache
        try:
            return cls._cache[key]
        except KeyError:
            u = object.__new__(cls)
            u.unit = unit
            u.tz = tz
            cls._cache[key] = u
            return u

    @classmethod
    def construct_from_string(cls, string):
        """ attempt to construct this type from a string, raise a TypeError if
        it's not possible
        """
        try:
            return cls(unit=string)
        except ValueError:
            raise TypeError("could not construct DatetimeTZDtype")

    def __unicode__(self):
        # format the tz
        return "datetime64[{unit}, {tz}]".format(unit=self.unit, tz=self.tz)

    @property
    def name(self):
        return str(self)

    def __hash__(self):
        # make myself hashable
        return hash(str(self))

    def __eq__(self, other):
        if isinstance(other, compat.string_types):
            return other == self.name

        return (isinstance(other, DatetimeTZDtype) and
                self.unit == other.unit and
                str(self.tz) == str(other.tz))


class PeriodDtypeType(type):
    """
    the type of PeriodDtype, this metaclass determines subclass ability
    """
    pass


class PeriodDtype(ExtensionDtype):
    __metaclass__ = PeriodDtypeType
    """
    A Period duck-typed class, suitable for holding a period with freq dtype.

    THIS IS NOT A REAL NUMPY DTYPE, but essentially a sub-class of np.int64.
    """
    type = PeriodDtypeType
    kind = 'O'
    str = '|O08'
    base = np.dtype('O')
    num = 102
    _metadata = ['freq']
    _match = re.compile("(P|p)eriod\[(?P<freq>.+)\]")
    _cache = {}

    def __new__(cls, freq=None):
        """
        Parameters
        ----------
        freq : frequency
        """

        if isinstance(freq, PeriodDtype):
            return freq

        elif freq is None:
            # empty constructor for pickle compat
            return object.__new__(cls)

        from pandas.tseries.offsets import DateOffset
        if not isinstance(freq, DateOffset):
            freq = cls._parse_dtype_strict(freq)

        try:
            return cls._cache[freq.freqstr]
        except KeyError:
            u = object.__new__(cls)
            u.freq = freq
            cls._cache[freq.freqstr] = u
            return u

    @classmethod
    def _parse_dtype_strict(cls, freq):
        if isinstance(freq, compat.string_types):
            if freq.startswith('period[') or freq.startswith('Period['):
                m = cls._match.search(freq)
                if m is not None:
                    freq = m.group('freq')
            from pandas.tseries.frequencies import to_offset
            freq = to_offset(freq)
            if freq is not None:
                return freq

        raise ValueError("could not construct PeriodDtype")

    @classmethod
    def construct_from_string(cls, string):
        """
        attempt to construct this type from a string, raise a TypeError
        if its not possible
        """
        from pandas.tseries.offsets import DateOffset
        if isinstance(string, (compat.string_types, DateOffset)):
            # avoid tuple to be regarded as freq
            try:
                return cls(freq=string)
            except ValueError:
                pass
        raise TypeError("could not construct PeriodDtype")

    def __unicode__(self):
        return "period[{freq}]".format(freq=self.freq.freqstr)

    @property
    def name(self):
        return str(self)

    def __hash__(self):
        # make myself hashable
        return hash(str(self))

    def __eq__(self, other):
        if isinstance(other, compat.string_types):
            return other == self.name or other == self.name.title()

        return isinstance(other, PeriodDtype) and self.freq == other.freq

    @classmethod
    def is_dtype(cls, dtype):
        """
        Return a boolean if we if the passed type is an actual dtype that we
        can match (via string or type)
        """

        if isinstance(dtype, compat.string_types):
            # PeriodDtype can be instanciated from freq string like "U",
            # but dosn't regard freq str like "U" as dtype.
            if dtype.startswith('period[') or dtype.startswith('Period['):
                try:
                    if cls._parse_dtype_strict(dtype) is not None:
                        return True
                    else:
                        return False
                except ValueError:
                    return False
            else:
                return False
        return super(PeriodDtype, cls).is_dtype(dtype)


class IntervalDtypeType(type):
    """
    the type of IntervalDtype, this metaclass determines subclass ability
    """
    pass


class IntervalDtype(ExtensionDtype):
    __metaclass__ = IntervalDtypeType
    """
    A Interval duck-typed class, suitable for holding an interval

    THIS IS NOT A REAL NUMPY DTYPE
    """
    type = IntervalDtypeType
    kind = None
    str = '|O08'
    base = np.dtype('O')
    num = 103
    _metadata = ['subtype']
    _match = re.compile("(I|i)nterval\[(?P<subtype>.+)\]")
    _cache = {}

    def __new__(cls, subtype=None):
        """
        Parameters
        ----------
        subtype : the dtype of the Interval
        """

        if isinstance(subtype, IntervalDtype):
            return subtype
        elif subtype is None:
            # we are called as an empty constructor
            # generally for pickle compat
            u = object.__new__(cls)
            u.subtype = None
            return u
        elif (isinstance(subtype, compat.string_types) and
              subtype == 'interval'):
            subtype = ''
        else:
            if isinstance(subtype, compat.string_types):
                m = cls._match.search(subtype)
                if m is not None:
                    subtype = m.group('subtype')

            from pandas.core.dtypes.common import pandas_dtype
            try:
                subtype = pandas_dtype(subtype)
            except TypeError:
                raise ValueError("could not construct IntervalDtype")

        if subtype is None:
            u = object.__new__(cls)
            u.subtype = None
            return u

        try:
            return cls._cache[str(subtype)]
        except KeyError:
            u = object.__new__(cls)
            u.subtype = subtype
            cls._cache[str(subtype)] = u
            return u

    @classmethod
    def construct_from_string(cls, string):
        """
        attempt to construct this type from a string, raise a TypeError
        if its not possible
        """
        if isinstance(string, compat.string_types):
            try:
                return cls(string)
            except ValueError:
                pass
        raise TypeError("could not construct IntervalDtype")

    def __unicode__(self):
        if self.subtype is None:
            return "interval"
        return "interval[{subtype}]".format(subtype=self.subtype)

    @property
    def name(self):
        return str(self)

    def __hash__(self):
        # make myself hashable
        return hash(str(self))

    def __eq__(self, other):
        if isinstance(other, compat.string_types):
            return other == self.name or other == self.name.title()

        return (isinstance(other, IntervalDtype) and
                self.subtype == other.subtype)

    @classmethod
    def is_dtype(cls, dtype):
        """
        Return a boolean if we if the passed type is an actual dtype that we
        can match (via string or type)
        """

        if isinstance(dtype, compat.string_types):
            if dtype.lower().startswith('interval'):
                try:
                    if cls.construct_from_string(dtype) is not None:
                        return True
                    else:
                        return False
                except ValueError:
                    return False
            else:
                return False
        return super(IntervalDtype, cls).is_dtype(dtype)<|MERGE_RESOLUTION|>--- conflicted
+++ resolved
@@ -177,15 +177,9 @@
             self._validate_ordered(ordered)
 
         if categories is not None:
-<<<<<<< HEAD
-            categories = self._validate_categories(categories)
-
-=======
-            categories = Index(categories, tupleize_cols=False)
-            # validation
-            self._validate_categories(categories, fastpath=fastpath)
-            self._validate_ordered(ordered)
->>>>>>> 9092445b
+            categories = self._validate_categories(categories,
+                                                   fastpath=fastpath)
+
         self._categories = categories
         self._ordered = ordered
 
