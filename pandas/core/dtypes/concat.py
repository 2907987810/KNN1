--- conflicted
+++ resolved
@@ -64,9 +64,6 @@
     return typs
 
 
-<<<<<<< HEAD
-def concat_compat(to_concat, axis: int = 0, ignore_2d_ea: bool = False):
-=======
 def _cast_to_common_type(arr: ArrayLike, dtype: DtypeObj) -> ArrayLike:
     """
     Helper function for `arr.astype(common_dtype)` but handling all special
@@ -102,7 +99,6 @@
 
 
 def concat_compat(to_concat, axis: int = 0):
->>>>>>> 9223d195
     """
     provide concatenation of an array of arrays each of which is a single
     'normalized' dtypes (in that for example, if it's object, then it is a
@@ -142,19 +138,10 @@
     single_dtype = len({x.dtype for x in to_concat}) == 1
     any_ea = any(is_extension_array_dtype(x.dtype) for x in to_concat)
 
-<<<<<<< HEAD
-    if any_ea and axis == 1:
-        if single_dtype and ignore_2d_ea:
-            cls = type(to_concat[0])
-            return cls._concat_same_type(to_concat)
-        else:
-            to_concat = [np.atleast_2d(x.astype("object")) for x in to_concat]
-=======
     if any_ea and axis == 0:
         if not single_dtype:
             target_dtype = find_common_type([x.dtype for x in to_concat])
             to_concat = [_cast_to_common_type(arr, target_dtype) for arr in to_concat]
->>>>>>> 9223d195
 
         if isinstance(to_concat[0], ExtensionArray):
             cls = type(to_concat[0])
