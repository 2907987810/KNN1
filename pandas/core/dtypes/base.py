"""Extend pandas with custom array types"""
from typing import Any, List, Optional, Tuple, Type

import numpy as np

from pandas.errors import AbstractMethodError

from pandas.core.dtypes.generic import ABCDataFrame, ABCIndexClass, ABCSeries


class ExtensionDtype:
    """
    A custom data type, to be paired with an ExtensionArray.

    .. versionadded:: 0.23.0

    See Also
    --------
    extensions.register_extension_dtype
    extensions.ExtensionArray

    Notes
    -----
    The interface includes the following abstract methods that must
    be implemented by subclasses:

    * type
    * name
    * construct_from_string

    The following attributes influence the behavior of the dtype in
    pandas operations

    * _is_numeric
    * _is_boolean

    Optionally one can override construct_array_type for construction
    with the name of this dtype via the Registry. See
    :meth:`extensions.register_extension_dtype`.

    * construct_array_type

    The `na_value` class attribute can be used to set the default NA value
    for this type. :attr:`numpy.nan` is used by default.

    ExtensionDtypes are required to be hashable. The base class provides
    a default implementation, which relies on the ``_metadata`` class
    attribute. ``_metadata`` should be a tuple containing the strings
    that define your data type. For example, with ``PeriodDtype`` that's
    the ``freq`` attribute.

    **If you have a parametrized dtype you should set the ``_metadata``
    class property**.

    Ideally, the attributes in ``_metadata`` will match the
    parameters to your ``ExtensionDtype.__init__`` (if any). If any of
    the attributes in ``_metadata`` don't implement the standard
    ``__eq__`` or ``__hash__``, the default implementations here will not
    work.

    .. versionchanged:: 0.24.0

       Added ``_metadata``, ``__hash__``, and changed the default definition
       of ``__eq__``.

    For interaction with Apache Arrow (pyarrow), a ``__from_arrow__`` method
    can be implemented: this method receives a pyarrow Array or ChunkedArray
    as only argument and is expected to return the appropriate pandas
    ExtensionArray for this dtype and the passed values::

        class ExtensionDtype:

            def __from_arrow__(
                self, array: pyarrow.Array/ChunkedArray
            ) -> ExtensionArray:
                ...

    This class does not inherit from 'abc.ABCMeta' for performance reasons.
    Methods and properties required by the interface raise
    ``pandas.errors.AbstractMethodError`` and no ``register`` method is
    provided for registering virtual subclasses.
    """

    _metadata: Tuple[str, ...] = ()

    def __str__(self) -> str:
        return self.name

    def __eq__(self, other: Any) -> bool:
        """
        Check whether 'other' is equal to self.

        By default, 'other' is considered equal if either

        * it's a string matching 'self.name'.
        * it's an instance of this type and all of the
          the attributes in ``self._metadata`` are equal between
          `self` and `other`.

        Parameters
        ----------
        other : Any

        Returns
        -------
        bool
        """
        if isinstance(other, str):
            try:
                other = self.construct_from_string(other)
            except TypeError:
                return False
        if isinstance(other, type(self)):
            return all(
                getattr(self, attr) == getattr(other, attr) for attr in self._metadata
            )
        return False

    def __hash__(self) -> int:
        return hash(tuple(getattr(self, attr) for attr in self._metadata))

    def __ne__(self, other) -> bool:
        return not self.__eq__(other)

    @property
    def na_value(self):
        """
        Default NA value to use for this type.

        This is used in e.g. ExtensionArray.take. This should be the
        user-facing "boxed" version of the NA value, not the physical NA value
        for storage.  e.g. for JSONArray, this is an empty dictionary.
        """
        return np.nan

    @property
    def type(self) -> Type:
        """
        The scalar type for the array, e.g. ``int``

        It's expected ``ExtensionArray[item]`` returns an instance
        of ``ExtensionDtype.type`` for scalar ``item``, assuming
        that value is valid (not NA). NA values do not need to be
        instances of `type`.
        """
        raise AbstractMethodError(self)

    @property
    def kind(self) -> str:
        """
        A character code (one of 'biufcmMOSUV'), default 'O'

        This should match the NumPy dtype used when the array is
        converted to an ndarray, which is probably 'O' for object if
        the extension type cannot be represented as a built-in NumPy
        type.

        See Also
        --------
        numpy.dtype.kind
        """
        return "O"

    @property
    def name(self) -> str:
        """
        A string identifying the data type.

        Will be used for display in, e.g. ``Series.dtype``
        """
        raise AbstractMethodError(self)

    @property
    def names(self) -> Optional[List[str]]:
        """
        Ordered list of field names, or None if there are no fields.

        This is for compatibility with NumPy arrays, and may be removed in the
        future.
        """
        return None

    @classmethod
    def construct_array_type(cls):
        """
        Return the array type associated with this dtype.

        Returns
        -------
        type
        """
        raise NotImplementedError

    @classmethod
    def construct_from_string(cls, string: str):
        r"""
        Construct this type from a string.

        This is useful mainly for data types that accept parameters.
        For example, a period dtype accepts a frequency parameter that
        can be set as ``period[H]`` (where H means hourly frequency).

        By default, in the abstract class, just the name of the type is
        expected. But subclasses can overwrite this method to accept
        parameters.

        Parameters
        ----------
        string : str
            The name of the type, for example ``category``.

        Returns
        -------
        ExtensionDtype
            Instance of the dtype.

        Raises
        ------
        TypeError
            If a class cannot be constructed from this 'string'.

        Examples
        --------
        For extension dtypes with arguments the following may be an
        adequate implementation.

        >>> @classmethod
        ... def construct_from_string(cls, string):
        ...     pattern = re.compile(r"^my_type\[(?P<arg_name>.+)\]$")
        ...     match = pattern.match(string)
        ...     if match:
        ...         return cls(**match.groupdict())
        ...     else:
        ...         raise TypeError(f"Cannot construct a '{cls.__name__}' from
        ...             " "'{string}'")
        """
        if not isinstance(string, str):
            raise TypeError(f"Expects a string, got {type(string).__name__}")

        # error: Non-overlapping equality check (left operand type: "str", right
        #  operand type: "Callable[[ExtensionDtype], str]")  [comparison-overlap]
<<<<<<< HEAD
        if string != cls.name:  # type: ignore
=======
        assert isinstance(cls.name, str), (cls, type(cls.name))
        if string != cls.name:
>>>>>>> 4206fd42
            raise TypeError(f"Cannot construct a '{cls.__name__}' from '{string}'")
        return cls()

    @classmethod
    def is_dtype(cls, dtype) -> bool:
        """
        Check if we match 'dtype'.

        Parameters
        ----------
        dtype : object
            The object to check.

        Returns
        -------
        is_dtype : bool

        Notes
        -----
        The default implementation is True if

        1. ``cls.construct_from_string(dtype)`` is an instance
           of ``cls``.
        2. ``dtype`` is an object and is an instance of ``cls``
        3. ``dtype`` has a ``dtype`` attribute, and any of the above
           conditions is true for ``dtype.dtype``.
        """
        dtype = getattr(dtype, "dtype", dtype)

        if isinstance(dtype, (ABCSeries, ABCIndexClass, ABCDataFrame, np.dtype)):
            # https://github.com/pandas-dev/pandas/issues/22960
            # avoid passing data to `construct_from_string`. This could
            # cause a FutureWarning from numpy about failing elementwise
            # comparison from, e.g., comparing DataFrame == 'category'.
            return False
        elif dtype is None:
            return False
        elif isinstance(dtype, cls):
            return True
        if isinstance(dtype, str):
            try:
                return cls.construct_from_string(dtype) is not None
            except TypeError:
                return False
        return False

    @property
    def _is_numeric(self) -> bool:
        """
        Whether columns with this dtype should be considered numeric.

        By default ExtensionDtypes are assumed to be non-numeric.
        They'll be excluded from operations that exclude non-numeric
        columns, like (groupby) reductions, plotting, etc.
        """
        return False

    @property
    def _is_boolean(self) -> bool:
        """
        Whether this dtype should be considered boolean.

        By default, ExtensionDtypes are assumed to be non-numeric.
        Setting this to True will affect the behavior of several places,
        e.g.

        * is_bool
        * boolean indexing

        Returns
        -------
        bool
        """
        return False<|MERGE_RESOLUTION|>--- conflicted
+++ resolved
@@ -239,12 +239,8 @@
 
         # error: Non-overlapping equality check (left operand type: "str", right
         #  operand type: "Callable[[ExtensionDtype], str]")  [comparison-overlap]
-<<<<<<< HEAD
-        if string != cls.name:  # type: ignore
-=======
         assert isinstance(cls.name, str), (cls, type(cls.name))
         if string != cls.name:
->>>>>>> 4206fd42
             raise TypeError(f"Cannot construct a '{cls.__name__}' from '{string}'")
         return cls()
 
