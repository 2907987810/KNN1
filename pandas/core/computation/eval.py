#!/usr/bin/env python

"""
Top level ``eval`` module.
"""

import tokenize
from typing import Optional
import warnings

from pandas.util._validators import validate_bool_kwarg

from pandas.core.computation.engines import _engines
from pandas.core.computation.scope import _ensure_scope

from pandas.io.formats.printing import pprint_thing


def _check_engine(engine: Optional[str]) -> str:
    """
    Make sure a valid engine is passed.

    Parameters
    ----------
    engine : str

    Raises
    ------
    KeyError
      * If an invalid engine is passed
    ImportError
      * If numexpr was requested but doesn't exist

    Returns
    -------
    string engine
    """
    from pandas.core.computation.check import _NUMEXPR_INSTALLED

    if engine is None:
        if _NUMEXPR_INSTALLED:
            engine = "numexpr"
        else:
            engine = "python"

    if engine not in _engines:
        valid = list(_engines.keys())
        raise KeyError(
            "Invalid engine {engine!r} passed, valid engines are"
            " {valid}".format(engine=engine, valid=valid)
        )

    # TODO: validate this in a more general way (thinking of future engines
    # that won't necessarily be import-able)
    # Could potentially be done on engine instantiation
    if engine == "numexpr":
        if not _NUMEXPR_INSTALLED:
            raise ImportError(
                "'numexpr' is not installed or an "
                "unsupported version. Cannot use "
                "engine='numexpr' for query/eval "
                "if 'numexpr' is not installed"
            )

    return engine


def _check_parser(parser):
    """
    Make sure a valid parser is passed.

    Parameters
    ----------
    parser : str

    Raises
    ------
    KeyError
      * If an invalid parser is passed
    """
    from pandas.core.computation.expr import _parsers

    if parser not in _parsers:
        raise KeyError(
            "Invalid parser {parser!r} passed, valid parsers are"
            " {valid}".format(parser=parser, valid=_parsers.keys())
        )


def _check_resolvers(resolvers):
    if resolvers is not None:
        for resolver in resolvers:
            if not hasattr(resolver, "__getitem__"):
                name = type(resolver).__name__
                raise TypeError(
                    "Resolver of type {name!r} does not implement "
                    "the __getitem__ method".format(name=name)
                )


def _check_expression(expr):
    """
    Make sure an expression is not an empty string

    Parameters
    ----------
    expr : object
        An object that can be converted to a string

    Raises
    ------
    ValueError
      * If expr is an empty string
    """
    if not expr:
        raise ValueError("expr cannot be an empty string")


def _convert_expression(expr):
    """
    Convert an object to an expression.

    This function converts an object to an expression (a unicode string) and
    checks to make sure it isn't empty after conversion. This is used to
    convert operators to their string representation for recursive calls to
    :func:`~pandas.eval`.

    Parameters
    ----------
    expr : object
        The object to be converted to a string.

    Returns
    -------
    s : unicode
        The string representation of an object.

    Raises
    ------
    ValueError
      * If the expression is empty.
    """
    s = pprint_thing(expr)
    _check_expression(s)
    return s


def _check_for_locals(expr, stack_level, parser):
    from pandas.core.computation.expr import tokenize_string

    at_top_of_stack = stack_level == 0
    not_pandas_parser = parser != "pandas"

    if not_pandas_parser:
        msg = "The '@' prefix is only supported by the pandas parser"
    elif at_top_of_stack:
        msg = (
            "The '@' prefix is not allowed in "
            "top-level eval calls, \nplease refer to "
            "your variables by name without the '@' "
            "prefix"
        )

    if at_top_of_stack or not_pandas_parser:
        for toknum, tokval in tokenize_string(expr):
            if toknum == tokenize.OP and tokval == "@":
                raise SyntaxError(msg)


def eval(
    expr,
    parser="pandas",
    engine: Optional[str] = None,
    local_dict=None,
    global_dict=None,
    resolvers=(),
    level=0,
    target=None,
    inplace=False,
):
    """
    Evaluate a Python expression as a string using various backends.

    The following arithmetic operations are supported: ``+``, ``-``, ``*``,
    ``/``, ``**``, ``%``, ``//`` (python engine only) along with the following
    boolean operations: ``|`` (or), ``&`` (and), and ``~`` (not).
    Additionally, the ``'pandas'`` parser allows the use of :keyword:`and`,
    :keyword:`or`, and :keyword:`not` with the same semantics as the
    corresponding bitwise operators.  :class:`~pandas.Series` and
    :class:`~pandas.DataFrame` objects are supported and behave as they would
    with plain ol' Python evaluation.

    Parameters
    ----------
    expr : str or unicode
        The expression to evaluate. This string cannot contain any Python
        `statements
        <https://docs.python.org/3/reference/simple_stmts.html#simple-statements>`__,
        only Python `expressions
        <https://docs.python.org/3/reference/simple_stmts.html#expression-statements>`__.
    parser : {'pandas', 'python'}, default 'pandas'
        The parser to use to construct the syntax tree from the expression. The
        default of ``'pandas'`` parses code slightly different than standard
        Python. Alternatively, you can parse an expression using the
        ``'python'`` parser to retain strict Python semantics.  See the
        :ref:`enhancing performance <enhancingperf.eval>` documentation for
        more details.
    engine : {'python', 'numexpr'}, default 'numexpr'

        The engine used to evaluate the expression. Supported engines are

        - None         : tries to use ``numexpr``, falls back to ``python``
        - ``'numexpr'``: This default engine evaluates pandas objects using
                         numexpr for large speed ups in complex expressions
                         with large frames.
        - ``'python'``: Performs operations as if you had ``eval``'d in top
                        level python. This engine is generally not that useful.

        More backends may be available in the future.

<<<<<<< HEAD
=======
    truediv : bool, optional
        Whether to use true division, like in Python >= 3.
>>>>>>> d3461c14
    local_dict : dict or None, optional
        A dictionary of local variables, taken from locals() by default.
    global_dict : dict or None, optional
        A dictionary of global variables, taken from globals() by default.
    resolvers : list of dict-like or None, optional
        A list of objects implementing the ``__getitem__`` special method that
        you can use to inject an additional collection of namespaces to use for
        variable lookup. For example, this is used in the
        :meth:`~DataFrame.query` method to inject the
        ``DataFrame.index`` and ``DataFrame.columns``
        variables that refer to their respective :class:`~pandas.DataFrame`
        instance attributes.
    level : int, optional
        The number of prior stack frames to traverse and add to the current
        scope. Most users will **not** need to change this parameter.
    target : object, optional, default None
        This is the target object for assignment. It is used when there is
        variable assignment in the expression. If so, then `target` must
        support item assignment with string keys, and if a copy is being
        returned, it must also support `.copy()`.
    inplace : bool, default False
        If `target` is provided, and the expression mutates `target`, whether
        to modify `target` inplace. Otherwise, return a copy of `target` with
        the mutation.

    Returns
    -------
    ndarray, numeric scalar, DataFrame, Series

    Raises
    ------
    ValueError
        There are many instances where such an error can be raised:

        - `target=None`, but the expression is multiline.
        - The expression is multiline, but not all them have item assignment.
          An example of such an arrangement is this:

          a = b + 1
          a + 2

          Here, there are expressions on different lines, making it multiline,
          but the last line has no variable assigned to the output of `a + 2`.
        - `inplace=True`, but the expression is missing item assignment.
        - Item assignment is provided, but the `target` does not support
          string item assignment.
        - Item assignment is provided and `inplace=False`, but the `target`
          does not support the `.copy()` method

    See Also
    --------
    DataFrame.query
    DataFrame.eval

    Notes
    -----
    The ``dtype`` of any objects involved in an arithmetic ``%`` operation are
    recursively cast to ``float64``.

    See the :ref:`enhancing performance <enhancingperf.eval>` documentation for
    more details.
    """
    from pandas.core.computation.expr import Expr

    inplace = validate_bool_kwarg(inplace, "inplace")

    if isinstance(expr, str):
        _check_expression(expr)
        exprs = [e.strip() for e in expr.splitlines() if e.strip() != ""]
    else:
        exprs = [expr]
    multi_line = len(exprs) > 1

    if multi_line and target is None:
        raise ValueError(
            "multi-line expressions are only valid in the "
            "context of data, use DataFrame.eval"
        )

    ret = None
    first_expr = True
    target_modified = False

    for expr in exprs:
        expr = _convert_expression(expr)
        engine = _check_engine(engine)
        _check_parser(parser)
        _check_resolvers(resolvers)
        _check_for_locals(expr, level, parser)

        # get our (possibly passed-in) scope
        env = _ensure_scope(
            level + 1,
            global_dict=global_dict,
            local_dict=local_dict,
            resolvers=resolvers,
            target=target,
        )

        parsed_expr = Expr(expr, engine=engine, parser=parser, env=env)

        # construct the engine and evaluate the parsed expression
        eng = _engines[engine]
        eng_inst = eng(parsed_expr)
        ret = eng_inst.evaluate()

        if parsed_expr.assigner is None:
            if multi_line:
                raise ValueError(
                    "Multi-line expressions are only valid"
                    " if all expressions contain an assignment"
                )
            elif inplace:
                raise ValueError("Cannot operate inplace if there is no assignment")

        # assign if needed
        assigner = parsed_expr.assigner
        if env.target is not None and assigner is not None:
            target_modified = True

            # if returning a copy, copy only on the first assignment
            if not inplace and first_expr:
                try:
                    target = env.target.copy()
                except AttributeError:
                    raise ValueError("Cannot return a copy of the target")
            else:
                target = env.target

            # TypeError is most commonly raised (e.g. int, list), but you
            # get IndexError if you try to do this assignment on np.ndarray.
            # we will ignore numpy warnings here; e.g. if trying
            # to use a non-numeric indexer
            try:
                with warnings.catch_warnings(record=True):
                    # TODO: Filter the warnings we actually care about here.
                    target[assigner] = ret
            except (TypeError, IndexError):
                raise ValueError("Cannot assign expression output to target")

            if not resolvers:
                resolvers = ({assigner: ret},)
            else:
                # existing resolver needs updated to handle
                # case of mutating existing column in copy
                for resolver in resolvers:
                    if assigner in resolver:
                        resolver[assigner] = ret
                        break
                else:
                    resolvers += ({assigner: ret},)

            ret = None
            first_expr = False

    # We want to exclude `inplace=None` as being False.
    if inplace is False:
        return target if target_modified else ret<|MERGE_RESOLUTION|>--- conflicted
+++ resolved
@@ -218,11 +218,6 @@
 
         More backends may be available in the future.
 
-<<<<<<< HEAD
-=======
-    truediv : bool, optional
-        Whether to use true division, like in Python >= 3.
->>>>>>> d3461c14
     local_dict : dict or None, optional
         A dictionary of local variables, taken from locals() by default.
     global_dict : dict or None, optional
