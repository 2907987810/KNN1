--- conflicted
+++ resolved
@@ -170,12 +170,8 @@
 def eval(
     expr,
     parser="pandas",
-<<<<<<< HEAD
     engine: Optional[str] = None,
-=======
-    engine=None,
     truediv=_no_default,
->>>>>>> db60ab6c
     local_dict=None,
     global_dict=None,
     resolvers=(),
@@ -223,13 +219,10 @@
 
         More backends may be available in the future.
 
-<<<<<<< HEAD
-=======
     truediv : bool, optional
         Whether to use true division, like in Python >= 3.
         deprecated:: 1.0.0
 
->>>>>>> db60ab6c
     local_dict : dict or None, optional
         A dictionary of local variables, taken from locals() by default.
     global_dict : dict or None, optional
