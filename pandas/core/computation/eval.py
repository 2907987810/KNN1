--- conflicted
+++ resolved
@@ -19,14 +19,7 @@
 )
 from pandas.core.computation.parsing import tokenize_string
 from pandas.core.computation.scope import ensure_scope
-<<<<<<< HEAD
-from pandas.core.frame import (
-    DataFrame,
-    Series,
-)
-=======
 from pandas.core.generic import NDFrame
->>>>>>> 8ed21d54
 
 from pandas.io.formats.printing import pprint_thing
 
@@ -395,11 +388,7 @@
             try:
                 with warnings.catch_warnings(record=True):
                     # TODO: Filter the warnings we actually care about here.
-<<<<<<< HEAD
-                    if isinstance(target, (DataFrame, Series)):
-=======
                     if inplace and isinstance(target, NDFrame):
->>>>>>> 8ed21d54
                         target.loc[:, assigner] = ret
                     else:
                         target[assigner] = ret
