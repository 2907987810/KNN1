""" manage PyTables query interface via Expressions """

import ast
from functools import partial
from typing import Any, Dict, Optional, Tuple

import numpy as np

from pandas._libs.tslibs import Timedelta, Timestamp
from pandas.compat.chainmap import DeepChainMap

from pandas.core.dtypes.common import is_list_like

import pandas as pd
import pandas.core.common as com
from pandas.core.computation import expr, ops, scope as _scope
from pandas.core.computation.common import _ensure_decoded
from pandas.core.computation.expr import BaseExprVisitor
from pandas.core.computation.ops import UndefinedVariableError, is_term

from pandas.io.formats.printing import pprint_thing, pprint_thing_encoded


class PyTablesScope(_scope.Scope):
    __slots__ = ("queryables",)

    queryables: Dict[str, Any]

    def __init__(
        self,
        level: int,
        global_dict=None,
        local_dict=None,
        queryables: Optional[Dict[str, Any]] = None,
    ):
        super().__init__(level + 1, global_dict=global_dict, local_dict=local_dict)
        self.queryables = queryables or dict()


class Term(ops.Term):
    env: PyTablesScope

    def __new__(cls, name, env, side=None, encoding=None):
        klass = Constant if not isinstance(name, str) else cls
        return object.__new__(klass)

    def __init__(self, name, env: PyTablesScope, side=None, encoding=None):
        super().__init__(name, env, side=side, encoding=encoding)

    def _resolve_name(self):
        # must be a queryables
        if self.side == "left":
            # Note: The behavior of __new__ ensures that self.name is a str here
            if self.name not in self.env.queryables:
                raise NameError(f"name {repr(self.name)} is not defined")
            return self.name

        # resolve the rhs (and allow it to be None)
        try:
            return self.env.resolve(self.name, is_local=False)
        except UndefinedVariableError:
            return self.name

    # read-only property overwriting read/write property
    @property  # type: ignore
    def value(self):
        return self._value


class Constant(Term):
    def __init__(self, value, env: PyTablesScope, side=None, encoding=None):
        assert isinstance(env, PyTablesScope), type(env)
        super().__init__(value, env, side=side, encoding=encoding)

    def _resolve_name(self):
        return self._name


class BinOp(ops.BinOp):

    _max_selectors = 31

    op: str
    queryables: Dict[str, Any]

    def __init__(self, op: str, lhs, rhs, queryables: Dict[str, Any], encoding):
        super().__init__(op, lhs, rhs)
        self.queryables = queryables
        self.encoding = encoding
        self.condition = None

    def _disallow_scalar_only_bool_ops(self):
        pass

    def prune(self, klass):
        def pr(left, right):
            """ create and return a new specialized BinOp from myself """

            if left is None:
                return right
            elif right is None:
                return left

            k = klass
            if isinstance(left, ConditionBinOp):
                if isinstance(right, ConditionBinOp):
                    k = JointConditionBinOp
                elif isinstance(left, k):
                    return left
                elif isinstance(right, k):
                    return right

            elif isinstance(left, FilterBinOp):
                if isinstance(right, FilterBinOp):
                    k = JointFilterBinOp
                elif isinstance(left, k):
                    return left
                elif isinstance(right, k):
                    return right

            return k(
                self.op, left, right, queryables=self.queryables, encoding=self.encoding
            ).evaluate()

        left, right = self.lhs, self.rhs

        if is_term(left) and is_term(right):
            res = pr(left.value, right.value)
        elif not is_term(left) and is_term(right):
            res = pr(left.prune(klass), right.value)
        elif is_term(left) and not is_term(right):
            res = pr(left.value, right.prune(klass))
        elif not (is_term(left) or is_term(right)):
            res = pr(left.prune(klass), right.prune(klass))

        return res

    def conform(self, rhs):
        """ inplace conform rhs """
        if not is_list_like(rhs):
            rhs = [rhs]
        if isinstance(rhs, np.ndarray):
            rhs = rhs.ravel()
        return rhs

    @property
    def is_valid(self) -> bool:
        """ return True if this is a valid field """
        return self.lhs in self.queryables

    @property
    def is_in_table(self) -> bool:
<<<<<<< HEAD
        """
        return True if this is a valid column name for generation (e.g. an
        actual column in the table) """
=======
        """ return True if this is a valid column name for generation (e.g. an
        actual column in the table)
        """
>>>>>>> f1c5cb0c
        return self.queryables.get(self.lhs) is not None

    @property
    def kind(self):
        """ the kind of my field """
        return getattr(self.queryables.get(self.lhs), "kind", None)

    @property
    def meta(self):
        """ the meta of my field """
        return getattr(self.queryables.get(self.lhs), "meta", None)

    @property
    def metadata(self):
        """ the metadata of my field """
        return getattr(self.queryables.get(self.lhs), "metadata", None)

    def generate(self, v) -> str:
        """ create and return the op string for this TermValue """
        val = v.tostring(self.encoding)
        return f"({self.lhs} {self.op} {val})"

    def convert_value(self, v) -> "TermValue":
<<<<<<< HEAD
        """
        convert the expression that is in the term to something that is
        accepted by pytables """
=======
        """ convert the expression that is in the term to something that is
        accepted by pytables
        """
>>>>>>> f1c5cb0c

        def stringify(value):
            if self.encoding is not None:
                encoder = partial(pprint_thing_encoded, encoding=self.encoding)
            else:
                encoder = pprint_thing
            return encoder(value)

        kind = _ensure_decoded(self.kind)
        meta = _ensure_decoded(self.meta)
        if kind == "datetime64" or kind == "datetime":
            if isinstance(v, (int, float)):
                v = stringify(v)
            v = _ensure_decoded(v)
            v = Timestamp(v)
            if v.tz is not None:
                v = v.tz_convert("UTC")
            return TermValue(v, v.value, kind)
        elif kind == "timedelta64" or kind == "timedelta":
            v = Timedelta(v, unit="s").value
            return TermValue(int(v), v, kind)
        elif meta == "category":
            metadata = com.values_from_object(self.metadata)
            result = metadata.searchsorted(v, side="left")

            # result returns 0 if v is first element or if v is not in metadata
            # check that metadata contains v
            if not result and v not in metadata:
                result = -1
            return TermValue(result, result, "integer")
        elif kind == "integer":
            v = int(float(v))
            return TermValue(v, v, kind)
        elif kind == "float":
            v = float(v)
            return TermValue(v, v, kind)
        elif kind == "bool":
            if isinstance(v, str):
                v = not v.strip().lower() in [
                    "false",
                    "f",
                    "no",
                    "n",
                    "none",
                    "0",
                    "[]",
                    "{}",
                    "",
                ]
            else:
                v = bool(v)
            return TermValue(v, v, kind)
        elif isinstance(v, str):
            # string quoting
            return TermValue(v, stringify(v), "string")
        else:
            raise TypeError(f"Cannot compare {v} of type {type(v)} to {kind} column")

    def convert_values(self):
        pass


class FilterBinOp(BinOp):
    filter: Optional[Tuple[Any, Any, pd.Index]] = None

    def __repr__(self) -> str:
        if self.filter is None:
            return "Filter: Not Initialized"
        return pprint_thing(f"[Filter : [{self.filter[0]}] -> [{self.filter[1]}]")

    def invert(self):
        """ invert the filter """
        if self.filter is not None:
            f = list(self.filter)
            f[1] = self.generate_filter_op(invert=True)
            self.filter = tuple(f)
        return self

    def format(self):
        """ return the actual filter format """
        return [self.filter]

    def evaluate(self):

        if not self.is_valid:
            raise ValueError(f"query term is not valid [{self}]")

        rhs = self.conform(self.rhs)
        values = list(rhs)

        if self.is_in_table:

            # if too many values to create the expression, use a filter instead
            if self.op in ["==", "!="] and len(values) > self._max_selectors:

                filter_op = self.generate_filter_op()
                self.filter = (self.lhs, filter_op, pd.Index(values))

                return self
            return None

        # equality conditions
        if self.op in ["==", "!="]:

            filter_op = self.generate_filter_op()
            self.filter = (self.lhs, filter_op, pd.Index(values))

        else:
            raise TypeError(
                f"passing a filterable condition to a non-table indexer [{self}]"
            )

        return self

    def generate_filter_op(self, invert: bool = False):
        if (self.op == "!=" and not invert) or (self.op == "==" and invert):
            return lambda axis, vals: ~axis.isin(vals)
        else:
            return lambda axis, vals: axis.isin(vals)


class JointFilterBinOp(FilterBinOp):
    def format(self):
        raise NotImplementedError("unable to collapse Joint Filters")

    def evaluate(self):
        return self


class ConditionBinOp(BinOp):
    def __repr__(self) -> str:
        return pprint_thing(f"[Condition : [{self.condition}]]")

    def invert(self):
        """ invert the condition """
        # if self.condition is not None:
        #    self.condition = "~(%s)" % self.condition
        # return self
        raise NotImplementedError(
            "cannot use an invert condition when passing to numexpr"
        )

    def format(self):
        """ return the actual ne format """
        return self.condition

    def evaluate(self):

        if not self.is_valid:
            raise ValueError(f"query term is not valid [{self}]")

        # convert values if we are in the table
        if not self.is_in_table:
            return None

        rhs = self.conform(self.rhs)
        values = [self.convert_value(v) for v in rhs]

        # equality conditions
        if self.op in ["==", "!="]:

            # too many values to create the expression?
            if len(values) <= self._max_selectors:
                vs = [self.generate(v) for v in values]
                self.condition = f"({' | '.join(vs)})"

            # use a filter after reading
            else:
                return None
        else:
            self.condition = self.generate(values[0])

        return self


class JointConditionBinOp(ConditionBinOp):
    def evaluate(self):
        self.condition = f"({self.lhs.condition} {self.op} {self.rhs.condition})"
        return self


class UnaryOp(ops.UnaryOp):
    def prune(self, klass):

        if self.op != "~":
            raise NotImplementedError("UnaryOp only support invert type ops")

        operand = self.operand
        operand = operand.prune(klass)

        if operand is not None:
            if issubclass(klass, ConditionBinOp):
                if operand.condition is not None:
                    return operand.invert()
            elif issubclass(klass, FilterBinOp):
                if operand.filter is not None:
                    return operand.invert()

        return None


class PyTablesExprVisitor(BaseExprVisitor):
    const_type = Constant
    term_type = Term

    def __init__(self, env, engine, parser, **kwargs):
        super().__init__(env, engine, parser)
        for bin_op in self.binary_ops:
            bin_node = self.binary_op_nodes_map[bin_op]
            setattr(
                self,
                f"visit_{bin_node}",
                lambda node, bin_op=bin_op: partial(BinOp, bin_op, **kwargs),
            )

    def visit_UnaryOp(self, node, **kwargs):
        if isinstance(node.op, (ast.Not, ast.Invert)):
            return UnaryOp("~", self.visit(node.operand))
        elif isinstance(node.op, ast.USub):
            return self.const_type(-self.visit(node.operand).value, self.env)
        elif isinstance(node.op, ast.UAdd):
            raise NotImplementedError("Unary addition not supported")

    def visit_Index(self, node, **kwargs):
        return self.visit(node.value).value

    def visit_Assign(self, node, **kwargs):
        cmpr = ast.Compare(
            ops=[ast.Eq()], left=node.targets[0], comparators=[node.value]
        )
        return self.visit(cmpr)

    def visit_Subscript(self, node, **kwargs):
        # only allow simple subscripts

        value = self.visit(node.value)
        slobj = self.visit(node.slice)
        try:
            value = value.value
        except AttributeError:
            pass

        try:
            return self.const_type(value[slobj], self.env)
        except TypeError:
            raise ValueError(f"cannot subscript {repr(value)} with {repr(slobj)}")

    def visit_Attribute(self, node, **kwargs):
        attr = node.attr
        value = node.value

        ctx = type(node.ctx)
        if ctx == ast.Load:
            # resolve the value
            resolved = self.visit(value)

            # try to get the value to see if we are another expression
            try:
                resolved = resolved.value
            except (AttributeError):
                pass

            try:
                return self.term_type(getattr(resolved, attr), self.env)
            except AttributeError:

                # something like datetime.datetime where scope is overridden
                if isinstance(value, ast.Name) and value.id == attr:
                    return resolved

        raise ValueError(f"Invalid Attribute context {ctx.__name__}")

    def translate_In(self, op):
        return ast.Eq() if isinstance(op, ast.In) else op

    def _rewrite_membership_op(self, node, left, right):
        return self.visit(node.op), node.op, left, right


def _validate_where(w):
    """
    Validate that the where statement is of the right type.

    The type may either be String, Expr, or list-like of Exprs.

    Parameters
    ----------
    w : String term expression, Expr, or list-like of Exprs.

    Returns
    -------
    where : The original where clause if the check was successful.

    Raises
    ------
    TypeError : An invalid data type was passed in for w (e.g. dict).
    """

    if not (isinstance(w, (PyTablesExpr, str)) or is_list_like(w)):
        raise TypeError(
            "where must be passed as a string, PyTablesExpr, "
            "or list-like of PyTablesExpr"
        )

    return w


class PyTablesExpr(expr.Expr):
    """
    Hold a pytables-like expression, comprised of possibly multiple 'terms'.

    Parameters
    ----------
    where : string term expression, PyTablesExpr, or list-like of PyTablesExprs
    queryables : a "kinds" map (dict of column name -> kind), or None if column
        is non-indexable
    encoding : an encoding that will encode the query terms

    Returns
    -------
    a PyTablesExpr object

    Examples
    --------

    'index>=date'
    "columns=['A', 'D']"
    'columns=A'
    'columns==A'
    "~(columns=['A','B'])"
    'index>df.index[3] & string="bar"'
    '(index>df.index[3] & index<=df.index[6]) | string="bar"'
    "ts>=Timestamp('2012-02-01')"
    "major_axis>=20130101"
    """

    _visitor: Optional[PyTablesExprVisitor]
    env: PyTablesScope

    def __init__(
        self,
        where,
        queryables: Optional[Dict[str, Any]] = None,
        encoding=None,
        scope_level: int = 0,
    ):

        where = _validate_where(where)

        self.encoding = encoding
        self.condition = None
        self.filter = None
        self.terms = None
        self._visitor = None

        # capture the environment if needed
        local_dict: DeepChainMap[Any, Any] = DeepChainMap()

        if isinstance(where, PyTablesExpr):
            local_dict = where.env.scope
            _where = where.expr

        elif isinstance(where, (list, tuple)):
            where = list(where)
            for idx, w in enumerate(where):
                if isinstance(w, PyTablesExpr):
                    local_dict = w.env.scope
                else:
                    w = _validate_where(w)
                    where[idx] = w
            _where = " & ".join((f"({w})" for w in com.flatten(where)))
        else:
            _where = where

        self.expr = _where
        self.env = PyTablesScope(scope_level + 1, local_dict=local_dict)

        if queryables is not None and isinstance(self.expr, str):
            self.env.queryables.update(queryables)
            self._visitor = PyTablesExprVisitor(
                self.env,
                queryables=queryables,
                parser="pytables",
                engine="pytables",
                encoding=encoding,
            )
            self.terms = self.parse()

    def __repr__(self) -> str:
        if self.terms is not None:
            return pprint_thing(self.terms)
        return pprint_thing(self.expr)

    def evaluate(self):
        """ create and return the numexpr condition and filter """

        try:
            self.condition = self.terms.prune(ConditionBinOp)
        except AttributeError:
            raise ValueError(
                f"cannot process expression [{self.expr}], [{self}] "
                "is not a valid condition"
            )
        try:
            self.filter = self.terms.prune(FilterBinOp)
        except AttributeError:
            raise ValueError(
                f"cannot process expression [{self.expr}], [{self}] "
                "is not a valid filter"
            )

        return self.condition, self.filter


class TermValue:
    """ hold a term value the we use to construct a condition/filter """

    def __init__(self, value, converted, kind: str):
        assert isinstance(kind, str), kind
        self.value = value
        self.converted = converted
        self.kind = kind

    def tostring(self, encoding) -> str:
        """ quote the string if not encoded else encode and return """
        if self.kind == "string":
            if encoding is not None:
                return str(self.converted)
            return f'"{self.converted}"'
        elif self.kind == "float":
            # python 2 str(float) is not always
            # round-trippable so use repr()
            return repr(self.converted)
        return str(self.converted)


def maybe_expression(s) -> bool:
    """ loose checking if s is a pytables-acceptable expression """
    if not isinstance(s, str):
        return False
    ops = PyTablesExprVisitor.binary_ops + PyTablesExprVisitor.unary_ops + ("=",)

    # make sure we have an op at least
    return any(op in s for op in ops)<|MERGE_RESOLUTION|>--- conflicted
+++ resolved
@@ -150,15 +150,10 @@
 
     @property
     def is_in_table(self) -> bool:
-<<<<<<< HEAD
         """
         return True if this is a valid column name for generation (e.g. an
-        actual column in the table) """
-=======
-        """ return True if this is a valid column name for generation (e.g. an
         actual column in the table)
         """
->>>>>>> f1c5cb0c
         return self.queryables.get(self.lhs) is not None
 
     @property
@@ -182,15 +177,10 @@
         return f"({self.lhs} {self.op} {val})"
 
     def convert_value(self, v) -> "TermValue":
-<<<<<<< HEAD
         """
         convert the expression that is in the term to something that is
-        accepted by pytables """
-=======
-        """ convert the expression that is in the term to something that is
         accepted by pytables
         """
->>>>>>> f1c5cb0c
 
         def stringify(value):
             if self.encoding is not None:
