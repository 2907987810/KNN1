--- conflicted
+++ resolved
@@ -2,11 +2,7 @@
 
 import ast
 from functools import partial
-<<<<<<< HEAD
-from typing import Callable, Optional
-=======
-from typing import Any, Optional, Tuple
->>>>>>> fe1803d9
+from typing import Any, Callable, Optional, Tuple
 
 import numpy as np
 
