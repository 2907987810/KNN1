--- conflicted
+++ resolved
@@ -4,11 +4,8 @@
 import struct
 import subprocess
 import codecs
-<<<<<<< HEAD
 import locale
-=======
 import importlib
->>>>>>> 456dcae1
 
 
 def get_sys_info():
