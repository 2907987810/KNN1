from __future__ import division

from contextlib import contextmanager
from datetime import datetime
from functools import wraps
import locale
import os
import re
from shutil import rmtree
import string
import subprocess
import sys
import tempfile
import traceback
import warnings

<<<<<<< HEAD
from datetime import datetime
from functools import wraps
from contextlib import contextmanager

from bitarray import bitarray
from numpy.random import randn, rand
=======
>>>>>>> aa1549f7
import numpy as np
from numpy.random import rand, randn

from pandas._libs import testing as _testing
import pandas.compat as compat
from pandas.compat import (
    PY2, PY3, Counter, StringIO, callable, filter, httplib, lmap, lrange, lzip,
    map, raise_with_traceback, range, string_types, u, unichr, zip)

from pandas.core.dtypes.common import (
    is_bool, is_categorical_dtype, is_datetime64_dtype, is_datetime64tz_dtype,
    is_datetimelike_v_numeric, is_datetimelike_v_object,
    is_extension_array_dtype, is_interval_dtype, is_list_like, is_number,
    is_period_dtype, is_sequence, is_timedelta64_dtype, needs_i8_conversion)
from pandas.core.dtypes.missing import array_equivalent

import pandas as pd
from pandas import (
    Categorical, CategoricalIndex, DataFrame, DatetimeIndex, Index,
    IntervalIndex, MultiIndex, Panel, PeriodIndex, RangeIndex, Series,
    bdate_range)
from pandas.core.algorithms import take_1d
from pandas.core.arrays import (
    DatetimeArrayMixin as DatetimeArray, ExtensionArray, IntervalArray,
    PeriodArray, TimedeltaArrayMixin as TimedeltaArray, period_array)
import pandas.core.common as com

from pandas.io.common import urlopen
from pandas.io.formats.printing import pprint_thing

N = 30
K = 4
_RAISE_NETWORK_ERROR_DEFAULT = False

# set testing_mode
_testing_mode_warnings = (DeprecationWarning, compat.ResourceWarning)


def set_testing_mode():
    # set the testing mode filters
    testing_mode = os.environ.get('PANDAS_TESTING_MODE', 'None')
    if 'deprecate' in testing_mode:
        warnings.simplefilter('always', _testing_mode_warnings)


def reset_testing_mode():
    # reset the testing mode filters
    testing_mode = os.environ.get('PANDAS_TESTING_MODE', 'None')
    if 'deprecate' in testing_mode:
        warnings.simplefilter('ignore', _testing_mode_warnings)


set_testing_mode()


def reset_display_options():
    """
    Reset the display options for printing and representing objects.
    """

    pd.reset_option('^display.', silent=True)


def round_trip_pickle(obj, path=None):
    """
    Pickle an object and then read it again.

    Parameters
    ----------
    obj : pandas object
        The object to pickle and then re-read.
    path : str, default None
        The path where the pickled object is written and then read.

    Returns
    -------
    round_trip_pickled_object : pandas object
        The original object that was pickled and then re-read.
    """

    if path is None:
        path = u('__{random_bytes}__.pickle'.format(random_bytes=rands(10)))
    with ensure_clean(path) as path:
        pd.to_pickle(obj, path)
        return pd.read_pickle(path)


def round_trip_pathlib(writer, reader, path=None):
    """
    Write an object to file specified by a pathlib.Path and read it back

    Parameters
    ----------
    writer : callable bound to pandas object
        IO writing function (e.g. DataFrame.to_csv )
    reader : callable
        IO reading function (e.g. pd.read_csv )
    path : str, default None
        The path where the object is written and then read.

    Returns
    -------
    round_trip_object : pandas object
        The original object that was serialized and then re-read.
    """

    import pytest
    Path = pytest.importorskip('pathlib').Path
    if path is None:
        path = '___pathlib___'
    with ensure_clean(path) as path:
        writer(Path(path))
        obj = reader(Path(path))
    return obj


def round_trip_localpath(writer, reader, path=None):
    """
    Write an object to file specified by a py.path LocalPath and read it back

    Parameters
    ----------
    writer : callable bound to pandas object
        IO writing function (e.g. DataFrame.to_csv )
    reader : callable
        IO reading function (e.g. pd.read_csv )
    path : str, default None
        The path where the object is written and then read.

    Returns
    -------
    round_trip_object : pandas object
        The original object that was serialized and then re-read.
    """
    import pytest
    LocalPath = pytest.importorskip('py.path').local
    if path is None:
        path = '___localpath___'
    with ensure_clean(path) as path:
        writer(LocalPath(path))
        obj = reader(LocalPath(path))
    return obj


@contextmanager
def decompress_file(path, compression):
    """
    Open a compressed file and return a file object

    Parameters
    ----------
    path : str
        The path where the file is read from

    compression : {'gzip', 'bz2', 'zip', 'xz', None}
        Name of the decompression to use

    Returns
    -------
    f : file object
    """

    if compression is None:
        f = open(path, 'rb')
    elif compression == 'gzip':
        import gzip
        f = gzip.open(path, 'rb')
    elif compression == 'bz2':
        import bz2
        f = bz2.BZ2File(path, 'rb')
    elif compression == 'xz':
        lzma = compat.import_lzma()
        f = lzma.LZMAFile(path, 'rb')
    elif compression == 'zip':
        import zipfile
        zip_file = zipfile.ZipFile(path)
        zip_names = zip_file.namelist()
        if len(zip_names) == 1:
            f = zip_file.open(zip_names.pop())
        else:
            raise ValueError('ZIP file {} error. Only one file per ZIP.'
                             .format(path))
    else:
        msg = 'Unrecognized compression type: {}'.format(compression)
        raise ValueError(msg)

    try:
        yield f
    finally:
        f.close()
        if compression == "zip":
            zip_file.close()


def write_to_compressed(compression, path, data, dest="test"):
    """
    Write data to a compressed file.

    Parameters
    ----------
    compression : {'gzip', 'bz2', 'zip', 'xz'}
        The compression type to use.
    path : str
        The file path to write the data.
    data : str
        The data to write.
    dest : str, default "test"
        The destination file (for ZIP only)

    Raises
    ------
    ValueError : An invalid compression value was passed in.
    """

    if compression == "zip":
        import zipfile
        compress_method = zipfile.ZipFile
    elif compression == "gzip":
        import gzip
        compress_method = gzip.GzipFile
    elif compression == "bz2":
        import bz2
        compress_method = bz2.BZ2File
    elif compression == "xz":
        lzma = compat.import_lzma()
        compress_method = lzma.LZMAFile
    else:
        msg = "Unrecognized compression type: {}".format(compression)
        raise ValueError(msg)

    if compression == "zip":
        mode = "w"
        args = (dest, data)
        method = "writestr"
    else:
        mode = "wb"
        args = (data,)
        method = "write"

    with compress_method(path, mode=mode) as f:
        getattr(f, method)(*args)


def assert_almost_equal(left, right, check_dtype="equiv",
                        check_less_precise=False, **kwargs):
    """
    Check that the left and right objects are approximately equal.

    By approximately equal, we refer to objects that are numbers or that
    contain numbers which may be equivalent to specific levels of precision.

    Parameters
    ----------
    left : object
    right : object
    check_dtype : bool / string {'equiv'}, default 'equiv'
        Check dtype if both a and b are the same type. If 'equiv' is passed in,
        then `RangeIndex` and `Int64Index` are also considered equivalent
        when doing type checking.
    check_less_precise : bool or int, default False
        Specify comparison precision. 5 digits (False) or 3 digits (True)
        after decimal points are compared. If int, then specify the number
        of digits to compare.

        When comparing two numbers, if the first number has magnitude less
        than 1e-5, we compare the two numbers directly and check whether
        they are equivalent within the specified precision. Otherwise, we
        compare the **ratio** of the second number to the first number and
        check whether it is equivalent to 1 within the specified precision.
    """

    if isinstance(left, pd.Index):
        return assert_index_equal(left, right,
                                  check_exact=False,
                                  exact=check_dtype,
                                  check_less_precise=check_less_precise,
                                  **kwargs)

    elif isinstance(left, pd.Series):
        return assert_series_equal(left, right,
                                   check_exact=False,
                                   check_dtype=check_dtype,
                                   check_less_precise=check_less_precise,
                                   **kwargs)

    elif isinstance(left, pd.DataFrame):
        return assert_frame_equal(left, right,
                                  check_exact=False,
                                  check_dtype=check_dtype,
                                  check_less_precise=check_less_precise,
                                  **kwargs)

    else:
        # Other sequences.
        if check_dtype:
            if is_number(left) and is_number(right):
                # Do not compare numeric classes, like np.float64 and float.
                pass
            elif is_bool(left) and is_bool(right):
                # Do not compare bool classes, like np.bool_ and bool.
                pass
            else:
                if (isinstance(left, np.ndarray) or
                        isinstance(right, np.ndarray)):
                    obj = "numpy array"
                else:
                    obj = "Input"
                assert_class_equal(left, right, obj=obj)
        return _testing.assert_almost_equal(
            left, right,
            check_dtype=check_dtype,
            check_less_precise=check_less_precise,
            **kwargs)


def _check_isinstance(left, right, cls):
    """
    Helper method for our assert_* methods that ensures that
    the two objects being compared have the right type before
    proceeding with the comparison.

    Parameters
    ----------
    left : The first object being compared.
    right : The second object being compared.
    cls : The class type to check against.

    Raises
    ------
    AssertionError : Either `left` or `right` is not an instance of `cls`.
    """

    err_msg = "{name} Expected type {exp_type}, found {act_type} instead"
    cls_name = cls.__name__

    if not isinstance(left, cls):
        raise AssertionError(err_msg.format(name=cls_name, exp_type=cls,
                                            act_type=type(left)))
    if not isinstance(right, cls):
        raise AssertionError(err_msg.format(name=cls_name, exp_type=cls,
                                            act_type=type(right)))


def assert_dict_equal(left, right, compare_keys=True):

    _check_isinstance(left, right, dict)
    return _testing.assert_dict_equal(left, right, compare_keys=compare_keys)


def randbool(size=(), p=0.5):
    return rand(*size) <= p


RANDS_CHARS = np.array(list(string.ascii_letters + string.digits),
                       dtype=(np.str_, 1))
RANDU_CHARS = np.array(list(u("").join(map(unichr, lrange(1488, 1488 + 26))) +
                            string.digits), dtype=(np.unicode_, 1))


def rands_array(nchars, size, dtype='O'):
    """Generate an array of byte strings."""
    retval = (np.random.choice(RANDS_CHARS, size=nchars * np.prod(size))
              .view((np.str_, nchars)).reshape(size))
    if dtype is None:
        return retval
    else:
        return retval.astype(dtype)


def randu_array(nchars, size, dtype='O'):
    """Generate an array of unicode strings."""
    retval = (np.random.choice(RANDU_CHARS, size=nchars * np.prod(size))
              .view((np.unicode_, nchars)).reshape(size))
    if dtype is None:
        return retval
    else:
        return retval.astype(dtype)


def rands(nchars):
    """
    Generate one random byte string.

    See `rands_array` if you want to create an array of random strings.

    """
    return ''.join(np.random.choice(RANDS_CHARS, nchars))


def randu(nchars):
    """
    Generate one random unicode string.

    See `randu_array` if you want to create an array of random unicode strings.

    """
    return ''.join(np.random.choice(RANDU_CHARS, nchars))


def close(fignum=None):
    from matplotlib.pyplot import get_fignums, close as _close

    if fignum is None:
        for fignum in get_fignums():
            _close(fignum)
    else:
        _close(fignum)


# -----------------------------------------------------------------------------
# locale utilities


def check_output(*popenargs, **kwargs):
    # shamelessly taken from Python 2.7 source
    r"""Run command with arguments and return its output as a byte string.

    If the exit code was non-zero it raises a CalledProcessError.  The
    CalledProcessError object will have the return code in the returncode
    attribute and output in the output attribute.

    The arguments are the same as for the Popen constructor.  Example:

    >>> check_output(["ls", "-l", "/dev/null"])
    'crw-rw-rw- 1 root root 1, 3 Oct 18  2007 /dev/null\n'

    The stdout argument is not allowed as it is used internally.
    To capture standard error in the result, use stderr=STDOUT.

    >>> check_output(["/bin/sh", "-c",
    ...               "ls -l non_existent_file ; exit 0"],
    ...              stderr=STDOUT)
    'ls: non_existent_file: No such file or directory\n'
    """
    if 'stdout' in kwargs:
        raise ValueError('stdout argument not allowed, it will be overridden.')
    process = subprocess.Popen(stdout=subprocess.PIPE, stderr=subprocess.PIPE,
                               *popenargs, **kwargs)
    output, unused_err = process.communicate()
    retcode = process.poll()
    if retcode:
        cmd = kwargs.get("args")
        if cmd is None:
            cmd = popenargs[0]
        raise subprocess.CalledProcessError(retcode, cmd, output=output)
    return output


def _default_locale_getter():
    try:
        raw_locales = check_output(['locale -a'], shell=True)
    except subprocess.CalledProcessError as e:
        raise type(e)("{exception}, the 'locale -a' command cannot be found "
                      "on your system".format(exception=e))
    return raw_locales


def get_locales(prefix=None, normalize=True,
                locale_getter=_default_locale_getter):
    """Get all the locales that are available on the system.

    Parameters
    ----------
    prefix : str
        If not ``None`` then return only those locales with the prefix
        provided. For example to get all English language locales (those that
        start with ``"en"``), pass ``prefix="en"``.
    normalize : bool
        Call ``locale.normalize`` on the resulting list of available locales.
        If ``True``, only locales that can be set without throwing an
        ``Exception`` are returned.
    locale_getter : callable
        The function to use to retrieve the current locales. This should return
        a string with each locale separated by a newline character.

    Returns
    -------
    locales : list of strings
        A list of locale strings that can be set with ``locale.setlocale()``.
        For example::

            locale.setlocale(locale.LC_ALL, locale_string)

    On error will return None (no locale available, e.g. Windows)

    """
    try:
        raw_locales = locale_getter()
    except Exception:
        return None

    try:
        # raw_locales is "\n" separated list of locales
        # it may contain non-decodable parts, so split
        # extract what we can and then rejoin.
        raw_locales = raw_locales.split(b'\n')
        out_locales = []
        for x in raw_locales:
            if PY3:
                out_locales.append(str(
                    x, encoding=pd.options.display.encoding))
            else:
                out_locales.append(str(x))

    except TypeError:
        pass

    if prefix is None:
        return _valid_locales(out_locales, normalize)

    pattern = re.compile('{prefix}.*'.format(prefix=prefix))
    found = pattern.findall('\n'.join(out_locales))
    return _valid_locales(found, normalize)


@contextmanager
def set_locale(new_locale, lc_var=locale.LC_ALL):
    """Context manager for temporarily setting a locale.

    Parameters
    ----------
    new_locale : str or tuple
        A string of the form <language_country>.<encoding>. For example to set
        the current locale to US English with a UTF8 encoding, you would pass
        "en_US.UTF-8".
    lc_var : int, default `locale.LC_ALL`
        The category of the locale being set.

    Notes
    -----
    This is useful when you want to run a particular block of code under a
    particular locale, without globally setting the locale. This probably isn't
    thread-safe.
    """
    current_locale = locale.getlocale()

    try:
        locale.setlocale(lc_var, new_locale)
        normalized_locale = locale.getlocale()
        if com._all_not_none(*normalized_locale):
            yield '.'.join(normalized_locale)
        else:
            yield new_locale
    finally:
        locale.setlocale(lc_var, current_locale)


def can_set_locale(lc, lc_var=locale.LC_ALL):
    """
    Check to see if we can set a locale, and subsequently get the locale,
    without raising an Exception.

    Parameters
    ----------
    lc : str
        The locale to attempt to set.
    lc_var : int, default `locale.LC_ALL`
        The category of the locale being set.

    Returns
    -------
    is_valid : bool
        Whether the passed locale can be set
    """

    try:
        with set_locale(lc, lc_var=lc_var):
            pass
    except (ValueError,
            locale.Error):  # horrible name for a Exception subclass
        return False
    else:
        return True


def _valid_locales(locales, normalize):
    """Return a list of normalized locales that do not throw an ``Exception``
    when set.

    Parameters
    ----------
    locales : str
        A string where each locale is separated by a newline.
    normalize : bool
        Whether to call ``locale.normalize`` on each locale.

    Returns
    -------
    valid_locales : list
        A list of valid locales.
    """
    if normalize:
        normalizer = lambda x: locale.normalize(x.strip())
    else:
        normalizer = lambda x: x.strip()

    return list(filter(can_set_locale, map(normalizer, locales)))

# -----------------------------------------------------------------------------
# Stdout / stderr decorators


@contextmanager
def set_defaultencoding(encoding):
    """
    Set default encoding (as given by sys.getdefaultencoding()) to the given
    encoding; restore on exit.

    Parameters
    ----------
    encoding : str
    """
    if not PY2:
        raise ValueError("set_defaultencoding context is only available "
                         "in Python 2.")
    orig = sys.getdefaultencoding()
    reload(sys)  # noqa:F821
    sys.setdefaultencoding(encoding)
    try:
        yield
    finally:
        sys.setdefaultencoding(orig)


def capture_stdout(f):
    r"""
    Decorator to capture stdout in a buffer so that it can be checked
    (or suppressed) during testing.

    Parameters
    ----------
    f : callable
        The test that is capturing stdout.

    Returns
    -------
    f : callable
        The decorated test ``f``, which captures stdout.

    Examples
    --------

    >>> from pandas.util.testing import capture_stdout
    >>> import sys
    >>>
    >>> @capture_stdout
    ... def test_print_pass():
    ...     print("foo")
    ...     out = sys.stdout.getvalue()
    ...     assert out == "foo\n"
    >>>
    >>> @capture_stdout
    ... def test_print_fail():
    ...     print("foo")
    ...     out = sys.stdout.getvalue()
    ...     assert out == "bar\n"
    ...
    AssertionError: assert 'foo\n' == 'bar\n'
    """

    @compat.wraps(f)
    def wrapper(*args, **kwargs):
        try:
            sys.stdout = StringIO()
            f(*args, **kwargs)
        finally:
            sys.stdout = sys.__stdout__

    return wrapper


def capture_stderr(f):
    r"""
    Decorator to capture stderr in a buffer so that it can be checked
    (or suppressed) during testing.

    Parameters
    ----------
    f : callable
        The test that is capturing stderr.

    Returns
    -------
    f : callable
        The decorated test ``f``, which captures stderr.

    Examples
    --------

    >>> from pandas.util.testing import capture_stderr
    >>> import sys
    >>>
    >>> @capture_stderr
    ... def test_stderr_pass():
    ...     sys.stderr.write("foo")
    ...     out = sys.stderr.getvalue()
    ...     assert out == "foo\n"
    >>>
    >>> @capture_stderr
    ... def test_stderr_fail():
    ...     sys.stderr.write("foo")
    ...     out = sys.stderr.getvalue()
    ...     assert out == "bar\n"
    ...
    AssertionError: assert 'foo\n' == 'bar\n'
    """

    @compat.wraps(f)
    def wrapper(*args, **kwargs):
        try:
            sys.stderr = StringIO()
            f(*args, **kwargs)
        finally:
            sys.stderr = sys.__stderr__

    return wrapper

# -----------------------------------------------------------------------------
# Console debugging tools


def debug(f, *args, **kwargs):
    from pdb import Pdb as OldPdb
    try:
        from IPython.core.debugger import Pdb
        kw = dict(color_scheme='Linux')
    except ImportError:
        Pdb = OldPdb
        kw = {}
    pdb = Pdb(**kw)
    return pdb.runcall(f, *args, **kwargs)


def pudebug(f, *args, **kwargs):
    import pudb
    return pudb.runcall(f, *args, **kwargs)


def set_trace():
    from IPython.core.debugger import Pdb
    try:
        Pdb(color_scheme='Linux').set_trace(sys._getframe().f_back)
    except Exception:
        from pdb import Pdb as OldPdb
        OldPdb().set_trace(sys._getframe().f_back)

# -----------------------------------------------------------------------------
# contextmanager to ensure the file cleanup


@contextmanager
def ensure_clean(filename=None, return_filelike=False):
    """Gets a temporary path and agrees to remove on close.

    Parameters
    ----------
    filename : str (optional)
        if None, creates a temporary file which is then removed when out of
        scope. if passed, creates temporary file with filename as ending.
    return_filelike : bool (default False)
        if True, returns a file-like which is *always* cleaned. Necessary for
        savefig and other functions which want to append extensions.
    """
    filename = filename or ''
    fd = None

    if return_filelike:
        f = tempfile.TemporaryFile(suffix=filename)
        try:
            yield f
        finally:
            f.close()
    else:
        # don't generate tempfile if using a path with directory specified
        if len(os.path.dirname(filename)):
            raise ValueError("Can't pass a qualified name to ensure_clean()")

        try:
            fd, filename = tempfile.mkstemp(suffix=filename)
        except UnicodeEncodeError:
            import pytest
            pytest.skip('no unicode file names on this system')

        try:
            yield filename
        finally:
            try:
                os.close(fd)
            except Exception:
                print("Couldn't close file descriptor: {fdesc} (file: {fname})"
                      .format(fdesc=fd, fname=filename))
            try:
                if os.path.exists(filename):
                    os.remove(filename)
            except Exception as e:
                print("Exception on removing file: {error}".format(error=e))


@contextmanager
def ensure_clean_dir():
    """
    Get a temporary directory path and agrees to remove on close.

    Yields
    ------
    Temporary directory path
    """
    directory_name = tempfile.mkdtemp(suffix='')
    try:
        yield directory_name
    finally:
        try:
            rmtree(directory_name)
        except Exception:
            pass


@contextmanager
def ensure_safe_environment_variables():
    """
    Get a context manager to safely set environment variables

    All changes will be undone on close, hence environment variables set
    within this contextmanager will neither persist nor change global state.
    """
    saved_environ = dict(os.environ)
    try:
        yield
    finally:
        os.environ.clear()
        os.environ.update(saved_environ)


# -----------------------------------------------------------------------------
# Comparators


def equalContents(arr1, arr2):
    """Checks if the set of unique elements of arr1 and arr2 are equivalent.
    """
    return frozenset(arr1) == frozenset(arr2)


def assert_index_equal(left, right, exact='equiv', check_names=True,
                       check_less_precise=False, check_exact=True,
                       check_categorical=True, obj='Index'):
    """Check that left and right Index are equal.

    Parameters
    ----------
    left : Index
    right : Index
    exact : bool / string {'equiv'}, default 'equiv'
        Whether to check the Index class, dtype and inferred_type
        are identical. If 'equiv', then RangeIndex can be substituted for
        Int64Index as well.
    check_names : bool, default True
        Whether to check the names attribute.
    check_less_precise : bool or int, default False
        Specify comparison precision. Only used when check_exact is False.
        5 digits (False) or 3 digits (True) after decimal points are compared.
        If int, then specify the digits to compare
    check_exact : bool, default True
        Whether to compare number exactly.
    check_categorical : bool, default True
        Whether to compare internal Categorical exactly.
    obj : str, default 'Index'
        Specify object name being compared, internally used to show appropriate
        assertion message
    """
    __tracebackhide__ = True

    def _check_types(l, r, obj='Index'):
        if exact:
            assert_class_equal(l, r, exact=exact, obj=obj)

            # Skip exact dtype checking when `check_categorical` is False
            if check_categorical:
                assert_attr_equal('dtype', l, r, obj=obj)

            # allow string-like to have different inferred_types
            if l.inferred_type in ('string', 'unicode'):
                assert r.inferred_type in ('string', 'unicode')
            else:
                assert_attr_equal('inferred_type', l, r, obj=obj)

    def _get_ilevel_values(index, level):
        # accept level number only
        unique = index.levels[level]
        labels = index.codes[level]
        filled = take_1d(unique.values, labels, fill_value=unique._na_value)
        values = unique._shallow_copy(filled, name=index.names[level])
        return values

    # instance validation
    _check_isinstance(left, right, Index)

    # class / dtype comparison
    _check_types(left, right, obj=obj)

    # level comparison
    if left.nlevels != right.nlevels:
        msg1 = '{obj} levels are different'.format(obj=obj)
        msg2 = '{nlevels}, {left}'.format(nlevels=left.nlevels, left=left)
        msg3 = '{nlevels}, {right}'.format(nlevels=right.nlevels, right=right)
        raise_assert_detail(obj, msg1, msg2, msg3)

    # length comparison
    if len(left) != len(right):
        msg1 = '{obj} length are different'.format(obj=obj)
        msg2 = '{length}, {left}'.format(length=len(left), left=left)
        msg3 = '{length}, {right}'.format(length=len(right), right=right)
        raise_assert_detail(obj, msg1, msg2, msg3)

    # MultiIndex special comparison for little-friendly error messages
    if left.nlevels > 1:
        for level in range(left.nlevels):
            # cannot use get_level_values here because it can change dtype
            llevel = _get_ilevel_values(left, level)
            rlevel = _get_ilevel_values(right, level)

            lobj = 'MultiIndex level [{level}]'.format(level=level)
            assert_index_equal(llevel, rlevel,
                               exact=exact, check_names=check_names,
                               check_less_precise=check_less_precise,
                               check_exact=check_exact, obj=lobj)
            # get_level_values may change dtype
            _check_types(left.levels[level], right.levels[level], obj=obj)

    # skip exact index checking when `check_categorical` is False
    if check_exact and check_categorical:
        if not left.equals(right):
            diff = np.sum((left.values != right.values)
                          .astype(int)) * 100.0 / len(left)
            msg = '{obj} values are different ({pct} %)'.format(
                obj=obj, pct=np.round(diff, 5))
            raise_assert_detail(obj, msg, left, right)
    else:
        _testing.assert_almost_equal(left.values, right.values,
                                     check_less_precise=check_less_precise,
                                     check_dtype=exact,
                                     obj=obj, lobj=left, robj=right)

    # metadata comparison
    if check_names:
        assert_attr_equal('names', left, right, obj=obj)
    if isinstance(left, pd.PeriodIndex) or isinstance(right, pd.PeriodIndex):
        assert_attr_equal('freq', left, right, obj=obj)
    if (isinstance(left, pd.IntervalIndex) or
            isinstance(right, pd.IntervalIndex)):
        assert_interval_array_equal(left.values, right.values)

    if check_categorical:
        if is_categorical_dtype(left) or is_categorical_dtype(right):
            assert_categorical_equal(left.values, right.values,
                                     obj='{obj} category'.format(obj=obj))


def assert_class_equal(left, right, exact=True, obj='Input'):
    """checks classes are equal."""
    __tracebackhide__ = True

    def repr_class(x):
        if isinstance(x, Index):
            # return Index as it is to include values in the error message
            return x

        try:
            return x.__class__.__name__
        except AttributeError:
            return repr(type(x))

    if exact == 'equiv':
        if type(left) != type(right):
            # allow equivalence of Int64Index/RangeIndex
            types = {type(left).__name__, type(right).__name__}
            if len(types - {'Int64Index', 'RangeIndex'}):
                msg = '{obj} classes are not equivalent'.format(obj=obj)
                raise_assert_detail(obj, msg, repr_class(left),
                                    repr_class(right))
    elif exact:
        if type(left) != type(right):
            msg = '{obj} classes are different'.format(obj=obj)
            raise_assert_detail(obj, msg, repr_class(left),
                                repr_class(right))


def assert_attr_equal(attr, left, right, obj='Attributes'):
    """checks attributes are equal. Both objects must have attribute.

    Parameters
    ----------
    attr : str
        Attribute name being compared.
    left : object
    right : object
    obj : str, default 'Attributes'
        Specify object name being compared, internally used to show appropriate
        assertion message
    """
    __tracebackhide__ = True

    left_attr = getattr(left, attr)
    right_attr = getattr(right, attr)

    if left_attr is right_attr:
        return True
    elif (is_number(left_attr) and np.isnan(left_attr) and
          is_number(right_attr) and np.isnan(right_attr)):
        # np.nan
        return True

    try:
        result = left_attr == right_attr
    except TypeError:
        # datetimetz on rhs may raise TypeError
        result = False
    if not isinstance(result, bool):
        result = result.all()

    if result:
        return True
    else:
        msg = 'Attribute "{attr}" are different'.format(attr=attr)
        raise_assert_detail(obj, msg, left_attr, right_attr)


def assert_is_valid_plot_return_object(objs):
    import matplotlib.pyplot as plt
    if isinstance(objs, (pd.Series, np.ndarray)):
        for el in objs.ravel():
            msg = ("one of 'objs' is not a matplotlib Axes instance, type "
                   "encountered {name!r}").format(name=el.__class__.__name__)
            assert isinstance(el, (plt.Axes, dict)), msg
    else:
        assert isinstance(objs, (plt.Artist, tuple, dict)), (
            'objs is neither an ndarray of Artist instances nor a '
            'single Artist instance, tuple, or dict, "objs" is a {name!r}'
            .format(name=objs.__class__.__name__))


def isiterable(obj):
    return hasattr(obj, '__iter__')


def is_sorted(seq):
    if isinstance(seq, (Index, Series)):
        seq = seq.values
    # sorting does not change precisions
    return assert_numpy_array_equal(seq, np.sort(np.array(seq)))


def assert_categorical_equal(left, right, check_dtype=True,
                             check_category_order=True, obj='Categorical'):
    """Test that Categoricals are equivalent.

    Parameters
    ----------
    left : Categorical
    right : Categorical
    check_dtype : bool, default True
        Check that integer dtype of the codes are the same
    check_category_order : bool, default True
        Whether the order of the categories should be compared, which
        implies identical integer codes.  If False, only the resulting
        values are compared.  The ordered attribute is
        checked regardless.
    obj : str, default 'Categorical'
        Specify object name being compared, internally used to show appropriate
        assertion message
    """
    _check_isinstance(left, right, Categorical)

    if check_category_order:
        assert_index_equal(left.categories, right.categories,
                           obj='{obj}.categories'.format(obj=obj))
        assert_numpy_array_equal(left.codes, right.codes,
                                 check_dtype=check_dtype,
                                 obj='{obj}.codes'.format(obj=obj))
    else:
        assert_index_equal(left.categories.sort_values(),
                           right.categories.sort_values(),
                           obj='{obj}.categories'.format(obj=obj))
        assert_index_equal(left.categories.take(left.codes),
                           right.categories.take(right.codes),
                           obj='{obj}.values'.format(obj=obj))

    assert_attr_equal('ordered', left, right, obj=obj)


def assert_interval_array_equal(left, right, exact='equiv',
                                obj='IntervalArray'):
    """Test that two IntervalArrays are equivalent.

    Parameters
    ----------
    left, right : IntervalArray
        The IntervalArrays to compare.
    exact : bool / string {'equiv'}, default 'equiv'
        Whether to check the Index class, dtype and inferred_type
        are identical. If 'equiv', then RangeIndex can be substituted for
        Int64Index as well.
    obj : str, default 'IntervalArray'
        Specify object name being compared, internally used to show appropriate
        assertion message
    """
    _check_isinstance(left, right, IntervalArray)

    assert_index_equal(left.left, right.left, exact=exact,
                       obj='{obj}.left'.format(obj=obj))
    assert_index_equal(left.right, right.right, exact=exact,
                       obj='{obj}.left'.format(obj=obj))
    assert_attr_equal('closed', left, right, obj=obj)


def assert_period_array_equal(left, right, obj='PeriodArray'):
    _check_isinstance(left, right, PeriodArray)

    assert_numpy_array_equal(left._data, right._data,
                             obj='{obj}.values'.format(obj=obj))
    assert_attr_equal('freq', left, right, obj=obj)


def assert_datetime_array_equal(left, right, obj='DatetimeArray'):
    __tracebackhide__ = True
    _check_isinstance(left, right, DatetimeArray)

    assert_numpy_array_equal(left._data, right._data,
                             obj='{obj}._data'.format(obj=obj))
    assert_attr_equal('freq', left, right, obj=obj)
    assert_attr_equal('tz', left, right, obj=obj)


def assert_timedelta_array_equal(left, right, obj='TimedeltaArray'):
    __tracebackhide__ = True
    _check_isinstance(left, right, TimedeltaArray)
    assert_numpy_array_equal(left._data, right._data,
                             obj='{obj}._data'.format(obj=obj))
    assert_attr_equal('freq', left, right, obj=obj)


def raise_assert_detail(obj, message, left, right, diff=None):
    __tracebackhide__ = True

    if isinstance(left, np.ndarray):
        left = pprint_thing(left)
    elif is_categorical_dtype(left):
        left = repr(left)

    if PY2 and isinstance(left, string_types):
        # left needs to be printable in native text type in python2
        left = left.encode('utf-8')

    if isinstance(right, np.ndarray):
        right = pprint_thing(right)
    elif is_categorical_dtype(right):
        right = repr(right)

    if PY2 and isinstance(right, string_types):
        # right needs to be printable in native text type in python2
        right = right.encode('utf-8')

    msg = """{obj} are different

{message}
[left]:  {left}
[right]: {right}""".format(obj=obj, message=message, left=left, right=right)

    if diff is not None:
        msg += "\n[diff]: {diff}".format(diff=diff)

    raise AssertionError(msg)


def assert_numpy_array_equal(left, right, strict_nan=False,
                             check_dtype=True, err_msg=None,
                             check_same=None, obj='numpy array'):
    """ Checks that 'np.ndarray' is equivalent

    Parameters
    ----------
    left : np.ndarray or iterable
    right : np.ndarray or iterable
    strict_nan : bool, default False
        If True, consider NaN and None to be different.
    check_dtype: bool, default True
        check dtype if both a and b are np.ndarray
    err_msg : str, default None
        If provided, used as assertion message
    check_same : None|'copy'|'same', default None
        Ensure left and right refer/do not refer to the same memory area
    obj : str, default 'numpy array'
        Specify object name being compared, internally used to show appropriate
        assertion message
    """
    __tracebackhide__ = True

    # instance validation
    # Show a detailed error message when classes are different
    assert_class_equal(left, right, obj=obj)
    # both classes must be an np.ndarray
    _check_isinstance(left, right, np.ndarray)

    def _get_base(obj):
        return obj.base if getattr(obj, 'base', None) is not None else obj

    left_base = _get_base(left)
    right_base = _get_base(right)

    if check_same == 'same':
        if left_base is not right_base:
            msg = "{left!r} is not {right!r}".format(
                left=left_base, right=right_base)
            raise AssertionError(msg)
    elif check_same == 'copy':
        if left_base is right_base:
            msg = "{left!r} is {right!r}".format(
                left=left_base, right=right_base)
            raise AssertionError(msg)

    def _raise(left, right, err_msg):
        if err_msg is None:
            if left.shape != right.shape:
                raise_assert_detail(obj, '{obj} shapes are different'
                                    .format(obj=obj), left.shape, right.shape)

            diff = 0
            for l, r in zip(left, right):
                # count up differences
                if not array_equivalent(l, r, strict_nan=strict_nan):
                    diff += 1

            diff = diff * 100.0 / left.size
            msg = '{obj} values are different ({pct} %)'.format(
                obj=obj, pct=np.round(diff, 5))
            raise_assert_detail(obj, msg, left, right)

        raise AssertionError(err_msg)

    # compare shape and values
    if not array_equivalent(left, right, strict_nan=strict_nan):
        _raise(left, right, err_msg)

    if check_dtype:
        if isinstance(left, np.ndarray) and isinstance(right, np.ndarray):
            assert_attr_equal('dtype', left, right, obj=obj)

    return True


def assert_extension_array_equal(left, right, check_dtype=True,
                                 check_less_precise=False,
                                 check_exact=False):
    """Check that left and right ExtensionArrays are equal.

    Parameters
    ----------
    left, right : ExtensionArray
        The two arrays to compare
    check_dtype : bool, default True
        Whether to check if the ExtensionArray dtypes are identical.
    check_less_precise : bool or int, default False
        Specify comparison precision. Only used when check_exact is False.
        5 digits (False) or 3 digits (True) after decimal points are compared.
        If int, then specify the digits to compare.
    check_exact : bool, default False
        Whether to compare number exactly.

    Notes
    -----
    Missing values are checked separately from valid values.
    A mask of missing values is computed for each and checked to match.
    The remaining all-valid values are cast to object dtype and checked.
    """
<<<<<<< HEAD
    assert isinstance(left, ExtensionArray)
    assert left.dtype == right.dtype
    left_na = left.isna()
    right_na = right.isna()

    # TODO - maybe generate dedicated method for bitarray comparison?
    if isinstance(left_na, bitarray):
        left_na = np.fromstring(left_na.unpack(), dtype=bool)
    if isinstance(right_na, bitarray):
        right_na = np.fromstring(right_na.unpack(), dtype=bool)

    assert_numpy_array_equal(left_na, right_na)
=======
    assert isinstance(left, ExtensionArray), 'left is not an ExtensionArray'
    assert isinstance(right, ExtensionArray), 'right is not an ExtensionArray'
    if check_dtype:
        assert_attr_equal('dtype', left, right, obj='ExtensionArray')
>>>>>>> aa1549f7

    left_na = np.asarray(left.isna())
    right_na = np.asarray(right.isna())
    assert_numpy_array_equal(left_na, right_na, obj='ExtensionArray NA mask')

    left_valid = np.asarray(left[~left_na].astype(object))
    right_valid = np.asarray(right[~right_na].astype(object))
    if check_exact:
        assert_numpy_array_equal(left_valid, right_valid, obj='ExtensionArray')
    else:
        _testing.assert_almost_equal(left_valid, right_valid,
                                     check_dtype=check_dtype,
                                     check_less_precise=check_less_precise,
                                     obj='ExtensionArray')


# This could be refactored to use the NDFrame.equals method
def assert_series_equal(left, right, check_dtype=True,
                        check_index_type='equiv',
                        check_series_type=True,
                        check_less_precise=False,
                        check_names=True,
                        check_exact=False,
                        check_datetimelike_compat=False,
                        check_categorical=True,
                        obj='Series'):
    """Check that left and right Series are equal.

    Parameters
    ----------
    left : Series
    right : Series
    check_dtype : bool, default True
        Whether to check the Series dtype is identical.
    check_index_type : bool / string {'equiv'}, default 'equiv'
        Whether to check the Index class, dtype and inferred_type
        are identical.
    check_series_type : bool, default True
        Whether to check the Series class is identical.
    check_less_precise : bool or int, default False
        Specify comparison precision. Only used when check_exact is False.
        5 digits (False) or 3 digits (True) after decimal points are compared.
        If int, then specify the digits to compare.
    check_names : bool, default True
        Whether to check the Series and Index names attribute.
    check_exact : bool, default False
        Whether to compare number exactly.
    check_datetimelike_compat : bool, default False
        Compare datetime-like which is comparable ignoring dtype.
    check_categorical : bool, default True
        Whether to compare internal Categorical exactly.
    obj : str, default 'Series'
        Specify object name being compared, internally used to show appropriate
        assertion message.
    """
    __tracebackhide__ = True

    # instance validation
    _check_isinstance(left, right, Series)

    if check_series_type:
        # ToDo: There are some tests using rhs is sparse
        # lhs is dense. Should use assert_class_equal in future
        assert isinstance(left, type(right))
        # assert_class_equal(left, right, obj=obj)

    # length comparison
    if len(left) != len(right):
        msg1 = '{len}, {left}'.format(len=len(left), left=left.index)
        msg2 = '{len}, {right}'.format(len=len(right), right=right.index)
        raise_assert_detail(obj, 'Series length are different', msg1, msg2)

    # index comparison
    assert_index_equal(left.index, right.index, exact=check_index_type,
                       check_names=check_names,
                       check_less_precise=check_less_precise,
                       check_exact=check_exact,
                       check_categorical=check_categorical,
                       obj='{obj}.index'.format(obj=obj))

    if check_dtype:
        # We want to skip exact dtype checking when `check_categorical`
        # is False. We'll still raise if only one is a `Categorical`,
        # regardless of `check_categorical`
        if (is_categorical_dtype(left) and is_categorical_dtype(right) and
                not check_categorical):
            pass
        else:
            assert_attr_equal('dtype', left, right)

    if check_exact:
        assert_numpy_array_equal(left.get_values(), right.get_values(),
                                 check_dtype=check_dtype,
                                 obj='{obj}'.format(obj=obj),)
    elif check_datetimelike_compat:
        # we want to check only if we have compat dtypes
        # e.g. integer and M|m are NOT compat, but we can simply check
        # the values in that case
        if (is_datetimelike_v_numeric(left, right) or
            is_datetimelike_v_object(left, right) or
            needs_i8_conversion(left) or
                needs_i8_conversion(right)):

            # datetimelike may have different objects (e.g. datetime.datetime
            # vs Timestamp) but will compare equal
            if not Index(left.values).equals(Index(right.values)):
                msg = ('[datetimelike_compat=True] {left} is not equal to '
                       '{right}.').format(left=left.values, right=right.values)
                raise AssertionError(msg)
        else:
            assert_numpy_array_equal(left.get_values(), right.get_values(),
                                     check_dtype=check_dtype)
    elif is_interval_dtype(left) or is_interval_dtype(right):
        assert_interval_array_equal(left.array, right.array)

    elif (is_extension_array_dtype(left) and not is_categorical_dtype(left) and
          is_extension_array_dtype(right) and not is_categorical_dtype(right)):
        return assert_extension_array_equal(left.array, right.array)

    else:
        _testing.assert_almost_equal(left.get_values(), right.get_values(),
                                     check_less_precise=check_less_precise,
                                     check_dtype=check_dtype,
                                     obj='{obj}'.format(obj=obj))

    # metadata comparison
    if check_names:
        assert_attr_equal('name', left, right, obj=obj)

    if check_categorical:
        if is_categorical_dtype(left) or is_categorical_dtype(right):
            assert_categorical_equal(left.values, right.values,
                                     obj='{obj} category'.format(obj=obj))


# This could be refactored to use the NDFrame.equals method
def assert_frame_equal(left, right, check_dtype=True,
                       check_index_type='equiv',
                       check_column_type='equiv',
                       check_frame_type=True,
                       check_less_precise=False,
                       check_names=True,
                       by_blocks=False,
                       check_exact=False,
                       check_datetimelike_compat=False,
                       check_categorical=True,
                       check_like=False,
                       obj='DataFrame'):
    """
    Check that left and right DataFrame are equal.

    This function is intended to compare two DataFrames and output any
    differences. Is is mostly intended for use in unit tests.
    Additional parameters allow varying the strictness of the
    equality checks performed.

    Parameters
    ----------
    left : DataFrame
        First DataFrame to compare.
    right : DataFrame
        Second DataFrame to compare.
    check_dtype : bool, default True
        Whether to check the DataFrame dtype is identical.
    check_index_type : bool / string {'equiv'}, default 'equiv'
        Whether to check the Index class, dtype and inferred_type
        are identical.
    check_column_type : bool / string {'equiv'}, default 'equiv'
        Whether to check the columns class, dtype and inferred_type
        are identical. Is passed as the ``exact`` argument of
        :func:`assert_index_equal`.
    check_frame_type : bool, default True
        Whether to check the DataFrame class is identical.
    check_less_precise : bool or int, default False
        Specify comparison precision. Only used when check_exact is False.
        5 digits (False) or 3 digits (True) after decimal points are compared.
        If int, then specify the digits to compare.
    check_names : bool, default True
        Whether to check that the `names` attribute for both the `index`
        and `column` attributes of the DataFrame is identical, i.e.

        * left.index.names == right.index.names
        * left.columns.names == right.columns.names
    by_blocks : bool, default False
        Specify how to compare internal data. If False, compare by columns.
        If True, compare by blocks.
    check_exact : bool, default False
        Whether to compare number exactly.
    check_datetimelike_compat : bool, default False
        Compare datetime-like which is comparable ignoring dtype.
    check_categorical : bool, default True
        Whether to compare internal Categorical exactly.
    check_like : bool, default False
        If True, ignore the order of index & columns.
        Note: index labels must match their respective rows
        (same as in columns) - same labels must be with the same data.
    obj : str, default 'DataFrame'
        Specify object name being compared, internally used to show appropriate
        assertion message.

    See Also
    --------
    assert_series_equal : Equivalent method for asserting Series equality.
    DataFrame.equals : Check DataFrame equality.

    Examples
    --------
    This example shows comparing two DataFrames that are equal
    but with columns of differing dtypes.

    >>> from pandas.util.testing import assert_frame_equal
    >>> df1 = pd.DataFrame({'a': [1, 2], 'b': [3, 4]})
    >>> df2 = pd.DataFrame({'a': [1, 2], 'b': [3.0, 4.0]})

    df1 equals itself.
    >>> assert_frame_equal(df1, df1)

    df1 differs from df2 as column 'b' is of a different type.
    >>> assert_frame_equal(df1, df2)
    Traceback (most recent call last):
    AssertionError: Attributes are different

    Attribute "dtype" are different
    [left]:  int64
    [right]: float64

    Ignore differing dtypes in columns with check_dtype.
    >>> assert_frame_equal(df1, df2, check_dtype=False)
    """
    __tracebackhide__ = True

    # instance validation
    _check_isinstance(left, right, DataFrame)

    if check_frame_type:
        # ToDo: There are some tests using rhs is SparseDataFrame
        # lhs is DataFrame. Should use assert_class_equal in future
        assert isinstance(left, type(right))
        # assert_class_equal(left, right, obj=obj)

    # shape comparison
    if left.shape != right.shape:
        raise_assert_detail(obj,
                            'DataFrame shape mismatch',
                            '{shape!r}'.format(shape=left.shape),
                            '{shape!r}'.format(shape=right.shape))

    if check_like:
        left, right = left.reindex_like(right), right

    # index comparison
    assert_index_equal(left.index, right.index, exact=check_index_type,
                       check_names=check_names,
                       check_less_precise=check_less_precise,
                       check_exact=check_exact,
                       check_categorical=check_categorical,
                       obj='{obj}.index'.format(obj=obj))

    # column comparison
    assert_index_equal(left.columns, right.columns, exact=check_column_type,
                       check_names=check_names,
                       check_less_precise=check_less_precise,
                       check_exact=check_exact,
                       check_categorical=check_categorical,
                       obj='{obj}.columns'.format(obj=obj))

    # compare by blocks
    if by_blocks:
        rblocks = right._to_dict_of_blocks()
        lblocks = left._to_dict_of_blocks()
        for dtype in list(set(list(lblocks.keys()) + list(rblocks.keys()))):
            assert dtype in lblocks
            assert dtype in rblocks
            assert_frame_equal(lblocks[dtype], rblocks[dtype],
                               check_dtype=check_dtype, obj='DataFrame.blocks')

    # compare by columns
    else:
        for i, col in enumerate(left.columns):
            assert col in right
            lcol = left.iloc[:, i]
            rcol = right.iloc[:, i]
            assert_series_equal(
                lcol, rcol, check_dtype=check_dtype,
                check_index_type=check_index_type,
                check_less_precise=check_less_precise,
                check_exact=check_exact, check_names=check_names,
                check_datetimelike_compat=check_datetimelike_compat,
                check_categorical=check_categorical,
                obj='DataFrame.iloc[:, {idx}]'.format(idx=i))


def assert_panel_equal(left, right,
                       check_dtype=True,
                       check_panel_type=False,
                       check_less_precise=False,
                       check_names=False,
                       by_blocks=False,
                       obj='Panel'):
    """Check that left and right Panels are equal.

    Parameters
    ----------
    left : Panel (or nd)
    right : Panel (or nd)
    check_dtype : bool, default True
        Whether to check the Panel dtype is identical.
    check_panel_type : bool, default False
        Whether to check the Panel class is identical.
    check_less_precise : bool or int, default False
        Specify comparison precision. Only used when check_exact is False.
        5 digits (False) or 3 digits (True) after decimal points are compared.
        If int, then specify the digits to compare
    check_names : bool, default True
        Whether to check the Index names attribute.
    by_blocks : bool, default False
        Specify how to compare internal data. If False, compare by columns.
        If True, compare by blocks.
    obj : str, default 'Panel'
        Specify the object name being compared, internally used to show
        the appropriate assertion message.
    """

    if check_panel_type:
        assert_class_equal(left, right, obj=obj)

    for axis in left._AXIS_ORDERS:
        left_ind = getattr(left, axis)
        right_ind = getattr(right, axis)
        assert_index_equal(left_ind, right_ind, check_names=check_names)

    if by_blocks:
        rblocks = right._to_dict_of_blocks()
        lblocks = left._to_dict_of_blocks()
        for dtype in list(set(list(lblocks.keys()) + list(rblocks.keys()))):
            assert dtype in lblocks
            assert dtype in rblocks
            array_equivalent(lblocks[dtype].values, rblocks[dtype].values)
    else:

        # can potentially be slow
        for i, item in enumerate(left._get_axis(0)):
            msg = "non-matching item (right) '{item}'".format(item=item)
            assert item in right, msg
            litem = left.iloc[i]
            ritem = right.iloc[i]
            assert_frame_equal(litem, ritem,
                               check_less_precise=check_less_precise,
                               check_names=check_names)

        for i, item in enumerate(right._get_axis(0)):
            msg = "non-matching item (left) '{item}'".format(item=item)
            assert item in left, msg


def assert_equal(left, right, **kwargs):
    """
    Wrapper for tm.assert_*_equal to dispatch to the appropriate test function.

    Parameters
    ----------
    left : Index, Series, DataFrame, ExtensionArray, or np.ndarray
    right : Index, Series, DataFrame, ExtensionArray, or np.ndarray
    **kwargs
    """
    __tracebackhide__ = True

    if isinstance(left, pd.Index):
        assert_index_equal(left, right, **kwargs)
    elif isinstance(left, pd.Series):
        assert_series_equal(left, right, **kwargs)
    elif isinstance(left, pd.DataFrame):
        assert_frame_equal(left, right, **kwargs)
    elif isinstance(left, IntervalArray):
        assert_interval_array_equal(left, right, **kwargs)
    elif isinstance(left, PeriodArray):
        assert_period_array_equal(left, right, **kwargs)
    elif isinstance(left, DatetimeArray):
        assert_datetime_array_equal(left, right, **kwargs)
    elif isinstance(left, TimedeltaArray):
        assert_timedelta_array_equal(left, right, **kwargs)
    elif isinstance(left, ExtensionArray):
        assert_extension_array_equal(left, right, **kwargs)
    elif isinstance(left, np.ndarray):
        assert_numpy_array_equal(left, right, **kwargs)
    else:
        raise NotImplementedError(type(left))


def box_expected(expected, box_cls, transpose=True):
    """
    Helper function to wrap the expected output of a test in a given box_class.

    Parameters
    ----------
    expected : np.ndarray, Index, Series
    box_cls : {Index, Series, DataFrame}

    Returns
    -------
    subclass of box_cls
    """
    if box_cls is pd.Index:
        expected = pd.Index(expected)
    elif box_cls is pd.Series:
        expected = pd.Series(expected)
    elif box_cls is pd.DataFrame:
        expected = pd.Series(expected).to_frame()
        if transpose:
            # for vector operations, we we need a DataFrame to be a single-row,
            #  not a single-column, in order to operate against non-DataFrame
            #  vectors of the same length.
            expected = expected.T
    elif box_cls is PeriodArray:
        # the PeriodArray constructor is not as flexible as period_array
        expected = period_array(expected)
    elif box_cls is DatetimeArray:
        expected = DatetimeArray(expected)
    elif box_cls is TimedeltaArray:
        expected = TimedeltaArray(expected)
    elif box_cls is np.ndarray:
        expected = np.array(expected)
    elif box_cls is to_array:
        expected = to_array(expected)
    else:
        raise NotImplementedError(box_cls)
    return expected


def to_array(obj):
    # temporary implementation until we get pd.array in place
    if is_period_dtype(obj):
        return period_array(obj)
    elif is_datetime64_dtype(obj) or is_datetime64tz_dtype(obj):
        return DatetimeArray._from_sequence(obj)
    elif is_timedelta64_dtype(obj):
        return TimedeltaArray._from_sequence(obj)
    else:
        return np.array(obj)


# -----------------------------------------------------------------------------
# Sparse


def assert_sp_array_equal(left, right, check_dtype=True, check_kind=True,
                          check_fill_value=True,
                          consolidate_block_indices=False):
    """Check that the left and right SparseArray are equal.

    Parameters
    ----------
    left : SparseArray
    right : SparseArray
    check_dtype : bool, default True
        Whether to check the data dtype is identical.
    check_kind : bool, default True
        Whether to just the kind of the sparse index for each column.
    check_fill_value : bool, default True
        Whether to check that left.fill_value matches right.fill_value
    consolidate_block_indices : bool, default False
        Whether to consolidate contiguous blocks for sparse arrays with
        a BlockIndex. Some operations, e.g. concat, will end up with
        block indices that could be consolidated. Setting this to true will
        create a new BlockIndex for that array, with consolidated
        block indices.
    """

    _check_isinstance(left, right, pd.SparseArray)

    assert_numpy_array_equal(left.sp_values, right.sp_values,
                             check_dtype=check_dtype)

    # SparseIndex comparison
    assert isinstance(left.sp_index, pd._libs.sparse.SparseIndex)
    assert isinstance(right.sp_index, pd._libs.sparse.SparseIndex)

    if not check_kind:
        left_index = left.sp_index.to_block_index()
        right_index = right.sp_index.to_block_index()
    else:
        left_index = left.sp_index
        right_index = right.sp_index

    if consolidate_block_indices and left.kind == 'block':
        # we'll probably remove this hack...
        left_index = left_index.to_int_index().to_block_index()
        right_index = right_index.to_int_index().to_block_index()

    if not left_index.equals(right_index):
        raise_assert_detail('SparseArray.index', 'index are not equal',
                            left_index, right_index)
    else:
        # Just ensure a
        pass

    if check_fill_value:
        assert_attr_equal('fill_value', left, right)
    if check_dtype:
        assert_attr_equal('dtype', left, right)
    assert_numpy_array_equal(left.values, right.values,
                             check_dtype=check_dtype)


def assert_sp_series_equal(left, right, check_dtype=True, exact_indices=True,
                           check_series_type=True, check_names=True,
                           check_kind=True,
                           check_fill_value=True,
                           consolidate_block_indices=False,
                           obj='SparseSeries'):
    """Check that the left and right SparseSeries are equal.

    Parameters
    ----------
    left : SparseSeries
    right : SparseSeries
    check_dtype : bool, default True
        Whether to check the Series dtype is identical.
    exact_indices : bool, default True
    check_series_type : bool, default True
        Whether to check the SparseSeries class is identical.
    check_names : bool, default True
        Whether to check the SparseSeries name attribute.
    check_kind : bool, default True
        Whether to just the kind of the sparse index for each column.
    check_fill_value : bool, default True
        Whether to check that left.fill_value matches right.fill_value
    consolidate_block_indices : bool, default False
        Whether to consolidate contiguous blocks for sparse arrays with
        a BlockIndex. Some operations, e.g. concat, will end up with
        block indices that could be consolidated. Setting this to true will
        create a new BlockIndex for that array, with consolidated
        block indices.
    obj : str, default 'SparseSeries'
        Specify the object name being compared, internally used to show
        the appropriate assertion message.
    """
    _check_isinstance(left, right, pd.SparseSeries)

    if check_series_type:
        assert_class_equal(left, right, obj=obj)

    assert_index_equal(left.index, right.index,
                       obj='{obj}.index'.format(obj=obj))

    assert_sp_array_equal(left.values, right.values,
                          check_kind=check_kind,
                          check_fill_value=check_fill_value,
                          consolidate_block_indices=consolidate_block_indices)

    if check_names:
        assert_attr_equal('name', left, right)
    if check_dtype:
        assert_attr_equal('dtype', left, right)

    assert_numpy_array_equal(np.asarray(left.values),
                             np.asarray(right.values))


def assert_sp_frame_equal(left, right, check_dtype=True, exact_indices=True,
                          check_frame_type=True, check_kind=True,
                          check_fill_value=True,
                          consolidate_block_indices=False,
                          obj='SparseDataFrame'):
    """Check that the left and right SparseDataFrame are equal.

    Parameters
    ----------
    left : SparseDataFrame
    right : SparseDataFrame
    check_dtype : bool, default True
        Whether to check the Series dtype is identical.
    exact_indices : bool, default True
        SparseSeries SparseIndex objects must be exactly the same,
        otherwise just compare dense representations.
    check_frame_type : bool, default True
        Whether to check the SparseDataFrame class is identical.
    check_kind : bool, default True
        Whether to just the kind of the sparse index for each column.
    check_fill_value : bool, default True
        Whether to check that left.fill_value matches right.fill_value
    consolidate_block_indices : bool, default False
        Whether to consolidate contiguous blocks for sparse arrays with
        a BlockIndex. Some operations, e.g. concat, will end up with
        block indices that could be consolidated. Setting this to true will
        create a new BlockIndex for that array, with consolidated
        block indices.
    obj : str, default 'SparseDataFrame'
        Specify the object name being compared, internally used to show
        the appropriate assertion message.
    """
    _check_isinstance(left, right, pd.SparseDataFrame)

    if check_frame_type:
        assert_class_equal(left, right, obj=obj)

    assert_index_equal(left.index, right.index,
                       obj='{obj}.index'.format(obj=obj))
    assert_index_equal(left.columns, right.columns,
                       obj='{obj}.columns'.format(obj=obj))

    if check_fill_value:
        assert_attr_equal('default_fill_value', left, right, obj=obj)

    for col, series in compat.iteritems(left):
        assert (col in right)
        # trade-off?

        if exact_indices:
            assert_sp_series_equal(
                series, right[col],
                check_dtype=check_dtype,
                check_kind=check_kind,
                check_fill_value=check_fill_value,
                consolidate_block_indices=consolidate_block_indices
            )
        else:
            assert_series_equal(series.to_dense(), right[col].to_dense(),
                                check_dtype=check_dtype)

    # do I care?
    # assert(left.default_kind == right.default_kind)

    for col in right:
        assert (col in left)

# -----------------------------------------------------------------------------
# Others


def assert_contains_all(iterable, dic):
    for k in iterable:
        assert k in dic, "Did not contain item: '{key!r}'".format(key=k)


def assert_copy(iter1, iter2, **eql_kwargs):
    """
    iter1, iter2: iterables that produce elements
    comparable with assert_almost_equal

    Checks that the elements are equal, but not
    the same object. (Does not check that items
    in sequences are also not the same object)
    """
    for elem1, elem2 in zip(iter1, iter2):
        assert_almost_equal(elem1, elem2, **eql_kwargs)
        msg = ("Expected object {obj1!r} and object {obj2!r} to be "
               "different objects, but they were the same object."
               ).format(obj1=type(elem1), obj2=type(elem2))
        assert elem1 is not elem2, msg


def getCols(k):
    return string.ascii_uppercase[:k]


def getArangeMat():
    return np.arange(N * K).reshape((N, K))


# make index
def makeStringIndex(k=10, name=None):
    return Index(rands_array(nchars=10, size=k), name=name)


def makeUnicodeIndex(k=10, name=None):
    return Index(randu_array(nchars=10, size=k), name=name)


def makeCategoricalIndex(k=10, n=3, name=None, **kwargs):
    """ make a length k index or n categories """
    x = rands_array(nchars=4, size=n)
    return CategoricalIndex(np.random.choice(x, k), name=name, **kwargs)


def makeIntervalIndex(k=10, name=None, **kwargs):
    """ make a length k IntervalIndex """
    x = np.linspace(0, 100, num=(k + 1))
    return IntervalIndex.from_breaks(x, name=name, **kwargs)


def makeBoolIndex(k=10, name=None):
    if k == 1:
        return Index([True], name=name)
    elif k == 2:
        return Index([False, True], name=name)
    return Index([False, True] + [False] * (k - 2), name=name)


def makeIntIndex(k=10, name=None):
    return Index(lrange(k), name=name)


def makeUIntIndex(k=10, name=None):
    return Index([2**63 + i for i in lrange(k)], name=name)


def makeRangeIndex(k=10, name=None, **kwargs):
    return RangeIndex(0, k, 1, name=name, **kwargs)


def makeFloatIndex(k=10, name=None):
    values = sorted(np.random.random_sample(k)) - np.random.random_sample(1)
    return Index(values * (10 ** np.random.randint(0, 9)), name=name)


def makeDateIndex(k=10, freq='B', name=None, **kwargs):
    dt = datetime(2000, 1, 1)
    dr = bdate_range(dt, periods=k, freq=freq, name=name)
    return DatetimeIndex(dr, name=name, **kwargs)


def makeTimedeltaIndex(k=10, freq='D', name=None, **kwargs):
    return pd.timedelta_range(start='1 day', periods=k, freq=freq,
                              name=name, **kwargs)


def makePeriodIndex(k=10, name=None, **kwargs):
    dt = datetime(2000, 1, 1)
    dr = PeriodIndex(start=dt, periods=k, freq='B', name=name, **kwargs)
    return dr


def makeMultiIndex(k=10, names=None, **kwargs):
    return MultiIndex.from_product(
        (('foo', 'bar'), (1, 2)), names=names, **kwargs)


def all_index_generator(k=10):
    """Generator which can be iterated over to get instances of all the various
    index classes.

    Parameters
    ----------
    k: length of each of the index instances
    """
    all_make_index_funcs = [makeIntIndex, makeFloatIndex, makeStringIndex,
                            makeUnicodeIndex, makeDateIndex, makePeriodIndex,
                            makeTimedeltaIndex, makeBoolIndex, makeRangeIndex,
                            makeIntervalIndex,
                            makeCategoricalIndex]
    for make_index_func in all_make_index_funcs:
        yield make_index_func(k=k)


def index_subclass_makers_generator():
    make_index_funcs = [
        makeDateIndex, makePeriodIndex,
        makeTimedeltaIndex, makeRangeIndex,
        makeIntervalIndex, makeCategoricalIndex,
        makeMultiIndex
    ]
    for make_index_func in make_index_funcs:
        yield make_index_func


def all_timeseries_index_generator(k=10):
    """Generator which can be iterated over to get instances of all the classes
    which represent time-seires.

    Parameters
    ----------
    k: length of each of the index instances
    """
    make_index_funcs = [makeDateIndex, makePeriodIndex, makeTimedeltaIndex]
    for make_index_func in make_index_funcs:
        yield make_index_func(k=k)


# make series
def makeFloatSeries(name=None):
    index = makeStringIndex(N)
    return Series(randn(N), index=index, name=name)


def makeStringSeries(name=None):
    index = makeStringIndex(N)
    return Series(randn(N), index=index, name=name)


def makeObjectSeries(name=None):
    dateIndex = makeDateIndex(N)
    dateIndex = Index(dateIndex, dtype=object)
    index = makeStringIndex(N)
    return Series(dateIndex, index=index, name=name)


def getSeriesData():
    index = makeStringIndex(N)
    return {c: Series(randn(N), index=index) for c in getCols(K)}


def makeTimeSeries(nper=None, freq='B', name=None):
    if nper is None:
        nper = N
    return Series(randn(nper), index=makeDateIndex(nper, freq=freq), name=name)


def makePeriodSeries(nper=None, name=None):
    if nper is None:
        nper = N
    return Series(randn(nper), index=makePeriodIndex(nper), name=name)


def getTimeSeriesData(nper=None, freq='B'):
    return {c: makeTimeSeries(nper, freq) for c in getCols(K)}


def getPeriodData(nper=None):
    return {c: makePeriodSeries(nper) for c in getCols(K)}


# make frame
def makeTimeDataFrame(nper=None, freq='B'):
    data = getTimeSeriesData(nper, freq)
    return DataFrame(data)


def makeDataFrame():
    data = getSeriesData()
    return DataFrame(data)


def getMixedTypeDict():
    index = Index(['a', 'b', 'c', 'd', 'e'])

    data = {
        'A': [0., 1., 2., 3., 4.],
        'B': [0., 1., 0., 1., 0.],
        'C': ['foo1', 'foo2', 'foo3', 'foo4', 'foo5'],
        'D': bdate_range('1/1/2009', periods=5)
    }

    return index, data


def makeMixedDataFrame():
    return DataFrame(getMixedTypeDict()[1])


def makePeriodFrame(nper=None):
    data = getPeriodData(nper)
    return DataFrame(data)


def makePanel(nper=None):
    with warnings.catch_warnings(record=True):
        warnings.filterwarnings("ignore", "\\nPanel", FutureWarning)
        cols = ['Item' + c for c in string.ascii_uppercase[:K - 1]]
        data = {c: makeTimeDataFrame(nper) for c in cols}
        return Panel.fromDict(data)


def makePeriodPanel(nper=None):
    with warnings.catch_warnings(record=True):
        warnings.filterwarnings("ignore", "\\nPanel", FutureWarning)
        cols = ['Item' + c for c in string.ascii_uppercase[:K - 1]]
        data = {c: makePeriodFrame(nper) for c in cols}
        return Panel.fromDict(data)


def makeCustomIndex(nentries, nlevels, prefix='#', names=False, ndupe_l=None,
                    idx_type=None):
    """Create an index/multindex with given dimensions, levels, names, etc'

    nentries - number of entries in index
    nlevels - number of levels (> 1 produces multindex)
    prefix - a string prefix for labels
    names - (Optional), bool or list of strings. if True will use default
       names, if false will use no names, if a list is given, the name of
       each level in the index will be taken from the list.
    ndupe_l - (Optional), list of ints, the number of rows for which the
       label will repeated at the corresponding level, you can specify just
       the first few, the rest will use the default ndupe_l of 1.
       len(ndupe_l) <= nlevels.
    idx_type - "i"/"f"/"s"/"u"/"dt"/"p"/"td".
       If idx_type is not None, `idx_nlevels` must be 1.
       "i"/"f" creates an integer/float index,
       "s"/"u" creates a string/unicode index
       "dt" create a datetime index.
       "td" create a datetime index.

        if unspecified, string labels will be generated.
    """

    if ndupe_l is None:
        ndupe_l = [1] * nlevels
    assert (is_sequence(ndupe_l) and len(ndupe_l) <= nlevels)
    assert (names is None or names is False or
            names is True or len(names) is nlevels)
    assert idx_type is None or (idx_type in ('i', 'f', 's', 'u',
                                             'dt', 'p', 'td')
                                and nlevels == 1)

    if names is True:
        # build default names
        names = [prefix + str(i) for i in range(nlevels)]
    if names is False:
        # pass None to index constructor for no name
        names = None

    # make singelton case uniform
    if isinstance(names, compat.string_types) and nlevels == 1:
        names = [names]

    # specific 1D index type requested?
    idx_func = dict(i=makeIntIndex, f=makeFloatIndex,
                    s=makeStringIndex, u=makeUnicodeIndex,
                    dt=makeDateIndex, td=makeTimedeltaIndex,
                    p=makePeriodIndex).get(idx_type)
    if idx_func:
        idx = idx_func(nentries)
        # but we need to fill in the name
        if names:
            idx.name = names[0]
        return idx
    elif idx_type is not None:
        raise ValueError('"{idx_type}" is not a legal value for `idx_type`, '
                         'use  "i"/"f"/"s"/"u"/"dt/"p"/"td".'
                         .format(idx_type=idx_type))

    if len(ndupe_l) < nlevels:
        ndupe_l.extend([1] * (nlevels - len(ndupe_l)))
    assert len(ndupe_l) == nlevels

    assert all(x > 0 for x in ndupe_l)

    tuples = []
    for i in range(nlevels):
        def keyfunc(x):
            import re
            numeric_tuple = re.sub(r"[^\d_]_?", "", x).split("_")
            return lmap(int, numeric_tuple)

        # build a list of lists to create the index from
        div_factor = nentries // ndupe_l[i] + 1
        cnt = Counter()
        for j in range(div_factor):
            label = '{prefix}_l{i}_g{j}'.format(prefix=prefix, i=i, j=j)
            cnt[label] = ndupe_l[i]
        # cute Counter trick
        result = list(sorted(cnt.elements(), key=keyfunc))[:nentries]
        tuples.append(result)

    tuples = lzip(*tuples)

    # convert tuples to index
    if nentries == 1:
        # we have a single level of tuples, i.e. a regular Index
        index = Index(tuples[0], name=names[0])
    elif nlevels == 1:
        name = None if names is None else names[0]
        index = Index((x[0] for x in tuples), name=name)
    else:
        index = MultiIndex.from_tuples(tuples, names=names)
    return index


def makeCustomDataframe(nrows, ncols, c_idx_names=True, r_idx_names=True,
                        c_idx_nlevels=1, r_idx_nlevels=1, data_gen_f=None,
                        c_ndupe_l=None, r_ndupe_l=None, dtype=None,
                        c_idx_type=None, r_idx_type=None):
    """
   nrows,  ncols - number of data rows/cols
   c_idx_names, idx_names  - False/True/list of strings,  yields No names ,
        default names or uses the provided names for the levels of the
        corresponding index. You can provide a single string when
        c_idx_nlevels ==1.
   c_idx_nlevels - number of levels in columns index. > 1 will yield MultiIndex
   r_idx_nlevels - number of levels in rows index. > 1 will yield MultiIndex
   data_gen_f - a function f(row,col) which return the data value
        at that position, the default generator used yields values of the form
        "RxCy" based on position.
   c_ndupe_l, r_ndupe_l - list of integers, determines the number
        of duplicates for each label at a given level of the corresponding
        index. The default `None` value produces a multiplicity of 1 across
        all levels, i.e. a unique index. Will accept a partial list of length
        N < idx_nlevels, for just the first N levels. If ndupe doesn't divide
        nrows/ncol, the last label might have lower multiplicity.
   dtype - passed to the DataFrame constructor as is, in case you wish to
        have more control in conjuncion with a custom `data_gen_f`
   r_idx_type, c_idx_type -  "i"/"f"/"s"/"u"/"dt"/"td".
       If idx_type is not None, `idx_nlevels` must be 1.
       "i"/"f" creates an integer/float index,
       "s"/"u" creates a string/unicode index
       "dt" create a datetime index.
       "td" create a timedelta index.

        if unspecified, string labels will be generated.

    Examples:

    # 5 row, 3 columns, default names on both, single index on both axis
    >> makeCustomDataframe(5,3)

    # make the data a random int between 1 and 100
    >> mkdf(5,3,data_gen_f=lambda r,c:randint(1,100))

    # 2-level multiindex on rows with each label duplicated
    # twice on first level, default names on both axis, single
    # index on both axis
    >> a=makeCustomDataframe(5,3,r_idx_nlevels=2,r_ndupe_l=[2])

    # DatetimeIndex on row, index with unicode labels on columns
    # no names on either axis
    >> a=makeCustomDataframe(5,3,c_idx_names=False,r_idx_names=False,
                             r_idx_type="dt",c_idx_type="u")

    # 4-level multindex on rows with names provided, 2-level multindex
    # on columns with default labels and default names.
    >> a=makeCustomDataframe(5,3,r_idx_nlevels=4,
                             r_idx_names=["FEE","FI","FO","FAM"],
                             c_idx_nlevels=2)

    >> a=mkdf(5,3,r_idx_nlevels=2,c_idx_nlevels=4)
    """

    assert c_idx_nlevels > 0
    assert r_idx_nlevels > 0
    assert r_idx_type is None or (r_idx_type in ('i', 'f', 's',
                                                 'u', 'dt', 'p', 'td')
                                  and r_idx_nlevels == 1)
    assert c_idx_type is None or (c_idx_type in ('i', 'f', 's',
                                                 'u', 'dt', 'p', 'td')
                                  and c_idx_nlevels == 1)

    columns = makeCustomIndex(ncols, nlevels=c_idx_nlevels, prefix='C',
                              names=c_idx_names, ndupe_l=c_ndupe_l,
                              idx_type=c_idx_type)
    index = makeCustomIndex(nrows, nlevels=r_idx_nlevels, prefix='R',
                            names=r_idx_names, ndupe_l=r_ndupe_l,
                            idx_type=r_idx_type)

    # by default, generate data based on location
    if data_gen_f is None:
        data_gen_f = lambda r, c: "R{rows}C{cols}".format(rows=r, cols=c)

    data = [[data_gen_f(r, c) for c in range(ncols)] for r in range(nrows)]

    return DataFrame(data, index, columns, dtype=dtype)


def _create_missing_idx(nrows, ncols, density, random_state=None):
    if random_state is None:
        random_state = np.random
    else:
        random_state = np.random.RandomState(random_state)

    # below is cribbed from scipy.sparse
    size = int(np.round((1 - density) * nrows * ncols))
    # generate a few more to ensure unique values
    min_rows = 5
    fac = 1.02
    extra_size = min(size + min_rows, fac * size)

    def _gen_unique_rand(rng, _extra_size):
        ind = rng.rand(int(_extra_size))
        return np.unique(np.floor(ind * nrows * ncols))[:size]

    ind = _gen_unique_rand(random_state, extra_size)
    while ind.size < size:
        extra_size *= 1.05
        ind = _gen_unique_rand(random_state, extra_size)

    j = np.floor(ind * 1. / nrows).astype(int)
    i = (ind - j * nrows).astype(int)
    return i.tolist(), j.tolist()


def makeMissingCustomDataframe(nrows, ncols, density=.9, random_state=None,
                               c_idx_names=True, r_idx_names=True,
                               c_idx_nlevels=1, r_idx_nlevels=1,
                               data_gen_f=None,
                               c_ndupe_l=None, r_ndupe_l=None, dtype=None,
                               c_idx_type=None, r_idx_type=None):
    """
    Parameters
    ----------
    Density : float, optional
        Float in (0, 1) that gives the percentage of non-missing numbers in
        the DataFrame.
    random_state : {np.random.RandomState, int}, optional
        Random number generator or random seed.

    See makeCustomDataframe for descriptions of the rest of the parameters.
    """
    df = makeCustomDataframe(nrows, ncols, c_idx_names=c_idx_names,
                             r_idx_names=r_idx_names,
                             c_idx_nlevels=c_idx_nlevels,
                             r_idx_nlevels=r_idx_nlevels,
                             data_gen_f=data_gen_f,
                             c_ndupe_l=c_ndupe_l, r_ndupe_l=r_ndupe_l,
                             dtype=dtype, c_idx_type=c_idx_type,
                             r_idx_type=r_idx_type)

    i, j = _create_missing_idx(nrows, ncols, density, random_state)
    df.values[i, j] = np.nan
    return df


def makeMissingDataframe(density=.9, random_state=None):
    df = makeDataFrame()
    i, j = _create_missing_idx(*df.shape, density=density,
                               random_state=random_state)
    df.values[i, j] = np.nan
    return df


def add_nans(panel):
    I, J, N = panel.shape
    for i, item in enumerate(panel.items):
        dm = panel[item]
        for j, col in enumerate(dm.columns):
            dm[col][:i + j] = np.NaN
    return panel


def add_nans_panel4d(panel4d):
    for l, label in enumerate(panel4d.labels):
        panel = panel4d[label]
        add_nans(panel)
    return panel4d


class TestSubDict(dict):

    def __init__(self, *args, **kwargs):
        dict.__init__(self, *args, **kwargs)


def optional_args(decorator):
    """allows a decorator to take optional positional and keyword arguments.
    Assumes that taking a single, callable, positional argument means that
    it is decorating a function, i.e. something like this::

        @my_decorator
        def function(): pass

    Calls decorator with decorator(f, *args, **kwargs)"""

    @wraps(decorator)
    def wrapper(*args, **kwargs):
        def dec(f):
            return decorator(f, *args, **kwargs)

        is_decorating = not kwargs and len(args) == 1 and callable(args[0])
        if is_decorating:
            f = args[0]
            args = []
            return dec(f)
        else:
            return dec

    return wrapper


# skip tests on exceptions with this message
_network_error_messages = (
    # 'urlopen error timed out',
    # 'timeout: timed out',
    # 'socket.timeout: timed out',
    'timed out',
    'Server Hangup',
    'HTTP Error 503: Service Unavailable',
    '502: Proxy Error',
    'HTTP Error 502: internal error',
    'HTTP Error 502',
    'HTTP Error 503',
    'HTTP Error 403',
    'HTTP Error 400',
    'Temporary failure in name resolution',
    'Name or service not known',
    'Connection refused',
    'certificate verify',
)

# or this e.errno/e.reason.errno
_network_errno_vals = (
    101,  # Network is unreachable
    111,  # Connection refused
    110,  # Connection timed out
    104,  # Connection reset Error
    54,   # Connection reset by peer
    60,   # urllib.error.URLError: [Errno 60] Connection timed out
)

# Both of the above shouldn't mask real issues such as 404's
# or refused connections (changed DNS).
# But some tests (test_data yahoo) contact incredibly flakey
# servers.

# and conditionally raise on these exception types
_network_error_classes = (IOError, httplib.HTTPException)

if PY3:
    _network_error_classes += (TimeoutError,)  # noqa


def can_connect(url, error_classes=_network_error_classes):
    """Try to connect to the given url. True if succeeds, False if IOError
    raised

    Parameters
    ----------
    url : basestring
        The URL to try to connect to

    Returns
    -------
    connectable : bool
        Return True if no IOError (unable to connect) or URLError (bad url) was
        raised
    """
    try:
        with urlopen(url):
            pass
    except error_classes:
        return False
    else:
        return True


@optional_args
def network(t, url="http://www.google.com",
            raise_on_error=_RAISE_NETWORK_ERROR_DEFAULT,
            check_before_test=False,
            error_classes=_network_error_classes,
            skip_errnos=_network_errno_vals,
            _skip_on_messages=_network_error_messages,
            ):
    """
    Label a test as requiring network connection and, if an error is
    encountered, only raise if it does not find a network connection.

    In comparison to ``network``, this assumes an added contract to your test:
    you must assert that, under normal conditions, your test will ONLY fail if
    it does not have network connectivity.

    You can call this in 3 ways: as a standard decorator, with keyword
    arguments, or with a positional argument that is the url to check.

    Parameters
    ----------
    t : callable
        The test requiring network connectivity.
    url : path
        The url to test via ``pandas.io.common.urlopen`` to check
        for connectivity. Defaults to 'http://www.google.com'.
    raise_on_error : bool
        If True, never catches errors.
    check_before_test : bool
        If True, checks connectivity before running the test case.
    error_classes : tuple or Exception
        error classes to ignore. If not in ``error_classes``, raises the error.
        defaults to IOError. Be careful about changing the error classes here.
    skip_errnos : iterable of int
        Any exception that has .errno or .reason.erno set to one
        of these values will be skipped with an appropriate
        message.
    _skip_on_messages: iterable of string
        any exception e for which one of the strings is
        a substring of str(e) will be skipped with an appropriate
        message. Intended to suppress errors where an errno isn't available.

    Notes
    -----
    * ``raise_on_error`` supercedes ``check_before_test``

    Returns
    -------
    t : callable
        The decorated test ``t``, with checks for connectivity errors.

    Example
    -------

    Tests decorated with @network will fail if it's possible to make a network
    connection to another URL (defaults to google.com)::

      >>> from pandas.util.testing import network
      >>> from pandas.io.common import urlopen
      >>> @network
      ... def test_network():
      ...     with urlopen("rabbit://bonanza.com"):
      ...         pass
      Traceback
         ...
      URLError: <urlopen error unknown url type: rabit>

      You can specify alternative URLs::

        >>> @network("http://www.yahoo.com")
        ... def test_something_with_yahoo():
        ...    raise IOError("Failure Message")
        >>> test_something_with_yahoo()
        Traceback (most recent call last):
            ...
        IOError: Failure Message

    If you set check_before_test, it will check the url first and not run the
    test on failure::

        >>> @network("failing://url.blaher", check_before_test=True)
        ... def test_something():
        ...     print("I ran!")
        ...     raise ValueError("Failure")
        >>> test_something()
        Traceback (most recent call last):
            ...

    Errors not related to networking will always be raised.
    """
    from pytest import skip
    t.network = True

    @compat.wraps(t)
    def wrapper(*args, **kwargs):
        if check_before_test and not raise_on_error:
            if not can_connect(url, error_classes):
                skip()
        try:
            return t(*args, **kwargs)
        except Exception as e:
            errno = getattr(e, 'errno', None)
            if not errno and hasattr(errno, "reason"):
                errno = getattr(e.reason, 'errno', None)

            if errno in skip_errnos:
                skip("Skipping test due to known errno"
                     " and error {error}".format(error=e))

            try:
                e_str = traceback.format_exc(e)
            except Exception:
                e_str = str(e)

            if any(m.lower() in e_str.lower() for m in _skip_on_messages):
                skip("Skipping test because exception "
                     "message is known and error {error}".format(error=e))

            if not isinstance(e, error_classes):
                raise

            if raise_on_error or can_connect(url, error_classes):
                raise
            else:
                skip("Skipping test due to lack of connectivity"
                     " and error {error}".format(error=e))

    return wrapper


with_connectivity_check = network


def assert_raises_regex(_exception, _regexp, _callable=None,
                        *args, **kwargs):
    r"""
    Check that the specified Exception is raised and that the error message
    matches a given regular expression pattern. This may be a regular
    expression object or a string containing a regular expression suitable
    for use by `re.search()`. This is a port of the `assertRaisesRegexp`
    function from unittest in Python 2.7.

    .. deprecated:: 0.24.0
        Use `pytest.raises` instead.

    Examples
    --------
    >>> assert_raises_regex(ValueError, 'invalid literal for.*XYZ', int, 'XYZ')
    >>> import re
    >>> assert_raises_regex(ValueError, re.compile('literal'), int, 'XYZ')

    If an exception of a different type is raised, it bubbles up.

    >>> assert_raises_regex(TypeError, 'literal', int, 'XYZ')
    Traceback (most recent call last):
        ...
    ValueError: invalid literal for int() with base 10: 'XYZ'
    >>> dct = dict()
    >>> assert_raises_regex(KeyError, 'pear', dct.__getitem__, 'apple')
    Traceback (most recent call last):
        ...
    AssertionError: "pear" does not match "'apple'"

    You can also use this in a with statement.

    >>> with assert_raises_regex(TypeError, r'unsupported operand type\(s\)'):
    ...     1 + {}
    >>> with assert_raises_regex(TypeError, 'banana'):
    ...     'apple'[0] = 'b'
    Traceback (most recent call last):
        ...
    AssertionError: "banana" does not match "'str' object does not support \
item assignment"
    """
    warnings.warn(("assert_raises_regex has been deprecated and will "
                   "be removed in the next release. Please use "
                   "`pytest.raises` instead."), FutureWarning, stacklevel=2)

    manager = _AssertRaisesContextmanager(exception=_exception, regexp=_regexp)
    if _callable is not None:
        with manager:
            _callable(*args, **kwargs)
    else:
        return manager


class _AssertRaisesContextmanager(object):
    """
    Context manager behind `assert_raises_regex`.
    """

    def __init__(self, exception, regexp=None):
        """
        Initialize an _AssertRaisesContextManager instance.

        Parameters
        ----------
        exception : class
            The expected Exception class.
        regexp : str, default None
            The regex to compare against the Exception message.
        """

        self.exception = exception

        if regexp is not None and not hasattr(regexp, "search"):
            regexp = re.compile(regexp, re.DOTALL)

        self.regexp = regexp

    def __enter__(self):
        return self

    def __exit__(self, exc_type, exc_value, trace_back):
        expected = self.exception

        if not exc_type:
            exp_name = getattr(expected, "__name__", str(expected))
            raise AssertionError("{name} not raised.".format(name=exp_name))

        return self.exception_matches(exc_type, exc_value, trace_back)

    def exception_matches(self, exc_type, exc_value, trace_back):
        """
        Check that the Exception raised matches the expected Exception
        and expected error message regular expression.

        Parameters
        ----------
        exc_type : class
            The type of Exception raised.
        exc_value : Exception
            The instance of `exc_type` raised.
        trace_back : stack trace object
            The traceback object associated with `exc_value`.

        Returns
        -------
        is_matched : bool
            Whether or not the Exception raised matches the expected
            Exception class and expected error message regular expression.

        Raises
        ------
        AssertionError : The error message provided does not match
                         the expected error message regular expression.
        """

        if issubclass(exc_type, self.exception):
            if self.regexp is not None:
                val = str(exc_value)

                if not self.regexp.search(val):
                    msg = '"{pat}" does not match "{val}"'.format(
                        pat=self.regexp.pattern, val=val)
                    e = AssertionError(msg)
                    raise_with_traceback(e, trace_back)

            return True
        else:
            # Failed, so allow Exception to bubble up.
            return False


@contextmanager
def assert_produces_warning(expected_warning=Warning, filter_level="always",
                            clear=None, check_stacklevel=True):
    """
    Context manager for running code expected to either raise a specific
    warning, or not raise any warnings. Verifies that the code raises the
    expected warning, and that it does not raise any other unexpected
    warnings. It is basically a wrapper around ``warnings.catch_warnings``.

    Parameters
    ----------
    expected_warning : {Warning, False, None}, default Warning
        The type of Exception raised. ``exception.Warning`` is the base
        class for all warnings. To check that no warning is returned,
        specify ``False`` or ``None``.
    filter_level : str, default "always"
        Specifies whether warnings are ignored, displayed, or turned
        into errors.
        Valid values are:

        * "error" - turns matching warnings into exceptions
        * "ignore" - discard the warning
        * "always" - always emit a warning
        * "default" - print the warning the first time it is generated
          from each location
        * "module" - print the warning the first time it is generated
          from each module
        * "once" - print the warning the first time it is generated

    clear : str, default None
        If not ``None`` then remove any previously raised warnings from
        the ``__warningsregistry__`` to ensure that no warning messages are
        suppressed by this context manager. If ``None`` is specified,
        the ``__warningsregistry__`` keeps track of which warnings have been
        shown, and does not show them again.
    check_stacklevel : bool, default True
        If True, displays the line that called the function containing
        the warning to show were the function is called. Otherwise, the
        line that implements the function is displayed.

    Examples
    --------
    >>> import warnings
    >>> with assert_produces_warning():
    ...     warnings.warn(UserWarning())
    ...
    >>> with assert_produces_warning(False):
    ...     warnings.warn(RuntimeWarning())
    ...
    Traceback (most recent call last):
        ...
    AssertionError: Caused unexpected warning(s): ['RuntimeWarning'].
    >>> with assert_produces_warning(UserWarning):
    ...     warnings.warn(RuntimeWarning())
    Traceback (most recent call last):
        ...
    AssertionError: Did not see expected warning of class 'UserWarning'.

    ..warn:: This is *not* thread-safe.
    """
    __tracebackhide__ = True

    with warnings.catch_warnings(record=True) as w:

        if clear is not None:
            # make sure that we are clearing these warnings
            # if they have happened before
            # to guarantee that we will catch them
            if not is_list_like(clear):
                clear = [clear]
            for m in clear:
                try:
                    m.__warningregistry__.clear()
                except Exception:
                    pass

        saw_warning = False
        warnings.simplefilter(filter_level)
        yield w
        extra_warnings = []

        for actual_warning in w:
            if (expected_warning and issubclass(actual_warning.category,
                                                expected_warning)):
                saw_warning = True

                if check_stacklevel and issubclass(actual_warning.category,
                                                   (FutureWarning,
                                                    DeprecationWarning)):
                    from inspect import getframeinfo, stack
                    caller = getframeinfo(stack()[2][0])
                    msg = ("Warning not set with correct stacklevel. "
                           "File where warning is raised: {actual} != "
                           "{caller}. Warning message: {message}"
                           ).format(actual=actual_warning.filename,
                                    caller=caller.filename,
                                    message=actual_warning.message)
                    assert actual_warning.filename == caller.filename, msg
            else:
                extra_warnings.append((actual_warning.category.__name__,
                                       actual_warning.message,
                                       actual_warning.filename,
                                       actual_warning.lineno))
        if expected_warning:
            msg = "Did not see expected warning of class {name!r}.".format(
                name=expected_warning.__name__)
            assert saw_warning, msg
        assert not extra_warnings, ("Caused unexpected warning(s): {extra!r}."
                                    ).format(extra=extra_warnings)


class RNGContext(object):
    """
    Context manager to set the numpy random number generator speed. Returns
    to the original value upon exiting the context manager.

    Parameters
    ----------
    seed : int
        Seed for numpy.random.seed

    Examples
    --------

    with RNGContext(42):
        np.random.randn()
    """

    def __init__(self, seed):
        self.seed = seed

    def __enter__(self):

        self.start_state = np.random.get_state()
        np.random.seed(self.seed)

    def __exit__(self, exc_type, exc_value, traceback):

        np.random.set_state(self.start_state)


@contextmanager
def with_csv_dialect(name, **kwargs):
    """
    Context manager to temporarily register a CSV dialect for parsing CSV.

    Parameters
    ----------
    name : str
        The name of the dialect.
    kwargs : mapping
        The parameters for the dialect.

    Raises
    ------
    ValueError : the name of the dialect conflicts with a builtin one.

    See Also
    --------
    csv : Python's CSV library.
    """
    import csv
    _BUILTIN_DIALECTS = {"excel", "excel-tab", "unix"}

    if name in _BUILTIN_DIALECTS:
        raise ValueError("Cannot override builtin dialect.")

    csv.register_dialect(name, **kwargs)
    yield
    csv.unregister_dialect(name)


@contextmanager
def use_numexpr(use, min_elements=None):
    from pandas.core.computation import expressions as expr
    if min_elements is None:
        min_elements = expr._MIN_ELEMENTS

    olduse = expr._USE_NUMEXPR
    oldmin = expr._MIN_ELEMENTS
    expr.set_use_numexpr(use)
    expr._MIN_ELEMENTS = min_elements
    yield
    expr._MIN_ELEMENTS = oldmin
    expr.set_use_numexpr(olduse)


def test_parallel(num_threads=2, kwargs_list=None):
    """Decorator to run the same function multiple times in parallel.

    Parameters
    ----------
    num_threads : int, optional
        The number of times the function is run in parallel.
    kwargs_list : list of dicts, optional
        The list of kwargs to update original
        function kwargs on different threads.
    Notes
    -----
    This decorator does not pass the return value of the decorated function.

    Original from scikit-image:

    https://github.com/scikit-image/scikit-image/pull/1519

    """

    assert num_threads > 0
    has_kwargs_list = kwargs_list is not None
    if has_kwargs_list:
        assert len(kwargs_list) == num_threads
    import threading

    def wrapper(func):
        @wraps(func)
        def inner(*args, **kwargs):
            if has_kwargs_list:
                update_kwargs = lambda i: dict(kwargs, **kwargs_list[i])
            else:
                update_kwargs = lambda i: kwargs
            threads = []
            for i in range(num_threads):
                updated_kwargs = update_kwargs(i)
                thread = threading.Thread(target=func, args=args,
                                          kwargs=updated_kwargs)
                threads.append(thread)
            for thread in threads:
                thread.start()
            for thread in threads:
                thread.join()
        return inner
    return wrapper


class SubclassedSeries(Series):
    _metadata = ['testattr', 'name']

    @property
    def _constructor(self):
        return SubclassedSeries

    @property
    def _constructor_expanddim(self):
        return SubclassedDataFrame


class SubclassedDataFrame(DataFrame):
    _metadata = ['testattr']

    @property
    def _constructor(self):
        return SubclassedDataFrame

    @property
    def _constructor_sliced(self):
        return SubclassedSeries


class SubclassedSparseSeries(pd.SparseSeries):
    _metadata = ['testattr']

    @property
    def _constructor(self):
        return SubclassedSparseSeries

    @property
    def _constructor_expanddim(self):
        return SubclassedSparseDataFrame


class SubclassedSparseDataFrame(pd.SparseDataFrame):
    _metadata = ['testattr']

    @property
    def _constructor(self):
        return SubclassedSparseDataFrame

    @property
    def _constructor_sliced(self):
        return SubclassedSparseSeries


class SubclassedCategorical(Categorical):

    @property
    def _constructor(self):
        return SubclassedCategorical


@contextmanager
def patch(ob, attr, value):
    """Temporarily patch an attribute of an object.

    Parameters
    ----------
    ob : any
        The object to patch. This must support attribute assignment for `attr`.
    attr : str
        The name of the attribute to patch.
    value : any
        The temporary attribute to assign.

    Examples
    --------
    >>> class C(object):
    ...     attribute = 'original'
    ...
    >>> C.attribute
    'original'
    >>> with patch(C, 'attribute', 'patched'):
    ...     in_context = C.attribute
    ...
    >>> in_context
    'patched'
    >>> C.attribute  # the value is reset when the context manager exists
    'original'

    Correctly replaces attribute when the manager exits with an exception.
    >>> with patch(C, 'attribute', 'patched'):
    ...     in_context = C.attribute
    ...     raise ValueError()
    Traceback (most recent call last):
       ...
    ValueError
    >>> in_context
    'patched'
    >>> C.attribute
    'original'
    """
    noattr = object()  # mark that the attribute never existed
    old = getattr(ob, attr, noattr)
    setattr(ob, attr, value)
    try:
        yield
    finally:
        if old is noattr:
            delattr(ob, attr)
        else:
            setattr(ob, attr, old)


@contextmanager
def set_timezone(tz):
    """Context manager for temporarily setting a timezone.

    Parameters
    ----------
    tz : str
        A string representing a valid timezone.

    Examples
    --------

    >>> from datetime import datetime
    >>> from dateutil.tz import tzlocal
    >>> tzlocal().tzname(datetime.now())
    'IST'

    >>> with set_timezone('US/Eastern'):
    ...     tzlocal().tzname(datetime.now())
    ...
    'EDT'
    """

    import os
    import time

    def setTZ(tz):
        if tz is None:
            try:
                del os.environ['TZ']
            except KeyError:
                pass
        else:
            os.environ['TZ'] = tz
            time.tzset()

    orig_tz = os.environ.get('TZ')
    setTZ(tz)
    try:
        yield
    finally:
        setTZ(orig_tz)


def _make_skipna_wrapper(alternative, skipna_alternative=None):
    """Create a function for calling on an array.

    Parameters
    ----------
    alternative : function
        The function to be called on the array with no NaNs.
        Only used when 'skipna_alternative' is None.
    skipna_alternative : function
        The function to be called on the original array

    Returns
    -------
    skipna_wrapper : function
    """
    if skipna_alternative:
        def skipna_wrapper(x):
            return skipna_alternative(x.values)
    else:
        def skipna_wrapper(x):
            nona = x.dropna()
            if len(nona) == 0:
                return np.nan
            return alternative(nona)

    return skipna_wrapper


def convert_rows_list_to_csv_str(rows_list):
    """
    Convert list of CSV rows to single CSV-formatted string for current OS.

    This method is used for creating expected value of to_csv() method.

    Parameters
    ----------
    rows_list : list
        The list of string. Each element represents the row of csv.

    Returns
    -------
    expected : string
        Expected output of to_csv() in current OS
    """
    sep = os.linesep
    expected = sep.join(rows_list) + sep
    return expected<|MERGE_RESOLUTION|>--- conflicted
+++ resolved
@@ -14,15 +14,6 @@
 import traceback
 import warnings
 
-<<<<<<< HEAD
-from datetime import datetime
-from functools import wraps
-from contextlib import contextmanager
-
-from bitarray import bitarray
-from numpy.random import randn, rand
-=======
->>>>>>> aa1549f7
 import numpy as np
 from numpy.random import rand, randn
 
@@ -1297,9 +1288,11 @@
     A mask of missing values is computed for each and checked to match.
     The remaining all-valid values are cast to object dtype and checked.
     """
-<<<<<<< HEAD
-    assert isinstance(left, ExtensionArray)
-    assert left.dtype == right.dtype
+    assert isinstance(left, ExtensionArray), 'left is not an ExtensionArray'
+    assert left.dtype == right.dtype, 'right is not an ExtensionArray'
+    if check_dtype:
+        assert_attr_equal('dtype', left, right, obj='ExtensionArray')
+    
     left_na = left.isna()
     right_na = right.isna()
 
@@ -1310,12 +1303,6 @@
         right_na = np.fromstring(right_na.unpack(), dtype=bool)
 
     assert_numpy_array_equal(left_na, right_na)
-=======
-    assert isinstance(left, ExtensionArray), 'left is not an ExtensionArray'
-    assert isinstance(right, ExtensionArray), 'right is not an ExtensionArray'
-    if check_dtype:
-        assert_attr_equal('dtype', left, right, obj='ExtensionArray')
->>>>>>> aa1549f7
 
     left_na = np.asarray(left.isna())
     right_na = np.asarray(right.isna())
