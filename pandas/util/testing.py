import bz2
from collections import Counter
from contextlib import contextmanager
from datetime import datetime
from functools import wraps
import gzip
import os
from shutil import rmtree
import string
import tempfile
from typing import Union, cast
import warnings
import zipfile

import numpy as np
from numpy.random import rand, randn

from pandas._config.localization import (  # noqa:F401
    can_set_locale,
    get_locales,
    set_locale,
)

import pandas._libs.testing as _testing
from pandas.compat import _get_lzma_file, _import_lzma

from pandas.core.dtypes.common import (
    is_bool,
    is_categorical_dtype,
    is_datetime64_dtype,
    is_datetime64tz_dtype,
    is_extension_array_dtype,
    is_interval_dtype,
    is_list_like,
    is_number,
    is_period_dtype,
    is_sequence,
    is_timedelta64_dtype,
    needs_i8_conversion,
)
from pandas.core.dtypes.missing import array_equivalent

import pandas as pd
from pandas import (
    Categorical,
    CategoricalIndex,
    DataFrame,
    DatetimeIndex,
    Index,
    IntervalIndex,
    MultiIndex,
    RangeIndex,
    Series,
    bdate_range,
)
from pandas.core.algorithms import take_1d
from pandas.core.arrays import (
    DatetimeArray,
    ExtensionArray,
    IntervalArray,
    PeriodArray,
    TimedeltaArray,
    period_array,
)

from pandas.io.common import urlopen
from pandas.io.formats.printing import pprint_thing

lzma = _import_lzma()

N = 30
K = 4
_RAISE_NETWORK_ERROR_DEFAULT = False

# set testing_mode
_testing_mode_warnings = (DeprecationWarning, ResourceWarning)


def set_testing_mode():
    # set the testing mode filters
    testing_mode = os.environ.get("PANDAS_TESTING_MODE", "None")
    if "deprecate" in testing_mode:
        warnings.simplefilter("always", _testing_mode_warnings)


def reset_testing_mode():
    # reset the testing mode filters
    testing_mode = os.environ.get("PANDAS_TESTING_MODE", "None")
    if "deprecate" in testing_mode:
        warnings.simplefilter("ignore", _testing_mode_warnings)


set_testing_mode()


def reset_display_options():
    """
    Reset the display options for printing and representing objects.
    """

    pd.reset_option("^display.", silent=True)


def round_trip_pickle(obj, path=None):
    """
    Pickle an object and then read it again.

    Parameters
    ----------
    obj : pandas object
        The object to pickle and then re-read.
    path : str, default None
        The path where the pickled object is written and then read.

    Returns
    -------
    round_trip_pickled_object : pandas object
        The original object that was pickled and then re-read.
    """

    if path is None:
        path = f"__{rands(10)}__.pickle"
    with ensure_clean(path) as path:
        pd.to_pickle(obj, path)
        return pd.read_pickle(path)


def round_trip_pathlib(writer, reader, path=None):
    """
    Write an object to file specified by a pathlib.Path and read it back

    Parameters
    ----------
    writer : callable bound to pandas object
        IO writing function (e.g. DataFrame.to_csv )
    reader : callable
        IO reading function (e.g. pd.read_csv )
    path : str, default None
        The path where the object is written and then read.

    Returns
    -------
    round_trip_object : pandas object
        The original object that was serialized and then re-read.
    """

    import pytest

    Path = pytest.importorskip("pathlib").Path
    if path is None:
        path = "___pathlib___"
    with ensure_clean(path) as path:
        writer(Path(path))
        obj = reader(Path(path))
    return obj


def round_trip_localpath(writer, reader, path=None):
    """
    Write an object to file specified by a py.path LocalPath and read it back

    Parameters
    ----------
    writer : callable bound to pandas object
        IO writing function (e.g. DataFrame.to_csv )
    reader : callable
        IO reading function (e.g. pd.read_csv )
    path : str, default None
        The path where the object is written and then read.

    Returns
    -------
    round_trip_object : pandas object
        The original object that was serialized and then re-read.
    """
    import pytest

    LocalPath = pytest.importorskip("py.path").local
    if path is None:
        path = "___localpath___"
    with ensure_clean(path) as path:
        writer(LocalPath(path))
        obj = reader(LocalPath(path))
    return obj


@contextmanager
def decompress_file(path, compression):
    """
    Open a compressed file and return a file object

    Parameters
    ----------
    path : str
        The path where the file is read from

    compression : {'gzip', 'bz2', 'zip', 'xz', None}
        Name of the decompression to use

    Returns
    -------
    f : file object
    """

    if compression is None:
        f = open(path, "rb")
    elif compression == "gzip":
        f = gzip.open(path, "rb")
    elif compression == "bz2":
        f = bz2.BZ2File(path, "rb")
    elif compression == "xz":
        f = _get_lzma_file(lzma)(path, "rb")
    elif compression == "zip":
        zip_file = zipfile.ZipFile(path)
        zip_names = zip_file.namelist()
        if len(zip_names) == 1:
            f = zip_file.open(zip_names.pop())
        else:
            raise ValueError(f"ZIP file {path} error. Only one file per ZIP.")
    else:
<<<<<<< HEAD
        msg = f"Unrecognized compression type: {compression}"
        raise ValueError(msg)
=======
        raise ValueError(f"Unrecognized compression type: {compression}")
>>>>>>> b9f26e21

    try:
        yield f
    finally:
        f.close()
        if compression == "zip":
            zip_file.close()


def write_to_compressed(compression, path, data, dest="test"):
    """
    Write data to a compressed file.

    Parameters
    ----------
    compression : {'gzip', 'bz2', 'zip', 'xz'}
        The compression type to use.
    path : str
        The file path to write the data.
    data : str
        The data to write.
    dest : str, default "test"
        The destination file (for ZIP only)

    Raises
    ------
    ValueError : An invalid compression value was passed in.
    """

    if compression == "zip":
        import zipfile

        compress_method = zipfile.ZipFile
    elif compression == "gzip":
        import gzip

        compress_method = gzip.GzipFile
    elif compression == "bz2":
        import bz2

        compress_method = bz2.BZ2File
    elif compression == "xz":
        compress_method = _get_lzma_file(lzma)
    else:
<<<<<<< HEAD
        msg = f"Unrecognized compression type: {compression}"
        raise ValueError(msg)
=======
        raise ValueError(f"Unrecognized compression type: {compression}")
>>>>>>> b9f26e21

    if compression == "zip":
        mode = "w"
        args = (dest, data)
        method = "writestr"
    else:
        mode = "wb"
        args = (data,)
        method = "write"

    with compress_method(path, mode=mode) as f:
        getattr(f, method)(*args)


def assert_almost_equal(
    left, right, check_dtype="equiv", check_less_precise=False, **kwargs
):
    """
    Check that the left and right objects are approximately equal.

    By approximately equal, we refer to objects that are numbers or that
    contain numbers which may be equivalent to specific levels of precision.

    Parameters
    ----------
    left : object
    right : object
    check_dtype : bool or {'equiv'}, default 'equiv'
        Check dtype if both a and b are the same type. If 'equiv' is passed in,
        then `RangeIndex` and `Int64Index` are also considered equivalent
        when doing type checking.
    check_less_precise : bool or int, default False
        Specify comparison precision. 5 digits (False) or 3 digits (True)
        after decimal points are compared. If int, then specify the number
        of digits to compare.

        When comparing two numbers, if the first number has magnitude less
        than 1e-5, we compare the two numbers directly and check whether
        they are equivalent within the specified precision. Otherwise, we
        compare the **ratio** of the second number to the first number and
        check whether it is equivalent to 1 within the specified precision.
    """

    if isinstance(left, pd.Index):
        assert_index_equal(
            left,
            right,
            check_exact=False,
            exact=check_dtype,
            check_less_precise=check_less_precise,
            **kwargs,
        )

    elif isinstance(left, pd.Series):
        assert_series_equal(
            left,
            right,
            check_exact=False,
            check_dtype=check_dtype,
            check_less_precise=check_less_precise,
            **kwargs,
        )

    elif isinstance(left, pd.DataFrame):
        assert_frame_equal(
            left,
            right,
            check_exact=False,
            check_dtype=check_dtype,
            check_less_precise=check_less_precise,
            **kwargs,
        )

    else:
        # Other sequences.
        if check_dtype:
            if is_number(left) and is_number(right):
                # Do not compare numeric classes, like np.float64 and float.
                pass
            elif is_bool(left) and is_bool(right):
                # Do not compare bool classes, like np.bool_ and bool.
                pass
            else:
                if isinstance(left, np.ndarray) or isinstance(right, np.ndarray):
                    obj = "numpy array"
                else:
                    obj = "Input"
                assert_class_equal(left, right, obj=obj)
        _testing.assert_almost_equal(
            left,
            right,
            check_dtype=check_dtype,
            check_less_precise=check_less_precise,
            **kwargs,
        )


def _check_isinstance(left, right, cls):
    """
    Helper method for our assert_* methods that ensures that
    the two objects being compared have the right type before
    proceeding with the comparison.

    Parameters
    ----------
    left : The first object being compared.
    right : The second object being compared.
    cls : The class type to check against.

    Raises
    ------
    AssertionError : Either `left` or `right` is not an instance of `cls`.
    """
    cls_name = cls.__name__

    if not isinstance(left, cls):
        raise AssertionError(
            f"{cls_name} Expected type {cls}, found {type(left)} instead"
        )
    if not isinstance(right, cls):
        raise AssertionError(
            f"{cls_name} Expected type {cls}, found {type(right)} instead"
        )


def assert_dict_equal(left, right, compare_keys=True):

    _check_isinstance(left, right, dict)
    _testing.assert_dict_equal(left, right, compare_keys=compare_keys)


def randbool(size=(), p=0.5):
    return rand(*size) <= p


RANDS_CHARS = np.array(list(string.ascii_letters + string.digits), dtype=(np.str_, 1))
RANDU_CHARS = np.array(
    list("".join(map(chr, range(1488, 1488 + 26))) + string.digits),
    dtype=(np.unicode_, 1),
)


def rands_array(nchars, size, dtype="O"):
    """Generate an array of byte strings."""
    retval = (
        np.random.choice(RANDS_CHARS, size=nchars * np.prod(size))
        .view((np.str_, nchars))
        .reshape(size)
    )
    if dtype is None:
        return retval
    else:
        return retval.astype(dtype)


def randu_array(nchars, size, dtype="O"):
    """Generate an array of unicode strings."""
    retval = (
        np.random.choice(RANDU_CHARS, size=nchars * np.prod(size))
        .view((np.unicode_, nchars))
        .reshape(size)
    )
    if dtype is None:
        return retval
    else:
        return retval.astype(dtype)


def rands(nchars):
    """
    Generate one random byte string.

    See `rands_array` if you want to create an array of random strings.

    """
    return "".join(np.random.choice(RANDS_CHARS, nchars))


def randu(nchars):
    """
    Generate one random unicode string.

    See `randu_array` if you want to create an array of random unicode strings.

    """
    return "".join(np.random.choice(RANDU_CHARS, nchars))


def close(fignum=None):
    from matplotlib.pyplot import get_fignums, close as _close

    if fignum is None:
        for fignum in get_fignums():
            _close(fignum)
    else:
        _close(fignum)


# -----------------------------------------------------------------------------
# contextmanager to ensure the file cleanup


@contextmanager
def ensure_clean(filename=None, return_filelike=False):
    """Gets a temporary path and agrees to remove on close.

    Parameters
    ----------
    filename : str (optional)
        if None, creates a temporary file which is then removed when out of
        scope. if passed, creates temporary file with filename as ending.
    return_filelike : bool (default False)
        if True, returns a file-like which is *always* cleaned. Necessary for
        savefig and other functions which want to append extensions.
    """
    filename = filename or ""
    fd = None

    if return_filelike:
        f = tempfile.TemporaryFile(suffix=filename)
        try:
            yield f
        finally:
            f.close()
    else:
        # don't generate tempfile if using a path with directory specified
        if len(os.path.dirname(filename)):
            raise ValueError("Can't pass a qualified name to ensure_clean()")

        try:
            fd, filename = tempfile.mkstemp(suffix=filename)
        except UnicodeEncodeError:
            import pytest

            pytest.skip("no unicode file names on this system")

        try:
            yield filename
        finally:
            try:
                os.close(fd)
            except OSError:
                print(f"Couldn't close file descriptor: {fd} (file: {filename})")
            try:
                if os.path.exists(filename):
                    os.remove(filename)
            except OSError as e:
                print(f"Exception on removing file: {e}")


@contextmanager
def ensure_clean_dir():
    """
    Get a temporary directory path and agrees to remove on close.

    Yields
    ------
    Temporary directory path
    """
    directory_name = tempfile.mkdtemp(suffix="")
    try:
        yield directory_name
    finally:
        try:
            rmtree(directory_name)
        except OSError:
            pass


@contextmanager
def ensure_safe_environment_variables():
    """
    Get a context manager to safely set environment variables

    All changes will be undone on close, hence environment variables set
    within this contextmanager will neither persist nor change global state.
    """
    saved_environ = dict(os.environ)
    try:
        yield
    finally:
        os.environ.clear()
        os.environ.update(saved_environ)


# -----------------------------------------------------------------------------
# Comparators


def equalContents(arr1, arr2):
    """Checks if the set of unique elements of arr1 and arr2 are equivalent.
    """
    return frozenset(arr1) == frozenset(arr2)


def assert_index_equal(
    left: Index,
    right: Index,
    exact: Union[bool, str] = "equiv",
    check_names: bool = True,
    check_less_precise: Union[bool, int] = False,
    check_exact: bool = True,
    check_categorical: bool = True,
    obj: str = "Index",
) -> None:
    """
    Check that left and right Index are equal.

    Parameters
    ----------
    left : Index
    right : Index
    exact : bool or {'equiv'}, default 'equiv'
        Whether to check the Index class, dtype and inferred_type
        are identical. If 'equiv', then RangeIndex can be substituted for
        Int64Index as well.
    check_names : bool, default True
        Whether to check the names attribute.
    check_less_precise : bool or int, default False
        Specify comparison precision. Only used when check_exact is False.
        5 digits (False) or 3 digits (True) after decimal points are compared.
        If int, then specify the digits to compare.
    check_exact : bool, default True
        Whether to compare number exactly.
    check_categorical : bool, default True
        Whether to compare internal Categorical exactly.
    obj : str, default 'Index'
        Specify object name being compared, internally used to show appropriate
        assertion message.
    """
    __tracebackhide__ = True

    def _check_types(l, r, obj="Index"):
        if exact:
            assert_class_equal(l, r, exact=exact, obj=obj)

            # Skip exact dtype checking when `check_categorical` is False
            if check_categorical:
                assert_attr_equal("dtype", l, r, obj=obj)

            # allow string-like to have different inferred_types
            if l.inferred_type in ("string", "unicode"):
                assert r.inferred_type in ("string", "unicode")
            else:
                assert_attr_equal("inferred_type", l, r, obj=obj)

    def _get_ilevel_values(index, level):
        # accept level number only
        unique = index.levels[level]
        level_codes = index.codes[level]
        filled = take_1d(unique.values, level_codes, fill_value=unique._na_value)
        values = unique._shallow_copy(filled, name=index.names[level])
        return values

    # instance validation
    _check_isinstance(left, right, Index)

    # class / dtype comparison
    _check_types(left, right, obj=obj)

    # level comparison
    if left.nlevels != right.nlevels:
        msg1 = f"{obj} levels are different"
        msg2 = f"{left.nlevels}, {left}"
        msg3 = f"{right.nlevels}, {right}"
        raise_assert_detail(obj, msg1, msg2, msg3)

    # length comparison
    if len(left) != len(right):
        msg1 = f"{obj} length are different"
<<<<<<< HEAD
        msg2 = "{length}, {left}".format(length=len(left), left=left)
        msg3 = "{length}, {right}".format(length=len(right), right=right)
=======
        msg2 = f"{len(left)}, {left}"
        msg3 = f"{len(right)}, {right}"
>>>>>>> b9f26e21
        raise_assert_detail(obj, msg1, msg2, msg3)

    # MultiIndex special comparison for little-friendly error messages
    if left.nlevels > 1:
        left = cast(MultiIndex, left)
        right = cast(MultiIndex, right)

        for level in range(left.nlevels):
            # cannot use get_level_values here because it can change dtype
            llevel = _get_ilevel_values(left, level)
            rlevel = _get_ilevel_values(right, level)

            lobj = f"MultiIndex level [{level}]"
            assert_index_equal(
                llevel,
                rlevel,
                exact=exact,
                check_names=check_names,
                check_less_precise=check_less_precise,
                check_exact=check_exact,
                obj=lobj,
            )
            # get_level_values may change dtype
            _check_types(left.levels[level], right.levels[level], obj=obj)

    # skip exact index checking when `check_categorical` is False
    if check_exact and check_categorical:
        if not left.equals(right):
            diff = np.sum((left.values != right.values).astype(int)) * 100.0 / len(left)
            msg = f"{obj} values are different ({np.round(diff, 5)} %)"
            raise_assert_detail(obj, msg, left, right)
    else:
        _testing.assert_almost_equal(
            left.values,
            right.values,
            check_less_precise=check_less_precise,
            check_dtype=exact,
            obj=obj,
            lobj=left,
            robj=right,
        )

    # metadata comparison
    if check_names:
        assert_attr_equal("names", left, right, obj=obj)
    if isinstance(left, pd.PeriodIndex) or isinstance(right, pd.PeriodIndex):
        assert_attr_equal("freq", left, right, obj=obj)
    if isinstance(left, pd.IntervalIndex) or isinstance(right, pd.IntervalIndex):
        assert_interval_array_equal(left.values, right.values)

    if check_categorical:
        if is_categorical_dtype(left) or is_categorical_dtype(right):
            assert_categorical_equal(left.values, right.values, obj=f"{obj} category")


def assert_class_equal(left, right, exact=True, obj="Input"):
    """checks classes are equal."""
    __tracebackhide__ = True

    def repr_class(x):
        if isinstance(x, Index):
            # return Index as it is to include values in the error message
            return x

        try:
            return type(x).__name__
        except AttributeError:
            return repr(type(x))

    if exact == "equiv":
        if type(left) != type(right):
            # allow equivalence of Int64Index/RangeIndex
            types = {type(left).__name__, type(right).__name__}
            if len(types - {"Int64Index", "RangeIndex"}):
                msg = f"{obj} classes are not equivalent"
                raise_assert_detail(obj, msg, repr_class(left), repr_class(right))
    elif exact:
        if type(left) != type(right):
            msg = f"{obj} classes are different"
            raise_assert_detail(obj, msg, repr_class(left), repr_class(right))


def assert_attr_equal(attr, left, right, obj="Attributes"):
    """checks attributes are equal. Both objects must have attribute.

    Parameters
    ----------
    attr : str
        Attribute name being compared.
    left : object
    right : object
    obj : str, default 'Attributes'
        Specify object name being compared, internally used to show appropriate
        assertion message
    """
    __tracebackhide__ = True

    left_attr = getattr(left, attr)
    right_attr = getattr(right, attr)

    if left_attr is right_attr:
        return True
    elif (
        is_number(left_attr)
        and np.isnan(left_attr)
        and is_number(right_attr)
        and np.isnan(right_attr)
    ):
        # np.nan
        return True

    try:
        result = left_attr == right_attr
    except TypeError:
        # datetimetz on rhs may raise TypeError
        result = False
    if not isinstance(result, bool):
        result = result.all()

    if result:
        return True
    else:
        msg = f'Attribute "{attr}" are different'
        raise_assert_detail(obj, msg, left_attr, right_attr)


def assert_is_valid_plot_return_object(objs):
    import matplotlib.pyplot as plt

    if isinstance(objs, (pd.Series, np.ndarray)):
        for el in objs.ravel():
            msg = (
                "one of 'objs' is not a matplotlib Axes instance, "
                f"type encountered {repr(type(el).__name__)}"
            )
            assert isinstance(el, (plt.Axes, dict)), msg
    else:
        msg = (
            "objs is neither an ndarray of Artist instances nor a single "
            "ArtistArtist instance, tuple, or dict, 'objs' is a "
            f"{repr(type(objs).__name__)}"
        )
        assert isinstance(objs, (plt.Artist, tuple, dict)), msg


def isiterable(obj):
    return hasattr(obj, "__iter__")


def assert_is_sorted(seq):
    """Assert that the sequence is sorted."""
    if isinstance(seq, (Index, Series)):
        seq = seq.values
    # sorting does not change precisions
    assert_numpy_array_equal(seq, np.sort(np.array(seq)))


def assert_categorical_equal(
    left, right, check_dtype=True, check_category_order=True, obj="Categorical"
):
    """Test that Categoricals are equivalent.

    Parameters
    ----------
    left : Categorical
    right : Categorical
    check_dtype : bool, default True
        Check that integer dtype of the codes are the same
    check_category_order : bool, default True
        Whether the order of the categories should be compared, which
        implies identical integer codes.  If False, only the resulting
        values are compared.  The ordered attribute is
        checked regardless.
    obj : str, default 'Categorical'
        Specify object name being compared, internally used to show appropriate
        assertion message
    """
    _check_isinstance(left, right, Categorical)

    if check_category_order:
        assert_index_equal(left.categories, right.categories, obj=f"{obj}.categories")
        assert_numpy_array_equal(
<<<<<<< HEAD
            left.codes, right.codes, check_dtype=check_dtype, obj=f"{obj}.codes"
=======
            left.codes, right.codes, check_dtype=check_dtype, obj=f"{obj}.codes",
>>>>>>> b9f26e21
        )
    else:
        assert_index_equal(
            left.categories.sort_values(),
            right.categories.sort_values(),
            obj=f"{obj}.categories",
        )
        assert_index_equal(
            left.categories.take(left.codes),
            right.categories.take(right.codes),
            obj=f"{obj}.values",
        )

    assert_attr_equal("ordered", left, right, obj=obj)


def assert_interval_array_equal(left, right, exact="equiv", obj="IntervalArray"):
    """Test that two IntervalArrays are equivalent.

    Parameters
    ----------
    left, right : IntervalArray
        The IntervalArrays to compare.
    exact : bool or {'equiv'}, default 'equiv'
        Whether to check the Index class, dtype and inferred_type
        are identical. If 'equiv', then RangeIndex can be substituted for
        Int64Index as well.
    obj : str, default 'IntervalArray'
        Specify object name being compared, internally used to show appropriate
        assertion message
    """
    _check_isinstance(left, right, IntervalArray)

    assert_index_equal(left.left, right.left, exact=exact, obj=f"{obj}.left")
    assert_index_equal(left.right, right.right, exact=exact, obj=f"{obj}.left")
    assert_attr_equal("closed", left, right, obj=obj)


def assert_period_array_equal(left, right, obj="PeriodArray"):
    _check_isinstance(left, right, PeriodArray)

    assert_numpy_array_equal(left._data, right._data, obj=f"{obj}.values")
    assert_attr_equal("freq", left, right, obj=obj)


def assert_datetime_array_equal(left, right, obj="DatetimeArray"):
    __tracebackhide__ = True
    _check_isinstance(left, right, DatetimeArray)

    assert_numpy_array_equal(left._data, right._data, obj=f"{obj}._data")
    assert_attr_equal("freq", left, right, obj=obj)
    assert_attr_equal("tz", left, right, obj=obj)


def assert_timedelta_array_equal(left, right, obj="TimedeltaArray"):
    __tracebackhide__ = True
    _check_isinstance(left, right, TimedeltaArray)
    assert_numpy_array_equal(left._data, right._data, obj=f"{obj}._data")
    assert_attr_equal("freq", left, right, obj=obj)


def raise_assert_detail(obj, message, left, right, diff=None):
    __tracebackhide__ = True

    if isinstance(left, np.ndarray):
        left = pprint_thing(left)
    elif is_categorical_dtype(left):
        left = repr(left)

    if isinstance(right, np.ndarray):
        right = pprint_thing(right)
    elif is_categorical_dtype(right):
        right = repr(right)

    msg = f"""{obj} are different

{message}
[left]:  {left}
[right]: {right}"""

    if diff is not None:
        msg += f"\n[diff]: {diff}"

    raise AssertionError(msg)


def assert_numpy_array_equal(
    left,
    right,
    strict_nan=False,
    check_dtype=True,
    err_msg=None,
    check_same=None,
    obj="numpy array",
):
    """ Checks that 'np.ndarray' is equivalent

    Parameters
    ----------
    left : np.ndarray or iterable
    right : np.ndarray or iterable
    strict_nan : bool, default False
        If True, consider NaN and None to be different.
    check_dtype: bool, default True
        check dtype if both a and b are np.ndarray
    err_msg : str, default None
        If provided, used as assertion message
    check_same : None|'copy'|'same', default None
        Ensure left and right refer/do not refer to the same memory area
    obj : str, default 'numpy array'
        Specify object name being compared, internally used to show appropriate
        assertion message
    """
    __tracebackhide__ = True

    # instance validation
    # Show a detailed error message when classes are different
    assert_class_equal(left, right, obj=obj)
    # both classes must be an np.ndarray
    _check_isinstance(left, right, np.ndarray)

    def _get_base(obj):
        return obj.base if getattr(obj, "base", None) is not None else obj

    left_base = _get_base(left)
    right_base = _get_base(right)

    if check_same == "same":
        if left_base is not right_base:
<<<<<<< HEAD
            msg = f"{left_base!r} is not {right_base!r}"
            raise AssertionError(msg)
    elif check_same == "copy":
        if left_base is right_base:
            msg = f"{left_base!r} is {right_base!r}"
            raise AssertionError(msg)
=======
            raise AssertionError(f"{repr(left_base)} is not {repr(right_base)}")
    elif check_same == "copy":
        if left_base is right_base:
            raise AssertionError(f"{repr(left_base)} is {repr(right_base)}")
>>>>>>> b9f26e21

    def _raise(left, right, err_msg):
        if err_msg is None:
            if left.shape != right.shape:
                raise_assert_detail(
<<<<<<< HEAD
                    obj, f"{obj} shapes are different", left.shape, right.shape
=======
                    obj, f"{obj} shapes are different", left.shape, right.shape,
>>>>>>> b9f26e21
                )

            diff = 0
            for l, r in zip(left, right):
                # count up differences
                if not array_equivalent(l, r, strict_nan=strict_nan):
                    diff += 1

            diff = diff * 100.0 / left.size
            msg = f"{obj} values are different ({np.round(diff, 5)} %)"
            raise_assert_detail(obj, msg, left, right)

        raise AssertionError(err_msg)

    # compare shape and values
    if not array_equivalent(left, right, strict_nan=strict_nan):
        _raise(left, right, err_msg)

    if check_dtype:
        if isinstance(left, np.ndarray) and isinstance(right, np.ndarray):
            assert_attr_equal("dtype", left, right, obj=obj)


def assert_extension_array_equal(
    left, right, check_dtype=True, check_less_precise=False, check_exact=False
):
    """Check that left and right ExtensionArrays are equal.

    Parameters
    ----------
    left, right : ExtensionArray
        The two arrays to compare
    check_dtype : bool, default True
        Whether to check if the ExtensionArray dtypes are identical.
    check_less_precise : bool or int, default False
        Specify comparison precision. Only used when check_exact is False.
        5 digits (False) or 3 digits (True) after decimal points are compared.
        If int, then specify the digits to compare.
    check_exact : bool, default False
        Whether to compare number exactly.

    Notes
    -----
    Missing values are checked separately from valid values.
    A mask of missing values is computed for each and checked to match.
    The remaining all-valid values are cast to object dtype and checked.
    """
    assert isinstance(left, ExtensionArray), "left is not an ExtensionArray"
    assert isinstance(right, ExtensionArray), "right is not an ExtensionArray"
    if check_dtype:
        assert_attr_equal("dtype", left, right, obj="ExtensionArray")

    if hasattr(left, "asi8") and type(right) == type(left):
        # Avoid slow object-dtype comparisons
        assert_numpy_array_equal(left.asi8, right.asi8)
        return

    left_na = np.asarray(left.isna())
    right_na = np.asarray(right.isna())
    assert_numpy_array_equal(left_na, right_na, obj="ExtensionArray NA mask")

    left_valid = np.asarray(left[~left_na].astype(object))
    right_valid = np.asarray(right[~right_na].astype(object))
    if check_exact:
        assert_numpy_array_equal(left_valid, right_valid, obj="ExtensionArray")
    else:
        _testing.assert_almost_equal(
            left_valid,
            right_valid,
            check_dtype=check_dtype,
            check_less_precise=check_less_precise,
            obj="ExtensionArray",
        )


# This could be refactored to use the NDFrame.equals method
def assert_series_equal(
    left,
    right,
    check_dtype=True,
    check_index_type="equiv",
    check_series_type=True,
    check_less_precise=False,
    check_names=True,
    check_exact=False,
    check_datetimelike_compat=False,
    check_categorical=True,
    obj="Series",
):
    """
    Check that left and right Series are equal.

    Parameters
    ----------
    left : Series
    right : Series
    check_dtype : bool, default True
        Whether to check the Series dtype is identical.
    check_index_type : bool or {'equiv'}, default 'equiv'
        Whether to check the Index class, dtype and inferred_type
        are identical.
    check_series_type : bool, default True
        Whether to check the Series class is identical.
    check_less_precise : bool or int, default False
        Specify comparison precision. Only used when check_exact is False.
        5 digits (False) or 3 digits (True) after decimal points are compared.
        If int, then specify the digits to compare.

        When comparing two numbers, if the first number has magnitude less
        than 1e-5, we compare the two numbers directly and check whether
        they are equivalent within the specified precision. Otherwise, we
        compare the **ratio** of the second number to the first number and
        check whether it is equivalent to 1 within the specified precision.
    check_names : bool, default True
        Whether to check the Series and Index names attribute.
    check_exact : bool, default False
        Whether to compare number exactly.
    check_datetimelike_compat : bool, default False
        Compare datetime-like which is comparable ignoring dtype.
    check_categorical : bool, default True
        Whether to compare internal Categorical exactly.
    obj : str, default 'Series'
        Specify object name being compared, internally used to show appropriate
        assertion message.
    """
    __tracebackhide__ = True

    # instance validation
    _check_isinstance(left, right, Series)

    if check_series_type:
        # ToDo: There are some tests using rhs is sparse
        # lhs is dense. Should use assert_class_equal in future
        assert isinstance(left, type(right))
        # assert_class_equal(left, right, obj=obj)

    # length comparison
    if len(left) != len(right):
        msg1 = f"{len(left)}, {left.index}"
        msg2 = f"{len(right)}, {right.index}"
        raise_assert_detail(obj, "Series length are different", msg1, msg2)

    # index comparison
    assert_index_equal(
        left.index,
        right.index,
        exact=check_index_type,
        check_names=check_names,
        check_less_precise=check_less_precise,
        check_exact=check_exact,
        check_categorical=check_categorical,
        obj=f"{obj}.index",
    )

    if check_dtype:
        # We want to skip exact dtype checking when `check_categorical`
        # is False. We'll still raise if only one is a `Categorical`,
        # regardless of `check_categorical`
        if (
            is_categorical_dtype(left)
            and is_categorical_dtype(right)
            and not check_categorical
        ):
            pass
        else:
            assert_attr_equal("dtype", left, right, obj=f"Attributes of {obj}")

    if check_exact:
        assert_numpy_array_equal(
            left._internal_get_values(),
            right._internal_get_values(),
            check_dtype=check_dtype,
<<<<<<< HEAD
            obj=f"{obj}",
=======
            obj=str(obj),
>>>>>>> b9f26e21
        )
    elif check_datetimelike_compat:
        # we want to check only if we have compat dtypes
        # e.g. integer and M|m are NOT compat, but we can simply check
        # the values in that case
        if needs_i8_conversion(left) or needs_i8_conversion(right):

            # datetimelike may have different objects (e.g. datetime.datetime
            # vs Timestamp) but will compare equal
            if not Index(left.values).equals(Index(right.values)):
<<<<<<< HEAD
                msg = f"[datetimelike_compat=True] {left.values} is not equal to {right.values}."

=======
                msg = (
                    f"[datetimelike_compat=True] {left.values} "
                    f"is not equal to {right.values}."
                )
>>>>>>> b9f26e21
                raise AssertionError(msg)
        else:
            assert_numpy_array_equal(
                left._internal_get_values(),
                right._internal_get_values(),
                check_dtype=check_dtype,
            )
    elif is_interval_dtype(left) or is_interval_dtype(right):
        assert_interval_array_equal(left.array, right.array)
    elif is_extension_array_dtype(left.dtype) and is_datetime64tz_dtype(left.dtype):
        # .values is an ndarray, but ._values is the ExtensionArray.
        # TODO: Use .array
        assert is_extension_array_dtype(right.dtype)
        assert_extension_array_equal(left._values, right._values)
    elif (
        is_extension_array_dtype(left)
        and not is_categorical_dtype(left)
        and is_extension_array_dtype(right)
        and not is_categorical_dtype(right)
    ):
        assert_extension_array_equal(left.array, right.array)
    else:
        _testing.assert_almost_equal(
            left._internal_get_values(),
            right._internal_get_values(),
            check_less_precise=check_less_precise,
            check_dtype=check_dtype,
<<<<<<< HEAD
            obj=f"{obj}",
=======
            obj=str(obj),
>>>>>>> b9f26e21
        )

    # metadata comparison
    if check_names:
        assert_attr_equal("name", left, right, obj=obj)

    if check_categorical:
        if is_categorical_dtype(left) or is_categorical_dtype(right):
            assert_categorical_equal(left.values, right.values, obj=f"{obj} category")


# This could be refactored to use the NDFrame.equals method
def assert_frame_equal(
    left,
    right,
    check_dtype=True,
    check_index_type="equiv",
    check_column_type="equiv",
    check_frame_type=True,
    check_less_precise=False,
    check_names=True,
    by_blocks=False,
    check_exact=False,
    check_datetimelike_compat=False,
    check_categorical=True,
    check_like=False,
    obj="DataFrame",
):
    """
    Check that left and right DataFrame are equal.

    This function is intended to compare two DataFrames and output any
    differences. Is is mostly intended for use in unit tests.
    Additional parameters allow varying the strictness of the
    equality checks performed.

    Parameters
    ----------
    left : DataFrame
        First DataFrame to compare.
    right : DataFrame
        Second DataFrame to compare.
    check_dtype : bool, default True
        Whether to check the DataFrame dtype is identical.
    check_index_type : bool or {'equiv'}, default 'equiv'
        Whether to check the Index class, dtype and inferred_type
        are identical.
    check_column_type : bool or {'equiv'}, default 'equiv'
        Whether to check the columns class, dtype and inferred_type
        are identical. Is passed as the ``exact`` argument of
        :func:`assert_index_equal`.
    check_frame_type : bool, default True
        Whether to check the DataFrame class is identical.
    check_less_precise : bool or int, default False
        Specify comparison precision. Only used when check_exact is False.
        5 digits (False) or 3 digits (True) after decimal points are compared.
        If int, then specify the digits to compare.

        When comparing two numbers, if the first number has magnitude less
        than 1e-5, we compare the two numbers directly and check whether
        they are equivalent within the specified precision. Otherwise, we
        compare the **ratio** of the second number to the first number and
        check whether it is equivalent to 1 within the specified precision.
    check_names : bool, default True
        Whether to check that the `names` attribute for both the `index`
        and `column` attributes of the DataFrame is identical.
    by_blocks : bool, default False
        Specify how to compare internal data. If False, compare by columns.
        If True, compare by blocks.
    check_exact : bool, default False
        Whether to compare number exactly.
    check_datetimelike_compat : bool, default False
        Compare datetime-like which is comparable ignoring dtype.
    check_categorical : bool, default True
        Whether to compare internal Categorical exactly.
    check_like : bool, default False
        If True, ignore the order of index & columns.
        Note: index labels must match their respective rows
        (same as in columns) - same labels must be with the same data.
    obj : str, default 'DataFrame'
        Specify object name being compared, internally used to show appropriate
        assertion message.

    See Also
    --------
    assert_series_equal : Equivalent method for asserting Series equality.
    DataFrame.equals : Check DataFrame equality.

    Examples
    --------
    This example shows comparing two DataFrames that are equal
    but with columns of differing dtypes.

    >>> from pandas.util.testing import assert_frame_equal
    >>> df1 = pd.DataFrame({'a': [1, 2], 'b': [3, 4]})
    >>> df2 = pd.DataFrame({'a': [1, 2], 'b': [3.0, 4.0]})

    df1 equals itself.

    >>> assert_frame_equal(df1, df1)

    df1 differs from df2 as column 'b' is of a different type.

    >>> assert_frame_equal(df1, df2)
    Traceback (most recent call last):
    ...
    AssertionError: Attributes of DataFrame.iloc[:, 1] (column name="b") are different

    Attribute "dtype" are different
    [left]:  int64
    [right]: float64

    Ignore differing dtypes in columns with check_dtype.

    >>> assert_frame_equal(df1, df2, check_dtype=False)
    """
    __tracebackhide__ = True

    # instance validation
    _check_isinstance(left, right, DataFrame)

    if check_frame_type:
        assert isinstance(left, type(right))
        # assert_class_equal(left, right, obj=obj)

    # shape comparison
    if left.shape != right.shape:
        raise_assert_detail(
<<<<<<< HEAD
            obj, f"{obj} shape mismatch", f"{left.shape!r}", f"{right.shape!r}"
=======
            obj, f"{obj} shape mismatch", f"{repr(left.shape)}", f"{repr(right.shape)}",
>>>>>>> b9f26e21
        )

    if check_like:
        left, right = left.reindex_like(right), right

    # index comparison
    assert_index_equal(
        left.index,
        right.index,
        exact=check_index_type,
        check_names=check_names,
        check_less_precise=check_less_precise,
        check_exact=check_exact,
        check_categorical=check_categorical,
        obj=f"{obj}.index",
    )

    # column comparison
    assert_index_equal(
        left.columns,
        right.columns,
        exact=check_column_type,
        check_names=check_names,
        check_less_precise=check_less_precise,
        check_exact=check_exact,
        check_categorical=check_categorical,
        obj=f"{obj}.columns",
    )

    # compare by blocks
    if by_blocks:
        rblocks = right._to_dict_of_blocks()
        lblocks = left._to_dict_of_blocks()
        for dtype in list(set(list(lblocks.keys()) + list(rblocks.keys()))):
            assert dtype in lblocks
            assert dtype in rblocks
            assert_frame_equal(
                lblocks[dtype], rblocks[dtype], check_dtype=check_dtype, obj=obj
            )

    # compare by columns
    else:
        for i, col in enumerate(left.columns):
            assert col in right
            lcol = left.iloc[:, i]
            rcol = right.iloc[:, i]
            assert_series_equal(
                lcol,
                rcol,
                check_dtype=check_dtype,
                check_index_type=check_index_type,
                check_less_precise=check_less_precise,
                check_exact=check_exact,
                check_names=check_names,
                check_datetimelike_compat=check_datetimelike_compat,
                check_categorical=check_categorical,
<<<<<<< HEAD
                obj=f'{obj}.iloc[:, {i}] (column name="{col}")',
=======
                obj=f"{obj}.iloc[:, {i}]",
>>>>>>> b9f26e21
            )


def assert_equal(left, right, **kwargs):
    """
    Wrapper for tm.assert_*_equal to dispatch to the appropriate test function.

    Parameters
    ----------
    left : Index, Series, DataFrame, ExtensionArray, or np.ndarray
    right : Index, Series, DataFrame, ExtensionArray, or np.ndarray
    **kwargs
    """
    __tracebackhide__ = True

    if isinstance(left, pd.Index):
        assert_index_equal(left, right, **kwargs)
    elif isinstance(left, pd.Series):
        assert_series_equal(left, right, **kwargs)
    elif isinstance(left, pd.DataFrame):
        assert_frame_equal(left, right, **kwargs)
    elif isinstance(left, IntervalArray):
        assert_interval_array_equal(left, right, **kwargs)
    elif isinstance(left, PeriodArray):
        assert_period_array_equal(left, right, **kwargs)
    elif isinstance(left, DatetimeArray):
        assert_datetime_array_equal(left, right, **kwargs)
    elif isinstance(left, TimedeltaArray):
        assert_timedelta_array_equal(left, right, **kwargs)
    elif isinstance(left, ExtensionArray):
        assert_extension_array_equal(left, right, **kwargs)
    elif isinstance(left, np.ndarray):
        assert_numpy_array_equal(left, right, **kwargs)
    elif isinstance(left, str):
        assert kwargs == {}
        return left == right
    else:
        raise NotImplementedError(type(left))


def box_expected(expected, box_cls, transpose=True):
    """
    Helper function to wrap the expected output of a test in a given box_class.

    Parameters
    ----------
    expected : np.ndarray, Index, Series
    box_cls : {Index, Series, DataFrame}

    Returns
    -------
    subclass of box_cls
    """
    if box_cls is pd.Index:
        expected = pd.Index(expected)
    elif box_cls is pd.Series:
        expected = pd.Series(expected)
    elif box_cls is pd.DataFrame:
        expected = pd.Series(expected).to_frame()
        if transpose:
            # for vector operations, we we need a DataFrame to be a single-row,
            #  not a single-column, in order to operate against non-DataFrame
            #  vectors of the same length.
            expected = expected.T
    elif box_cls is PeriodArray:
        # the PeriodArray constructor is not as flexible as period_array
        expected = period_array(expected)
    elif box_cls is DatetimeArray:
        expected = DatetimeArray(expected)
    elif box_cls is TimedeltaArray:
        expected = TimedeltaArray(expected)
    elif box_cls is np.ndarray:
        expected = np.array(expected)
    elif box_cls is to_array:
        expected = to_array(expected)
    else:
        raise NotImplementedError(box_cls)
    return expected


def to_array(obj):
    # temporary implementation until we get pd.array in place
    if is_period_dtype(obj):
        return period_array(obj)
    elif is_datetime64_dtype(obj) or is_datetime64tz_dtype(obj):
        return DatetimeArray._from_sequence(obj)
    elif is_timedelta64_dtype(obj):
        return TimedeltaArray._from_sequence(obj)
    else:
        return np.array(obj)


# -----------------------------------------------------------------------------
# Sparse


def assert_sp_array_equal(
    left,
    right,
    check_dtype=True,
    check_kind=True,
    check_fill_value=True,
    consolidate_block_indices=False,
):
    """Check that the left and right SparseArray are equal.

    Parameters
    ----------
    left : SparseArray
    right : SparseArray
    check_dtype : bool, default True
        Whether to check the data dtype is identical.
    check_kind : bool, default True
        Whether to just the kind of the sparse index for each column.
    check_fill_value : bool, default True
        Whether to check that left.fill_value matches right.fill_value
    consolidate_block_indices : bool, default False
        Whether to consolidate contiguous blocks for sparse arrays with
        a BlockIndex. Some operations, e.g. concat, will end up with
        block indices that could be consolidated. Setting this to true will
        create a new BlockIndex for that array, with consolidated
        block indices.
    """

    _check_isinstance(left, right, pd.SparseArray)

    assert_numpy_array_equal(left.sp_values, right.sp_values, check_dtype=check_dtype)

    # SparseIndex comparison
    assert isinstance(left.sp_index, pd._libs.sparse.SparseIndex)
    assert isinstance(right.sp_index, pd._libs.sparse.SparseIndex)

    if not check_kind:
        left_index = left.sp_index.to_block_index()
        right_index = right.sp_index.to_block_index()
    else:
        left_index = left.sp_index
        right_index = right.sp_index

    if consolidate_block_indices and left.kind == "block":
        # we'll probably remove this hack...
        left_index = left_index.to_int_index().to_block_index()
        right_index = right_index.to_int_index().to_block_index()

    if not left_index.equals(right_index):
        raise_assert_detail(
            "SparseArray.index", "index are not equal", left_index, right_index
        )
    else:
        # Just ensure a
        pass

    if check_fill_value:
        assert_attr_equal("fill_value", left, right)
    if check_dtype:
        assert_attr_equal("dtype", left, right)
    assert_numpy_array_equal(left.to_dense(), right.to_dense(), check_dtype=check_dtype)


# -----------------------------------------------------------------------------
# Others


def assert_contains_all(iterable, dic):
    for k in iterable:
<<<<<<< HEAD
        assert k in dic, f"Did not contain item: '{k!r}'"
=======
        assert k in dic, f"Did not contain item: {repr(k)}"
>>>>>>> b9f26e21


def assert_copy(iter1, iter2, **eql_kwargs):
    """
    iter1, iter2: iterables that produce elements
    comparable with assert_almost_equal

    Checks that the elements are equal, but not
    the same object. (Does not check that items
    in sequences are also not the same object)
    """
    for elem1, elem2 in zip(iter1, iter2):
        assert_almost_equal(elem1, elem2, **eql_kwargs)
        msg = (
            f"Expected object {repr(type(elem1))} and object {repr(type(elem2))} to be "
            "different objects, but they were the same object."
        )
        assert elem1 is not elem2, msg


def getCols(k):
    return string.ascii_uppercase[:k]


# make index
def makeStringIndex(k=10, name=None):
    return Index(rands_array(nchars=10, size=k), name=name)


def makeUnicodeIndex(k=10, name=None):
    return Index(randu_array(nchars=10, size=k), name=name)


def makeCategoricalIndex(k=10, n=3, name=None, **kwargs):
    """ make a length k index or n categories """
    x = rands_array(nchars=4, size=n)
    return CategoricalIndex(
        Categorical.from_codes(np.arange(k) % n, categories=x), name=name, **kwargs
    )


def makeIntervalIndex(k=10, name=None, **kwargs):
    """ make a length k IntervalIndex """
    x = np.linspace(0, 100, num=(k + 1))
    return IntervalIndex.from_breaks(x, name=name, **kwargs)


def makeBoolIndex(k=10, name=None):
    if k == 1:
        return Index([True], name=name)
    elif k == 2:
        return Index([False, True], name=name)
    return Index([False, True] + [False] * (k - 2), name=name)


def makeIntIndex(k=10, name=None):
    return Index(list(range(k)), name=name)


def makeUIntIndex(k=10, name=None):
    return Index([2 ** 63 + i for i in range(k)], name=name)


def makeRangeIndex(k=10, name=None, **kwargs):
    return RangeIndex(0, k, 1, name=name, **kwargs)


def makeFloatIndex(k=10, name=None):
    values = sorted(np.random.random_sample(k)) - np.random.random_sample(1)
    return Index(values * (10 ** np.random.randint(0, 9)), name=name)


def makeDateIndex(k=10, freq="B", name=None, **kwargs):
    dt = datetime(2000, 1, 1)
    dr = bdate_range(dt, periods=k, freq=freq, name=name)
    return DatetimeIndex(dr, name=name, **kwargs)


def makeTimedeltaIndex(k=10, freq="D", name=None, **kwargs):
    return pd.timedelta_range(start="1 day", periods=k, freq=freq, name=name, **kwargs)


def makePeriodIndex(k=10, name=None, **kwargs):
    dt = datetime(2000, 1, 1)
    dr = pd.period_range(start=dt, periods=k, freq="B", name=name, **kwargs)
    return dr


def makeMultiIndex(k=10, names=None, **kwargs):
    return MultiIndex.from_product((("foo", "bar"), (1, 2)), names=names, **kwargs)


_names = [
    "Alice",
    "Bob",
    "Charlie",
    "Dan",
    "Edith",
    "Frank",
    "George",
    "Hannah",
    "Ingrid",
    "Jerry",
    "Kevin",
    "Laura",
    "Michael",
    "Norbert",
    "Oliver",
    "Patricia",
    "Quinn",
    "Ray",
    "Sarah",
    "Tim",
    "Ursula",
    "Victor",
    "Wendy",
    "Xavier",
    "Yvonne",
    "Zelda",
]


def _make_timeseries(start="2000-01-01", end="2000-12-31", freq="1D", seed=None):
    """
    Make a DataFrame with a DatetimeIndex

    Parameters
    ----------
    start : str or Timestamp, default "2000-01-01"
        The start of the index. Passed to date_range with `freq`.
    end : str or Timestamp, default "2000-12-31"
        The end of the index. Passed to date_range with `freq`.
    freq : str or Freq
        The frequency to use for the DatetimeIndex
    seed : int, optional
        The random state seed.

        * name : object dtype with string names
        * id : int dtype with
        * x, y : float dtype

    Examples
    --------
    >>> _make_timeseries()
                  id    name         x         y
    timestamp
    2000-01-01   982   Frank  0.031261  0.986727
    2000-01-02  1025   Edith -0.086358 -0.032920
    2000-01-03   982   Edith  0.473177  0.298654
    2000-01-04  1009   Sarah  0.534344 -0.750377
    2000-01-05   963   Zelda -0.271573  0.054424
    ...          ...     ...       ...       ...
    2000-12-27   980  Ingrid -0.132333 -0.422195
    2000-12-28   972   Frank -0.376007 -0.298687
    2000-12-29  1009  Ursula -0.865047 -0.503133
    2000-12-30  1000  Hannah -0.063757 -0.507336
    2000-12-31   972     Tim -0.869120  0.531685
    """
    index = pd.date_range(start=start, end=end, freq=freq, name="timestamp")
    n = len(index)
    state = np.random.RandomState(seed)
    columns = {
        "name": state.choice(_names, size=n),
        "id": state.poisson(1000, size=n),
        "x": state.rand(n) * 2 - 1,
        "y": state.rand(n) * 2 - 1,
    }
    df = pd.DataFrame(columns, index=index, columns=sorted(columns))
    if df.index[-1] == end:
        df = df.iloc[:-1]
    return df


def all_index_generator(k=10):
    """Generator which can be iterated over to get instances of all the various
    index classes.

    Parameters
    ----------
    k: length of each of the index instances
    """
    all_make_index_funcs = [
        makeIntIndex,
        makeFloatIndex,
        makeStringIndex,
        makeUnicodeIndex,
        makeDateIndex,
        makePeriodIndex,
        makeTimedeltaIndex,
        makeBoolIndex,
        makeRangeIndex,
        makeIntervalIndex,
        makeCategoricalIndex,
    ]
    for make_index_func in all_make_index_funcs:
        yield make_index_func(k=k)


def index_subclass_makers_generator():
    make_index_funcs = [
        makeDateIndex,
        makePeriodIndex,
        makeTimedeltaIndex,
        makeRangeIndex,
        makeIntervalIndex,
        makeCategoricalIndex,
        makeMultiIndex,
    ]
    for make_index_func in make_index_funcs:
        yield make_index_func


def all_timeseries_index_generator(k=10):
    """Generator which can be iterated over to get instances of all the classes
    which represent time-series.

    Parameters
    ----------
    k: length of each of the index instances
    """
    make_index_funcs = [makeDateIndex, makePeriodIndex, makeTimedeltaIndex]
    for make_index_func in make_index_funcs:
        yield make_index_func(k=k)


# make series
def makeFloatSeries(name=None):
    index = makeStringIndex(N)
    return Series(randn(N), index=index, name=name)


def makeStringSeries(name=None):
    index = makeStringIndex(N)
    return Series(randn(N), index=index, name=name)


def makeObjectSeries(name=None):
    data = makeStringIndex(N)
    data = Index(data, dtype=object)
    index = makeStringIndex(N)
    return Series(data, index=index, name=name)


def getSeriesData():
    index = makeStringIndex(N)
    return {c: Series(randn(N), index=index) for c in getCols(K)}


def makeTimeSeries(nper=None, freq="B", name=None):
    if nper is None:
        nper = N
    return Series(randn(nper), index=makeDateIndex(nper, freq=freq), name=name)


def makePeriodSeries(nper=None, name=None):
    if nper is None:
        nper = N
    return Series(randn(nper), index=makePeriodIndex(nper), name=name)


def getTimeSeriesData(nper=None, freq="B"):
    return {c: makeTimeSeries(nper, freq) for c in getCols(K)}


def getPeriodData(nper=None):
    return {c: makePeriodSeries(nper) for c in getCols(K)}


# make frame
def makeTimeDataFrame(nper=None, freq="B"):
    data = getTimeSeriesData(nper, freq)
    return DataFrame(data)


def makeDataFrame():
    data = getSeriesData()
    return DataFrame(data)


def getMixedTypeDict():
    index = Index(["a", "b", "c", "d", "e"])

    data = {
        "A": [0.0, 1.0, 2.0, 3.0, 4.0],
        "B": [0.0, 1.0, 0.0, 1.0, 0.0],
        "C": ["foo1", "foo2", "foo3", "foo4", "foo5"],
        "D": bdate_range("1/1/2009", periods=5),
    }

    return index, data


def makeMixedDataFrame():
    return DataFrame(getMixedTypeDict()[1])


def makePeriodFrame(nper=None):
    data = getPeriodData(nper)
    return DataFrame(data)


def makeCustomIndex(
    nentries, nlevels, prefix="#", names=False, ndupe_l=None, idx_type=None
):
    """Create an index/multindex with given dimensions, levels, names, etc'

    nentries - number of entries in index
    nlevels - number of levels (> 1 produces multindex)
    prefix - a string prefix for labels
    names - (Optional), bool or list of strings. if True will use default
       names, if false will use no names, if a list is given, the name of
       each level in the index will be taken from the list.
    ndupe_l - (Optional), list of ints, the number of rows for which the
       label will repeated at the corresponding level, you can specify just
       the first few, the rest will use the default ndupe_l of 1.
       len(ndupe_l) <= nlevels.
    idx_type - "i"/"f"/"s"/"u"/"dt"/"p"/"td".
       If idx_type is not None, `idx_nlevels` must be 1.
       "i"/"f" creates an integer/float index,
       "s"/"u" creates a string/unicode index
       "dt" create a datetime index.
       "td" create a datetime index.

        if unspecified, string labels will be generated.
    """

    if ndupe_l is None:
        ndupe_l = [1] * nlevels
    assert is_sequence(ndupe_l) and len(ndupe_l) <= nlevels
    assert names is None or names is False or names is True or len(names) is nlevels
    assert idx_type is None or (
        idx_type in ("i", "f", "s", "u", "dt", "p", "td") and nlevels == 1
    )

    if names is True:
        # build default names
        names = [prefix + str(i) for i in range(nlevels)]
    if names is False:
        # pass None to index constructor for no name
        names = None

    # make singleton case uniform
    if isinstance(names, str) and nlevels == 1:
        names = [names]

    # specific 1D index type requested?
    idx_func = dict(
        i=makeIntIndex,
        f=makeFloatIndex,
        s=makeStringIndex,
        u=makeUnicodeIndex,
        dt=makeDateIndex,
        td=makeTimedeltaIndex,
        p=makePeriodIndex,
    ).get(idx_type)
    if idx_func:
        idx = idx_func(nentries)
        # but we need to fill in the name
        if names:
            idx.name = names[0]
        return idx
    elif idx_type is not None:
        raise ValueError(
<<<<<<< HEAD
            f'"{idx_type}" is not a legal value for `idx_type`, '
            'use  "i"/"f"/"s"/"u"/"dt/"p"/"td".'
=======
            f"{repr(idx_type)} is not a legal value for `idx_type`, "
            "use  'i'/'f'/'s'/'u'/'dt'/'p'/'td'."
>>>>>>> b9f26e21
        )

    if len(ndupe_l) < nlevels:
        ndupe_l.extend([1] * (nlevels - len(ndupe_l)))
    assert len(ndupe_l) == nlevels

    assert all(x > 0 for x in ndupe_l)

    tuples = []
    for i in range(nlevels):

        def keyfunc(x):
            import re

            numeric_tuple = re.sub(r"[^\d_]_?", "", x).split("_")
            return [int(num) for num in numeric_tuple]

        # build a list of lists to create the index from
        div_factor = nentries // ndupe_l[i] + 1
        cnt = Counter()
        for j in range(div_factor):
            label = f"{prefix}_l{i}_g{j}"
            cnt[label] = ndupe_l[i]
        # cute Counter trick
        result = sorted(cnt.elements(), key=keyfunc)[:nentries]
        tuples.append(result)

    tuples = list(zip(*tuples))

    # convert tuples to index
    if nentries == 1:
        # we have a single level of tuples, i.e. a regular Index
        index = Index(tuples[0], name=names[0])
    elif nlevels == 1:
        name = None if names is None else names[0]
        index = Index((x[0] for x in tuples), name=name)
    else:
        index = MultiIndex.from_tuples(tuples, names=names)
    return index


def makeCustomDataframe(
    nrows,
    ncols,
    c_idx_names=True,
    r_idx_names=True,
    c_idx_nlevels=1,
    r_idx_nlevels=1,
    data_gen_f=None,
    c_ndupe_l=None,
    r_ndupe_l=None,
    dtype=None,
    c_idx_type=None,
    r_idx_type=None,
):
    """
   nrows,  ncols - number of data rows/cols
   c_idx_names, idx_names  - False/True/list of strings,  yields No names ,
        default names or uses the provided names for the levels of the
        corresponding index. You can provide a single string when
        c_idx_nlevels ==1.
   c_idx_nlevels - number of levels in columns index. > 1 will yield MultiIndex
   r_idx_nlevels - number of levels in rows index. > 1 will yield MultiIndex
   data_gen_f - a function f(row,col) which return the data value
        at that position, the default generator used yields values of the form
        "RxCy" based on position.
   c_ndupe_l, r_ndupe_l - list of integers, determines the number
        of duplicates for each label at a given level of the corresponding
        index. The default `None` value produces a multiplicity of 1 across
        all levels, i.e. a unique index. Will accept a partial list of length
        N < idx_nlevels, for just the first N levels. If ndupe doesn't divide
        nrows/ncol, the last label might have lower multiplicity.
   dtype - passed to the DataFrame constructor as is, in case you wish to
        have more control in conjunction with a custom `data_gen_f`
   r_idx_type, c_idx_type -  "i"/"f"/"s"/"u"/"dt"/"td".
       If idx_type is not None, `idx_nlevels` must be 1.
       "i"/"f" creates an integer/float index,
       "s"/"u" creates a string/unicode index
       "dt" create a datetime index.
       "td" create a timedelta index.

        if unspecified, string labels will be generated.

    Examples:

    # 5 row, 3 columns, default names on both, single index on both axis
    >> makeCustomDataframe(5,3)

    # make the data a random int between 1 and 100
    >> mkdf(5,3,data_gen_f=lambda r,c:randint(1,100))

    # 2-level multiindex on rows with each label duplicated
    # twice on first level, default names on both axis, single
    # index on both axis
    >> a=makeCustomDataframe(5,3,r_idx_nlevels=2,r_ndupe_l=[2])

    # DatetimeIndex on row, index with unicode labels on columns
    # no names on either axis
    >> a=makeCustomDataframe(5,3,c_idx_names=False,r_idx_names=False,
                             r_idx_type="dt",c_idx_type="u")

    # 4-level multindex on rows with names provided, 2-level multindex
    # on columns with default labels and default names.
    >> a=makeCustomDataframe(5,3,r_idx_nlevels=4,
                             r_idx_names=["FEE","FI","FO","FAM"],
                             c_idx_nlevels=2)

    >> a=mkdf(5,3,r_idx_nlevels=2,c_idx_nlevels=4)
    """

    assert c_idx_nlevels > 0
    assert r_idx_nlevels > 0
    assert r_idx_type is None or (
        r_idx_type in ("i", "f", "s", "u", "dt", "p", "td") and r_idx_nlevels == 1
    )
    assert c_idx_type is None or (
        c_idx_type in ("i", "f", "s", "u", "dt", "p", "td") and c_idx_nlevels == 1
    )

    columns = makeCustomIndex(
        ncols,
        nlevels=c_idx_nlevels,
        prefix="C",
        names=c_idx_names,
        ndupe_l=c_ndupe_l,
        idx_type=c_idx_type,
    )
    index = makeCustomIndex(
        nrows,
        nlevels=r_idx_nlevels,
        prefix="R",
        names=r_idx_names,
        ndupe_l=r_ndupe_l,
        idx_type=r_idx_type,
    )

    # by default, generate data based on location
    if data_gen_f is None:
        data_gen_f = lambda r, c: f"R{r}C{c}"

    data = [[data_gen_f(r, c) for c in range(ncols)] for r in range(nrows)]

    return DataFrame(data, index, columns, dtype=dtype)


def _create_missing_idx(nrows, ncols, density, random_state=None):
    if random_state is None:
        random_state = np.random
    else:
        random_state = np.random.RandomState(random_state)

    # below is cribbed from scipy.sparse
    size = int(np.round((1 - density) * nrows * ncols))
    # generate a few more to ensure unique values
    min_rows = 5
    fac = 1.02
    extra_size = min(size + min_rows, fac * size)

    def _gen_unique_rand(rng, _extra_size):
        ind = rng.rand(int(_extra_size))
        return np.unique(np.floor(ind * nrows * ncols))[:size]

    ind = _gen_unique_rand(random_state, extra_size)
    while ind.size < size:
        extra_size *= 1.05
        ind = _gen_unique_rand(random_state, extra_size)

    j = np.floor(ind * 1.0 / nrows).astype(int)
    i = (ind - j * nrows).astype(int)
    return i.tolist(), j.tolist()


def makeMissingCustomDataframe(
    nrows,
    ncols,
    density=0.9,
    random_state=None,
    c_idx_names=True,
    r_idx_names=True,
    c_idx_nlevels=1,
    r_idx_nlevels=1,
    data_gen_f=None,
    c_ndupe_l=None,
    r_ndupe_l=None,
    dtype=None,
    c_idx_type=None,
    r_idx_type=None,
):
    """
    Parameters
    ----------
    Density : float, optional
        Float in (0, 1) that gives the percentage of non-missing numbers in
        the DataFrame.
    random_state : {np.random.RandomState, int}, optional
        Random number generator or random seed.

    See makeCustomDataframe for descriptions of the rest of the parameters.
    """
    df = makeCustomDataframe(
        nrows,
        ncols,
        c_idx_names=c_idx_names,
        r_idx_names=r_idx_names,
        c_idx_nlevels=c_idx_nlevels,
        r_idx_nlevels=r_idx_nlevels,
        data_gen_f=data_gen_f,
        c_ndupe_l=c_ndupe_l,
        r_ndupe_l=r_ndupe_l,
        dtype=dtype,
        c_idx_type=c_idx_type,
        r_idx_type=r_idx_type,
    )

    i, j = _create_missing_idx(nrows, ncols, density, random_state)
    df.values[i, j] = np.nan
    return df


def makeMissingDataframe(density=0.9, random_state=None):
    df = makeDataFrame()
    i, j = _create_missing_idx(*df.shape, density=density, random_state=random_state)
    df.values[i, j] = np.nan
    return df


class TestSubDict(dict):
    def __init__(self, *args, **kwargs):
        dict.__init__(self, *args, **kwargs)


def optional_args(decorator):
    """allows a decorator to take optional positional and keyword arguments.
    Assumes that taking a single, callable, positional argument means that
    it is decorating a function, i.e. something like this::

        @my_decorator
        def function(): pass

    Calls decorator with decorator(f, *args, **kwargs)"""

    @wraps(decorator)
    def wrapper(*args, **kwargs):
        def dec(f):
            return decorator(f, *args, **kwargs)

        is_decorating = not kwargs and len(args) == 1 and callable(args[0])
        if is_decorating:
            f = args[0]
            args = []
            return dec(f)
        else:
            return dec

    return wrapper


# skip tests on exceptions with this message
_network_error_messages = (
    # 'urlopen error timed out',
    # 'timeout: timed out',
    # 'socket.timeout: timed out',
    "timed out",
    "Server Hangup",
    "HTTP Error 503: Service Unavailable",
    "502: Proxy Error",
    "HTTP Error 502: internal error",
    "HTTP Error 502",
    "HTTP Error 503",
    "HTTP Error 403",
    "HTTP Error 400",
    "Temporary failure in name resolution",
    "Name or service not known",
    "Connection refused",
    "certificate verify",
)

# or this e.errno/e.reason.errno
_network_errno_vals = (
    101,  # Network is unreachable
    111,  # Connection refused
    110,  # Connection timed out
    104,  # Connection reset Error
    54,  # Connection reset by peer
    60,  # urllib.error.URLError: [Errno 60] Connection timed out
)

# Both of the above shouldn't mask real issues such as 404's
# or refused connections (changed DNS).
# But some tests (test_data yahoo) contact incredibly flakey
# servers.

# and conditionally raise on exception types in _get_default_network_errors


def _get_default_network_errors():
    # Lazy import for http.client because it imports many things from the stdlib
    import http.client

    return (IOError, http.client.HTTPException, TimeoutError)


def can_connect(url, error_classes=None):
    """Try to connect to the given url. True if succeeds, False if IOError
    raised

    Parameters
    ----------
    url : basestring
        The URL to try to connect to

    Returns
    -------
    connectable : bool
        Return True if no IOError (unable to connect) or URLError (bad url) was
        raised
    """

    if error_classes is None:
        error_classes = _get_default_network_errors()

    try:
        with urlopen(url):
            pass
    except error_classes:
        return False
    else:
        return True


@optional_args
def network(
    t,
    url="http://www.google.com",
    raise_on_error=_RAISE_NETWORK_ERROR_DEFAULT,
    check_before_test=False,
    error_classes=None,
    skip_errnos=_network_errno_vals,
    _skip_on_messages=_network_error_messages,
):
    """
    Label a test as requiring network connection and, if an error is
    encountered, only raise if it does not find a network connection.

    In comparison to ``network``, this assumes an added contract to your test:
    you must assert that, under normal conditions, your test will ONLY fail if
    it does not have network connectivity.

    You can call this in 3 ways: as a standard decorator, with keyword
    arguments, or with a positional argument that is the url to check.

    Parameters
    ----------
    t : callable
        The test requiring network connectivity.
    url : path
        The url to test via ``pandas.io.common.urlopen`` to check
        for connectivity. Defaults to 'http://www.google.com'.
    raise_on_error : bool
        If True, never catches errors.
    check_before_test : bool
        If True, checks connectivity before running the test case.
    error_classes : tuple or Exception
        error classes to ignore. If not in ``error_classes``, raises the error.
        defaults to IOError. Be careful about changing the error classes here.
    skip_errnos : iterable of int
        Any exception that has .errno or .reason.erno set to one
        of these values will be skipped with an appropriate
        message.
    _skip_on_messages: iterable of string
        any exception e for which one of the strings is
        a substring of str(e) will be skipped with an appropriate
        message. Intended to suppress errors where an errno isn't available.

    Notes
    -----
    * ``raise_on_error`` supercedes ``check_before_test``

    Returns
    -------
    t : callable
        The decorated test ``t``, with checks for connectivity errors.

    Example
    -------

    Tests decorated with @network will fail if it's possible to make a network
    connection to another URL (defaults to google.com)::

      >>> from pandas.util.testing import network
      >>> from pandas.io.common import urlopen
      >>> @network
      ... def test_network():
      ...     with urlopen("rabbit://bonanza.com"):
      ...         pass
      Traceback
         ...
      URLError: <urlopen error unknown url type: rabit>

      You can specify alternative URLs::

        >>> @network("http://www.yahoo.com")
        ... def test_something_with_yahoo():
        ...    raise IOError("Failure Message")
        >>> test_something_with_yahoo()
        Traceback (most recent call last):
            ...
        IOError: Failure Message

    If you set check_before_test, it will check the url first and not run the
    test on failure::

        >>> @network("failing://url.blaher", check_before_test=True)
        ... def test_something():
        ...     print("I ran!")
        ...     raise ValueError("Failure")
        >>> test_something()
        Traceback (most recent call last):
            ...

    Errors not related to networking will always be raised.
    """
    from pytest import skip

    if error_classes is None:
        error_classes = _get_default_network_errors()

    t.network = True

    @wraps(t)
    def wrapper(*args, **kwargs):
        if check_before_test and not raise_on_error:
            if not can_connect(url, error_classes):
                skip()
        try:
            return t(*args, **kwargs)
        except Exception as err:
            errno = getattr(err, "errno", None)
            if not errno and hasattr(errno, "reason"):
                errno = getattr(err.reason, "errno", None)

            if errno in skip_errnos:
<<<<<<< HEAD
                skip("Skipping test due to known errno" f" and error {err}")
=======
                skip(f"Skipping test due to known errno and error {err}")
>>>>>>> b9f26e21

            e_str = str(err)

            if any(m.lower() in e_str.lower() for m in _skip_on_messages):
                skip(
<<<<<<< HEAD
                    "Skipping test because exception "
                    f"message is known and error {err}"
=======
                    f"Skipping test because exception message is known and error {err}"
>>>>>>> b9f26e21
                )

            if not isinstance(err, error_classes):
                raise

            if raise_on_error or can_connect(url, error_classes):
                raise
            else:
<<<<<<< HEAD
                skip("Skipping test due to lack of connectivity" f" and error {err}")
=======
                skip(f"Skipping test due to lack of connectivity and error {err}")
>>>>>>> b9f26e21

    return wrapper


with_connectivity_check = network


def assert_raises_regex(_exception, _regexp, _callable=None, *args, **kwargs):
    r"""
    Check that the specified Exception is raised and that the error message
    matches a given regular expression pattern. This may be a regular
    expression object or a string containing a regular expression suitable
    for use by `re.search()`. This is a port of the `assertRaisesRegexp`
    function from unittest in Python 2.7.

    .. deprecated:: 0.24.0
        Use `pytest.raises` instead.

    Examples
    --------
    >>> assert_raises_regex(ValueError, 'invalid literal for.*XYZ', int, 'XYZ')
    >>> import re
    >>> assert_raises_regex(ValueError, re.compile('literal'), int, 'XYZ')

    If an exception of a different type is raised, it bubbles up.

    >>> assert_raises_regex(TypeError, 'literal', int, 'XYZ')
    Traceback (most recent call last):
        ...
    ValueError: invalid literal for int() with base 10: 'XYZ'
    >>> dct = dict()
    >>> assert_raises_regex(KeyError, 'pear', dct.__getitem__, 'apple')
    Traceback (most recent call last):
        ...
    AssertionError: "pear" does not match "'apple'"

    You can also use this in a with statement.

    >>> with assert_raises_regex(TypeError, r'unsupported operand type\(s\)'):
    ...     1 + {}
    >>> with assert_raises_regex(TypeError, 'banana'):
    ...     'apple'[0] = 'b'
    Traceback (most recent call last):
        ...
    AssertionError: "banana" does not match "'str' object does not support \
item assignment"
    """
    warnings.warn(
        (
            "assert_raises_regex has been deprecated and will "
            "be removed in the next release. Please use "
            "`pytest.raises` instead."
        ),
        FutureWarning,
        stacklevel=2,
    )

    manager = _AssertRaisesContextmanager(exception=_exception, regexp=_regexp)
    if _callable is not None:
        with manager:
            _callable(*args, **kwargs)
    else:
        return manager


class _AssertRaisesContextmanager:
    """
    Context manager behind `assert_raises_regex`.
    """

    def __init__(self, exception, regexp=None):
        """
        Initialize an _AssertRaisesContextManager instance.

        Parameters
        ----------
        exception : class
            The expected Exception class.
        regexp : str, default None
            The regex to compare against the Exception message.
        """

        self.exception = exception

        if regexp is not None and not hasattr(regexp, "search"):
            regexp = re.compile(regexp, re.DOTALL)

        self.regexp = regexp

    def __enter__(self):
        return self

    def __exit__(self, exc_type, exc_value, trace_back):
        expected = self.exception

        if not exc_type:
            exp_name = getattr(expected, "__name__", str(expected))
            raise AssertionError(f"{exp_name} not raised.")

        return self.exception_matches(exc_type, exc_value, trace_back)

    def exception_matches(self, exc_type, exc_value, trace_back):
        """
        Check that the Exception raised matches the expected Exception
        and expected error message regular expression.

        Parameters
        ----------
        exc_type : class
            The type of Exception raised.
        exc_value : Exception
            The instance of `exc_type` raised.
        trace_back : stack trace object
            The traceback object associated with `exc_value`.

        Returns
        -------
        is_matched : bool
            Whether or not the Exception raised matches the expected
            Exception class and expected error message regular expression.

        Raises
        ------
        AssertionError : The error message provided does not match
                         the expected error message regular expression.
        """

        if issubclass(exc_type, self.exception):
            if self.regexp is not None:
                val = str(exc_value)

                if not self.regexp.search(val):
                    msg = f'"{self.regexp.pattern}" does not match "{val}"'
                    e = AssertionError(msg)
                    raise_with_traceback(e, trace_back)

            return True
        else:
            # Failed, so allow Exception to bubble up.
            return False


@contextmanager
def assert_produces_warning(
    expected_warning=Warning,
    filter_level="always",
    clear=None,
    check_stacklevel=True,
    raise_on_extra_warnings=True,
):
    """
    Context manager for running code expected to either raise a specific
    warning, or not raise any warnings. Verifies that the code raises the
    expected warning, and that it does not raise any other unexpected
    warnings. It is basically a wrapper around ``warnings.catch_warnings``.

    Parameters
    ----------
    expected_warning : {Warning, False, None}, default Warning
        The type of Exception raised. ``exception.Warning`` is the base
        class for all warnings. To check that no warning is returned,
        specify ``False`` or ``None``.
    filter_level : str or None, default "always"
        Specifies whether warnings are ignored, displayed, or turned
        into errors.
        Valid values are:

        * "error" - turns matching warnings into exceptions
        * "ignore" - discard the warning
        * "always" - always emit a warning
        * "default" - print the warning the first time it is generated
          from each location
        * "module" - print the warning the first time it is generated
          from each module
        * "once" - print the warning the first time it is generated

    clear : str, default None
        If not ``None`` then remove any previously raised warnings from
        the ``__warningsregistry__`` to ensure that no warning messages are
        suppressed by this context manager. If ``None`` is specified,
        the ``__warningsregistry__`` keeps track of which warnings have been
        shown, and does not show them again.
    check_stacklevel : bool, default True
        If True, displays the line that called the function containing
        the warning to show were the function is called. Otherwise, the
        line that implements the function is displayed.
    raise_on_extra_warnings : bool, default True
        Whether extra warnings not of the type `expected_warning` should
        cause the test to fail.

    Examples
    --------
    >>> import warnings
    >>> with assert_produces_warning():
    ...     warnings.warn(UserWarning())
    ...
    >>> with assert_produces_warning(False):
    ...     warnings.warn(RuntimeWarning())
    ...
    Traceback (most recent call last):
        ...
    AssertionError: Caused unexpected warning(s): ['RuntimeWarning'].
    >>> with assert_produces_warning(UserWarning):
    ...     warnings.warn(RuntimeWarning())
    Traceback (most recent call last):
        ...
    AssertionError: Did not see expected warning of class 'UserWarning'.

    ..warn:: This is *not* thread-safe.
    """
    __tracebackhide__ = True

    with warnings.catch_warnings(record=True) as w:

        if clear is not None:
            # make sure that we are clearing these warnings
            # if they have happened before
            # to guarantee that we will catch them
            if not is_list_like(clear):
                clear = [clear]
            for m in clear:
                try:
                    m.__warningregistry__.clear()
                except AttributeError:
                    # module may not have __warningregistry__
                    pass

        saw_warning = False
        warnings.simplefilter(filter_level)
        yield w
        extra_warnings = []

        for actual_warning in w:
            if expected_warning and issubclass(
                actual_warning.category, expected_warning
            ):
                saw_warning = True

                if check_stacklevel and issubclass(
                    actual_warning.category, (FutureWarning, DeprecationWarning)
                ):
                    from inspect import getframeinfo, stack

                    caller = getframeinfo(stack()[2][0])
                    msg = (
                        "Warning not set with correct stacklevel. "
                        f"File where warning is raised: {actual_warning.filename} != "
                        f"{caller.filename}. Warning message: {actual_warning.message}"
                    )
                    assert actual_warning.filename == caller.filename, msg
            else:
                extra_warnings.append(
                    (
                        actual_warning.category.__name__,
                        actual_warning.message,
                        actual_warning.filename,
                        actual_warning.lineno,
                    )
                )
        if expected_warning:
            msg = (
<<<<<<< HEAD
                f"Did not see expected warning of class {expected_warning.__name__!r}."
            )
            assert saw_warning, msg
        if raise_on_extra_warnings and extra_warnings:
            raise AssertionError(f"Caused unexpected warning(s): {extra_warnings!r}.")
=======
                f"Did not see expected warning of class "
                f"{repr(expected_warning.__name__)}"
            )
            assert saw_warning, msg
        if raise_on_extra_warnings and extra_warnings:
            raise AssertionError(
                f"Caused unexpected warning(s): {repr(extra_warnings)}"
            )
>>>>>>> b9f26e21


class RNGContext:
    """
    Context manager to set the numpy random number generator speed. Returns
    to the original value upon exiting the context manager.

    Parameters
    ----------
    seed : int
        Seed for numpy.random.seed

    Examples
    --------

    with RNGContext(42):
        np.random.randn()
    """

    def __init__(self, seed):
        self.seed = seed

    def __enter__(self):

        self.start_state = np.random.get_state()
        np.random.seed(self.seed)

    def __exit__(self, exc_type, exc_value, traceback):

        np.random.set_state(self.start_state)


@contextmanager
def with_csv_dialect(name, **kwargs):
    """
    Context manager to temporarily register a CSV dialect for parsing CSV.

    Parameters
    ----------
    name : str
        The name of the dialect.
    kwargs : mapping
        The parameters for the dialect.

    Raises
    ------
    ValueError : the name of the dialect conflicts with a builtin one.

    See Also
    --------
    csv : Python's CSV library.
    """
    import csv

    _BUILTIN_DIALECTS = {"excel", "excel-tab", "unix"}

    if name in _BUILTIN_DIALECTS:
        raise ValueError("Cannot override builtin dialect.")

    csv.register_dialect(name, **kwargs)
    yield
    csv.unregister_dialect(name)


@contextmanager
def use_numexpr(use, min_elements=None):
    from pandas.core.computation import expressions as expr

    if min_elements is None:
        min_elements = expr._MIN_ELEMENTS

    olduse = expr._USE_NUMEXPR
    oldmin = expr._MIN_ELEMENTS
    expr.set_use_numexpr(use)
    expr._MIN_ELEMENTS = min_elements
    yield
    expr._MIN_ELEMENTS = oldmin
    expr.set_use_numexpr(olduse)


def test_parallel(num_threads=2, kwargs_list=None):
    """Decorator to run the same function multiple times in parallel.

    Parameters
    ----------
    num_threads : int, optional
        The number of times the function is run in parallel.
    kwargs_list : list of dicts, optional
        The list of kwargs to update original
        function kwargs on different threads.
    Notes
    -----
    This decorator does not pass the return value of the decorated function.

    Original from scikit-image:

    https://github.com/scikit-image/scikit-image/pull/1519

    """

    assert num_threads > 0
    has_kwargs_list = kwargs_list is not None
    if has_kwargs_list:
        assert len(kwargs_list) == num_threads
    import threading

    def wrapper(func):
        @wraps(func)
        def inner(*args, **kwargs):
            if has_kwargs_list:
                update_kwargs = lambda i: dict(kwargs, **kwargs_list[i])
            else:
                update_kwargs = lambda i: kwargs
            threads = []
            for i in range(num_threads):
                updated_kwargs = update_kwargs(i)
                thread = threading.Thread(target=func, args=args, kwargs=updated_kwargs)
                threads.append(thread)
            for thread in threads:
                thread.start()
            for thread in threads:
                thread.join()

        return inner

    return wrapper


class SubclassedSeries(Series):
    _metadata = ["testattr", "name"]

    @property
    def _constructor(self):
        return SubclassedSeries

    @property
    def _constructor_expanddim(self):
        return SubclassedDataFrame


class SubclassedDataFrame(DataFrame):
    _metadata = ["testattr"]

    @property
    def _constructor(self):
        return SubclassedDataFrame

    @property
    def _constructor_sliced(self):
        return SubclassedSeries


class SubclassedCategorical(Categorical):
    @property
    def _constructor(self):
        return SubclassedCategorical


@contextmanager
def set_timezone(tz):
    """Context manager for temporarily setting a timezone.

    Parameters
    ----------
    tz : str
        A string representing a valid timezone.

    Examples
    --------

    >>> from datetime import datetime
    >>> from dateutil.tz import tzlocal
    >>> tzlocal().tzname(datetime.now())
    'IST'

    >>> with set_timezone('US/Eastern'):
    ...     tzlocal().tzname(datetime.now())
    ...
    'EDT'
    """

    import os
    import time

    def setTZ(tz):
        if tz is None:
            try:
                del os.environ["TZ"]
            except KeyError:
                pass
        else:
            os.environ["TZ"] = tz
            time.tzset()

    orig_tz = os.environ.get("TZ")
    setTZ(tz)
    try:
        yield
    finally:
        setTZ(orig_tz)


def _make_skipna_wrapper(alternative, skipna_alternative=None):
    """Create a function for calling on an array.

    Parameters
    ----------
    alternative : function
        The function to be called on the array with no NaNs.
        Only used when 'skipna_alternative' is None.
    skipna_alternative : function
        The function to be called on the original array

    Returns
    -------
    skipna_wrapper : function
    """
    if skipna_alternative:

        def skipna_wrapper(x):
            return skipna_alternative(x.values)

    else:

        def skipna_wrapper(x):
            nona = x.dropna()
            if len(nona) == 0:
                return np.nan
            return alternative(nona)

    return skipna_wrapper


def convert_rows_list_to_csv_str(rows_list):
    """
    Convert list of CSV rows to single CSV-formatted string for current OS.

    This method is used for creating expected value of to_csv() method.

    Parameters
    ----------
    rows_list : list
        The list of string. Each element represents the row of csv.

    Returns
    -------
    expected : string
        Expected output of to_csv() in current OS
    """
    sep = os.linesep
    expected = sep.join(rows_list) + sep
    return expected<|MERGE_RESOLUTION|>--- conflicted
+++ resolved
@@ -218,12 +218,7 @@
         else:
             raise ValueError(f"ZIP file {path} error. Only one file per ZIP.")
     else:
-<<<<<<< HEAD
-        msg = f"Unrecognized compression type: {compression}"
-        raise ValueError(msg)
-=======
         raise ValueError(f"Unrecognized compression type: {compression}")
->>>>>>> b9f26e21
 
     try:
         yield f
@@ -268,12 +263,7 @@
     elif compression == "xz":
         compress_method = _get_lzma_file(lzma)
     else:
-<<<<<<< HEAD
-        msg = f"Unrecognized compression type: {compression}"
-        raise ValueError(msg)
-=======
         raise ValueError(f"Unrecognized compression type: {compression}")
->>>>>>> b9f26e21
 
     if compression == "zip":
         mode = "w"
@@ -644,13 +634,8 @@
     # length comparison
     if len(left) != len(right):
         msg1 = f"{obj} length are different"
-<<<<<<< HEAD
-        msg2 = "{length}, {left}".format(length=len(left), left=left)
-        msg3 = "{length}, {right}".format(length=len(right), right=right)
-=======
         msg2 = f"{len(left)}, {left}"
         msg3 = f"{len(right)}, {right}"
->>>>>>> b9f26e21
         raise_assert_detail(obj, msg1, msg2, msg3)
 
     # MultiIndex special comparison for little-friendly error messages
@@ -833,11 +818,7 @@
     if check_category_order:
         assert_index_equal(left.categories, right.categories, obj=f"{obj}.categories")
         assert_numpy_array_equal(
-<<<<<<< HEAD
             left.codes, right.codes, check_dtype=check_dtype, obj=f"{obj}.codes"
-=======
-            left.codes, right.codes, check_dtype=check_dtype, obj=f"{obj}.codes",
->>>>>>> b9f26e21
         )
     else:
         assert_index_equal(
@@ -967,29 +948,16 @@
 
     if check_same == "same":
         if left_base is not right_base:
-<<<<<<< HEAD
-            msg = f"{left_base!r} is not {right_base!r}"
-            raise AssertionError(msg)
-    elif check_same == "copy":
-        if left_base is right_base:
-            msg = f"{left_base!r} is {right_base!r}"
-            raise AssertionError(msg)
-=======
             raise AssertionError(f"{repr(left_base)} is not {repr(right_base)}")
     elif check_same == "copy":
         if left_base is right_base:
             raise AssertionError(f"{repr(left_base)} is {repr(right_base)}")
->>>>>>> b9f26e21
 
     def _raise(left, right, err_msg):
         if err_msg is None:
             if left.shape != right.shape:
                 raise_assert_detail(
-<<<<<<< HEAD
                     obj, f"{obj} shapes are different", left.shape, right.shape
-=======
-                    obj, f"{obj} shapes are different", left.shape, right.shape,
->>>>>>> b9f26e21
                 )
 
             diff = 0
@@ -1162,11 +1130,7 @@
             left._internal_get_values(),
             right._internal_get_values(),
             check_dtype=check_dtype,
-<<<<<<< HEAD
-            obj=f"{obj}",
-=======
             obj=str(obj),
->>>>>>> b9f26e21
         )
     elif check_datetimelike_compat:
         # we want to check only if we have compat dtypes
@@ -1177,15 +1141,7 @@
             # datetimelike may have different objects (e.g. datetime.datetime
             # vs Timestamp) but will compare equal
             if not Index(left.values).equals(Index(right.values)):
-<<<<<<< HEAD
                 msg = f"[datetimelike_compat=True] {left.values} is not equal to {right.values}."
-
-=======
-                msg = (
-                    f"[datetimelike_compat=True] {left.values} "
-                    f"is not equal to {right.values}."
-                )
->>>>>>> b9f26e21
                 raise AssertionError(msg)
         else:
             assert_numpy_array_equal(
@@ -1213,11 +1169,7 @@
             right._internal_get_values(),
             check_less_precise=check_less_precise,
             check_dtype=check_dtype,
-<<<<<<< HEAD
-            obj=f"{obj}",
-=======
             obj=str(obj),
->>>>>>> b9f26e21
         )
 
     # metadata comparison
@@ -1346,11 +1298,7 @@
     # shape comparison
     if left.shape != right.shape:
         raise_assert_detail(
-<<<<<<< HEAD
-            obj, f"{obj} shape mismatch", f"{left.shape!r}", f"{right.shape!r}"
-=======
-            obj, f"{obj} shape mismatch", f"{repr(left.shape)}", f"{repr(right.shape)}",
->>>>>>> b9f26e21
+            obj, f"{obj} shape mismatch", f"{repr(left.shape)}", f"{repr(right.shape)}"
         )
 
     if check_like:
@@ -1407,11 +1355,7 @@
                 check_names=check_names,
                 check_datetimelike_compat=check_datetimelike_compat,
                 check_categorical=check_categorical,
-<<<<<<< HEAD
                 obj=f'{obj}.iloc[:, {i}] (column name="{col}")',
-=======
-                obj=f"{obj}.iloc[:, {i}]",
->>>>>>> b9f26e21
             )
 
 
@@ -1577,11 +1521,7 @@
 
 def assert_contains_all(iterable, dic):
     for k in iterable:
-<<<<<<< HEAD
         assert k in dic, f"Did not contain item: '{k!r}'"
-=======
-        assert k in dic, f"Did not contain item: {repr(k)}"
->>>>>>> b9f26e21
 
 
 def assert_copy(iter1, iter2, **eql_kwargs):
@@ -1945,13 +1885,8 @@
         return idx
     elif idx_type is not None:
         raise ValueError(
-<<<<<<< HEAD
-            f'"{idx_type}" is not a legal value for `idx_type`, '
-            'use  "i"/"f"/"s"/"u"/"dt/"p"/"td".'
-=======
             f"{repr(idx_type)} is not a legal value for `idx_type`, "
             "use  'i'/'f'/'s'/'u'/'dt'/'p'/'td'."
->>>>>>> b9f26e21
         )
 
     if len(ndupe_l) < nlevels:
@@ -2394,22 +2329,13 @@
                 errno = getattr(err.reason, "errno", None)
 
             if errno in skip_errnos:
-<<<<<<< HEAD
-                skip("Skipping test due to known errno" f" and error {err}")
-=======
                 skip(f"Skipping test due to known errno and error {err}")
->>>>>>> b9f26e21
 
             e_str = str(err)
 
             if any(m.lower() in e_str.lower() for m in _skip_on_messages):
                 skip(
-<<<<<<< HEAD
-                    "Skipping test because exception "
-                    f"message is known and error {err}"
-=======
                     f"Skipping test because exception message is known and error {err}"
->>>>>>> b9f26e21
                 )
 
             if not isinstance(err, error_classes):
@@ -2418,11 +2344,7 @@
             if raise_on_error or can_connect(url, error_classes):
                 raise
             else:
-<<<<<<< HEAD
-                skip("Skipping test due to lack of connectivity" f" and error {err}")
-=======
                 skip(f"Skipping test due to lack of connectivity and error {err}")
->>>>>>> b9f26e21
 
     return wrapper
 
@@ -2683,23 +2605,12 @@
                     )
                 )
         if expected_warning:
-            msg = (
-<<<<<<< HEAD
-                f"Did not see expected warning of class {expected_warning.__name__!r}."
-            )
-            assert saw_warning, msg
-        if raise_on_extra_warnings and extra_warnings:
-            raise AssertionError(f"Caused unexpected warning(s): {extra_warnings!r}.")
-=======
-                f"Did not see expected warning of class "
-                f"{repr(expected_warning.__name__)}"
-            )
+            msg = f"Did not see expected warning of class {repr(expected_warning.__name__)}"
             assert saw_warning, msg
         if raise_on_extra_warnings and extra_warnings:
             raise AssertionError(
                 f"Caused unexpected warning(s): {repr(extra_warnings)}"
             )
->>>>>>> b9f26e21
 
 
 class RNGContext:
