--- conflicted
+++ resolved
@@ -26,12 +26,6 @@
         raise
 
 
-<<<<<<< HEAD
-import functools
-
-
-=======
->>>>>>> 1ab02e47
 @functools.lru_cache
 def find_stack_level(frame) -> int:
     """
@@ -49,10 +43,6 @@
     pkg_dir = os.path.dirname(pd.__file__)
     test_dir = os.path.join(pkg_dir, "tests")
 
-<<<<<<< HEAD
-    # https://stackoverflow.com/questions/17407119/python-inspect-stack-is-slow
-=======
->>>>>>> 1ab02e47
     n = 1
     while frame:
         fname = inspect.getfile(frame)
