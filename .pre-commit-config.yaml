minimum_pre_commit_version: 2.9.2
exclude: ^LICENSES/|\.(html|csv|svg)$
repos:
-   repo: https://github.com/python/black
    rev: 20.8b1
    hooks:
    -   id: black
-   repo: https://gitlab.com/pycqa/flake8
    rev: 3.8.4
    hooks:
    -   id: flake8
        additional_dependencies: [flake8-comprehensions>=3.1.0]
    -   id: flake8
        name: flake8 (cython)
        types: [cython]
        args: [--append-config=flake8/cython.cfg]
    -   id: flake8
        name: flake8 (cython template)
        files: \.pxi\.in$
        types: [text]
        args: [--append-config=flake8/cython-template.cfg]
-   repo: https://github.com/PyCQA/isort
    rev: 5.7.0
    hooks:
    -   id: isort
-   repo: https://github.com/asottile/pyupgrade
    rev: v2.7.4
    hooks:
    -   id: pyupgrade
        args: [--py37-plus]
-   repo: https://github.com/pre-commit/pygrep-hooks
    rev: v1.7.0
    hooks:
      - id: rst-backticks
      - id: rst-directive-colons
        types: [text]
      - id: rst-inline-touching-normal
        types: [text]
-   repo: local
    hooks:
    -   id: pip_to_conda
        name: Generate pip dependency from conda
        description: This hook checks if the conda environment.yml and requirements-dev.txt are equal
        language: python
        entry: python scripts/generate_pip_deps_from_conda.py
        files: ^(environment.yml|requirements-dev.txt)$
        pass_filenames: false
        additional_dependencies: [pyyaml]
    -   id: flake8-rst
        name: flake8-rst
        description: Run flake8 on code snippets in docstrings or RST files
        language: python
        entry: flake8-rst
        types: [rst]
        args: [--filename=*.rst]
        additional_dependencies: [flake8-rst==0.7.0, flake8==3.7.9]
    -   id: non-standard-imports
        name: Check for non-standard imports
        language: pygrep
        entry: |
            (?x)
            # Check for imports from pandas.core.common instead of `import pandas.core.common as com`
            from\ pandas\.core\.common\ import
            |from\ pandas\.core\ import\ common

            # Check for imports from collections.abc instead of `from collections import abc`
            |from\ collections\.abc\ import

    -   id: non-standard-numpy.random-related-imports
        name: Check for non-standard numpy.random-related imports excluding pandas/_testing.py
        language: pygrep
        exclude: pandas/_testing.py
        entry: |
            (?x)
            # Check for imports from np.random.<method> instead of `from numpy import random` or `from numpy.random import <method>`
            from\ numpy\ import\ random
            |from\ numpy.random\ import
        types: [python]
    -   id: non-standard-imports-in-tests
        name: Check for non-standard imports in test suite
        language: pygrep
        entry: |
            (?x)
            # Check for imports from pandas._testing instead of `import pandas._testing as tm`
            from\ pandas\._testing\ import
            |from\ pandas\ import\ _testing\ as\ tm

            # No direct imports from conftest
            |conftest\ import
            |import\ conftest

            # Check for use of pandas.testing instead of tm
            |pd\.testing\.
        types: [python]
        files: ^pandas/tests/
    -   id: incorrect-code-directives
        name: Check for incorrect code block or IPython directives
        language: pygrep
        entry: (\.\. code-block ::|\.\. ipython ::)
        types_or: [python, cython, rst]
    -   id: unwanted-patterns-strings-to-concatenate
        name: Check for use of not concatenated strings
        language: python
        entry: python scripts/validate_unwanted_patterns.py --validation-type="strings_to_concatenate"
        types_or: [python, cython]
    -   id: unwanted-patterns-strings-with-wrong-placed-whitespace
        name: Check for strings with wrong placed spaces
        language: python
        entry: python scripts/validate_unwanted_patterns.py --validation-type="strings_with_wrong_placed_whitespace"
        types_or: [python, cython]
    -   id: unwanted-patterns-private-import-across-module
        name: Check for import of private attributes across modules
        language: python
        entry: python scripts/validate_unwanted_patterns.py --validation-type="private_import_across_module"
        types: [python]
        exclude: ^(asv_bench|pandas/tests|doc)/
    -   id: unwanted-patterns-private-function-across-module
        name: Check for use of private functions across modules
        language: python
        entry: python scripts/validate_unwanted_patterns.py --validation-type="private_function_across_module"
        types: [python]
        exclude: ^(asv_bench|pandas/tests|doc)/
    -   id: unwanted-patterns-bare-pytest-raises
        name: Check for use of bare pytest raises
        language: python
        entry: python scripts/validate_unwanted_patterns.py --validation-type="bare_pytest_raises"
        types: [python]
        files: ^pandas/tests/
        exclude: ^pandas/tests/extension/
    -   id: inconsistent-namespace-usage
        name: 'Check for inconsistent use of pandas namespace in tests'
        entry: python scripts/check_for_inconsistent_pandas_namespace.py
        language: python
        types: [python]
        files: ^pandas/tests/
    -   id: FrameOrSeriesUnion
        name: Check for use of Union[Series, DataFrame] instead of FrameOrSeriesUnion alias
        entry: Union\[.*(Series.*DataFrame|DataFrame.*Series).*\]
        language: pygrep
        types: [python]
        exclude: ^pandas/_typing\.py$
    -   id: type-not-class
        name: Check for use of foo.__class__ instead of type(foo)
        entry: \.__class__
        language: pygrep
        types_or: [python, cython]
    -   id: unwanted-typing
        name: Check for outdated annotation syntax and missing error codes
        entry: |
            (?x)
            \#\ type:\ (?!ignore)
            |\#\ type:\s?ignore(?!\[)
        language: pygrep
        types: [python]
    -   id: np-bool
        name: Check for use of np.bool instead of np.bool_
        entry: np\.bool[^_8]
        language: pygrep
        types_or: [python, cython, rst]
    -   id: no-os-remove
        name: Check code for instances of os.remove
        entry: os\.remove
        language: pygrep
        types: [python]
        files: ^pandas/tests/
        exclude: |
            (?x)^
            pandas/tests/io/excel/test_writers\.py
            |pandas/tests/io/pytables/common\.py
            |pandas/tests/io/pytables/test_store\.py$
    -   id: no-pandas-api-types
        name: Check code for instances of pd.api.types
        entry: (pd|pandas)\.api\.types\.
        language: pygrep
        types: [python]
        files: ^pandas/tests/
-   repo: https://github.com/asottile/yesqa
    rev: v1.2.2
    hooks:
    -   id: yesqa
-   repo: https://github.com/pre-commit/pre-commit-hooks
    rev: v3.4.0
    hooks:
    -   id: end-of-file-fixer
        exclude: \.txt$
    -   id: trailing-whitespace
-   repo: https://github.com/codespell-project/codespell
    rev: v2.0.0
    hooks:
    -   id: codespell
        types_or: [python, rst, markdown]
<<<<<<< HEAD
        files: ^pandas/
        exclude: ^pandas/tests/
=======
        files: ^pandas/core/
-   repo: https://github.com/MarcoGorelli/no-string-hints
    rev: v0.1.5
    hooks:
    -   id: no-string-hints
>>>>>>> fe0fcd6a
<|MERGE_RESOLUTION|>--- conflicted
+++ resolved
@@ -189,13 +189,9 @@
     hooks:
     -   id: codespell
         types_or: [python, rst, markdown]
-<<<<<<< HEAD
         files: ^pandas/
         exclude: ^pandas/tests/
-=======
-        files: ^pandas/core/
 -   repo: https://github.com/MarcoGorelli/no-string-hints
     rev: v0.1.5
     hooks:
-    -   id: no-string-hints
->>>>>>> fe0fcd6a
+    -   id: no-string-hints