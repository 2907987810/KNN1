--- conflicted
+++ resolved
@@ -30,17 +30,6 @@
     hooks:
     -   id: pyupgrade
         args: [--py37-plus]
-<<<<<<< HEAD
--   repo: local
-    hooks:
-    -   id: pip_to_conda
-        name: Generate pip dependency from conda
-        description: This hook checks if the conda environment.yml and requirements-dev.txt are equal
-        language: system
-        entry: python -m scripts.generate_pip_deps_from_conda
-        files: ^environment.yml$
-        pass_filenames: false
-=======
 -   repo: https://github.com/pre-commit/pygrep-hooks
     rev: v1.6.0
     hooks:
@@ -76,4 +65,12 @@
           v0\.|
           v1\.0\.|
           v1\.1\.[012])
->>>>>>> 3b12293c
+-   repo: local
+    hooks:
+    -   id: pip_to_conda
+        name: Generate pip dependency from conda
+        description: This hook checks if the conda environment.yml and requirements-dev.txt are equal
+        language: system
+        entry: python -m scripts.generate_pip_deps_from_conda
+        files: ^(environment.yml|requirements-dev.txt)$
+        pass_filenames: false