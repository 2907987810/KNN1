--- conflicted
+++ resolved
@@ -56,21 +56,13 @@
         types: [rst]
         args: [--filename=*.rst]
         additional_dependencies: [flake8-rst==0.7.0, flake8==3.7.9]
-<<<<<<< HEAD
 
-=======
->>>>>>> 22799d7b
     -   id: non-standard-imports
         name: Check for non-standard imports
         language: pygrep
         entry: |
             (?x)
-<<<<<<< HEAD
-            # Check for imports from np.random.<method> instead of `from numpy import random` or  `from numpy.random import <method>`
-            from\ numpy\ import\ random|
-            from\ numpy.random\ import
 
-=======
             # Check for imports from pandas.core.common instead of `import pandas.core.common as com`
             from\ pandas\.core\.common\ import|
             from\ pandas\.core\ import\ common|
@@ -78,7 +70,9 @@
             # Check for imports from collections.abc instead of `from collections import abc`
             from\ collections\.abc\ import|
 
-            from\ numpy\ import\ nan
+            # Check for imports from np.random.<method> instead of `from numpy import random` or  `from numpy.random import <method>`
+            from\ numpy\ import\ random|
+            from\ numpy.random\ import
         types: [python]
     -   id: non-standard-imports-in-tests
         name: Check for non-standard imports in test suite
@@ -121,7 +115,7 @@
         entry: python scripts/validate_unwanted_patterns.py --validation-type="private_function_across_module"
         types: [python]
         exclude: ^(asv_bench|pandas/tests|doc)/
->>>>>>> 22799d7b
+
 -   repo: https://github.com/asottile/yesqa
     rev: v1.2.2
     hooks:
