--- conflicted
+++ resolved
@@ -52,11 +52,7 @@
           - python-gtk2
     - dist: trusty
       env:
-<<<<<<< HEAD
-        - JOB="3.6, coverage" ENV_FILE="ci/deps/travis-36.yaml" TEST_ARGS="--skip-slow --skip-network" PANDAS_TESTING_MODE="deprecate" COVERAGE=true
-=======
-        - JOB="3.6, lint, coverage" ENV_FILE="ci/deps/travis-36.yaml" PATTERN="not slow and not network" PANDAS_TESTING_MODE="deprecate" COVERAGE=true LINT=true
->>>>>>> bdeddb13
+        - JOB="3.6, coverage" ENV_FILE="ci/deps/travis-36.yaml" PATTERN="not slow and not network" PANDAS_TESTING_MODE="deprecate" COVERAGE=true
     - dist: trusty
       env:
         - JOB="3.7, NumPy dev" ENV_FILE="ci/deps/travis-37-numpydev.yaml" PATTERN="not slow and not network" TEST_ARGS="-W error" PANDAS_TESTING_MODE="deprecate"
@@ -111,13 +107,7 @@
   - echo "script start"
   - source activate pandas-dev
   - ci/run_build_docs.sh
-<<<<<<< HEAD
-  - ci/script_single.sh
-  - ci/script_multi.sh
-=======
   - ci/run_tests.sh
-  - ci/code_checks.sh
->>>>>>> bdeddb13
 
 after_script:
   - echo "after_script start"
