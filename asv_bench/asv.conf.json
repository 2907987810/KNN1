--- conflicted
+++ resolved
@@ -41,17 +41,12 @@
     // pip (with all the conda available packages installed first,
     // followed by the pip installed packages).
     "matrix": {
-<<<<<<< HEAD
         // TODO: Remove pip deps, once no-isolation is turned off
         // pending new meson/meson-python releases
         "pip+oldest-supported-numpy": [],
         "pip+versioneer[toml]": [],
         "pip+meson[ninja]": [],
-        "Cython": ["0.29.32"],
-=======
-        "numpy": [],
         "Cython": ["0.29.33"],
->>>>>>> b1dcfd5c
         "matplotlib": [],
         "sqlalchemy": [],
         "scipy": [],
