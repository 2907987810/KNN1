--- conflicted
+++ resolved
@@ -108,13 +108,8 @@
         self.vals_short = np.arange(2).astype(object)
         self.vals_long = np.arange(10 ** 5).astype(object)
         # because of nans floats are special:
-<<<<<<< HEAD
-        self.s_long_floats = Series(np.arange(10 ** 5, dtype=float)).astype(object)
-        self.vals_long_floats = np.arange(10 ** 5, dtype=float).astype(object)
-=======
         self.s_long_floats = Series(np.arange(10 ** 5, dtype=np.float_)).astype(object)
         self.vals_long_floats = np.arange(10 ** 5, dtype=np.float_).astype(object)
->>>>>>> aa975406
 
     def time_isin_nans(self):
         # if nan-objects are different objects,
