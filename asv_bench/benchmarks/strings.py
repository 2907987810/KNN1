--- conflicted
+++ resolved
@@ -33,12 +33,7 @@
     def setup(self, dtype):
         try:
             self.s = Series(
-<<<<<<< HEAD
-                tm.makeStringIndex(10**5, dtype=self.dtype_mapping[dtype]),
-                dtype=dtype,
-=======
-                Index([f"i-{i}" for i in range(10000)], dtype=object), dtype=dtype
->>>>>>> fce77605
+                Index([f"i-{i}" for i in range(10000)], dtype=self.dtype_mapping[dtype]), dtype=dtype
             )
         except ImportError:
             raise NotImplementedError
