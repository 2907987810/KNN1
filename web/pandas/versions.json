[
    {
        "name": "dev",
<<<<<<< HEAD
        "version": "dev",
        "url": "/docs/dev/"
    },
    {
        "name": "1.4 (stable)",
        "version": "1.4 (stable)",
=======
        "version": "docs/dev",
        "url": "/docs/dev/"
    },
    {
        "name": "1.5 (stable)",
        "version": "docs",
>>>>>>> 00b5cc54
        "url": "/docs/"
    },
    {
        "name": "1.4",
<<<<<<< HEAD
        "version": "1.4",
=======
        "version": "pandas-docs/version/1.4",
>>>>>>> 00b5cc54
        "url": "/pandas-docs/version/1.4/"
    },
    {
        "name": "1.3",
<<<<<<< HEAD
        "version": "1.3",
=======
        "version": "pandas-docs/version/1.3",
>>>>>>> 00b5cc54
        "url": "/pandas-docs/version/1.3/"
    },
    {
        "name": "1.2",
<<<<<<< HEAD
        "version": "1.2",
=======
        "version": "pandas-docs/version/1.2",
>>>>>>> 00b5cc54
        "url": "/pandas-docs/version/1.2/"
    },
    {
        "name": "1.1",
<<<<<<< HEAD
        "version": "1.1",
=======
        "version": "pandas-docs/version/1.1",
>>>>>>> 00b5cc54
        "url": "/pandas-docs/version/1.1/"
    },
    {
        "name": "1.0",
<<<<<<< HEAD
        "version": "1.0",
=======
        "version": "pandas-docs/version/1.0",
>>>>>>> 00b5cc54
        "url": "/pandas-docs/version/1.0/"
    }
]<|MERGE_RESOLUTION|>--- conflicted
+++ resolved
@@ -1,66 +1,37 @@
 [
     {
         "name": "dev",
-<<<<<<< HEAD
-        "version": "dev",
-        "url": "/docs/dev/"
-    },
-    {
-        "name": "1.4 (stable)",
-        "version": "1.4 (stable)",
-=======
         "version": "docs/dev",
         "url": "/docs/dev/"
     },
     {
         "name": "1.5 (stable)",
         "version": "docs",
->>>>>>> 00b5cc54
         "url": "/docs/"
     },
     {
         "name": "1.4",
-<<<<<<< HEAD
-        "version": "1.4",
-=======
         "version": "pandas-docs/version/1.4",
->>>>>>> 00b5cc54
         "url": "/pandas-docs/version/1.4/"
     },
     {
         "name": "1.3",
-<<<<<<< HEAD
-        "version": "1.3",
-=======
         "version": "pandas-docs/version/1.3",
->>>>>>> 00b5cc54
         "url": "/pandas-docs/version/1.3/"
     },
     {
         "name": "1.2",
-<<<<<<< HEAD
-        "version": "1.2",
-=======
         "version": "pandas-docs/version/1.2",
->>>>>>> 00b5cc54
         "url": "/pandas-docs/version/1.2/"
     },
     {
         "name": "1.1",
-<<<<<<< HEAD
-        "version": "1.1",
-=======
         "version": "pandas-docs/version/1.1",
->>>>>>> 00b5cc54
         "url": "/pandas-docs/version/1.1/"
     },
     {
         "name": "1.0",
-<<<<<<< HEAD
-        "version": "1.0",
-=======
         "version": "pandas-docs/version/1.0",
->>>>>>> 00b5cc54
         "url": "/pandas-docs/version/1.0/"
     }
 ]