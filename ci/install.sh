--- conflicted
+++ resolved
@@ -18,21 +18,13 @@
 #fi
 
 # or else, get it with pip and compile it
-<<<<<<< HEAD
-if [ ${TRAVIS_PYTHON_VERSION:0:1} == "2" ] || \
-   [ ${TRAVIS_PYTHON_VERSION}     == "3.1" ] || \
-   [ ${TRAVIS_PYTHON_VERSION}     == "3.2" ]; then
-    pip $PIP_ARGS install https://github.com/numpy/numpy/archive/v1.7.0rc1.tar.gz
-fi
-=======
 #if [ ${TRAVIS_PYTHON_VERSION:0:1} == "2" ] || \
 #   [ ${TRAVIS_PYTHON_VERSION}     == "3.1" ] || \
 #   [ ${TRAVIS_PYTHON_VERSION}     == "3.2" ]; then
 #     pip $PIP_ARGS install numpy;
 #else
-    pip $PIP_ARGS install https://github.com/numpy/numpy/archive/v1.7.0b2.tar.gz;
+    pip $PIP_ARGS install https://github.com/numpy/numpy/archive/v1.7.0rc1.tar.gz
 #fi
->>>>>>> 0d80f205
 
 # Optional Deps
 if [ x"$FULL_DEPS" == x"true" ]; then
