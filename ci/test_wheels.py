--- conflicted
+++ resolved
@@ -38,37 +38,15 @@
 else:
     import pandas as pd
 
-<<<<<<< HEAD
-    for data_manager in ["block", "array"]:
-        os.environ["PANDAS_DATA_MANAGER"] = data_manager
-        pd.test(
-            extra_args=[
-                "-m not clipboard and not single_cpu",
-                "--skip-slow",
-                "--skip-network",
-                "--skip-db",
-                "--no-strict-data-files",
-                "-n=2",
-            ]
-        )
-        pd.test(
-            extra_args=[
-                "-m not clipboard and single_cpu",
-                "--skip-slow",
-                "--skip-network",
-                "--skip-db",
-                "--no-strict-data-files",
-            ]
-        )
-=======
     multi_args = [
         "-m not clipboard and not single_cpu and not slow and not network and not db",
         "-n 2",
+        "--no-strict-data-files",
     ]
     pd.test(extra_args=multi_args)
     pd.test(
         extra_args=[
             "-m not clipboard and single_cpu and not slow and not network and not db",
+            "--no-strict-data-files",
         ]
-    )
->>>>>>> 9935690a
+    )