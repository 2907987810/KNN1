--- conflicted
+++ resolved
@@ -47,32 +47,6 @@
 ### LINTING ###
 if [[ -z "$CHECK" || "$CHECK" == "lint" ]]; then
 
-    # `setup.cfg` contains the list of error codes that are being ignored in flake8
-<<<<<<< HEAD
-    echo "flake8-rst --version"
-    flake8-rst --version
-
-    MSG='Linting code-blocks in .rst documentation' ; echo $MSG
-    flake8-rst doc/source --filename=*.rst --format="$FLAKE8_FORMAT"
-=======
-
-    echo "flake8 --version"
-    flake8 --version
-
-    # pandas/_libs/src is C code, so no need to search there.
-    MSG='Linting .py code' ; echo $MSG
-    flake8 --format="$FLAKE8_FORMAT" .
-    RET=$(($RET + $?)) ; echo $MSG "DONE"
-
-    MSG='Linting .pyx and .pxd code' ; echo $MSG
-    flake8 --format="$FLAKE8_FORMAT" pandas --append-config=flake8/cython.cfg
-    RET=$(($RET + $?)) ; echo $MSG "DONE"
-
-    MSG='Linting .pxi.in' ; echo $MSG
-    flake8 --format="$FLAKE8_FORMAT" pandas/_libs --append-config=flake8/cython-template.cfg
->>>>>>> c15ded3e
-    RET=$(($RET + $?)) ; echo $MSG "DONE"
-
     # Check that cython casting is of the form `<type>obj` as opposed to `<type> obj`;
     # it doesn't make a difference, but we want to be internally consistent.
     # Note: this grep pattern is (intended to be) equivalent to the python
