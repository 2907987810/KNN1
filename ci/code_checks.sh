#!/bin/bash
#
# Run checks related to code quality.
#
# This script is intended for both the CI and to check locally that code standards are
# respected. We run doctests here (currently some files only), and we
# validate formatting error in docstrings.
#
# Usage:
#   $ ./ci/code_checks.sh               # run all checks
#   $ ./ci/code_checks.sh code          # checks on imported code
#   $ ./ci/code_checks.sh doctests      # run doctests
#   $ ./ci/code_checks.sh docstrings    # validate docstring errors
#   $ ./ci/code_checks.sh single-docs   # check single-page docs build warning-free
#   $ ./ci/code_checks.sh notebooks     # check execution of documentation notebooks

set -uo pipefail

if [[ -v 1 ]]; then
    CHECK=$1
else
    # script will fail if it uses an unset variable (i.e. $1 is not provided)
    CHECK=""
fi

[[ -z "$CHECK" || "$CHECK" == "code" || "$CHECK" == "doctests" || "$CHECK" == "docstrings" || "$CHECK" == "single-docs" || "$CHECK" == "notebooks" ]] || \
    { echo "Unknown command $1. Usage: $0 [code|doctests|docstrings|single-docs|notebooks]"; exit 9999; }

BASE_DIR="$(dirname $0)/.."
RET=0

### CODE ###
if [[ -z "$CHECK" || "$CHECK" == "code" ]]; then

    MSG='Check import. No warnings, and blocklist some optional dependencies' ; echo $MSG
    python -W error -c "
import sys
import pandas

blocklist = {'bs4', 'gcsfs', 'html5lib', 'http', 'ipython', 'jinja2', 'hypothesis',
             'lxml', 'matplotlib', 'openpyxl', 'py', 'pytest', 's3fs', 'scipy',
             'tables', 'urllib.request', 'xlrd', 'xlsxwriter'}

# GH#28227 for some of these check for top-level modules, while others are
#  more specific (e.g. urllib.request)
import_mods = set(m.split('.')[0] for m in sys.modules) | set(sys.modules)
mods = blocklist & import_mods
if mods:
    sys.stderr.write('err: pandas should not import: {}\n'.format(', '.join(mods)))
    sys.exit(len(mods))
    "
    RET=$(($RET + $?)) ; echo $MSG "DONE"

fi

### DOCTESTS ###
if [[ -z "$CHECK" || "$CHECK" == "doctests" ]]; then

    MSG='Python and Cython Doctests' ; echo $MSG
    python -c 'import pandas as pd; pd.test(run_doctests=True)'
    RET=$(($RET + $?)) ; echo $MSG "DONE"

fi

### DOCSTRINGS ###
if [[ -z "$CHECK" || "$CHECK" == "docstrings" ]]; then

    MSG='Validate Docstrings' ; echo $MSG
    $BASE_DIR/scripts/validate_docstrings.py \
        --format=actions \
        -i ES01 `# For now it is ok if docstrings are missing the extended summary` \
        -i "pandas.Series.dt PR01" `# Accessors are implemented as classes, but we do not document the Parameters section` \
        -i "pandas.MultiIndex.names SA01" \
        -i "pandas.MultiIndex.reorder_levels RT03,SA01" \
        -i "pandas.MultiIndex.sortlevel PR07,SA01" \
        -i "pandas.MultiIndex.to_frame RT03" \
        -i "pandas.NA SA01" \
        -i "pandas.NaT SA01" \
        -i "pandas.Period.asfreq SA01" \
        -i "pandas.Period.freq GL08" \
        -i "pandas.Period.freqstr SA01" \
        -i "pandas.Period.month SA01" \
        -i "pandas.Period.ordinal GL08" \
        -i "pandas.Period.strftime PR01,SA01" \
        -i "pandas.Period.to_timestamp SA01" \
        -i "pandas.Period.year SA01" \
        -i "pandas.PeriodDtype SA01" \
        -i "pandas.PeriodDtype.freq SA01" \
        -i "pandas.PeriodIndex.day SA01" \
        -i "pandas.PeriodIndex.day_of_week SA01" \
        -i "pandas.PeriodIndex.day_of_year SA01" \
        -i "pandas.PeriodIndex.dayofweek SA01" \
        -i "pandas.PeriodIndex.dayofyear SA01" \
        -i "pandas.PeriodIndex.days_in_month SA01" \
        -i "pandas.PeriodIndex.daysinmonth SA01" \
        -i "pandas.PeriodIndex.from_fields PR07,SA01" \
        -i "pandas.PeriodIndex.from_ordinals SA01" \
        -i "pandas.PeriodIndex.hour SA01" \
        -i "pandas.PeriodIndex.is_leap_year SA01" \
        -i "pandas.PeriodIndex.minute SA01" \
        -i "pandas.PeriodIndex.month SA01" \
        -i "pandas.PeriodIndex.quarter SA01" \
        -i "pandas.PeriodIndex.qyear GL08" \
        -i "pandas.PeriodIndex.second SA01" \
        -i "pandas.PeriodIndex.to_timestamp RT03,SA01" \
        -i "pandas.PeriodIndex.week SA01" \
        -i "pandas.PeriodIndex.weekday SA01" \
        -i "pandas.PeriodIndex.weekofyear SA01" \
        -i "pandas.PeriodIndex.year SA01" \
        -i "pandas.RangeIndex PR07" \
        -i "pandas.RangeIndex.from_range PR01,SA01" \
        -i "pandas.RangeIndex.start SA01" \
        -i "pandas.RangeIndex.step SA01" \
        -i "pandas.RangeIndex.stop SA01" \
        -i "pandas.Series.cat.add_categories PR01,PR02" \
        -i "pandas.Series.cat.as_ordered PR01" \
        -i "pandas.Series.cat.as_unordered PR01" \
        -i "pandas.Series.cat.remove_categories PR01,PR02" \
        -i "pandas.Series.cat.remove_unused_categories PR01" \
        -i "pandas.Series.cat.rename_categories PR01,PR02" \
        -i "pandas.Series.cat.reorder_categories PR01,PR02" \
        -i "pandas.Series.cat.set_categories PR01,PR02" \
        -i "pandas.Series.dt.as_unit PR01,PR02" \
        -i "pandas.Series.dt.ceil PR01,PR02" \
        -i "pandas.Series.dt.day_name PR01,PR02" \
        -i "pandas.Series.dt.floor PR01,PR02" \
        -i "pandas.Series.dt.freq GL08" \
        -i "pandas.Series.dt.microseconds SA01" \
        -i "pandas.Series.dt.month_name PR01,PR02" \
        -i "pandas.Series.dt.nanoseconds SA01" \
        -i "pandas.Series.dt.normalize PR01" \
        -i "pandas.Series.dt.qyear GL08" \
        -i "pandas.Series.dt.round PR01,PR02" \
        -i "pandas.Series.dt.seconds SA01" \
        -i "pandas.Series.dt.strftime PR01,PR02" \
        -i "pandas.Series.dt.to_period PR01,PR02" \
        -i "pandas.Series.dt.total_seconds PR01" \
        -i "pandas.Series.dt.tz_convert PR01,PR02" \
        -i "pandas.Series.dt.tz_localize PR01,PR02" \
        -i "pandas.Series.dt.unit GL08" \
        -i "pandas.Series.gt SA01" \
        -i "pandas.Series.list.__getitem__ SA01" \
        -i "pandas.Series.list.flatten SA01" \
        -i "pandas.Series.list.len SA01" \
        -i "pandas.Series.lt SA01" \
        -i "pandas.Series.ne SA01" \
        -i "pandas.Series.pad PR01,SA01" \
        -i "pandas.Series.pop SA01" \
        -i "pandas.Series.prod RT03" \
        -i "pandas.Series.product RT03" \
        -i "pandas.Series.reorder_levels RT03,SA01" \
        -i "pandas.Series.sem PR01,RT03,SA01" \
        -i "pandas.Series.sparse PR01,SA01" \
        -i "pandas.Series.sparse.density SA01" \
        -i "pandas.Series.sparse.fill_value SA01" \
        -i "pandas.Series.sparse.from_coo PR07,SA01" \
        -i "pandas.Series.sparse.npoints SA01" \
        -i "pandas.Series.sparse.sp_values SA01" \
        -i "pandas.Series.sparse.to_coo PR07,RT03,SA01" \
        -i "pandas.Series.std PR01,RT03,SA01" \
<<<<<<< HEAD
        -i "pandas.Series.str.capitalize RT03" \
        -i "pandas.Series.str.casefold RT03" \
        -i "pandas.Series.str.center RT03,SA01" \
        -i "pandas.Series.str.decode PR07,RT03,SA01" \
        -i "pandas.Series.str.encode PR07,RT03,SA01" \
        -i "pandas.Series.str.ljust RT03,SA01" \
        -i "pandas.Series.str.lower RT03" \
=======
>>>>>>> fb6842df
        -i "pandas.Series.str.lstrip RT03" \
        -i "pandas.Series.str.match RT03" \
        -i "pandas.Series.str.normalize RT03,SA01" \
        -i "pandas.Series.str.partition RT03" \
        -i "pandas.Series.str.repeat SA01" \
        -i "pandas.Series.str.replace SA01" \
<<<<<<< HEAD
        -i "pandas.Series.str.rjust RT03,SA01" \
=======
>>>>>>> fb6842df
        -i "pandas.Series.str.rpartition RT03" \
        -i "pandas.Series.str.rstrip RT03" \
        -i "pandas.Series.str.strip RT03" \
        -i "pandas.Series.str.wrap RT03,SA01" \
        -i "pandas.Series.str.zfill RT03" \
        -i "pandas.Series.struct.dtypes SA01" \
        -i "pandas.Series.to_markdown SA01" \
        -i "pandas.Series.update PR07,SA01" \
        -i "pandas.Timedelta.asm8 SA01" \
        -i "pandas.Timedelta.ceil SA01" \
        -i "pandas.Timedelta.components SA01" \
        -i "pandas.Timedelta.floor SA01" \
        -i "pandas.Timedelta.max PR02" \
        -i "pandas.Timedelta.min PR02" \
        -i "pandas.Timedelta.resolution PR02" \
        -i "pandas.Timedelta.round SA01" \
        -i "pandas.Timedelta.to_numpy PR01" \
        -i "pandas.Timedelta.to_timedelta64 SA01" \
        -i "pandas.Timedelta.total_seconds SA01" \
        -i "pandas.Timedelta.view SA01" \
        -i "pandas.TimedeltaIndex.as_unit RT03,SA01" \
        -i "pandas.TimedeltaIndex.components SA01" \
        -i "pandas.TimedeltaIndex.microseconds SA01" \
        -i "pandas.TimedeltaIndex.nanoseconds SA01" \
        -i "pandas.TimedeltaIndex.seconds SA01" \
        -i "pandas.TimedeltaIndex.to_pytimedelta RT03,SA01" \
        -i "pandas.Timestamp.combine PR01,SA01" \
        -i "pandas.Timestamp.ctime SA01" \
        -i "pandas.Timestamp.date SA01" \
        -i "pandas.Timestamp.day GL08" \
        -i "pandas.Timestamp.fold GL08" \
        -i "pandas.Timestamp.fromordinal SA01" \
        -i "pandas.Timestamp.fromtimestamp PR01,SA01" \
        -i "pandas.Timestamp.hour GL08" \
        -i "pandas.Timestamp.max PR02" \
        -i "pandas.Timestamp.microsecond GL08" \
        -i "pandas.Timestamp.min PR02" \
        -i "pandas.Timestamp.minute GL08" \
        -i "pandas.Timestamp.month GL08" \
        -i "pandas.Timestamp.month_name SA01" \
        -i "pandas.Timestamp.nanosecond GL08" \
        -i "pandas.Timestamp.normalize SA01" \
        -i "pandas.Timestamp.quarter SA01" \
        -i "pandas.Timestamp.replace PR07,SA01" \
        -i "pandas.Timestamp.resolution PR02" \
        -i "pandas.Timestamp.second GL08" \
        -i "pandas.Timestamp.strptime PR01,SA01" \
        -i "pandas.Timestamp.timestamp SA01" \
        -i "pandas.Timestamp.timetuple SA01" \
        -i "pandas.Timestamp.timetz SA01" \
        -i "pandas.Timestamp.to_datetime64 SA01" \
        -i "pandas.Timestamp.to_julian_date SA01" \
        -i "pandas.Timestamp.to_numpy PR01" \
        -i "pandas.Timestamp.to_period PR01,SA01" \
        -i "pandas.Timestamp.today SA01" \
        -i "pandas.Timestamp.toordinal SA01" \
        -i "pandas.Timestamp.tzinfo GL08" \
        -i "pandas.Timestamp.value GL08" \
        -i "pandas.Timestamp.year GL08" \
        -i "pandas.api.extensions.ExtensionArray._pad_or_backfill PR01,RT03,SA01" \
        -i "pandas.api.extensions.ExtensionArray._reduce RT03,SA01" \
        -i "pandas.api.extensions.ExtensionArray._values_for_factorize SA01" \
        -i "pandas.api.extensions.ExtensionArray.astype SA01" \
        -i "pandas.api.extensions.ExtensionArray.dropna RT03,SA01" \
        -i "pandas.api.extensions.ExtensionArray.dtype SA01" \
        -i "pandas.api.extensions.ExtensionArray.duplicated RT03,SA01" \
        -i "pandas.api.extensions.ExtensionArray.fillna SA01" \
        -i "pandas.api.extensions.ExtensionArray.insert PR07,RT03,SA01" \
        -i "pandas.api.extensions.ExtensionArray.interpolate PR01,SA01" \
        -i "pandas.api.extensions.ExtensionArray.isin PR07,RT03,SA01" \
        -i "pandas.api.extensions.ExtensionArray.isna SA01" \
        -i "pandas.api.extensions.ExtensionArray.nbytes SA01" \
        -i "pandas.api.extensions.ExtensionArray.ndim SA01" \
        -i "pandas.api.extensions.ExtensionArray.ravel RT03,SA01" \
        -i "pandas.api.extensions.ExtensionArray.take RT03" \
        -i "pandas.api.extensions.ExtensionArray.tolist RT03,SA01" \
        -i "pandas.api.extensions.ExtensionArray.unique RT03,SA01" \
        -i "pandas.api.extensions.ExtensionArray.view SA01" \
        -i "pandas.api.interchange.from_dataframe RT03,SA01" \
        -i "pandas.api.types.is_bool PR01,SA01" \
        -i "pandas.api.types.is_bool_dtype SA01" \
        -i "pandas.api.types.is_categorical_dtype SA01" \
        -i "pandas.api.types.is_complex PR01,SA01" \
        -i "pandas.api.types.is_complex_dtype SA01" \
        -i "pandas.api.types.is_datetime64_dtype SA01" \
        -i "pandas.api.types.is_datetime64_ns_dtype SA01" \
        -i "pandas.api.types.is_datetime64tz_dtype SA01" \
        -i "pandas.api.types.is_dict_like PR07,SA01" \
        -i "pandas.api.types.is_extension_array_dtype SA01" \
        -i "pandas.api.types.is_file_like PR07,SA01" \
        -i "pandas.api.types.is_float PR01,SA01" \
        -i "pandas.api.types.is_float_dtype SA01" \
        -i "pandas.api.types.is_hashable PR01,RT03,SA01" \
        -i "pandas.api.types.is_int64_dtype SA01" \
        -i "pandas.api.types.is_integer PR01,SA01" \
        -i "pandas.api.types.is_integer_dtype SA01" \
        -i "pandas.api.types.is_interval_dtype SA01" \
        -i "pandas.api.types.is_iterator PR07,SA01" \
        -i "pandas.api.types.is_list_like SA01" \
        -i "pandas.api.types.is_named_tuple PR07,SA01" \
        -i "pandas.api.types.is_object_dtype SA01" \
        -i "pandas.api.types.is_re PR07,SA01" \
        -i "pandas.api.types.is_re_compilable PR07,SA01" \
        -i "pandas.api.types.pandas_dtype PR07,RT03,SA01" \
        -i "pandas.arrays.ArrowExtensionArray PR07,SA01" \
        -i "pandas.arrays.BooleanArray SA01" \
        -i "pandas.arrays.DatetimeArray SA01" \
        -i "pandas.arrays.FloatingArray SA01" \
        -i "pandas.arrays.IntegerArray SA01" \
        -i "pandas.arrays.IntervalArray.left SA01" \
        -i "pandas.arrays.IntervalArray.length SA01" \
        -i "pandas.arrays.IntervalArray.mid SA01" \
        -i "pandas.arrays.IntervalArray.right SA01" \
        -i "pandas.arrays.NumpyExtensionArray SA01" \
        -i "pandas.arrays.SparseArray PR07,SA01" \
        -i "pandas.arrays.TimedeltaArray PR07,SA01" \
        -i "pandas.core.groupby.DataFrameGroupBy.__iter__ RT03,SA01" \
        -i "pandas.core.groupby.DataFrameGroupBy.agg RT03" \
        -i "pandas.core.groupby.DataFrameGroupBy.aggregate RT03" \
        -i "pandas.core.groupby.DataFrameGroupBy.boxplot PR07,RT03,SA01" \
        -i "pandas.core.groupby.DataFrameGroupBy.filter SA01" \
        -i "pandas.core.groupby.DataFrameGroupBy.get_group RT03,SA01" \
        -i "pandas.core.groupby.DataFrameGroupBy.groups SA01" \
        -i "pandas.core.groupby.DataFrameGroupBy.hist RT03" \
        -i "pandas.core.groupby.DataFrameGroupBy.indices SA01" \
        -i "pandas.core.groupby.DataFrameGroupBy.max SA01" \
        -i "pandas.core.groupby.DataFrameGroupBy.min SA01" \
        -i "pandas.core.groupby.DataFrameGroupBy.nth PR02" \
        -i "pandas.core.groupby.DataFrameGroupBy.nunique SA01" \
        -i "pandas.core.groupby.DataFrameGroupBy.ohlc SA01" \
        -i "pandas.core.groupby.DataFrameGroupBy.plot PR02" \
        -i "pandas.core.groupby.DataFrameGroupBy.prod SA01" \
        -i "pandas.core.groupby.DataFrameGroupBy.sem SA01" \
        -i "pandas.core.groupby.DataFrameGroupBy.sum SA01" \
        -i "pandas.core.groupby.SeriesGroupBy.__iter__ RT03,SA01" \
        -i "pandas.core.groupby.SeriesGroupBy.agg RT03" \
        -i "pandas.core.groupby.SeriesGroupBy.aggregate RT03" \
        -i "pandas.core.groupby.SeriesGroupBy.filter PR01,SA01" \
        -i "pandas.core.groupby.SeriesGroupBy.get_group RT03,SA01" \
        -i "pandas.core.groupby.SeriesGroupBy.groups SA01" \
        -i "pandas.core.groupby.SeriesGroupBy.indices SA01" \
        -i "pandas.core.groupby.SeriesGroupBy.is_monotonic_decreasing SA01" \
        -i "pandas.core.groupby.SeriesGroupBy.is_monotonic_increasing SA01" \
        -i "pandas.core.groupby.SeriesGroupBy.max SA01" \
        -i "pandas.core.groupby.SeriesGroupBy.min SA01" \
        -i "pandas.core.groupby.SeriesGroupBy.nth PR02" \
        -i "pandas.core.groupby.SeriesGroupBy.ohlc SA01" \
        -i "pandas.core.groupby.SeriesGroupBy.plot PR02" \
        -i "pandas.core.groupby.SeriesGroupBy.prod SA01" \
        -i "pandas.core.groupby.SeriesGroupBy.sem SA01" \
        -i "pandas.core.groupby.SeriesGroupBy.sum SA01" \
        -i "pandas.core.resample.Resampler.__iter__ RT03,SA01" \
        -i "pandas.core.resample.Resampler.ffill RT03" \
        -i "pandas.core.resample.Resampler.get_group RT03,SA01" \
        -i "pandas.core.resample.Resampler.groups SA01" \
        -i "pandas.core.resample.Resampler.indices SA01" \
        -i "pandas.core.resample.Resampler.max PR01,RT03,SA01" \
        -i "pandas.core.resample.Resampler.mean SA01" \
        -i "pandas.core.resample.Resampler.min PR01,RT03,SA01" \
        -i "pandas.core.resample.Resampler.ohlc SA01" \
        -i "pandas.core.resample.Resampler.prod SA01" \
        -i "pandas.core.resample.Resampler.quantile PR01,PR07" \
        -i "pandas.core.resample.Resampler.sem SA01" \
        -i "pandas.core.resample.Resampler.std SA01" \
        -i "pandas.core.resample.Resampler.sum SA01" \
        -i "pandas.core.resample.Resampler.transform PR01,RT03,SA01" \
        -i "pandas.core.resample.Resampler.var SA01" \
        -i "pandas.core.window.expanding.Expanding.corr PR01" \
        -i "pandas.core.window.expanding.Expanding.count PR01" \
        -i "pandas.core.window.rolling.Rolling.max PR01" \
        -i "pandas.core.window.rolling.Window.std PR01" \
        -i "pandas.core.window.rolling.Window.var PR01" \
        -i "pandas.date_range RT03" \
        -i "pandas.errors.AbstractMethodError PR01,SA01" \
        -i "pandas.errors.AttributeConflictWarning SA01" \
        -i "pandas.errors.CSSWarning SA01" \
        -i "pandas.errors.CategoricalConversionWarning SA01" \
        -i "pandas.errors.ChainedAssignmentError SA01" \
        -i "pandas.errors.ClosedFileError SA01" \
        -i "pandas.errors.DataError SA01" \
        -i "pandas.errors.DuplicateLabelError SA01" \
        -i "pandas.errors.EmptyDataError SA01" \
        -i "pandas.errors.IntCastingNaNError SA01" \
        -i "pandas.errors.InvalidIndexError SA01" \
        -i "pandas.errors.InvalidVersion SA01" \
        -i "pandas.errors.MergeError SA01" \
        -i "pandas.errors.NullFrequencyError SA01" \
        -i "pandas.errors.NumExprClobberingError SA01" \
        -i "pandas.errors.NumbaUtilError SA01" \
        -i "pandas.errors.OptionError SA01" \
        -i "pandas.errors.OutOfBoundsDatetime SA01" \
        -i "pandas.errors.OutOfBoundsTimedelta SA01" \
        -i "pandas.errors.PerformanceWarning SA01" \
        -i "pandas.errors.PossibleDataLossError SA01" \
        -i "pandas.errors.PossiblePrecisionLoss SA01" \
        -i "pandas.errors.SpecificationError SA01" \
        -i "pandas.errors.UndefinedVariableError PR01,SA01" \
        -i "pandas.errors.UnsortedIndexError SA01" \
        -i "pandas.errors.UnsupportedFunctionCall SA01" \
        -i "pandas.errors.ValueLabelTypeMismatch SA01" \
        -i "pandas.infer_freq SA01" \
        -i "pandas.io.formats.style.Styler.apply RT03" \
        -i "pandas.io.formats.style.Styler.apply_index RT03" \
        -i "pandas.io.formats.style.Styler.background_gradient RT03" \
        -i "pandas.io.formats.style.Styler.bar RT03,SA01" \
        -i "pandas.io.formats.style.Styler.clear SA01" \
        -i "pandas.io.formats.style.Styler.concat RT03,SA01" \
        -i "pandas.io.formats.style.Styler.export RT03" \
        -i "pandas.io.formats.style.Styler.from_custom_template SA01" \
        -i "pandas.io.formats.style.Styler.hide RT03,SA01" \
        -i "pandas.io.formats.style.Styler.highlight_between RT03" \
        -i "pandas.io.formats.style.Styler.highlight_max RT03" \
        -i "pandas.io.formats.style.Styler.highlight_min RT03" \
        -i "pandas.io.formats.style.Styler.highlight_null RT03" \
        -i "pandas.io.formats.style.Styler.highlight_quantile RT03" \
        -i "pandas.io.formats.style.Styler.map RT03" \
        -i "pandas.io.formats.style.Styler.map_index RT03" \
        -i "pandas.io.formats.style.Styler.set_caption RT03,SA01" \
        -i "pandas.io.formats.style.Styler.set_properties RT03,SA01" \
        -i "pandas.io.formats.style.Styler.set_sticky RT03,SA01" \
        -i "pandas.io.formats.style.Styler.set_table_attributes PR07,RT03" \
        -i "pandas.io.formats.style.Styler.set_table_styles RT03" \
        -i "pandas.io.formats.style.Styler.set_td_classes RT03" \
        -i "pandas.io.formats.style.Styler.set_tooltips RT03,SA01" \
        -i "pandas.io.formats.style.Styler.set_uuid PR07,RT03,SA01" \
        -i "pandas.io.formats.style.Styler.text_gradient RT03" \
        -i "pandas.io.formats.style.Styler.to_excel PR01" \
        -i "pandas.io.formats.style.Styler.to_string SA01" \
        -i "pandas.io.formats.style.Styler.use RT03" \
        -i "pandas.io.json.build_table_schema PR07,RT03,SA01" \
        -i "pandas.io.stata.StataReader.data_label SA01" \
        -i "pandas.io.stata.StataReader.value_labels RT03,SA01" \
        -i "pandas.io.stata.StataReader.variable_labels RT03,SA01" \
        -i "pandas.io.stata.StataWriter.write_file SA01" \
        -i "pandas.json_normalize RT03,SA01" \
        -i "pandas.period_range RT03,SA01" \
        -i "pandas.plotting.andrews_curves RT03,SA01" \
        -i "pandas.plotting.lag_plot RT03,SA01" \
        -i "pandas.plotting.scatter_matrix PR07,SA01" \
        -i "pandas.set_eng_float_format RT03,SA01" \
        -i "pandas.testing.assert_extension_array_equal SA01" \
        -i "pandas.tseries.offsets.BDay PR02,SA01" \
<<<<<<< HEAD
        -i "pandas.tseries.offsets.BQuarterBegin PR02" \
=======
        -i "pandas.tseries.offsets.BQuarterBegin.freqstr SA01" \
>>>>>>> fb6842df
        -i "pandas.tseries.offsets.BQuarterBegin.is_on_offset GL08" \
        -i "pandas.tseries.offsets.BQuarterBegin.n GL08" \
        -i "pandas.tseries.offsets.BQuarterBegin.normalize GL08" \
        -i "pandas.tseries.offsets.BQuarterBegin.rule_code GL08" \
        -i "pandas.tseries.offsets.BQuarterBegin.startingMonth GL08" \
        -i "pandas.tseries.offsets.BQuarterEnd.is_on_offset GL08" \
        -i "pandas.tseries.offsets.BQuarterEnd.n GL08" \
        -i "pandas.tseries.offsets.BQuarterEnd.normalize GL08" \
        -i "pandas.tseries.offsets.BQuarterEnd.rule_code GL08" \
        -i "pandas.tseries.offsets.BQuarterEnd.startingMonth GL08" \
        -i "pandas.tseries.offsets.BYearBegin.is_on_offset GL08" \
        -i "pandas.tseries.offsets.BYearBegin.month GL08" \
        -i "pandas.tseries.offsets.BYearBegin.n GL08" \
        -i "pandas.tseries.offsets.BYearBegin.normalize GL08" \
<<<<<<< HEAD
        -i "pandas.tseries.offsets.BYearEnd PR02" \
=======
        -i "pandas.tseries.offsets.BYearBegin.rule_code GL08" \
        -i "pandas.tseries.offsets.BYearEnd.freqstr SA01" \
>>>>>>> fb6842df
        -i "pandas.tseries.offsets.BYearEnd.is_on_offset GL08" \
        -i "pandas.tseries.offsets.BYearEnd.month GL08" \
        -i "pandas.tseries.offsets.BYearEnd.n GL08" \
        -i "pandas.tseries.offsets.BYearEnd.normalize GL08" \
        -i "pandas.tseries.offsets.BusinessDay PR02,SA01" \
        -i "pandas.tseries.offsets.BusinessDay.calendar GL08" \
        -i "pandas.tseries.offsets.BusinessDay.holidays GL08" \
        -i "pandas.tseries.offsets.BusinessDay.is_on_offset GL08" \
        -i "pandas.tseries.offsets.BusinessDay.n GL08" \
        -i "pandas.tseries.offsets.BusinessDay.normalize GL08" \
        -i "pandas.tseries.offsets.BusinessDay.weekmask GL08" \
        -i "pandas.tseries.offsets.BusinessHour PR02,SA01" \
        -i "pandas.tseries.offsets.BusinessHour.calendar GL08" \
        -i "pandas.tseries.offsets.BusinessHour.end GL08" \
        -i "pandas.tseries.offsets.BusinessHour.holidays GL08" \
        -i "pandas.tseries.offsets.BusinessHour.is_on_offset GL08" \
        -i "pandas.tseries.offsets.BusinessHour.n GL08" \
        -i "pandas.tseries.offsets.BusinessHour.normalize GL08" \
        -i "pandas.tseries.offsets.BusinessHour.start GL08" \
        -i "pandas.tseries.offsets.BusinessHour.weekmask GL08" \
        -i "pandas.tseries.offsets.BusinessMonthBegin.is_on_offset GL08" \
        -i "pandas.tseries.offsets.BusinessMonthBegin.n GL08" \
        -i "pandas.tseries.offsets.BusinessMonthBegin.normalize GL08" \
        -i "pandas.tseries.offsets.BusinessMonthEnd.is_on_offset GL08" \
        -i "pandas.tseries.offsets.BusinessMonthEnd.n GL08" \
        -i "pandas.tseries.offsets.BusinessMonthEnd.normalize GL08" \
        -i "pandas.tseries.offsets.CBMonthBegin PR02" \
        -i "pandas.tseries.offsets.CBMonthEnd PR02" \
        -i "pandas.tseries.offsets.CDay PR02,SA01" \
        -i "pandas.tseries.offsets.CustomBusinessDay PR02,SA01" \
        -i "pandas.tseries.offsets.CustomBusinessDay.calendar GL08" \
        -i "pandas.tseries.offsets.CustomBusinessDay.holidays GL08" \
        -i "pandas.tseries.offsets.CustomBusinessDay.is_on_offset GL08" \
        -i "pandas.tseries.offsets.CustomBusinessDay.n GL08" \
        -i "pandas.tseries.offsets.CustomBusinessDay.normalize GL08" \
        -i "pandas.tseries.offsets.CustomBusinessDay.weekmask GL08" \
        -i "pandas.tseries.offsets.CustomBusinessHour PR02,SA01" \
        -i "pandas.tseries.offsets.CustomBusinessHour.calendar GL08" \
        -i "pandas.tseries.offsets.CustomBusinessHour.end GL08" \
        -i "pandas.tseries.offsets.CustomBusinessHour.holidays GL08" \
        -i "pandas.tseries.offsets.CustomBusinessHour.is_on_offset GL08" \
        -i "pandas.tseries.offsets.CustomBusinessHour.n GL08" \
        -i "pandas.tseries.offsets.CustomBusinessHour.normalize GL08" \
        -i "pandas.tseries.offsets.CustomBusinessHour.start GL08" \
        -i "pandas.tseries.offsets.CustomBusinessHour.weekmask GL08" \
        -i "pandas.tseries.offsets.CustomBusinessMonthBegin PR02" \
        -i "pandas.tseries.offsets.CustomBusinessMonthBegin.calendar GL08" \
        -i "pandas.tseries.offsets.CustomBusinessMonthBegin.holidays GL08" \
        -i "pandas.tseries.offsets.CustomBusinessMonthBegin.is_on_offset SA01" \
        -i "pandas.tseries.offsets.CustomBusinessMonthBegin.m_offset GL08" \
        -i "pandas.tseries.offsets.CustomBusinessMonthBegin.n GL08" \
        -i "pandas.tseries.offsets.CustomBusinessMonthBegin.normalize GL08" \
        -i "pandas.tseries.offsets.CustomBusinessMonthBegin.weekmask GL08" \
        -i "pandas.tseries.offsets.CustomBusinessMonthEnd PR02" \
        -i "pandas.tseries.offsets.CustomBusinessMonthEnd.calendar GL08" \
        -i "pandas.tseries.offsets.CustomBusinessMonthEnd.holidays GL08" \
        -i "pandas.tseries.offsets.CustomBusinessMonthEnd.is_on_offset SA01" \
        -i "pandas.tseries.offsets.CustomBusinessMonthEnd.m_offset GL08" \
        -i "pandas.tseries.offsets.CustomBusinessMonthEnd.n GL08" \
        -i "pandas.tseries.offsets.CustomBusinessMonthEnd.normalize GL08" \
        -i "pandas.tseries.offsets.CustomBusinessMonthEnd.weekmask GL08" \
<<<<<<< HEAD
        -i "pandas.tseries.offsets.DateOffset PR02" \
=======
        -i "pandas.tseries.offsets.DateOffset.freqstr SA01" \
>>>>>>> fb6842df
        -i "pandas.tseries.offsets.DateOffset.is_on_offset GL08" \
        -i "pandas.tseries.offsets.DateOffset.n GL08" \
        -i "pandas.tseries.offsets.DateOffset.normalize GL08" \
        -i "pandas.tseries.offsets.Day.is_on_offset GL08" \
        -i "pandas.tseries.offsets.Day.n GL08" \
        -i "pandas.tseries.offsets.Day.normalize GL08" \
<<<<<<< HEAD
        -i "pandas.tseries.offsets.Easter PR02" \
=======
        -i "pandas.tseries.offsets.Day.rule_code GL08" \
        -i "pandas.tseries.offsets.Easter.freqstr SA01" \
>>>>>>> fb6842df
        -i "pandas.tseries.offsets.Easter.is_on_offset GL08" \
        -i "pandas.tseries.offsets.Easter.n GL08" \
        -i "pandas.tseries.offsets.Easter.normalize GL08" \
<<<<<<< HEAD
        -i "pandas.tseries.offsets.FY5253 PR02" \
=======
        -i "pandas.tseries.offsets.Easter.rule_code GL08" \
        -i "pandas.tseries.offsets.FY5253.freqstr SA01" \
>>>>>>> fb6842df
        -i "pandas.tseries.offsets.FY5253.get_rule_code_suffix GL08" \
        -i "pandas.tseries.offsets.FY5253.get_year_end GL08" \
        -i "pandas.tseries.offsets.FY5253.is_on_offset GL08" \
        -i "pandas.tseries.offsets.FY5253.n GL08" \
        -i "pandas.tseries.offsets.FY5253.normalize GL08" \
        -i "pandas.tseries.offsets.FY5253.rule_code GL08" \
        -i "pandas.tseries.offsets.FY5253.startingMonth GL08" \
        -i "pandas.tseries.offsets.FY5253.variation GL08" \
        -i "pandas.tseries.offsets.FY5253.weekday GL08" \
<<<<<<< HEAD
        -i "pandas.tseries.offsets.FY5253Quarter PR02" \
=======
        -i "pandas.tseries.offsets.FY5253Quarter.freqstr SA01" \
>>>>>>> fb6842df
        -i "pandas.tseries.offsets.FY5253Quarter.get_rule_code_suffix GL08" \
        -i "pandas.tseries.offsets.FY5253Quarter.get_weeks GL08" \
        -i "pandas.tseries.offsets.FY5253Quarter.is_on_offset GL08" \
        -i "pandas.tseries.offsets.FY5253Quarter.n GL08" \
        -i "pandas.tseries.offsets.FY5253Quarter.normalize GL08" \
        -i "pandas.tseries.offsets.FY5253Quarter.qtr_with_extra_week GL08" \
        -i "pandas.tseries.offsets.FY5253Quarter.rule_code GL08" \
        -i "pandas.tseries.offsets.FY5253Quarter.startingMonth GL08" \
        -i "pandas.tseries.offsets.FY5253Quarter.variation GL08" \
        -i "pandas.tseries.offsets.FY5253Quarter.weekday GL08" \
        -i "pandas.tseries.offsets.FY5253Quarter.year_has_extra_week GL08" \
<<<<<<< HEAD
        -i "pandas.tseries.offsets.Hour PR02" \
=======
        -i "pandas.tseries.offsets.Hour.freqstr SA01" \
>>>>>>> fb6842df
        -i "pandas.tseries.offsets.Hour.is_on_offset GL08" \
        -i "pandas.tseries.offsets.Hour.n GL08" \
        -i "pandas.tseries.offsets.Hour.normalize GL08" \
<<<<<<< HEAD
        -i "pandas.tseries.offsets.LastWeekOfMonth PR02,SA01" \
=======
        -i "pandas.tseries.offsets.Hour.rule_code GL08" \
        -i "pandas.tseries.offsets.LastWeekOfMonth SA01" \
        -i "pandas.tseries.offsets.LastWeekOfMonth.freqstr SA01" \
>>>>>>> fb6842df
        -i "pandas.tseries.offsets.LastWeekOfMonth.is_on_offset GL08" \
        -i "pandas.tseries.offsets.LastWeekOfMonth.n GL08" \
        -i "pandas.tseries.offsets.LastWeekOfMonth.normalize GL08" \
        -i "pandas.tseries.offsets.LastWeekOfMonth.week GL08" \
        -i "pandas.tseries.offsets.LastWeekOfMonth.weekday GL08" \
<<<<<<< HEAD
        -i "pandas.tseries.offsets.Micro PR02" \
=======
        -i "pandas.tseries.offsets.Micro.freqstr SA01" \
>>>>>>> fb6842df
        -i "pandas.tseries.offsets.Micro.is_on_offset GL08" \
        -i "pandas.tseries.offsets.Micro.n GL08" \
        -i "pandas.tseries.offsets.Micro.normalize GL08" \
<<<<<<< HEAD
        -i "pandas.tseries.offsets.Milli PR02" \
=======
        -i "pandas.tseries.offsets.Micro.rule_code GL08" \
        -i "pandas.tseries.offsets.Milli.freqstr SA01" \
>>>>>>> fb6842df
        -i "pandas.tseries.offsets.Milli.is_on_offset GL08" \
        -i "pandas.tseries.offsets.Milli.n GL08" \
        -i "pandas.tseries.offsets.Milli.normalize GL08" \
<<<<<<< HEAD
        -i "pandas.tseries.offsets.Minute PR02" \
=======
        -i "pandas.tseries.offsets.Milli.rule_code GL08" \
        -i "pandas.tseries.offsets.Minute.freqstr SA01" \
>>>>>>> fb6842df
        -i "pandas.tseries.offsets.Minute.is_on_offset GL08" \
        -i "pandas.tseries.offsets.Minute.n GL08" \
        -i "pandas.tseries.offsets.Minute.normalize GL08" \
<<<<<<< HEAD
        -i "pandas.tseries.offsets.MonthBegin PR02" \
=======
        -i "pandas.tseries.offsets.Minute.rule_code GL08" \
        -i "pandas.tseries.offsets.MonthBegin.freqstr SA01" \
>>>>>>> fb6842df
        -i "pandas.tseries.offsets.MonthBegin.is_on_offset GL08" \
        -i "pandas.tseries.offsets.MonthBegin.n GL08" \
        -i "pandas.tseries.offsets.MonthBegin.normalize GL08" \
        -i "pandas.tseries.offsets.MonthEnd.is_on_offset GL08" \
        -i "pandas.tseries.offsets.MonthEnd.n GL08" \
        -i "pandas.tseries.offsets.MonthEnd.normalize GL08" \
<<<<<<< HEAD
        -i "pandas.tseries.offsets.Nano PR02" \
=======
        -i "pandas.tseries.offsets.MonthEnd.rule_code GL08" \
        -i "pandas.tseries.offsets.Nano.freqstr SA01" \
>>>>>>> fb6842df
        -i "pandas.tseries.offsets.Nano.is_on_offset GL08" \
        -i "pandas.tseries.offsets.Nano.n GL08" \
        -i "pandas.tseries.offsets.Nano.normalize GL08" \
<<<<<<< HEAD
        -i "pandas.tseries.offsets.QuarterBegin PR02" \
=======
        -i "pandas.tseries.offsets.Nano.rule_code GL08" \
        -i "pandas.tseries.offsets.QuarterBegin.freqstr SA01" \
>>>>>>> fb6842df
        -i "pandas.tseries.offsets.QuarterBegin.is_on_offset GL08" \
        -i "pandas.tseries.offsets.QuarterBegin.n GL08" \
        -i "pandas.tseries.offsets.QuarterBegin.normalize GL08" \
        -i "pandas.tseries.offsets.QuarterBegin.rule_code GL08" \
        -i "pandas.tseries.offsets.QuarterBegin.startingMonth GL08" \
        -i "pandas.tseries.offsets.QuarterEnd.is_on_offset GL08" \
        -i "pandas.tseries.offsets.QuarterEnd.n GL08" \
        -i "pandas.tseries.offsets.QuarterEnd.normalize GL08" \
        -i "pandas.tseries.offsets.QuarterEnd.rule_code GL08" \
        -i "pandas.tseries.offsets.QuarterEnd.startingMonth GL08" \
<<<<<<< HEAD
        -i "pandas.tseries.offsets.Second PR02" \
=======
        -i "pandas.tseries.offsets.Second.freqstr SA01" \
>>>>>>> fb6842df
        -i "pandas.tseries.offsets.Second.is_on_offset GL08" \
        -i "pandas.tseries.offsets.Second.n GL08" \
        -i "pandas.tseries.offsets.Second.normalize GL08" \
<<<<<<< HEAD
        -i "pandas.tseries.offsets.SemiMonthBegin PR02,SA01" \
=======
        -i "pandas.tseries.offsets.Second.rule_code GL08" \
        -i "pandas.tseries.offsets.SemiMonthBegin SA01" \
>>>>>>> fb6842df
        -i "pandas.tseries.offsets.SemiMonthBegin.day_of_month GL08" \
        -i "pandas.tseries.offsets.SemiMonthBegin.is_on_offset GL08" \
        -i "pandas.tseries.offsets.SemiMonthBegin.n GL08" \
        -i "pandas.tseries.offsets.SemiMonthBegin.normalize GL08" \
        -i "pandas.tseries.offsets.SemiMonthBegin.rule_code GL08" \
        -i "pandas.tseries.offsets.SemiMonthEnd SA01" \
        -i "pandas.tseries.offsets.SemiMonthEnd.day_of_month GL08" \
        -i "pandas.tseries.offsets.SemiMonthEnd.is_on_offset GL08" \
        -i "pandas.tseries.offsets.SemiMonthEnd.n GL08" \
        -i "pandas.tseries.offsets.SemiMonthEnd.normalize GL08" \
        -i "pandas.tseries.offsets.SemiMonthEnd.rule_code GL08" \
        -i "pandas.tseries.offsets.Tick GL08" \
        -i "pandas.tseries.offsets.Tick.is_on_offset GL08" \
        -i "pandas.tseries.offsets.Tick.n GL08" \
        -i "pandas.tseries.offsets.Tick.normalize GL08" \
<<<<<<< HEAD
        -i "pandas.tseries.offsets.Week PR02" \
=======
        -i "pandas.tseries.offsets.Tick.rule_code GL08" \
        -i "pandas.tseries.offsets.Week.freqstr SA01" \
>>>>>>> fb6842df
        -i "pandas.tseries.offsets.Week.is_on_offset GL08" \
        -i "pandas.tseries.offsets.Week.n GL08" \
        -i "pandas.tseries.offsets.Week.normalize GL08" \
        -i "pandas.tseries.offsets.Week.weekday GL08" \
<<<<<<< HEAD
        -i "pandas.tseries.offsets.WeekOfMonth PR02,SA01" \
=======
        -i "pandas.tseries.offsets.WeekOfMonth SA01" \
        -i "pandas.tseries.offsets.WeekOfMonth.freqstr SA01" \
>>>>>>> fb6842df
        -i "pandas.tseries.offsets.WeekOfMonth.is_on_offset GL08" \
        -i "pandas.tseries.offsets.WeekOfMonth.n GL08" \
        -i "pandas.tseries.offsets.WeekOfMonth.normalize GL08" \
        -i "pandas.tseries.offsets.WeekOfMonth.week GL08" \
        -i "pandas.tseries.offsets.WeekOfMonth.weekday GL08" \
        -i "pandas.tseries.offsets.YearBegin.is_on_offset GL08" \
        -i "pandas.tseries.offsets.YearBegin.month GL08" \
        -i "pandas.tseries.offsets.YearBegin.n GL08" \
        -i "pandas.tseries.offsets.YearBegin.normalize GL08" \
        -i "pandas.tseries.offsets.YearEnd.is_on_offset GL08" \
        -i "pandas.tseries.offsets.YearEnd.month GL08" \
        -i "pandas.tseries.offsets.YearEnd.n GL08" \
        -i "pandas.tseries.offsets.YearEnd.normalize GL08" \
        -i "pandas.util.hash_pandas_object PR07,SA01" # There should be no backslash in the final line, please keep this comment in the last ignored function

    RET=$(($RET + $?)) ; echo $MSG "DONE"

fi

### DOCUMENTATION NOTEBOOKS ###
if [[ -z "$CHECK" || "$CHECK" == "notebooks" ]]; then

    MSG='Notebooks' ; echo $MSG
    jupyter nbconvert --execute $(find doc/source -name '*.ipynb') --to notebook
    RET=$(($RET + $?)) ; echo $MSG "DONE"

fi

### SINGLE-PAGE DOCS ###
if [[ -z "$CHECK" || "$CHECK" == "single-docs" ]]; then
    python doc/make.py --warnings-are-errors --no-browser --single pandas.Series.value_counts
    python doc/make.py --warnings-are-errors --no-browser --single pandas.Series.str.split
fi

exit $RET<|MERGE_RESOLUTION|>--- conflicted
+++ resolved
@@ -158,26 +158,12 @@
         -i "pandas.Series.sparse.sp_values SA01" \
         -i "pandas.Series.sparse.to_coo PR07,RT03,SA01" \
         -i "pandas.Series.std PR01,RT03,SA01" \
-<<<<<<< HEAD
-        -i "pandas.Series.str.capitalize RT03" \
-        -i "pandas.Series.str.casefold RT03" \
-        -i "pandas.Series.str.center RT03,SA01" \
-        -i "pandas.Series.str.decode PR07,RT03,SA01" \
-        -i "pandas.Series.str.encode PR07,RT03,SA01" \
-        -i "pandas.Series.str.ljust RT03,SA01" \
-        -i "pandas.Series.str.lower RT03" \
-=======
->>>>>>> fb6842df
         -i "pandas.Series.str.lstrip RT03" \
         -i "pandas.Series.str.match RT03" \
         -i "pandas.Series.str.normalize RT03,SA01" \
         -i "pandas.Series.str.partition RT03" \
         -i "pandas.Series.str.repeat SA01" \
         -i "pandas.Series.str.replace SA01" \
-<<<<<<< HEAD
-        -i "pandas.Series.str.rjust RT03,SA01" \
-=======
->>>>>>> fb6842df
         -i "pandas.Series.str.rpartition RT03" \
         -i "pandas.Series.str.rstrip RT03" \
         -i "pandas.Series.str.strip RT03" \
@@ -420,11 +406,7 @@
         -i "pandas.set_eng_float_format RT03,SA01" \
         -i "pandas.testing.assert_extension_array_equal SA01" \
         -i "pandas.tseries.offsets.BDay PR02,SA01" \
-<<<<<<< HEAD
         -i "pandas.tseries.offsets.BQuarterBegin PR02" \
-=======
-        -i "pandas.tseries.offsets.BQuarterBegin.freqstr SA01" \
->>>>>>> fb6842df
         -i "pandas.tseries.offsets.BQuarterBegin.is_on_offset GL08" \
         -i "pandas.tseries.offsets.BQuarterBegin.n GL08" \
         -i "pandas.tseries.offsets.BQuarterBegin.normalize GL08" \
@@ -439,12 +421,7 @@
         -i "pandas.tseries.offsets.BYearBegin.month GL08" \
         -i "pandas.tseries.offsets.BYearBegin.n GL08" \
         -i "pandas.tseries.offsets.BYearBegin.normalize GL08" \
-<<<<<<< HEAD
         -i "pandas.tseries.offsets.BYearEnd PR02" \
-=======
-        -i "pandas.tseries.offsets.BYearBegin.rule_code GL08" \
-        -i "pandas.tseries.offsets.BYearEnd.freqstr SA01" \
->>>>>>> fb6842df
         -i "pandas.tseries.offsets.BYearEnd.is_on_offset GL08" \
         -i "pandas.tseries.offsets.BYearEnd.month GL08" \
         -i "pandas.tseries.offsets.BYearEnd.n GL08" \
@@ -506,32 +483,22 @@
         -i "pandas.tseries.offsets.CustomBusinessMonthEnd.n GL08" \
         -i "pandas.tseries.offsets.CustomBusinessMonthEnd.normalize GL08" \
         -i "pandas.tseries.offsets.CustomBusinessMonthEnd.weekmask GL08" \
-<<<<<<< HEAD
         -i "pandas.tseries.offsets.DateOffset PR02" \
-=======
-        -i "pandas.tseries.offsets.DateOffset.freqstr SA01" \
->>>>>>> fb6842df
         -i "pandas.tseries.offsets.DateOffset.is_on_offset GL08" \
         -i "pandas.tseries.offsets.DateOffset.n GL08" \
         -i "pandas.tseries.offsets.DateOffset.normalize GL08" \
         -i "pandas.tseries.offsets.Day.is_on_offset GL08" \
         -i "pandas.tseries.offsets.Day.n GL08" \
         -i "pandas.tseries.offsets.Day.normalize GL08" \
-<<<<<<< HEAD
         -i "pandas.tseries.offsets.Easter PR02" \
-=======
         -i "pandas.tseries.offsets.Day.rule_code GL08" \
         -i "pandas.tseries.offsets.Easter.freqstr SA01" \
->>>>>>> fb6842df
         -i "pandas.tseries.offsets.Easter.is_on_offset GL08" \
         -i "pandas.tseries.offsets.Easter.n GL08" \
         -i "pandas.tseries.offsets.Easter.normalize GL08" \
-<<<<<<< HEAD
         -i "pandas.tseries.offsets.FY5253 PR02" \
-=======
         -i "pandas.tseries.offsets.Easter.rule_code GL08" \
         -i "pandas.tseries.offsets.FY5253.freqstr SA01" \
->>>>>>> fb6842df
         -i "pandas.tseries.offsets.FY5253.get_rule_code_suffix GL08" \
         -i "pandas.tseries.offsets.FY5253.get_year_end GL08" \
         -i "pandas.tseries.offsets.FY5253.is_on_offset GL08" \
@@ -541,11 +508,8 @@
         -i "pandas.tseries.offsets.FY5253.startingMonth GL08" \
         -i "pandas.tseries.offsets.FY5253.variation GL08" \
         -i "pandas.tseries.offsets.FY5253.weekday GL08" \
-<<<<<<< HEAD
         -i "pandas.tseries.offsets.FY5253Quarter PR02" \
-=======
         -i "pandas.tseries.offsets.FY5253Quarter.freqstr SA01" \
->>>>>>> fb6842df
         -i "pandas.tseries.offsets.FY5253Quarter.get_rule_code_suffix GL08" \
         -i "pandas.tseries.offsets.FY5253Quarter.get_weeks GL08" \
         -i "pandas.tseries.offsets.FY5253Quarter.is_on_offset GL08" \
@@ -557,79 +521,48 @@
         -i "pandas.tseries.offsets.FY5253Quarter.variation GL08" \
         -i "pandas.tseries.offsets.FY5253Quarter.weekday GL08" \
         -i "pandas.tseries.offsets.FY5253Quarter.year_has_extra_week GL08" \
-<<<<<<< HEAD
         -i "pandas.tseries.offsets.Hour PR02" \
-=======
         -i "pandas.tseries.offsets.Hour.freqstr SA01" \
->>>>>>> fb6842df
         -i "pandas.tseries.offsets.Hour.is_on_offset GL08" \
         -i "pandas.tseries.offsets.Hour.n GL08" \
         -i "pandas.tseries.offsets.Hour.normalize GL08" \
-<<<<<<< HEAD
         -i "pandas.tseries.offsets.LastWeekOfMonth PR02,SA01" \
-=======
         -i "pandas.tseries.offsets.Hour.rule_code GL08" \
         -i "pandas.tseries.offsets.LastWeekOfMonth SA01" \
         -i "pandas.tseries.offsets.LastWeekOfMonth.freqstr SA01" \
->>>>>>> fb6842df
         -i "pandas.tseries.offsets.LastWeekOfMonth.is_on_offset GL08" \
         -i "pandas.tseries.offsets.LastWeekOfMonth.n GL08" \
         -i "pandas.tseries.offsets.LastWeekOfMonth.normalize GL08" \
         -i "pandas.tseries.offsets.LastWeekOfMonth.week GL08" \
         -i "pandas.tseries.offsets.LastWeekOfMonth.weekday GL08" \
-<<<<<<< HEAD
         -i "pandas.tseries.offsets.Micro PR02" \
-=======
         -i "pandas.tseries.offsets.Micro.freqstr SA01" \
->>>>>>> fb6842df
         -i "pandas.tseries.offsets.Micro.is_on_offset GL08" \
         -i "pandas.tseries.offsets.Micro.n GL08" \
         -i "pandas.tseries.offsets.Micro.normalize GL08" \
-<<<<<<< HEAD
         -i "pandas.tseries.offsets.Milli PR02" \
-=======
         -i "pandas.tseries.offsets.Micro.rule_code GL08" \
         -i "pandas.tseries.offsets.Milli.freqstr SA01" \
->>>>>>> fb6842df
         -i "pandas.tseries.offsets.Milli.is_on_offset GL08" \
         -i "pandas.tseries.offsets.Milli.n GL08" \
         -i "pandas.tseries.offsets.Milli.normalize GL08" \
-<<<<<<< HEAD
-        -i "pandas.tseries.offsets.Minute PR02" \
-=======
         -i "pandas.tseries.offsets.Milli.rule_code GL08" \
         -i "pandas.tseries.offsets.Minute.freqstr SA01" \
->>>>>>> fb6842df
         -i "pandas.tseries.offsets.Minute.is_on_offset GL08" \
         -i "pandas.tseries.offsets.Minute.n GL08" \
         -i "pandas.tseries.offsets.Minute.normalize GL08" \
-<<<<<<< HEAD
         -i "pandas.tseries.offsets.MonthBegin PR02" \
-=======
-        -i "pandas.tseries.offsets.Minute.rule_code GL08" \
-        -i "pandas.tseries.offsets.MonthBegin.freqstr SA01" \
->>>>>>> fb6842df
         -i "pandas.tseries.offsets.MonthBegin.is_on_offset GL08" \
         -i "pandas.tseries.offsets.MonthBegin.n GL08" \
         -i "pandas.tseries.offsets.MonthBegin.normalize GL08" \
         -i "pandas.tseries.offsets.MonthEnd.is_on_offset GL08" \
         -i "pandas.tseries.offsets.MonthEnd.n GL08" \
         -i "pandas.tseries.offsets.MonthEnd.normalize GL08" \
-<<<<<<< HEAD
         -i "pandas.tseries.offsets.Nano PR02" \
-=======
-        -i "pandas.tseries.offsets.MonthEnd.rule_code GL08" \
-        -i "pandas.tseries.offsets.Nano.freqstr SA01" \
->>>>>>> fb6842df
         -i "pandas.tseries.offsets.Nano.is_on_offset GL08" \
         -i "pandas.tseries.offsets.Nano.n GL08" \
         -i "pandas.tseries.offsets.Nano.normalize GL08" \
-<<<<<<< HEAD
         -i "pandas.tseries.offsets.QuarterBegin PR02" \
-=======
-        -i "pandas.tseries.offsets.Nano.rule_code GL08" \
-        -i "pandas.tseries.offsets.QuarterBegin.freqstr SA01" \
->>>>>>> fb6842df
         -i "pandas.tseries.offsets.QuarterBegin.is_on_offset GL08" \
         -i "pandas.tseries.offsets.QuarterBegin.n GL08" \
         -i "pandas.tseries.offsets.QuarterBegin.normalize GL08" \
@@ -640,20 +573,11 @@
         -i "pandas.tseries.offsets.QuarterEnd.normalize GL08" \
         -i "pandas.tseries.offsets.QuarterEnd.rule_code GL08" \
         -i "pandas.tseries.offsets.QuarterEnd.startingMonth GL08" \
-<<<<<<< HEAD
         -i "pandas.tseries.offsets.Second PR02" \
-=======
-        -i "pandas.tseries.offsets.Second.freqstr SA01" \
->>>>>>> fb6842df
         -i "pandas.tseries.offsets.Second.is_on_offset GL08" \
         -i "pandas.tseries.offsets.Second.n GL08" \
         -i "pandas.tseries.offsets.Second.normalize GL08" \
-<<<<<<< HEAD
         -i "pandas.tseries.offsets.SemiMonthBegin PR02,SA01" \
-=======
-        -i "pandas.tseries.offsets.Second.rule_code GL08" \
-        -i "pandas.tseries.offsets.SemiMonthBegin SA01" \
->>>>>>> fb6842df
         -i "pandas.tseries.offsets.SemiMonthBegin.day_of_month GL08" \
         -i "pandas.tseries.offsets.SemiMonthBegin.is_on_offset GL08" \
         -i "pandas.tseries.offsets.SemiMonthBegin.n GL08" \
@@ -669,22 +593,12 @@
         -i "pandas.tseries.offsets.Tick.is_on_offset GL08" \
         -i "pandas.tseries.offsets.Tick.n GL08" \
         -i "pandas.tseries.offsets.Tick.normalize GL08" \
-<<<<<<< HEAD
         -i "pandas.tseries.offsets.Week PR02" \
-=======
-        -i "pandas.tseries.offsets.Tick.rule_code GL08" \
-        -i "pandas.tseries.offsets.Week.freqstr SA01" \
->>>>>>> fb6842df
         -i "pandas.tseries.offsets.Week.is_on_offset GL08" \
         -i "pandas.tseries.offsets.Week.n GL08" \
         -i "pandas.tseries.offsets.Week.normalize GL08" \
         -i "pandas.tseries.offsets.Week.weekday GL08" \
-<<<<<<< HEAD
         -i "pandas.tseries.offsets.WeekOfMonth PR02,SA01" \
-=======
-        -i "pandas.tseries.offsets.WeekOfMonth SA01" \
-        -i "pandas.tseries.offsets.WeekOfMonth.freqstr SA01" \
->>>>>>> fb6842df
         -i "pandas.tseries.offsets.WeekOfMonth.is_on_offset GL08" \
         -i "pandas.tseries.offsets.WeekOfMonth.n GL08" \
         -i "pandas.tseries.offsets.WeekOfMonth.normalize GL08" \
