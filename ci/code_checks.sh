--- conflicted
+++ resolved
@@ -93,11 +93,7 @@
         pandas.api.extensions.ExtensionArray._reduce \
         pandas.api.extensions.ExtensionArray._values_for_factorize \
         pandas.api.extensions.ExtensionArray.interpolate \
-<<<<<<< HEAD
         pandas.api.extensions.ExtensionArray.pad_or_backfill \
-        pandas.api.extensions.ExtensionArray.ravel \
-=======
->>>>>>> 4f55280d
     RET=$(($RET + $?)) ; echo $MSG "DONE"
 
 fi
