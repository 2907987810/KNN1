--- conflicted
+++ resolved
@@ -77,11 +77,7 @@
     # Note: this grep pattern is (intended to be) equivalent to the python
     # regex r'(?<![ ->])> '
     MSG='Linting .pyx code for spacing conventions in casting' ; echo $MSG
-<<<<<<< HEAD
-    invgrep -r -E --include '*.pyx' --include '*.pxi.in' '[\w*]> ' pandas/_libs  # TODO this will conflict with #23486 and we'll wait for it to be merged, so we know the exact pattern to use
-=======
-    ! grep -r -E --include '*.pyx' --include '*.pxi.in' '[a-zA-Z0-9*]> ' pandas/_libs
->>>>>>> efd1844d
+    invgrep -r -E --include '*.pyx' --include '*.pxi.in' '[a-zA-Z0-9*]> ' pandas/_libs
     RET=$(($RET + $?)) ; echo $MSG "DONE"
 
     # readability/casting: Warnings about C casting instead of C++ casting
