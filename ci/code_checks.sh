#!/bin/bash
#
# Run checks related to code quality.
#
# This script is intended for both the CI and to check locally that code standards are
# respected. We run doctests here (currently some files only), and we
# validate formatting error in docstrings.
#
# Usage:
#   $ ./ci/code_checks.sh               # run all checks
#   $ ./ci/code_checks.sh code          # checks on imported code
#   $ ./ci/code_checks.sh doctests      # run doctests
#   $ ./ci/code_checks.sh docstrings    # validate docstring errors
#   $ ./ci/code_checks.sh single-docs   # check single-page docs build warning-free
#   $ ./ci/code_checks.sh notebooks     # check execution of documentation notebooks

set -uo pipefail

if [[ -v 1 ]]; then
    CHECK=$1
else
    # script will fail if it uses an unset variable (i.e. $1 is not provided)
    CHECK=""
fi

[[ -z "$CHECK" || "$CHECK" == "code" || "$CHECK" == "doctests" || "$CHECK" == "docstrings" || "$CHECK" == "single-docs" || "$CHECK" == "notebooks" ]] || \
    { echo "Unknown command $1. Usage: $0 [code|doctests|docstrings|single-docs|notebooks]"; exit 9999; }

BASE_DIR="$(dirname $0)/.."
RET=0

### CODE ###
if [[ -z "$CHECK" || "$CHECK" == "code" ]]; then

    MSG='Check import. No warnings, and blocklist some optional dependencies' ; echo $MSG
    python -W error -c "
import sys
import pandas

blocklist = {'bs4', 'gcsfs', 'html5lib', 'http', 'ipython', 'jinja2', 'hypothesis',
             'lxml', 'matplotlib', 'openpyxl', 'py', 'pytest', 's3fs', 'scipy',
             'tables', 'urllib.request', 'xlrd', 'xlsxwriter'}

# GH#28227 for some of these check for top-level modules, while others are
#  more specific (e.g. urllib.request)
import_mods = set(m.split('.')[0] for m in sys.modules) | set(sys.modules)
mods = blocklist & import_mods
if mods:
    sys.stderr.write('err: pandas should not import: {}\n'.format(', '.join(mods)))
    sys.exit(len(mods))
    "
    RET=$(($RET + $?)) ; echo $MSG "DONE"

fi

### DOCTESTS ###
if [[ -z "$CHECK" || "$CHECK" == "doctests" ]]; then

    MSG='Python and Cython Doctests' ; echo $MSG
    python -c 'import pandas as pd; pd.test(run_doctests=True)'
    RET=$(($RET + $?)) ; echo $MSG "DONE"

fi

### DOCSTRINGS ###
if [[ -z "$CHECK" || "$CHECK" == "docstrings" ]]; then

    MSG='Validate Docstrings' ; echo $MSG
    $BASE_DIR/scripts/validate_docstrings.py \
        --format=actions \
        -i ES01 `# For now it is ok if docstrings are missing the extended summary` \
        -i "pandas.Series.dt PR01" `# Accessors are implemented as classes, but we do not document the Parameters section` \
        -i "pandas.Period.freq GL08" \
        -i "pandas.Period.ordinal GL08" \
        -i "pandas.RangeIndex.from_range PR01,SA01" \
        -i "pandas.RangeIndex.step SA01" \
        -i "pandas.Series.cat.add_categories PR01,PR02" \
        -i "pandas.Series.cat.as_ordered PR01" \
        -i "pandas.Series.cat.as_unordered PR01" \
        -i "pandas.Series.cat.remove_categories PR01,PR02" \
        -i "pandas.Series.cat.remove_unused_categories PR01" \
        -i "pandas.Series.cat.rename_categories PR01,PR02" \
        -i "pandas.Series.cat.reorder_categories PR01,PR02" \
        -i "pandas.Series.cat.set_categories PR01,PR02" \
        -i "pandas.Series.dt.as_unit PR01,PR02" \
        -i "pandas.Series.dt.ceil PR01,PR02" \
        -i "pandas.Series.dt.day_name PR01,PR02" \
        -i "pandas.Series.dt.floor PR01,PR02" \
        -i "pandas.Series.dt.freq GL08" \
        -i "pandas.Series.dt.month_name PR01,PR02" \
        -i "pandas.Series.dt.normalize PR01" \
        -i "pandas.Series.dt.round PR01,PR02" \
        -i "pandas.Series.dt.strftime PR01,PR02" \
        -i "pandas.Series.dt.to_period PR01,PR02" \
        -i "pandas.Series.dt.total_seconds PR01" \
        -i "pandas.Series.dt.tz_convert PR01,PR02" \
        -i "pandas.Series.dt.tz_localize PR01,PR02" \
        -i "pandas.Series.dt.unit GL08" \
        -i "pandas.Series.pad PR01,SA01" \
        -i "pandas.Series.sparse.fill_value SA01" \
        -i "pandas.Series.sparse.from_coo PR07,SA01" \
        -i "pandas.Series.sparse.npoints SA01" \
        -i "pandas.Series.sparse.sp_values SA01" \
        -i "pandas.Timedelta.max PR02" \
        -i "pandas.Timedelta.min PR02" \
        -i "pandas.Timedelta.resolution PR02" \
<<<<<<< HEAD
=======
        -i "pandas.Timedelta.to_timedelta64 SA01" \
>>>>>>> 8b1b2114
        -i "pandas.TimedeltaIndex.to_pytimedelta RT03,SA01" \
        -i "pandas.Timestamp.max PR02" \
        -i "pandas.Timestamp.min PR02" \
        -i "pandas.Timestamp.nanosecond GL08" \
        -i "pandas.Timestamp.resolution PR02" \
        -i "pandas.Timestamp.tzinfo GL08" \
        -i "pandas.Timestamp.year GL08" \
        -i "pandas.api.types.is_dict_like PR07,SA01" \
        -i "pandas.api.types.is_file_like PR07,SA01" \
        -i "pandas.api.types.is_float PR01,SA01" \
        -i "pandas.api.types.is_float_dtype SA01" \
        -i "pandas.api.types.is_hashable PR01,RT03,SA01" \
        -i "pandas.api.types.is_int64_dtype SA01" \
        -i "pandas.api.types.is_integer PR01,SA01" \
        -i "pandas.api.types.is_interval_dtype SA01" \
        -i "pandas.api.types.is_iterator PR07,SA01" \
        -i "pandas.api.types.is_list_like SA01" \
        -i "pandas.api.types.is_named_tuple PR07,SA01" \
        -i "pandas.api.types.is_object_dtype SA01" \
        -i "pandas.api.types.is_re PR07,SA01" \
        -i "pandas.api.types.is_re_compilable PR07,SA01" \
        -i "pandas.api.types.pandas_dtype PR07,RT03,SA01" \
        -i "pandas.arrays.ArrowExtensionArray PR07,SA01" \
        -i "pandas.arrays.BooleanArray SA01" \
        -i "pandas.arrays.DatetimeArray SA01" \
        -i "pandas.arrays.IntegerArray SA01" \
        -i "pandas.arrays.IntervalArray.left SA01" \
        -i "pandas.arrays.IntervalArray.length SA01" \
        -i "pandas.arrays.IntervalArray.mid SA01" \
        -i "pandas.arrays.IntervalArray.right SA01" \
        -i "pandas.arrays.NumpyExtensionArray SA01" \
        -i "pandas.arrays.SparseArray PR07,SA01" \
        -i "pandas.arrays.TimedeltaArray PR07,SA01" \
        -i "pandas.core.groupby.DataFrameGroupBy.__iter__ RT03,SA01" \
        -i "pandas.core.groupby.DataFrameGroupBy.agg RT03" \
        -i "pandas.core.groupby.DataFrameGroupBy.aggregate RT03" \
        -i "pandas.core.groupby.DataFrameGroupBy.boxplot PR07,RT03,SA01" \
        -i "pandas.core.groupby.DataFrameGroupBy.get_group RT03,SA01" \
        -i "pandas.core.groupby.DataFrameGroupBy.groups SA01" \
        -i "pandas.core.groupby.DataFrameGroupBy.hist RT03" \
        -i "pandas.core.groupby.DataFrameGroupBy.indices SA01" \
        -i "pandas.core.groupby.DataFrameGroupBy.nth PR02" \
        -i "pandas.core.groupby.DataFrameGroupBy.nunique SA01" \
        -i "pandas.core.groupby.DataFrameGroupBy.ohlc SA01" \
        -i "pandas.core.groupby.DataFrameGroupBy.plot PR02" \
        -i "pandas.core.groupby.DataFrameGroupBy.sem SA01" \
        -i "pandas.core.groupby.SeriesGroupBy.__iter__ RT03,SA01" \
        -i "pandas.core.groupby.SeriesGroupBy.agg RT03" \
        -i "pandas.core.groupby.SeriesGroupBy.aggregate RT03" \
        -i "pandas.core.groupby.SeriesGroupBy.get_group RT03,SA01" \
        -i "pandas.core.groupby.SeriesGroupBy.groups SA01" \
        -i "pandas.core.groupby.SeriesGroupBy.indices SA01" \
        -i "pandas.core.groupby.SeriesGroupBy.is_monotonic_decreasing SA01" \
        -i "pandas.core.groupby.SeriesGroupBy.is_monotonic_increasing SA01" \
        -i "pandas.core.groupby.SeriesGroupBy.nth PR02" \
        -i "pandas.core.groupby.SeriesGroupBy.ohlc SA01" \
        -i "pandas.core.groupby.SeriesGroupBy.plot PR02" \
        -i "pandas.core.groupby.SeriesGroupBy.sem SA01" \
        -i "pandas.core.resample.Resampler.__iter__ RT03,SA01" \
        -i "pandas.core.resample.Resampler.ffill RT03" \
        -i "pandas.core.resample.Resampler.get_group RT03,SA01" \
        -i "pandas.core.resample.Resampler.groups SA01" \
        -i "pandas.core.resample.Resampler.indices SA01" \
        -i "pandas.core.resample.Resampler.max PR01,RT03,SA01" \
        -i "pandas.core.resample.Resampler.mean SA01" \
        -i "pandas.core.resample.Resampler.min PR01,RT03,SA01" \
        -i "pandas.core.resample.Resampler.ohlc SA01" \
        -i "pandas.core.resample.Resampler.prod SA01" \
        -i "pandas.core.resample.Resampler.quantile PR01,PR07" \
        -i "pandas.core.resample.Resampler.sem SA01" \
        -i "pandas.core.resample.Resampler.std SA01" \
        -i "pandas.core.resample.Resampler.sum SA01" \
        -i "pandas.core.resample.Resampler.transform PR01,RT03,SA01" \
        -i "pandas.core.resample.Resampler.var SA01" \
        -i "pandas.date_range RT03" \
        -i "pandas.errors.AttributeConflictWarning SA01" \
        -i "pandas.errors.CSSWarning SA01" \
        -i "pandas.errors.CategoricalConversionWarning SA01" \
        -i "pandas.errors.ChainedAssignmentError SA01" \
        -i "pandas.errors.ClosedFileError SA01" \
        -i "pandas.errors.DataError SA01" \
        -i "pandas.errors.DuplicateLabelError SA01" \
        -i "pandas.errors.EmptyDataError SA01" \
        -i "pandas.errors.IntCastingNaNError SA01" \
        -i "pandas.errors.InvalidIndexError SA01" \
        -i "pandas.errors.InvalidVersion SA01" \
        -i "pandas.errors.NullFrequencyError SA01" \
        -i "pandas.errors.NumExprClobberingError SA01" \
        -i "pandas.errors.NumbaUtilError SA01" \
        -i "pandas.errors.OptionError SA01" \
        -i "pandas.errors.OutOfBoundsDatetime SA01" \
        -i "pandas.errors.OutOfBoundsTimedelta SA01" \
        -i "pandas.errors.PerformanceWarning SA01" \
        -i "pandas.errors.PossibleDataLossError SA01" \
        -i "pandas.errors.PossiblePrecisionLoss SA01" \
        -i "pandas.errors.SpecificationError SA01" \
        -i "pandas.errors.UndefinedVariableError PR01,SA01" \
        -i "pandas.errors.UnsortedIndexError SA01" \
        -i "pandas.errors.UnsupportedFunctionCall SA01" \
        -i "pandas.errors.ValueLabelTypeMismatch SA01" \
        -i "pandas.infer_freq SA01" \
        -i "pandas.io.json.build_table_schema PR07,RT03,SA01" \
        -i "pandas.io.stata.StataReader.data_label SA01" \
        -i "pandas.io.stata.StataReader.value_labels RT03,SA01" \
        -i "pandas.io.stata.StataReader.variable_labels RT03,SA01" \
        -i "pandas.io.stata.StataWriter.write_file SA01" \
        -i "pandas.json_normalize RT03,SA01" \
        -i "pandas.period_range RT03,SA01" \
        -i "pandas.plotting.andrews_curves RT03,SA01" \
        -i "pandas.plotting.lag_plot RT03,SA01" \
        -i "pandas.plotting.scatter_matrix PR07,SA01" \
        -i "pandas.set_eng_float_format RT03,SA01" \
        -i "pandas.testing.assert_extension_array_equal SA01" \
        -i "pandas.tseries.offsets.BDay PR02,SA01" \
        -i "pandas.tseries.offsets.BQuarterBegin.is_on_offset GL08" \
        -i "pandas.tseries.offsets.BQuarterBegin.n GL08" \
        -i "pandas.tseries.offsets.BQuarterBegin.normalize GL08" \
        -i "pandas.tseries.offsets.BQuarterBegin.rule_code GL08" \
        -i "pandas.tseries.offsets.BQuarterBegin.startingMonth GL08" \
        -i "pandas.tseries.offsets.BQuarterEnd.is_on_offset GL08" \
        -i "pandas.tseries.offsets.BQuarterEnd.n GL08" \
        -i "pandas.tseries.offsets.BQuarterEnd.normalize GL08" \
        -i "pandas.tseries.offsets.BQuarterEnd.rule_code GL08" \
        -i "pandas.tseries.offsets.BQuarterEnd.startingMonth GL08" \
        -i "pandas.tseries.offsets.BYearBegin.is_on_offset GL08" \
        -i "pandas.tseries.offsets.BYearBegin.month GL08" \
        -i "pandas.tseries.offsets.BYearBegin.n GL08" \
        -i "pandas.tseries.offsets.BYearBegin.normalize GL08" \
        -i "pandas.tseries.offsets.BYearEnd.is_on_offset GL08" \
        -i "pandas.tseries.offsets.BYearEnd.month GL08" \
        -i "pandas.tseries.offsets.BYearEnd.n GL08" \
        -i "pandas.tseries.offsets.BYearEnd.normalize GL08" \
        -i "pandas.tseries.offsets.BusinessDay PR02,SA01" \
        -i "pandas.tseries.offsets.BusinessDay.calendar GL08" \
        -i "pandas.tseries.offsets.BusinessDay.holidays GL08" \
        -i "pandas.tseries.offsets.BusinessDay.is_on_offset GL08" \
        -i "pandas.tseries.offsets.BusinessDay.n GL08" \
        -i "pandas.tseries.offsets.BusinessDay.normalize GL08" \
        -i "pandas.tseries.offsets.BusinessDay.weekmask GL08" \
        -i "pandas.tseries.offsets.BusinessHour PR02,SA01" \
        -i "pandas.tseries.offsets.BusinessHour.calendar GL08" \
        -i "pandas.tseries.offsets.BusinessHour.end GL08" \
        -i "pandas.tseries.offsets.BusinessHour.holidays GL08" \
        -i "pandas.tseries.offsets.BusinessHour.is_on_offset GL08" \
        -i "pandas.tseries.offsets.BusinessHour.n GL08" \
        -i "pandas.tseries.offsets.BusinessHour.normalize GL08" \
        -i "pandas.tseries.offsets.BusinessHour.start GL08" \
        -i "pandas.tseries.offsets.BusinessHour.weekmask GL08" \
        -i "pandas.tseries.offsets.BusinessMonthBegin.is_on_offset GL08" \
        -i "pandas.tseries.offsets.BusinessMonthBegin.n GL08" \
        -i "pandas.tseries.offsets.BusinessMonthBegin.normalize GL08" \
        -i "pandas.tseries.offsets.BusinessMonthEnd.is_on_offset GL08" \
        -i "pandas.tseries.offsets.BusinessMonthEnd.n GL08" \
        -i "pandas.tseries.offsets.BusinessMonthEnd.normalize GL08" \
        -i "pandas.tseries.offsets.CBMonthBegin PR02" \
        -i "pandas.tseries.offsets.CBMonthEnd PR02" \
        -i "pandas.tseries.offsets.CDay PR02,SA01" \
        -i "pandas.tseries.offsets.CustomBusinessDay PR02,SA01" \
        -i "pandas.tseries.offsets.CustomBusinessDay.calendar GL08" \
        -i "pandas.tseries.offsets.CustomBusinessDay.holidays GL08" \
        -i "pandas.tseries.offsets.CustomBusinessDay.is_on_offset GL08" \
        -i "pandas.tseries.offsets.CustomBusinessDay.n GL08" \
        -i "pandas.tseries.offsets.CustomBusinessDay.normalize GL08" \
        -i "pandas.tseries.offsets.CustomBusinessDay.weekmask GL08" \
        -i "pandas.tseries.offsets.CustomBusinessHour PR02,SA01" \
        -i "pandas.tseries.offsets.CustomBusinessHour.calendar GL08" \
        -i "pandas.tseries.offsets.CustomBusinessHour.end GL08" \
        -i "pandas.tseries.offsets.CustomBusinessHour.holidays GL08" \
        -i "pandas.tseries.offsets.CustomBusinessHour.is_on_offset GL08" \
        -i "pandas.tseries.offsets.CustomBusinessHour.n GL08" \
        -i "pandas.tseries.offsets.CustomBusinessHour.normalize GL08" \
        -i "pandas.tseries.offsets.CustomBusinessHour.start GL08" \
        -i "pandas.tseries.offsets.CustomBusinessHour.weekmask GL08" \
        -i "pandas.tseries.offsets.CustomBusinessMonthBegin PR02" \
        -i "pandas.tseries.offsets.CustomBusinessMonthBegin.calendar GL08" \
        -i "pandas.tseries.offsets.CustomBusinessMonthBegin.holidays GL08" \
        -i "pandas.tseries.offsets.CustomBusinessMonthBegin.is_on_offset SA01" \
        -i "pandas.tseries.offsets.CustomBusinessMonthBegin.m_offset GL08" \
        -i "pandas.tseries.offsets.CustomBusinessMonthBegin.n GL08" \
        -i "pandas.tseries.offsets.CustomBusinessMonthBegin.normalize GL08" \
        -i "pandas.tseries.offsets.CustomBusinessMonthBegin.weekmask GL08" \
        -i "pandas.tseries.offsets.CustomBusinessMonthEnd PR02" \
        -i "pandas.tseries.offsets.CustomBusinessMonthEnd.calendar GL08" \
        -i "pandas.tseries.offsets.CustomBusinessMonthEnd.holidays GL08" \
        -i "pandas.tseries.offsets.CustomBusinessMonthEnd.is_on_offset SA01" \
        -i "pandas.tseries.offsets.CustomBusinessMonthEnd.m_offset GL08" \
        -i "pandas.tseries.offsets.CustomBusinessMonthEnd.n GL08" \
        -i "pandas.tseries.offsets.CustomBusinessMonthEnd.normalize GL08" \
        -i "pandas.tseries.offsets.CustomBusinessMonthEnd.weekmask GL08" \
        -i "pandas.tseries.offsets.DateOffset.is_on_offset GL08" \
        -i "pandas.tseries.offsets.DateOffset.n GL08" \
        -i "pandas.tseries.offsets.DateOffset.normalize GL08" \
        -i "pandas.tseries.offsets.Day.is_on_offset GL08" \
        -i "pandas.tseries.offsets.Day.n GL08" \
        -i "pandas.tseries.offsets.Day.normalize GL08" \
        -i "pandas.tseries.offsets.Easter.is_on_offset GL08" \
        -i "pandas.tseries.offsets.Easter.n GL08" \
        -i "pandas.tseries.offsets.Easter.normalize GL08" \
        -i "pandas.tseries.offsets.FY5253.get_rule_code_suffix GL08" \
        -i "pandas.tseries.offsets.FY5253.get_year_end GL08" \
        -i "pandas.tseries.offsets.FY5253.is_on_offset GL08" \
        -i "pandas.tseries.offsets.FY5253.n GL08" \
        -i "pandas.tseries.offsets.FY5253.normalize GL08" \
        -i "pandas.tseries.offsets.FY5253.rule_code GL08" \
        -i "pandas.tseries.offsets.FY5253.startingMonth GL08" \
        -i "pandas.tseries.offsets.FY5253.variation GL08" \
        -i "pandas.tseries.offsets.FY5253.weekday GL08" \
        -i "pandas.tseries.offsets.FY5253Quarter.get_rule_code_suffix GL08" \
        -i "pandas.tseries.offsets.FY5253Quarter.get_weeks GL08" \
        -i "pandas.tseries.offsets.FY5253Quarter.is_on_offset GL08" \
        -i "pandas.tseries.offsets.FY5253Quarter.n GL08" \
        -i "pandas.tseries.offsets.FY5253Quarter.normalize GL08" \
        -i "pandas.tseries.offsets.FY5253Quarter.qtr_with_extra_week GL08" \
        -i "pandas.tseries.offsets.FY5253Quarter.rule_code GL08" \
        -i "pandas.tseries.offsets.FY5253Quarter.startingMonth GL08" \
        -i "pandas.tseries.offsets.FY5253Quarter.variation GL08" \
        -i "pandas.tseries.offsets.FY5253Quarter.weekday GL08" \
        -i "pandas.tseries.offsets.FY5253Quarter.year_has_extra_week GL08" \
        -i "pandas.tseries.offsets.Hour.is_on_offset GL08" \
        -i "pandas.tseries.offsets.Hour.n GL08" \
        -i "pandas.tseries.offsets.Hour.normalize GL08" \
        -i "pandas.tseries.offsets.LastWeekOfMonth SA01" \
        -i "pandas.tseries.offsets.LastWeekOfMonth.is_on_offset GL08" \
        -i "pandas.tseries.offsets.LastWeekOfMonth.n GL08" \
        -i "pandas.tseries.offsets.LastWeekOfMonth.normalize GL08" \
        -i "pandas.tseries.offsets.LastWeekOfMonth.week GL08" \
        -i "pandas.tseries.offsets.LastWeekOfMonth.weekday GL08" \
        -i "pandas.tseries.offsets.Micro.is_on_offset GL08" \
        -i "pandas.tseries.offsets.Micro.n GL08" \
        -i "pandas.tseries.offsets.Micro.normalize GL08" \
        -i "pandas.tseries.offsets.Milli.is_on_offset GL08" \
        -i "pandas.tseries.offsets.Milli.n GL08" \
        -i "pandas.tseries.offsets.Milli.normalize GL08" \
        -i "pandas.tseries.offsets.Minute.is_on_offset GL08" \
        -i "pandas.tseries.offsets.Minute.n GL08" \
        -i "pandas.tseries.offsets.Minute.normalize GL08" \
        -i "pandas.tseries.offsets.MonthBegin.is_on_offset GL08" \
        -i "pandas.tseries.offsets.MonthBegin.n GL08" \
        -i "pandas.tseries.offsets.MonthBegin.normalize GL08" \
        -i "pandas.tseries.offsets.MonthEnd.is_on_offset GL08" \
        -i "pandas.tseries.offsets.MonthEnd.n GL08" \
        -i "pandas.tseries.offsets.MonthEnd.normalize GL08" \
        -i "pandas.tseries.offsets.Nano.is_on_offset GL08" \
        -i "pandas.tseries.offsets.Nano.normalize GL08" \
        -i "pandas.tseries.offsets.Nano.n GL08" \
        -i "pandas.tseries.offsets.QuarterBegin.is_on_offset GL08" \
        -i "pandas.tseries.offsets.QuarterBegin.n GL08" \
        -i "pandas.tseries.offsets.QuarterBegin.normalize GL08" \
        -i "pandas.tseries.offsets.QuarterBegin.rule_code GL08" \
        -i "pandas.tseries.offsets.QuarterBegin.startingMonth GL08" \
        -i "pandas.tseries.offsets.QuarterEnd.is_on_offset GL08" \
        -i "pandas.tseries.offsets.QuarterEnd.n GL08" \
        -i "pandas.tseries.offsets.QuarterEnd.normalize GL08" \
        -i "pandas.tseries.offsets.QuarterEnd.rule_code GL08" \
        -i "pandas.tseries.offsets.QuarterEnd.startingMonth GL08" \
        -i "pandas.tseries.offsets.Second.is_on_offset GL08" \
        -i "pandas.tseries.offsets.Second.n GL08" \
        -i "pandas.tseries.offsets.Second.normalize GL08" \
        -i "pandas.tseries.offsets.SemiMonthBegin SA01" \
        -i "pandas.tseries.offsets.SemiMonthBegin.day_of_month GL08" \
        -i "pandas.tseries.offsets.SemiMonthBegin.is_on_offset GL08" \
        -i "pandas.tseries.offsets.SemiMonthBegin.n GL08" \
        -i "pandas.tseries.offsets.SemiMonthBegin.normalize GL08" \
        -i "pandas.tseries.offsets.SemiMonthBegin.rule_code GL08" \
        -i "pandas.tseries.offsets.SemiMonthEnd SA01" \
        -i "pandas.tseries.offsets.SemiMonthEnd.day_of_month GL08" \
        -i "pandas.tseries.offsets.SemiMonthEnd.is_on_offset GL08" \
        -i "pandas.tseries.offsets.SemiMonthEnd.n GL08" \
        -i "pandas.tseries.offsets.SemiMonthEnd.normalize GL08" \
        -i "pandas.tseries.offsets.SemiMonthEnd.rule_code GL08" \
        -i "pandas.tseries.offsets.Tick GL08" \
        -i "pandas.tseries.offsets.Tick.is_on_offset GL08" \
        -i "pandas.tseries.offsets.Tick.n GL08" \
        -i "pandas.tseries.offsets.Tick.normalize GL08" \
        -i "pandas.tseries.offsets.Week.is_on_offset GL08" \
        -i "pandas.tseries.offsets.Week.n GL08" \
        -i "pandas.tseries.offsets.Week.normalize GL08" \
        -i "pandas.tseries.offsets.Week.weekday GL08" \
        -i "pandas.tseries.offsets.WeekOfMonth SA01" \
        -i "pandas.tseries.offsets.WeekOfMonth.is_on_offset GL08" \
        -i "pandas.tseries.offsets.WeekOfMonth.n GL08" \
        -i "pandas.tseries.offsets.WeekOfMonth.normalize GL08" \
        -i "pandas.tseries.offsets.WeekOfMonth.week GL08" \
        -i "pandas.tseries.offsets.WeekOfMonth.weekday GL08" \
        -i "pandas.tseries.offsets.YearBegin.is_on_offset GL08" \
        -i "pandas.tseries.offsets.YearBegin.month GL08" \
        -i "pandas.tseries.offsets.YearBegin.n GL08" \
        -i "pandas.tseries.offsets.YearBegin.normalize GL08" \
        -i "pandas.tseries.offsets.YearEnd.is_on_offset GL08" \
        -i "pandas.tseries.offsets.YearEnd.month GL08" \
        -i "pandas.tseries.offsets.YearEnd.n GL08" \
        -i "pandas.tseries.offsets.YearEnd.normalize GL08" \
        -i "pandas.util.hash_pandas_object PR07,SA01" # There should be no backslash in the final line, please keep this comment in the last ignored function

    RET=$(($RET + $?)) ; echo $MSG "DONE"

fi

### DOCUMENTATION NOTEBOOKS ###
if [[ -z "$CHECK" || "$CHECK" == "notebooks" ]]; then

    MSG='Notebooks' ; echo $MSG
    jupyter nbconvert --execute $(find doc/source -name '*.ipynb') --to notebook
    RET=$(($RET + $?)) ; echo $MSG "DONE"

fi

### SINGLE-PAGE DOCS ###
if [[ -z "$CHECK" || "$CHECK" == "single-docs" ]]; then
    python doc/make.py --warnings-are-errors --no-browser --single pandas.Series.value_counts
    python doc/make.py --warnings-are-errors --no-browser --single pandas.Series.str.split
fi

exit $RET<|MERGE_RESOLUTION|>--- conflicted
+++ resolved
@@ -104,10 +104,6 @@
         -i "pandas.Timedelta.max PR02" \
         -i "pandas.Timedelta.min PR02" \
         -i "pandas.Timedelta.resolution PR02" \
-<<<<<<< HEAD
-=======
-        -i "pandas.Timedelta.to_timedelta64 SA01" \
->>>>>>> 8b1b2114
         -i "pandas.TimedeltaIndex.to_pytimedelta RT03,SA01" \
         -i "pandas.Timestamp.max PR02" \
         -i "pandas.Timestamp.min PR02" \
