#!/bin/bash
#
# Run checks related to code quality.
#
# This script is intended for both the CI and to check locally that code standards are
# respected. We run doctests here (currently some files only), and we
# validate formatting error in docstrings.
#
# Usage:
#   $ ./ci/code_checks.sh               # run all checks
#   $ ./ci/code_checks.sh code          # checks on imported code
#   $ ./ci/code_checks.sh doctests      # run doctests
#   $ ./ci/code_checks.sh docstrings    # validate docstring errors
#   $ ./ci/code_checks.sh single-docs   # check single-page docs build warning-free
#   $ ./ci/code_checks.sh notebooks     # check execution of documentation notebooks

[[ -z "$1" || "$1" == "code" || "$1" == "doctests" || "$1" == "docstrings" || "$1" == "single-docs" || "$1" == "notebooks" ]] || \
    { echo "Unknown command $1. Usage: $0 [code|doctests|docstrings|single-docs|notebooks]"; exit 9999; }

BASE_DIR="$(dirname $0)/.."
RET=0
CHECK=$1

function invgrep {
    # grep with inverse exist status and formatting for azure-pipelines
    #
    # This function works exactly as grep, but with opposite exit status:
    # - 0 (success) when no patterns are found
    # - 1 (fail) when the patterns are found
    #
    # This is useful for the CI, as we want to fail if one of the patterns
    # that we want to avoid is found by grep.
    grep -n "$@" | sed "s/^/$INVGREP_PREPEND/" | sed "s/$/$INVGREP_APPEND/" ; EXIT_STATUS=${PIPESTATUS[0]}
    return $((! $EXIT_STATUS))
}

if [[ "$GITHUB_ACTIONS" == "true" ]]; then
    INVGREP_PREPEND="##[error]"
fi

### CODE ###
if [[ -z "$CHECK" || "$CHECK" == "code" ]]; then

    MSG='Check import. No warnings, and blocklist some optional dependencies' ; echo $MSG
    python -W error -c "
import sys
import pandas

blocklist = {'bs4', 'gcsfs', 'html5lib', 'http', 'ipython', 'jinja2', 'hypothesis',
             'lxml', 'matplotlib', 'openpyxl', 'py', 'pytest', 's3fs', 'scipy',
             'tables', 'urllib.request', 'xlrd', 'xlsxwriter'}

# GH#28227 for some of these check for top-level modules, while others are
#  more specific (e.g. urllib.request)
import_mods = set(m.split('.')[0] for m in sys.modules) | set(sys.modules)
mods = blocklist & import_mods
if mods:
    sys.stderr.write('err: pandas should not import: {}\n'.format(', '.join(mods)))
    sys.exit(len(mods))
    "
    RET=$(($RET + $?)) ; echo $MSG "DONE"

fi

### DOCTESTS ###
if [[ -z "$CHECK" || "$CHECK" == "doctests" ]]; then

    MSG='Doctests' ; echo $MSG
    # Ignore test_*.py files or else the unit tests will run
    python -m pytest --doctest-modules --ignore-glob="**/test_*.py" pandas
    RET=$(($RET + $?)) ; echo $MSG "DONE"

    MSG='Cython Doctests' ; echo $MSG
    python -m pytest --doctest-cython pandas/_libs
    RET=$(($RET + $?)) ; echo $MSG "DONE"

fi

### DOCSTRINGS ###
if [[ -z "$CHECK" || "$CHECK" == "docstrings" ]]; then

    MSG='Validate docstrings (EX04, GL01, GL02, GL03, GL04, GL05, GL06, GL07, GL09, GL10, PR03, PR04, PR05, PR06, PR08, PR09, PR10, RT01, RT02, RT04, RT05, SA02, SA03, SA04, SS01, SS02, SS03, SS04, SS05, SS06)' ; echo $MSG
    $BASE_DIR/scripts/validate_docstrings.py --format=actions --errors=EX04,GL01,GL02,GL03,GL04,GL05,GL06,GL07,GL09,GL10,PR03,PR04,PR05,PR06,PR08,PR09,PR10,RT01,RT02,RT04,RT05,SA02,SA03,SA04,SS01,SS02,SS03,SS04,SS05,SS06
    RET=$(($RET + $?)) ; echo $MSG "DONE"

    MSG='Partially validate docstrings (EX01)' ;  echo $MSG
    $BASE_DIR/scripts/validate_docstrings.py --format=actions --errors=EX01 --ignore_functions \
        pandas.Series.index \
        pandas.Series.nbytes \
        pandas.Series.ndim \
        pandas.Series.size \
        pandas.Series.T \
        pandas.Series.hasnans \
        pandas.Series.to_timestamp \
        pandas.Series.to_list \
        pandas.Series.__iter__ \
        pandas.Series.keys \
        pandas.Series.item \
        pandas.Series.pipe \
        pandas.Series.kurt \
        pandas.Series.mean \
        pandas.Series.median \
        pandas.Series.mode \
        pandas.Series.sem \
        pandas.Series.skew \
        pandas.Series.kurtosis \
        pandas.Series.is_unique \
        pandas.Series.is_monotonic_increasing \
        pandas.Series.is_monotonic_decreasing \
        pandas.Series.backfill \
        pandas.Series.pad \
        pandas.Series.argsort \
        pandas.Series.reorder_levels \
        pandas.Series.ravel \
        pandas.Series.first_valid_index \
        pandas.Series.last_valid_index \
        pandas.Series.dt.date \
        pandas.Series.dt.time \
        pandas.Series.dt.timetz \
        pandas.Series.dt.dayofyear \
        pandas.Series.dt.day_of_year \
        pandas.Series.dt.quarter \
        pandas.Series.dt.daysinmonth \
        pandas.Series.dt.days_in_month \
        pandas.Series.dt.tz \
        pandas.Series.dt.end_time \
        pandas.Series.dt.days \
        pandas.Series.dt.seconds \
        pandas.Series.dt.microseconds \
        pandas.Series.dt.nanoseconds \
        pandas.Series.str.center \
        pandas.Series.str.decode \
        pandas.Series.str.encode \
        pandas.Series.str.find \
        pandas.Series.str.fullmatch \
        pandas.Series.str.index \
        pandas.Series.str.ljust \
        pandas.Series.str.match \
        pandas.Series.str.normalize \
        pandas.Series.str.rfind \
        pandas.Series.str.rindex \
        pandas.Series.str.rjust \
        pandas.Series.str.translate \
        pandas.Series.sparse \
        pandas.DataFrame.sparse \
        pandas.Series.cat.categories \
        pandas.Series.cat.ordered \
        pandas.Series.cat.codes \
        pandas.Series.cat.reorder_categories \
        pandas.Series.cat.set_categories \
        pandas.Series.cat.as_ordered \
        pandas.Series.cat.as_unordered \
        pandas.Series.sparse.fill_value \
        pandas.Flags \
        pandas.Series.attrs \
        pandas.Series.plot \
        pandas.Series.hist \
        pandas.Series.to_string \
        pandas.errors.AbstractMethodError \
        pandas.errors.AccessorRegistrationWarning \
        pandas.errors.AttributeConflictWarning \
        pandas.errors.DataError \
        pandas.errors.EmptyDataError \
        pandas.errors.IncompatibilityWarning \
        pandas.errors.InvalidComparison \
        pandas.errors.InvalidIndexError \
        pandas.errors.InvalidVersion \
        pandas.errors.IntCastingNaNError \
        pandas.errors.LossySetitemError \
        pandas.errors.MergeError \
        pandas.errors.NoBufferPresent \
        pandas.errors.NullFrequencyError \
        pandas.errors.NumbaUtilError \
        pandas.errors.OptionError \
        pandas.errors.OutOfBoundsDatetime \
        pandas.errors.OutOfBoundsTimedelta \
        pandas.errors.ParserError \
        pandas.errors.PerformanceWarning \
        pandas.errors.PyperclipException \
        pandas.errors.PyperclipWindowsException \
        pandas.errors.UnsortedIndexError \
        pandas.errors.UnsupportedFunctionCall \
        pandas.show_versions \
        pandas.test \
        pandas.NaT \
        pandas.Timestamp.as_unit \
        pandas.Timestamp.ctime \
        pandas.Timestamp.date \
        pandas.Timestamp.dst \
        pandas.Timestamp.isocalendar \
        pandas.Timestamp.isoweekday \
        pandas.Timestamp.strptime \
        pandas.Timestamp.time \
        pandas.Timestamp.timetuple \
        pandas.Timestamp.timetz \
        pandas.Timestamp.to_datetime64 \
        pandas.Timestamp.toordinal \
        pandas.Timestamp.tzname \
        pandas.Timestamp.utcoffset \
        pandas.Timestamp.utctimetuple \
        pandas.Timestamp.weekday \
        pandas.arrays.DatetimeArray \
        pandas.Timedelta.view \
        pandas.Timedelta.as_unit \
        pandas.Timedelta.ceil \
        pandas.Timedelta.floor \
        pandas.Timedelta.round \
        pandas.Timedelta.to_pytimedelta \
        pandas.Timedelta.to_timedelta64 \
        pandas.Timedelta.to_numpy \
        pandas.Timedelta.total_seconds \
        pandas.arrays.TimedeltaArray \
        pandas.Period.end_time \
        pandas.Period.freqstr \
        pandas.Period.is_leap_year \
        pandas.Period.month \
        pandas.Period.quarter \
        pandas.Period.year \
        pandas.Period.asfreq \
        pandas.Period.now \
        pandas.Period.to_timestamp \
        pandas.arrays.PeriodArray \
        pandas.Interval.closed \
        pandas.Interval.left \
        pandas.Interval.length \
        pandas.Interval.right \
        pandas.arrays.IntervalArray.left \
        pandas.arrays.IntervalArray.right \
        pandas.arrays.IntervalArray.closed \
        pandas.arrays.IntervalArray.mid \
        pandas.arrays.IntervalArray.length \
        pandas.arrays.IntervalArray.is_non_overlapping_monotonic \
        pandas.arrays.IntervalArray.from_arrays \
        pandas.arrays.IntervalArray.to_tuples \
        pandas.Int8Dtype \
        pandas.Int16Dtype \
        pandas.Int32Dtype \
        pandas.Int64Dtype \
        pandas.UInt8Dtype \
        pandas.UInt16Dtype \
        pandas.UInt32Dtype \
        pandas.UInt64Dtype \
        pandas.NA \
        pandas.Float32Dtype \
        pandas.Float64Dtype \
        pandas.CategoricalDtype.categories \
        pandas.CategoricalDtype.ordered \
        pandas.Categorical.dtype \
        pandas.Categorical.categories \
        pandas.Categorical.ordered \
        pandas.Categorical.codes \
        pandas.Categorical.__array__ \
        pandas.SparseDtype \
        pandas.DatetimeTZDtype.unit \
        pandas.DatetimeTZDtype.tz \
        pandas.PeriodDtype.freq \
        pandas.IntervalDtype.subtype \
        pandas_dtype \
        pandas.api.types.is_bool \
        pandas.api.types.is_complex \
        pandas.api.types.is_float \
        pandas.api.types.is_integer \
        pandas.api.types.pandas_dtype \
        pandas.read_clipboard \
        pandas.ExcelFile \
        pandas.ExcelFile.parse \
        pandas.DataFrame.to_html \
        pandas.io.formats.style.Styler.to_html \
        pandas.HDFStore.put \
        pandas.HDFStore.append \
        pandas.HDFStore.get \
        pandas.HDFStore.select \
        pandas.HDFStore.info \
        pandas.HDFStore.keys \
        pandas.HDFStore.groups \
        pandas.HDFStore.walk \
        pandas.read_feather \
        pandas.DataFrame.to_feather \
        pandas.read_parquet \
        pandas.read_orc \
        pandas.read_sas \
        pandas.read_spss \
        pandas.read_sql_query \
        pandas.read_gbq \
        pandas.io.stata.StataReader.data_label \
        pandas.io.stata.StataReader.value_labels \
        pandas.io.stata.StataReader.variable_labels \
        pandas.io.stata.StataWriter.write_file \
        pandas.core.resample.Resampler.__iter__ \
        pandas.core.resample.Resampler.groups \
        pandas.core.resample.Resampler.indices \
        pandas.core.resample.Resampler.get_group \
        pandas.core.resample.Resampler.ffill \
        pandas.core.resample.Resampler.asfreq \
        pandas.core.resample.Resampler.count \
        pandas.core.resample.Resampler.nunique \
        pandas.core.resample.Resampler.max \
        pandas.core.resample.Resampler.mean \
        pandas.core.resample.Resampler.median \
        pandas.core.resample.Resampler.min \
        pandas.core.resample.Resampler.ohlc \
        pandas.core.resample.Resampler.prod \
        pandas.core.resample.Resampler.size \
        pandas.core.resample.Resampler.sem \
        pandas.core.resample.Resampler.std \
        pandas.core.resample.Resampler.sum \
        pandas.core.resample.Resampler.var \
        pandas.core.resample.Resampler.quantile \
        pandas.describe_option \
        pandas.reset_option \
        pandas.get_option \
        pandas.set_option \
        pandas.plotting.deregister_matplotlib_converters \
        pandas.plotting.plot_params \
        pandas.plotting.register_matplotlib_converters \
        pandas.plotting.table \
        pandas.util.hash_array \
        pandas.util.hash_pandas_object \
        pandas_object \
        pandas.api.interchange.from_dataframe \
        pandas.Index.values \
        pandas.Index.hasnans \
        pandas.Index.dtype \
        pandas.Index.inferred_type \
        pandas.Index.shape \
        pandas.Index.name \
        pandas.Index.nbytes \
        pandas.Index.ndim \
        pandas.Index.size \
        pandas.Index.T \
        pandas.Index.memory_usage \
        pandas.Index.copy \
        pandas.Index.drop \
        pandas.Index.identical \
        pandas.Index.insert \
        pandas.Index.is_ \
        pandas.Index.take \
        pandas.Index.putmask \
        pandas.Index.unique \
        pandas.Index.fillna \
        pandas.Index.dropna \
        pandas.Index.astype \
        pandas.Index.item \
        pandas.Index.map \
        pandas.Index.ravel \
        pandas.Index.to_list \
        pandas.Index.append \
        pandas.Index.join \
        pandas.Index.asof_locs \
        pandas.Index.get_slice_bound \
        pandas.RangeIndex \
        pandas.RangeIndex.start \
        pandas.RangeIndex.stop \
        pandas.RangeIndex.step \
        pandas.RangeIndex.from_range \
        pandas.CategoricalIndex.codes \
        pandas.CategoricalIndex.categories \
        pandas.CategoricalIndex.ordered \
        pandas.CategoricalIndex.reorder_categories \
        pandas.CategoricalIndex.set_categories \
        pandas.CategoricalIndex.as_ordered \
        pandas.CategoricalIndex.as_unordered \
        pandas.CategoricalIndex.equals \
        pandas.IntervalIndex.closed \
        pandas.IntervalIndex.values \
        pandas.IntervalIndex.is_non_overlapping_monotonic \
        pandas.IntervalIndex.to_tuples \
        pandas.MultiIndex.dtypes \
        pandas.MultiIndex.drop \
        pandas.DatetimeIndex \
        pandas.DatetimeIndex.date \
        pandas.DatetimeIndex.time \
        pandas.DatetimeIndex.timetz \
        pandas.DatetimeIndex.dayofyear \
        pandas.DatetimeIndex.day_of_year \
        pandas.DatetimeIndex.quarter \
        pandas.DatetimeIndex.tz \
        pandas.DatetimeIndex.freqstr \
        pandas.DatetimeIndex.inferred_freq \
        pandas.DatetimeIndex.indexer_at_time \
        pandas.DatetimeIndex.indexer_between_time \
        pandas.DatetimeIndex.snap \
        pandas.DatetimeIndex.as_unit \
        pandas.DatetimeIndex.to_pydatetime \
        pandas.DatetimeIndex.to_series \
        pandas.DatetimeIndex.mean \
        pandas.DatetimeIndex.std \
        pandas.TimedeltaIndex \
        pandas.TimedeltaIndex.days \
        pandas.TimedeltaIndex.seconds \
        pandas.TimedeltaIndex.microseconds \
        pandas.TimedeltaIndex.nanoseconds \
        pandas.TimedeltaIndex.components \
        pandas.TimedeltaIndex.inferred_freq \
        pandas.TimedeltaIndex.as_unit \
        pandas.TimedeltaIndex.to_pytimedelta \
        pandas.TimedeltaIndex.mean \
        pandas.PeriodIndex.day \
        pandas.PeriodIndex.dayofweek \
        pandas.PeriodIndex.day_of_week \
        pandas.PeriodIndex.dayofyear \
        pandas.PeriodIndex.day_of_year \
        pandas.PeriodIndex.days_in_month \
        pandas.PeriodIndex.daysinmonth \
        pandas.PeriodIndex.end_time \
        pandas.PeriodIndex.freqstr \
        pandas.PeriodIndex.hour \
        pandas.PeriodIndex.is_leap_year \
        pandas.PeriodIndex.minute \
        pandas.PeriodIndex.month \
        pandas.PeriodIndex.quarter \
        pandas.PeriodIndex.second \
        pandas.PeriodIndex.week \
        pandas.PeriodIndex.weekday \
        pandas.PeriodIndex.weekofyear \
        pandas.PeriodIndex.year \
        pandas.PeriodIndex.to_timestamp \
        pandas.core.window.rolling.Rolling.max \
        pandas.core.window.rolling.Rolling.cov \
        pandas.core.window.rolling.Rolling.skew \
        pandas.core.window.rolling.Rolling.apply \
        pandas.core.window.rolling.Window.mean \
        pandas.core.window.rolling.Window.sum \
        pandas.core.window.rolling.Window.var \
        pandas.core.window.rolling.Window.std \
        pandas.core.window.expanding.Expanding.count \
        pandas.core.window.expanding.Expanding.sum \
        pandas.core.window.expanding.Expanding.mean \
        pandas.core.window.expanding.Expanding.median \
        pandas.core.window.expanding.Expanding.min \
        pandas.core.window.expanding.Expanding.max \
        pandas.core.window.expanding.Expanding.corr \
        pandas.core.window.expanding.Expanding.cov \
        pandas.core.window.expanding.Expanding.skew \
        pandas.core.window.expanding.Expanding.apply \
        pandas.core.window.expanding.Expanding.quantile \
        pandas.core.window.ewm.ExponentialMovingWindow.mean \
        pandas.core.window.ewm.ExponentialMovingWindow.sum \
        pandas.core.window.ewm.ExponentialMovingWindow.std \
        pandas.core.window.ewm.ExponentialMovingWindow.var \
        pandas.core.window.ewm.ExponentialMovingWindow.corr \
        pandas.core.window.ewm.ExponentialMovingWindow.cov \
        pandas.api.indexers.BaseIndexer \
        pandas.api.indexers.VariableOffsetWindowIndexer \
        pandas.core.groupby.DataFrameGroupBy.__iter__ \
        pandas.core.groupby.SeriesGroupBy.__iter__ \
        pandas.core.groupby.DataFrameGroupBy.groups \
        pandas.core.groupby.SeriesGroupBy.groups \
        pandas.core.groupby.DataFrameGroupBy.indices \
        pandas.core.groupby.SeriesGroupBy.indices \
        pandas.core.groupby.DataFrameGroupBy.get_group \
        pandas.core.groupby.SeriesGroupBy.get_group \
        pandas.core.groupby.DataFrameGroupBy.all \
        pandas.core.groupby.DataFrameGroupBy.any \
        pandas.core.groupby.DataFrameGroupBy.bfill \
        pandas.core.groupby.DataFrameGroupBy.count \
        pandas.core.groupby.DataFrameGroupBy.cummax \
        pandas.core.groupby.DataFrameGroupBy.cummin \
        pandas.core.groupby.DataFrameGroupBy.cumprod \
        pandas.core.groupby.DataFrameGroupBy.cumsum \
        pandas.core.groupby.DataFrameGroupBy.diff \
        pandas.core.groupby.DataFrameGroupBy.ffill \
        pandas.core.groupby.DataFrameGroupBy.max \
        pandas.core.groupby.DataFrameGroupBy.median \
        pandas.core.groupby.DataFrameGroupBy.min \
        pandas.core.groupby.DataFrameGroupBy.ohlc \
        pandas.core.groupby.DataFrameGroupBy.pct_change \
        pandas.core.groupby.DataFrameGroupBy.prod \
        pandas.core.groupby.DataFrameGroupBy.sem \
        pandas.core.groupby.DataFrameGroupBy.shift \
        pandas.core.groupby.DataFrameGroupBy.size \
        pandas.core.groupby.DataFrameGroupBy.skew \
        pandas.core.groupby.DataFrameGroupBy.std \
        pandas.core.groupby.DataFrameGroupBy.sum \
        pandas.core.groupby.DataFrameGroupBy.var \
        pandas.core.groupby.SeriesGroupBy.all \
        pandas.core.groupby.SeriesGroupBy.any \
        pandas.core.groupby.SeriesGroupBy.bfill \
        pandas.core.groupby.SeriesGroupBy.count \
        pandas.core.groupby.SeriesGroupBy.cummax \
        pandas.core.groupby.SeriesGroupBy.cummin \
        pandas.core.groupby.SeriesGroupBy.cumprod \
        pandas.core.groupby.SeriesGroupBy.cumsum \
        pandas.core.groupby.SeriesGroupBy.diff \
        pandas.core.groupby.SeriesGroupBy.ffill \
        pandas.core.groupby.SeriesGroupBy.is_monotonic_increasing \
        pandas.core.groupby.SeriesGroupBy.is_monotonic_decreasing \
        pandas.core.groupby.SeriesGroupBy.max \
        pandas.core.groupby.SeriesGroupBy.median \
        pandas.core.groupby.SeriesGroupBy.min \
        pandas.core.groupby.SeriesGroupBy.nunique \
        pandas.core.groupby.SeriesGroupBy.ohlc \
        pandas.core.groupby.SeriesGroupBy.pct_change \
        pandas.core.groupby.SeriesGroupBy.prod \
        pandas.core.groupby.SeriesGroupBy.sem \
        pandas.core.groupby.SeriesGroupBy.shift \
        pandas.core.groupby.SeriesGroupBy.size \
        pandas.core.groupby.SeriesGroupBy.skew \
        pandas.core.groupby.SeriesGroupBy.std \
        pandas.core.groupby.SeriesGroupBy.sum \
        pandas.core.groupby.SeriesGroupBy.var \
        pandas.core.groupby.SeriesGroupBy.hist \
        pandas.core.groupby.DataFrameGroupBy.plot \
        pandas.core.groupby.SeriesGroupBy.plot \
        pandas.io.formats.style.Styler \
        pandas.io.formats.style.Styler.from_custom_template \
        pandas.io.formats.style.Styler.set_caption \
        pandas.io.formats.style.Styler.set_sticky \
        pandas.io.formats.style.Styler.set_uuid \
        pandas.io.formats.style.Styler.clear \
        pandas.io.formats.style.Styler.highlight_null \
        pandas.io.formats.style.Styler.highlight_max \
        pandas.io.formats.style.Styler.highlight_min \
        pandas.io.formats.style.Styler.bar \
        pandas.io.formats.style.Styler.to_string \
        pandas.api.extensions.ExtensionDtype \
        pandas.api.extensions.ExtensionArray \
        pandas.arrays.PandasArray \
        pandas.api.extensions.ExtensionArray._accumulate \
        pandas.api.extensions.ExtensionArray._concat_same_type \
        pandas.api.extensions.ExtensionArray._formatter \
        pandas.api.extensions.ExtensionArray._from_factorized \
        pandas.api.extensions.ExtensionArray._from_sequence \
        pandas.api.extensions.ExtensionArray._from_sequence_of_strings \
        pandas.api.extensions.ExtensionArray._reduce \
        pandas.api.extensions.ExtensionArray._values_for_argsort \
        pandas.api.extensions.ExtensionArray._values_for_factorize \
        pandas.api.extensions.ExtensionArray.argsort \
        pandas.api.extensions.ExtensionArray.astype \
        pandas.api.extensions.ExtensionArray.copy \
        pandas.api.extensions.ExtensionArray.view \
        pandas.api.extensions.ExtensionArray.dropna \
        pandas.api.extensions.ExtensionArray.equals \
        pandas.api.extensions.ExtensionArray.factorize \
        pandas.api.extensions.ExtensionArray.fillna \
        pandas.api.extensions.ExtensionArray.insert \
        pandas.api.extensions.ExtensionArray.isin \
        pandas.api.extensions.ExtensionArray.isna \
        pandas.api.extensions.ExtensionArray.ravel \
        pandas.api.extensions.ExtensionArray.searchsorted \
        pandas.api.extensions.ExtensionArray.shift \
        pandas.api.extensions.ExtensionArray.unique \
        pandas.api.extensions.ExtensionArray.dtype \
        pandas.api.extensions.ExtensionArray.nbytes \
        pandas.api.extensions.ExtensionArray.ndim \
        pandas.api.extensions.ExtensionArray.shape \
        pandas.api.extensions.ExtensionArray.tolist \
        pandas.DataFrame.index \
        pandas.DataFrame.columns \
        pandas.DataFrame.__iter__ \
        pandas.DataFrame.keys \
        pandas.DataFrame.iterrows \
        pandas.DataFrame.pipe \
        pandas.DataFrame.kurt \
        pandas.DataFrame.kurtosis \
        pandas.DataFrame.mean \
        pandas.DataFrame.median \
        pandas.DataFrame.sem \
        pandas.DataFrame.skew \
        pandas.DataFrame.backfill \
        pandas.DataFrame.pad \
        pandas.DataFrame.swapaxes \
        pandas.DataFrame.first_valid_index \
        pandas.DataFrame.last_valid_index \
        pandas.DataFrame.to_timestamp \
        pandas.DataFrame.attrs \
        pandas.DataFrame.plot \
        pandas.DataFrame.sparse.density \
        pandas.DataFrame.sparse.to_coo \
        pandas.DataFrame.to_gbq \
        pandas.DataFrame.style \
        pandas.DataFrame.__dataframe__
    RET=$(($RET + $?)) ; echo $MSG "DONE"

    MSG='Partially validate docstrings (EX02)' ;  echo $MSG
    $BASE_DIR/scripts/validate_docstrings.py --format=actions --errors=EX02 --ignore_functions \
        pandas.DataFrame.plot.line \
        pandas.Series.plot.line \
<<<<<<< HEAD
        pandas.Series.sparse.density \
        pandas.Series.sparse.npoints \
        pandas.Series.sparse.sp_values \
=======
        pandas.Timestamp.fromtimestamp \
>>>>>>> 6d5e78e6
        pandas.api.types.infer_dtype \
        pandas.api.types.is_datetime64_any_dtype \
        pandas.api.types.is_datetime64_ns_dtype \
        pandas.api.types.is_datetime64tz_dtype \
        pandas.api.types.is_integer_dtype \
        pandas.api.types.is_interval_dtype \
        pandas.api.types.is_period_dtype \
        pandas.api.types.is_signed_integer_dtype \
        pandas.api.types.is_sparse \
        pandas.api.types.is_string_dtype \
        pandas.api.types.is_timedelta64_dtype \
        pandas.api.types.is_timedelta64_ns_dtype \
        pandas.api.types.is_unsigned_integer_dtype \
        pandas.core.groupby.SeriesGroupBy.take \
        pandas.io.formats.style.Styler.concat \
        pandas.io.formats.style.Styler.export \
        pandas.io.formats.style.Styler.set_td_classes \
        pandas.io.formats.style.Styler.use \
        pandas.io.json.build_table_schema \
        pandas.merge_ordered \
        pandas.option_context \
        pandas.plotting.andrews_curves \
        pandas.plotting.autocorrelation_plot \
        pandas.plotting.lag_plot \
        pandas.plotting.parallel_coordinates \
        pandas.plotting.radviz \
        pandas.tseries.frequencies.to_offset
    RET=$(($RET + $?)) ; echo $MSG "DONE"

fi

### DOCUMENTATION NOTEBOOKS ###
if [[ -z "$CHECK" || "$CHECK" == "notebooks" ]]; then

    MSG='Notebooks' ; echo $MSG
    jupyter nbconvert --execute $(find doc/source -name '*.ipynb') --to notebook
    RET=$(($RET + $?)) ; echo $MSG "DONE"

fi

### SINGLE-PAGE DOCS ###
if [[ -z "$CHECK" || "$CHECK" == "single-docs" ]]; then
    python doc/make.py --warnings-are-errors --single pandas.Series.value_counts
    python doc/make.py --warnings-are-errors --single pandas.Series.str.split
    python doc/make.py clean
fi

exit $RET<|MERGE_RESOLUTION|>--- conflicted
+++ resolved
@@ -576,13 +576,9 @@
     $BASE_DIR/scripts/validate_docstrings.py --format=actions --errors=EX02 --ignore_functions \
         pandas.DataFrame.plot.line \
         pandas.Series.plot.line \
-<<<<<<< HEAD
         pandas.Series.sparse.density \
         pandas.Series.sparse.npoints \
         pandas.Series.sparse.sp_values \
-=======
-        pandas.Timestamp.fromtimestamp \
->>>>>>> 6d5e78e6
         pandas.api.types.infer_dtype \
         pandas.api.types.is_datetime64_any_dtype \
         pandas.api.types.is_datetime64_ns_dtype \
