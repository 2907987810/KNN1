#!/bin/bash
#
# Run checks related to code quality.
#
# This script is intended for both the CI and to check locally that code standards are
# respected. We run doctests here (currently some files only), and we
# validate formatting error in docstrings.
#
# Usage:
#   $ ./ci/code_checks.sh               # run all checks
#   $ ./ci/code_checks.sh code          # checks on imported code
#   $ ./ci/code_checks.sh doctests      # run doctests
#   $ ./ci/code_checks.sh docstrings    # validate docstring errors
#   $ ./ci/code_checks.sh single-docs   # check single-page docs build warning-free
#   $ ./ci/code_checks.sh notebooks     # check execution of documentation notebooks

set -uo pipefail

if [[ -v 1 ]]; then
    CHECK=$1
else
    # script will fail if it uses an unset variable (i.e. $1 is not provided)
    CHECK=""
fi

[[ -z "$CHECK" || "$CHECK" == "code" || "$CHECK" == "doctests" || "$CHECK" == "docstrings" || "$CHECK" == "single-docs" || "$CHECK" == "notebooks" ]] || \
    { echo "Unknown command $1. Usage: $0 [code|doctests|docstrings|single-docs|notebooks]"; exit 9999; }

BASE_DIR="$(dirname $0)/.."
RET=0

### CODE ###
if [[ -z "$CHECK" || "$CHECK" == "code" ]]; then

    MSG='Check import. No warnings, and blocklist some optional dependencies' ; echo $MSG
    python -W error -c "
import sys
import pandas

blocklist = {'bs4', 'gcsfs', 'html5lib', 'http', 'ipython', 'jinja2', 'hypothesis',
             'lxml', 'matplotlib', 'openpyxl', 'py', 'pytest', 's3fs', 'scipy',
             'tables', 'urllib.request', 'xlrd', 'xlsxwriter'}

# GH#28227 for some of these check for top-level modules, while others are
#  more specific (e.g. urllib.request)
import_mods = set(m.split('.')[0] for m in sys.modules) | set(sys.modules)
mods = blocklist & import_mods
if mods:
    sys.stderr.write('err: pandas should not import: {}\n'.format(', '.join(mods)))
    sys.exit(len(mods))
    "
    RET=$(($RET + $?)) ; echo $MSG "DONE"

fi

### DOCTESTS ###
if [[ -z "$CHECK" || "$CHECK" == "doctests" ]]; then

    MSG='Python and Cython Doctests' ; echo $MSG
    python -c 'import pandas as pd; pd.test(run_doctests=True)'
    RET=$(($RET + $?)) ; echo $MSG "DONE"

fi

### DOCSTRINGS ###
if [[ -z "$CHECK" || "$CHECK" == "docstrings" ]]; then

    MSG='Validate docstrings (EX01, EX04, GL01, GL02, GL03, GL04, GL05, GL06, GL07, GL09, GL10, PR03, PR04, PR05, PR06, PR08, PR09, PR10, RT01, RT02, RT04, RT05, SA02, SA03, SA04, SS01, SS02, SS03, SS04, SS05, SS06)' ; echo $MSG
    $BASE_DIR/scripts/validate_docstrings.py --format=actions --errors=EX01,EX04,GL01,GL02,GL03,GL04,GL05,GL06,GL07,GL09,GL10,PR03,PR04,PR05,PR06,PR08,PR09,PR10,RT01,RT02,RT04,RT05,SA02,SA03,SA04,SS01,SS02,SS03,SS04,SS05,SS06
    RET=$(($RET + $?)) ; echo $MSG "DONE"

    MSG='Partially validate docstrings (EX03)' ;  echo $MSG
    $BASE_DIR/scripts/validate_docstrings.py --format=actions --errors=EX03 --ignore_functions \
        pandas.Series.plot.line \
        pandas.Series.to_sql \
<<<<<<< HEAD
        pandas.Series.to_latex \
        pandas.errors.DatabaseError \
        pandas.errors.IndexingError \
        pandas.errors.InvalidColumnName \
        pandas.errors.PossibleDataLossError \
        pandas.errors.PossiblePrecisionLoss \
        pandas.errors.SettingWithCopyError \
        pandas.errors.SettingWithCopyWarning \
        pandas.errors.SpecificationError \
        pandas.errors.UndefinedVariableError \
        pandas.errors.ValueLabelTypeMismatch \
        pandas.Timestamp.ceil \
        pandas.Timestamp.floor \
        pandas.Timestamp.round \
        pandas.read_pickle \
        pandas.ExcelWriter \
        pandas.read_json \
        pandas.io.json.build_table_schema \
        pandas.DataFrame.to_latex \
        pandas.io.formats.style.Styler.to_latex \
        pandas.read_parquet \
        pandas.DataFrame.to_sql \
        pandas.read_stata \
        pandas.core.resample.Resampler.pipe \
        pandas.core.resample.Resampler.interpolate \
        pandas.plotting.scatter_matrix \
        pandas.pivot \
        pandas.merge_asof \
        pandas.wide_to_long \
        pandas.Index.rename \
        pandas.Index.droplevel \
        pandas.Index.isin \
        pandas.MultiIndex.names \
        pandas.MultiIndex.droplevel \
        pandas.IndexSlice \
        pandas.Grouper \
=======
        pandas.errors.SettingWithCopyWarning \
        pandas.errors.SpecificationError \
        pandas.errors.UndefinedVariableError \
        pandas.read_json \
        pandas.io.formats.style.Styler.to_latex \
        pandas.read_parquet \
        pandas.DataFrame.to_sql \
>>>>>>> 1af10305
        pandas.io.formats.style.Styler.map \
        pandas.io.formats.style.Styler.apply_index \
        pandas.io.formats.style.Styler.map_index \
        pandas.io.formats.style.Styler.format \
        pandas.io.formats.style.Styler.set_tooltips \
        pandas.io.formats.style.Styler.set_uuid \
        pandas.io.formats.style.Styler.pipe \
        pandas.io.formats.style.Styler.highlight_between \
        pandas.io.formats.style.Styler.highlight_quantile \
        pandas.io.formats.style.Styler.background_gradient \
        pandas.io.formats.style.Styler.text_gradient \
        pandas.DataFrame.values \
        pandas.DataFrame.groupby \
        pandas.DataFrame.sort_values \
        pandas.DataFrame.plot.hexbin \
        pandas.DataFrame.plot.line \
    RET=$(($RET + $?)) ; echo $MSG "DONE"

fi

### DOCUMENTATION NOTEBOOKS ###
if [[ -z "$CHECK" || "$CHECK" == "notebooks" ]]; then

    MSG='Notebooks' ; echo $MSG
    jupyter nbconvert --execute $(find doc/source -name '*.ipynb') --to notebook
    RET=$(($RET + $?)) ; echo $MSG "DONE"

fi

### SINGLE-PAGE DOCS ###
if [[ -z "$CHECK" || "$CHECK" == "single-docs" ]]; then
    python doc/make.py --warnings-are-errors --no-browser --single pandas.Series.value_counts
    python doc/make.py --warnings-are-errors --no-browser --single pandas.Series.str.split
fi

exit $RET<|MERGE_RESOLUTION|>--- conflicted
+++ resolved
@@ -73,44 +73,6 @@
     $BASE_DIR/scripts/validate_docstrings.py --format=actions --errors=EX03 --ignore_functions \
         pandas.Series.plot.line \
         pandas.Series.to_sql \
-<<<<<<< HEAD
-        pandas.Series.to_latex \
-        pandas.errors.DatabaseError \
-        pandas.errors.IndexingError \
-        pandas.errors.InvalidColumnName \
-        pandas.errors.PossibleDataLossError \
-        pandas.errors.PossiblePrecisionLoss \
-        pandas.errors.SettingWithCopyError \
-        pandas.errors.SettingWithCopyWarning \
-        pandas.errors.SpecificationError \
-        pandas.errors.UndefinedVariableError \
-        pandas.errors.ValueLabelTypeMismatch \
-        pandas.Timestamp.ceil \
-        pandas.Timestamp.floor \
-        pandas.Timestamp.round \
-        pandas.read_pickle \
-        pandas.ExcelWriter \
-        pandas.read_json \
-        pandas.io.json.build_table_schema \
-        pandas.DataFrame.to_latex \
-        pandas.io.formats.style.Styler.to_latex \
-        pandas.read_parquet \
-        pandas.DataFrame.to_sql \
-        pandas.read_stata \
-        pandas.core.resample.Resampler.pipe \
-        pandas.core.resample.Resampler.interpolate \
-        pandas.plotting.scatter_matrix \
-        pandas.pivot \
-        pandas.merge_asof \
-        pandas.wide_to_long \
-        pandas.Index.rename \
-        pandas.Index.droplevel \
-        pandas.Index.isin \
-        pandas.MultiIndex.names \
-        pandas.MultiIndex.droplevel \
-        pandas.IndexSlice \
-        pandas.Grouper \
-=======
         pandas.errors.SettingWithCopyWarning \
         pandas.errors.SpecificationError \
         pandas.errors.UndefinedVariableError \
@@ -118,7 +80,6 @@
         pandas.io.formats.style.Styler.to_latex \
         pandas.read_parquet \
         pandas.DataFrame.to_sql \
->>>>>>> 1af10305
         pandas.io.formats.style.Styler.map \
         pandas.io.formats.style.Styler.apply_index \
         pandas.io.formats.style.Styler.map_index \
