#!/bin/bash
#
# Run checks related to code quality.
#
# This script is intended for both the CI and to check locally that code standards are
# respected. We are currently linting (PEP-8 and similar), looking for patterns of
# common mistakes (sphinx directives with missing blank lines, old style classes,
# unwanted imports...), and we also run doctests here (currently some files only).
# In the future we may want to add the validation of docstrings and other checks here.
#
# Usage:
#   $ ./ci/code_checks.sh             # run all checks
#   $ ./ci/code_checks.sh lint        # run linting only
#   $ ./ci/code_checks.sh patterns    # check for patterns that should not exist
#   $ ./ci/code_checks.sh doctests    # run doctests

echo "inside $0"
<<<<<<< HEAD
[[ $LINT || $1 ]] || { echo "NOT Linting. To lint use: LINT=true $0 $1"; exit 0; }
[[ -z "$1" || "$1" == "lint" || "$1" == "patterns" || "$1" == "doctests" ]] || { echo "Unkown command $1. Usage: $0 [lint|patterns|doctests]"; exit 9999; }
=======
[[ $LINT ]] || { echo "NOT Linting. To lint use: LINT=true $0 $1"; exit 0; }
[[ -z "$1" || "$1" == "lint" || "$1" == "patterns" || "$1" == "doctests" ]] || { echo "Unknown command $1. Usage: $0 [lint|patterns|doctests]"; exit 9999; }
>>>>>>> f662c5f2

source activate pandas
RET=0
CHECK=$1


### LINTING ###
if [[ -z "$CHECK" || "$CHECK" == "lint" ]]; then

    # `setup.cfg` contains the list of error codes that are being ignored in flake8

    echo "flake8 --version"
    flake8 --version

    # pandas/_libs/src is C code, so no need to search there.
    MSG='Linting .py code' ; echo $MSG
    flake8 .
    RET=$(($RET + $?)) ; echo $MSG "DONE"

    MSG='Linting .pyx code' ; echo $MSG
    flake8 pandas --filename=*.pyx --select=E501,E302,E203,E111,E114,E221,E303,E128,E231,E126,E265,E305,E301,E127,E261,E271,E129,W291,E222,E241,E123,F403,C400,C401,C402,C403,C404,C405,C406,C407,C408,C409,C410,C411
    RET=$(($RET + $?)) ; echo $MSG "DONE"

    MSG='Linting .pxd and .pxi.in' ; echo $MSG
    flake8 pandas/_libs --filename=*.pxi.in,*.pxd --select=E501,E302,E203,E111,E114,E221,E303,E231,E126,F403
    RET=$(($RET + $?)) ; echo $MSG "DONE"

    echo "flake8-rst --version"
    flake8-rst --version

    MSG='Linting code-blocks in .py docstrings' ; echo $MSG
    flake8-rst pandas
    RET=$(($RET + $?)) ; echo $MSG "DONE"

    MSG='Linting code-blocks in .rst documentation' ; echo $MSG
    flake8-rst doc --filename=*.rst
    RET=$(($RET + $?)) ; echo $MSG "DONE"

    # readability/casting: Warnings about C casting instead of C++ casting
    # runtime/int: Warnings about using C number types instead of C++ ones
    # build/include_subdir: Warnings about prefacing included header files with directory

    # We don't lint all C files because we don't want to lint any that are built
    # from Cython files nor do we want to lint C files that we didn't modify for
    # this particular codebase (e.g. src/headers, src/klib, src/msgpack). However,
    # we can lint all header files since they aren't "generated" like C files are.
    MSG='Linting .c and .h' ; echo $MSG
    cpplint --quiet --extensions=c,h --headers=h --recursive --filter=-readability/casting,-runtime/int,-build/include_subdir pandas/_libs/src/*.h pandas/_libs/src/parser pandas/_libs/ujson pandas/_libs/tslibs/src/datetime
    RET=$(($RET + $?)) ; echo $MSG "DONE"

    echo "isort --version-number"
    isort --version-number

    # Imports - Check formatting using isort see setup.cfg for settings
    MSG='Check import format using isort ' ; echo $MSG
    isort --recursive --check-only pandas
    RET=$(($RET + $?)) ; echo $MSG "DONE"

fi

### PATTERNS ###
if [[ -z "$CHECK" || "$CHECK" == "patterns" ]]; then

    # Check for imports from pandas.core.common instead of `import pandas.core.common as com`
    MSG='Check for non-standard imports' ; echo $MSG
    ! grep -R --include="*.py*" -E "from pandas.core.common import " pandas
    RET=$(($RET + $?)) ; echo $MSG "DONE"

    MSG='Check for pytest warns' ; echo $MSG
    ! grep -r -E --include '*.py' 'pytest\.warns' pandas/tests/
    RET=$(($RET + $?)) ; echo $MSG "DONE"

    # Check for the following code in testing: `np.testing` and `np.array_equal`
    MSG='Check for invalid testing' ; echo $MSG
    ! grep -r -E --include '*.py' --exclude testing.py '(numpy|np)(\.testing|\.array_equal)' pandas/tests/
    RET=$(($RET + $?)) ; echo $MSG "DONE"

    # Check for the following code in the extension array base tests: `tm.assert_frame_equal` and `tm.assert_series_equal`
    MSG='Check for invalid EA testing' ; echo $MSG
    ! grep -r -E --include '*.py' --exclude base.py 'tm.assert_(series|frame)_equal' pandas/tests/extension/base
    RET=$(($RET + $?)) ; echo $MSG "DONE"

    MSG='Check for deprecated messages without sphinx directive' ; echo $MSG
    ! grep -R --include="*.py" --include="*.pyx" -E "(DEPRECATED|DEPRECATE|Deprecated)(:|,|\.)" pandas
    RET=$(($RET + $?)) ; echo $MSG "DONE"

    MSG='Check for old-style classes' ; echo $MSG
    ! grep -R --include="*.py" -E "class\s\S*[^)]:" pandas scripts
    RET=$(($RET + $?)) ; echo $MSG "DONE"

    MSG='Check for backticks incorrectly rendering because of missing spaces' ; echo $MSG
    ! grep -R --include="*.rst" -E "[a-zA-Z0-9]\`\`?[a-zA-Z0-9]" doc/source/
    RET=$(($RET + $?)) ; echo $MSG "DONE"

    MSG='Check for incorrect sphinx directives' ; echo $MSG
    ! grep -R --include="*.py" --include="*.pyx" --include="*.rst" -E "\.\. (autosummary|contents|currentmodule|deprecated|function|image|important|include|ipython|literalinclude|math|module|note|raw|seealso|toctree|versionadded|versionchanged|warning):[^:]" ./pandas ./doc/source
    RET=$(($RET + $?)) ; echo $MSG "DONE"

    MSG='Check for modules that pandas should not import' ; echo $MSG
    python -c "
import sys
import pandas

blacklist = {'bs4', 'gcsfs', 'html5lib', 'ipython', 'jinja2' 'hypothesis',
             'lxml', 'numexpr', 'openpyxl', 'py', 'pytest', 's3fs', 'scipy',
             'tables', 'xlrd', 'xlsxwriter', 'xlwt'}
mods = blacklist & set(m.split('.')[0] for m in sys.modules)
if mods:
    sys.stderr.write('pandas should not import: {}\n'.format(', '.join(mods)))
    sys.exit(len(mods))
    "
    RET=$(($RET + $?)) ; echo $MSG "DONE"

fi

### DOCTESTS ###
if [[ -z "$CHECK" || "$CHECK" == "doctests" ]]; then

    MSG='Doctests frame.py' ; echo $MSG
    pytest -q --doctest-modules pandas/core/frame.py \
        -k"-axes -combine -itertuples -join -nlargest -nsmallest -nunique -pivot_table -quantile -query -reindex -reindex_axis -replace -round -set_index -stack -to_stata"
    RET=$(($RET + $?)) ; echo $MSG "DONE"

    MSG='Doctests series.py' ; echo $MSG
    pytest -q --doctest-modules pandas/core/series.py \
        -k"-nonzero -reindex -searchsorted -to_dict"
    RET=$(($RET + $?)) ; echo $MSG "DONE"

    MSG='Doctests generic.py' ; echo $MSG
    pytest -q --doctest-modules pandas/core/generic.py \
        -k"-_set_axis_name -_xs -describe -droplevel -groupby -interpolate -pct_change -pipe -reindex -reindex_axis -resample -to_json -transpose -values -xs"
    RET=$(($RET + $?)) ; echo $MSG "DONE"

    MSG='Doctests top-level reshaping functions' ; echo $MSG
    pytest -q --doctest-modules \
        pandas/core/reshape/concat.py \
        pandas/core/reshape/pivot.py \
        pandas/core/reshape/reshape.py \
        pandas/core/reshape/tile.py \
        -k"-crosstab -pivot_table -cut"
    RET=$(($RET + $?)) ; echo $MSG "DONE"

    MSG='Doctests interval classes' ; echo $MSG
    pytest --doctest-modules -v \
        pandas/core/indexes/interval.py \
        pandas/core/arrays/interval.py \
        -k"-from_arrays -from_breaks -from_intervals -from_tuples -get_loc -set_closed -to_tuples -interval_range"
    RET=$(($RET + $?)) ; echo $MSG "DONE"

fi

exit $RET<|MERGE_RESOLUTION|>--- conflicted
+++ resolved
@@ -15,13 +15,8 @@
 #   $ ./ci/code_checks.sh doctests    # run doctests
 
 echo "inside $0"
-<<<<<<< HEAD
-[[ $LINT || $1 ]] || { echo "NOT Linting. To lint use: LINT=true $0 $1"; exit 0; }
-[[ -z "$1" || "$1" == "lint" || "$1" == "patterns" || "$1" == "doctests" ]] || { echo "Unkown command $1. Usage: $0 [lint|patterns|doctests]"; exit 9999; }
-=======
 [[ $LINT ]] || { echo "NOT Linting. To lint use: LINT=true $0 $1"; exit 0; }
 [[ -z "$1" || "$1" == "lint" || "$1" == "patterns" || "$1" == "doctests" ]] || { echo "Unknown command $1. Usage: $0 [lint|patterns|doctests]"; exit 9999; }
->>>>>>> f662c5f2
 
 source activate pandas
 RET=0
