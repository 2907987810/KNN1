--- conflicted
+++ resolved
@@ -48,13 +48,6 @@
 if [[ -z "$CHECK" || "$CHECK" == "lint" ]]; then
 
     # `setup.cfg` contains the list of error codes that are being ignored in flake8
-<<<<<<< HEAD
-    echo "flake8-rst --version"
-    flake8-rst --version
-
-    MSG='Linting code-blocks in .rst documentation' ; echo $MSG
-    flake8-rst doc/source --filename=*.rst --format="$FLAKE8_FORMAT"
-=======
 
     echo "flake8 --version"
     flake8 --version
@@ -70,7 +63,6 @@
 
     MSG='Linting .pxi.in' ; echo $MSG
     flake8 --format="$FLAKE8_FORMAT" pandas/_libs --append-config=flake8/cython-template.cfg
->>>>>>> a34a408e
     RET=$(($RET + $?)) ; echo $MSG "DONE"
 
     # Check that cython casting is of the form `<type>obj` as opposed to `<type> obj`;
