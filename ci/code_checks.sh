#!/bin/bash
#
# Run checks related to code quality.
#
# This script is intended for both the CI and to check locally that code standards are
# respected. We run doctests here (currently some files only), and we
# validate formatting error in docstrings.
#
# Usage:
#   $ ./ci/code_checks.sh               # run all checks
#   $ ./ci/code_checks.sh code          # checks on imported code
#   $ ./ci/code_checks.sh doctests      # run doctests
#   $ ./ci/code_checks.sh docstrings    # validate docstring errors
#   $ ./ci/code_checks.sh single-docs   # check single-page docs build warning-free
#   $ ./ci/code_checks.sh notebooks     # check execution of documentation notebooks

[[ -z "$1" || "$1" == "code" || "$1" == "doctests" || "$1" == "docstrings" || "$1" == "single-docs" || "$1" == "notebooks" ]] || \
    { echo "Unknown command $1. Usage: $0 [code|doctests|docstrings|single-docs|notebooks]"; exit 9999; }

BASE_DIR="$(dirname $0)/.."
RET=0
CHECK=$1

function invgrep {
    # grep with inverse exist status and formatting for azure-pipelines
    #
    # This function works exactly as grep, but with opposite exit status:
    # - 0 (success) when no patterns are found
    # - 1 (fail) when the patterns are found
    #
    # This is useful for the CI, as we want to fail if one of the patterns
    # that we want to avoid is found by grep.
    grep -n "$@" | sed "s/^/$INVGREP_PREPEND/" | sed "s/$/$INVGREP_APPEND/" ; EXIT_STATUS=${PIPESTATUS[0]}
    return $((! $EXIT_STATUS))
}

if [[ "$GITHUB_ACTIONS" == "true" ]]; then
    INVGREP_PREPEND="##[error]"
fi

### CODE ###
if [[ -z "$CHECK" || "$CHECK" == "code" ]]; then

    MSG='Check import. No warnings, and blocklist some optional dependencies' ; echo $MSG
    python -W error -c "
import sys
import pandas

blocklist = {'bs4', 'gcsfs', 'html5lib', 'http', 'ipython', 'jinja2', 'hypothesis',
             'lxml', 'matplotlib', 'openpyxl', 'py', 'pytest', 's3fs', 'scipy',
             'tables', 'urllib.request', 'xlrd', 'xlsxwriter'}

# GH#28227 for some of these check for top-level modules, while others are
#  more specific (e.g. urllib.request)
import_mods = set(m.split('.')[0] for m in sys.modules) | set(sys.modules)
mods = blocklist & import_mods
if mods:
    sys.stderr.write('err: pandas should not import: {}\n'.format(', '.join(mods)))
    sys.exit(len(mods))
    "
    RET=$(($RET + $?)) ; echo $MSG "DONE"

fi

### DOCTESTS ###
if [[ -z "$CHECK" || "$CHECK" == "doctests" ]]; then

    MSG='Python and Cython Doctests' ; echo $MSG
    python -c 'import pandas as pd; pd.test(run_doctests=True)'
    RET=$(($RET + $?)) ; echo $MSG "DONE"

fi

### DOCSTRINGS ###
if [[ -z "$CHECK" || "$CHECK" == "docstrings" ]]; then

    MSG='Validate docstrings (EX02, EX04, GL01, GL02, GL03, GL04, GL05, GL06, GL07, GL09, GL10, PR03, PR04, PR05, PR06, PR08, PR09, PR10, RT01, RT02, RT04, RT05, SA02, SA03, SA04, SS01, SS02, SS03, SS04, SS05, SS06)' ; echo $MSG
    $BASE_DIR/scripts/validate_docstrings.py --format=actions --errors=EX02,EX04,GL01,GL02,GL03,GL04,GL05,GL06,GL07,GL09,GL10,PR03,PR04,PR05,PR06,PR08,PR09,PR10,RT01,RT02,RT04,RT05,SA02,SA03,SA04,SS01,SS02,SS03,SS04,SS05,SS06
    RET=$(($RET + $?)) ; echo $MSG "DONE"

    MSG='Partially validate docstrings (EX01)' ;  echo $MSG
    $BASE_DIR/scripts/validate_docstrings.py --format=actions --errors=EX01 --ignore_functions \
        pandas.Series.backfill \
        pandas.Series.pad \
        pandas.Series.hist \
        pandas.errors.AccessorRegistrationWarning \
        pandas.errors.AttributeConflictWarning \
        pandas.errors.DataError \
        pandas.errors.IncompatibilityWarning \
        pandas.errors.InvalidComparison \
        pandas.errors.IntCastingNaNError \
        pandas.errors.LossySetitemError \
        pandas.errors.MergeError \
        pandas.errors.NoBufferPresent \
        pandas.errors.NullFrequencyError \
        pandas.errors.NumbaUtilError \
        pandas.errors.OptionError \
        pandas.errors.OutOfBoundsDatetime \
        pandas.errors.OutOfBoundsTimedelta \
        pandas.errors.ParserError \
        pandas.errors.PerformanceWarning \
        pandas.errors.PyperclipException \
        pandas.errors.PyperclipWindowsException \
        pandas.errors.UnsortedIndexError \
        pandas.errors.UnsupportedFunctionCall \
        pandas.test \
        pandas.NaT \
<<<<<<< HEAD
        pandas.Timestamp.strptime \
        pandas.Timestamp.tzname \
        pandas.Timestamp.utcoffset \
        pandas.Timestamp.utctimetuple \
        pandas.Timestamp.weekday \
=======
        pandas.Timestamp.time \
        pandas.Timestamp.timetuple \
        pandas.Timestamp.timetz \
        pandas.Timestamp.to_datetime64 \
        pandas.Timestamp.toordinal \
>>>>>>> 310b3765
        pandas.arrays.TimedeltaArray \
        pandas.Period.asfreq \
        pandas.Period.now \
        pandas.arrays.PeriodArray \
        pandas.CategoricalDtype.categories \
        pandas.CategoricalDtype.ordered \
        pandas.Categorical.dtype \
        pandas.Categorical.categories \
        pandas.Categorical.ordered \
        pandas.Categorical.codes \
        pandas.Categorical.__array__ \
        pandas.SparseDtype \
        pandas.DatetimeTZDtype.unit \
        pandas.DatetimeTZDtype.tz \
        pandas.PeriodDtype.freq \
        pandas.IntervalDtype.subtype \
        pandas_dtype \
        pandas.api.types.is_bool \
        pandas.api.types.is_complex \
        pandas.api.types.is_float \
        pandas.api.types.is_integer \
        pandas.api.types.pandas_dtype \
        pandas.read_clipboard \
        pandas.ExcelFile \
        pandas.ExcelFile.parse \
        pandas.DataFrame.to_html \
        pandas.io.formats.style.Styler.to_html \
        pandas.HDFStore.put \
        pandas.HDFStore.append \
        pandas.HDFStore.get \
        pandas.HDFStore.select \
        pandas.HDFStore.info \
        pandas.HDFStore.keys \
        pandas.HDFStore.groups \
        pandas.HDFStore.walk \
        pandas.read_feather \
        pandas.DataFrame.to_feather \
        pandas.read_parquet \
        pandas.read_orc \
        pandas.read_sas \
        pandas.read_spss \
        pandas.read_sql_query \
        pandas.read_gbq \
        pandas.io.stata.StataReader.data_label \
        pandas.io.stata.StataReader.value_labels \
        pandas.io.stata.StataReader.variable_labels \
        pandas.io.stata.StataWriter.write_file \
        pandas.core.resample.Resampler.__iter__ \
        pandas.core.resample.Resampler.groups \
        pandas.core.resample.Resampler.indices \
        pandas.core.resample.Resampler.get_group \
        pandas.core.resample.Resampler.ffill \
        pandas.core.resample.Resampler.asfreq \
        pandas.core.resample.Resampler.count \
        pandas.core.resample.Resampler.nunique \
        pandas.core.resample.Resampler.max \
        pandas.core.resample.Resampler.mean \
        pandas.core.resample.Resampler.median \
        pandas.core.resample.Resampler.min \
        pandas.core.resample.Resampler.ohlc \
        pandas.core.resample.Resampler.prod \
        pandas.core.resample.Resampler.size \
        pandas.core.resample.Resampler.sem \
        pandas.core.resample.Resampler.std \
        pandas.core.resample.Resampler.sum \
        pandas.core.resample.Resampler.var \
        pandas.core.resample.Resampler.quantile \
        pandas.describe_option \
        pandas.reset_option \
        pandas.get_option \
        pandas.set_option \
        pandas.plotting.deregister_matplotlib_converters \
        pandas.plotting.plot_params \
        pandas.plotting.register_matplotlib_converters \
        pandas.plotting.table \
        pandas.util.hash_array \
        pandas.util.hash_pandas_object \
        pandas_object \
        pandas.api.interchange.from_dataframe \
        pandas.Index.asof_locs \
        pandas.Index.get_slice_bound \
        pandas.RangeIndex \
        pandas.RangeIndex.start \
        pandas.RangeIndex.stop \
        pandas.RangeIndex.step \
        pandas.RangeIndex.from_range \
        pandas.CategoricalIndex.codes \
        pandas.CategoricalIndex.categories \
        pandas.CategoricalIndex.ordered \
        pandas.CategoricalIndex.reorder_categories \
        pandas.CategoricalIndex.set_categories \
        pandas.CategoricalIndex.as_ordered \
        pandas.CategoricalIndex.as_unordered \
        pandas.CategoricalIndex.equals \
        pandas.IntervalIndex.values \
        pandas.IntervalIndex.to_tuples \
        pandas.MultiIndex.dtypes \
        pandas.MultiIndex.drop \
        pandas.DatetimeIndex.snap \
        pandas.DatetimeIndex.as_unit \
        pandas.DatetimeIndex.to_pydatetime \
        pandas.DatetimeIndex.to_series \
        pandas.DatetimeIndex.mean \
        pandas.DatetimeIndex.std \
        pandas.TimedeltaIndex \
        pandas.core.window.rolling.Rolling.max \
        pandas.core.window.rolling.Rolling.cov \
        pandas.core.window.rolling.Rolling.skew \
        pandas.core.window.rolling.Rolling.apply \
        pandas.core.window.rolling.Window.mean \
        pandas.core.window.rolling.Window.sum \
        pandas.core.window.rolling.Window.var \
        pandas.core.window.rolling.Window.std \
        pandas.core.window.expanding.Expanding.count \
        pandas.core.window.expanding.Expanding.sum \
        pandas.core.window.expanding.Expanding.mean \
        pandas.core.window.expanding.Expanding.median \
        pandas.core.window.expanding.Expanding.min \
        pandas.core.window.expanding.Expanding.max \
        pandas.core.window.expanding.Expanding.corr \
        pandas.core.window.expanding.Expanding.cov \
        pandas.core.window.expanding.Expanding.skew \
        pandas.core.window.expanding.Expanding.apply \
        pandas.core.window.expanding.Expanding.quantile \
        pandas.core.window.ewm.ExponentialMovingWindow.mean \
        pandas.core.window.ewm.ExponentialMovingWindow.sum \
        pandas.core.window.ewm.ExponentialMovingWindow.std \
        pandas.core.window.ewm.ExponentialMovingWindow.var \
        pandas.core.window.ewm.ExponentialMovingWindow.corr \
        pandas.core.window.ewm.ExponentialMovingWindow.cov \
        pandas.api.indexers.BaseIndexer \
        pandas.api.indexers.VariableOffsetWindowIndexer \
        pandas.io.formats.style.Styler \
        pandas.io.formats.style.Styler.from_custom_template \
        pandas.io.formats.style.Styler.set_caption \
        pandas.io.formats.style.Styler.set_sticky \
        pandas.io.formats.style.Styler.set_uuid \
        pandas.io.formats.style.Styler.clear \
        pandas.io.formats.style.Styler.highlight_null \
        pandas.io.formats.style.Styler.highlight_max \
        pandas.io.formats.style.Styler.highlight_min \
        pandas.io.formats.style.Styler.bar \
        pandas.io.formats.style.Styler.to_string \
        pandas.api.extensions.ExtensionDtype \
        pandas.api.extensions.ExtensionArray \
        pandas.arrays.PandasArray \
        pandas.api.extensions.ExtensionArray._accumulate \
        pandas.api.extensions.ExtensionArray._concat_same_type \
        pandas.api.extensions.ExtensionArray._formatter \
        pandas.api.extensions.ExtensionArray._from_factorized \
        pandas.api.extensions.ExtensionArray._from_sequence \
        pandas.api.extensions.ExtensionArray._from_sequence_of_strings \
        pandas.api.extensions.ExtensionArray._hash_pandas_object \
        pandas.api.extensions.ExtensionArray._reduce \
        pandas.api.extensions.ExtensionArray._values_for_argsort \
        pandas.api.extensions.ExtensionArray._values_for_factorize \
        pandas.api.extensions.ExtensionArray.argsort \
        pandas.api.extensions.ExtensionArray.astype \
        pandas.api.extensions.ExtensionArray.copy \
        pandas.api.extensions.ExtensionArray.view \
        pandas.api.extensions.ExtensionArray.dropna \
        pandas.api.extensions.ExtensionArray.equals \
        pandas.api.extensions.ExtensionArray.factorize \
        pandas.api.extensions.ExtensionArray.fillna \
        pandas.api.extensions.ExtensionArray.insert \
        pandas.api.extensions.ExtensionArray.isin \
        pandas.api.extensions.ExtensionArray.isna \
        pandas.api.extensions.ExtensionArray.ravel \
        pandas.api.extensions.ExtensionArray.searchsorted \
        pandas.api.extensions.ExtensionArray.shift \
        pandas.api.extensions.ExtensionArray.unique \
        pandas.api.extensions.ExtensionArray.dtype \
        pandas.api.extensions.ExtensionArray.nbytes \
        pandas.api.extensions.ExtensionArray.ndim \
        pandas.api.extensions.ExtensionArray.shape \
        pandas.api.extensions.ExtensionArray.tolist \
        pandas.DataFrame.columns \
        pandas.DataFrame.backfill \
        pandas.DataFrame.ffill \
        pandas.DataFrame.pad \
        pandas.DataFrame.swapaxes \
        pandas.DataFrame.attrs \
        pandas.DataFrame.plot \
        pandas.DataFrame.to_gbq \
        pandas.DataFrame.style \
        pandas.DataFrame.__dataframe__
    RET=$(($RET + $?)) ; echo $MSG "DONE"

fi

### DOCUMENTATION NOTEBOOKS ###
if [[ -z "$CHECK" || "$CHECK" == "notebooks" ]]; then

    MSG='Notebooks' ; echo $MSG
    jupyter nbconvert --execute $(find doc/source -name '*.ipynb') --to notebook
    RET=$(($RET + $?)) ; echo $MSG "DONE"

fi

### SINGLE-PAGE DOCS ###
if [[ -z "$CHECK" || "$CHECK" == "single-docs" ]]; then
    python doc/make.py --warnings-are-errors --single pandas.Series.value_counts
    python doc/make.py --warnings-are-errors --single pandas.Series.str.split
    python doc/make.py clean
fi

exit $RET<|MERGE_RESOLUTION|>--- conflicted
+++ resolved
@@ -105,19 +105,6 @@
         pandas.errors.UnsupportedFunctionCall \
         pandas.test \
         pandas.NaT \
-<<<<<<< HEAD
-        pandas.Timestamp.strptime \
-        pandas.Timestamp.tzname \
-        pandas.Timestamp.utcoffset \
-        pandas.Timestamp.utctimetuple \
-        pandas.Timestamp.weekday \
-=======
-        pandas.Timestamp.time \
-        pandas.Timestamp.timetuple \
-        pandas.Timestamp.timetz \
-        pandas.Timestamp.to_datetime64 \
-        pandas.Timestamp.toordinal \
->>>>>>> 310b3765
         pandas.arrays.TimedeltaArray \
         pandas.Period.asfreq \
         pandas.Period.now \
