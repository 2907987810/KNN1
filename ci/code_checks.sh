--- conflicted
+++ resolved
@@ -175,11 +175,7 @@
 
     MSG='Doctests frame.py' ; echo $MSG
     pytest -q --doctest-modules pandas/core/frame.py \
-<<<<<<< HEAD
-        -k"-axes -combine -itertuples -join -pivot_table -query -reindex -reindex_axis -replace -round -set_index -stack"
-=======
-        -k"-axes -combine -itertuples -join -pivot_table -quantile -query -reindex -reindex_axis -round"
->>>>>>> c9111517
+        -k"-axes -combine -itertuples -join -pivot_table -query -reindex -reindex_axis -round"
     RET=$(($RET + $?)) ; echo $MSG "DONE"
 
     MSG='Doctests series.py' ; echo $MSG
