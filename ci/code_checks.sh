#!/bin/bash
#
# Run checks related to code quality.
#
# This script is intended for both the CI and to check locally that code standards are
# respected. We run doctests here (currently some files only), and we
# validate formatting error in docstrings.
#
# Usage:
#   $ ./ci/code_checks.sh               # run all checks
#   $ ./ci/code_checks.sh code          # checks on imported code
#   $ ./ci/code_checks.sh doctests      # run doctests
#   $ ./ci/code_checks.sh docstrings    # validate docstring errors
#   $ ./ci/code_checks.sh single-docs   # check single-page docs build warning-free
#   $ ./ci/code_checks.sh notebooks     # check execution of documentation notebooks

set -uo pipefail

if [[ -v 1 ]]; then
    CHECK=$1
else
    # script will fail if it uses an unset variable (i.e. $1 is not provided)
    CHECK=""
fi

[[ -z "$CHECK" || "$CHECK" == "code" || "$CHECK" == "doctests" || "$CHECK" == "docstrings" || "$CHECK" == "single-docs" || "$CHECK" == "notebooks" ]] || \
    { echo "Unknown command $1. Usage: $0 [code|doctests|docstrings|single-docs|notebooks]"; exit 9999; }

BASE_DIR="$(dirname $0)/.."
RET=0

### CODE ###
if [[ -z "$CHECK" || "$CHECK" == "code" ]]; then

    MSG='Check import. No warnings, and blocklist some optional dependencies' ; echo $MSG
    python -W error -c "
import sys
import pandas

blocklist = {'bs4', 'gcsfs', 'html5lib', 'http', 'ipython', 'jinja2', 'hypothesis',
             'lxml', 'matplotlib', 'openpyxl', 'py', 'pytest', 's3fs', 'scipy',
             'tables', 'urllib.request', 'xlrd', 'xlsxwriter'}

# GH#28227 for some of these check for top-level modules, while others are
#  more specific (e.g. urllib.request)
import_mods = set(m.split('.')[0] for m in sys.modules) | set(sys.modules)
mods = blocklist & import_mods
if mods:
    sys.stderr.write('err: pandas should not import: {}\n'.format(', '.join(mods)))
    sys.exit(len(mods))
    "
    RET=$(($RET + $?)) ; echo $MSG "DONE"

fi

### DOCTESTS ###
if [[ -z "$CHECK" || "$CHECK" == "doctests" ]]; then

    MSG='Python and Cython Doctests' ; echo $MSG
    python -c 'import pandas as pd; pd.test(run_doctests=True)'
    RET=$(($RET + $?)) ; echo $MSG "DONE"

fi

### DOCSTRINGS ###
if [[ -z "$CHECK" || "$CHECK" == "docstrings" ]]; then

    MSG='Validate Docstrings' ; echo $MSG
    $BASE_DIR/scripts/validate_docstrings.py \
        --format=actions \
        -i ES01 `# For now it is ok if docstrings are missing the extended summary` \
        -i "pandas.Series.dt PR01" `# Accessors are implemented as classes, but we do not document the Parameters section` \
        -i "pandas.MultiIndex.reorder_levels RT03,SA01" \
        -i "pandas.MultiIndex.to_frame RT03" \
        -i "pandas.NA SA01" \
        -i "pandas.NaT SA01" \
        -i "pandas.Period.freq GL08" \
        -i "pandas.Period.freqstr SA01" \
        -i "pandas.Period.ordinal GL08" \
        -i "pandas.Period.strftime PR01,SA01" \
        -i "pandas.Period.to_timestamp SA01" \
        -i "pandas.PeriodDtype SA01" \
        -i "pandas.PeriodDtype.freq SA01" \
        -i "pandas.PeriodIndex.day SA01" \
        -i "pandas.PeriodIndex.day_of_week SA01" \
        -i "pandas.PeriodIndex.day_of_year SA01" \
        -i "pandas.PeriodIndex.dayofweek SA01" \
        -i "pandas.PeriodIndex.dayofyear SA01" \
        -i "pandas.PeriodIndex.days_in_month SA01" \
        -i "pandas.PeriodIndex.daysinmonth SA01" \
        -i "pandas.PeriodIndex.from_fields PR07,SA01" \
        -i "pandas.PeriodIndex.from_ordinals SA01" \
        -i "pandas.PeriodIndex.hour SA01" \
        -i "pandas.PeriodIndex.is_leap_year SA01" \
        -i "pandas.PeriodIndex.minute SA01" \
        -i "pandas.PeriodIndex.month SA01" \
        -i "pandas.PeriodIndex.quarter SA01" \
        -i "pandas.PeriodIndex.qyear GL08" \
        -i "pandas.PeriodIndex.second SA01" \
        -i "pandas.PeriodIndex.to_timestamp RT03,SA01" \
        -i "pandas.PeriodIndex.week SA01" \
        -i "pandas.PeriodIndex.weekday SA01" \
        -i "pandas.PeriodIndex.weekofyear SA01" \
        -i "pandas.PeriodIndex.year SA01" \
        -i "pandas.RangeIndex PR07" \
        -i "pandas.RangeIndex.from_range PR01,SA01" \
        -i "pandas.RangeIndex.start SA01" \
        -i "pandas.RangeIndex.step SA01" \
        -i "pandas.RangeIndex.stop SA01" \
        -i "pandas.Series.cat.add_categories PR01,PR02" \
        -i "pandas.Series.cat.as_ordered PR01" \
        -i "pandas.Series.cat.as_unordered PR01" \
        -i "pandas.Series.cat.remove_categories PR01,PR02" \
        -i "pandas.Series.cat.remove_unused_categories PR01" \
        -i "pandas.Series.cat.rename_categories PR01,PR02" \
        -i "pandas.Series.cat.reorder_categories PR01,PR02" \
        -i "pandas.Series.cat.set_categories PR01,PR02" \
        -i "pandas.Series.dt.as_unit PR01,PR02" \
        -i "pandas.Series.dt.ceil PR01,PR02" \
        -i "pandas.Series.dt.day_name PR01,PR02" \
        -i "pandas.Series.dt.floor PR01,PR02" \
        -i "pandas.Series.dt.freq GL08" \
        -i "pandas.Series.dt.microseconds SA01" \
        -i "pandas.Series.dt.month_name PR01,PR02" \
        -i "pandas.Series.dt.nanoseconds SA01" \
        -i "pandas.Series.dt.normalize PR01" \
        -i "pandas.Series.dt.qyear GL08" \
        -i "pandas.Series.dt.round PR01,PR02" \
        -i "pandas.Series.dt.seconds SA01" \
        -i "pandas.Series.dt.strftime PR01,PR02" \
        -i "pandas.Series.dt.to_period PR01,PR02" \
        -i "pandas.Series.dt.total_seconds PR01" \
        -i "pandas.Series.dt.tz_convert PR01,PR02" \
        -i "pandas.Series.dt.tz_localize PR01,PR02" \
        -i "pandas.Series.dt.unit GL08" \
        -i "pandas.Series.pad PR01,SA01" \
        -i "pandas.Series.sem PR01,RT03,SA01" \
        -i "pandas.Series.sparse PR01,SA01" \
        -i "pandas.Series.sparse.fill_value SA01" \
        -i "pandas.Series.sparse.from_coo PR07,SA01" \
        -i "pandas.Series.sparse.npoints SA01" \
        -i "pandas.Series.sparse.sp_values SA01" \
        -i "pandas.Series.sparse.to_coo PR07,RT03,SA01" \
        -i "pandas.Series.std PR01,RT03,SA01" \
<<<<<<< HEAD
        -i "pandas.Series.str.match RT03" \
        -i "pandas.Series.str.normalize RT03,SA01" \
        -i "pandas.Series.str.repeat SA01" \
        -i "pandas.Series.str.replace SA01" \
=======
        -i "pandas.Series.str.wrap RT03,SA01" \
        -i "pandas.Series.str.zfill RT03" \
>>>>>>> 50c30324
        -i "pandas.Series.struct.dtypes SA01" \
        -i "pandas.Series.to_markdown SA01" \
        -i "pandas.Timedelta.asm8 SA01" \
        -i "pandas.Timedelta.ceil SA01" \
        -i "pandas.Timedelta.components SA01" \
        -i "pandas.Timedelta.floor SA01" \
        -i "pandas.Timedelta.max PR02" \
        -i "pandas.Timedelta.min PR02" \
        -i "pandas.Timedelta.resolution PR02" \
        -i "pandas.Timedelta.round SA01" \
        -i "pandas.Timedelta.to_numpy PR01" \
        -i "pandas.Timedelta.to_timedelta64 SA01" \
        -i "pandas.Timedelta.total_seconds SA01" \
        -i "pandas.Timedelta.view SA01" \
        -i "pandas.TimedeltaIndex.as_unit RT03,SA01" \
        -i "pandas.TimedeltaIndex.components SA01" \
        -i "pandas.TimedeltaIndex.microseconds SA01" \
        -i "pandas.TimedeltaIndex.nanoseconds SA01" \
        -i "pandas.TimedeltaIndex.seconds SA01" \
        -i "pandas.TimedeltaIndex.to_pytimedelta RT03,SA01" \
        -i "pandas.Timestamp.fold GL08" \
        -i "pandas.Timestamp.hour GL08" \
        -i "pandas.Timestamp.max PR02" \
        -i "pandas.Timestamp.microsecond GL08" \
        -i "pandas.Timestamp.min PR02" \
        -i "pandas.Timestamp.minute GL08" \
        -i "pandas.Timestamp.month GL08" \
        -i "pandas.Timestamp.nanosecond GL08" \
        -i "pandas.Timestamp.resolution PR02" \
        -i "pandas.Timestamp.second GL08" \
        -i "pandas.Timestamp.tzinfo GL08" \
        -i "pandas.Timestamp.value GL08" \
        -i "pandas.Timestamp.year GL08" \
        -i "pandas.api.extensions.ExtensionArray.duplicated RT03,SA01" \
        -i "pandas.api.extensions.ExtensionArray.fillna SA01" \
        -i "pandas.api.extensions.ExtensionArray.insert PR07,RT03,SA01" \
        -i "pandas.api.extensions.ExtensionArray.interpolate PR01,SA01" \
        -i "pandas.api.extensions.ExtensionArray.isin PR07,RT03,SA01" \
        -i "pandas.api.extensions.ExtensionArray.tolist RT03,SA01" \
        -i "pandas.api.extensions.ExtensionArray.unique RT03,SA01" \
        -i "pandas.api.extensions.ExtensionArray.view SA01" \
        -i "pandas.api.interchange.from_dataframe RT03,SA01" \
        -i "pandas.api.types.is_bool PR01,SA01" \
        -i "pandas.api.types.is_categorical_dtype SA01" \
        -i "pandas.api.types.is_complex PR01,SA01" \
        -i "pandas.api.types.is_complex_dtype SA01" \
        -i "pandas.api.types.is_datetime64_dtype SA01" \
        -i "pandas.api.types.is_datetime64_ns_dtype SA01" \
        -i "pandas.api.types.is_datetime64tz_dtype SA01" \
        -i "pandas.api.types.is_dict_like PR07,SA01" \
        -i "pandas.api.types.is_extension_array_dtype SA01" \
        -i "pandas.api.types.is_file_like PR07,SA01" \
        -i "pandas.api.types.is_float PR01,SA01" \
        -i "pandas.api.types.is_float_dtype SA01" \
        -i "pandas.api.types.is_hashable PR01,RT03,SA01" \
        -i "pandas.api.types.is_int64_dtype SA01" \
        -i "pandas.api.types.is_integer PR01,SA01" \
        -i "pandas.api.types.is_integer_dtype SA01" \
        -i "pandas.api.types.is_interval_dtype SA01" \
        -i "pandas.api.types.is_iterator PR07,SA01" \
        -i "pandas.api.types.is_list_like SA01" \
        -i "pandas.api.types.is_named_tuple PR07,SA01" \
        -i "pandas.api.types.is_object_dtype SA01" \
        -i "pandas.api.types.is_re PR07,SA01" \
        -i "pandas.api.types.is_re_compilable PR07,SA01" \
        -i "pandas.api.types.pandas_dtype PR07,RT03,SA01" \
        -i "pandas.arrays.ArrowExtensionArray PR07,SA01" \
        -i "pandas.arrays.BooleanArray SA01" \
        -i "pandas.arrays.DatetimeArray SA01" \
        -i "pandas.arrays.FloatingArray SA01" \
        -i "pandas.arrays.IntegerArray SA01" \
        -i "pandas.arrays.IntervalArray.left SA01" \
        -i "pandas.arrays.IntervalArray.length SA01" \
        -i "pandas.arrays.IntervalArray.mid SA01" \
        -i "pandas.arrays.IntervalArray.right SA01" \
        -i "pandas.arrays.NumpyExtensionArray SA01" \
        -i "pandas.arrays.SparseArray PR07,SA01" \
        -i "pandas.arrays.TimedeltaArray PR07,SA01" \
        -i "pandas.core.groupby.DataFrameGroupBy.__iter__ RT03,SA01" \
        -i "pandas.core.groupby.DataFrameGroupBy.agg RT03" \
        -i "pandas.core.groupby.DataFrameGroupBy.aggregate RT03" \
        -i "pandas.core.groupby.DataFrameGroupBy.boxplot PR07,RT03,SA01" \
        -i "pandas.core.groupby.DataFrameGroupBy.filter SA01" \
        -i "pandas.core.groupby.DataFrameGroupBy.get_group RT03,SA01" \
        -i "pandas.core.groupby.DataFrameGroupBy.groups SA01" \
        -i "pandas.core.groupby.DataFrameGroupBy.hist RT03" \
        -i "pandas.core.groupby.DataFrameGroupBy.indices SA01" \
        -i "pandas.core.groupby.DataFrameGroupBy.max SA01" \
        -i "pandas.core.groupby.DataFrameGroupBy.min SA01" \
        -i "pandas.core.groupby.DataFrameGroupBy.nth PR02" \
        -i "pandas.core.groupby.DataFrameGroupBy.nunique SA01" \
        -i "pandas.core.groupby.DataFrameGroupBy.ohlc SA01" \
        -i "pandas.core.groupby.DataFrameGroupBy.plot PR02" \
        -i "pandas.core.groupby.DataFrameGroupBy.prod SA01" \
        -i "pandas.core.groupby.DataFrameGroupBy.sem SA01" \
        -i "pandas.core.groupby.DataFrameGroupBy.sum SA01" \
        -i "pandas.core.groupby.SeriesGroupBy.__iter__ RT03,SA01" \
        -i "pandas.core.groupby.SeriesGroupBy.agg RT03" \
        -i "pandas.core.groupby.SeriesGroupBy.aggregate RT03" \
        -i "pandas.core.groupby.SeriesGroupBy.filter PR01,SA01" \
        -i "pandas.core.groupby.SeriesGroupBy.get_group RT03,SA01" \
        -i "pandas.core.groupby.SeriesGroupBy.groups SA01" \
        -i "pandas.core.groupby.SeriesGroupBy.indices SA01" \
        -i "pandas.core.groupby.SeriesGroupBy.is_monotonic_decreasing SA01" \
        -i "pandas.core.groupby.SeriesGroupBy.is_monotonic_increasing SA01" \
        -i "pandas.core.groupby.SeriesGroupBy.max SA01" \
        -i "pandas.core.groupby.SeriesGroupBy.min SA01" \
        -i "pandas.core.groupby.SeriesGroupBy.nth PR02" \
        -i "pandas.core.groupby.SeriesGroupBy.ohlc SA01" \
        -i "pandas.core.groupby.SeriesGroupBy.plot PR02" \
        -i "pandas.core.groupby.SeriesGroupBy.prod SA01" \
        -i "pandas.core.groupby.SeriesGroupBy.sem SA01" \
        -i "pandas.core.groupby.SeriesGroupBy.sum SA01" \
        -i "pandas.core.resample.Resampler.__iter__ RT03,SA01" \
        -i "pandas.core.resample.Resampler.ffill RT03" \
        -i "pandas.core.resample.Resampler.get_group RT03,SA01" \
        -i "pandas.core.resample.Resampler.groups SA01" \
        -i "pandas.core.resample.Resampler.indices SA01" \
        -i "pandas.core.resample.Resampler.max PR01,RT03,SA01" \
        -i "pandas.core.resample.Resampler.mean SA01" \
        -i "pandas.core.resample.Resampler.min PR01,RT03,SA01" \
        -i "pandas.core.resample.Resampler.ohlc SA01" \
        -i "pandas.core.resample.Resampler.prod SA01" \
        -i "pandas.core.resample.Resampler.quantile PR01,PR07" \
        -i "pandas.core.resample.Resampler.sem SA01" \
        -i "pandas.core.resample.Resampler.std SA01" \
        -i "pandas.core.resample.Resampler.sum SA01" \
        -i "pandas.core.resample.Resampler.transform PR01,RT03,SA01" \
        -i "pandas.core.resample.Resampler.var SA01" \
        -i "pandas.core.window.expanding.Expanding.corr PR01" \
        -i "pandas.core.window.expanding.Expanding.count PR01" \
        -i "pandas.core.window.rolling.Rolling.max PR01" \
        -i "pandas.core.window.rolling.Window.std PR01" \
        -i "pandas.core.window.rolling.Window.var PR01" \
        -i "pandas.date_range RT03" \
        -i "pandas.errors.AbstractMethodError PR01,SA01" \
        -i "pandas.errors.AttributeConflictWarning SA01" \
        -i "pandas.errors.CSSWarning SA01" \
        -i "pandas.errors.CategoricalConversionWarning SA01" \
        -i "pandas.errors.ChainedAssignmentError SA01" \
        -i "pandas.errors.ClosedFileError SA01" \
        -i "pandas.errors.DataError SA01" \
        -i "pandas.errors.DuplicateLabelError SA01" \
        -i "pandas.errors.EmptyDataError SA01" \
        -i "pandas.errors.IntCastingNaNError SA01" \
        -i "pandas.errors.InvalidIndexError SA01" \
        -i "pandas.errors.InvalidVersion SA01" \
        -i "pandas.errors.MergeError SA01" \
        -i "pandas.errors.NullFrequencyError SA01" \
        -i "pandas.errors.NumExprClobberingError SA01" \
        -i "pandas.errors.NumbaUtilError SA01" \
        -i "pandas.errors.OptionError SA01" \
        -i "pandas.errors.OutOfBoundsDatetime SA01" \
        -i "pandas.errors.OutOfBoundsTimedelta SA01" \
        -i "pandas.errors.PerformanceWarning SA01" \
        -i "pandas.errors.PossibleDataLossError SA01" \
        -i "pandas.errors.PossiblePrecisionLoss SA01" \
        -i "pandas.errors.SpecificationError SA01" \
        -i "pandas.errors.UndefinedVariableError PR01,SA01" \
        -i "pandas.errors.UnsortedIndexError SA01" \
        -i "pandas.errors.UnsupportedFunctionCall SA01" \
        -i "pandas.errors.ValueLabelTypeMismatch SA01" \
        -i "pandas.infer_freq SA01" \
        -i "pandas.io.formats.style.Styler.apply RT03" \
        -i "pandas.io.formats.style.Styler.apply_index RT03" \
        -i "pandas.io.formats.style.Styler.background_gradient RT03" \
        -i "pandas.io.formats.style.Styler.bar RT03,SA01" \
        -i "pandas.io.formats.style.Styler.clear SA01" \
        -i "pandas.io.formats.style.Styler.concat RT03,SA01" \
        -i "pandas.io.formats.style.Styler.export RT03" \
        -i "pandas.io.formats.style.Styler.from_custom_template SA01" \
        -i "pandas.io.formats.style.Styler.hide RT03,SA01" \
        -i "pandas.io.formats.style.Styler.highlight_between RT03" \
        -i "pandas.io.formats.style.Styler.highlight_max RT03" \
        -i "pandas.io.formats.style.Styler.highlight_min RT03" \
        -i "pandas.io.formats.style.Styler.highlight_null RT03" \
        -i "pandas.io.formats.style.Styler.highlight_quantile RT03" \
        -i "pandas.io.formats.style.Styler.map RT03" \
        -i "pandas.io.formats.style.Styler.map_index RT03" \
        -i "pandas.io.formats.style.Styler.set_caption RT03,SA01" \
        -i "pandas.io.formats.style.Styler.set_properties RT03,SA01" \
        -i "pandas.io.formats.style.Styler.set_sticky RT03,SA01" \
        -i "pandas.io.formats.style.Styler.set_table_attributes PR07,RT03" \
        -i "pandas.io.formats.style.Styler.set_table_styles RT03" \
        -i "pandas.io.formats.style.Styler.set_td_classes RT03" \
        -i "pandas.io.formats.style.Styler.set_tooltips RT03,SA01" \
        -i "pandas.io.formats.style.Styler.set_uuid PR07,RT03,SA01" \
        -i "pandas.io.formats.style.Styler.text_gradient RT03" \
        -i "pandas.io.formats.style.Styler.to_excel PR01" \
        -i "pandas.io.formats.style.Styler.to_string SA01" \
        -i "pandas.io.formats.style.Styler.use RT03" \
        -i "pandas.io.json.build_table_schema PR07,RT03,SA01" \
        -i "pandas.io.stata.StataReader.data_label SA01" \
        -i "pandas.io.stata.StataReader.value_labels RT03,SA01" \
        -i "pandas.io.stata.StataReader.variable_labels RT03,SA01" \
        -i "pandas.io.stata.StataWriter.write_file SA01" \
        -i "pandas.json_normalize RT03,SA01" \
        -i "pandas.period_range RT03,SA01" \
        -i "pandas.plotting.andrews_curves RT03,SA01" \
        -i "pandas.plotting.lag_plot RT03,SA01" \
        -i "pandas.plotting.scatter_matrix PR07,SA01" \
        -i "pandas.set_eng_float_format RT03,SA01" \
        -i "pandas.testing.assert_extension_array_equal SA01" \
        -i "pandas.tseries.offsets.BDay PR02,SA01" \
        -i "pandas.tseries.offsets.BQuarterBegin.is_on_offset GL08" \
        -i "pandas.tseries.offsets.BQuarterBegin.n GL08" \
        -i "pandas.tseries.offsets.BQuarterBegin.normalize GL08" \
        -i "pandas.tseries.offsets.BQuarterBegin.rule_code GL08" \
        -i "pandas.tseries.offsets.BQuarterBegin.startingMonth GL08" \
        -i "pandas.tseries.offsets.BQuarterEnd.is_on_offset GL08" \
        -i "pandas.tseries.offsets.BQuarterEnd.n GL08" \
        -i "pandas.tseries.offsets.BQuarterEnd.normalize GL08" \
        -i "pandas.tseries.offsets.BQuarterEnd.rule_code GL08" \
        -i "pandas.tseries.offsets.BQuarterEnd.startingMonth GL08" \
        -i "pandas.tseries.offsets.BYearBegin.is_on_offset GL08" \
        -i "pandas.tseries.offsets.BYearBegin.month GL08" \
        -i "pandas.tseries.offsets.BYearBegin.n GL08" \
        -i "pandas.tseries.offsets.BYearBegin.normalize GL08" \
        -i "pandas.tseries.offsets.BYearEnd.is_on_offset GL08" \
        -i "pandas.tseries.offsets.BYearEnd.month GL08" \
        -i "pandas.tseries.offsets.BYearEnd.n GL08" \
        -i "pandas.tseries.offsets.BYearEnd.normalize GL08" \
        -i "pandas.tseries.offsets.BusinessDay PR02,SA01" \
        -i "pandas.tseries.offsets.BusinessDay.calendar GL08" \
        -i "pandas.tseries.offsets.BusinessDay.holidays GL08" \
        -i "pandas.tseries.offsets.BusinessDay.is_on_offset GL08" \
        -i "pandas.tseries.offsets.BusinessDay.n GL08" \
        -i "pandas.tseries.offsets.BusinessDay.normalize GL08" \
        -i "pandas.tseries.offsets.BusinessDay.weekmask GL08" \
        -i "pandas.tseries.offsets.BusinessHour PR02,SA01" \
        -i "pandas.tseries.offsets.BusinessHour.calendar GL08" \
        -i "pandas.tseries.offsets.BusinessHour.end GL08" \
        -i "pandas.tseries.offsets.BusinessHour.holidays GL08" \
        -i "pandas.tseries.offsets.BusinessHour.is_on_offset GL08" \
        -i "pandas.tseries.offsets.BusinessHour.n GL08" \
        -i "pandas.tseries.offsets.BusinessHour.normalize GL08" \
        -i "pandas.tseries.offsets.BusinessHour.start GL08" \
        -i "pandas.tseries.offsets.BusinessHour.weekmask GL08" \
        -i "pandas.tseries.offsets.BusinessMonthBegin.is_on_offset GL08" \
        -i "pandas.tseries.offsets.BusinessMonthBegin.n GL08" \
        -i "pandas.tseries.offsets.BusinessMonthBegin.normalize GL08" \
        -i "pandas.tseries.offsets.BusinessMonthEnd.is_on_offset GL08" \
        -i "pandas.tseries.offsets.BusinessMonthEnd.n GL08" \
        -i "pandas.tseries.offsets.BusinessMonthEnd.normalize GL08" \
        -i "pandas.tseries.offsets.CBMonthBegin PR02" \
        -i "pandas.tseries.offsets.CBMonthEnd PR02" \
        -i "pandas.tseries.offsets.CDay PR02,SA01" \
        -i "pandas.tseries.offsets.CustomBusinessDay PR02,SA01" \
        -i "pandas.tseries.offsets.CustomBusinessDay.calendar GL08" \
        -i "pandas.tseries.offsets.CustomBusinessDay.holidays GL08" \
        -i "pandas.tseries.offsets.CustomBusinessDay.is_on_offset GL08" \
        -i "pandas.tseries.offsets.CustomBusinessDay.n GL08" \
        -i "pandas.tseries.offsets.CustomBusinessDay.normalize GL08" \
        -i "pandas.tseries.offsets.CustomBusinessDay.weekmask GL08" \
        -i "pandas.tseries.offsets.CustomBusinessHour PR02,SA01" \
        -i "pandas.tseries.offsets.CustomBusinessHour.calendar GL08" \
        -i "pandas.tseries.offsets.CustomBusinessHour.end GL08" \
        -i "pandas.tseries.offsets.CustomBusinessHour.holidays GL08" \
        -i "pandas.tseries.offsets.CustomBusinessHour.is_on_offset GL08" \
        -i "pandas.tseries.offsets.CustomBusinessHour.n GL08" \
        -i "pandas.tseries.offsets.CustomBusinessHour.normalize GL08" \
        -i "pandas.tseries.offsets.CustomBusinessHour.start GL08" \
        -i "pandas.tseries.offsets.CustomBusinessHour.weekmask GL08" \
        -i "pandas.tseries.offsets.CustomBusinessMonthBegin PR02" \
        -i "pandas.tseries.offsets.CustomBusinessMonthBegin.calendar GL08" \
        -i "pandas.tseries.offsets.CustomBusinessMonthBegin.holidays GL08" \
        -i "pandas.tseries.offsets.CustomBusinessMonthBegin.is_on_offset SA01" \
        -i "pandas.tseries.offsets.CustomBusinessMonthBegin.m_offset GL08" \
        -i "pandas.tseries.offsets.CustomBusinessMonthBegin.n GL08" \
        -i "pandas.tseries.offsets.CustomBusinessMonthBegin.normalize GL08" \
        -i "pandas.tseries.offsets.CustomBusinessMonthBegin.weekmask GL08" \
        -i "pandas.tseries.offsets.CustomBusinessMonthEnd PR02" \
        -i "pandas.tseries.offsets.CustomBusinessMonthEnd.calendar GL08" \
        -i "pandas.tseries.offsets.CustomBusinessMonthEnd.holidays GL08" \
        -i "pandas.tseries.offsets.CustomBusinessMonthEnd.is_on_offset SA01" \
        -i "pandas.tseries.offsets.CustomBusinessMonthEnd.m_offset GL08" \
        -i "pandas.tseries.offsets.CustomBusinessMonthEnd.n GL08" \
        -i "pandas.tseries.offsets.CustomBusinessMonthEnd.normalize GL08" \
        -i "pandas.tseries.offsets.CustomBusinessMonthEnd.weekmask GL08" \
        -i "pandas.tseries.offsets.DateOffset.is_on_offset GL08" \
        -i "pandas.tseries.offsets.DateOffset.n GL08" \
        -i "pandas.tseries.offsets.DateOffset.normalize GL08" \
        -i "pandas.tseries.offsets.Day.is_on_offset GL08" \
        -i "pandas.tseries.offsets.Day.n GL08" \
        -i "pandas.tseries.offsets.Day.normalize GL08" \
        -i "pandas.tseries.offsets.Easter.is_on_offset GL08" \
        -i "pandas.tseries.offsets.Easter.n GL08" \
        -i "pandas.tseries.offsets.Easter.normalize GL08" \
        -i "pandas.tseries.offsets.FY5253.get_rule_code_suffix GL08" \
        -i "pandas.tseries.offsets.FY5253.get_year_end GL08" \
        -i "pandas.tseries.offsets.FY5253.is_on_offset GL08" \
        -i "pandas.tseries.offsets.FY5253.n GL08" \
        -i "pandas.tseries.offsets.FY5253.normalize GL08" \
        -i "pandas.tseries.offsets.FY5253.rule_code GL08" \
        -i "pandas.tseries.offsets.FY5253.startingMonth GL08" \
        -i "pandas.tseries.offsets.FY5253.variation GL08" \
        -i "pandas.tseries.offsets.FY5253.weekday GL08" \
        -i "pandas.tseries.offsets.FY5253Quarter.get_rule_code_suffix GL08" \
        -i "pandas.tseries.offsets.FY5253Quarter.get_weeks GL08" \
        -i "pandas.tseries.offsets.FY5253Quarter.is_on_offset GL08" \
        -i "pandas.tseries.offsets.FY5253Quarter.n GL08" \
        -i "pandas.tseries.offsets.FY5253Quarter.normalize GL08" \
        -i "pandas.tseries.offsets.FY5253Quarter.qtr_with_extra_week GL08" \
        -i "pandas.tseries.offsets.FY5253Quarter.rule_code GL08" \
        -i "pandas.tseries.offsets.FY5253Quarter.startingMonth GL08" \
        -i "pandas.tseries.offsets.FY5253Quarter.variation GL08" \
        -i "pandas.tseries.offsets.FY5253Quarter.weekday GL08" \
        -i "pandas.tseries.offsets.FY5253Quarter.year_has_extra_week GL08" \
        -i "pandas.tseries.offsets.Hour.is_on_offset GL08" \
        -i "pandas.tseries.offsets.Hour.n GL08" \
        -i "pandas.tseries.offsets.Hour.normalize GL08" \
        -i "pandas.tseries.offsets.LastWeekOfMonth SA01" \
        -i "pandas.tseries.offsets.LastWeekOfMonth.is_on_offset GL08" \
        -i "pandas.tseries.offsets.LastWeekOfMonth.n GL08" \
        -i "pandas.tseries.offsets.LastWeekOfMonth.normalize GL08" \
        -i "pandas.tseries.offsets.LastWeekOfMonth.week GL08" \
        -i "pandas.tseries.offsets.LastWeekOfMonth.weekday GL08" \
        -i "pandas.tseries.offsets.Micro.is_on_offset GL08" \
        -i "pandas.tseries.offsets.Micro.n GL08" \
        -i "pandas.tseries.offsets.Micro.normalize GL08" \
        -i "pandas.tseries.offsets.Milli.is_on_offset GL08" \
        -i "pandas.tseries.offsets.Milli.n GL08" \
        -i "pandas.tseries.offsets.Milli.normalize GL08" \
        -i "pandas.tseries.offsets.Minute.is_on_offset GL08" \
        -i "pandas.tseries.offsets.Minute.n GL08" \
        -i "pandas.tseries.offsets.Minute.normalize GL08" \
        -i "pandas.tseries.offsets.MonthBegin.is_on_offset GL08" \
        -i "pandas.tseries.offsets.MonthBegin.n GL08" \
        -i "pandas.tseries.offsets.MonthBegin.normalize GL08" \
        -i "pandas.tseries.offsets.MonthEnd.is_on_offset GL08" \
        -i "pandas.tseries.offsets.MonthEnd.n GL08" \
        -i "pandas.tseries.offsets.MonthEnd.normalize GL08" \
        -i "pandas.tseries.offsets.Nano.is_on_offset GL08" \
        -i "pandas.tseries.offsets.Nano.normalize GL08" \
        -i "pandas.tseries.offsets.Nano.n GL08" \
        -i "pandas.tseries.offsets.QuarterBegin.is_on_offset GL08" \
        -i "pandas.tseries.offsets.QuarterBegin.n GL08" \
        -i "pandas.tseries.offsets.QuarterBegin.normalize GL08" \
        -i "pandas.tseries.offsets.QuarterBegin.rule_code GL08" \
        -i "pandas.tseries.offsets.QuarterBegin.startingMonth GL08" \
        -i "pandas.tseries.offsets.QuarterEnd.is_on_offset GL08" \
        -i "pandas.tseries.offsets.QuarterEnd.n GL08" \
        -i "pandas.tseries.offsets.QuarterEnd.normalize GL08" \
        -i "pandas.tseries.offsets.QuarterEnd.rule_code GL08" \
        -i "pandas.tseries.offsets.QuarterEnd.startingMonth GL08" \
        -i "pandas.tseries.offsets.Second.is_on_offset GL08" \
        -i "pandas.tseries.offsets.Second.n GL08" \
        -i "pandas.tseries.offsets.Second.normalize GL08" \
        -i "pandas.tseries.offsets.SemiMonthBegin SA01" \
        -i "pandas.tseries.offsets.SemiMonthBegin.day_of_month GL08" \
        -i "pandas.tseries.offsets.SemiMonthBegin.is_on_offset GL08" \
        -i "pandas.tseries.offsets.SemiMonthBegin.n GL08" \
        -i "pandas.tseries.offsets.SemiMonthBegin.normalize GL08" \
        -i "pandas.tseries.offsets.SemiMonthBegin.rule_code GL08" \
        -i "pandas.tseries.offsets.SemiMonthEnd SA01" \
        -i "pandas.tseries.offsets.SemiMonthEnd.day_of_month GL08" \
        -i "pandas.tseries.offsets.SemiMonthEnd.is_on_offset GL08" \
        -i "pandas.tseries.offsets.SemiMonthEnd.n GL08" \
        -i "pandas.tseries.offsets.SemiMonthEnd.normalize GL08" \
        -i "pandas.tseries.offsets.SemiMonthEnd.rule_code GL08" \
        -i "pandas.tseries.offsets.Tick GL08" \
        -i "pandas.tseries.offsets.Tick.is_on_offset GL08" \
        -i "pandas.tseries.offsets.Tick.n GL08" \
        -i "pandas.tseries.offsets.Tick.normalize GL08" \
        -i "pandas.tseries.offsets.Week.is_on_offset GL08" \
        -i "pandas.tseries.offsets.Week.n GL08" \
        -i "pandas.tseries.offsets.Week.normalize GL08" \
        -i "pandas.tseries.offsets.Week.weekday GL08" \
        -i "pandas.tseries.offsets.WeekOfMonth SA01" \
        -i "pandas.tseries.offsets.WeekOfMonth.is_on_offset GL08" \
        -i "pandas.tseries.offsets.WeekOfMonth.n GL08" \
        -i "pandas.tseries.offsets.WeekOfMonth.normalize GL08" \
        -i "pandas.tseries.offsets.WeekOfMonth.week GL08" \
        -i "pandas.tseries.offsets.WeekOfMonth.weekday GL08" \
        -i "pandas.tseries.offsets.YearBegin.is_on_offset GL08" \
        -i "pandas.tseries.offsets.YearBegin.month GL08" \
        -i "pandas.tseries.offsets.YearBegin.n GL08" \
        -i "pandas.tseries.offsets.YearBegin.normalize GL08" \
        -i "pandas.tseries.offsets.YearEnd.is_on_offset GL08" \
        -i "pandas.tseries.offsets.YearEnd.month GL08" \
        -i "pandas.tseries.offsets.YearEnd.n GL08" \
        -i "pandas.tseries.offsets.YearEnd.normalize GL08" \
        -i "pandas.util.hash_pandas_object PR07,SA01" # There should be no backslash in the final line, please keep this comment in the last ignored function

    RET=$(($RET + $?)) ; echo $MSG "DONE"

fi

### DOCUMENTATION NOTEBOOKS ###
if [[ -z "$CHECK" || "$CHECK" == "notebooks" ]]; then

    MSG='Notebooks' ; echo $MSG
    jupyter nbconvert --execute $(find doc/source -name '*.ipynb') --to notebook
    RET=$(($RET + $?)) ; echo $MSG "DONE"

fi

### SINGLE-PAGE DOCS ###
if [[ -z "$CHECK" || "$CHECK" == "single-docs" ]]; then
    python doc/make.py --warnings-are-errors --no-browser --single pandas.Series.value_counts
    python doc/make.py --warnings-are-errors --no-browser --single pandas.Series.str.split
fi

exit $RET<|MERGE_RESOLUTION|>--- conflicted
+++ resolved
@@ -142,15 +142,6 @@
         -i "pandas.Series.sparse.sp_values SA01" \
         -i "pandas.Series.sparse.to_coo PR07,RT03,SA01" \
         -i "pandas.Series.std PR01,RT03,SA01" \
-<<<<<<< HEAD
-        -i "pandas.Series.str.match RT03" \
-        -i "pandas.Series.str.normalize RT03,SA01" \
-        -i "pandas.Series.str.repeat SA01" \
-        -i "pandas.Series.str.replace SA01" \
-=======
-        -i "pandas.Series.str.wrap RT03,SA01" \
-        -i "pandas.Series.str.zfill RT03" \
->>>>>>> 50c30324
         -i "pandas.Series.struct.dtypes SA01" \
         -i "pandas.Series.to_markdown SA01" \
         -i "pandas.Timedelta.asm8 SA01" \
