name: pandas-dev
channels:
  - defaults
  - conda-forge
dependencies:
  - beautifulsoup4
  - bottleneck
  - cython>=0.28.2
  - fastparquet>=0.2.1
  - gitpython
  - html5lib
  - hypothesis>=3.58.0
  - ipykernel
  - ipython
  - ipywidgets
  - lxml
  - matplotlib
  - nbconvert
  - nbformat
  - nbsphinx
  - notebook
  - numexpr
  - numpy=1.13*
  - numpydoc
  - openpyxl
  - pandoc
  - pyarrow
  - pyqt
  - pytables
  - python-dateutil
  - python-snappy
  - python=3.6*
  - pytz
  - scipy
  - seaborn
  - sphinx
  - sqlalchemy
  - statsmodels
  - xarray
  - xlrd
  - xlsxwriter
  - xlwt
  # universal
<<<<<<< HEAD
  - pytest>=4.0.2
  - pytest-xdist
=======
  - pytest
  - pytest-xdist
  - isort
>>>>>>> c9863865
<|MERGE_RESOLUTION|>--- conflicted
+++ resolved
@@ -41,11 +41,6 @@
   - xlsxwriter
   - xlwt
   # universal
-<<<<<<< HEAD
   - pytest>=4.0.2
   - pytest-xdist
-=======
-  - pytest
-  - pytest-xdist
-  - isort
->>>>>>> c9863865
+  - isort