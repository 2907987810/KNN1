name: pandas-dev
channels:
  - conda-forge
dependencies:
  - python=3.8

  # build dependencies
  - versioneer[toml]
  - cython>=0.29.33

  # test dependencies
  - pytest>=7.0.0
  - pytest-cov
  - pytest-xdist>=2.2.0
  - pytest-asyncio>=0.17.0
  - boto3

  # required dependencies
  - python-dateutil
  - numpy
  - pytz

  # optional dependencies
  - beautifulsoup4>=4.9.3
  - blosc
  - bottleneck>=1.3.2
  - brotlipy>=0.7.0
  - fastparquet>=0.6.3
  - fsspec>=2021.07.0
  - html5lib>=1.1
  - hypothesis>=6.34.2
  - gcsfs>=2021.07.0
  - jinja2>=3.0.0
  - lxml>=4.6.3
  - matplotlib>=3.6.1, <3.7.0
  - numba>=0.53.1
  - numexpr>=2.7.3
  - openpyxl<3.1.1, >=3.0.7
  - odfpy>=1.4.1
  - pandas-gbq>=0.15.0
  - psycopg2>=2.8.6
  - pyarrow
  - pymysql>=1.0.2
  # Not provided on ARM
  #- pyreadstat
  - pytables>=3.6.1
  - python-snappy>=0.6.0
  - pyxlsb>=1.0.8
  - s3fs>=2021.08.0
<<<<<<< HEAD
  - scipy
  - sqlalchemy
  - tabulate
  - xarray
  - xlrd
  - xlsxwriter
  - zstandard
  - pip:
      - "meson[ninja] @ git+https://github.com/mesonbuild/meson.git@master"
      - "git+https://github.com/mesonbuild/meson-python.git@main"
=======
  - scipy>=1.7.1
  - sqlalchemy>=1.4.16
  - tabulate>=0.8.9
  - xarray>=0.21.0
  - xlrd>=2.0.1
  - xlsxwriter>=1.4.3
  - zstandard>=0.15.2
>>>>>>> b1dcfd5c
<|MERGE_RESOLUTION|>--- conflicted
+++ resolved
@@ -47,18 +47,6 @@
   - python-snappy>=0.6.0
   - pyxlsb>=1.0.8
   - s3fs>=2021.08.0
-<<<<<<< HEAD
-  - scipy
-  - sqlalchemy
-  - tabulate
-  - xarray
-  - xlrd
-  - xlsxwriter
-  - zstandard
-  - pip:
-      - "meson[ninja] @ git+https://github.com/mesonbuild/meson.git@master"
-      - "git+https://github.com/mesonbuild/meson-python.git@main"
-=======
   - scipy>=1.7.1
   - sqlalchemy>=1.4.16
   - tabulate>=0.8.9
@@ -66,4 +54,6 @@
   - xlrd>=2.0.1
   - xlsxwriter>=1.4.3
   - zstandard>=0.15.2
->>>>>>> b1dcfd5c
+  - pip:
+      - "meson[ninja] @ git+https://github.com/mesonbuild/meson.git@master"
+      - "git+https://github.com/mesonbuild/meson-python.git@main"