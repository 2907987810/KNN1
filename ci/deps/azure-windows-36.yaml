--- conflicted
+++ resolved
@@ -26,10 +26,5 @@
   - pytest>=4.0.2
   - pytest-xdist
   - pytest-mock
-<<<<<<< HEAD
   - pytest-azurepipelines
-  - hypothesis>=3.58.0
-  - isort
-=======
-  - hypothesis>=3.58.0
->>>>>>> c7748ca0
+  - hypothesis>=3.58.0