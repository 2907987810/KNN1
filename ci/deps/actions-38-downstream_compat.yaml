--- conflicted
+++ resolved
@@ -25,7 +25,6 @@
   # optional dependencies
   - beautifulsoup4>=4.9.3
   - blosc
-<<<<<<< HEAD
   - brotlipy>=0.7.0
   - bottleneck>=1.3.2
   - fastparquet>=0.6.3
@@ -38,7 +37,7 @@
   - matplotlib>=3.6.1
   - numba>=0.53.1
   - numexpr>=2.7.3
-  - openpyxl>=3.0.7
+  - openpyxl>=3.0.7, <3.1.1
   - odfpy>=1.4.1
   - psycopg2>=2.8.6
   - pyarrow<11, >=7.0.0
@@ -47,29 +46,6 @@
   - pytables>=3.6.1
   - python-snappy>=0.6.0
   - pyxlsb>=1.0.8
-=======
-  - brotlipy
-  - bottleneck
-  - fastparquet
-  - fsspec
-  - html5lib
-  - hypothesis
-  - gcsfs
-  - jinja2
-  - lxml
-  - matplotlib>=3.6.1, <3.7.0
-  - numba
-  - numexpr
-  - openpyxl<3.1.1
-  - odfpy
-  - psycopg2
-  - pyarrow
-  - pymysql
-  - pyreadstat
-  - pytables
-  - python-snappy
-  - pyxlsb
->>>>>>> 5700ada1
   - s3fs>=2021.08.0
   - scipy>=1.7.1
   - sqlalchemy>=1.4.16
