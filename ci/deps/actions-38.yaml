name: pandas-dev
channels:
  - conda-forge
dependencies:
  - python=3.8

  # build dependencies
  - versioneer[toml]
  - cython>=0.29.32

  # test dependencies
  - pytest>=7.0.0
  - pytest-cov
  - pytest-xdist>=2.2.0
  - psutil
  - pytest-asyncio>=0.17
  - boto3

  # required dependencies
  - python-dateutil
  - numpy
  - pytz

  # optional dependencies
  - beautifulsoup4>=4.9.3
  - blosc
  - bottleneck>=1.3.2
  - brotlipy>=0.7.0
  - fastparquet>=0.6.3
  - fsspec>=2021.07.0
  - html5lib>=1.1
  - hypothesis>=6.34.2
  - gcsfs>=2021.07.0
  - jinja2>=3.0.0
  - lxml>=4.6.3
  - matplotlib>=3.6.1
<<<<<<< HEAD
  - numba>=0.53.1
  - numexpr>=2.7.3
  - openpyxl>=3.0.7
  - odfpy>=1.4.1
  - pandas-gbq>=0.15.0
  - psycopg2>=2.8.6
  - pyarrow>=6.0.0
  - pymysql>=1.0.2
  - pyreadstat>=1.1.2
  - pytables>=3.6.1
  - python-snappy>=0.6.0
  - pyxlsb>=1.0.8
=======
  - numba
  - numexpr
  - openpyxl
  - odfpy
  - pandas-gbq
  - psycopg2
  - pyarrow<11
  - pymysql
  - pyreadstat
  - pytables
  - python-snappy
  - pyxlsb
>>>>>>> 7b3f50a4
  - s3fs>=2021.08.0
  - scipy>=1.7.1
  - sqlalchemy<1.4.46, >=1.4.16
  - tabulate>=0.8.9
  - xarray>=0.21.0
  - xlrd>=2.0.1
  - xlsxwriter>=1.4.3
  - zstandard>=0.15.2<|MERGE_RESOLUTION|>--- conflicted
+++ resolved
@@ -34,7 +34,18 @@
   - jinja2>=3.0.0
   - lxml>=4.6.3
   - matplotlib>=3.6.1
-<<<<<<< HEAD
+  - numba
+  - numexpr
+  - openpyxl
+  - odfpy
+  - pandas-gbq
+  - psycopg2
+  - pyarrow<11
+  - pymysql
+  - pyreadstat
+  - pytables
+  - python-snappy
+  - pyxlsb
   - numba>=0.53.1
   - numexpr>=2.7.3
   - openpyxl>=3.0.7
@@ -47,20 +58,6 @@
   - pytables>=3.6.1
   - python-snappy>=0.6.0
   - pyxlsb>=1.0.8
-=======
-  - numba
-  - numexpr
-  - openpyxl
-  - odfpy
-  - pandas-gbq
-  - psycopg2
-  - pyarrow<11
-  - pymysql
-  - pyreadstat
-  - pytables
-  - python-snappy
-  - pyxlsb
->>>>>>> 7b3f50a4
   - s3fs>=2021.08.0
   - scipy>=1.7.1
   - sqlalchemy<1.4.46, >=1.4.16
