--- conflicted
+++ resolved
@@ -26,24 +26,13 @@
     echo "We are not running pytest as this is a doc-build"
 
 elif [ "$COVERAGE" ]; then
-<<<<<<< HEAD
-    echo pytest -s -m "single" -r xXs --strict --cov=pandas --cov-report xml:/tmp/cov-single.xml --junitxml=test-data-single.xml $TEST_ARGS pandas
-    pytest      -s -m "single" -r xXs --strict --cov=pandas --cov-report xml:/tmp/cov-single.xml --junitxml=test-data-single.xml $TEST_ARGS pandas
-=======
-    echo pytest -s -m "single" --strict --cov=pandas --cov-report xml:/tmp/cov-single.xml --junitxml=/tmp/single.xml $TEST_ARGS pandas
-    pytest      -s -m "single" --strict --cov=pandas --cov-report xml:/tmp/cov-single.xml --junitxml=/tmp/single.xml $TEST_ARGS pandas
->>>>>>> 1c26375c
-
+    echo pytest -s -m "single" --strict --cov=pandas --cov-report xml:/tmp/cov-single.xml --junitxml=test-data-single.xml $TEST_ARGS pandas
+    pytest      -s -m "single" --strict --cov=pandas --cov-report xml:/tmp/cov-single.xml --junitxml=test-data-single.xml $TEST_ARGS pandas
     echo pytest -s --strict scripts
     pytest      -s --strict scripts
 else
-<<<<<<< HEAD
-    echo pytest -m "single" -r xXs --junitxml=test-data-single.xml --strict $TEST_ARGS pandas
-    pytest      -m "single" -r xXs --junitxml=test-data-single.xml --strict $TEST_ARGS pandas
-=======
-    echo pytest -m "single" --junitxml=/tmp/single.xml --strict $TEST_ARGS pandas
-    pytest      -m "single" --junitxml=/tmp/single.xml --strict $TEST_ARGS pandas # TODO: doctest
->>>>>>> 1c26375c
+    echo pytest -m "single" --junitxml=test-data-single.xml --strict $TEST_ARGS pandas
+    pytest      -m "single" --junitxml=test-data-single.xml --strict $TEST_ARGS pandas
 
 fi
 
