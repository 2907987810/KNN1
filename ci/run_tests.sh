#!/bin/bash -e

# Workaround for pytest-xdist (it collects different tests in the workers if PYTHONHASHSEED is not set)
# https://github.com/pytest-dev/pytest/issues/920
# https://github.com/pytest-dev/pytest/issues/1075
export PYTHONHASHSEED=$(python -c 'import random; print(random.randint(1, 4294967295))')

# May help reproduce flaky CI builds if set in subsequent runs
echo PYTHONHASHSEED=$PYTHONHASHSEED

if [[ "not network" == *"$PATTERN"* ]]; then
    export http_proxy=http://1.2.3.4 https_proxy=http://1.2.3.4;
fi

if [[ "$COVERAGE" == "true" ]]; then
    COVERAGE="-s --cov=pandas --cov-report=xml --cov-append"
else
    COVERAGE="" # We need to reset this for COVERAGE="false" case
fi

# If no X server is found, we use xvfb to emulate it
if [[ $(uname) == "Linux" && -z $DISPLAY ]]; then
    export DISPLAY=":0"
    XVFB="xvfb-run "
fi

<<<<<<< HEAD
PYTEST_CMD="${XVFB}pytest -v -m \"$PATTERN\" -n $PYTEST_WORKERS --dist=loadfile $TEST_ARGS $COVERAGE $PYTEST_TARGET"
=======
PYTEST_CMD="${XVFB}pytest -r fEs -m \"$PATTERN\" -n $PYTEST_WORKERS --dist=loadfile $TEST_ARGS $COVERAGE $PYTEST_TARGET"
>>>>>>> 66381d32

if [[ $(uname) != "Linux"  && $(uname) != "Darwin" ]]; then
    # Windows can hang during pytest teardown step for window/moments tests
    # Windows can crash for windows/numba tests
    PYTEST_CMD="$PYTEST_CMD --ignore=pandas/tests/window/moments/ --ignore=pandas/tests/window/test_numba.py --ignore=pandas/tests/window/test_online.py --ignore=pandas/tests/plotting/"
fi

echo $PYTEST_CMD
sh -c "$PYTEST_CMD"

if [[ "$PANDAS_DATA_MANAGER" != "array" ]]; then
    # The ArrayManager tests should have already been run by PYTEST_CMD if PANDAS_DATA_MANAGER was already set to array
    PYTEST_AM_CMD="PANDAS_DATA_MANAGER=array pytest -m \"$PATTERN and arraymanager\" -n $PYTEST_WORKERS  --dist=loadfile $TEST_ARGS $COVERAGE pandas"

    echo $PYTEST_AM_CMD
    sh -c "$PYTEST_AM_CMD"
fi<|MERGE_RESOLUTION|>--- conflicted
+++ resolved
@@ -24,11 +24,7 @@
     XVFB="xvfb-run "
 fi
 
-<<<<<<< HEAD
-PYTEST_CMD="${XVFB}pytest -v -m \"$PATTERN\" -n $PYTEST_WORKERS --dist=loadfile $TEST_ARGS $COVERAGE $PYTEST_TARGET"
-=======
-PYTEST_CMD="${XVFB}pytest -r fEs -m \"$PATTERN\" -n $PYTEST_WORKERS --dist=loadfile $TEST_ARGS $COVERAGE $PYTEST_TARGET"
->>>>>>> 66381d32
+PYTEST_CMD="${XVFB}pytest -v -r fEs -m \"$PATTERN\" -n $PYTEST_WORKERS --dist=loadfile $TEST_ARGS $COVERAGE $PYTEST_TARGET"
 
 if [[ $(uname) != "Linux"  && $(uname) != "Darwin" ]]; then
     # Windows can hang during pytest teardown step for window/moments tests
