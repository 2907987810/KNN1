--- conflicted
+++ resolved
@@ -11,11 +11,6 @@
   - python-dateutil>=2.5.0
   - python=3
   - pytz
-<<<<<<< HEAD
-  - setuptools>=3.3
-  - sphinx
-  - hypothesis>=3.46.0
-=======
   - setuptools>=24.2.0
   - sphinx
->>>>>>> 81358e86
+  - hypothesis>=3.46.0