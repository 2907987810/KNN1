
# See the docstring in versioneer.py for instructions. Note that you must
# re-run 'versioneer.py setup' after changing this section, and commit the
# resulting files.

[versioneer]
VCS = git
style = pep440
versionfile_source = pandas/_version.py
versionfile_build = pandas/_version.py
tag_prefix = v
parentdir_prefix = pandas-

[flake8]
max-line-length = 79
ignore =
    W503,  # line break before binary operator
    W504,  # line break after binary operator
    E402,  # module level import not at top of file
    E722,  # do not use bare except
    E731,  # do not assign a lambda expression, use a def
    C406,  # Unnecessary list literal - rewrite as a dict literal.
    C408,  # Unnecessary dict call - rewrite as a literal.
    C409   # Unnecessary list passed to tuple() - rewrite as a tuple literal.
exclude =
    doc/sphinxext/*.py,
    doc/build/*.py,
    doc/temp/*.py,
    .eggs/*.py,
    versioneer.py

[yapf]
based_on_style = pep8
split_before_named_assigns = false
split_penalty_after_opening_bracket = 1000000
split_penalty_logical_operator = 30

[tool:pytest]
minversion = 3.6
testpaths = pandas
markers =
    single: mark a test as single cpu only
    slow: mark a test as slow
    network: mark a test as network
    high_memory: mark a test as a high-memory only
    clipboard: mark a pd.read_clipboard test
doctest_optionflags = NORMALIZE_WHITESPACE IGNORE_EXCEPTION_DETAIL
addopts = --strict-data-files --durations=10

[coverage:run]
branch = False
omit = */tests/*
plugins = Cython.Coverage

[coverage:report]
ignore_errors = False
show_missing = True
# Regexes for lines to exclude from consideration
exclude_lines =
    # Have to re-enable the standard pragma
    pragma: no cover

    # Don't complain about missing debug-only code:
    def __repr__
    if self\.debug

    # Don't complain if tests don't hit defensive assertion code:
    raise AssertionError
    raise NotImplementedError
    AbstractMethodError

    # Don't complain if non-runnable code isn't run:
    if 0:
    if __name__ == .__main__.:

[coverage:html]
directory = coverage_html_report

[isort]
known_first_party=pandas
known_third_party=Cython,numpy,python-dateutil,pytz
multi_line_output=5
force_grid_wrap=0
combine_as_imports=True
skip=
    pandas/lib.py,
    pandas/tslib.py,
    pandas/testing.py,
    pandas/conftest.py,
    pandas/_version.py,
    pandas/parser.py,
    pandas/util/_depr_module.py,
    pandas/util/testing.py,
    pandas/util/_doctools.py,
    pandas/util/decorators.py,
    pandas/util/_print_versions.py,
    pandas/util/_decorators.py,
    pandas/util/_test_decorators.py,
    pandas/io/sas/sas7bdat.py,
    pandas/io/formats/console.py,
    pandas/io/formats/excel.py,
    pandas/io/formats/style.py,
    pandas/io/formats/printing.py,
    pandas/io/formats/latex.py,
    pandas/io/formats/csvs.py,
    pandas/io/formats/html.py,
    pandas/io/formats/terminal.py,
    pandas/io/formats/format.py,
    pandas/io/json/normalize.py,
    pandas/io/json/json.py,
    pandas/io/json/table_schema.py,
    pandas/io/clipboard/windows.py,
    pandas/io/clipboard/clipboards.py,
    pandas/compat/pickle_compat.py,
    pandas/compat/numpy/function.py,
    pandas/core/ops.py,
    pandas/core/categorical.py,
    pandas/core/api.py,
    pandas/core/window.py,
    pandas/core/indexing.py,
    pandas/core/apply.py,
    pandas/core/generic.py,
    pandas/core/sorting.py,
    pandas/core/frame.py,
    pandas/core/nanops.py,
    pandas/core/algorithms.py,
    pandas/core/strings.py,
    pandas/core/panel.py,
    pandas/core/config.py,
    pandas/core/resample.py,
    pandas/core/base.py,
    pandas/core/common.py,
    pandas/core/missing.py,
    pandas/core/config_init.py,
    pandas/core/indexes/category.py,
    pandas/core/indexes/api.py,
    pandas/core/indexes/numeric.py,
    pandas/core/indexes/interval.py,
    pandas/core/indexes/multi.py,
    pandas/core/indexes/timedeltas.py,
    pandas/core/indexes/datetimelike.py,
    pandas/core/indexes/datetimes.py,
    pandas/core/indexes/base.py,
    pandas/core/indexes/accessors.py,
    pandas/core/indexes/period.py,
    pandas/core/indexes/frozen.py,
    pandas/core/arrays/categorical.py,
    pandas/core/arrays/integer.py,
    pandas/core/arrays/interval.py,
    pandas/core/arrays/timedeltas.py,
    pandas/core/arrays/datetimelike.py,
    pandas/core/arrays/datetimes.py,
    pandas/core/arrays/base.py,
    pandas/core/arrays/period.py,
    pandas/core/util/hashing.py,
    pandas/core/tools/numeric.py,
    pandas/core/tools/timedeltas.py,
    pandas/core/tools/datetimes.py,
    pandas/core/dtypes/concat.py,
    pandas/core/dtypes/cast.py,
    pandas/core/dtypes/api.py,
    pandas/core/dtypes/dtypes.py,
    pandas/core/dtypes/base.py,
    pandas/core/dtypes/common.py,
    pandas/core/dtypes/missing.py,
    pandas/core/dtypes/inference.py,
    pandas/core/internals/concat.py,
    pandas/core/internals/managers.py,
    pandas/core/internals/blocks.py,
    pandas/core/reshape/concat.py,
    pandas/core/reshape/tile.py,
    pandas/core/reshape/melt.py,
    pandas/core/reshape/api.py,
    pandas/core/reshape/util.py,
    pandas/core/reshape/merge.py,
    pandas/core/reshape/reshape.py,
    pandas/core/reshape/pivot.py,
    pandas/core/sparse/api.py,
    pandas/core/sparse/series.py,
    pandas/core/sparse/frame.py,
    pandas/core/sparse/scipy_sparse.py,
    pandas/core/computation/check.py,
    pandas/core/computation/ops.py,
    pandas/core/computation/pytables.py,
    pandas/core/computation/eval.py,
    pandas/core/computation/expressions.py,
    pandas/core/computation/common.py,
    pandas/core/computation/engines.py,
    pandas/core/computation/expr.py,
    pandas/core/computation/align.py,
    pandas/core/computation/scope.py,
    pandas/tests/test_errors.py,
    pandas/tests/test_base.py,
    pandas/tests/test_register_accessor.py,
    pandas/tests/test_window.py,
    pandas/tests/test_downstream.py,
    pandas/tests/test_multilevel.py,
    pandas/tests/test_common.py,
    pandas/tests/test_compat.py,
    pandas/tests/test_sorting.py,
    pandas/tests/test_resample.py,
    pandas/tests/test_algos.py,
    pandas/tests/test_expressions.py,
    pandas/tests/test_strings.py,
    pandas/tests/test_lib.py,
    pandas/tests/test_join.py,
    pandas/tests/test_panel.py,
    pandas/tests/test_take.py,
    pandas/tests/test_nanops.py,
    pandas/tests/test_config.py,
    pandas/tests/indexes/test_frozen.py,
    pandas/tests/indexes/test_base.py,
    pandas/tests/indexes/test_category.py,
    pandas/tests/indexes/datetimes/test_missing.py,
    pandas/tests/indexes/multi/test_duplicates.py,
    pandas/tests/indexes/multi/test_partial_indexing.py,
    pandas/tests/indexes/multi/test_names.py,
    pandas/tests/indexes/multi/test_reshape.py,
    pandas/tests/indexes/multi/test_format.py,
    pandas/tests/indexes/multi/test_set_ops.py,
    pandas/tests/indexes/multi/test_monotonic.py,
    pandas/tests/indexes/multi/test_reindex.py,
    pandas/tests/indexes/multi/test_drop.py,
    pandas/tests/indexes/multi/test_integrity.py,
    pandas/tests/indexes/multi/test_astype.py,
    pandas/tests/indexes/multi/test_analytics.py,
    pandas/tests/indexes/multi/test_missing.py,
    pandas/tests/indexes/multi/conftest.py,
    pandas/tests/indexes/multi/test_join.py,
    pandas/tests/indexes/multi/test_conversion.py,

    pandas/tests/indexes/interval/test_construction.py,
    pandas/tests/indexes/interval/test_interval_new.py,
    pandas/tests/indexes/interval/test_interval.py,
    pandas/tests/indexes/interval/test_interval_range.py,
    pandas/tests/indexes/interval/test_astype.py,
    pandas/tests/indexes/interval/test_interval_tree.py,
    pandas/tests/indexes/timedeltas/test_indexing.py,
    pandas/tests/indexes/timedeltas/test_construction.py,
    pandas/tests/indexes/timedeltas/test_setops.py,
    pandas/tests/indexes/timedeltas/test_timedelta.py,
    pandas/tests/indexes/timedeltas/test_tools.py,
    pandas/tests/indexes/timedeltas/test_arithmetic.py,
    pandas/tests/indexes/timedeltas/test_astype.py,
    pandas/tests/indexes/timedeltas/test_scalar_compat.py,
    pandas/tests/indexes/timedeltas/test_partial_slicing.py,
    pandas/tests/indexes/timedeltas/test_timedelta_range.py,
    pandas/tests/indexes/timedeltas/test_ops.py,
    pandas/tests/series/indexing/test_callable.py,
<<<<<<< HEAD
    pandas/tests/series/indexing/test_datetime.py,
    pandas/tests/series/indexing/test_iloc.py,
    pandas/tests/series/indexing/test_loc.py,


=======
    pandas/tests/arrays/test_datetimelike.py,
    pandas/tests/arrays/test_integer.py,
>>>>>>> c2386209
    pandas/tests/arrays/test_interval.py,
    pandas/tests/arrays/categorical/test_missing.py,
    pandas/tests/arrays/categorical/test_sorting.py,
    pandas/tests/util/test_testing.py,
    pandas/tests/util/test_util.py,
    pandas/tests/util/test_hashing.py,
    pandas/tests/series/test_duplicates.py
    pandas/tests/extension/test_common.py,
    pandas/tests/extension/test_integer.py,
    pandas/tests/extension/test_external_block.py,
    pandas/tests/extension/test_interval.py,
    pandas/tests/extension/test_categorical.py,
    pandas/tests/extension/base/ops.py,
    pandas/tests/extension/base/reshaping.py,
    pandas/tests/extension/base/getitem.py,
    pandas/tests/extension/base/groupby.py,
    pandas/tests/extension/base/constructors.py,
    pandas/tests/extension/base/interface.py,
    pandas/tests/extension/base/dtype.py,
    pandas/tests/extension/base/casting.py,
    pandas/tests/extension/base/methods.py,
    pandas/tests/extension/base/missing.py,
    pandas/tests/extension/base/setitem.py,
    pandas/tests/extension/arrow/test_bool.py,
    pandas/tests/extension/arrow/bool.py,
    pandas/tests/extension/decimal/array.py,
    pandas/tests/extension/decimal/test_decimal.py,
    pandas/tests/extension/json/array.py,
    pandas/tests/extension/json/test_json.py,
    pandas/tests/io/test_clipboard.py,
    pandas/tests/io/test_compression.py,
    pandas/tests/io/test_pytables.py,
    pandas/tests/io/test_parquet.py,
    pandas/tests/io/generate_legacy_storage_files.py,
    pandas/tests/io/test_common.py,
    pandas/tests/io/test_excel.py,
    pandas/tests/io/test_feather.py,
    pandas/tests/io/test_s3.py,
    pandas/tests/io/test_html.py,
    pandas/tests/io/test_sql.py,
    pandas/tests/io/test_packers.py,
    pandas/tests/io/test_stata.py,
    pandas/tests/io/conftest.py,
    pandas/tests/io/test_pickle.py,
    pandas/tests/io/test_gbq.py,
    pandas/tests/io/test_gcs.py,
    pandas/tests/io/sas/test_sas.py,
    pandas/tests/io/sas/test_sas7bdat.py,
    pandas/tests/io/sas/test_xport.py,
    pandas/tests/io/formats/test_eng_formatting.py,
    pandas/tests/io/formats/test_to_excel.py,
    pandas/tests/io/formats/test_to_html.py,
    pandas/tests/io/formats/test_style.py,
    pandas/tests/io/formats/test_format.py,
    pandas/tests/io/formats/test_to_csv.py,
    pandas/tests/io/formats/test_css.py,
    pandas/tests/io/formats/test_to_latex.py,
    pandas/tests/io/formats/test_printing.py,
    pandas/tests/io/msgpack/test_buffer.py,
    pandas/tests/io/msgpack/test_read_size.py,
    pandas/tests/io/msgpack/test_pack.py,
    pandas/tests/io/msgpack/test_except.py,
    pandas/tests/io/msgpack/test_unpack_raw.py,
    pandas/tests/io/msgpack/test_unpack.py,
    pandas/tests/io/msgpack/test_newspec.py,
    pandas/tests/io/msgpack/common.py,
    pandas/tests/io/msgpack/test_limits.py,
    pandas/tests/io/msgpack/test_extension.py,
    pandas/tests/io/msgpack/test_sequnpack.py,
    pandas/tests/io/msgpack/test_subtype.py,
    pandas/tests/io/msgpack/test_seq.py,
    pandas/tests/io/json/test_compression.py,
    pandas/tests/io/json/test_ujson.py,
    pandas/tests/io/json/test_normalize.py,
    pandas/tests/io/json/test_readlines.py,
    pandas/tests/io/json/test_pandas.py,
    pandas/tests/io/json/test_json_table_schema.py,
    pandas/tests/api/test_types.py,
    pandas/tests/api/test_api.py,
    pandas/tests/tools/test_numeric.py,
    pandas/tests/dtypes/test_concat.py,
    pandas/tests/dtypes/test_generic.py,
    pandas/tests/dtypes/test_common.py,
    pandas/tests/dtypes/test_cast.py,
    pandas/tests/dtypes/test_dtypes.py,
    pandas/tests/dtypes/test_inference.py,
    pandas/tests/dtypes/test_missing.py,
    pandas/tests/arithmetic/test_numeric.py,
    pandas/tests/arithmetic/test_object.py,
    pandas/tests/arithmetic/test_period.py,
    pandas/tests/arithmetic/test_datetime64.py,
    pandas/tests/arithmetic/conftest.py,
    pandas/tests/arithmetic/test_timedelta64.py,
    pandas/tests/scalar/test_nat.py,
    pandas/tests/scalar/timestamp/test_rendering.py,
    pandas/tests/scalar/timestamp/test_timestamp.py,
    pandas/tests/scalar/timestamp/test_timezones.py,
    pandas/tests/scalar/timestamp/test_unary_ops.py,
    pandas/tests/scalar/timestamp/test_arithmetic.py,
    pandas/tests/scalar/timestamp/test_comparisons.py,
    pandas/tests/scalar/period/test_asfreq.py,
    pandas/tests/scalar/period/test_period.py,
    pandas/tests/scalar/timedelta/test_construction.py,
    pandas/tests/scalar/timedelta/test_timedelta.py,
    pandas/tests/scalar/timedelta/test_arithmetic.py,
    pandas/tests/scalar/interval/test_interval.py,
    pandas/tests/tslibs/test_tslib.py,
    pandas/tests/tslibs/test_period_asfreq.py,
    pandas/tests/tslibs/test_timezones.py,
    pandas/tests/tslibs/test_libfrequencies.py,
    pandas/tests/tslibs/test_parsing.py,
    pandas/tests/tslibs/test_array_to_datetime.py,
    pandas/tests/tslibs/test_conversion.py,
    pandas/tests/internals/test_internals.py,
    pandas/tests/groupby/test_value_counts.py,
    pandas/tests/groupby/test_filters.py,
    pandas/tests/groupby/test_nth.py,
    pandas/tests/groupby/test_timegrouper.py,
    pandas/tests/groupby/test_transform.py,
    pandas/tests/groupby/test_bin_groupby.py,
    pandas/tests/groupby/test_index_as_string.py,
    pandas/tests/groupby/test_groupby.py,
    pandas/tests/groupby/test_whitelist.py,
    pandas/tests/groupby/test_function.py,
    pandas/tests/groupby/test_apply.py,
    pandas/tests/groupby/conftest.py,
    pandas/tests/groupby/test_counting.py,
    pandas/tests/groupby/test_categorical.py,
    pandas/tests/groupby/test_grouping.py,
    pandas/tests/groupby/test_rank.py,
    pandas/tests/groupby/aggregate/test_cython.py,
    pandas/tests/groupby/aggregate/test_other.py,
    pandas/tests/groupby/aggregate/test_aggregate.py,
    pandas/tests/tseries/test_frequencies.py,
    pandas/tests/tseries/test_holiday.py,
    pandas/tests/tseries/offsets/test_offsets_properties.py,
    pandas/tests/tseries/offsets/test_yqm_offsets.py,
    pandas/tests/tseries/offsets/test_offsets.py,
    pandas/tests/tseries/offsets/test_ticks.py,
    pandas/tests/tseries/offsets/conftest.py,
    pandas/tests/tseries/offsets/test_fiscal.py,
    pandas/tests/plotting/test_datetimelike.py,
    pandas/tests/plotting/test_series.py,
    pandas/tests/plotting/test_groupby.py,
    pandas/tests/plotting/test_converter.py,
    pandas/tests/plotting/test_misc.py,
    pandas/tests/plotting/test_frame.py,
    pandas/tests/plotting/test_hist_method.py,
    pandas/tests/plotting/common.py,
    pandas/tests/plotting/test_boxplot_method.py,
    pandas/tests/plotting/test_deprecated.py,
    pandas/tests/frame/test_duplicates.py,
    pandas/tests/frame/test_quantile.py,
    pandas/tests/frame/test_indexing.py,
    pandas/tests/frame/test_nonunique_indexes.py,
    pandas/tests/frame/test_sort_values_level_as_str.py,
    pandas/tests/frame/test_period.py,
    pandas/tests/frame/test_validate.py,
    pandas/tests/frame/test_timezones.py,
    pandas/tests/frame/test_reshape.py,
    pandas/tests/frame/test_sorting.py,
    pandas/tests/frame/test_to_csv.py,
    pandas/tests/frame/test_subclass.py,
    pandas/tests/frame/test_operators.py,
    pandas/tests/frame/test_asof.py,
    pandas/tests/frame/test_apply.py,
    pandas/tests/frame/test_arithmetic.py,
    pandas/tests/frame/test_axis_select_reindex.py,
    pandas/tests/frame/test_replace.py,
    pandas/tests/frame/test_dtypes.py,
    pandas/tests/frame/test_timeseries.py,
    pandas/tests/frame/test_analytics.py,
    pandas/tests/frame/test_repr_info.py,
    pandas/tests/frame/test_combine_concat.py,
    pandas/tests/frame/common.py,
    pandas/tests/frame/test_block_internals.py,
    pandas/tests/frame/test_missing.py,
    pandas/tests/frame/conftest.py,
    pandas/tests/frame/test_query_eval.py,
    pandas/tests/frame/test_api.py,
    pandas/tests/frame/test_convert_to.py,
    pandas/tests/frame/test_join.py,
    pandas/tests/frame/test_constructors.py,
    pandas/tests/frame/test_mutate_columns.py,
    pandas/tests/frame/test_alter_axes.py,
    pandas/tests/frame/test_rank.py,
    pandas/tests/generic/test_generic.py,
    pandas/tests/generic/test_label_or_level_utils.py,
    pandas/tests/generic/test_series.py,
    pandas/tests/generic/test_frame.py,
    pandas/tests/generic/test_panel.py,
    pandas/tests/reshape/test_concat.py,
    pandas/tests/reshape/test_util.py,
    pandas/tests/reshape/test_reshape.py,
    pandas/tests/reshape/test_tile.py,
    pandas/tests/reshape/test_pivot.py,
    pandas/tests/reshape/test_melt.py,
    pandas/tests/reshape/test_union_categoricals.py,
    pandas/tests/reshape/merge/test_merge_index_as_string.py,
    pandas/tests/reshape/merge/test_merge.py,
    pandas/tests/reshape/merge/test_merge_asof.py,
    pandas/tests/reshape/merge/test_join.py,
    pandas/tests/reshape/merge/test_merge_ordered.py,
    pandas/tests/sparse/test_indexing.py,
    pandas/tests/extension/test_sparse.py,
    pandas/tests/extension/base/reduce.py,
    pandas/tests/sparse/test_reshape.py,
    pandas/tests/sparse/test_pivot.py,
    pandas/tests/sparse/test_format.py,
    pandas/tests/sparse/test_groupby.py,
    pandas/tests/sparse/test_combine_concat.py,
    pandas/tests/sparse/series/test_indexing.py,
    pandas/tests/sparse/series/test_series.py,
    pandas/tests/sparse/frame/test_indexing.py,
    pandas/tests/sparse/frame/test_to_from_scipy.py,
    pandas/tests/sparse/frame/test_to_csv.py,
    pandas/tests/sparse/frame/test_apply.py,
    pandas/tests/sparse/frame/test_analytics.py,
    pandas/tests/sparse/frame/test_frame.py,
    pandas/tests/sparse/frame/conftest.py,
    pandas/tests/computation/test_compat.py,
    pandas/tests/computation/test_eval.py,
    pandas/tseries/holiday.py,
    pandas/tseries/converter.py,
    pandas/tseries/offsets.py,
    pandas/tseries/frequencies.py,
    pandas/plotting/_core.py,
    pandas/plotting/_style.py,
    pandas/plotting/_timeseries.py,
    pandas/plotting/_tools.py,
    pandas/plotting/_converter.py,
    pandas/plotting/_misc.py,
    pandas/types/common.py,
    pandas/plotting/_compat.py,<|MERGE_RESOLUTION|>--- conflicted
+++ resolved
@@ -247,16 +247,8 @@
     pandas/tests/indexes/timedeltas/test_timedelta_range.py,
     pandas/tests/indexes/timedeltas/test_ops.py,
     pandas/tests/series/indexing/test_callable.py,
-<<<<<<< HEAD
-    pandas/tests/series/indexing/test_datetime.py,
-    pandas/tests/series/indexing/test_iloc.py,
-    pandas/tests/series/indexing/test_loc.py,
-
-
-=======
     pandas/tests/arrays/test_datetimelike.py,
     pandas/tests/arrays/test_integer.py,
->>>>>>> c2386209
     pandas/tests/arrays/test_interval.py,
     pandas/tests/arrays/categorical/test_missing.py,
     pandas/tests/arrays/categorical/test_sorting.py,
