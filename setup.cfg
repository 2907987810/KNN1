
# See the docstring in versioneer.py for instructions. Note that you must
# re-run 'versioneer.py setup' after changing this section, and commit the
# resulting files.

[versioneer]
VCS = git
style = pep440
versionfile_source = pandas/_version.py
versionfile_build = pandas/_version.py
tag_prefix = v
parentdir_prefix = pandas-

[flake8]
ignore =
    E402,  # module level import not at top of file
    E731,  # do not assign a lambda expression, use a def
    E741,  # do not use variables named 'l', 'O', or 'I'
    W503   # line break before binary operator
max-line-length = 79

[yapf]
based_on_style = pep8
split_before_named_assigns = false
split_penalty_after_opening_bracket = 1000000
split_penalty_logical_operator = 30

[tool:pytest]
testpaths = pandas
markers =
    single: mark a test as single cpu only
    slow: mark a test as slow
    network: mark a test as network
    high_memory: mark a test as a high-memory only
<<<<<<< HEAD
addopts = --strict-data-files
=======
doctest_optionflags= NORMALIZE_WHITESPACE IGNORE_EXCEPTION_DETAIL
>>>>>>> 2d491c30
<|MERGE_RESOLUTION|>--- conflicted
+++ resolved
@@ -32,8 +32,5 @@
     slow: mark a test as slow
     network: mark a test as network
     high_memory: mark a test as a high-memory only
-<<<<<<< HEAD
 addopts = --strict-data-files
-=======
-doctest_optionflags= NORMALIZE_WHITESPACE IGNORE_EXCEPTION_DETAIL
->>>>>>> 2d491c30
+doctest_optionflags= NORMALIZE_WHITESPACE IGNORE_EXCEPTION_DETAIL