[metadata]
name = pandas
description = Powerful data structures for data analysis, time series, and statistics
long_description = file: README.md
long_description_content_type = text/markdown
url = https://pandas.pydata.org
author = The Pandas Development Team
author_email = pandas-dev@python.org
license = BSD-3-Clause
license_files = LICENSE
platforms = any
classifiers =
    Development Status :: 5 - Production/Stable
    Environment :: Console
    Intended Audience :: Science/Research
    License :: OSI Approved :: BSD License
    Operating System :: OS Independent
    Programming Language :: Cython
    Programming Language :: Python
    Programming Language :: Python :: 3
    Programming Language :: Python :: 3 :: Only
    Programming Language :: Python :: 3.8
    Programming Language :: Python :: 3.9
    Programming Language :: Python :: 3.10
    Programming Language :: Python :: 3.11
    Topic :: Scientific/Engineering
project_urls =
    Bug Tracker = https://github.com/pandas-dev/pandas/issues
    Documentation = https://pandas.pydata.org/pandas-docs/stable
    Source Code = https://github.com/pandas-dev/pandas

[options]
packages = find:
install_requires =
    numpy>=1.20.3; python_version<'3.10'
    numpy>=1.21.0; python_version>='3.10'
    numpy>=1.23.2; python_version>='3.11'
    python-dateutil>=2.8.2
    pytz>=2020.1
python_requires = >=3.8
include_package_data = True
zip_safe = False

[options.entry_points]
pandas_plotting_backends =
    matplotlib = pandas:plotting._matplotlib

[options.exclude_package_data]
* =
    *.c
    *.h

[options.extras_require]
test =
    hypothesis>=5.5.3
    pytest>=6.0
    pytest-xdist>=1.31
    pytest-asyncio>=0.17.0
# optional extras for recommended dependencies
# see: doc/source/getting_started/install.rst
performance =
    bottleneck>=1.3.2
    numba>=0.53.1
    numexpr>=2.7.1
timezone =
    tzdata>=2022.1
computation =
    scipy>=1.7.1
    xarray>=0.19.0
fss =
    fsspec>=2021.07.0
aws =
    s3fs>=2021.08.0
gcp =
    gcsfs>=2021.07.0
    pandas-gbq>=0.15.0
excel =
    odfpy>=1.4.1
    openpyxl>=3.0.7
    pyxlsb>=1.0.8
    xlrd>=2.0.1
    xlsxwriter>=1.4.3
parquet =
    pyarrow>=6.0.0
feather =
    pyarrow>=6.0.0
hdf5 =
    # blosc only available on conda (https://github.com/Blosc/python-blosc/issues/297)
    # blosc>=1.20.1
    tables>=3.6.1
spss =
    pyreadstat>=1.1.2
postgresql =
    SQLAlchemy>=1.4.16
    psycopg2>=2.8.6
mysql =
    SQLAlchemy>=1.4.16
    pymysql>=1.0.2
sql-other =
    SQLAlchemy>=1.4.16
html =
    beautifulsoup4>=4.9.3
    html5lib>=1.1
    lxml>=4.6.3
xml =
    lxml>=4.6.3
plot =
    matplotlib>=3.6.1
output_formatting =
    jinja2>=3.0.0
    tabulate>=0.8.9
clipboard=
    PyQt5>=5.15.1
    qtpy>=2.2.0
compression =
    brotlipy>=0.7.0
    python-snappy>=0.6.0
    zstandard>=0.15.2
# `all` supersets all the above options.
# Also adds the following redundant, superseded packages that are listed as supported:
#    fastparquet  (by pyarrow https://github.com/pandas-dev/pandas/issues/39164)
# `all ` should be kept as the complete set of pandas optional dependencies for general use.
all =
    beautifulsoup4>=4.9.3
<<<<<<< HEAD
    # blosc only available on conda (https://github.com/Blosc/python-blosc/issues/297)
    # blosc>=1.21.0
    bottleneck>=1.3.1
    boto3>=1.22.7
=======
    blosc>=1.21.0
    bottleneck>=1.3.2
>>>>>>> ef23fc75
    brotlipy>=0.7.0
    fastparquet>=0.6.3
    fsspec>=2021.07.0
    gcsfs>=2021.07.0
    html5lib>=1.1
    hypothesis>=6.13.0
    jinja2>=3.0.0
    lxml>=4.6.3
    matplotlib>=3.6.1
    numba>=0.53.1
    numexpr>=2.7.3
    odfpy>=1.4.1
    openpyxl>=3.0.7
    pandas-gbq>=0.15.0
    psycopg2>=2.8.6
    pyarrow>=6.0.0
    pymysql>=1.0.2
    PyQt5>=5.15.1
    pyreadstat>=1.1.2
    pytest>=6.0
    pytest-xdist>=1.31
    pytest-asyncio>=0.17.0
    python-snappy>=0.6.0
    pyxlsb>=1.0.8
    qtpy>=2.2.0
    scipy>=1.7.1
    s3fs>=2021.08.0
    SQLAlchemy>=1.4.16
    tables>=3.6.1
    tabulate>=0.8.9
    tzdata>=2022.1
    xarray>=0.19.0
    xlrd>=2.0.1
    xlsxwriter>=1.4.3
    zstandard>=0.15.2

[build_ext]
inplace = True

[options.packages.find]
include = pandas, pandas.*

# See the docstring in versioneer.py for instructions. Note that you must
# re-run 'versioneer.py setup' after changing this section, and commit the
# resulting files.
[versioneer]
VCS = git
style = pep440
versionfile_source = pandas/_version.py
versionfile_build = pandas/_version.py
tag_prefix = v
parentdir_prefix = pandas-

[flake8]
max-line-length = 88
ignore =
    # space before : (needed for how black formats slicing)
    E203,
    # line break before binary operator
    W503,
    # line break after binary operator
    W504,
    # module level import not at top of file
    E402,
    # do not assign a lambda expression, use a def
    E731,
    # found modulo formatter (incorrect picks up mod operations)
    S001,
    # controversial
    B005,
    # controversial
    B006,
    # controversial
    B007,
    # controversial
    B008,
    # setattr is used to side-step mypy
    B009,
    # getattr is used to side-step mypy
    B010,
    # tests use assert False
    B011,
    # tests use comparisons but not their returned value
    B015,
    # false positives
    B019,
    # Use of functools.lru_cache or functools.cache on methods can lead to memory leaks.
    B020
    # Loop control variable overrides iterable it iterates
    B023
    # Functions defined inside a loop must not use variables redefined in the loop
    B301,
    # single-letter variables
    PDF023,
    # "use 'pandas._testing' instead" in non-test code
    PDF025,
    # If test must be a simple comparison against sys.platform or sys.version_info
    Y002,
    # Use "_typeshed.Self" instead of class-bound TypeVar
    Y019,
    # Docstrings should not be included in stubs
    Y021,
    # Use typing_extensions.TypeAlias for type aliases
    Y026,
    # Use "collections.abc.*" instead of "typing.*" (PEP 585 syntax)
    Y027,
    # while int | float can be shortened to float, the former is more explicit
    Y041
exclude =
    doc/sphinxext/*.py,
    doc/build/*.py,
    doc/temp/*.py,
    .eggs/*.py,
    versioneer.py,
    # exclude asv benchmark environments from linting
    env
per-file-ignores =
    # private import across modules
    pandas/tests/*:PDF020
    # pytest.raises without match=
    pandas/tests/extension/*:PDF009
    # os.remove
    doc/make.py:PDF008
    # import from pandas._testing
    pandas/testing.py:PDF014
    # can't use fixtures in asv
    asv_bench/*:PDF016


[flake8-rst]
max-line-length = 84
bootstrap =
    import numpy as np
    import pandas as pd
    # avoiding error when importing again numpy or pandas
    np
    # (in some cases we want to do it to show users)
    pd
ignore =
    # space before : (needed for how black formats slicing)
    E203,
    # module level import not at top of file
    E402,
    # line break before binary operator
    W503,
    # Classes/functions in different blocks can generate those errors
    # expected 2 blank lines, found 0
    E302,
    # expected 2 blank lines after class or function definition, found 0
    E305,
    # We use semicolon at the end to avoid displaying plot objects
    # statement ends with a semicolon
    E703,
    # comparison to none should be 'if cond is none:'
    E711,
exclude =
    doc/source/development/contributing_docstring.rst,
    # work around issue of undefined variable warnings
    # https://github.com/pandas-dev/pandas/pull/38837#issuecomment-752884156
    doc/source/getting_started/comparison/includes/*.rst

[codespell]
ignore-words-list = blocs,coo,hist,nd,sav,ser,recuse
ignore-regex = https://([\w/\.])+

[coverage:run]
branch = True
omit =
    pandas/_typing.py
    pandas/_version.py
plugins = Cython.Coverage
source = pandas

[coverage:report]
ignore_errors = False
show_missing = True
omit =
    pandas/_version.py
# Regexes for lines to exclude from consideration
exclude_lines =
    # Have to re-enable the standard pragma
    pragma: no cover

    # Don't complain about missing debug-only code:
    def __repr__
    if self\.debug

    # Don't complain if tests don't hit defensive assertion code:
    raise AssertionError
    raise NotImplementedError
    AbstractMethodError

    # Don't complain if non-runnable code isn't run:
    if 0:
    if __name__ == .__main__.:
    if TYPE_CHECKING:

[coverage:html]
directory = coverage_html_report<|MERGE_RESOLUTION|>--- conflicted
+++ resolved
@@ -122,15 +122,9 @@
 # `all ` should be kept as the complete set of pandas optional dependencies for general use.
 all =
     beautifulsoup4>=4.9.3
-<<<<<<< HEAD
     # blosc only available on conda (https://github.com/Blosc/python-blosc/issues/297)
     # blosc>=1.21.0
-    bottleneck>=1.3.1
-    boto3>=1.22.7
-=======
-    blosc>=1.21.0
     bottleneck>=1.3.2
->>>>>>> ef23fc75
     brotlipy>=0.7.0
     fastparquet>=0.6.3
     fsspec>=2021.07.0
