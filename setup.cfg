
# See the docstring in versioneer.py for instructions. Note that you must
# re-run 'versioneer.py setup' after changing this section, and commit the
# resulting files.

[versioneer]
VCS = git
style = pep440
versionfile_source = pandas/_version.py
versionfile_build = pandas/_version.py
tag_prefix = v
parentdir_prefix = pandas-

[flake8]
max-line-length = 79
ignore =
    W503,  # line break before binary operator
    W504,  # line break after binary operator
    E402,  # module level import not at top of file
    E731,  # do not assign a lambda expression, use a def
    C406,  # Unnecessary list literal - rewrite as a dict literal.
    C408,  # Unnecessary dict call - rewrite as a literal.
    C409,  # Unnecessary list passed to tuple() - rewrite as a tuple literal.
    S001   # found modulo formatter (incorrect picks up mod operations)
exclude =
    doc/sphinxext/*.py,
    doc/build/*.py,
    doc/temp/*.py,
    .eggs/*.py,
    versioneer.py,
    env  # exclude asv benchmark environments from linting

[flake8-rst]
bootstrap =
    import numpy as np
    import pandas as pd
    np  # avoiding error when importing again numpy or pandas
    pd  # (in some cases we want to do it to show users)
ignore = E402,  # module level import not at top of file
         W503,  # line break before binary operator
         # Classes/functions in different blocks can generate those errors
         E302,  # expected 2 blank lines, found 0
         E305,  # expected 2 blank lines after class or function definition, found 0
         # We use semicolon at the end to avoid displaying plot objects
         E703,  # statement ends with a semicolon
         E711,  # comparison to none should be 'if cond is none:'

exclude =
    doc/source/getting_started/basics.rst
    doc/source/development/contributing_docstring.rst


[yapf]
based_on_style = pep8
split_before_named_assigns = false
split_penalty_after_opening_bracket = 1000000
split_penalty_logical_operator = 30

[tool:pytest]
minversion = 4.0.2
testpaths = pandas
markers =
    single: mark a test as single cpu only
    slow: mark a test as slow
    network: mark a test as network
    db: tests requiring a database (mysql or postgres)
    high_memory: mark a test as a high-memory only
    clipboard: mark a pd.read_clipboard test
doctest_optionflags = NORMALIZE_WHITESPACE IGNORE_EXCEPTION_DETAIL
addopts = --strict-data-files
xfail_strict = True
filterwarnings =
<<<<<<< HEAD
    error:Sparse:FutureWarning
=======
    error:The SparseArray:FutureWarning

>>>>>>> d3a19121

[coverage:run]
branch = False
omit = */tests/*
plugins = Cython.Coverage

[coverage:report]
ignore_errors = False
show_missing = True
# Regexes for lines to exclude from consideration
exclude_lines =
    # Have to re-enable the standard pragma
    pragma: no cover

    # Don't complain about missing debug-only code:
    def __repr__
    if self\.debug

    # Don't complain if tests don't hit defensive assertion code:
    raise AssertionError
    raise NotImplementedError
    AbstractMethodError

    # Don't complain if non-runnable code isn't run:
    if 0:
    if __name__ == .__main__.:

[coverage:html]
directory = coverage_html_report

# To be kept consistent with "Import Formatting" section in contributing.rst
[isort]
known_pre_libs=pandas._config
known_pre_core=pandas._libs,pandas.util._*,pandas.compat,pandas.errors
known_dtypes=pandas.core.dtypes
known_post_core=pandas.tseries,pandas.io,pandas.plotting
sections=FUTURE,STDLIB,THIRDPARTY,PRE_LIBS,PRE_CORE,DTYPES,FIRSTPARTY,POST_CORE,LOCALFOLDER

known_first_party=pandas
known_third_party=Cython,numpy,dateutil,matplotlib,python-dateutil,pytz,pyarrow,pytest
multi_line_output=4
force_grid_wrap=0
combine_as_imports=True
force_sort_within_sections=True
skip_glob=env,
skip=
    pandas/core/api.py,
    pandas/core/frame.py,
    asv_bench/benchmarks/attrs_caching.py,
    asv_bench/benchmarks/binary_ops.py,
    asv_bench/benchmarks/categoricals.py,
    asv_bench/benchmarks/ctors.py,
    asv_bench/benchmarks/eval.py,
    asv_bench/benchmarks/frame_ctor.py,
    asv_bench/benchmarks/frame_methods.py,
    asv_bench/benchmarks/gil.py,
    asv_bench/benchmarks/groupby.py,
    asv_bench/benchmarks/index_object.py,
    asv_bench/benchmarks/indexing.py,
    asv_bench/benchmarks/inference.py,
    asv_bench/benchmarks/io/csv.py,
    asv_bench/benchmarks/io/excel.py,
    asv_bench/benchmarks/io/hdf.py,
    asv_bench/benchmarks/io/json.py,
    asv_bench/benchmarks/io/msgpack.py,
    asv_bench/benchmarks/io/pickle.py,
    asv_bench/benchmarks/io/sql.py,
    asv_bench/benchmarks/io/stata.py,
    asv_bench/benchmarks/join_merge.py,
    asv_bench/benchmarks/multiindex_object.py,
    asv_bench/benchmarks/panel_ctor.py,
    asv_bench/benchmarks/panel_methods.py,
    asv_bench/benchmarks/plotting.py,
    asv_bench/benchmarks/reindex.py,
    asv_bench/benchmarks/replace.py,
    asv_bench/benchmarks/reshape.py,
    asv_bench/benchmarks/rolling.py,
    asv_bench/benchmarks/series_methods.py,
    asv_bench/benchmarks/sparse.py,
    asv_bench/benchmarks/stat_ops.py,
    asv_bench/benchmarks/timeseries.py
    asv_bench/benchmarks/pandas_vb_common.py
    asv_bench/benchmarks/offset.py
    asv_bench/benchmarks/dtypes.py
    asv_bench/benchmarks/strings.py
    asv_bench/benchmarks/period.py
    pandas/__init__.py
    pandas/plotting/__init__.py
    pandas/tests/extension/decimal/__init__.py
    pandas/tests/extension/base/__init__.py
    pandas/io/msgpack/__init__.py
    pandas/io/json/__init__.py
    pandas/io/clipboard/__init__.py
    pandas/io/excel/__init__.py
    pandas/compat/__init__.py
    pandas/compat/numpy/__init__.py
    pandas/core/arrays/__init__.py
    pandas/core/groupby/__init__.py
    pandas/core/internals/__init__.py
    pandas/api/__init__.py
    pandas/api/extensions/__init__.py
    pandas/api/types/__init__.py
    pandas/_libs/__init__.py
    pandas/_libs/tslibs/__init__.py
    pandas/util/__init__.py
    pandas/arrays/__init__.py<|MERGE_RESOLUTION|>--- conflicted
+++ resolved
@@ -70,12 +70,8 @@
 addopts = --strict-data-files
 xfail_strict = True
 filterwarnings =
-<<<<<<< HEAD
     error:Sparse:FutureWarning
-=======
     error:The SparseArray:FutureWarning
-
->>>>>>> d3a19121
 
 [coverage:run]
 branch = False
