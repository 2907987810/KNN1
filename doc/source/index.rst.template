--- conflicted
+++ resolved
@@ -160,13 +160,6 @@
     api/index
     {% endif -%}
     {% if not single_doc -%}
-<<<<<<< HEAD
     development/index
-    releases
-=======
-    developer
-    internals
-    extending
     whatsnew/index
->>>>>>> decc8ce5
     {% endif -%}