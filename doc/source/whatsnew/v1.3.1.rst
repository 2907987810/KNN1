.. _whatsnew_131:

What's new in 1.3.1 (July ??, 2021)
-----------------------------------

These are the changes in pandas 1.3.1. See :ref:`release` for a full changelog
including other versions of pandas.

{{ header }}

.. ---------------------------------------------------------------------------

.. _whatsnew_131.regressions:

Fixed regressions
~~~~~~~~~~~~~~~~~
- Pandas could not be built on PyPy (:issue:`42355`)
- :class:`DataFrame` constructed with an older version of pandas could not be unpickled (:issue:`42345`)
- Performance regression in constructing a :class:`DataFrame` from a dictionary of dictionaries (:issue:`42248`)
- Fixed regression in :meth:`DataFrame.agg` dropping values when the DataFrame had an Extension Array dtype, a duplicate index, and ``axis=1`` (:issue:`42380`)
- Fixed regression in :meth:`DataFrame.astype` changing the order of noncontiguous data (:issue:`42396`)
- Performance regression in :class:`DataFrame` in reduction operations requiring casting such as :meth:`DataFrame.mean` on integer data (:issue:`38592`)
- Performance regression in :meth:`DataFrame.to_dict` and :meth:`Series.to_dict` when ``orient`` argument one of "records", "dict", or "split" (:issue:`42352`)
- Fixed regression in indexing with a ``list`` subclass incorrectly raising ``TypeError`` (:issue:`42433`, :issue:`42461`)
- Fixed regression in :meth:`DataFrame.isin` and :meth:`Series.isin` raising ``TypeError`` with nullable data containing at least one missing value (:issue:`42405`)
- Regression in :func:`concat` between objects with bool dtype and integer dtype casting to object instead of to integer (:issue:`42092`)
- Bug in :class:`Series` constructor not accepting a ``dask.Array`` (:issue:`38645`)
<<<<<<< HEAD
- Fixed regression for ``SettingWithCopyWarning`` displaying incorrect stacklevel (:issue:`42570`)
=======
- Fixed regression in :func:`to_datetime` returning pd.NaT for inputs that produce duplicated values, when ``cache=True`` (:issue:`42259`)

>>>>>>> d98c92c0

.. ---------------------------------------------------------------------------

.. _whatsnew_131.bug_fixes:

Bug fixes
~~~~~~~~~
- Fixed bug in :meth:`DataFrame.transpose` dropping values when the DataFrame had an Extension Array dtype and a duplicate index (:issue:`42380`)
- Fixed bug in :meth:`DataFrame.to_xml` raising ``KeyError`` when called with ``index=False`` and an offset index (:issue:`42458`)
-

.. ---------------------------------------------------------------------------

.. _whatsnew_131.other:

Other
~~~~~
-
-

.. ---------------------------------------------------------------------------

.. _whatsnew_131.contributors:

Contributors
~~~~~~~~~~~~

.. contributors:: v1.3.0..v1.3.1|HEAD<|MERGE_RESOLUTION|>--- conflicted
+++ resolved
@@ -25,12 +25,9 @@
 - Fixed regression in :meth:`DataFrame.isin` and :meth:`Series.isin` raising ``TypeError`` with nullable data containing at least one missing value (:issue:`42405`)
 - Regression in :func:`concat` between objects with bool dtype and integer dtype casting to object instead of to integer (:issue:`42092`)
 - Bug in :class:`Series` constructor not accepting a ``dask.Array`` (:issue:`38645`)
-<<<<<<< HEAD
 - Fixed regression for ``SettingWithCopyWarning`` displaying incorrect stacklevel (:issue:`42570`)
-=======
 - Fixed regression in :func:`to_datetime` returning pd.NaT for inputs that produce duplicated values, when ``cache=True`` (:issue:`42259`)
 
->>>>>>> d98c92c0
 
 .. ---------------------------------------------------------------------------
 
