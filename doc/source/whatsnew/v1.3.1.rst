.. _whatsnew_131:

What's new in 1.3.1 (July ??, 2021)
-----------------------------------

These are the changes in pandas 1.3.1. See :ref:`release` for a full changelog
including other versions of pandas.

{{ header }}

.. ---------------------------------------------------------------------------

.. _whatsnew_131.regressions:

Fixed regressions
~~~~~~~~~~~~~~~~~
- Pandas could not be built on PyPy (:issue:`42355`)
- :class:`DataFrame` constructed with with an older version of pandas could not be unpickled (:issue:`42345`)
- Performance regression in constructing a :class:`DataFrame` from a dictionary of dictionaries (:issue:`42338`)
- Fixed regression in :meth:`DataFrame.agg` dropping values when the DataFrame had an Extension Array dtype, a duplicate index, and ``axis=1`` (:issue:`42380`)
<<<<<<< HEAD
- Fixed regression in :meth:`DataFrame.isin` and :meth:`Series.isin` raising ``TypeError`` with nullable data containing at least one missing value (:issue:`42405`)
=======
- Fixed regression in indexing with a ``list`` subclass incorrectly raising ``TypeError`` (:issue:`42433`, :issue:42461`)
-
>>>>>>> 9870859a

.. ---------------------------------------------------------------------------

.. _whatsnew_131.bug_fixes:

Bug fixes
~~~~~~~~~
- Fixed bug in :meth:`DataFrame.transpose` dropping values when the DataFrame had an Extension Array dtype and a duplicate index (:issue:`42380`)
-

.. ---------------------------------------------------------------------------

.. _whatsnew_131.other:

Other
~~~~~
-
-

.. ---------------------------------------------------------------------------

.. _whatsnew_131.contributors:

Contributors
~~~~~~~~~~~~

.. contributors:: v1.3.0..v1.3.1|HEAD<|MERGE_RESOLUTION|>--- conflicted
+++ resolved
@@ -18,12 +18,9 @@
 - :class:`DataFrame` constructed with with an older version of pandas could not be unpickled (:issue:`42345`)
 - Performance regression in constructing a :class:`DataFrame` from a dictionary of dictionaries (:issue:`42338`)
 - Fixed regression in :meth:`DataFrame.agg` dropping values when the DataFrame had an Extension Array dtype, a duplicate index, and ``axis=1`` (:issue:`42380`)
-<<<<<<< HEAD
+- Fixed regression in indexing with a ``list`` subclass incorrectly raising ``TypeError`` (:issue:`42433`, :issue:42461`)
 - Fixed regression in :meth:`DataFrame.isin` and :meth:`Series.isin` raising ``TypeError`` with nullable data containing at least one missing value (:issue:`42405`)
-=======
-- Fixed regression in indexing with a ``list`` subclass incorrectly raising ``TypeError`` (:issue:`42433`, :issue:42461`)
 -
->>>>>>> 9870859a
 
 .. ---------------------------------------------------------------------------
 
