--- conflicted
+++ resolved
@@ -57,11 +57,8 @@
 - Fixed regression in :class:`Index.intersection` incorrectly sorting the values by default (:issue:`24959`).
 - Fixed regression in :func:`merge` when merging an empty ``DataFrame`` with multiple timezone-aware columns on one of the timezone-aware columns (:issue:`25014`).
 - Fixed regression in :meth:`Series.rename_axis` and :meth:`DataFrame.rename_axis` where passing ``None`` failed to remove the axis name (:issue:`25034`)
-<<<<<<< HEAD
+- Fixed regression in :func:`to_timedelta` with `box=False` incorrectly returning a ``datetime64`` object instead of a ``timedelta64`` object (:issue:`24961`)
 - Fixed regression in :meth:`DataFrame.all` and :meth:`DataFrame.any` where ``bool_only`` as ``True`` was ignored (:issue:`25101`)
-=======
-- Fixed regression in :func:`to_timedelta` with `box=False` incorrectly returning a ``datetime64`` object instead of a ``timedelta64`` object (:issue:`24961`)
->>>>>>> a814ea48
 
 .. _whatsnew_0241.bug_fixes:
 
