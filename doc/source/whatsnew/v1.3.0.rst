--- conflicted
+++ resolved
@@ -682,12 +682,9 @@
 - Deprecated passing arguments as positional in :meth:`DataFrame.clip` and :meth:`Series.clip` (other than ``"upper"`` and ``"lower"``) (:issue:`41485`)
 - Deprecated special treatment of lists with first element a Categorical in the :class:`DataFrame` constructor; pass as ``pd.DataFrame({col: categorical, ...})`` instead (:issue:`38845`)
 - Deprecated passing arguments as positional (except for ``"method"``) in :meth:`DataFrame.interpolate` and :meth:`Series.interpolate` (:issue:`41485`)
-<<<<<<< HEAD
 - Deprecated passing arguments as positional in :meth:`DataFrame.drop` (other than ``"labels"``) and :meth:`Series.drop` (:issue:`41485`)
-=======
 - Deprecated passing arguments as positional in :meth:`DataFrame.sort_values` (other than ``"by"``) and :meth:`Series.sort_values` (:issue:`41485`)
 - Deprecated passing arguments as positional in :meth:`DataFrame.dropna` and :meth:`Series.dropna` (:issue:`41485`)
->>>>>>> 9f65984a
 - Deprecated passing arguments as positional in :meth:`DataFrame.set_index` (other than ``"keys"``) (:issue:`41485`)
 - Deprecated passing arguments as positional (except for ``"levels"``) in :meth:`MultiIndex.set_levels` (:issue:`41485`)
 - Deprecated passing arguments as positional in :meth:`DataFrame.sort_index` and :meth:`Series.sort_index` (:issue:`41485`)
