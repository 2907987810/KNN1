--- conflicted
+++ resolved
@@ -220,15 +220,11 @@
 - :class:`RangeIndex` can now be constructed by passing a ``range`` object directly e.g. ``pd.RangeIndex(range(3))`` (:issue:`12067`)
 - :meth:`round` being enabled for the nullable integer and floating dtypes (:issue:`38844`)
 - :meth:`pandas.read_csv` and :meth:`pandas.read_json` expose the argument ``encoding_errors`` to control how encoding errors are handled (:issue:`39450`)
-<<<<<<< HEAD
-- Date offset :class:`MonthBegin` can now be used as a period (:issue:`38859`)
-=======
 - :meth:`.GroupBy.any` and :meth:`.GroupBy.all` use Kleene logic with nullable data types (:issue:`37506`)
 - :meth:`.GroupBy.any` and :meth:`.GroupBy.all` return a ``BooleanDtype`` for columns with nullable data types (:issue:`33449`)
 - Constructing a :class:`DataFrame` or :class:`Series` with the ``data`` argument being a Python iterable that is *not* a NumPy ``ndarray`` consisting of NumPy scalars will now result in a dtype with a precision the maximum of the NumPy scalars; this was already the case when ``data`` is a NumPy ``ndarray`` (:issue:`40908`)
 - Add keyword ``sort`` to :func:`pivot_table` to allow non-sorting of the result (:issue:`39143`)
--
->>>>>>> 5ed44cb8
+- Date offset :class:`MonthBegin` can now be used as a period (:issue:`38859`)
 
 .. ---------------------------------------------------------------------------
 
