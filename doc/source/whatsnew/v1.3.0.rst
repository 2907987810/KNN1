--- conflicted
+++ resolved
@@ -676,9 +676,7 @@
 - The ``inplace`` parameter of :meth:`Categorical.remove_categories`, :meth:`Categorical.add_categories`, :meth:`Categorical.reorder_categories`, :meth:`Categorical.rename_categories`, :meth:`Categorical.set_categories` is deprecated and will be removed in a future version (:issue:`37643`)
 - Deprecated :func:`merge` producing duplicated columns through the ``suffixes`` keyword  and already existing columns (:issue:`22818`)
 - Deprecated setting :attr:`Categorical._codes`, create a new :class:`Categorical` with the desired codes instead (:issue:`40606`)
-<<<<<<< HEAD
 - Deprecated the ``convert_float`` optional argument in :func:`read_excel` and :meth:`ExcelFile.parse` (:issue:`41127`)
-=======
 - Deprecated behavior of :meth:`DatetimeIndex.union` with mixed timezones; in a future version both will be cast to UTC instead of object dtype (:issue:`39328`)
 - Deprecated using ``usecols`` with out of bounds indices for ``read_csv`` with ``engine="c"`` (:issue:`25623`)
 - Deprecated special treatment of lists with first element a Categorical in the :class:`DataFrame` constructor; pass as ``pd.DataFrame({col: categorical, ...})`` instead (:issue:`38845`)
@@ -726,7 +724,6 @@
     Out[5]:
     A    24
     dtype: int64
->>>>>>> f8696d59
 
 .. ---------------------------------------------------------------------------
 
