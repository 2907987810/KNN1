--- conflicted
+++ resolved
@@ -842,14 +842,11 @@
 - Bug in aggregation functions for :class:`DataFrame` not respecting ``numeric_only`` argument when ``level`` keyword was given (:issue:`40660`)
 - Bug in :meth:`SeriesGroupBy.aggregate` where using a user-defined function to aggregate a ``Series`` with an object-typed :class:`Index` causes an incorrect :class:`Index` shape (issue:`40014`)
 - Bug in :class:`core.window.RollingGroupby` where ``as_index=False`` argument in ``groupby`` was ignored (:issue:`39433`)
-<<<<<<< HEAD
-- Bug in :meth:`DataFrameGroupBy.aggregate`, :meth:`SeriesGroupBy.aggregate`, :meth:`DataFrameGroupBy.transform`, and :meth:`SeriesGroupBy.transform` would possibly change the result dtype when ``func`` is callable (:issue:`21240`)
-=======
 - Bug in :meth:`.GroupBy.any` and :meth:`.GroupBy.all` raising ``ValueError`` when using with nullable type columns holding ``NA`` even with ``skipna=True`` (:issue:`40585`)
 - Bug in :meth:`GroupBy.cummin` and :meth:`GroupBy.cummax` incorrectly rounding integer values near the ``int64`` implementations bounds (:issue:`40767`)
 - Bug in :meth:`.GroupBy.rank` with nullable dtypes incorrectly raising ``TypeError`` (:issue:`41010`)
 - Bug in :meth:`.GroupBy.cummin` and :meth:`.GroupBy.cummax` computing wrong result with nullable data types too large to roundtrip when casting to float (:issue:`37493`)
->>>>>>> 3513f59d
+- Bug in :meth:`DataFrameGroupBy.aggregate`, :meth:`SeriesGroupBy.aggregate`, :meth:`DataFrameGroupBy.transform`, and :meth:`SeriesGroupBy.transform` would possibly change the result dtype when ``func`` is callable (:issue:`21240`)
 
 Reshaping
 ^^^^^^^^^
