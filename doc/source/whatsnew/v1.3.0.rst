.. _whatsnew_130:

What's new in 1.3.0 (??)
------------------------

These are the changes in pandas 1.3.0. See :ref:`release` for a full changelog
including other versions of pandas.

{{ header }}

.. ---------------------------------------------------------------------------

Enhancements
~~~~~~~~~~~~

<<<<<<< HEAD
read_csv() now accepts pyarrow as an engine
^^^^^^^^^^^^^^^^^^^^^^^^^^^^^^^^^^^^^^^^^^^^^^^^^^^^^^^^^^^^^^^^^^^^^

:func:`pandas.read_csv` now accepts engine="pyarrow" as an argument, allowing for faster csv parsing on multicore machines
with pyarrow installed. See the :doc:`I/O docs </user_guide/io>` for more info. (:issue:`23697`)
=======
.. _whatsnew_130.read_csv_json_http_headers:

Custom HTTP(s) headers when reading csv or json files
^^^^^^^^^^^^^^^^^^^^^^^^^^^^^^^^^^^^^^^^^^^^^^^^^^^^^

When reading from a remote URL that is not handled by fsspec (ie. HTTP and
HTTPS) the dictionary passed to ``storage_options`` will be used to create the
headers included in the request.  This can be used to control the User-Agent
header or send other custom headers (:issue:`36688`).
For example:

.. ipython:: python

    headers = {"User-Agent": "pandas"}
    df = pd.read_csv(
        "https://download.bls.gov/pub/time.series/cu/cu.item",
        sep="\t",
        storage_options=headers
    )
>>>>>>> 0ba833f2


.. _whatsnew_130.enhancements.other:

Other enhancements
^^^^^^^^^^^^^^^^^^

- Added :meth:`MultiIndex.dtypes` (:issue:`37062`)
- Improve error message when ``usecols`` and ``names`` do not match for :func:`read_csv` and ``engine="c"`` (:issue:`29042`)

.. ---------------------------------------------------------------------------

.. _whatsnew_130.notable_bug_fixes:

Notable bug fixes
~~~~~~~~~~~~~~~~~

These are bug fixes that might have notable behavior changes.



.. _whatsnew_130.api_breaking.deps:

Increased minimum versions for dependencies
^^^^^^^^^^^^^^^^^^^^^^^^^^^^^^^^^^^^^^^^^^^
Some minimum supported versions of dependencies were updated.
If installed, we now require:

+-----------------+-----------------+----------+---------+
| Package         | Minimum Version | Required | Changed |
+=================+=================+==========+=========+
| numpy           | 1.16.5          |    X     |         |
+-----------------+-----------------+----------+---------+
| pytz            | 2017.3          |    X     |         |
+-----------------+-----------------+----------+---------+
| python-dateutil | 2.7.3           |    X     |         |
+-----------------+-----------------+----------+---------+
| bottleneck      | 1.2.1           |          |         |
+-----------------+-----------------+----------+---------+
| numexpr         | 2.6.8           |          |         |
+-----------------+-----------------+----------+---------+
| pytest (dev)    | 5.0.1           |          |         |
+-----------------+-----------------+----------+---------+
| mypy (dev)      | 0.782           |          |         |
+-----------------+-----------------+----------+---------+

For `optional libraries <https://dev.pandas.io/docs/install.html#dependencies>`_ the general recommendation is to use the latest version.
The following table lists the lowest version per library that is currently being tested throughout the development of pandas.
Optional libraries below the lowest tested version may still work, but are not considered supported.

+-----------------+-----------------+---------+
| Package         | Minimum Version | Changed |
+=================+=================+=========+
| beautifulsoup4  | 4.6.0           |         |
+-----------------+-----------------+---------+
| fastparquet     | 0.3.2           |         |
+-----------------+-----------------+---------+
| fsspec          | 0.7.4           |         |
+-----------------+-----------------+---------+
| gcsfs           | 0.6.0           |         |
+-----------------+-----------------+---------+
| lxml            | 4.3.0           |         |
+-----------------+-----------------+---------+
| matplotlib      | 2.2.3           |         |
+-----------------+-----------------+---------+
| numba           | 0.46.0          |         |
+-----------------+-----------------+---------+
| openpyxl        | 2.6.0           |         |
+-----------------+-----------------+---------+
| pyarrow         | 0.15.0          |         |
+-----------------+-----------------+---------+
| pymysql         | 0.7.11          |         |
+-----------------+-----------------+---------+
| pytables        | 3.5.1           |         |
+-----------------+-----------------+---------+
| s3fs            | 0.4.0           |         |
+-----------------+-----------------+---------+
| scipy           | 1.2.0           |         |
+-----------------+-----------------+---------+
| sqlalchemy      | 1.2.8           |         |
+-----------------+-----------------+---------+
| tabulate        | 0.8.7           |    X    |
+-----------------+-----------------+---------+
| xarray          | 0.12.0          |         |
+-----------------+-----------------+---------+
| xlrd            | 1.2.0           |         |
+-----------------+-----------------+---------+
| xlsxwriter      | 1.0.2           |         |
+-----------------+-----------------+---------+
| xlwt            | 1.3.0           |         |
+-----------------+-----------------+---------+
| pandas-gbq      | 0.12.0          |         |
+-----------------+-----------------+---------+

See :ref:`install.dependencies` and :ref:`install.optional_dependencies` for more.

.. _whatsnew_130.api.other:

Other API changes
^^^^^^^^^^^^^^^^^

-
-

.. ---------------------------------------------------------------------------

.. _whatsnew_130.deprecations:

Deprecations
~~~~~~~~~~~~

-
-

.. ---------------------------------------------------------------------------


.. _whatsnew_130.performance:

Performance improvements
~~~~~~~~~~~~~~~~~~~~~~~~
- Performance improvement in :meth:`IntervalIndex.isin` (:issue:`38353`)
-
-

.. ---------------------------------------------------------------------------

.. _whatsnew_130.bug_fixes:

Bug fixes
~~~~~~~~~

-
-

Categorical
^^^^^^^^^^^

-
-

Datetimelike
^^^^^^^^^^^^
- Bug in :class:`DataFrame` and :class:`Series` constructors sometimes dropping nanoseconds from :class:`Timestamp` (resp. :class:`Timedelta`) ``data``, with ``dtype=datetime64[ns]`` (resp. ``timedelta64[ns]``) (:issue:`38032`)
-
-

Timedelta
^^^^^^^^^

-
-

Timezones
^^^^^^^^^

-
-

Numeric
^^^^^^^
- Bug in :meth:`DataFrame.quantile`, :meth:`DataFrame.sort_values` causing incorrect subsequent indexing behavior (:issue:`38351`)
- Bug in :meth:`DataFrame.select_dtypes` with ``include=np.number`` now retains numeric ``ExtensionDtype`` columns (:issue:`35340`)
-

Conversion
^^^^^^^^^^
-
-

Strings
^^^^^^^

-
-

Interval
^^^^^^^^

-
-

Indexing
^^^^^^^^
- Bug in :meth:`CategoricalIndex.get_indexer` failing to raise ``InvalidIndexError`` when non-unique (:issue:`38372`)
- Bug in inserting many new columns into a :class:`DataFrame` causing incorrect subsequent indexing behavior (:issue:`38380`)
- Bug in :meth:`DataFrame.iloc.__setitem__` and :meth:`DataFrame.loc.__setitem__` with mixed dtypes when setting with a dictionary value (:issue:`38335`)
-
-

Missing
^^^^^^^

-
-

MultiIndex
^^^^^^^^^^

- Bug in :meth:`DataFrame.drop` raising ``TypeError`` when :class:`MultiIndex` is non-unique and no level is provided (:issue:`36293`)
-

I/O
^^^

- Bug in :func:`read_csv` interpreting ``NA`` value as comment, when ``NA`` does contain the comment string fixed for ``engine="python"`` (:issue:`34002`)
- Bug in :func:`read_csv` raising ``IndexError`` with multiple header columns and ``index_col`` specified when file has no data rows (:issue:`38292`)
- Bug in :func:`read_csv` not accepting ``usecols`` with different length than ``names`` for ``engine="python"`` (:issue:`16469`)
- Bug in :func:`read_csv` raising ``TypeError`` when ``names`` and ``parse_dates`` is specified for ``engine="c"`` (:issue:`33699`)
- Allow custom error values for parse_dates argument of :func:`read_sql`, :func:`read_sql_query` and :func:`read_sql_table` (:issue:`35185`)
-

Period
^^^^^^

-
-

Plotting
^^^^^^^^

-
-

Groupby/resample/rolling
^^^^^^^^^^^^^^^^^^^^^^^^

-
-

Reshaping
^^^^^^^^^

-
-

Sparse
^^^^^^

-
-

ExtensionArray
^^^^^^^^^^^^^^

-
-

Other
^^^^^

-
-

.. ---------------------------------------------------------------------------

.. _whatsnew_130.contributors:

Contributors
~~~~~~~~~~~~<|MERGE_RESOLUTION|>--- conflicted
+++ resolved
@@ -13,13 +13,11 @@
 Enhancements
 ~~~~~~~~~~~~
 
-<<<<<<< HEAD
 read_csv() now accepts pyarrow as an engine
 ^^^^^^^^^^^^^^^^^^^^^^^^^^^^^^^^^^^^^^^^^^^^^^^^^^^^^^^^^^^^^^^^^^^^^
 
 :func:`pandas.read_csv` now accepts engine="pyarrow" as an argument, allowing for faster csv parsing on multicore machines
 with pyarrow installed. See the :doc:`I/O docs </user_guide/io>` for more info. (:issue:`23697`)
-=======
 .. _whatsnew_130.read_csv_json_http_headers:
 
 Custom HTTP(s) headers when reading csv or json files
@@ -39,7 +37,6 @@
         sep="\t",
         storage_options=headers
     )
->>>>>>> 0ba833f2
 
 
 .. _whatsnew_130.enhancements.other:
