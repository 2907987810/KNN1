--- conflicted
+++ resolved
@@ -602,12 +602,9 @@
 - Deprecated allowing partial failure in :meth:`Series.transform` and :meth:`DataFrame.transform` when ``func`` is list-like or dict-like and raises anything but ``TypeError``; ``func`` raising anything but a ``TypeError`` will raise in a future version (:issue:`40211`)
 - Deprecated support for ``np.ma.mrecords.MaskedRecords`` in the :class:`DataFrame` constructor, pass ``{name: data[name] for name in data.dtype.names}`` instead (:issue:`40363`)
 - Deprecated the use of ``**kwargs`` in :class:`.ExcelWriter`; use the keyword argument ``engine_kwargs`` instead (:issue:`40430`)
-<<<<<<< HEAD
+- Deprecated the ``level`` keyword for :class:`DataFrame` and :class:`Series` aggregations; use groupby instead (:issue:`39983`)
 - The ``inplace`` parameter of :meth:`Categorical.remove_categories` is deprecated and will be removed in a future version (:issue:`37643`)
 -
-=======
-- Deprecated the ``level`` keyword for :class:`DataFrame` and :class:`Series` aggregations; use groupby instead (:issue:`39983`)
->>>>>>> 503ce504
 
 .. ---------------------------------------------------------------------------
 
