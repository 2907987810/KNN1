--- conflicted
+++ resolved
@@ -325,12 +325,9 @@
 
 Conversion
 ^^^^^^^^^^
-<<<<<<< HEAD
+- Bug in :meth:`Series.to_dict` with ``orient='records'`` now returns python native types (:issue:`25969`)
 - Bug in :meth:`Series.view` and :meth:`Index.view` when converting between datetime-like (``datetime64[ns]``, ``datetime64[ns, tz]``, ``timedelta64``, ``period``) dtypes (:issue:`39788`)
-=======
-- Bug in :meth:`Series.to_dict` with ``orient='records'`` now returns python native types (:issue:`25969`)
--
->>>>>>> 68fe64b4
+-
 -
 
 Strings
