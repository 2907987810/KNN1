.. _whatsnew_130:

What's new in 1.3.0 (??)
------------------------

These are the changes in pandas 1.3.0. See :ref:`release` for a full changelog
including other versions of pandas.

{{ header }}

.. ---------------------------------------------------------------------------

Enhancements
~~~~~~~~~~~~

.. _whatsnew_130.read_csv_json_http_headers:

Custom HTTP(s) headers when reading csv or json files
^^^^^^^^^^^^^^^^^^^^^^^^^^^^^^^^^^^^^^^^^^^^^^^^^^^^^

When reading from a remote URL that is not handled by fsspec (ie. HTTP and
HTTPS) the dictionary passed to ``storage_options`` will be used to create the
headers included in the request.  This can be used to control the User-Agent
header or send other custom headers (:issue:`36688`).
For example:

.. ipython:: python

    headers = {"User-Agent": "pandas"}
    df = pd.read_csv(
        "https://download.bls.gov/pub/time.series/cu/cu.item",
        sep="\t",
        storage_options=headers
    )

.. _whatsnew_130.enhancements.other:

Other enhancements
^^^^^^^^^^^^^^^^^^

- :class:`Rolling` and :class:`Expanding` now support a ``method`` argument with a ``'table'`` option that performs the windowing operation over an entire :class:`DataFrame`. See ref:`window.overview` for performance and functional benefits (:issue:`15095`, :issue:`38995`)
- Added :meth:`MultiIndex.dtypes` (:issue:`37062`)
- Added ``end`` and ``end_day`` options for ``origin`` in :meth:`DataFrame.resample` (:issue:`37804`)
- Improve error message when ``usecols`` and ``names`` do not match for :func:`read_csv` and ``engine="c"`` (:issue:`29042`)
- Improved consistency of error message when passing an invalid ``win_type`` argument in :class:`Window` (:issue:`15969`)
- :func:`pandas.read_sql_query` now accepts a ``dtype`` argument to cast the columnar data from the SQL database based on user input (:issue:`10285`)
- Improved integer type mapping from pandas to SQLAlchemy when using :meth:`DataFrame.to_sql` (:issue:`35076`)
- :func:`to_numeric` now supports downcasting of nullable ``ExtensionDtype`` objects (:issue:`33013`)
- Add support for dict-like names in :class:`MultiIndex.set_names` and :class:`MultiIndex.rename` (:issue:`20421`)
- :func:`pandas.read_excel` can now auto detect .xlsb files (:issue:`35416`)
- :meth:`.Rolling.sum`, :meth:`.Expanding.sum`, :meth:`.Rolling.mean`, :meth:`.Expanding.mean`, :meth:`.Rolling.median`, :meth:`.Expanding.median`, :meth:`.Rolling.max`, :meth:`.Expanding.max`, :meth:`.Rolling.min`, and :meth:`.Expanding.min` now support ``Numba`` execution with the ``engine`` keyword (:issue:`38895`)
- :meth:`DataFrame.apply` can now accept NumPy unary operators as strings, e.g. ``df.apply("sqrt")``, which was already the case for :meth:`Series.apply` (:issue:`39116`)
- :meth:`DataFrame.apply` can now accept non-callable DataFrame properties as strings, e.g. ``df.apply("size")``, which was already the case for :meth:`Series.apply` (:issue:`39116`)
- :meth:`Series.apply` can now accept list-like or dictionary-like arguments that aren't lists or dictionaries, e.g. ``ser.apply(np.array(["sum", "mean"]))``, which was already the case for :meth:`DataFrame.apply` (:issue:`39140`)
- :meth:`DataFrame.plot.scatter` can now accept a categorical column as the argument to ``c`` (:issue:`12380`, :issue:`31357`)
- :meth:`.Styler.set_tooltips` allows on hover tooltips to be added to styled HTML dataframes (:issue:`35643`, :issue:`21266`, :issue:`39317`)
- :meth:`.Styler.set_tooltips_class` and :meth:`.Styler.set_table_styles` amended to optionally allow certain css-string input arguments (:issue:`39564`)
- :meth:`.Styler.apply` now more consistently accepts ndarray function returns, i.e. in all cases for ``axis`` is ``0, 1 or None``. (:issue:`39359`)
- :meth:`Series.loc.__getitem__` and :meth:`Series.loc.__setitem__` with :class:`MultiIndex` now raising helpful error message when indexer has too many dimensions (:issue:`35349`)
- :meth:`pandas.read_stata` and :class:`StataReader` support reading data from compressed files.
- Add support for parsing ``ISO 8601``-like timestamps with negative signs to :meth:`pandas.Timedelta` (:issue:`37172`)

.. ---------------------------------------------------------------------------

.. _whatsnew_130.notable_bug_fixes:

Notable bug fixes
~~~~~~~~~~~~~~~~~

These are bug fixes that might have notable behavior changes.


Preserve dtypes in  :meth:`~pandas.DataFrame.combine_first`
^^^^^^^^^^^^^^^^^^^^^^^^^^^^^^^^^^^^^^^^^^^^^^^^^^^^^^^^^^^

:meth:`~pandas.DataFrame.combine_first` will now preserve dtypes (:issue:`7509`)

.. ipython:: python

   df1 = pd.DataFrame({"A": [1, 2, 3], "B": [1, 2, 3]}, index=[0, 1, 2])
   df1
   df2 = pd.DataFrame({"B": [4, 5, 6], "C": [1, 2, 3]}, index=[2, 3, 4])
   df2
   combined = df1.combine_first(df2)

*pandas 1.2.x*

.. code-block:: ipython

   In [1]: combined.dtypes
   Out[2]:
   A    float64
   B    float64
   C    float64
   dtype: object

*pandas 1.3.0*

.. ipython:: python

   combined.dtypes


.. _whatsnew_130.notable_bug_fixes.setitem_with_bool_casting:

Consistent Casting With Setting Into Boolean Series
^^^^^^^^^^^^^^^^^^^^^^^^^^^^^^^^^^^^^^^^^^^^^^^^^^^

Setting non-boolean values into a :class:`Series with ``dtype=bool`` consistently
cast to ``dtype=object`` (:issue:`38709`)

.. ipython:: python

   orig = pd.Series([True, False])
   ser = orig.copy()
   ser.iloc[1] = np.nan
   ser2 = orig.copy()
   ser2.iloc[1] = 2.0

*pandas 1.2.x*

.. code-block:: ipython

   In [1]: ser
   Out [1]:
   0    1.0
   1    NaN
   dtype: float64

   In [2]:ser2
   Out [2]:
   0    True
   1     2.0
   dtype: object

*pandas 1.3.0*

.. ipython:: python

   ser
   ser2

.. _whatsnew_130.api_breaking.deps:

Increased minimum versions for dependencies
^^^^^^^^^^^^^^^^^^^^^^^^^^^^^^^^^^^^^^^^^^^
Some minimum supported versions of dependencies were updated.
If installed, we now require:

+-----------------+-----------------+----------+---------+
| Package         | Minimum Version | Required | Changed |
+=================+=================+==========+=========+
| numpy           | 1.16.5          |    X     |         |
+-----------------+-----------------+----------+---------+
| pytz            | 2017.3          |    X     |         |
+-----------------+-----------------+----------+---------+
| python-dateutil | 2.7.3           |    X     |         |
+-----------------+-----------------+----------+---------+
| bottleneck      | 1.2.1           |          |         |
+-----------------+-----------------+----------+---------+
| numexpr         | 2.6.8           |          |         |
+-----------------+-----------------+----------+---------+
| pytest (dev)    | 5.0.1           |          |         |
+-----------------+-----------------+----------+---------+
| mypy (dev)      | 0.800           |          |    X    |
+-----------------+-----------------+----------+---------+

For `optional libraries <https://pandas.pydata.org/docs/getting_started/install.html>`_ the general recommendation is to use the latest version.
The following table lists the lowest version per library that is currently being tested throughout the development of pandas.
Optional libraries below the lowest tested version may still work, but are not considered supported.

+-----------------+-----------------+---------+
| Package         | Minimum Version | Changed |
+=================+=================+=========+
| beautifulsoup4  | 4.6.0           |         |
+-----------------+-----------------+---------+
| fastparquet     | 0.3.2           |         |
+-----------------+-----------------+---------+
| fsspec          | 0.7.4           |         |
+-----------------+-----------------+---------+
| gcsfs           | 0.6.0           |         |
+-----------------+-----------------+---------+
| lxml            | 4.3.0           |         |
+-----------------+-----------------+---------+
| matplotlib      | 2.2.3           |         |
+-----------------+-----------------+---------+
| numba           | 0.46.0          |         |
+-----------------+-----------------+---------+
| openpyxl        | 2.6.0           |         |
+-----------------+-----------------+---------+
| pyarrow         | 0.15.0          |         |
+-----------------+-----------------+---------+
| pymysql         | 0.7.11          |         |
+-----------------+-----------------+---------+
| pytables        | 3.5.1           |         |
+-----------------+-----------------+---------+
| s3fs            | 0.4.0           |         |
+-----------------+-----------------+---------+
| scipy           | 1.2.0           |         |
+-----------------+-----------------+---------+
| sqlalchemy      | 1.2.8           |         |
+-----------------+-----------------+---------+
| tabulate        | 0.8.7           |    X    |
+-----------------+-----------------+---------+
| xarray          | 0.12.0          |         |
+-----------------+-----------------+---------+
| xlrd            | 1.2.0           |         |
+-----------------+-----------------+---------+
| xlsxwriter      | 1.0.2           |         |
+-----------------+-----------------+---------+
| xlwt            | 1.3.0           |         |
+-----------------+-----------------+---------+
| pandas-gbq      | 0.12.0          |         |
+-----------------+-----------------+---------+

See :ref:`install.dependencies` and :ref:`install.optional_dependencies` for more.

.. _whatsnew_130.api.other:

Other API changes
^^^^^^^^^^^^^^^^^
- Partially initialized :class:`CategoricalDtype` (i.e. those with ``categories=None`` objects will no longer compare as equal to fully initialized dtype objects.
- Accessing ``_constructor_expanddim`` on a :class:`DataFrame` and ``_constructor_sliced`` on a :class:`Series` now raise an ``AttributeError``. Previously a ``NotImplementedError`` was raised (:issue:`38782`)
-

.. ---------------------------------------------------------------------------

.. _whatsnew_130.deprecations:

Deprecations
~~~~~~~~~~~~
- Deprecated allowing scalars to be passed to the :class:`Categorical` constructor (:issue:`38433`)
- Deprecated allowing subclass-specific keyword arguments in the :class:`Index` constructor, use the specific subclass directly instead (:issue:`14093`, :issue:`21311`, :issue:`22315`, :issue:`26974`)
- Deprecated ``astype`` of datetimelike (``timedelta64[ns]``, ``datetime64[ns]``, ``Datetime64TZDtype``, ``PeriodDtype``) to integer dtypes, use ``values.view(...)`` instead (:issue:`38544`)
- Deprecated :meth:`MultiIndex.is_lexsorted` and :meth:`MultiIndex.lexsort_depth`, use :meth:`MultiIndex.is_monotonic_increasing` instead (:issue:`32259`)
- Deprecated keyword ``try_cast`` in :meth:`Series.where`, :meth:`Series.mask`, :meth:`DataFrame.where`, :meth:`DataFrame.mask`; cast results manually if desired (:issue:`38836`)
- Deprecated comparison of :class:`Timestamp` object with ``datetime.date`` objects.  Instead of e.g. ``ts <= mydate`` use ``ts <= pd.Timestamp(mydate)`` or ``ts.date() <= mydate`` (:issue:`36131`)
- Deprecated :attr:`Rolling.win_type` returning ``"freq"`` (:issue:`38963`)
- Deprecated :attr:`Rolling.is_datetimelike` (:issue:`38963`)
- Deprecated :meth:`core.window.ewm.ExponentialMovingWindow.vol` (:issue:`39220`)
- Using ``.astype`` to convert between ``datetime64[ns]`` dtype and :class:`DatetimeTZDtype` is deprecated and will raise in a future version, use ``obj.tz_localize`` or ``obj.dt.tz_localize`` instead (:issue:`38622`)
-

.. ---------------------------------------------------------------------------


.. _whatsnew_130.performance:

Performance improvements
~~~~~~~~~~~~~~~~~~~~~~~~
- Performance improvement in :meth:`IntervalIndex.isin` (:issue:`38353`)
- Performance improvement in :meth:`Series.mean` for nullable data types (:issue:`34814`)
- Performance improvement in :meth:`Series.isin` for nullable data types (:issue:`38340`)
- Performance improvement in :meth:`DataFrame.corr` for method=kendall (:issue:`28329`)
- Performance improvement in :meth:`core.window.rolling.Rolling.corr` and :meth:`core.window.rolling.Rolling.cov` (:issue:`39388`)
- Performance improvement in :meth:`core.window.rolling.RollingGroupby.corr`, :meth:`core.window.expanding.ExpandingGroupby.corr`, :meth:`core.window.expanding.ExpandingGroupby.corr` and :meth:`core.window.expanding.ExpandingGroupby.cov` (:issue:`39591`)
- Performance improvement in :func:`unique` for object data type (:issue:`37615`)
- Performance improvement in :class:`core.window.rolling.ExpandingGroupby` aggregation methods (:issue:`39664`)

.. ---------------------------------------------------------------------------

.. _whatsnew_130.bug_fixes:

Bug fixes
~~~~~~~~~

Categorical
^^^^^^^^^^^
- Bug in :class:`CategoricalIndex` incorrectly failing to raise ``TypeError`` when scalar data is passed (:issue:`38614`)
- Bug in ``CategoricalIndex.reindex`` failed when ``Index`` passed with elements all in category (:issue:`28690`)
- Bug where constructing a :class:`Categorical` from an object-dtype array of ``date`` objects did not round-trip correctly with ``astype`` (:issue:`38552`)
- Bug in constructing a :class:`DataFrame` from an ``ndarray`` and a :class:`CategoricalDtype` (:issue:`38857`)
- Bug in :meth:`DataFrame.reindex` was throwing ``IndexError`` when new index contained duplicates and old index was :class:`CategoricalIndex` (:issue:`38906`)
- Bug in setting categorical values into an object-dtype column in a :class:`DataFrame` (:issue:`39136`)
- Bug in :meth:`DataFrame.reindex` was raising ``IndexError`` when new index contained duplicates and old index was :class:`CategoricalIndex` (:issue:`38906`)

Datetimelike
^^^^^^^^^^^^
- Bug in :class:`DataFrame` and :class:`Series` constructors sometimes dropping nanoseconds from :class:`Timestamp` (resp. :class:`Timedelta`) ``data``, with ``dtype=datetime64[ns]`` (resp. ``timedelta64[ns]``) (:issue:`38032`)
- Bug in :meth:`DataFrame.first` and :meth:`Series.first` returning two months for offset one month when first day is last calendar day (:issue:`29623`)
- Bug in constructing a :class:`DataFrame` or :class:`Series` with mismatched ``datetime64`` data and ``timedelta64`` dtype, or vice-versa, failing to raise ``TypeError`` (:issue:`38575`, :issue:`38764`, :issue:`38792`)
- Bug in constructing a :class:`Series` or :class:`DataFrame` with a ``datetime`` object out of bounds for ``datetime64[ns]`` dtype or a ``timedelta`` object out of bounds for ``timedelta64[ns]`` dtype (:issue:`38792`, :issue:`38965`)
- Bug in :meth:`DatetimeIndex.intersection`, :meth:`DatetimeIndex.symmetric_difference`, :meth:`PeriodIndex.intersection`, :meth:`PeriodIndex.symmetric_difference` always returning object-dtype when operating with :class:`CategoricalIndex` (:issue:`38741`)
- Bug in :meth:`Series.where` incorrectly casting ``datetime64`` values to ``int64`` (:issue:`37682`)
- Bug in :class:`Categorical` incorrectly typecasting ``datetime`` object to ``Timestamp`` (:issue:`38878`)
- Bug in comparisons between :class:`Timestamp` object and ``datetime64`` objects just outside the implementation bounds for nanosecond ``datetime64`` (:issue:`39221`)
- Bug in :meth:`Timestamp.round`, :meth:`Timestamp.floor`, :meth:`Timestamp.ceil` for values near the implementation bounds of :class:`Timestamp` (:issue:`39244`)
- Bug in :meth:`Timedelta.round`, :meth:`Timedelta.floor`, :meth:`Timedelta.ceil` for values near the implementation bounds of :class:`Timedelta` (:issue:`38964`)
- Bug in :func:`date_range` incorrectly creating :class:`DatetimeIndex` containing ``NaT`` instead of raising ``OutOfBoundsDatetime`` in corner cases (:issue:`24124`)

Timedelta
^^^^^^^^^
- Bug in constructing :class:`Timedelta` from ``np.timedelta64`` objects with non-nanosecond units that are out of bounds for ``timedelta64[ns]`` (:issue:`38965`)
- Bug in constructing a :class:`TimedeltaIndex` incorrectly accepting ``np.datetime64("NaT")`` objects (:issue:`39462`)
- Bug in constructing :class:`Timedelta` from input string with only symbols and no digits failed to raise an error (:issue:`39710`)

Timezones
^^^^^^^^^
- Bug in different ``tzinfo`` objects representing UTC not being treated as equivalent (:issue:`39216`)
- Bug in ``dateutil.tz.gettz("UTC")`` not being recognized as equivalent to other UTC-representing tzinfos (:issue:`39276`)
-

Numeric
^^^^^^^
- Bug in :meth:`DataFrame.quantile`, :meth:`DataFrame.sort_values` causing incorrect subsequent indexing behavior (:issue:`38351`)
- Bug in :meth:`DataFrame.select_dtypes` with ``include=np.number`` now retains numeric ``ExtensionDtype`` columns (:issue:`35340`)
- Bug in :meth:`DataFrame.mode` and :meth:`Series.mode` not keeping consistent integer :class:`Index` for empty input (:issue:`33321`)
- Bug in :meth:`DataFrame.rank` with ``np.inf`` and mixture of ``np.nan`` and ``np.inf`` (:issue:`32593`)
- Bug in :meth:`DataFrame.rank` with ``axis=0`` and columns holding incomparable types raising ``IndexError`` (:issue:`38932`)
- Bug in :func:`select_dtypes` different behavior between Windows and Linux with ``include="int"`` (:issue:`36569`)
-

Conversion
^^^^^^^^^^
-
-

Strings
^^^^^^^

-
-

Interval
^^^^^^^^
- Bug in :meth:`IntervalIndex.intersection` and :meth:`IntervalIndex.symmetric_difference` always returning object-dtype when operating with :class:`CategoricalIndex` (:issue:`38653`, :issue:`38741`)
- Bug in :meth:`IntervalIndex.intersection` returning duplicates when at least one of both Indexes has duplicates which are present in the other (:issue:`38743`)
- :meth:`IntervalIndex.union`, :meth:`IntervalIndex.intersection`, :meth:`IntervalIndex.difference`, and :meth:`IntervalIndex.symmetric_difference` now cast to the appropriate dtype instead of raising ``TypeError`` when operating with another :class:`IntervalIndex` with incompatible dtype (:issue:`39267`)
- :meth:`PeriodIndex.union`, :meth:`PeriodIndex.intersection`, :meth:`PeriodIndex.symmetric_difference`, :meth:`PeriodIndex.difference` now cast to object dtype instead of raising ``IncompatibleFrequency`` when opearting with another :class:`PeriodIndex` with incompatible dtype (:issue:`??`)

Indexing
^^^^^^^^
- Bug in :meth:`CategoricalIndex.get_indexer` failing to raise ``InvalidIndexError`` when non-unique (:issue:`38372`)
- Bug in inserting many new columns into a :class:`DataFrame` causing incorrect subsequent indexing behavior (:issue:`38380`)
- Bug in :meth:`DataFrame.__setitem__` raising ``ValueError`` when setting multiple values to duplicate columns (:issue:`15695`)
- Bug in :meth:`DataFrame.loc`, :meth:`Series.loc`, :meth:`DataFrame.__getitem__` and :meth:`Series.__getitem__` returning incorrect elements for non-monotonic :class:`DatetimeIndex` for string slices (:issue:`33146`)
- Bug in :meth:`DataFrame.reindex` and :meth:`Series.reindex` with timezone aware indexes raising ``TypeError`` for ``method="ffill"`` and ``method="bfill"`` and specified ``tolerance`` (:issue:`38566`)
- Bug in :meth:`DataFrame.__setitem__` raising ``ValueError`` with empty :class:`DataFrame` and specified columns for string indexer and non empty :class:`DataFrame` to set (:issue:`38831`)
- Bug in :meth:`DataFrame.loc.__setitem__` raising ValueError when expanding unique column for :class:`DataFrame` with duplicate columns (:issue:`38521`)
- Bug in :meth:`DataFrame.iloc.__setitem__` and :meth:`DataFrame.loc.__setitem__` with mixed dtypes when setting with a dictionary value (:issue:`38335`)
- Bug in :meth:`DataFrame.__setitem__` not raising ``ValueError`` when right hand side is a :class:`DataFrame` with wrong number of columns (:issue:`38604`)
- Bug in :meth:`Series.__setitem__` raising ``ValueError`` when setting a :class:`Series` with a scalar indexer (:issue:`38303`)
- Bug in :meth:`DataFrame.loc` dropping levels of :class:`MultiIndex` when :class:`DataFrame` used as input has only one row (:issue:`10521`)
- Bug in :meth:`DataFrame.__getitem__` and :meth:`Series.__getitem__` always raising ``KeyError`` when slicing with existing strings an :class:`Index` with milliseconds (:issue:`33589`)
- Bug in setting ``timedelta64`` or ``datetime64`` values into numeric :class:`Series` failing to cast to object dtype (:issue:`39086`, issue:`39619`)
- Bug in setting :class:`Interval` values into a :class:`Series` or :class:`DataFrame` with mismatched :class:`IntervalDtype` incorrectly casting the new values to the existing dtype (:issue:`39120`)
- Bug in setting ``datetime64`` values into a :class:`Series` with integer-dtype incorrect casting the datetime64 values to integers (:issue:`39266`)
- Bug in :meth:`Index.get_loc` not raising ``KeyError`` when method is specified for ``NaN`` value when ``NaN`` is not in :class:`Index` (:issue:`39382`)
- Bug in incorrectly raising in :meth:`Index.insert`, when setting a new column that cannot be held in the existing ``frame.columns``, or in :meth:`Series.reset_index` or :meth:`DataFrame.reset_index` instead of casting to a compatible dtype (:issue:`39068`)
- Bug in :meth:`RangeIndex.append` where a single object of length 1 was concatenated incorrectly (:issue:`39401`)
- Bug in setting ``numpy.timedelta64`` values into an object-dtype :class:`Series` using a boolean indexer (:issue:`39488`)
- Bug in setting numeric values into a into a boolean-dtypes :class:`Series` using ``at`` or ``iat`` failing to cast to object-dtype (:issue:`39582`)
-

Missing
^^^^^^^

- Bug in :class:`Grouper` now correctly propagates ``dropna`` argument and :meth:`DataFrameGroupBy.transform` now correctly handles missing values for ``dropna=True`` (:issue:`35612`)
-
-

MultiIndex
^^^^^^^^^^

- Bug in :meth:`DataFrame.drop` raising ``TypeError`` when :class:`MultiIndex` is non-unique and ``level`` is not provided (:issue:`36293`)
- Bug in :meth:`MultiIndex.intersection` duplicating ``NaN`` in result (:issue:`38623`)
- Bug in :meth:`MultiIndex.equals` incorrectly returning ``True`` when :class:`MultiIndex` containing ``NaN`` even when they are differently ordered (:issue:`38439`)
- Bug in :meth:`MultiIndex.intersection` always returning empty when intersecting with :class:`CategoricalIndex` (:issue:`38653`)

I/O
^^^

- Bug in :meth:`Index.__repr__` when ``display.max_seq_items=1`` (:issue:`38415`)
- Bug in :func:`read_csv` not recognizing scientific notation if decimal is set for ``engine="python"`` (:issue:`31920`)
- Bug in :func:`read_csv` interpreting ``NA`` value as comment, when ``NA`` does contain the comment string fixed for ``engine="python"`` (:issue:`34002`)
- Bug in :func:`read_csv` raising ``IndexError`` with multiple header columns and ``index_col`` specified when file has no data rows (:issue:`38292`)
- Bug in :func:`read_csv` not accepting ``usecols`` with different length than ``names`` for ``engine="python"`` (:issue:`16469`)
- Bug in :meth:`read_csv` returning object dtype when ``delimiter=","`` with ``usecols`` and ``parse_dates`` specified for ``engine="python"`` (:issue:`35873`)
- Bug in :func:`read_csv` raising ``TypeError`` when ``names`` and ``parse_dates`` is specified for ``engine="c"`` (:issue:`33699`)
- Bug in :func:`read_clipboard`, :func:`DataFrame.to_clipboard` not working in WSL (:issue:`38527`)
- Allow custom error values for parse_dates argument of :func:`read_sql`, :func:`read_sql_query` and :func:`read_sql_table` (:issue:`35185`)
- Bug in :func:`to_hdf` raising ``KeyError`` when trying to apply for subclasses of ``DataFrame`` or ``Series`` (:issue:`33748`)
- Bug in :meth:`~HDFStore.put` raising a wrong ``TypeError`` when saving a DataFrame with non-string dtype (:issue:`34274`)
- Bug in :func:`json_normalize` resulting in the first element of a generator object not being included in the returned ``DataFrame`` (:issue:`35923`)
- Bug in :func:`read_csv` apllying thousands separator to date columns when column should be parsed for dates and ``usecols`` is specified for ``engine="python"`` (:issue:`39365`)
- Bug in :func:`read_excel` forward filling :class:`MultiIndex` names with multiple header and index columns specified (:issue:`34673`)
- :func:`read_excel` now respects :func:`set_option` (:issue:`34252`)
- Bug in :func:`read_csv` not switching ``true_values`` and ``false_values`` for nullable ``boolean`` dtype (:issue:`34655`)
- Bug in :func:`read_json` when ``orient="split"`` does not maintain numeric string index (:issue:`28556`)
- :meth:`read_sql` returned an empty generator if ``chunksize`` was no-zero and the query returned no results. Now returns a generator with a single empty dataframe (:issue:`34411`)
- Bug in :func:`read_hdf` returning unexpected records when filtering on categorical string columns using ``where`` parameter (:issue:`39189`)

Period
^^^^^^
- Comparisons of :class:`Period` objects or :class:`Index`, :class:`Series`, or :class:`DataFrame` with mismatched ``PeriodDtype`` now behave like other mismatched-type comparisons, returning ``False`` for equals, ``True`` for not-equal, and raising ``TypeError`` for inequality checks (:issue:`39274`)
-
-

Plotting
^^^^^^^^

- Bug in :func:`scatter_matrix` raising when 2d ``ax`` argument passed (:issue:`16253`)
- Prevent warnings when matplotlib's ``constrained_layout`` is enabled (:issue:`25261`)
-

Groupby/resample/rolling
^^^^^^^^^^^^^^^^^^^^^^^^
- Bug in :meth:`DataFrameGroupBy.agg` and :meth:`SeriesGroupBy.agg` with :class:`PeriodDtype` columns incorrectly casting results too aggressively (:issue:`38254`)
- Bug in :meth:`SeriesGroupBy.value_counts` where unobserved categories in a grouped categorical series were not tallied (:issue:`38672`)
- Bug in :meth:`SeriesGroupBy.value_counts` where error was raised on an empty series (:issue:`39172`)
- Bug in :meth:`.GroupBy.indices` would contain non-existent indices when null values were present in the groupby keys (:issue:`9304`)
- Fixed bug in :meth:`DataFrameGroupBy.sum` and :meth:`SeriesGroupBy.sum` causing loss of precision through using Kahan summation (:issue:`38778`)
- Fixed bug in :meth:`DataFrameGroupBy.cumsum`, :meth:`SeriesGroupBy.cumsum`, :meth:`DataFrameGroupBy.mean` and :meth:`SeriesGroupBy.mean` causing loss of precision through using Kahan summation (:issue:`38934`)
- Bug in :meth:`.Resampler.aggregate` and :meth:`DataFrame.transform` raising ``TypeError`` instead of ``SpecificationError`` when missing keys had mixed dtypes (:issue:`39025`)
- Bug in :meth:`.DataFrameGroupBy.idxmin` and :meth:`.DataFrameGroupBy.idxmax` with ``ExtensionDtype`` columns (:issue:`38733`)
- Bug in :meth:`Series.resample` would raise when the index was a :class:`PeriodIndex` consisting of ``NaT`` (:issue:`39227`)
<<<<<<< HEAD
- Bug in :meth:`.GroupBy.mean`, :meth:`.GroupBy.median` and :meth:`DataFrame.pivot_table` not propagating metadata (:issue:`28283`)
-
=======
- Bug in :meth:`core.window.rolling.RollingGroupby.corr` and :meth:`core.window.expanding.ExpandingGroupby.corr` where the groupby column would return 0 instead of ``np.nan`` when providing ``other`` that was longer than each group (:issue:`39591`)
- Bug in :meth:`core.window.expanding.ExpandingGroupby.corr` and :meth:`core.window.expanding.ExpandingGroupby.cov` where 1 would be returned instead of ``np.nan`` when providing ``other`` that was longer than each group (:issue:`39591`)
>>>>>>> a85b3b39

Reshaping
^^^^^^^^^
- Bug in :func:`merge` raising error when performing an inner join with partial index and ``right_index`` when no overlap between indices (:issue:`33814`)
- Bug in :meth:`DataFrame.unstack` with missing levels led to incorrect index names (:issue:`37510`)
- Bug in :func:`join` over :class:`MultiIndex` returned wrong result, when one of both indexes had only one level (:issue:`36909`)
- :meth:`merge_asof` raises ``ValueError`` instead of cryptic ``TypeError`` in case of non-numerical merge columns (:issue:`29130`)
- Bug in :meth:`DataFrame.join` not assigning values correctly when having :class:`MultiIndex` where at least one dimension is from dtype ``Categorical`` with non-alphabetically sorted categories (:issue:`38502`)
- :meth:`Series.value_counts` and :meth:`Series.mode` return consistent keys in original order (:issue:`12679`, :issue:`11227` and :issue:`39007`)
- Bug in :meth:`DataFrame.stack` not handling ``NaN`` in :class:`MultiIndex` columns correct (:issue:`39481`)
- Bug in :meth:`DataFrame.apply` would give incorrect results when used with a string argument and ``axis=1`` when the axis argument was not supported and now raises a ``ValueError`` instead (:issue:`39211`)
- Bug in :meth:`DataFrame.sort_values` not reshaping index correctly after sorting on columns, when ``ignore_index=True`` (:issue:`39464`)
- Bug in :meth:`DataFrame.append` returning incorrect dtypes with combinations of ``ExtensionDtype`` dtypes (:issue:`39454`)

Sparse
^^^^^^

- Bug in :meth:`DataFrame.sparse.to_coo` raising ``KeyError`` with columns that are a numeric :class:`Index` without a 0 (:issue:`18414`)
- Bug in :meth:`SparseArray.astype` with ``copy=False`` producing incorrect results when going from integer dtype to floating dtype (:issue:`34456`)
-

ExtensionArray
^^^^^^^^^^^^^^

- Bug in :meth:`DataFrame.where` when ``other`` is a :class:`Series` with :class:`ExtensionArray` dtype (:issue:`38729`)
- Fixed bug where :meth:`Series.idxmax`, :meth:`Series.idxmin` and ``argmax/min`` fail when the underlying data is :class:`ExtensionArray` (:issue:`32749`, :issue:`33719`, :issue:`36566`)
-

Other
^^^^^
- Bug in :class:`Index` constructor sometimes silently ignorning a specified ``dtype`` (:issue:`38879`)
- Bug in constructing a :class:`Series` from a list and a :class:`PandasDtype` (:issue:`39357`)
- Bug in :class:`Styler` which caused CSS to duplicate on multiple renders. (:issue:`39395`)
- ``inspect.getmembers(Series)`` no longer raises an ``AbstractMethodError`` (:issue:`38782`)
- :meth:`Index.where` behavior now mirrors :meth:`Index.putmask` behavior, i.e. ``index.where(mask, other)`` matches ``index.putmask(~mask, other)`` (:issue:`39412`)
- Bug in :func:`pandas.testing.assert_series_equal`, :func:`pandas.testing.assert_frame_equal`, :func:`pandas.testing.assert_index_equal` and :func:`pandas.testing.assert_extension_array_equal` incorrectly raising when an attribute has an unrecognized NA type (:issue:`39461`)
- Bug in :class:`Styler` where ``subset`` arg in methods raised an error for some valid multiindex slices (:issue:`33562`)
- :class:`Styler` rendered HTML output minor alterations to support w3 good code standard (:issue:`39626`)
- Bug in :meth:`DataFrame.equals`, :meth:`Series.equals`, :meth:`Index.equals` with object-dtype containing ``np.datetime64("NaT")`` or ``np.timedelta64("NaT")`` (:issue:`39650`)


.. ---------------------------------------------------------------------------

.. _whatsnew_130.contributors:

Contributors
~~~~~~~~~~~~<|MERGE_RESOLUTION|>--- conflicted
+++ resolved
@@ -414,13 +414,10 @@
 - Bug in :meth:`.Resampler.aggregate` and :meth:`DataFrame.transform` raising ``TypeError`` instead of ``SpecificationError`` when missing keys had mixed dtypes (:issue:`39025`)
 - Bug in :meth:`.DataFrameGroupBy.idxmin` and :meth:`.DataFrameGroupBy.idxmax` with ``ExtensionDtype`` columns (:issue:`38733`)
 - Bug in :meth:`Series.resample` would raise when the index was a :class:`PeriodIndex` consisting of ``NaT`` (:issue:`39227`)
-<<<<<<< HEAD
-- Bug in :meth:`.GroupBy.mean`, :meth:`.GroupBy.median` and :meth:`DataFrame.pivot_table` not propagating metadata (:issue:`28283`)
--
-=======
 - Bug in :meth:`core.window.rolling.RollingGroupby.corr` and :meth:`core.window.expanding.ExpandingGroupby.corr` where the groupby column would return 0 instead of ``np.nan`` when providing ``other`` that was longer than each group (:issue:`39591`)
 - Bug in :meth:`core.window.expanding.ExpandingGroupby.corr` and :meth:`core.window.expanding.ExpandingGroupby.cov` where 1 would be returned instead of ``np.nan`` when providing ``other`` that was longer than each group (:issue:`39591`)
->>>>>>> a85b3b39
+- Bug in :meth:`.GroupBy.mean`, :meth:`.GroupBy.median` and :meth:`DataFrame.pivot_table` not propagating metadata (:issue:`28283`)
+-
 
 Reshaping
 ^^^^^^^^^
