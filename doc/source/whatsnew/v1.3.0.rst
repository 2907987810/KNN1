--- conflicted
+++ resolved
@@ -228,11 +228,8 @@
 - Constructing a :class:`DataFrame` or :class:`Series` with the ``data`` argument being a Python iterable that is *not* a NumPy ``ndarray`` consisting of NumPy scalars will now result in a dtype with a precision the maximum of the NumPy scalars; this was already the case when ``data`` is a NumPy ``ndarray`` (:issue:`40908`)
 - Add keyword ``sort`` to :func:`pivot_table` to allow non-sorting of the result (:issue:`39143`)
 - Add keyword ``dropna`` to :meth:`DataFrame.value_counts` to allow counting rows that include ``NA`` values (:issue:`41325`)
-<<<<<<< HEAD
+- :meth:`Series.replace` will now cast results to ``PeriodDtype`` where possible instead of ``object`` dtype (:issue:`41526`)
 - :class:`DataFrameGroupBy` operations with ``as_index=False`` now correctly retain ``ExtensionDtype`` dtypes for columns being grouped on (:issue:`41373`)
-=======
-- :meth:`Series.replace` will now cast results to ``PeriodDtype`` where possible instead of ``object`` dtype (:issue:`41526`)
->>>>>>> 20681c9c
 
 .. ---------------------------------------------------------------------------
 
