.. _whatsnew_130:

What's new in 1.3.0 (??)
------------------------

These are the changes in pandas 1.3.0. See :ref:`release` for a full changelog
including other versions of pandas.

{{ header }}

.. warning::

   When reading new Excel 2007+ (``.xlsx``) files, the default argument
   ``engine=None`` to :func:`~pandas.read_excel` will now result in using the
   `openpyxl <https://openpyxl.readthedocs.io/en/stable/>`_ engine in all cases
   when the option :attr:`io.excel.xlsx.reader` is set to ``"auto"``.
   Previously, some cases would use the
   `xlrd <https://xlrd.readthedocs.io/en/latest/>`_ engine instead. See
   :ref:`What's new 1.2.0 <whatsnew_120>` for background on this change.

.. ---------------------------------------------------------------------------

Enhancements
~~~~~~~~~~~~

.. _whatsnew_130.read_csv_json_http_headers:

Custom HTTP(s) headers when reading csv or json files
^^^^^^^^^^^^^^^^^^^^^^^^^^^^^^^^^^^^^^^^^^^^^^^^^^^^^

When reading from a remote URL that is not handled by fsspec (ie. HTTP and
HTTPS) the dictionary passed to ``storage_options`` will be used to create the
headers included in the request.  This can be used to control the User-Agent
header or send other custom headers (:issue:`36688`).
For example:

.. ipython:: python

    headers = {"User-Agent": "pandas"}
    df = pd.read_csv(
        "https://download.bls.gov/pub/time.series/cu/cu.item",
        sep="\t",
        storage_options=headers
    )

.. _whatsnew_130.read_to_xml:

Read and write XML documents
^^^^^^^^^^^^^^^^^^^^^^^^^^^^

We added I/O support to read and render shallow versions of `XML`_ documents with
:func:`pandas.read_xml` and :meth:`DataFrame.to_xml`. Using `lxml`_ as parser,
both XPath 1.0 and XSLT 1.0 is available. (:issue:`27554`)

.. _XML: https://www.w3.org/standards/xml/core
.. _lxml: https://lxml.de

.. code-block:: ipython

    In [1]: xml = """<?xml version='1.0' encoding='utf-8'?>
       ...: <data>
       ...:  <row>
       ...:     <shape>square</shape>
       ...:     <degrees>360</degrees>
       ...:     <sides>4.0</sides>
       ...:  </row>
       ...:  <row>
       ...:     <shape>circle</shape>
       ...:     <degrees>360</degrees>
       ...:     <sides/>
       ...:  </row>
       ...:  <row>
       ...:     <shape>triangle</shape>
       ...:     <degrees>180</degrees>
       ...:     <sides>3.0</sides>
       ...:  </row>
       ...:  </data>"""

    In [2]: df = pd.read_xml(xml)
    In [3]: df
    Out[3]:
          shape  degrees  sides
    0    square      360    4.0
    1    circle      360    NaN
    2  triangle      180    3.0

    In [4]: df.to_xml()
    Out[4]:
    <?xml version='1.0' encoding='utf-8'?>
    <data>
      <row>
        <index>0</index>
        <shape>square</shape>
        <degrees>360</degrees>
        <sides>4.0</sides>
      </row>
      <row>
        <index>1</index>
        <shape>circle</shape>
        <degrees>360</degrees>
        <sides/>
      </row>
      <row>
        <index>2</index>
        <shape>triangle</shape>
        <degrees>180</degrees>
        <sides>3.0</sides>
      </row>
    </data>

For more, see :ref:`io.xml` in the user guide on IO tools.

Styler Upgrades
^^^^^^^^^^^^^^^

We provided some focused development on :class:`.Styler`, including altering methods
to accept more universal CSS language for arguments, such as ``'color:red;'`` instead of
``[('color', 'red')]`` (:issue:`39564`). This is also added to the built-in methods
to allow custom CSS highlighting instead of default background coloring (:issue:`40242`).
Enhancements to other built-in methods include extending the :meth:`.Styler.background_gradient`
method to shade elements based on a given gradient map and not be restricted only to
values in the DataFrame (:issue:`39930` :issue:`22727` :issue:`28901`).

The :meth:`.Styler.apply` now consistently allows functions with ``ndarray`` output to
allow more flexible development of UDFs when ``axis`` is ``None`` ``0`` or ``1`` (:issue:`39393`).

:meth:`.Styler.set_tooltips` is a new method that allows adding on hover tooltips to
enhance interactive displays (:issue:`35643`). :meth:`.Styler.set_td_classes`, which was recently
introduced in v1.2.0 (:issue:`36159`) to allow adding specific CSS classes to data cells, has
been made as performant as :meth:`.Styler.apply` and :meth:`.Styler.applymap` (:issue:`40453`),
if not more performant in some cases. The overall performance of HTML
render times has been considerably improved to
match :meth:`DataFrame.to_html` (:issue:`39952` :issue:`37792` :issue:`40425`).

The :meth:`.Styler.format` has had upgrades to easily format missing data,
precision, and perform HTML escaping (:issue:`40437` :issue:`40134`). There have been numerous other bug fixes to
properly format HTML and eliminate some inconsistencies (:issue:`39942` :issue:`40356` :issue:`39807` :issue:`39889` :issue:`39627`)

Documentation has also seen major revisions in light of new features (:issue:`39720` :issue:`39317` :issue:`40493`)

.. _whatsnew_130.dataframe_honors_copy_with_dict:

DataFrame constructor honors ``copy=False`` with dict
^^^^^^^^^^^^^^^^^^^^^^^^^^^^^^^^^^^^^^^^^^^^^^^^^^^^^

When passing a dictionary to :class:`DataFrame` with ``copy=False``,
a copy will no longer be made (:issue:`32960`)

.. ipython:: python

    arr = np.array([1, 2, 3])
    df = pd.DataFrame({"A": arr, "B": arr.copy()}, copy=False)
    df

``df["A"]`` remains a view on ``arr``:

.. ipython:: python

    arr[0] = 0
    assert df.iloc[0, 0] == 0

The default behavior when not passing ``copy`` will remain unchanged, i.e.
a copy will be made.

Centered Datetime-Like Rolling Windows
^^^^^^^^^^^^^^^^^^^^^^^^^^^^^^^^^^^^^^

When performing rolling calculations on :class:`DataFrame` and :class:`Series`
objects with a datetime-like index, a centered datetime-like window can now be
used (:issue:`38780`).
For example:

.. ipython:: python

    df = pd.DataFrame(
        {"A": [0, 1, 2, 3, 4]}, index=pd.date_range("2020", periods=5, freq="1D")
    )
    df
    df.rolling("2D", center=True).mean()


.. _whatsnew_130.enhancements.other:

Other enhancements
^^^^^^^^^^^^^^^^^^

- :class:`Rolling` and :class:`Expanding` now support a ``method`` argument with a ``'table'`` option that performs the windowing operation over an entire :class:`DataFrame`. See ref:`window.overview` for performance and functional benefits (:issue:`15095`, :issue:`38995`)
- Added :meth:`MultiIndex.dtypes` (:issue:`37062`)
- Added ``end`` and ``end_day`` options for ``origin`` in :meth:`DataFrame.resample` (:issue:`37804`)
- Improve error message when ``usecols`` and ``names`` do not match for :func:`read_csv` and ``engine="c"`` (:issue:`29042`)
- Improved consistency of error message when passing an invalid ``win_type`` argument in :class:`Window` (:issue:`15969`)
- :func:`pandas.read_sql_query` now accepts a ``dtype`` argument to cast the columnar data from the SQL database based on user input (:issue:`10285`)
- Improved integer type mapping from pandas to SQLAlchemy when using :meth:`DataFrame.to_sql` (:issue:`35076`)
- :func:`to_numeric` now supports downcasting of nullable ``ExtensionDtype`` objects (:issue:`33013`)
- Add support for dict-like names in :class:`MultiIndex.set_names` and :class:`MultiIndex.rename` (:issue:`20421`)
- :func:`pandas.read_excel` can now auto detect .xlsb files (:issue:`35416`)
- :meth:`.Rolling.sum`, :meth:`.Expanding.sum`, :meth:`.Rolling.mean`, :meth:`.Expanding.mean`, :meth:`.Rolling.median`, :meth:`.Expanding.median`, :meth:`.Rolling.max`, :meth:`.Expanding.max`, :meth:`.Rolling.min`, and :meth:`.Expanding.min` now support ``Numba`` execution with the ``engine`` keyword (:issue:`38895`)
- :meth:`DataFrame.apply` can now accept NumPy unary operators as strings, e.g. ``df.apply("sqrt")``, which was already the case for :meth:`Series.apply` (:issue:`39116`)
- :meth:`DataFrame.apply` can now accept non-callable DataFrame properties as strings, e.g. ``df.apply("size")``, which was already the case for :meth:`Series.apply` (:issue:`39116`)
- :meth:`DataFrame.applymap` can now accept kwargs to pass on to func (:issue:`39987`)
- Disallow :class:`DataFrame` indexer for ``iloc`` for :meth:`Series.__getitem__` and :meth:`DataFrame.__getitem__`, (:issue:`39004`)
- :meth:`Series.apply` can now accept list-like or dictionary-like arguments that aren't lists or dictionaries, e.g. ``ser.apply(np.array(["sum", "mean"]))``, which was already the case for :meth:`DataFrame.apply` (:issue:`39140`)
- :meth:`DataFrame.plot.scatter` can now accept a categorical column as the argument to ``c`` (:issue:`12380`, :issue:`31357`)
- :meth:`.Styler.set_tooltips` allows on hover tooltips to be added to styled HTML dataframes (:issue:`35643`, :issue:`21266`, :issue:`39317`, :issue:`39708`, :issue:`40284`)
- :meth:`.Styler.set_table_styles` amended to optionally allow certain css-string input arguments (:issue:`39564`)
- :meth:`.Styler.apply` now more consistently accepts ndarray function returns, i.e. in all cases for ``axis`` is ``0, 1 or None`` (:issue:`39359`)
- :meth:`.Styler.apply` and :meth:`.Styler.applymap` now raise errors if wrong format CSS is passed on render (:issue:`39660`)
- :meth:`.Styler.format` adds keyword argument ``escape`` for optional HTML escaping (:issue:`40437`)
- :meth:`.Styler.background_gradient` now allows the ability to supply a specific gradient map (:issue:`22727`)
- :meth:`.Styler.clear` now clears :attr:`Styler.hidden_index` and :attr:`Styler.hidden_columns` as well (:issue:`40484`)
- Builtin highlighting methods in :class:`Styler` have a more consistent signature and css customisability (:issue:`40242`)
- :meth:`.Styler.highlight_between` added to list of builtin styling methods (:issue:`39821`)
- :meth:`Series.loc.__getitem__` and :meth:`Series.loc.__setitem__` with :class:`MultiIndex` now raising helpful error message when indexer has too many dimensions (:issue:`35349`)
- :meth:`pandas.read_stata` and :class:`StataReader` support reading data from compressed files.
- Add support for parsing ``ISO 8601``-like timestamps with negative signs to :meth:`pandas.Timedelta` (:issue:`37172`)
- Add support for unary operators in :class:`FloatingArray` (:issue:`38749`)
- :class:`RangeIndex` can now be constructed by passing a ``range`` object directly e.g. ``pd.RangeIndex(range(3))`` (:issue:`12067`)
- :meth:`round` being enabled for the nullable integer and floating dtypes (:issue:`38844`)
- :meth:`pandas.read_csv` and :meth:`pandas.read_json` expose the argument ``encoding_errors`` to control how encoding errors are handled (:issue:`39450`)
<<<<<<< HEAD
- Enable streaming streaming for queries which use chunking (:issue:`40796`)
=======
- :meth:`.GroupBy.any` and :meth:`.GroupBy.all` use Kleene logic with nullable data types (:issue:`37506`)
- :meth:`.GroupBy.any` and :meth:`.GroupBy.all` return a ``BooleanDtype`` for columns with nullable data types (:issue:`33449`)
-
>>>>>>> 04f9a4b1

.. ---------------------------------------------------------------------------

.. _whatsnew_130.notable_bug_fixes:

Notable bug fixes
~~~~~~~~~~~~~~~~~

These are bug fixes that might have notable behavior changes.

``Categorical.unique`` now always maintains same dtype as original
^^^^^^^^^^^^^^^^^^^^^^^^^^^^^^^^^^^^^^^^^^^^^^^^^^^^^^^^^^^^^^^^^^

Previously, when calling :meth:`~Categorical.unique` with categorical data, unused categories in the new array
would be removed, meaning that the dtype of the new array would be different than the
original, if some categories are not present in the unique array (:issue:`18291`)

As an example of this, given:

.. ipython:: python

        dtype = pd.CategoricalDtype(['bad', 'neutral', 'good'], ordered=True)
        cat = pd.Categorical(['good', 'good', 'bad', 'bad'], dtype=dtype)
        original = pd.Series(cat)
        unique = original.unique()

*pandas < 1.3.0*:

.. code-block:: ipython

    In [1]: unique
    ['good', 'bad']
    Categories (2, object): ['bad' < 'good']
    In [2]: original.dtype == unique.dtype
    False

*pandas >= 1.3.0*

.. ipython:: python

        unique
        original.dtype == unique.dtype

Preserve dtypes in  :meth:`~pandas.DataFrame.combine_first`
^^^^^^^^^^^^^^^^^^^^^^^^^^^^^^^^^^^^^^^^^^^^^^^^^^^^^^^^^^^

:meth:`~pandas.DataFrame.combine_first` will now preserve dtypes (:issue:`7509`)

.. ipython:: python

   df1 = pd.DataFrame({"A": [1, 2, 3], "B": [1, 2, 3]}, index=[0, 1, 2])
   df1
   df2 = pd.DataFrame({"B": [4, 5, 6], "C": [1, 2, 3]}, index=[2, 3, 4])
   df2
   combined = df1.combine_first(df2)

*pandas 1.2.x*

.. code-block:: ipython

   In [1]: combined.dtypes
   Out[2]:
   A    float64
   B    float64
   C    float64
   dtype: object

*pandas 1.3.0*

.. ipython:: python

   combined.dtypes


Try operating inplace when setting values with ``loc`` and ``iloc``
^^^^^^^^^^^^^^^^^^^^^^^^^^^^^^^^^^^^^^^^^^^^^^^^^^^^^^^^^^^^^^^^^^^

When setting an entire column using ``loc`` or ``iloc``, pandas will try to
insert the values into the existing data rather than create an entirely new array.

.. ipython:: python

   df = pd.DataFrame(range(3), columns=["A"], dtype="float64")
   values = df.values
   new = np.array([5, 6, 7], dtype="int64")
   df.loc[[0, 1, 2], "A"] = new

In both the new and old behavior, the data in ``values`` is overwritten, but in
the old behavior the dtype of ``df["A"]`` changed to ``int64``.

*pandas 1.2.x*

.. code-block:: ipython

   In [1]: df.dtypes
   Out[1]:
   A    int64
   dtype: object
   In [2]: np.shares_memory(df["A"].values, new)
   Out[2]: False
   In [3]: np.shares_memory(df["A"].values, values)
   Out[3]: False

In pandas 1.3.0, ``df`` continues to share data with ``values``

*pandas 1.3.0*

.. ipython:: python

   df.dtypes
   np.shares_memory(df["A"], new)
   np.shares_memory(df["A"], values)


.. _whatsnew_130.notable_bug_fixes.setitem_never_inplace:

Never Operate Inplace When Setting ``frame[keys] = values``
^^^^^^^^^^^^^^^^^^^^^^^^^^^^^^^^^^^^^^^^^^^^^^^^^^^^^^^^^^^

When setting multiple columns using ``frame[keys] = values`` new arrays will
replace pre-existing arrays for these keys, which will *not* be over-written
(:issue:`39510`).  As a result, the columns will retain the dtype(s) of ``values``,
never casting to the dtypes of the existing arrays.

.. ipython:: python

   df = pd.DataFrame(range(3), columns=["A"], dtype="float64")
   df[["A"]] = 5

In the old behavior, ``5`` was cast to ``float64`` and inserted into the existing
array backing ``df``:

*pandas 1.2.x*

.. code-block:: ipython

   In [1]: df.dtypes
   Out[1]:
   A    float64

In the new behavior, we get a new array, and retain an integer-dtyped ``5``:

*pandas 1.3.0*

.. ipython:: python

   df.dtypes


.. _whatsnew_130.notable_bug_fixes.setitem_with_bool_casting:

Consistent Casting With Setting Into Boolean Series
^^^^^^^^^^^^^^^^^^^^^^^^^^^^^^^^^^^^^^^^^^^^^^^^^^^

Setting non-boolean values into a :class:`Series with ``dtype=bool`` consistently
cast to ``dtype=object`` (:issue:`38709`)

.. ipython:: python

   orig = pd.Series([True, False])
   ser = orig.copy()
   ser.iloc[1] = np.nan
   ser2 = orig.copy()
   ser2.iloc[1] = 2.0

*pandas 1.2.x*

.. code-block:: ipython

   In [1]: ser
   Out [1]:
   0    1.0
   1    NaN
   dtype: float64

   In [2]:ser2
   Out [2]:
   0    True
   1     2.0
   dtype: object

*pandas 1.3.0*

.. ipython:: python

   ser
   ser2


.. _whatsnew_130.notable_bug_fixes.rolling_groupby_column:

GroupBy.rolling no longer returns grouped-by column in values
^^^^^^^^^^^^^^^^^^^^^^^^^^^^^^^^^^^^^^^^^^^^^^^^^^^^^^^^^^^^^

The group-by column will now be dropped from the result of a
``groupby.rolling`` operation (:issue:`32262`)

.. ipython:: python

    df = pd.DataFrame({"A": [1, 1, 2, 3], "B": [0, 1, 2, 3]})
    df

*Previous behavior*:

.. code-block:: ipython

    In [1]: df.groupby("A").rolling(2).sum()
    Out[1]:
           A    B
    A
    1 0  NaN  NaN
    1    2.0  1.0
    2 2  NaN  NaN
    3 3  NaN  NaN

*New behavior*:

.. ipython:: python

    df.groupby("A").rolling(2).sum()

.. _whatsnew_130.notable_bug_fixes.rolling_var_precision:

Removed artificial truncation in rolling variance and standard deviation
^^^^^^^^^^^^^^^^^^^^^^^^^^^^^^^^^^^^^^^^^^^^^^^^^^^^^^^^^^^^^^^^^^^^^^^^

:meth:`core.window.Rolling.std` and :meth:`core.window.Rolling.var` will no longer
artificially truncate results that are less than ``~1e-8`` and ``~1e-15`` respectively to
zero (:issue:`37051`, :issue:`40448`, :issue:`39872`).

However, floating point artifacts may now exist in the results when rolling over larger values.

.. ipython:: python

   s = pd.Series([7, 5, 5, 5])
   s.rolling(3).var()

.. _whatsnew_130.notable_bug_fixes.rolling_groupby_multiindex:

GroupBy.rolling with MultiIndex no longer drops levels in the result
^^^^^^^^^^^^^^^^^^^^^^^^^^^^^^^^^^^^^^^^^^^^^^^^^^^^^^^^^^^^^^^^^^^^

:class:`core.window.rolling.RollingGroupby` will no longer drop levels of a :class:`DataFrame`
with a :class:`MultiIndex` in the result. This can lead to a perceived duplication of levels in the resulting
:class:`MultiIndex`, but this change restores the behavior that was present in version 1.1.3 (:issue:`38787`, :issue:`38523`).


.. ipython:: python

   index = pd.MultiIndex.from_tuples([('idx1', 'idx2')], names=['label1', 'label2'])
   df = pd.DataFrame({'a': [1], 'b': [2]}, index=index)
   df

*Previous behavior*:

.. code-block:: ipython

    In [1]: df.groupby('label1').rolling(1).sum()
    Out[1]:
              a    b
    label1
    idx1    1.0  2.0

*New behavior*:

.. ipython:: python

    df.groupby('label1').rolling(1).sum()


.. _whatsnew_130.api_breaking.deps:

Increased minimum versions for dependencies
^^^^^^^^^^^^^^^^^^^^^^^^^^^^^^^^^^^^^^^^^^^
Some minimum supported versions of dependencies were updated.
If installed, we now require:

+-----------------+-----------------+----------+---------+
| Package         | Minimum Version | Required | Changed |
+=================+=================+==========+=========+
| numpy           | 1.17.3          |    X     |    X    |
+-----------------+-----------------+----------+---------+
| pytz            | 2017.3          |    X     |         |
+-----------------+-----------------+----------+---------+
| python-dateutil | 2.7.3           |    X     |         |
+-----------------+-----------------+----------+---------+
| bottleneck      | 1.2.1           |          |         |
+-----------------+-----------------+----------+---------+
| numexpr         | 2.6.8           |          |         |
+-----------------+-----------------+----------+---------+
| pytest (dev)    | 5.0.1           |          |         |
+-----------------+-----------------+----------+---------+
| mypy (dev)      | 0.800           |          |    X    |
+-----------------+-----------------+----------+---------+
| setuptools      | 38.6.0          |          |    X    |
+-----------------+-----------------+----------+---------+

For `optional libraries <https://pandas.pydata.org/docs/getting_started/install.html>`_ the general recommendation is to use the latest version.
The following table lists the lowest version per library that is currently being tested throughout the development of pandas.
Optional libraries below the lowest tested version may still work, but are not considered supported.

+-----------------+-----------------+---------+
| Package         | Minimum Version | Changed |
+=================+=================+=========+
| beautifulsoup4  | 4.6.0           |         |
+-----------------+-----------------+---------+
| fastparquet     | 0.4.0           |    X    |
+-----------------+-----------------+---------+
| fsspec          | 0.7.4           |         |
+-----------------+-----------------+---------+
| gcsfs           | 0.6.0           |         |
+-----------------+-----------------+---------+
| lxml            | 4.3.0           |         |
+-----------------+-----------------+---------+
| matplotlib      | 2.2.3           |         |
+-----------------+-----------------+---------+
| numba           | 0.46.0          |         |
+-----------------+-----------------+---------+
| openpyxl        | 3.0.0           |    X    |
+-----------------+-----------------+---------+
| pyarrow         | 0.15.0          |         |
+-----------------+-----------------+---------+
| pymysql         | 0.8.1           |    X    |
+-----------------+-----------------+---------+
| pytables        | 3.5.1           |         |
+-----------------+-----------------+---------+
| s3fs            | 0.4.0           |         |
+-----------------+-----------------+---------+
| scipy           | 1.2.0           |         |
+-----------------+-----------------+---------+
| sqlalchemy      | 1.2.8           |         |
+-----------------+-----------------+---------+
| tabulate        | 0.8.7           |    X    |
+-----------------+-----------------+---------+
| xarray          | 0.12.0          |         |
+-----------------+-----------------+---------+
| xlrd            | 1.2.0           |         |
+-----------------+-----------------+---------+
| xlsxwriter      | 1.0.2           |         |
+-----------------+-----------------+---------+
| xlwt            | 1.3.0           |         |
+-----------------+-----------------+---------+
| pandas-gbq      | 0.12.0          |         |
+-----------------+-----------------+---------+

See :ref:`install.dependencies` and :ref:`install.optional_dependencies` for more.

.. _whatsnew_130.api.other:

Other API changes
^^^^^^^^^^^^^^^^^
- Partially initialized :class:`CategoricalDtype` (i.e. those with ``categories=None`` objects will no longer compare as equal to fully initialized dtype objects.
- Accessing ``_constructor_expanddim`` on a :class:`DataFrame` and ``_constructor_sliced`` on a :class:`Series` now raise an ``AttributeError``. Previously a ``NotImplementedError`` was raised (:issue:`38782`)
-

Build
=====

- Documentation in ``.pptx`` and ``.pdf`` formats are no longer included in wheels or source distributions. (:issue:`30741`)

.. ---------------------------------------------------------------------------

.. _whatsnew_130.deprecations:

Deprecations
~~~~~~~~~~~~
- Deprecated allowing scalars to be passed to the :class:`Categorical` constructor (:issue:`38433`)
- Deprecated allowing subclass-specific keyword arguments in the :class:`Index` constructor, use the specific subclass directly instead (:issue:`14093`, :issue:`21311`, :issue:`22315`, :issue:`26974`)
- Deprecated ``astype`` of datetimelike (``timedelta64[ns]``, ``datetime64[ns]``, ``Datetime64TZDtype``, ``PeriodDtype``) to integer dtypes, use ``values.view(...)`` instead (:issue:`38544`)
- Deprecated :meth:`MultiIndex.is_lexsorted` and :meth:`MultiIndex.lexsort_depth`, use :meth:`MultiIndex.is_monotonic_increasing` instead (:issue:`32259`)
- Deprecated keyword ``try_cast`` in :meth:`Series.where`, :meth:`Series.mask`, :meth:`DataFrame.where`, :meth:`DataFrame.mask`; cast results manually if desired (:issue:`38836`)
- Deprecated comparison of :class:`Timestamp` object with ``datetime.date`` objects.  Instead of e.g. ``ts <= mydate`` use ``ts <= pd.Timestamp(mydate)`` or ``ts.date() <= mydate`` (:issue:`36131`)
- Deprecated :attr:`Rolling.win_type` returning ``"freq"`` (:issue:`38963`)
- Deprecated :attr:`Rolling.is_datetimelike` (:issue:`38963`)
- Deprecated :class:`DataFrame` indexer for :meth:`Series.__setitem__` and :meth:`DataFrame.__setitem__` (:issue:`39004`)
- Deprecated :meth:`core.window.ewm.ExponentialMovingWindow.vol` (:issue:`39220`)
- Using ``.astype`` to convert between ``datetime64[ns]`` dtype and :class:`DatetimeTZDtype` is deprecated and will raise in a future version, use ``obj.tz_localize`` or ``obj.dt.tz_localize`` instead (:issue:`38622`)
- Deprecated casting ``datetime.date`` objects to ``datetime64`` when used as ``fill_value`` in :meth:`DataFrame.unstack`, :meth:`DataFrame.shift`, :meth:`Series.shift`, and :meth:`DataFrame.reindex`, pass ``pd.Timestamp(dateobj)`` instead (:issue:`39767`)
- Deprecated :meth:`.Styler.set_na_rep` and :meth:`.Styler.set_precision` in favour of :meth:`.Styler.format` with ``na_rep`` and ``precision`` as existing and new input arguments respectively (:issue:`40134`, :issue:`40425`)
- Deprecated allowing partial failure in :meth:`Series.transform` and :meth:`DataFrame.transform` when ``func`` is list-like or dict-like and raises anything but ``TypeError``; ``func`` raising anything but a ``TypeError`` will raise in a future version (:issue:`40211`)
- Deprecated support for ``np.ma.mrecords.MaskedRecords`` in the :class:`DataFrame` constructor, pass ``{name: data[name] for name in data.dtype.names}`` instead (:issue:`40363`)
- Deprecated the use of ``**kwargs`` in :class:`.ExcelWriter`; use the keyword argument ``engine_kwargs`` instead (:issue:`40430`)
- Deprecated the ``level`` keyword for :class:`DataFrame` and :class:`Series` aggregations; use groupby instead (:issue:`39983`)

.. ---------------------------------------------------------------------------


.. _whatsnew_130.performance:

Performance improvements
~~~~~~~~~~~~~~~~~~~~~~~~
- Performance improvement in :meth:`IntervalIndex.isin` (:issue:`38353`)
- Performance improvement in :meth:`Series.mean` for nullable data types (:issue:`34814`)
- Performance improvement in :meth:`Series.isin` for nullable data types (:issue:`38340`)
- Performance improvement in :meth:`DataFrame.fillna` with ``method="pad|backfill"`` for nullable floating and nullable integer dtypes (:issue:`39953`)
- Performance improvement in :meth:`DataFrame.corr` for method=kendall (:issue:`28329`)
- Performance improvement in :meth:`core.window.rolling.Rolling.corr` and :meth:`core.window.rolling.Rolling.cov` (:issue:`39388`)
- Performance improvement in :meth:`core.window.rolling.RollingGroupby.corr`, :meth:`core.window.expanding.ExpandingGroupby.corr`, :meth:`core.window.expanding.ExpandingGroupby.corr` and :meth:`core.window.expanding.ExpandingGroupby.cov` (:issue:`39591`)
- Performance improvement in :func:`unique` for object data type (:issue:`37615`)
- Performance improvement in :func:`pd.json_normalize` for basic cases (including separators) (:issue:`40035` :issue:`15621`)
- Performance improvement in :class:`core.window.rolling.ExpandingGroupby` aggregation methods (:issue:`39664`)
- Performance improvement in :class:`Styler` where render times are more than 50% reduced (:issue:`39972` :issue:`39952`)
- Performance improvement in :meth:`core.window.ewm.ExponentialMovingWindow.mean` with ``times`` (:issue:`39784`)
- Performance improvement in :meth:`.GroupBy.apply` when requiring the python fallback implementation (:issue:`40176`)
<<<<<<< HEAD
- Performance improvement in :meth:`io.sql.SQLDatabase.execute` which streams results when chunking is enabled (:issue: `40847`)
=======
- Performance improvement for concatenation of data with type :class:`CategoricalDtype` (:issue:`40193`)

>>>>>>> 04f9a4b1
.. ---------------------------------------------------------------------------

.. _whatsnew_130.bug_fixes:

Bug fixes
~~~~~~~~~

Categorical
^^^^^^^^^^^
- Bug in :class:`CategoricalIndex` incorrectly failing to raise ``TypeError`` when scalar data is passed (:issue:`38614`)
- Bug in ``CategoricalIndex.reindex`` failed when ``Index`` passed with elements all in category (:issue:`28690`)
- Bug where constructing a :class:`Categorical` from an object-dtype array of ``date`` objects did not round-trip correctly with ``astype`` (:issue:`38552`)
- Bug in constructing a :class:`DataFrame` from an ``ndarray`` and a :class:`CategoricalDtype` (:issue:`38857`)
- Bug in :meth:`DataFrame.reindex` was throwing ``IndexError`` when new index contained duplicates and old index was :class:`CategoricalIndex` (:issue:`38906`)
- Bug in setting categorical values into an object-dtype column in a :class:`DataFrame` (:issue:`39136`)
- Bug in :meth:`DataFrame.reindex` was raising ``IndexError`` when new index contained duplicates and old index was :class:`CategoricalIndex` (:issue:`38906`)

Datetimelike
^^^^^^^^^^^^
- Bug in :class:`DataFrame` and :class:`Series` constructors sometimes dropping nanoseconds from :class:`Timestamp` (resp. :class:`Timedelta`) ``data``, with ``dtype=datetime64[ns]`` (resp. ``timedelta64[ns]``) (:issue:`38032`)
- Bug in :meth:`DataFrame.first` and :meth:`Series.first` returning two months for offset one month when first day is last calendar day (:issue:`29623`)
- Bug in constructing a :class:`DataFrame` or :class:`Series` with mismatched ``datetime64`` data and ``timedelta64`` dtype, or vice-versa, failing to raise ``TypeError`` (:issue:`38575`, :issue:`38764`, :issue:`38792`)
- Bug in constructing a :class:`Series` or :class:`DataFrame` with a ``datetime`` object out of bounds for ``datetime64[ns]`` dtype or a ``timedelta`` object out of bounds for ``timedelta64[ns]`` dtype (:issue:`38792`, :issue:`38965`)
- Bug in :meth:`DatetimeIndex.intersection`, :meth:`DatetimeIndex.symmetric_difference`, :meth:`PeriodIndex.intersection`, :meth:`PeriodIndex.symmetric_difference` always returning object-dtype when operating with :class:`CategoricalIndex` (:issue:`38741`)
- Bug in :meth:`Series.where` incorrectly casting ``datetime64`` values to ``int64`` (:issue:`37682`)
- Bug in :class:`Categorical` incorrectly typecasting ``datetime`` object to ``Timestamp`` (:issue:`38878`)
- Bug in comparisons between :class:`Timestamp` object and ``datetime64`` objects just outside the implementation bounds for nanosecond ``datetime64`` (:issue:`39221`)
- Bug in :meth:`Timestamp.round`, :meth:`Timestamp.floor`, :meth:`Timestamp.ceil` for values near the implementation bounds of :class:`Timestamp` (:issue:`39244`)
- Bug in :meth:`Timedelta.round`, :meth:`Timedelta.floor`, :meth:`Timedelta.ceil` for values near the implementation bounds of :class:`Timedelta` (:issue:`38964`)
- Bug in :func:`date_range` incorrectly creating :class:`DatetimeIndex` containing ``NaT`` instead of raising ``OutOfBoundsDatetime`` in corner cases (:issue:`24124`)
- Bug in :func:`infer_freq` incorrectly fails to infer 'H' frequency of :class:`DatetimeIndex` if the latter has a timezone and crosses DST boundaries (:issue:`39556`)

Timedelta
^^^^^^^^^
- Bug in constructing :class:`Timedelta` from ``np.timedelta64`` objects with non-nanosecond units that are out of bounds for ``timedelta64[ns]`` (:issue:`38965`)
- Bug in constructing a :class:`TimedeltaIndex` incorrectly accepting ``np.datetime64("NaT")`` objects (:issue:`39462`)
- Bug in constructing :class:`Timedelta` from input string with only symbols and no digits failed to raise an error (:issue:`39710`)
- Bug in :class:`TimedeltaIndex` and :func:`to_timedelta` failing to raise when passed non-nanosecond ``timedelta64`` arrays that overflow when converting to ``timedelta64[ns]`` (:issue:`40008`)

Timezones
^^^^^^^^^
- Bug in different ``tzinfo`` objects representing UTC not being treated as equivalent (:issue:`39216`)
- Bug in ``dateutil.tz.gettz("UTC")`` not being recognized as equivalent to other UTC-representing tzinfos (:issue:`39276`)
-

Numeric
^^^^^^^
- Bug in :meth:`DataFrame.quantile`, :meth:`DataFrame.sort_values` causing incorrect subsequent indexing behavior (:issue:`38351`)
- Bug in :meth:`DataFrame.sort_values` raising an :class:`IndexError` for empty ``by`` (:issue:`40258`)
- Bug in :meth:`DataFrame.select_dtypes` with ``include=np.number`` now retains numeric ``ExtensionDtype`` columns (:issue:`35340`)
- Bug in :meth:`DataFrame.mode` and :meth:`Series.mode` not keeping consistent integer :class:`Index` for empty input (:issue:`33321`)
- Bug in :meth:`DataFrame.rank` with ``np.inf`` and mixture of ``np.nan`` and ``np.inf`` (:issue:`32593`)
- Bug in :meth:`DataFrame.rank` with ``axis=0`` and columns holding incomparable types raising ``IndexError`` (:issue:`38932`)
- Bug in ``rank`` method for :class:`Series`, :class:`DataFrame`, :class:`DataFrameGroupBy`, and :class:`SeriesGroupBy` treating the most negative ``int64`` value as missing (:issue:`32859`)
- Bug in :func:`select_dtypes` different behavior between Windows and Linux with ``include="int"`` (:issue:`36569`)
- Bug in :meth:`DataFrame.apply` and :meth:`DataFrame.agg` when passed argument ``func="size"`` would operate on the entire ``DataFrame`` instead of rows or columns (:issue:`39934`)
- Bug in :meth:`DataFrame.transform` would raise ``SpecificationError`` when passed a dictionary and columns were missing; will now raise a ``KeyError`` instead (:issue:`40004`)
- Bug in :meth:`DataFrameGroupBy.rank` giving incorrect results with ``pct=True`` and equal values between consecutive groups (:issue:`40518`)
-

Conversion
^^^^^^^^^^
- Bug in :meth:`Series.to_dict` with ``orient='records'`` now returns python native types (:issue:`25969`)
- Bug in :meth:`Series.view` and :meth:`Index.view` when converting between datetime-like (``datetime64[ns]``, ``datetime64[ns, tz]``, ``timedelta64``, ``period``) dtypes (:issue:`39788`)
- Bug in creating a :class:`DataFrame` from an empty ``np.recarray`` not retaining the original dtypes (:issue:`40121`)
- Bug in :class:`DataFrame` failing to raise ``TypeError`` when constructing from a ``frozenset`` (:issue:`40163`)
- Bug in :class:`Index` construction silently ignoring a passed ``dtype`` when the data cannot be cast to that dtype (:issue:`21311`)
- Bug in :meth:`StringArray.astype` falling back to numpy and raising when converting to ``dtype='categorical'`` (:issue:`40450`)
- Bug in :class:`DataFrame` construction with a dictionary containing an arraylike with ``ExtensionDtype`` and ``copy=True`` failing to make a copy (:issue:`38939`)
-

Strings
^^^^^^^

-
-

Interval
^^^^^^^^
- Bug in :meth:`IntervalIndex.intersection` and :meth:`IntervalIndex.symmetric_difference` always returning object-dtype when operating with :class:`CategoricalIndex` (:issue:`38653`, :issue:`38741`)
- Bug in :meth:`IntervalIndex.intersection` returning duplicates when at least one of both Indexes has duplicates which are present in the other (:issue:`38743`)
- :meth:`IntervalIndex.union`, :meth:`IntervalIndex.intersection`, :meth:`IntervalIndex.difference`, and :meth:`IntervalIndex.symmetric_difference` now cast to the appropriate dtype instead of raising ``TypeError`` when operating with another :class:`IntervalIndex` with incompatible dtype (:issue:`39267`)
- :meth:`PeriodIndex.union`, :meth:`PeriodIndex.intersection`, :meth:`PeriodIndex.symmetric_difference`, :meth:`PeriodIndex.difference` now cast to object dtype instead of raising ``IncompatibleFrequency`` when operating with another :class:`PeriodIndex` with incompatible dtype (:issue:`??`)

Indexing
^^^^^^^^

- Bug in :meth:`Index.union` dropping duplicate ``Index`` values when ``Index`` was not monotonic or ``sort`` was set to ``False`` (:issue:`36289`, :issue:`31326`, :issue:`40862`)
- Bug in :meth:`CategoricalIndex.get_indexer` failing to raise ``InvalidIndexError`` when non-unique (:issue:`38372`)
- Bug in inserting many new columns into a :class:`DataFrame` causing incorrect subsequent indexing behavior (:issue:`38380`)
- Bug in :meth:`DataFrame.__setitem__` raising ``ValueError`` when setting multiple values to duplicate columns (:issue:`15695`)
- Bug in :meth:`DataFrame.loc`, :meth:`Series.loc`, :meth:`DataFrame.__getitem__` and :meth:`Series.__getitem__` returning incorrect elements for non-monotonic :class:`DatetimeIndex` for string slices (:issue:`33146`)
- Bug in :meth:`DataFrame.reindex` and :meth:`Series.reindex` with timezone aware indexes raising ``TypeError`` for ``method="ffill"`` and ``method="bfill"`` and specified ``tolerance`` (:issue:`38566`)
- Bug in :meth:`DataFrame.reindex` with ``datetime64[ns]`` or ``timedelta64[ns]`` incorrectly casting to integers when the ``fill_value`` requires casting to object dtype (:issue:`39755`)
- Bug in :meth:`DataFrame.__setitem__` raising ``ValueError`` with empty :class:`DataFrame` and specified columns for string indexer and non empty :class:`DataFrame` to set (:issue:`38831`)
- Bug in :meth:`DataFrame.loc.__setitem__` raising ValueError when expanding unique column for :class:`DataFrame` with duplicate columns (:issue:`38521`)
- Bug in :meth:`DataFrame.iloc.__setitem__` and :meth:`DataFrame.loc.__setitem__` with mixed dtypes when setting with a dictionary value (:issue:`38335`)
- Bug in :meth:`Series.loc.__setitem__` and :meth:`DataFrame.loc.__setitem__` raising ``KeyError`` for boolean Iterator indexer (:issue:`39614`)
- Bug in :meth:`Series.iloc` and :meth:`DataFrame.iloc` raising ``KeyError`` for Iterator indexer (:issue:`39614`)
- Bug in :meth:`DataFrame.__setitem__` not raising ``ValueError`` when right hand side is a :class:`DataFrame` with wrong number of columns (:issue:`38604`)
- Bug in :meth:`Series.__setitem__` raising ``ValueError`` when setting a :class:`Series` with a scalar indexer (:issue:`38303`)
- Bug in :meth:`DataFrame.loc` dropping levels of :class:`MultiIndex` when :class:`DataFrame` used as input has only one row (:issue:`10521`)
- Bug in :meth:`DataFrame.__getitem__` and :meth:`Series.__getitem__` always raising ``KeyError`` when slicing with existing strings an :class:`Index` with milliseconds (:issue:`33589`)
- Bug in setting ``timedelta64`` or ``datetime64`` values into numeric :class:`Series` failing to cast to object dtype (:issue:`39086`, issue:`39619`)
- Bug in setting :class:`Interval` values into a :class:`Series` or :class:`DataFrame` with mismatched :class:`IntervalDtype` incorrectly casting the new values to the existing dtype (:issue:`39120`)
- Bug in setting ``datetime64`` values into a :class:`Series` with integer-dtype incorrect casting the datetime64 values to integers (:issue:`39266`)
- Bug in setting ``np.datetime64("NaT")`` into a :class:`Series` with :class:`Datetime64TZDtype` incorrectly treating the timezone-naive value as timezone-aware (:issue:`39769`)
- Bug in :meth:`Index.get_loc` not raising ``KeyError`` when method is specified for ``NaN`` value when ``NaN`` is not in :class:`Index` (:issue:`39382`)
- Bug in :meth:`DatetimeIndex.insert` when inserting ``np.datetime64("NaT")`` into a timezone-aware index incorrectly treating the timezone-naive value as timezone-aware (:issue:`39769`)
- Bug in incorrectly raising in :meth:`Index.insert`, when setting a new column that cannot be held in the existing ``frame.columns``, or in :meth:`Series.reset_index` or :meth:`DataFrame.reset_index` instead of casting to a compatible dtype (:issue:`39068`)
- Bug in :meth:`RangeIndex.append` where a single object of length 1 was concatenated incorrectly (:issue:`39401`)
- Bug in setting ``numpy.timedelta64`` values into an object-dtype :class:`Series` using a boolean indexer (:issue:`39488`)
- Bug in setting numeric values into a into a boolean-dtypes :class:`Series` using ``at`` or ``iat`` failing to cast to object-dtype (:issue:`39582`)
- Bug in :meth:`DataFrame.loc.__setitem__` when setting-with-expansion incorrectly raising when the index in the expanding axis contains duplicates (:issue:`40096`)
- Bug in :meth:`DataFrame.loc` incorrectly matching non-boolean index elements (:issue:`20432`)
- Bug in :meth:`Series.__delitem__` with ``ExtensionDtype`` incorrectly casting to ``ndarray`` (:issue:`40386`)

Missing
^^^^^^^

- Bug in :class:`Grouper` now correctly propagates ``dropna`` argument and :meth:`DataFrameGroupBy.transform` now correctly handles missing values for ``dropna=True`` (:issue:`35612`)
- Bug in :func:`isna`, and :meth:`Series.isna`, :meth:`Index.isna`, :meth:`DataFrame.isna` (and the corresponding ``notna`` functions) not recognizing ``Decimal("NaN")`` objects (:issue:`39409`)
- Bug in :meth:`DataFrame.fillna` not accepting dictionary for ``downcast`` keyword (:issue:`40809`)

MultiIndex
^^^^^^^^^^

- Bug in :meth:`DataFrame.drop` raising ``TypeError`` when :class:`MultiIndex` is non-unique and ``level`` is not provided (:issue:`36293`)
- Bug in :meth:`MultiIndex.intersection` duplicating ``NaN`` in result (:issue:`38623`)
- Bug in :meth:`MultiIndex.equals` incorrectly returning ``True`` when :class:`MultiIndex` containing ``NaN`` even when they are differently ordered (:issue:`38439`)
- Bug in :meth:`MultiIndex.intersection` always returning empty when intersecting with :class:`CategoricalIndex` (:issue:`38653`)

I/O
^^^

- Bug in :meth:`Index.__repr__` when ``display.max_seq_items=1`` (:issue:`38415`)
- Bug in :func:`read_csv` not recognizing scientific notation if decimal is set for ``engine="python"`` (:issue:`31920`)
- Bug in :func:`read_csv` interpreting ``NA`` value as comment, when ``NA`` does contain the comment string fixed for ``engine="python"`` (:issue:`34002`)
- Bug in :func:`read_csv` raising ``IndexError`` with multiple header columns and ``index_col`` specified when file has no data rows (:issue:`38292`)
- Bug in :func:`read_csv` not accepting ``usecols`` with different length than ``names`` for ``engine="python"`` (:issue:`16469`)
- Bug in :meth:`read_csv` returning object dtype when ``delimiter=","`` with ``usecols`` and ``parse_dates`` specified for ``engine="python"`` (:issue:`35873`)
- Bug in :func:`read_csv` raising ``TypeError`` when ``names`` and ``parse_dates`` is specified for ``engine="c"`` (:issue:`33699`)
- Bug in :func:`read_clipboard`, :func:`DataFrame.to_clipboard` not working in WSL (:issue:`38527`)
- Allow custom error values for parse_dates argument of :func:`read_sql`, :func:`read_sql_query` and :func:`read_sql_table` (:issue:`35185`)
- Bug in :func:`to_hdf` raising ``KeyError`` when trying to apply for subclasses of ``DataFrame`` or ``Series`` (:issue:`33748`)
- Bug in :meth:`~HDFStore.put` raising a wrong ``TypeError`` when saving a DataFrame with non-string dtype (:issue:`34274`)
- Bug in :func:`json_normalize` resulting in the first element of a generator object not being included in the returned ``DataFrame`` (:issue:`35923`)
- Bug in :func:`read_csv` applying thousands separator to date columns when column should be parsed for dates and ``usecols`` is specified for ``engine="python"`` (:issue:`39365`)
- Bug in :func:`read_excel` forward filling :class:`MultiIndex` names with multiple header and index columns specified (:issue:`34673`)
- :func:`read_excel` now respects :func:`set_option` (:issue:`34252`)
- Bug in :func:`read_csv` not switching ``true_values`` and ``false_values`` for nullable ``boolean`` dtype (:issue:`34655`)
- Bug in :func:`read_json` when ``orient="split"`` does not maintain numeric string index (:issue:`28556`)
- :meth:`read_sql` returned an empty generator if ``chunksize`` was no-zero and the query returned no results. Now returns a generator with a single empty dataframe (:issue:`34411`)
- Bug in :func:`read_hdf` returning unexpected records when filtering on categorical string columns using ``where`` parameter (:issue:`39189`)
- Bug in :func:`read_sas` raising ``ValueError`` when ``datetimes`` were null (:issue:`39725`)
- Bug in :func:`read_excel` dropping empty values from single-column spreadsheets (:issue:`39808`)
- Bug in :meth:`DataFrame.to_string` misplacing the truncation column when ``index=False`` (:issue:`40907`)

Period
^^^^^^
- Comparisons of :class:`Period` objects or :class:`Index`, :class:`Series`, or :class:`DataFrame` with mismatched ``PeriodDtype`` now behave like other mismatched-type comparisons, returning ``False`` for equals, ``True`` for not-equal, and raising ``TypeError`` for inequality checks (:issue:`39274`)
-
-

Plotting
^^^^^^^^

- Bug in :func:`scatter_matrix` raising when 2d ``ax`` argument passed (:issue:`16253`)
- Prevent warnings when matplotlib's ``constrained_layout`` is enabled (:issue:`25261`)
- Bug in :func:`DataFrame.plot` was showing the wrong colors in the legend if the function was called repeatedly and some calls used ``yerr`` while others didn't (partial fix of :issue:`39522`)
- Bug in :func:`DataFrame.plot` was showing the wrong colors in the legend if the function was called repeatedly and some calls used ``secondary_y`` and others use ``legend=False`` (:issue:`40044`)


Groupby/resample/rolling
^^^^^^^^^^^^^^^^^^^^^^^^
- Bug in :meth:`DataFrameGroupBy.agg` and :meth:`SeriesGroupBy.agg` with :class:`PeriodDtype` columns incorrectly casting results too aggressively (:issue:`38254`)
- Bug in :meth:`SeriesGroupBy.value_counts` where unobserved categories in a grouped categorical series were not tallied (:issue:`38672`)
- Bug in :meth:`SeriesGroupBy.value_counts` where error was raised on an empty series (:issue:`39172`)
- Bug in :meth:`.GroupBy.indices` would contain non-existent indices when null values were present in the groupby keys (:issue:`9304`)
- Fixed bug in :meth:`DataFrameGroupBy.sum` and :meth:`SeriesGroupBy.sum` causing loss of precision through using Kahan summation (:issue:`38778`)
- Fixed bug in :meth:`DataFrameGroupBy.cumsum`, :meth:`SeriesGroupBy.cumsum`, :meth:`DataFrameGroupBy.mean` and :meth:`SeriesGroupBy.mean` causing loss of precision through using Kahan summation (:issue:`38934`)
- Bug in :meth:`.Resampler.aggregate` and :meth:`DataFrame.transform` raising ``TypeError`` instead of ``SpecificationError`` when missing keys had mixed dtypes (:issue:`39025`)
- Bug in :meth:`.DataFrameGroupBy.idxmin` and :meth:`.DataFrameGroupBy.idxmax` with ``ExtensionDtype`` columns (:issue:`38733`)
- Bug in :meth:`Series.resample` would raise when the index was a :class:`PeriodIndex` consisting of ``NaT`` (:issue:`39227`)
- Bug in :meth:`core.window.rolling.RollingGroupby.corr` and :meth:`core.window.expanding.ExpandingGroupby.corr` where the groupby column would return 0 instead of ``np.nan`` when providing ``other`` that was longer than each group (:issue:`39591`)
- Bug in :meth:`core.window.expanding.ExpandingGroupby.corr` and :meth:`core.window.expanding.ExpandingGroupby.cov` where 1 would be returned instead of ``np.nan`` when providing ``other`` that was longer than each group (:issue:`39591`)
- Bug in :meth:`.GroupBy.mean`, :meth:`.GroupBy.median` and :meth:`DataFrame.pivot_table` not propagating metadata (:issue:`28283`)
- Bug in :meth:`Series.rolling` and :meth:`DataFrame.rolling` not calculating window bounds correctly when window is an offset and dates are in descending order (:issue:`40002`)
- Bug in :class:`SeriesGroupBy` and :class:`DataFrameGroupBy` on an empty ``Series`` or ``DataFrame`` would lose index, columns, and/or data types when directly using the methods ``idxmax``, ``idxmin``, ``mad``, ``min``, ``max``, ``sum``, ``prod``, and ``skew`` or using them through ``apply``, ``aggregate``, or ``resample`` (:issue:`26411`)
- Bug in :meth:`DataFrameGroupBy.apply` where a :class:`MultiIndex` would be created instead of an :class:`Index` if a :class:`:meth:`core.window.rolling.RollingGroupby` object was created (:issue:`39732`)
- Bug in :meth:`DataFrameGroupBy.sample` where error was raised when ``weights`` was specified and the index was an :class:`Int64Index` (:issue:`39927`)
- Bug in :meth:`DataFrameGroupBy.aggregate` and :meth:`.Resampler.aggregate` would sometimes raise ``SpecificationError`` when passed a dictionary and columns were missing; will now always raise a ``KeyError`` instead (:issue:`40004`)
- Bug in :meth:`DataFrameGroupBy.sample` where column selection was not applied to sample result (:issue:`39928`)
- Bug in :class:`core.window.ewm.ExponentialMovingWindow` when calling ``__getitem__`` would incorrectly raise a ``ValueError`` when providing ``times`` (:issue:`40164`)
- Bug in :class:`core.window.ewm.ExponentialMovingWindow` when calling ``__getitem__`` would not retain ``com``, ``span``, ``alpha`` or ``halflife`` attributes  (:issue:`40164`)
- :class:`core.window.ewm.ExponentialMovingWindow` now raises a ``NotImplementedError`` when specifying ``times`` with ``adjust=False`` due to an incorrect calculation (:issue:`40098`)
- Bug in :meth:`core.window.ewm.ExponentialMovingWindowGroupby.mean` where the times argument was ignored when ``engine='numba'`` (:issue:`40951`)
- Bug in :meth:`core.window.ewm.ExponentialMovingWindowGroupby.mean` where the wrong times were used in case of multiple groups (:issue:`40951`)
- Bug in :class:`core.window.ewm.ExponentialMovingWindowGroupby` where the times vector and values became out of sync for non-trivial groups (:issue:`40951`)
- Bug in :meth:`Series.asfreq` and :meth:`DataFrame.asfreq` dropping rows when the index is not sorted (:issue:`39805`)
- Bug in aggregation functions for :class:`DataFrame` not respecting ``numeric_only`` argument when ``level`` keyword was given (:issue:`40660`)
- Bug in :meth:`SeriesGroupBy.aggregate` where using a user-defined function to aggregate a ``Series`` with an object-typed :class:`Index` causes an incorrect :class:`Index` shape (issue:`40014`)
- Bug in :class:`core.window.RollingGroupby` where ``as_index=False`` argument in ``groupby`` was ignored (:issue:`39433`)
- Bug in :meth:`.GroupBy.any` and :meth:`.GroupBy.all` raising ``ValueError`` when using with nullable type columns holding ``NA`` even with ``skipna=True`` (:issue:`40585`)
- Bug in :meth:`GroupBy.cummin` and :meth:`GroupBy.cummax` incorrectly rounding integer values near the ``int64`` implementations bounds (:issue:`40767`)

Reshaping
^^^^^^^^^
- Bug in :func:`merge` raising error when performing an inner join with partial index and ``right_index`` when no overlap between indices (:issue:`33814`)
- Bug in :meth:`DataFrame.unstack` with missing levels led to incorrect index names (:issue:`37510`)
- Bug in :func:`merge_asof` propagating the right Index with ``left_index=True`` and ``right_on`` specification instead of left Index (:issue:`33463`)
- Bug in :func:`join` over :class:`MultiIndex` returned wrong result, when one of both indexes had only one level (:issue:`36909`)
- :meth:`merge_asof` raises ``ValueError`` instead of cryptic ``TypeError`` in case of non-numerical merge columns (:issue:`29130`)
- Bug in :meth:`DataFrame.join` not assigning values correctly when having :class:`MultiIndex` where at least one dimension is from dtype ``Categorical`` with non-alphabetically sorted categories (:issue:`38502`)
- :meth:`Series.value_counts` and :meth:`Series.mode` return consistent keys in original order (:issue:`12679`, :issue:`11227` and :issue:`39007`)
- Bug in :meth:`DataFrame.stack` not handling ``NaN`` in :class:`MultiIndex` columns correct (:issue:`39481`)
- Bug in :meth:`DataFrame.apply` would give incorrect results when used with a string argument and ``axis=1`` when the axis argument was not supported and now raises a ``ValueError`` instead (:issue:`39211`)
- Bug in :meth:`DataFrame.sort_values` not reshaping index correctly after sorting on columns, when ``ignore_index=True`` (:issue:`39464`)
- Bug in :meth:`DataFrame.append` returning incorrect dtypes with combinations of ``ExtensionDtype`` dtypes (:issue:`39454`)
- Bug in :meth:`DataFrame.append` returning incorrect dtypes with combinations of ``datetime64`` and ``timedelta64`` dtypes (:issue:`39574`)
- Bug in :meth:`DataFrame.pivot_table` returning a ``MultiIndex`` for a single value when operating on and empty ``DataFrame`` (:issue:`13483`)
- Allow :class:`Index` to be passed to the :func:`numpy.all` function (:issue:`40180`)
- Bug in :meth:`DataFrame.stack` not preserving ``CategoricalDtype`` in a ``MultiIndex`` (:issue:`36991`)
- Bug in :func:`to_datetime` raising error when input sequence contains unhashable items (:issue:`39756`)
- Bug in :meth:`Series.explode` preserving index when ``ignore_index`` was ``True`` and values were scalars (:issue:`40487`)

Sparse
^^^^^^

- Bug in :meth:`DataFrame.sparse.to_coo` raising ``KeyError`` with columns that are a numeric :class:`Index` without a 0 (:issue:`18414`)
- Bug in :meth:`SparseArray.astype` with ``copy=False`` producing incorrect results when going from integer dtype to floating dtype (:issue:`34456`)
-

ExtensionArray
^^^^^^^^^^^^^^

- Bug in :meth:`DataFrame.where` when ``other`` is a :class:`Series` with :class:`ExtensionArray` dtype (:issue:`38729`)
- Fixed bug where :meth:`Series.idxmax`, :meth:`Series.idxmin` and ``argmax/min`` fail when the underlying data is :class:`ExtensionArray` (:issue:`32749`, :issue:`33719`, :issue:`36566`)
- Fixed a bug where some properties of subclasses of :class:`PandasExtensionDtype` where improperly cached (:issue:`40329`)
- Bug in :meth:`DataFrame.mask` where masking a :class:`Dataframe` with an :class:`ExtensionArray` dtype raises ``ValueError`` (:issue:`40941`)

Styler
^^^^^^

- Bug in :class:`Styler` where ``subset`` arg in methods raised an error for some valid multiindex slices (:issue:`33562`)
- :class:`Styler` rendered HTML output minor alterations to support w3 good code standard (:issue:`39626`)
- Bug in :class:`Styler` where rendered HTML was missing a column class identifier for certain header cells (:issue:`39716`)
- Bug in :meth:`Styler.background_gradient` where text-color was not determined correctly (:issue:`39888`)
- Bug in :class:`Styler` where multiple elements in CSS-selectors were not correctly added to ``table_styles`` (:issue:`39942`)
- Bug in :class:`.Styler` where copying from Jupyter dropped top left cell and misaligned headers (:issue:`12147`)
- Bug in :class:`.Styler.where` where ``kwargs`` were not passed to the applicable callable (:issue:`40845`)
- Bug in :class:`Styler` which caused CSS to duplicate on multiple renders. (:issue:`39395`, :issue:`40334`)


Other
^^^^^
- Bug in :class:`Index` constructor sometimes silently ignoring a specified ``dtype`` (:issue:`38879`)
- Bug in :func:`pandas.api.types.infer_dtype` not recognizing Series, Index or array with a period dtype (:issue:`23553`)
- Bug in :func:`pandas.api.types.infer_dtype` raising an error for general :class:`.ExtensionArray` objects. It will now return ``"unknown-array"`` instead of raising (:issue:`37367`)
- Bug in constructing a :class:`Series` from a list and a :class:`PandasDtype` (:issue:`39357`)
- ``inspect.getmembers(Series)`` no longer raises an ``AbstractMethodError`` (:issue:`38782`)
- Bug in :meth:`Series.where` with numeric dtype and ``other = None`` not casting to ``nan`` (:issue:`39761`)
- :meth:`Index.where` behavior now mirrors :meth:`Index.putmask` behavior, i.e. ``index.where(mask, other)`` matches ``index.putmask(~mask, other)`` (:issue:`39412`)
- Bug in :func:`pandas.testing.assert_series_equal`, :func:`pandas.testing.assert_frame_equal`, :func:`pandas.testing.assert_index_equal` and :func:`pandas.testing.assert_extension_array_equal` incorrectly raising when an attribute has an unrecognized NA type (:issue:`39461`)
- Bug in :meth:`DataFrame.equals`, :meth:`Series.equals`, :meth:`Index.equals` with object-dtype containing ``np.datetime64("NaT")`` or ``np.timedelta64("NaT")`` (:issue:`39650`)
- Bug in :func:`pandas.util.show_versions` where console JSON output was not proper JSON (:issue:`39701`)
- Bug in :meth:`DataFrame.convert_dtypes` incorrectly raised ValueError when called on an empty DataFrame (:issue:`40393`)

.. ---------------------------------------------------------------------------

.. _whatsnew_130.contributors:

Contributors
~~~~~~~~~~~~<|MERGE_RESOLUTION|>--- conflicted
+++ resolved
@@ -217,13 +217,9 @@
 - :class:`RangeIndex` can now be constructed by passing a ``range`` object directly e.g. ``pd.RangeIndex(range(3))`` (:issue:`12067`)
 - :meth:`round` being enabled for the nullable integer and floating dtypes (:issue:`38844`)
 - :meth:`pandas.read_csv` and :meth:`pandas.read_json` expose the argument ``encoding_errors`` to control how encoding errors are handled (:issue:`39450`)
-<<<<<<< HEAD
-- Enable streaming streaming for queries which use chunking (:issue:`40796`)
-=======
 - :meth:`.GroupBy.any` and :meth:`.GroupBy.all` use Kleene logic with nullable data types (:issue:`37506`)
 - :meth:`.GroupBy.any` and :meth:`.GroupBy.all` return a ``BooleanDtype`` for columns with nullable data types (:issue:`33449`)
 -
->>>>>>> 04f9a4b1
 
 .. ---------------------------------------------------------------------------
 
@@ -628,12 +624,10 @@
 - Performance improvement in :class:`Styler` where render times are more than 50% reduced (:issue:`39972` :issue:`39952`)
 - Performance improvement in :meth:`core.window.ewm.ExponentialMovingWindow.mean` with ``times`` (:issue:`39784`)
 - Performance improvement in :meth:`.GroupBy.apply` when requiring the python fallback implementation (:issue:`40176`)
-<<<<<<< HEAD
+- Performance improvement for concatenation of data with type :class:`CategoricalDtype` (:issue:`40193`)
 - Performance improvement in :meth:`io.sql.SQLDatabase.execute` which streams results when chunking is enabled (:issue: `40847`)
-=======
-- Performance improvement for concatenation of data with type :class:`CategoricalDtype` (:issue:`40193`)
-
->>>>>>> 04f9a4b1
+
+
 .. ---------------------------------------------------------------------------
 
 .. _whatsnew_130.bug_fixes:
