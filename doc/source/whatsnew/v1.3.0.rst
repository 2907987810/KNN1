--- conflicted
+++ resolved
@@ -144,11 +144,8 @@
 - Add support for unary operators in :class:`FloatingArray` (:issue:`38749`)
 - :class:`RangeIndex` can now be constructed by passing a ``range`` object directly e.g. ``pd.RangeIndex(range(3))`` (:issue:`12067`)
 - :meth:`round` being enabled for the nullable integer and floating dtypes (:issue:`38844`)
-<<<<<<< HEAD
+- :meth:`pandas.read_csv` and :meth:`pandas.read_json` expose the argument ``encoding_errors`` to control how encoding errors are handled (:issue:`39450`)
 - :meth:`pandas.read_csv` now accepts an argument ``use_nullable_dtypes`` that allows reading data directly into the nullable integer and boolean data types (:issue:`36712`)
-=======
-- :meth:`pandas.read_csv` and :meth:`pandas.read_json` expose the argument ``encoding_errors`` to control how encoding errors are handled (:issue:`39450`)
->>>>>>> 3c3589b6
 
 .. ---------------------------------------------------------------------------
 
