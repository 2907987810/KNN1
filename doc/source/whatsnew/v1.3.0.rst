--- conflicted
+++ resolved
@@ -143,11 +143,7 @@
 Render trimming has also been added for large numbers of data elements to avoid browser overload (:issue:`40712`).
 
 We have added an extension to allow LaTeX styling as an alternative to CSS styling and a method :meth:`.Styler.to_latex`
-<<<<<<< HEAD
 which renders the necessary LaTeX format including built-up styles (:issue:`21673`, :issue:`41659`). An additional file io function :meth:`Styler.to_html` has been added for convenience (:issue:`40312`).
-=======
-which renders the necessary LaTeX format including built-up styles. An additional file io function :meth:`.Styler.to_html` has been added for convenience (:issue:`40312`).
->>>>>>> 169cc10a
 
 Documentation has also seen major revisions in light of new features (:issue:`39720` :issue:`39317` :issue:`40493`)
 
