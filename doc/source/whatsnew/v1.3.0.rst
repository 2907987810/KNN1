--- conflicted
+++ resolved
@@ -52,11 +52,8 @@
 - :meth:`DataFrame.apply` can now accept NumPy unary operators as strings, e.g. ``df.apply("sqrt")``, which was already the case for :meth:`Series.apply` (:issue:`39116`)
 - :meth:`DataFrame.apply` can now accept non-callable DataFrame properties as strings, e.g. ``df.apply("size")``, which was already the case for :meth:`Series.apply` (:issue:`39116`)
 - :meth:`Series.apply` can now accept list-like or dictionary-like arguments that aren't lists or dictionaries, e.g. ``ser.apply(np.array(["sum", "mean"]))``, which was already the case for :meth:`DataFrame.apply` (:issue:`39140`)
-<<<<<<< HEAD
 - :meth:`DataFrame.plot` will now allow the ``subplots`` parameter to be a list of iterables specifying column groups, so that columns may be grouped together in the same subplot (:issue:`29688`).
-=======
 - :meth:`.Styler.set_tooltips` allows on hover tooltips to be added to styled HTML dataframes.
->>>>>>> 085ba154
 
 .. ---------------------------------------------------------------------------
 
