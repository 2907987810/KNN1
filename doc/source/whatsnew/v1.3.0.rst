--- conflicted
+++ resolved
@@ -300,15 +300,9 @@
 ^^^^^^^^^
 - Bug in :func:`merge` raising error when performing an inner join with partial index and ``right_index`` when no overlap between indices (:issue:`33814`)
 - Bug in :meth:`DataFrame.unstack` with missing levels led to incorrect index names (:issue:`37510`)
-<<<<<<< HEAD
-- Bug in :func:`concat` incorrectly casting to ``object`` dtype in some cases when one or more of the operands is empty (:issue:`38843`)
-- :meth:`merge_asof` raises ``ValueError`` instead of cryptic ``TypeError`` in case of non-numerical merge columns (:issue:`29130`)
-=======
 - Bug in :func:`join` over :class:`MultiIndex` returned wrong result, when one of both indexes had only one level (:issue:`36909`)
 - Bug in :func:`concat` incorrectly casting to ``object`` dtype in some cases when one or more of the operands is empty (:issue:`38843`, :issue:`38907`)
--
-
->>>>>>> 8f26de17
+- :meth:`merge_asof` raises ``ValueError`` instead of cryptic ``TypeError`` in case of non-numerical merge columns (:issue:`29130`)
 
 Sparse
 ^^^^^^
