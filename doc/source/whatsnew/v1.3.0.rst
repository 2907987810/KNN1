--- conflicted
+++ resolved
@@ -681,11 +681,7 @@
 Indexing
 ^^^^^^^^
 
-<<<<<<< HEAD
-- Bug in :meth:`Index.union` and :meth:`MultiIndex.union` dropping duplicate ``Index`` values when ``Index`` was not monotonic or ``sort`` was set to ``False`` (:issue:`36289`, :issue:`31326`, :issue:`38745`)
-=======
-- Bug in :meth:`Index.union` dropping duplicate ``Index`` values when ``Index`` was not monotonic or ``sort`` was set to ``False`` (:issue:`36289`, :issue:`31326`, :issue:`40862`)
->>>>>>> 84d9c5ed
+- Bug in :meth:`Index.union` and :meth:`MultiIndex.union` dropping duplicate ``Index`` values when ``Index`` was not monotonic or ``sort`` was set to ``False`` (:issue:`36289`, :issue:`31326`, :issue:`40862`)
 - Bug in :meth:`CategoricalIndex.get_indexer` failing to raise ``InvalidIndexError`` when non-unique (:issue:`38372`)
 - Bug in inserting many new columns into a :class:`DataFrame` causing incorrect subsequent indexing behavior (:issue:`38380`)
 - Bug in :meth:`DataFrame.__setitem__` raising ``ValueError`` when setting multiple values to duplicate columns (:issue:`15695`)
