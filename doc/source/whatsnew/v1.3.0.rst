.. _whatsnew_130:

What's new in 1.3.0 (??)
------------------------

These are the changes in pandas 1.3.0. See :ref:`release` for a full changelog
including other versions of pandas.

{{ header }}

.. warning::

   When reading new Excel 2007+ (``.xlsx``) files, the default argument
   ``engine=None`` to :func:`~pandas.read_excel` will now result in using the
   `openpyxl <https://openpyxl.readthedocs.io/en/stable/>`_ engine in all cases
   when the option :attr:`io.excel.xlsx.reader` is set to ``"auto"``.
   Previously, some cases would use the
   `xlrd <https://xlrd.readthedocs.io/en/latest/>`_ engine instead. See
   :ref:`What's new 1.2.0 <whatsnew_120>` for background on this change.

.. ---------------------------------------------------------------------------

Enhancements
~~~~~~~~~~~~

.. _whatsnew_130.read_csv_json_http_headers:

Custom HTTP(s) headers when reading csv or json files
^^^^^^^^^^^^^^^^^^^^^^^^^^^^^^^^^^^^^^^^^^^^^^^^^^^^^

When reading from a remote URL that is not handled by fsspec (ie. HTTP and
HTTPS) the dictionary passed to ``storage_options`` will be used to create the
headers included in the request.  This can be used to control the User-Agent
header or send other custom headers (:issue:`36688`).
For example:

.. ipython:: python

    headers = {"User-Agent": "pandas"}
    df = pd.read_csv(
        "https://download.bls.gov/pub/time.series/cu/cu.item",
        sep="\t",
        storage_options=headers
    )

.. _whatsnew_130.read_to_xml:

Read and write XML documents
^^^^^^^^^^^^^^^^^^^^^^^^^^^^

We added I/O support to read and render shallow versions of `XML`_ documents with
:func:`pandas.read_xml` and :meth:`DataFrame.to_xml`. Using `lxml`_ as parser,
both XPath 1.0 and XSLT 1.0 is available. (:issue:`27554`)

.. _XML: https://www.w3.org/standards/xml/core
.. _lxml: https://lxml.de

.. code-block:: ipython

    In [1]: xml = """<?xml version='1.0' encoding='utf-8'?>
       ...: <data>
       ...:  <row>
       ...:     <shape>square</shape>
       ...:     <degrees>360</degrees>
       ...:     <sides>4.0</sides>
       ...:  </row>
       ...:  <row>
       ...:     <shape>circle</shape>
       ...:     <degrees>360</degrees>
       ...:     <sides/>
       ...:  </row>
       ...:  <row>
       ...:     <shape>triangle</shape>
       ...:     <degrees>180</degrees>
       ...:     <sides>3.0</sides>
       ...:  </row>
       ...:  </data>"""

    In [2]: df = pd.read_xml(xml)
    In [3]: df
    Out[3]:
          shape  degrees  sides
    0    square      360    4.0
    1    circle      360    NaN
    2  triangle      180    3.0

    In [4]: df.to_xml()
    Out[4]:
    <?xml version='1.0' encoding='utf-8'?>
    <data>
      <row>
        <index>0</index>
        <shape>square</shape>
        <degrees>360</degrees>
        <sides>4.0</sides>
      </row>
      <row>
        <index>1</index>
        <shape>circle</shape>
        <degrees>360</degrees>
        <sides/>
      </row>
      <row>
        <index>2</index>
        <shape>triangle</shape>
        <degrees>180</degrees>
        <sides>3.0</sides>
      </row>
    </data>

For more, see :ref:`io.xml` in the user guide on IO tools.

Styler Upgrades
^^^^^^^^^^^^^^^

We provided some focused development on :class:`.Styler`, including altering methods
to accept more universal CSS language for arguments, such as ``'color:red;'`` instead of
``[('color', 'red')]`` (:issue:`39564`). This is also added to the built-in methods
to allow custom CSS highlighting instead of default background coloring (:issue:`40242`).
Enhancements to other built-in methods include extending the :meth:`.Styler.background_gradient`
method to shade elements based on a given gradient map and not be restricted only to
values in the DataFrame (:issue:`39930` :issue:`22727` :issue:`28901`). Additional
built-in methods such as :meth:`.Styler.highlight_between` and :meth:`.Styler.highlight_quantile`
have been added (:issue:`39821` and :issue:`40926`).

The :meth:`.Styler.apply` now consistently allows functions with ``ndarray`` output to
allow more flexible development of UDFs when ``axis`` is ``None`` ``0`` or ``1`` (:issue:`39393`).

:meth:`.Styler.set_tooltips` is a new method that allows adding on hover tooltips to
enhance interactive displays (:issue:`35643`). :meth:`.Styler.set_td_classes`, which was recently
introduced in v1.2.0 (:issue:`36159`) to allow adding specific CSS classes to data cells, has
been made as performant as :meth:`.Styler.apply` and :meth:`.Styler.applymap` (:issue:`40453`),
if not more performant in some cases. The overall performance of HTML
render times has been considerably improved to
match :meth:`DataFrame.to_html` (:issue:`39952` :issue:`37792` :issue:`40425`).

The :meth:`.Styler.format` has had upgrades to easily format missing data,
precision, and perform HTML escaping (:issue:`40437` :issue:`40134`). There have been numerous other bug fixes to
properly format HTML and eliminate some inconsistencies (:issue:`39942` :issue:`40356` :issue:`39807` :issue:`39889` :issue:`39627`)

:class:`.Styler` has also been compatible with non-unique index or columns, at least for as many features as are fully compatible, others made only partially compatible (:issue:`41269`).

Documentation has also seen major revisions in light of new features (:issue:`39720` :issue:`39317` :issue:`40493`)

.. _whatsnew_130.dataframe_honors_copy_with_dict:

DataFrame constructor honors ``copy=False`` with dict
^^^^^^^^^^^^^^^^^^^^^^^^^^^^^^^^^^^^^^^^^^^^^^^^^^^^^

When passing a dictionary to :class:`DataFrame` with ``copy=False``,
a copy will no longer be made (:issue:`32960`)

.. ipython:: python

    arr = np.array([1, 2, 3])
    df = pd.DataFrame({"A": arr, "B": arr.copy()}, copy=False)
    df

``df["A"]`` remains a view on ``arr``:

.. ipython:: python

    arr[0] = 0
    assert df.iloc[0, 0] == 0

The default behavior when not passing ``copy`` will remain unchanged, i.e.
a copy will be made.

Centered Datetime-Like Rolling Windows
^^^^^^^^^^^^^^^^^^^^^^^^^^^^^^^^^^^^^^

When performing rolling calculations on :class:`DataFrame` and :class:`Series`
objects with a datetime-like index, a centered datetime-like window can now be
used (:issue:`38780`).
For example:

.. ipython:: python

    df = pd.DataFrame(
        {"A": [0, 1, 2, 3, 4]}, index=pd.date_range("2020", periods=5, freq="1D")
    )
    df
    df.rolling("2D", center=True).mean()


.. _whatsnew_130.enhancements.other:

Other enhancements
^^^^^^^^^^^^^^^^^^

- :class:`Rolling` and :class:`Expanding` now support a ``method`` argument with a ``'table'`` option that performs the windowing operation over an entire :class:`DataFrame`. See ref:`window.overview` for performance and functional benefits (:issue:`15095`, :issue:`38995`)
- Added :meth:`MultiIndex.dtypes` (:issue:`37062`)
- Added ``end`` and ``end_day`` options for ``origin`` in :meth:`DataFrame.resample` (:issue:`37804`)
- Improve error message when ``usecols`` and ``names`` do not match for :func:`read_csv` and ``engine="c"`` (:issue:`29042`)
- Improved consistency of error message when passing an invalid ``win_type`` argument in :class:`Window` (:issue:`15969`)
- :func:`pandas.read_sql_query` now accepts a ``dtype`` argument to cast the columnar data from the SQL database based on user input (:issue:`10285`)
- Improved integer type mapping from pandas to SQLAlchemy when using :meth:`DataFrame.to_sql` (:issue:`35076`)
- :func:`to_numeric` now supports downcasting of nullable ``ExtensionDtype`` objects (:issue:`33013`)
- Add support for dict-like names in :class:`MultiIndex.set_names` and :class:`MultiIndex.rename` (:issue:`20421`)
- :func:`pandas.read_excel` can now auto detect .xlsb files (:issue:`35416`)
- :class:`pandas.ExcelWriter` now accepts an ``if_sheet_exists`` parameter to control the behaviour of append mode when writing to existing sheets (:issue:`40230`)
- :meth:`.Rolling.sum`, :meth:`.Expanding.sum`, :meth:`.Rolling.mean`, :meth:`.Expanding.mean`, :meth:`.ExponentialMovingWindow.mean`, :meth:`.Rolling.median`, :meth:`.Expanding.median`, :meth:`.Rolling.max`, :meth:`.Expanding.max`, :meth:`.Rolling.min`, and :meth:`.Expanding.min` now support ``Numba`` execution with the ``engine`` keyword (:issue:`38895`, :issue:`41267`)
- :meth:`DataFrame.apply` can now accept NumPy unary operators as strings, e.g. ``df.apply("sqrt")``, which was already the case for :meth:`Series.apply` (:issue:`39116`)
- :meth:`DataFrame.apply` can now accept non-callable DataFrame properties as strings, e.g. ``df.apply("size")``, which was already the case for :meth:`Series.apply` (:issue:`39116`)
- :meth:`DataFrame.applymap` can now accept kwargs to pass on to func (:issue:`39987`)
- Disallow :class:`DataFrame` indexer for ``iloc`` for :meth:`Series.__getitem__` and :meth:`DataFrame.__getitem__`, (:issue:`39004`)
- :meth:`Series.apply` can now accept list-like or dictionary-like arguments that aren't lists or dictionaries, e.g. ``ser.apply(np.array(["sum", "mean"]))``, which was already the case for :meth:`DataFrame.apply` (:issue:`39140`)
- :meth:`DataFrame.plot.scatter` can now accept a categorical column as the argument to ``c`` (:issue:`12380`, :issue:`31357`)
- :meth:`.Styler.set_tooltips` allows on hover tooltips to be added to styled HTML dataframes (:issue:`35643`, :issue:`21266`, :issue:`39317`, :issue:`39708`, :issue:`40284`)
- :meth:`.Styler.set_table_styles` amended to optionally allow certain css-string input arguments (:issue:`39564`)
- :meth:`.Styler.apply` now more consistently accepts ndarray function returns, i.e. in all cases for ``axis`` is ``0, 1 or None`` (:issue:`39359`)
- :meth:`.Styler.apply` and :meth:`.Styler.applymap` now raise errors if wrong format CSS is passed on render (:issue:`39660`)
- :meth:`.Styler.format` adds keyword argument ``escape`` for optional HTML escaping (:issue:`40437`)
- :meth:`.Styler.background_gradient` now allows the ability to supply a specific gradient map (:issue:`22727`)
- :meth:`.Styler.clear` now clears :attr:`Styler.hidden_index` and :attr:`Styler.hidden_columns` as well (:issue:`40484`)
- Builtin highlighting methods in :class:`Styler` have a more consistent signature and css customisability (:issue:`40242`)
- :meth:`.Styler.highlight_between` added to list of builtin styling methods (:issue:`39821`)
- :meth:`Series.loc.__getitem__` and :meth:`Series.loc.__setitem__` with :class:`MultiIndex` now raising helpful error message when indexer has too many dimensions (:issue:`35349`)
- :meth:`pandas.read_stata` and :class:`StataReader` support reading data from compressed files.
- Add support for parsing ``ISO 8601``-like timestamps with negative signs to :meth:`pandas.Timedelta` (:issue:`37172`)
- Add support for unary operators in :class:`FloatingArray` (:issue:`38749`)
- :class:`RangeIndex` can now be constructed by passing a ``range`` object directly e.g. ``pd.RangeIndex(range(3))`` (:issue:`12067`)
- :meth:`round` being enabled for the nullable integer and floating dtypes (:issue:`38844`)
- :meth:`pandas.read_csv` and :meth:`pandas.read_json` expose the argument ``encoding_errors`` to control how encoding errors are handled (:issue:`39450`)
- :meth:`.GroupBy.any` and :meth:`.GroupBy.all` use Kleene logic with nullable data types (:issue:`37506`)
- :meth:`.GroupBy.any` and :meth:`.GroupBy.all` return a ``BooleanDtype`` for columns with nullable data types (:issue:`33449`)
- Constructing a :class:`DataFrame` or :class:`Series` with the ``data`` argument being a Python iterable that is *not* a NumPy ``ndarray`` consisting of NumPy scalars will now result in a dtype with a precision the maximum of the NumPy scalars; this was already the case when ``data`` is a NumPy ``ndarray`` (:issue:`40908`)
- Add keyword ``sort`` to :func:`pivot_table` to allow non-sorting of the result (:issue:`39143`)
- Add keyword ``dropna`` to :meth:`DataFrame.value_counts` to allow counting rows that include ``NA`` values (:issue:`41325`)
-

.. ---------------------------------------------------------------------------

.. _whatsnew_130.notable_bug_fixes:

Notable bug fixes
~~~~~~~~~~~~~~~~~

These are bug fixes that might have notable behavior changes.

``Categorical.unique`` now always maintains same dtype as original
^^^^^^^^^^^^^^^^^^^^^^^^^^^^^^^^^^^^^^^^^^^^^^^^^^^^^^^^^^^^^^^^^^

Previously, when calling :meth:`~Categorical.unique` with categorical data, unused categories in the new array
would be removed, meaning that the dtype of the new array would be different than the
original, if some categories are not present in the unique array (:issue:`18291`)

As an example of this, given:

.. ipython:: python

        dtype = pd.CategoricalDtype(['bad', 'neutral', 'good'], ordered=True)
        cat = pd.Categorical(['good', 'good', 'bad', 'bad'], dtype=dtype)
        original = pd.Series(cat)
        unique = original.unique()

*pandas < 1.3.0*:

.. code-block:: ipython

    In [1]: unique
    ['good', 'bad']
    Categories (2, object): ['bad' < 'good']
    In [2]: original.dtype == unique.dtype
    False

*pandas >= 1.3.0*

.. ipython:: python

        unique
        original.dtype == unique.dtype

Preserve dtypes in  :meth:`~pandas.DataFrame.combine_first`
^^^^^^^^^^^^^^^^^^^^^^^^^^^^^^^^^^^^^^^^^^^^^^^^^^^^^^^^^^^

:meth:`~pandas.DataFrame.combine_first` will now preserve dtypes (:issue:`7509`)

.. ipython:: python

   df1 = pd.DataFrame({"A": [1, 2, 3], "B": [1, 2, 3]}, index=[0, 1, 2])
   df1
   df2 = pd.DataFrame({"B": [4, 5, 6], "C": [1, 2, 3]}, index=[2, 3, 4])
   df2
   combined = df1.combine_first(df2)

*pandas 1.2.x*

.. code-block:: ipython

   In [1]: combined.dtypes
   Out[2]:
   A    float64
   B    float64
   C    float64
   dtype: object

*pandas 1.3.0*

.. ipython:: python

   combined.dtypes

Group by methods agg and transform no longer changes return dtype for callables
^^^^^^^^^^^^^^^^^^^^^^^^^^^^^^^^^^^^^^^^^^^^^^^^^^^^^^^^^^^^^^^^^^^^^^^^^^^^^^^

Previously the methods :meth:`.DataFrameGroupBy.aggregate`,
:meth:`.SeriesGroupBy.aggregate`, :meth:`.DataFrameGroupBy.transform`, and
:meth:`.SeriesGroupBy.transform` might cast the result dtype when the argument ``func``
is callable, possibly leading to undesirable results (:issue:`21240`). The cast would
occur if the result is numeric and casting back to the input dtype does not change any
values as measured by ``np.allclose``. Now no such casting occurs.

.. ipython:: python

    df = pd.DataFrame({'key': [1, 1], 'a': [True, False], 'b': [True, True]})
    df

*pandas 1.2.x*

.. code-block:: ipython

    In [5]: df.groupby('key').agg(lambda x: x.sum())
    Out[5]:
            a  b
    key
    1    True  2

*pandas 1.3.0*

.. ipython:: python

    df.groupby('key').agg(lambda x: x.sum())

Try operating inplace when setting values with ``loc`` and ``iloc``
^^^^^^^^^^^^^^^^^^^^^^^^^^^^^^^^^^^^^^^^^^^^^^^^^^^^^^^^^^^^^^^^^^^

When setting an entire column using ``loc`` or ``iloc``, pandas will try to
insert the values into the existing data rather than create an entirely new array.

.. ipython:: python

   df = pd.DataFrame(range(3), columns=["A"], dtype="float64")
   values = df.values
   new = np.array([5, 6, 7], dtype="int64")
   df.loc[[0, 1, 2], "A"] = new

In both the new and old behavior, the data in ``values`` is overwritten, but in
the old behavior the dtype of ``df["A"]`` changed to ``int64``.

*pandas 1.2.x*

.. code-block:: ipython

   In [1]: df.dtypes
   Out[1]:
   A    int64
   dtype: object
   In [2]: np.shares_memory(df["A"].values, new)
   Out[2]: False
   In [3]: np.shares_memory(df["A"].values, values)
   Out[3]: False

In pandas 1.3.0, ``df`` continues to share data with ``values``

*pandas 1.3.0*

.. ipython:: python

   df.dtypes
   np.shares_memory(df["A"], new)
   np.shares_memory(df["A"], values)


.. _whatsnew_130.notable_bug_fixes.setitem_never_inplace:

Never Operate Inplace When Setting ``frame[keys] = values``
^^^^^^^^^^^^^^^^^^^^^^^^^^^^^^^^^^^^^^^^^^^^^^^^^^^^^^^^^^^

When setting multiple columns using ``frame[keys] = values`` new arrays will
replace pre-existing arrays for these keys, which will *not* be over-written
(:issue:`39510`).  As a result, the columns will retain the dtype(s) of ``values``,
never casting to the dtypes of the existing arrays.

.. ipython:: python

   df = pd.DataFrame(range(3), columns=["A"], dtype="float64")
   df[["A"]] = 5

In the old behavior, ``5`` was cast to ``float64`` and inserted into the existing
array backing ``df``:

*pandas 1.2.x*

.. code-block:: ipython

   In [1]: df.dtypes
   Out[1]:
   A    float64

In the new behavior, we get a new array, and retain an integer-dtyped ``5``:

*pandas 1.3.0*

.. ipython:: python

   df.dtypes


.. _whatsnew_130.notable_bug_fixes.setitem_with_bool_casting:

Consistent Casting With Setting Into Boolean Series
^^^^^^^^^^^^^^^^^^^^^^^^^^^^^^^^^^^^^^^^^^^^^^^^^^^

Setting non-boolean values into a :class:`Series with ``dtype=bool`` consistently
cast to ``dtype=object`` (:issue:`38709`)

.. ipython:: python

   orig = pd.Series([True, False])
   ser = orig.copy()
   ser.iloc[1] = np.nan
   ser2 = orig.copy()
   ser2.iloc[1] = 2.0

*pandas 1.2.x*

.. code-block:: ipython

   In [1]: ser
   Out [1]:
   0    1.0
   1    NaN
   dtype: float64

   In [2]:ser2
   Out [2]:
   0    True
   1     2.0
   dtype: object

*pandas 1.3.0*

.. ipython:: python

   ser
   ser2


.. _whatsnew_130.notable_bug_fixes.rolling_groupby_column:

GroupBy.rolling no longer returns grouped-by column in values
^^^^^^^^^^^^^^^^^^^^^^^^^^^^^^^^^^^^^^^^^^^^^^^^^^^^^^^^^^^^^

The group-by column will now be dropped from the result of a
``groupby.rolling`` operation (:issue:`32262`)

.. ipython:: python

    df = pd.DataFrame({"A": [1, 1, 2, 3], "B": [0, 1, 2, 3]})
    df

*Previous behavior*:

.. code-block:: ipython

    In [1]: df.groupby("A").rolling(2).sum()
    Out[1]:
           A    B
    A
    1 0  NaN  NaN
    1    2.0  1.0
    2 2  NaN  NaN
    3 3  NaN  NaN

*New behavior*:

.. ipython:: python

    df.groupby("A").rolling(2).sum()

.. _whatsnew_130.notable_bug_fixes.rolling_var_precision:

Removed artificial truncation in rolling variance and standard deviation
^^^^^^^^^^^^^^^^^^^^^^^^^^^^^^^^^^^^^^^^^^^^^^^^^^^^^^^^^^^^^^^^^^^^^^^^

:meth:`core.window.Rolling.std` and :meth:`core.window.Rolling.var` will no longer
artificially truncate results that are less than ``~1e-8`` and ``~1e-15`` respectively to
zero (:issue:`37051`, :issue:`40448`, :issue:`39872`).

However, floating point artifacts may now exist in the results when rolling over larger values.

.. ipython:: python

   s = pd.Series([7, 5, 5, 5])
   s.rolling(3).var()

.. _whatsnew_130.notable_bug_fixes.rolling_groupby_multiindex:

GroupBy.rolling with MultiIndex no longer drops levels in the result
^^^^^^^^^^^^^^^^^^^^^^^^^^^^^^^^^^^^^^^^^^^^^^^^^^^^^^^^^^^^^^^^^^^^

:class:`core.window.rolling.RollingGroupby` will no longer drop levels of a :class:`DataFrame`
with a :class:`MultiIndex` in the result. This can lead to a perceived duplication of levels in the resulting
:class:`MultiIndex`, but this change restores the behavior that was present in version 1.1.3 (:issue:`38787`, :issue:`38523`).


.. ipython:: python

   index = pd.MultiIndex.from_tuples([('idx1', 'idx2')], names=['label1', 'label2'])
   df = pd.DataFrame({'a': [1], 'b': [2]}, index=index)
   df

*Previous behavior*:

.. code-block:: ipython

    In [1]: df.groupby('label1').rolling(1).sum()
    Out[1]:
              a    b
    label1
    idx1    1.0  2.0

*New behavior*:

.. ipython:: python

    df.groupby('label1').rolling(1).sum()


.. _whatsnew_130.api_breaking.deps:

Increased minimum versions for dependencies
^^^^^^^^^^^^^^^^^^^^^^^^^^^^^^^^^^^^^^^^^^^
Some minimum supported versions of dependencies were updated.
If installed, we now require:

+-----------------+-----------------+----------+---------+
| Package         | Minimum Version | Required | Changed |
+=================+=================+==========+=========+
| numpy           | 1.17.3          |    X     |    X    |
+-----------------+-----------------+----------+---------+
| pytz            | 2017.3          |    X     |         |
+-----------------+-----------------+----------+---------+
| python-dateutil | 2.7.3           |    X     |         |
+-----------------+-----------------+----------+---------+
| bottleneck      | 1.2.1           |          |         |
+-----------------+-----------------+----------+---------+
| numexpr         | 2.6.8           |          |         |
+-----------------+-----------------+----------+---------+
| pytest (dev)    | 6.0             |          |    X    |
+-----------------+-----------------+----------+---------+
| mypy (dev)      | 0.800           |          |    X    |
+-----------------+-----------------+----------+---------+
| setuptools      | 38.6.0          |          |    X    |
+-----------------+-----------------+----------+---------+

For `optional libraries <https://pandas.pydata.org/docs/getting_started/install.html>`_ the general recommendation is to use the latest version.
The following table lists the lowest version per library that is currently being tested throughout the development of pandas.
Optional libraries below the lowest tested version may still work, but are not considered supported.

+-----------------+-----------------+---------+
| Package         | Minimum Version | Changed |
+=================+=================+=========+
| beautifulsoup4  | 4.6.0           |         |
+-----------------+-----------------+---------+
| fastparquet     | 0.4.0           |    X    |
+-----------------+-----------------+---------+
| fsspec          | 0.7.4           |         |
+-----------------+-----------------+---------+
| gcsfs           | 0.6.0           |         |
+-----------------+-----------------+---------+
| lxml            | 4.3.0           |         |
+-----------------+-----------------+---------+
| matplotlib      | 2.2.3           |         |
+-----------------+-----------------+---------+
| numba           | 0.46.0          |         |
+-----------------+-----------------+---------+
| openpyxl        | 3.0.0           |    X    |
+-----------------+-----------------+---------+
| pyarrow         | 0.15.0          |         |
+-----------------+-----------------+---------+
| pymysql         | 0.8.1           |    X    |
+-----------------+-----------------+---------+
| pytables        | 3.5.1           |         |
+-----------------+-----------------+---------+
| s3fs            | 0.4.0           |         |
+-----------------+-----------------+---------+
| scipy           | 1.2.0           |         |
+-----------------+-----------------+---------+
| sqlalchemy      | 1.2.8           |         |
+-----------------+-----------------+---------+
| tabulate        | 0.8.7           |    X    |
+-----------------+-----------------+---------+
| xarray          | 0.12.0          |         |
+-----------------+-----------------+---------+
| xlrd            | 1.2.0           |         |
+-----------------+-----------------+---------+
| xlsxwriter      | 1.0.2           |         |
+-----------------+-----------------+---------+
| xlwt            | 1.3.0           |         |
+-----------------+-----------------+---------+
| pandas-gbq      | 0.12.0          |         |
+-----------------+-----------------+---------+

See :ref:`install.dependencies` and :ref:`install.optional_dependencies` for more.

.. _whatsnew_130.api.other:

Other API changes
^^^^^^^^^^^^^^^^^
- Partially initialized :class:`CategoricalDtype` (i.e. those with ``categories=None`` objects will no longer compare as equal to fully initialized dtype objects.
- Accessing ``_constructor_expanddim`` on a :class:`DataFrame` and ``_constructor_sliced`` on a :class:`Series` now raise an ``AttributeError``. Previously a ``NotImplementedError`` was raised (:issue:`38782`)
- Added new ``engine`` and ``**engine_kwargs`` parameters to :meth:`DataFrame.to_sql` to support other future "SQL engines". Currently we still only use ``SQLAlchemy`` under the hood, but more engines are planned to be supported such as ``turbodbc`` (:issue:`36893`)

Build
=====

- Documentation in ``.pptx`` and ``.pdf`` formats are no longer included in wheels or source distributions. (:issue:`30741`)

.. ---------------------------------------------------------------------------

.. _whatsnew_130.deprecations:

Deprecations
~~~~~~~~~~~~
- Deprecated allowing scalars to be passed to the :class:`Categorical` constructor (:issue:`38433`)
- Deprecated allowing subclass-specific keyword arguments in the :class:`Index` constructor, use the specific subclass directly instead (:issue:`14093`, :issue:`21311`, :issue:`22315`, :issue:`26974`)
- Deprecated ``astype`` of datetimelike (``timedelta64[ns]``, ``datetime64[ns]``, ``Datetime64TZDtype``, ``PeriodDtype``) to integer dtypes, use ``values.view(...)`` instead (:issue:`38544`)
- Deprecated :meth:`MultiIndex.is_lexsorted` and :meth:`MultiIndex.lexsort_depth`, use :meth:`MultiIndex.is_monotonic_increasing` instead (:issue:`32259`)
- Deprecated keyword ``try_cast`` in :meth:`Series.where`, :meth:`Series.mask`, :meth:`DataFrame.where`, :meth:`DataFrame.mask`; cast results manually if desired (:issue:`38836`)
- Deprecated comparison of :class:`Timestamp` object with ``datetime.date`` objects.  Instead of e.g. ``ts <= mydate`` use ``ts <= pd.Timestamp(mydate)`` or ``ts.date() <= mydate`` (:issue:`36131`)
- Deprecated :attr:`Rolling.win_type` returning ``"freq"`` (:issue:`38963`)
- Deprecated :attr:`Rolling.is_datetimelike` (:issue:`38963`)
- Deprecated :class:`DataFrame` indexer for :meth:`Series.__setitem__` and :meth:`DataFrame.__setitem__` (:issue:`39004`)
- Deprecated :meth:`core.window.ewm.ExponentialMovingWindow.vol` (:issue:`39220`)
- Using ``.astype`` to convert between ``datetime64[ns]`` dtype and :class:`DatetimeTZDtype` is deprecated and will raise in a future version, use ``obj.tz_localize`` or ``obj.dt.tz_localize`` instead (:issue:`38622`)
- Deprecated casting ``datetime.date`` objects to ``datetime64`` when used as ``fill_value`` in :meth:`DataFrame.unstack`, :meth:`DataFrame.shift`, :meth:`Series.shift`, and :meth:`DataFrame.reindex`, pass ``pd.Timestamp(dateobj)`` instead (:issue:`39767`)
- Deprecated :meth:`.Styler.set_na_rep` and :meth:`.Styler.set_precision` in favour of :meth:`.Styler.format` with ``na_rep`` and ``precision`` as existing and new input arguments respectively (:issue:`40134`, :issue:`40425`)
- Deprecated allowing partial failure in :meth:`Series.transform` and :meth:`DataFrame.transform` when ``func`` is list-like or dict-like and raises anything but ``TypeError``; ``func`` raising anything but a ``TypeError`` will raise in a future version (:issue:`40211`)
- Deprecated support for ``np.ma.mrecords.MaskedRecords`` in the :class:`DataFrame` constructor, pass ``{name: data[name] for name in data.dtype.names}`` instead (:issue:`40363`)
- Deprecated using :func:`merge` or :func:`join` on a different number of levels (:issue:`34862`)
- Deprecated the use of ``**kwargs`` in :class:`.ExcelWriter`; use the keyword argument ``engine_kwargs`` instead (:issue:`40430`)
- Deprecated the ``level`` keyword for :class:`DataFrame` and :class:`Series` aggregations; use groupby instead (:issue:`39983`)
- The ``inplace`` parameter of :meth:`Categorical.remove_categories`, :meth:`Categorical.add_categories`, :meth:`Categorical.reorder_categories`, :meth:`Categorical.rename_categories`, :meth:`Categorical.set_categories` is deprecated and will be removed in a future version (:issue:`37643`)
- Deprecated :func:`merge` producing duplicated columns through the ``suffixes`` keyword  and already existing columns (:issue:`22818`)
- Deprecated setting :attr:`Categorical._codes`, create a new :class:`Categorical` with the desired codes instead (:issue:`40606`)
<<<<<<< HEAD
- Deprecated behavior of :meth:`DatetimeIndex.union` with mixed timezones; in a future version both will be cast to UTC instead of object dtype (:issue:`39328`)
=======
- Deprecated using ``usecols`` with out of bounds indices for ``read_csv`` with ``engine="c"`` (:issue:`25623`)
>>>>>>> bfa75255

.. ---------------------------------------------------------------------------


.. _whatsnew_130.performance:

Performance improvements
~~~~~~~~~~~~~~~~~~~~~~~~
- Performance improvement in :meth:`IntervalIndex.isin` (:issue:`38353`)
- Performance improvement in :meth:`Series.mean` for nullable data types (:issue:`34814`)
- Performance improvement in :meth:`Series.isin` for nullable data types (:issue:`38340`)
- Performance improvement in :meth:`DataFrame.fillna` with ``method="pad|backfill"`` for nullable floating and nullable integer dtypes (:issue:`39953`)
- Performance improvement in :meth:`DataFrame.corr` for method=kendall (:issue:`28329`)
- Performance improvement in :meth:`core.window.rolling.Rolling.corr` and :meth:`core.window.rolling.Rolling.cov` (:issue:`39388`)
- Performance improvement in :meth:`core.window.rolling.RollingGroupby.corr`, :meth:`core.window.expanding.ExpandingGroupby.corr`, :meth:`core.window.expanding.ExpandingGroupby.corr` and :meth:`core.window.expanding.ExpandingGroupby.cov` (:issue:`39591`)
- Performance improvement in :func:`unique` for object data type (:issue:`37615`)
- Performance improvement in :func:`pd.json_normalize` for basic cases (including separators) (:issue:`40035` :issue:`15621`)
- Performance improvement in :class:`core.window.rolling.ExpandingGroupby` aggregation methods (:issue:`39664`)
- Performance improvement in :class:`Styler` where render times are more than 50% reduced (:issue:`39972` :issue:`39952`)
- Performance improvement in :meth:`core.window.ewm.ExponentialMovingWindow.mean` with ``times`` (:issue:`39784`)
- Performance improvement in :meth:`.GroupBy.apply` when requiring the python fallback implementation (:issue:`40176`)
- Performance improvement in the conversion of pyarrow boolean array to a pandas nullable boolean array (:issue:`41051`)
- Performance improvement for concatenation of data with type :class:`CategoricalDtype` (:issue:`40193`)
- Performance improvement in :meth:`.GroupBy.cummin` and :meth:`.GroupBy.cummax` with nullable data types (:issue:`37493`)
- Performance improvement in :meth:`Series.nunique` with nan values (:issue:`40865`)

.. ---------------------------------------------------------------------------

.. _whatsnew_130.bug_fixes:

Bug fixes
~~~~~~~~~

Categorical
^^^^^^^^^^^
- Bug in :class:`CategoricalIndex` incorrectly failing to raise ``TypeError`` when scalar data is passed (:issue:`38614`)
- Bug in ``CategoricalIndex.reindex`` failed when ``Index`` passed with elements all in category (:issue:`28690`)
- Bug where constructing a :class:`Categorical` from an object-dtype array of ``date`` objects did not round-trip correctly with ``astype`` (:issue:`38552`)
- Bug in constructing a :class:`DataFrame` from an ``ndarray`` and a :class:`CategoricalDtype` (:issue:`38857`)
- Bug in :meth:`DataFrame.reindex` was throwing ``IndexError`` when new index contained duplicates and old index was :class:`CategoricalIndex` (:issue:`38906`)
- Bug in setting categorical values into an object-dtype column in a :class:`DataFrame` (:issue:`39136`)
- Bug in :meth:`DataFrame.reindex` was raising ``IndexError`` when new index contained duplicates and old index was :class:`CategoricalIndex` (:issue:`38906`)

Datetimelike
^^^^^^^^^^^^
- Bug in :class:`DataFrame` and :class:`Series` constructors sometimes dropping nanoseconds from :class:`Timestamp` (resp. :class:`Timedelta`) ``data``, with ``dtype=datetime64[ns]`` (resp. ``timedelta64[ns]``) (:issue:`38032`)
- Bug in :meth:`DataFrame.first` and :meth:`Series.first` returning two months for offset one month when first day is last calendar day (:issue:`29623`)
- Bug in constructing a :class:`DataFrame` or :class:`Series` with mismatched ``datetime64`` data and ``timedelta64`` dtype, or vice-versa, failing to raise ``TypeError`` (:issue:`38575`, :issue:`38764`, :issue:`38792`)
- Bug in constructing a :class:`Series` or :class:`DataFrame` with a ``datetime`` object out of bounds for ``datetime64[ns]`` dtype or a ``timedelta`` object out of bounds for ``timedelta64[ns]`` dtype (:issue:`38792`, :issue:`38965`)
- Bug in :meth:`DatetimeIndex.intersection`, :meth:`DatetimeIndex.symmetric_difference`, :meth:`PeriodIndex.intersection`, :meth:`PeriodIndex.symmetric_difference` always returning object-dtype when operating with :class:`CategoricalIndex` (:issue:`38741`)
- Bug in :meth:`Series.where` incorrectly casting ``datetime64`` values to ``int64`` (:issue:`37682`)
- Bug in :class:`Categorical` incorrectly typecasting ``datetime`` object to ``Timestamp`` (:issue:`38878`)
- Bug in comparisons between :class:`Timestamp` object and ``datetime64`` objects just outside the implementation bounds for nanosecond ``datetime64`` (:issue:`39221`)
- Bug in :meth:`Timestamp.round`, :meth:`Timestamp.floor`, :meth:`Timestamp.ceil` for values near the implementation bounds of :class:`Timestamp` (:issue:`39244`)
- Bug in :meth:`Timedelta.round`, :meth:`Timedelta.floor`, :meth:`Timedelta.ceil` for values near the implementation bounds of :class:`Timedelta` (:issue:`38964`)
- Bug in :func:`date_range` incorrectly creating :class:`DatetimeIndex` containing ``NaT`` instead of raising ``OutOfBoundsDatetime`` in corner cases (:issue:`24124`)
- Bug in :func:`infer_freq` incorrectly fails to infer 'H' frequency of :class:`DatetimeIndex` if the latter has a timezone and crosses DST boundaries (:issue:`39556`)

Timedelta
^^^^^^^^^
- Bug in constructing :class:`Timedelta` from ``np.timedelta64`` objects with non-nanosecond units that are out of bounds for ``timedelta64[ns]`` (:issue:`38965`)
- Bug in constructing a :class:`TimedeltaIndex` incorrectly accepting ``np.datetime64("NaT")`` objects (:issue:`39462`)
- Bug in constructing :class:`Timedelta` from input string with only symbols and no digits failed to raise an error (:issue:`39710`)
- Bug in :class:`TimedeltaIndex` and :func:`to_timedelta` failing to raise when passed non-nanosecond ``timedelta64`` arrays that overflow when converting to ``timedelta64[ns]`` (:issue:`40008`)

Timezones
^^^^^^^^^
- Bug in different ``tzinfo`` objects representing UTC not being treated as equivalent (:issue:`39216`)
- Bug in ``dateutil.tz.gettz("UTC")`` not being recognized as equivalent to other UTC-representing tzinfos (:issue:`39276`)
-

Numeric
^^^^^^^
- Bug in :meth:`DataFrame.quantile`, :meth:`DataFrame.sort_values` causing incorrect subsequent indexing behavior (:issue:`38351`)
- Bug in :meth:`DataFrame.sort_values` raising an :class:`IndexError` for empty ``by`` (:issue:`40258`)
- Bug in :meth:`DataFrame.select_dtypes` with ``include=np.number`` now retains numeric ``ExtensionDtype`` columns (:issue:`35340`)
- Bug in :meth:`DataFrame.mode` and :meth:`Series.mode` not keeping consistent integer :class:`Index` for empty input (:issue:`33321`)
- Bug in :meth:`DataFrame.rank` with ``np.inf`` and mixture of ``np.nan`` and ``np.inf`` (:issue:`32593`)
- Bug in :meth:`DataFrame.rank` with ``axis=0`` and columns holding incomparable types raising ``IndexError`` (:issue:`38932`)
- Bug in ``rank`` method for :class:`Series`, :class:`DataFrame`, :class:`DataFrameGroupBy`, and :class:`SeriesGroupBy` treating the most negative ``int64`` value as missing (:issue:`32859`)
- Bug in :func:`select_dtypes` different behavior between Windows and Linux with ``include="int"`` (:issue:`36569`)
- Bug in :meth:`DataFrame.apply` and :meth:`DataFrame.agg` when passed argument ``func="size"`` would operate on the entire ``DataFrame`` instead of rows or columns (:issue:`39934`)
- Bug in :meth:`DataFrame.transform` would raise ``SpecificationError`` when passed a dictionary and columns were missing; will now raise a ``KeyError`` instead (:issue:`40004`)
- Bug in :meth:`DataFrameGroupBy.rank` giving incorrect results with ``pct=True`` and equal values between consecutive groups (:issue:`40518`)
- Bug in :meth:`Series.count` would result in an ``int32`` result on 32-bit platforms when argument ``level=None`` (:issue:`40908`)
- Bug in :class:`Series` and :class:`DataFrame` reductions with methods ``any`` and ``all`` not returning boolean results for object data (:issue:`12863`, :issue:`35450`, :issue:`27709`)
- Bug in :meth:`Series.clip` would fail if series contains NA values and has nullable int or float as a data type (:issue:`40851`)

Conversion
^^^^^^^^^^
- Bug in :meth:`Series.to_dict` with ``orient='records'`` now returns python native types (:issue:`25969`)
- Bug in :meth:`Series.view` and :meth:`Index.view` when converting between datetime-like (``datetime64[ns]``, ``datetime64[ns, tz]``, ``timedelta64``, ``period``) dtypes (:issue:`39788`)
- Bug in creating a :class:`DataFrame` from an empty ``np.recarray`` not retaining the original dtypes (:issue:`40121`)
- Bug in :class:`DataFrame` failing to raise ``TypeError`` when constructing from a ``frozenset`` (:issue:`40163`)
- Bug in :class:`Index` construction silently ignoring a passed ``dtype`` when the data cannot be cast to that dtype (:issue:`21311`)
- Bug in :meth:`StringArray.astype` falling back to numpy and raising when converting to ``dtype='categorical'`` (:issue:`40450`)
- Bug in :func:`factorize` where, when given an array with a numeric numpy dtype lower than int64, uint64 and float64, the unique values did not keep their original dtype (:issue:`41132`)
- Bug in :class:`DataFrame` construction with a dictionary containing an arraylike with ``ExtensionDtype`` and ``copy=True`` failing to make a copy (:issue:`38939`)
- Bug in :meth:`qcut` raising error when taking ``Float64DType`` as input (:issue:`40730`)

Strings
^^^^^^^

- Bug in the conversion from ``pyarrow.ChunkedArray`` to :class:`~arrays.StringArray` when the original had zero chunks (:issue:`41040`)
- Bug in :meth:`Series.replace` and :meth:`DataFrame.replace` ignoring replacements with ``regex=True`` for ``StringDType`` data (:issue:`41333`, :issue:`35977`)
- Bug in :meth:`Series.str.extract` with :class:`~arrays.StringArray` returning object dtype for empty :class:`DataFrame` (:issue:`41441`)

Interval
^^^^^^^^
- Bug in :meth:`IntervalIndex.intersection` and :meth:`IntervalIndex.symmetric_difference` always returning object-dtype when operating with :class:`CategoricalIndex` (:issue:`38653`, :issue:`38741`)
- Bug in :meth:`IntervalIndex.intersection` returning duplicates when at least one of both Indexes has duplicates which are present in the other (:issue:`38743`)
- :meth:`IntervalIndex.union`, :meth:`IntervalIndex.intersection`, :meth:`IntervalIndex.difference`, and :meth:`IntervalIndex.symmetric_difference` now cast to the appropriate dtype instead of raising ``TypeError`` when operating with another :class:`IntervalIndex` with incompatible dtype (:issue:`39267`)
- :meth:`PeriodIndex.union`, :meth:`PeriodIndex.intersection`, :meth:`PeriodIndex.symmetric_difference`, :meth:`PeriodIndex.difference` now cast to object dtype instead of raising ``IncompatibleFrequency`` when operating with another :class:`PeriodIndex` with incompatible dtype (:issue:`??`)

Indexing
^^^^^^^^

- Bug in :meth:`Index.union` dropping duplicate ``Index`` values when ``Index`` was not monotonic or ``sort`` was set to ``False`` (:issue:`36289`, :issue:`31326`, :issue:`40862`)
- Bug in :meth:`CategoricalIndex.get_indexer` failing to raise ``InvalidIndexError`` when non-unique (:issue:`38372`)
- Bug in inserting many new columns into a :class:`DataFrame` causing incorrect subsequent indexing behavior (:issue:`38380`)
- Bug in :meth:`DataFrame.__setitem__` raising ``ValueError`` when setting multiple values to duplicate columns (:issue:`15695`)
- Bug in :meth:`DataFrame.loc`, :meth:`Series.loc`, :meth:`DataFrame.__getitem__` and :meth:`Series.__getitem__` returning incorrect elements for non-monotonic :class:`DatetimeIndex` for string slices (:issue:`33146`)
- Bug in :meth:`DataFrame.reindex` and :meth:`Series.reindex` with timezone aware indexes raising ``TypeError`` for ``method="ffill"`` and ``method="bfill"`` and specified ``tolerance`` (:issue:`38566`)
- Bug in :meth:`DataFrame.reindex` with ``datetime64[ns]`` or ``timedelta64[ns]`` incorrectly casting to integers when the ``fill_value`` requires casting to object dtype (:issue:`39755`)
- Bug in :meth:`DataFrame.__setitem__` raising ``ValueError`` with empty :class:`DataFrame` and specified columns for string indexer and non empty :class:`DataFrame` to set (:issue:`38831`)
- Bug in :meth:`DataFrame.loc.__setitem__` raising ValueError when expanding unique column for :class:`DataFrame` with duplicate columns (:issue:`38521`)
- Bug in :meth:`DataFrame.iloc.__setitem__` and :meth:`DataFrame.loc.__setitem__` with mixed dtypes when setting with a dictionary value (:issue:`38335`)
- Bug in :meth:`Series.loc.__setitem__` and :meth:`DataFrame.loc.__setitem__` raising ``KeyError`` for boolean Iterator indexer (:issue:`39614`)
- Bug in :meth:`Series.iloc` and :meth:`DataFrame.iloc` raising ``KeyError`` for Iterator indexer (:issue:`39614`)
- Bug in :meth:`DataFrame.__setitem__` not raising ``ValueError`` when right hand side is a :class:`DataFrame` with wrong number of columns (:issue:`38604`)
- Bug in :meth:`Series.__setitem__` raising ``ValueError`` when setting a :class:`Series` with a scalar indexer (:issue:`38303`)
- Bug in :meth:`DataFrame.loc` dropping levels of :class:`MultiIndex` when :class:`DataFrame` used as input has only one row (:issue:`10521`)
- Bug in :meth:`DataFrame.__getitem__` and :meth:`Series.__getitem__` always raising ``KeyError`` when slicing with existing strings an :class:`Index` with milliseconds (:issue:`33589`)
- Bug in setting ``timedelta64`` or ``datetime64`` values into numeric :class:`Series` failing to cast to object dtype (:issue:`39086`, issue:`39619`)
- Bug in setting :class:`Interval` values into a :class:`Series` or :class:`DataFrame` with mismatched :class:`IntervalDtype` incorrectly casting the new values to the existing dtype (:issue:`39120`)
- Bug in setting ``datetime64`` values into a :class:`Series` with integer-dtype incorrect casting the datetime64 values to integers (:issue:`39266`)
- Bug in setting ``np.datetime64("NaT")`` into a :class:`Series` with :class:`Datetime64TZDtype` incorrectly treating the timezone-naive value as timezone-aware (:issue:`39769`)
- Bug in :meth:`Index.get_loc` not raising ``KeyError`` when method is specified for ``NaN`` value when ``NaN`` is not in :class:`Index` (:issue:`39382`)
- Bug in :meth:`DatetimeIndex.insert` when inserting ``np.datetime64("NaT")`` into a timezone-aware index incorrectly treating the timezone-naive value as timezone-aware (:issue:`39769`)
- Bug in incorrectly raising in :meth:`Index.insert`, when setting a new column that cannot be held in the existing ``frame.columns``, or in :meth:`Series.reset_index` or :meth:`DataFrame.reset_index` instead of casting to a compatible dtype (:issue:`39068`)
- Bug in :meth:`RangeIndex.append` where a single object of length 1 was concatenated incorrectly (:issue:`39401`)
- Bug in :meth:`RangeIndex.astype` where when converting to :class:`CategoricalIndex`, the categories became a :class:`Int64Index` instead of a :class:`RangeIndex` (:issue:`41263`)
- Bug in setting ``numpy.timedelta64`` values into an object-dtype :class:`Series` using a boolean indexer (:issue:`39488`)
- Bug in setting numeric values into a into a boolean-dtypes :class:`Series` using ``at`` or ``iat`` failing to cast to object-dtype (:issue:`39582`)
- Bug in :meth:`DataFrame.__setitem__` and :meth:`DataFrame.iloc.__setitem__` raising ``ValueError`` when trying to index with a row-slice and setting a list as values (:issue:`40440`)
- Bug in :meth:`DataFrame.loc` not raising ``KeyError`` when key was not found in :class:`MultiIndex` when levels contain more values than used (:issue:`41170`)
- Bug in :meth:`DataFrame.loc.__setitem__` when setting-with-expansion incorrectly raising when the index in the expanding axis contains duplicates (:issue:`40096`)
- Bug in :meth:`DataFrame.loc` incorrectly matching non-boolean index elements (:issue:`20432`)
- Bug in :meth:`Series.__delitem__` with ``ExtensionDtype`` incorrectly casting to ``ndarray`` (:issue:`40386`)
- Bug in :meth:`DataFrame.__setitem__` raising ``TypeError`` when using a str subclass as the column name with a :class:`DatetimeIndex` (:issue:`37366`)

Missing
^^^^^^^

- Bug in :class:`Grouper` now correctly propagates ``dropna`` argument and :meth:`DataFrameGroupBy.transform` now correctly handles missing values for ``dropna=True`` (:issue:`35612`)
- Bug in :func:`isna`, and :meth:`Series.isna`, :meth:`Index.isna`, :meth:`DataFrame.isna` (and the corresponding ``notna`` functions) not recognizing ``Decimal("NaN")`` objects (:issue:`39409`)
- Bug in :meth:`DataFrame.fillna` not accepting dictionary for ``downcast`` keyword (:issue:`40809`)
- Bug in :func:`isna` not returning a copy of the mask for nullable types, causing any subsequent mask modification to change the original array (:issue:`40935`)

MultiIndex
^^^^^^^^^^

- Bug in :meth:`DataFrame.drop` raising ``TypeError`` when :class:`MultiIndex` is non-unique and ``level`` is not provided (:issue:`36293`)
- Bug in :meth:`MultiIndex.intersection` duplicating ``NaN`` in result (:issue:`38623`)
- Bug in :meth:`MultiIndex.equals` incorrectly returning ``True`` when :class:`MultiIndex` containing ``NaN`` even when they are differently ordered (:issue:`38439`)
- Bug in :meth:`MultiIndex.intersection` always returning empty when intersecting with :class:`CategoricalIndex` (:issue:`38653`)
- Bug in :meth:`MultiIndex.reindex` raising ``ValueError`` with empty MultiIndex and indexing only a specific level (:issue:`41170`)

I/O
^^^

- Bug in :meth:`Index.__repr__` when ``display.max_seq_items=1`` (:issue:`38415`)
- Bug in :func:`read_csv` not recognizing scientific notation if decimal is set for ``engine="python"`` (:issue:`31920`)
- Bug in :func:`read_csv` interpreting ``NA`` value as comment, when ``NA`` does contain the comment string fixed for ``engine="python"`` (:issue:`34002`)
- Bug in :func:`read_csv` raising ``IndexError`` with multiple header columns and ``index_col`` specified when file has no data rows (:issue:`38292`)
- Bug in :func:`read_csv` not accepting ``usecols`` with different length than ``names`` for ``engine="python"`` (:issue:`16469`)
- Bug in :meth:`read_csv` returning object dtype when ``delimiter=","`` with ``usecols`` and ``parse_dates`` specified for ``engine="python"`` (:issue:`35873`)
- Bug in :func:`read_csv` raising ``TypeError`` when ``names`` and ``parse_dates`` is specified for ``engine="c"`` (:issue:`33699`)
- Bug in :func:`read_clipboard`, :func:`DataFrame.to_clipboard` not working in WSL (:issue:`38527`)
- Allow custom error values for parse_dates argument of :func:`read_sql`, :func:`read_sql_query` and :func:`read_sql_table` (:issue:`35185`)
- Bug in :func:`to_hdf` raising ``KeyError`` when trying to apply for subclasses of ``DataFrame`` or ``Series`` (:issue:`33748`)
- Bug in :meth:`~HDFStore.put` raising a wrong ``TypeError`` when saving a DataFrame with non-string dtype (:issue:`34274`)
- Bug in :func:`json_normalize` resulting in the first element of a generator object not being included in the returned ``DataFrame`` (:issue:`35923`)
- Bug in :func:`read_csv` applying thousands separator to date columns when column should be parsed for dates and ``usecols`` is specified for ``engine="python"`` (:issue:`39365`)
- Bug in :func:`read_excel` forward filling :class:`MultiIndex` names with multiple header and index columns specified (:issue:`34673`)
- :func:`read_excel` now respects :func:`set_option` (:issue:`34252`)
- Bug in :func:`read_csv` not switching ``true_values`` and ``false_values`` for nullable ``boolean`` dtype (:issue:`34655`)
- Bug in :func:`read_json` when ``orient="split"`` does not maintain numeric string index (:issue:`28556`)
- :meth:`read_sql` returned an empty generator if ``chunksize`` was no-zero and the query returned no results. Now returns a generator with a single empty dataframe (:issue:`34411`)
- Bug in :func:`read_hdf` returning unexpected records when filtering on categorical string columns using ``where`` parameter (:issue:`39189`)
- Bug in :func:`read_sas` raising ``ValueError`` when ``datetimes`` were null (:issue:`39725`)
- Bug in :func:`read_excel` dropping empty values from single-column spreadsheets (:issue:`39808`)
- Bug in :func:`read_excel` loading trailing empty rows/columns for some filetypes (:issue:`41167`)
- Bug in :func:`read_excel` raising ``AttributeError`` with ``MultiIndex`` header followed by two empty rows and no index, and bug affecting :func:`read_excel`, :func:`read_csv`, :func:`read_table`, :func:`read_fwf`, and :func:`read_clipboard` where one blank row after a ``MultiIndex`` header with no index would be dropped (:issue:`40442`)
- Bug in :meth:`DataFrame.to_string` misplacing the truncation column when ``index=False`` (:issue:`40907`)
- Bug in :func:`read_orc` always raising ``AttributeError`` (:issue:`40918`)
- Bug in :func:`read_csv` and :func:`read_excel` not respecting dtype for duplicated column name when ``mangle_dupe_cols`` is set to ``True`` (:issue:`35211`)
- Bug in :func:`read_csv` and :func:`read_table` misinterpreting arguments when ``sys.setprofile`` had been previously called (:issue:`41069`)
- Bug in the conversion from pyarrow to pandas (e.g. for reading Parquet) with nullable dtypes and a pyarrow array whose data buffer size is not a multiple of dtype size (:issue:`40896`)

Period
^^^^^^
- Comparisons of :class:`Period` objects or :class:`Index`, :class:`Series`, or :class:`DataFrame` with mismatched ``PeriodDtype`` now behave like other mismatched-type comparisons, returning ``False`` for equals, ``True`` for not-equal, and raising ``TypeError`` for inequality checks (:issue:`39274`)
-
-

Plotting
^^^^^^^^

- Bug in :func:`scatter_matrix` raising when 2d ``ax`` argument passed (:issue:`16253`)
- Prevent warnings when matplotlib's ``constrained_layout`` is enabled (:issue:`25261`)
- Bug in :func:`DataFrame.plot` was showing the wrong colors in the legend if the function was called repeatedly and some calls used ``yerr`` while others didn't (partial fix of :issue:`39522`)
- Bug in :func:`DataFrame.plot` was showing the wrong colors in the legend if the function was called repeatedly and some calls used ``secondary_y`` and others use ``legend=False`` (:issue:`40044`)
- Bug in :meth:`DataFrame.plot.box` in box plot when ``dark_background`` theme was selected, caps or min/max markers for the plot was not visible (:issue:`40769`)


Groupby/resample/rolling
^^^^^^^^^^^^^^^^^^^^^^^^
- Bug in :meth:`DataFrameGroupBy.agg` and :meth:`SeriesGroupBy.agg` with :class:`PeriodDtype` columns incorrectly casting results too aggressively (:issue:`38254`)
- Bug in :meth:`SeriesGroupBy.value_counts` where unobserved categories in a grouped categorical series were not tallied (:issue:`38672`)
- Bug in :meth:`SeriesGroupBy.value_counts` where error was raised on an empty series (:issue:`39172`)
- Bug in :meth:`.GroupBy.indices` would contain non-existent indices when null values were present in the groupby keys (:issue:`9304`)
- Fixed bug in :meth:`DataFrameGroupBy.sum` and :meth:`SeriesGroupBy.sum` causing loss of precision through using Kahan summation (:issue:`38778`)
- Fixed bug in :meth:`DataFrameGroupBy.cumsum`, :meth:`SeriesGroupBy.cumsum`, :meth:`DataFrameGroupBy.mean` and :meth:`SeriesGroupBy.mean` causing loss of precision through using Kahan summation (:issue:`38934`)
- Bug in :meth:`.Resampler.aggregate` and :meth:`DataFrame.transform` raising ``TypeError`` instead of ``SpecificationError`` when missing keys had mixed dtypes (:issue:`39025`)
- Bug in :meth:`.DataFrameGroupBy.idxmin` and :meth:`.DataFrameGroupBy.idxmax` with ``ExtensionDtype`` columns (:issue:`38733`)
- Bug in :meth:`Series.resample` would raise when the index was a :class:`PeriodIndex` consisting of ``NaT`` (:issue:`39227`)
- Bug in :meth:`core.window.rolling.RollingGroupby.corr` and :meth:`core.window.expanding.ExpandingGroupby.corr` where the groupby column would return 0 instead of ``np.nan`` when providing ``other`` that was longer than each group (:issue:`39591`)
- Bug in :meth:`core.window.expanding.ExpandingGroupby.corr` and :meth:`core.window.expanding.ExpandingGroupby.cov` where 1 would be returned instead of ``np.nan`` when providing ``other`` that was longer than each group (:issue:`39591`)
- Bug in :meth:`.GroupBy.mean`, :meth:`.GroupBy.median` and :meth:`DataFrame.pivot_table` not propagating metadata (:issue:`28283`)
- Bug in :meth:`Series.rolling` and :meth:`DataFrame.rolling` not calculating window bounds correctly when window is an offset and dates are in descending order (:issue:`40002`)
- Bug in :class:`SeriesGroupBy` and :class:`DataFrameGroupBy` on an empty ``Series`` or ``DataFrame`` would lose index, columns, and/or data types when directly using the methods ``idxmax``, ``idxmin``, ``mad``, ``min``, ``max``, ``sum``, ``prod``, and ``skew`` or using them through ``apply``, ``aggregate``, or ``resample`` (:issue:`26411`)
- Bug in :meth:`DataFrameGroupBy.apply` where a :class:`MultiIndex` would be created instead of an :class:`Index` if a :class:`:meth:`core.window.rolling.RollingGroupby` object was created (:issue:`39732`)
- Bug in :meth:`DataFrameGroupBy.sample` where error was raised when ``weights`` was specified and the index was an :class:`Int64Index` (:issue:`39927`)
- Bug in :meth:`DataFrameGroupBy.aggregate` and :meth:`.Resampler.aggregate` would sometimes raise ``SpecificationError`` when passed a dictionary and columns were missing; will now always raise a ``KeyError`` instead (:issue:`40004`)
- Bug in :meth:`DataFrameGroupBy.sample` where column selection was not applied to sample result (:issue:`39928`)
- Bug in :class:`core.window.ewm.ExponentialMovingWindow` when calling ``__getitem__`` would incorrectly raise a ``ValueError`` when providing ``times`` (:issue:`40164`)
- Bug in :class:`core.window.ewm.ExponentialMovingWindow` when calling ``__getitem__`` would not retain ``com``, ``span``, ``alpha`` or ``halflife`` attributes  (:issue:`40164`)
- :class:`core.window.ewm.ExponentialMovingWindow` now raises a ``NotImplementedError`` when specifying ``times`` with ``adjust=False`` due to an incorrect calculation (:issue:`40098`)
- Bug in :meth:`core.window.ewm.ExponentialMovingWindowGroupby.mean` where the times argument was ignored when ``engine='numba'`` (:issue:`40951`)
- Bug in :meth:`core.window.ewm.ExponentialMovingWindowGroupby.mean` where the wrong times were used in case of multiple groups (:issue:`40951`)
- Bug in :class:`core.window.ewm.ExponentialMovingWindowGroupby` where the times vector and values became out of sync for non-trivial groups (:issue:`40951`)
- Bug in :meth:`Series.asfreq` and :meth:`DataFrame.asfreq` dropping rows when the index is not sorted (:issue:`39805`)
- Bug in aggregation functions for :class:`DataFrame` not respecting ``numeric_only`` argument when ``level`` keyword was given (:issue:`40660`)
- Bug in :meth:`SeriesGroupBy.aggregate` where using a user-defined function to aggregate a ``Series`` with an object-typed :class:`Index` causes an incorrect :class:`Index` shape (issue:`40014`)
- Bug in :class:`core.window.RollingGroupby` where ``as_index=False`` argument in ``groupby`` was ignored (:issue:`39433`)
- Bug in :meth:`.GroupBy.any` and :meth:`.GroupBy.all` raising ``ValueError`` when using with nullable type columns holding ``NA`` even with ``skipna=True`` (:issue:`40585`)
- Bug in :meth:`GroupBy.cummin` and :meth:`GroupBy.cummax` incorrectly rounding integer values near the ``int64`` implementations bounds (:issue:`40767`)
- Bug in :meth:`.GroupBy.rank` with nullable dtypes incorrectly raising ``TypeError`` (:issue:`41010`)
- Bug in :meth:`.GroupBy.cummin` and :meth:`.GroupBy.cummax` computing wrong result with nullable data types too large to roundtrip when casting to float (:issue:`37493`)
- Bug in :meth:`DataFrame.rolling` returning mean zero for all ``NaN`` window with ``min_periods=0`` if calculation is not numerical stable (:issue:`41053`)
- Bug in :meth:`DataFrame.rolling` returning sum not zero for all ``NaN`` window with ``min_periods=0`` if calculation is not numerical stable (:issue:`41053`)
- Bug in :meth:`SeriesGroupBy.agg` failing to retain ordered :class:`CategoricalDtype` on order-preserving aggregations (:issue:`41147`)
- Bug in :meth:`DataFrameGroupBy.min` and :meth:`DataFrameGroupBy.max` with multiple object-dtype columns and ``numeric_only=False`` incorrectly raising ``ValueError`` (:issue:41111`)
- Bug in :meth:`DataFrameGroupBy.rank` with the GroupBy object's ``axis=0`` and the ``rank`` method's keyword ``axis=1`` (:issue:`41320`)
- Bug in :meth:`DataFrameGroupBy.__getitem__` with non-unique columns incorrectly returning a malformed :class:`SeriesGroupBy` instead of :class:`DataFrameGroupBy` (:issue:`41427`)
- Bug in :meth:`DataFrameGroupBy.transform` with non-unique columns incorrectly raising ``AttributeError`` (:issue:`41427`)
- Bug in :meth:`Resampler.apply` with non-unique columns incorrectly dropping duplicated columns (:issue:`41445`)

Reshaping
^^^^^^^^^
- Bug in :func:`merge` raising error when performing an inner join with partial index and ``right_index`` when no overlap between indices (:issue:`33814`)
- Bug in :meth:`DataFrame.unstack` with missing levels led to incorrect index names (:issue:`37510`)
- Bug in :func:`merge_asof` propagating the right Index with ``left_index=True`` and ``right_on`` specification instead of left Index (:issue:`33463`)
- Bug in :func:`join` over :class:`MultiIndex` returned wrong result, when one of both indexes had only one level (:issue:`36909`)
- :meth:`merge_asof` raises ``ValueError`` instead of cryptic ``TypeError`` in case of non-numerical merge columns (:issue:`29130`)
- Bug in :meth:`DataFrame.join` not assigning values correctly when having :class:`MultiIndex` where at least one dimension is from dtype ``Categorical`` with non-alphabetically sorted categories (:issue:`38502`)
- :meth:`Series.value_counts` and :meth:`Series.mode` return consistent keys in original order (:issue:`12679`, :issue:`11227` and :issue:`39007`)
- Bug in :meth:`DataFrame.stack` not handling ``NaN`` in :class:`MultiIndex` columns correct (:issue:`39481`)
- Bug in :meth:`DataFrame.apply` would give incorrect results when used with a string argument and ``axis=1`` when the axis argument was not supported and now raises a ``ValueError`` instead (:issue:`39211`)
- Bug in :meth:`DataFrame.sort_values` not reshaping index correctly after sorting on columns, when ``ignore_index=True`` (:issue:`39464`)
- Bug in :meth:`DataFrame.append` returning incorrect dtypes with combinations of ``ExtensionDtype`` dtypes (:issue:`39454`)
- Bug in :meth:`DataFrame.append` returning incorrect dtypes with combinations of ``datetime64`` and ``timedelta64`` dtypes (:issue:`39574`)
- Bug in :meth:`DataFrame.pivot_table` returning a ``MultiIndex`` for a single value when operating on and empty ``DataFrame`` (:issue:`13483`)
- Allow :class:`Index` to be passed to the :func:`numpy.all` function (:issue:`40180`)
- Bug in :meth:`DataFrame.stack` not preserving ``CategoricalDtype`` in a ``MultiIndex`` (:issue:`36991`)
- Bug in :func:`to_datetime` raising error when input sequence contains unhashable items (:issue:`39756`)
- Bug in :meth:`Series.explode` preserving index when ``ignore_index`` was ``True`` and values were scalars (:issue:`40487`)
- Bug in :func:`to_datetime` raising ``ValueError`` when :class:`Series` contains ``None`` and ``NaT`` and has more than 50 elements (:issue:`39882`)

Sparse
^^^^^^

- Bug in :meth:`DataFrame.sparse.to_coo` raising ``KeyError`` with columns that are a numeric :class:`Index` without a 0 (:issue:`18414`)
- Bug in :meth:`SparseArray.astype` with ``copy=False`` producing incorrect results when going from integer dtype to floating dtype (:issue:`34456`)
- Implemented :meth:`SparseArray.max` and :meth:`SparseArray.min` (:issue:`40921`)

ExtensionArray
^^^^^^^^^^^^^^

- Bug in :meth:`DataFrame.where` when ``other`` is a :class:`Series` with :class:`ExtensionArray` dtype (:issue:`38729`)
- Fixed bug where :meth:`Series.idxmax`, :meth:`Series.idxmin` and ``argmax/min`` fail when the underlying data is :class:`ExtensionArray` (:issue:`32749`, :issue:`33719`, :issue:`36566`)
- Fixed a bug where some properties of subclasses of :class:`PandasExtensionDtype` where improperly cached (:issue:`40329`)
- Bug in :meth:`DataFrame.mask` where masking a :class:`Dataframe` with an :class:`ExtensionArray` dtype raises ``ValueError`` (:issue:`40941`)

Styler
^^^^^^

- Bug in :class:`Styler` where ``subset`` arg in methods raised an error for some valid multiindex slices (:issue:`33562`)
- :class:`Styler` rendered HTML output minor alterations to support w3 good code standard (:issue:`39626`)
- Bug in :class:`Styler` where rendered HTML was missing a column class identifier for certain header cells (:issue:`39716`)
- Bug in :meth:`Styler.background_gradient` where text-color was not determined correctly (:issue:`39888`)
- Bug in :class:`Styler` where multiple elements in CSS-selectors were not correctly added to ``table_styles`` (:issue:`39942`)
- Bug in :class:`.Styler` where copying from Jupyter dropped top left cell and misaligned headers (:issue:`12147`)
- Bug in :class:`.Styler.where` where ``kwargs`` were not passed to the applicable callable (:issue:`40845`)
- Bug in :class:`Styler` which caused CSS to duplicate on multiple renders. (:issue:`39395`, :issue:`40334`)


Other
^^^^^
- Bug in :class:`Index` constructor sometimes silently ignoring a specified ``dtype`` (:issue:`38879`)
- Bug in :func:`pandas.api.types.infer_dtype` not recognizing Series, Index or array with a period dtype (:issue:`23553`)
- Bug in :func:`pandas.api.types.infer_dtype` raising an error for general :class:`.ExtensionArray` objects. It will now return ``"unknown-array"`` instead of raising (:issue:`37367`)
- Bug in constructing a :class:`Series` from a list and a :class:`PandasDtype` (:issue:`39357`)
- ``inspect.getmembers(Series)`` no longer raises an ``AbstractMethodError`` (:issue:`38782`)
- Bug in :meth:`Series.where` with numeric dtype and ``other = None`` not casting to ``nan`` (:issue:`39761`)
- :meth:`Index.where` behavior now mirrors :meth:`Index.putmask` behavior, i.e. ``index.where(mask, other)`` matches ``index.putmask(~mask, other)`` (:issue:`39412`)
- Bug in :func:`pandas.testing.assert_series_equal`, :func:`pandas.testing.assert_frame_equal`, :func:`pandas.testing.assert_index_equal` and :func:`pandas.testing.assert_extension_array_equal` incorrectly raising when an attribute has an unrecognized NA type (:issue:`39461`)
- Bug in :func:`pandas.testing.assert_index_equal` with ``exact=True`` not raising when comparing :class:`CategoricalIndex` instances with ``Int64Index`` and ``RangeIndex`` categories (:issue:`41263`)
- Bug in :meth:`DataFrame.equals`, :meth:`Series.equals`, :meth:`Index.equals` with object-dtype containing ``np.datetime64("NaT")`` or ``np.timedelta64("NaT")`` (:issue:`39650`)
- Bug in :func:`pandas.util.show_versions` where console JSON output was not proper JSON (:issue:`39701`)
- Bug in :meth:`DataFrame.convert_dtypes` incorrectly raised ValueError when called on an empty DataFrame (:issue:`40393`)
- Bug in :meth:`DataFrame.clip` not interpreting missing values as no threshold (:issue:`40420`)

.. ---------------------------------------------------------------------------

.. _whatsnew_130.contributors:

Contributors
~~~~~~~~~~~~<|MERGE_RESOLUTION|>--- conflicted
+++ resolved
@@ -645,11 +645,8 @@
 - The ``inplace`` parameter of :meth:`Categorical.remove_categories`, :meth:`Categorical.add_categories`, :meth:`Categorical.reorder_categories`, :meth:`Categorical.rename_categories`, :meth:`Categorical.set_categories` is deprecated and will be removed in a future version (:issue:`37643`)
 - Deprecated :func:`merge` producing duplicated columns through the ``suffixes`` keyword  and already existing columns (:issue:`22818`)
 - Deprecated setting :attr:`Categorical._codes`, create a new :class:`Categorical` with the desired codes instead (:issue:`40606`)
-<<<<<<< HEAD
 - Deprecated behavior of :meth:`DatetimeIndex.union` with mixed timezones; in a future version both will be cast to UTC instead of object dtype (:issue:`39328`)
-=======
 - Deprecated using ``usecols`` with out of bounds indices for ``read_csv`` with ``engine="c"`` (:issue:`25623`)
->>>>>>> bfa75255
 
 .. ---------------------------------------------------------------------------
 
