--- conflicted
+++ resolved
@@ -337,12 +337,8 @@
 - Bug in :meth:`.GroupBy.indices` would contain non-existent indices when null values were present in the groupby keys (:issue:`9304`)
 - Fixed bug in :meth:`DataFrameGroupBy.sum` and :meth:`SeriesGroupBy.sum` causing loss of precision through using Kahan summation (:issue:`38778`)
 - Fixed bug in :meth:`DataFrameGroupBy.cumsum`, :meth:`SeriesGroupBy.cumsum`, :meth:`DataFrameGroupBy.mean` and :meth:`SeriesGroupBy.mean` causing loss of precision through using Kahan summation (:issue:`38934`)
-<<<<<<< HEAD
-- Bug in :meth:`.Resampler.aggregate` and :meth:`DataFrame.transform` raising ``TypeError`` instead of ``SpecificationError`` when missing keys having mixed dtypes (:issue:`39025`)
--
-=======
-- Bug in :meth:`.Resampler.aggregate` and :meth:`DataFrame.transform` raising ``TypeError`` instead of ``SpecificationError`` when missing keys had mixed dtypes (:issue:`39025`)
->>>>>>> c5b4272e
+- Bug in :meth:`Resampler.aggregate` and :meth:`DataFrame.transform` raising ``TypeError`` instead of ``SpecificationError`` when missing keys had mixed dtypes (:issue:`39025`)
+-
 
 Reshaping
 ^^^^^^^^^
