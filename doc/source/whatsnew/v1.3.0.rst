--- conflicted
+++ resolved
@@ -327,11 +327,7 @@
 
 .. ipython:: python
 
-<<<<<<< HEAD
-    In [5]: df.groupby('key').agg(lambda x: x.sum())
-=======
     df.groupby('key').agg(lambda x: x.sum())
->>>>>>> 4af3eed5
 
 Try operating inplace when setting values with ``loc`` and ``iloc``
 ^^^^^^^^^^^^^^^^^^^^^^^^^^^^^^^^^^^^^^^^^^^^^^^^^^^^^^^^^^^^^^^^^^^
