.. _whatsnew_130:

What's new in 1.3.0 (??)
------------------------

These are the changes in pandas 1.3.0. See :ref:`release` for a full changelog
including other versions of pandas.

{{ header }}

.. warning::

   When reading new Excel 2007+ (``.xlsx``) files, the default argument
   ``engine=None`` to :func:`~pandas.read_excel` will now result in using the
   `openpyxl <https://openpyxl.readthedocs.io/en/stable/>`_ engine in all cases
   when the option :attr:`io.excel.xlsx.reader` is set to ``"auto"``.
   Previously, some cases would use the
   `xlrd <https://xlrd.readthedocs.io/en/latest/>`_ engine instead. See
   :ref:`What's new 1.2.0 <whatsnew_120>` for background on this change.

.. ---------------------------------------------------------------------------

Enhancements
~~~~~~~~~~~~

.. _whatsnew_130.read_csv_json_http_headers:

Custom HTTP(s) headers when reading csv or json files
^^^^^^^^^^^^^^^^^^^^^^^^^^^^^^^^^^^^^^^^^^^^^^^^^^^^^

When reading from a remote URL that is not handled by fsspec (ie. HTTP and
HTTPS) the dictionary passed to ``storage_options`` will be used to create the
headers included in the request.  This can be used to control the User-Agent
header or send other custom headers (:issue:`36688`).
For example:

.. ipython:: python

    headers = {"User-Agent": "pandas"}
    df = pd.read_csv(
        "https://download.bls.gov/pub/time.series/cu/cu.item",
        sep="\t",
        storage_options=headers
    )

.. _whatsnew_130.read_to_xml:

Read and write XML documents
^^^^^^^^^^^^^^^^^^^^^^^^^^^^

We added I/O support to read and render shallow versions of `XML`_ documents with
:func:`pandas.read_xml` and :meth:`DataFrame.to_xml`. Using `lxml`_ as parser,
both XPath 1.0 and XSLT 1.0 is available. (:issue:`27554`)

.. _XML: https://www.w3.org/standards/xml/core
.. _lxml: https://lxml.de

.. code-block:: ipython

    In [1]: xml = """<?xml version='1.0' encoding='utf-8'?>
       ...: <data>
       ...:  <row>
       ...:     <shape>square</shape>
       ...:     <degrees>360</degrees>
       ...:     <sides>4.0</sides>
       ...:  </row>
       ...:  <row>
       ...:     <shape>circle</shape>
       ...:     <degrees>360</degrees>
       ...:     <sides/>
       ...:  </row>
       ...:  <row>
       ...:     <shape>triangle</shape>
       ...:     <degrees>180</degrees>
       ...:     <sides>3.0</sides>
       ...:  </row>
       ...:  </data>"""

    In [2]: df = pd.read_xml(xml)
    In [3]: df
    Out[3]:
          shape  degrees  sides
    0    square      360    4.0
    1    circle      360    NaN
    2  triangle      180    3.0

    In [4]: df.to_xml()
    Out[4]:
    <?xml version='1.0' encoding='utf-8'?>
    <data>
      <row>
        <index>0</index>
        <shape>square</shape>
        <degrees>360</degrees>
        <sides>4.0</sides>
      </row>
      <row>
        <index>1</index>
        <shape>circle</shape>
        <degrees>360</degrees>
        <sides/>
      </row>
      <row>
        <index>2</index>
        <shape>triangle</shape>
        <degrees>180</degrees>
        <sides>3.0</sides>
      </row>
    </data>

For more, see :ref:`io.xml` in the user guide on IO tools.

Styler Upgrades
^^^^^^^^^^^^^^^

We provided some focused development on :class:`.Styler`, including altering methods
to accept more universal CSS language for arguments, such as ``'color:red;'`` instead of
``[('color', 'red')]`` (:issue:`39564`). This is also added to the built-in methods
to allow custom CSS highlighting instead of default background coloring (:issue:`40242`).
Enhancements to other built-in methods include extending the :meth:`.Styler.background_gradient`
method to shade elements based on a given gradient map and not be restricted only to
values in the DataFrame (:issue:`39930` :issue:`22727` :issue:`28901`). Additional
built-in methods such as :meth:`.Styler.highlight_between` and :meth:`.Styler.highlight_quantile`
have been added (:issue:`39821` and :issue:`40926`).

The :meth:`.Styler.apply` now consistently allows functions with ``ndarray`` output to
allow more flexible development of UDFs when ``axis`` is ``None`` ``0`` or ``1`` (:issue:`39393`).

:meth:`.Styler.set_tooltips` is a new method that allows adding on hover tooltips to
enhance interactive displays (:issue:`35643`). :meth:`.Styler.set_td_classes`, which was recently
introduced in v1.2.0 (:issue:`36159`) to allow adding specific CSS classes to data cells, has
been made as performant as :meth:`.Styler.apply` and :meth:`.Styler.applymap` (:issue:`40453`),
if not more performant in some cases. The overall performance of HTML
render times has been considerably improved to
match :meth:`DataFrame.to_html` (:issue:`39952` :issue:`37792` :issue:`40425`).

The :meth:`.Styler.format` has had upgrades to easily format missing data,
precision, and perform HTML escaping (:issue:`40437` :issue:`40134`). There have been numerous other bug fixes to
properly format HTML and eliminate some inconsistencies (:issue:`39942` :issue:`40356` :issue:`39807` :issue:`39889` :issue:`39627`)

:class:`.Styler` has also been compatible with non-unique index or columns, at least for as many features as are fully compatible, others made only partially compatible (:issue:`41269`).
One also has greater control of the display through separate sparsification of the index or columns, using the new 'styler' options context (:issue:`41142`).

Documentation has also seen major revisions in light of new features (:issue:`39720` :issue:`39317` :issue:`40493`)

.. _whatsnew_130.dataframe_honors_copy_with_dict:

DataFrame constructor honors ``copy=False`` with dict
^^^^^^^^^^^^^^^^^^^^^^^^^^^^^^^^^^^^^^^^^^^^^^^^^^^^^

When passing a dictionary to :class:`DataFrame` with ``copy=False``,
a copy will no longer be made (:issue:`32960`)

.. ipython:: python

    arr = np.array([1, 2, 3])
    df = pd.DataFrame({"A": arr, "B": arr.copy()}, copy=False)
    df

``df["A"]`` remains a view on ``arr``:

.. ipython:: python

    arr[0] = 0
    assert df.iloc[0, 0] == 0

The default behavior when not passing ``copy`` will remain unchanged, i.e.
a copy will be made.

Centered Datetime-Like Rolling Windows
^^^^^^^^^^^^^^^^^^^^^^^^^^^^^^^^^^^^^^

When performing rolling calculations on :class:`DataFrame` and :class:`Series`
objects with a datetime-like index, a centered datetime-like window can now be
used (:issue:`38780`).
For example:

.. ipython:: python

    df = pd.DataFrame(
        {"A": [0, 1, 2, 3, 4]}, index=pd.date_range("2020", periods=5, freq="1D")
    )
    df
    df.rolling("2D", center=True).mean()


.. _whatsnew_130.enhancements.other:

Other enhancements
^^^^^^^^^^^^^^^^^^

- :class:`Rolling` and :class:`Expanding` now support a ``method`` argument with a ``'table'`` option that performs the windowing operation over an entire :class:`DataFrame`. See ref:`window.overview` for performance and functional benefits (:issue:`15095`, :issue:`38995`)
- Added :meth:`MultiIndex.dtypes` (:issue:`37062`)
- Added ``end`` and ``end_day`` options for ``origin`` in :meth:`DataFrame.resample` (:issue:`37804`)
- Improve error message when ``usecols`` and ``names`` do not match for :func:`read_csv` and ``engine="c"`` (:issue:`29042`)
- Improved consistency of error message when passing an invalid ``win_type`` argument in :class:`Window` (:issue:`15969`)
- :func:`pandas.read_sql_query` now accepts a ``dtype`` argument to cast the columnar data from the SQL database based on user input (:issue:`10285`)
- Improved integer type mapping from pandas to SQLAlchemy when using :meth:`DataFrame.to_sql` (:issue:`35076`)
- :func:`to_numeric` now supports downcasting of nullable ``ExtensionDtype`` objects (:issue:`33013`)
- Add support for dict-like names in :class:`MultiIndex.set_names` and :class:`MultiIndex.rename` (:issue:`20421`)
- :func:`pandas.read_excel` can now auto detect .xlsb files and older .xls files (:issue:`35416`, :issue:`41225`)
- :class:`pandas.ExcelWriter` now accepts an ``if_sheet_exists`` parameter to control the behaviour of append mode when writing to existing sheets (:issue:`40230`)
- :meth:`.Rolling.sum`, :meth:`.Expanding.sum`, :meth:`.Rolling.mean`, :meth:`.Expanding.mean`, :meth:`.ExponentialMovingWindow.mean`, :meth:`.Rolling.median`, :meth:`.Expanding.median`, :meth:`.Rolling.max`, :meth:`.Expanding.max`, :meth:`.Rolling.min`, and :meth:`.Expanding.min` now support ``Numba`` execution with the ``engine`` keyword (:issue:`38895`, :issue:`41267`)
- :meth:`DataFrame.apply` can now accept NumPy unary operators as strings, e.g. ``df.apply("sqrt")``, which was already the case for :meth:`Series.apply` (:issue:`39116`)
- :meth:`DataFrame.apply` can now accept non-callable DataFrame properties as strings, e.g. ``df.apply("size")``, which was already the case for :meth:`Series.apply` (:issue:`39116`)
- :meth:`DataFrame.applymap` can now accept kwargs to pass on to func (:issue:`39987`)
- Disallow :class:`DataFrame` indexer for ``iloc`` for :meth:`Series.__getitem__` and :meth:`DataFrame.__getitem__`, (:issue:`39004`)
- :meth:`Series.apply` can now accept list-like or dictionary-like arguments that aren't lists or dictionaries, e.g. ``ser.apply(np.array(["sum", "mean"]))``, which was already the case for :meth:`DataFrame.apply` (:issue:`39140`)
- :meth:`DataFrame.plot.scatter` can now accept a categorical column as the argument to ``c`` (:issue:`12380`, :issue:`31357`)
- :meth:`.Styler.set_tooltips` allows on hover tooltips to be added to styled HTML dataframes (:issue:`35643`, :issue:`21266`, :issue:`39317`, :issue:`39708`, :issue:`40284`)
- :meth:`.Styler.set_table_styles` amended to optionally allow certain css-string input arguments (:issue:`39564`)
- :meth:`.Styler.apply` now more consistently accepts ndarray function returns, i.e. in all cases for ``axis`` is ``0, 1 or None`` (:issue:`39359`)
- :meth:`.Styler.apply` and :meth:`.Styler.applymap` now raise errors if wrong format CSS is passed on render (:issue:`39660`)
- :meth:`.Styler.format` adds keyword argument ``escape`` for optional HTML escaping (:issue:`40437`)
- :meth:`.Styler.background_gradient` now allows the ability to supply a specific gradient map (:issue:`22727`)
- :meth:`.Styler.clear` now clears :attr:`Styler.hidden_index` and :attr:`Styler.hidden_columns` as well (:issue:`40484`)
- Builtin highlighting methods in :class:`Styler` have a more consistent signature and css customisability (:issue:`40242`)
- :meth:`.Styler.highlight_between` added to list of builtin styling methods (:issue:`39821`)
- :meth:`Series.loc.__getitem__` and :meth:`Series.loc.__setitem__` with :class:`MultiIndex` now raising helpful error message when indexer has too many dimensions (:issue:`35349`)
- :meth:`pandas.read_stata` and :class:`StataReader` support reading data from compressed files.
- Add support for parsing ``ISO 8601``-like timestamps with negative signs to :meth:`pandas.Timedelta` (:issue:`37172`)
- Add support for unary operators in :class:`FloatingArray` (:issue:`38749`)
- :class:`RangeIndex` can now be constructed by passing a ``range`` object directly e.g. ``pd.RangeIndex(range(3))`` (:issue:`12067`)
- :meth:`round` being enabled for the nullable integer and floating dtypes (:issue:`38844`)
- :meth:`pandas.read_csv` and :meth:`pandas.read_json` expose the argument ``encoding_errors`` to control how encoding errors are handled (:issue:`39450`)
- :meth:`.GroupBy.any` and :meth:`.GroupBy.all` use Kleene logic with nullable data types (:issue:`37506`)
- :meth:`.GroupBy.any` and :meth:`.GroupBy.all` return a ``BooleanDtype`` for columns with nullable data types (:issue:`33449`)
- :meth:`.GroupBy.rank` now supports object-dtype data (:issue:`38278`)
- Constructing a :class:`DataFrame` or :class:`Series` with the ``data`` argument being a Python iterable that is *not* a NumPy ``ndarray`` consisting of NumPy scalars will now result in a dtype with a precision the maximum of the NumPy scalars; this was already the case when ``data`` is a NumPy ``ndarray`` (:issue:`40908`)
- Add keyword ``sort`` to :func:`pivot_table` to allow non-sorting of the result (:issue:`39143`)
- Add keyword ``dropna`` to :meth:`DataFrame.value_counts` to allow counting rows that include ``NA`` values (:issue:`41325`)
- :meth:`Series.replace` will now cast results to ``PeriodDtype`` where possible instead of ``object`` dtype (:issue:`41526`)

.. ---------------------------------------------------------------------------

.. _whatsnew_130.notable_bug_fixes:

Notable bug fixes
~~~~~~~~~~~~~~~~~

These are bug fixes that might have notable behavior changes.

``Categorical.unique`` now always maintains same dtype as original
^^^^^^^^^^^^^^^^^^^^^^^^^^^^^^^^^^^^^^^^^^^^^^^^^^^^^^^^^^^^^^^^^^

Previously, when calling :meth:`~Categorical.unique` with categorical data, unused categories in the new array
would be removed, meaning that the dtype of the new array would be different than the
original, if some categories are not present in the unique array (:issue:`18291`)

As an example of this, given:

.. ipython:: python

        dtype = pd.CategoricalDtype(['bad', 'neutral', 'good'], ordered=True)
        cat = pd.Categorical(['good', 'good', 'bad', 'bad'], dtype=dtype)
        original = pd.Series(cat)
        unique = original.unique()

*pandas < 1.3.0*:

.. code-block:: ipython

    In [1]: unique
    ['good', 'bad']
    Categories (2, object): ['bad' < 'good']
    In [2]: original.dtype == unique.dtype
    False

*pandas >= 1.3.0*

.. ipython:: python

        unique
        original.dtype == unique.dtype

Preserve dtypes in  :meth:`~pandas.DataFrame.combine_first`
^^^^^^^^^^^^^^^^^^^^^^^^^^^^^^^^^^^^^^^^^^^^^^^^^^^^^^^^^^^

:meth:`~pandas.DataFrame.combine_first` will now preserve dtypes (:issue:`7509`)

.. ipython:: python

   df1 = pd.DataFrame({"A": [1, 2, 3], "B": [1, 2, 3]}, index=[0, 1, 2])
   df1
   df2 = pd.DataFrame({"B": [4, 5, 6], "C": [1, 2, 3]}, index=[2, 3, 4])
   df2
   combined = df1.combine_first(df2)

*pandas 1.2.x*

.. code-block:: ipython

   In [1]: combined.dtypes
   Out[2]:
   A    float64
   B    float64
   C    float64
   dtype: object

*pandas 1.3.0*

.. ipython:: python

   combined.dtypes

Group by methods agg and transform no longer changes return dtype for callables
^^^^^^^^^^^^^^^^^^^^^^^^^^^^^^^^^^^^^^^^^^^^^^^^^^^^^^^^^^^^^^^^^^^^^^^^^^^^^^^

Previously the methods :meth:`.DataFrameGroupBy.aggregate`,
:meth:`.SeriesGroupBy.aggregate`, :meth:`.DataFrameGroupBy.transform`, and
:meth:`.SeriesGroupBy.transform` might cast the result dtype when the argument ``func``
is callable, possibly leading to undesirable results (:issue:`21240`). The cast would
occur if the result is numeric and casting back to the input dtype does not change any
values as measured by ``np.allclose``. Now no such casting occurs.

.. ipython:: python

    df = pd.DataFrame({'key': [1, 1], 'a': [True, False], 'b': [True, True]})
    df

*pandas 1.2.x*

.. code-block:: ipython

    In [5]: df.groupby('key').agg(lambda x: x.sum())
    Out[5]:
            a  b
    key
    1    True  2

*pandas 1.3.0*

.. ipython:: python

    df.groupby('key').agg(lambda x: x.sum())

``float`` result for :meth:`.GroupBy.mean`, :meth:`.GroupBy.median`, and :meth:`.GroupBy.var`
^^^^^^^^^^^^^^^^^^^^^^^^^^^^^^^^^^^^^^^^^^^^^^^^^^^^^^^^^^^^^^^^^^^^^^^^^^^^^^^^^^^^^^^^^^^^^

Previously, these methods could result in different dtypes depending on the input values.
Now, these methods will always return a float dtype. (:issue:`41137`)

.. ipython:: python

    df = pd.DataFrame({'a': [True], 'b': [1], 'c': [1.0]})

*pandas 1.2.x*

.. code-block:: ipython

    In [5]: df.groupby(df.index).mean()
    Out[5]:
            a  b    c
    0    True  1  1.0

*pandas 1.3.0*

.. ipython:: python

    df.groupby(df.index).mean()

Try operating inplace when setting values with ``loc`` and ``iloc``
^^^^^^^^^^^^^^^^^^^^^^^^^^^^^^^^^^^^^^^^^^^^^^^^^^^^^^^^^^^^^^^^^^^

When setting an entire column using ``loc`` or ``iloc``, pandas will try to
insert the values into the existing data rather than create an entirely new array.

.. ipython:: python

   df = pd.DataFrame(range(3), columns=["A"], dtype="float64")
   values = df.values
   new = np.array([5, 6, 7], dtype="int64")
   df.loc[[0, 1, 2], "A"] = new

In both the new and old behavior, the data in ``values`` is overwritten, but in
the old behavior the dtype of ``df["A"]`` changed to ``int64``.

*pandas 1.2.x*

.. code-block:: ipython

   In [1]: df.dtypes
   Out[1]:
   A    int64
   dtype: object
   In [2]: np.shares_memory(df["A"].values, new)
   Out[2]: False
   In [3]: np.shares_memory(df["A"].values, values)
   Out[3]: False

In pandas 1.3.0, ``df`` continues to share data with ``values``

*pandas 1.3.0*

.. ipython:: python

   df.dtypes
   np.shares_memory(df["A"], new)
   np.shares_memory(df["A"], values)


.. _whatsnew_130.notable_bug_fixes.setitem_never_inplace:

Never Operate Inplace When Setting ``frame[keys] = values``
^^^^^^^^^^^^^^^^^^^^^^^^^^^^^^^^^^^^^^^^^^^^^^^^^^^^^^^^^^^

When setting multiple columns using ``frame[keys] = values`` new arrays will
replace pre-existing arrays for these keys, which will *not* be over-written
(:issue:`39510`).  As a result, the columns will retain the dtype(s) of ``values``,
never casting to the dtypes of the existing arrays.

.. ipython:: python

   df = pd.DataFrame(range(3), columns=["A"], dtype="float64")
   df[["A"]] = 5

In the old behavior, ``5`` was cast to ``float64`` and inserted into the existing
array backing ``df``:

*pandas 1.2.x*

.. code-block:: ipython

   In [1]: df.dtypes
   Out[1]:
   A    float64

In the new behavior, we get a new array, and retain an integer-dtyped ``5``:

*pandas 1.3.0*

.. ipython:: python

   df.dtypes


.. _whatsnew_130.notable_bug_fixes.setitem_with_bool_casting:

Consistent Casting With Setting Into Boolean Series
^^^^^^^^^^^^^^^^^^^^^^^^^^^^^^^^^^^^^^^^^^^^^^^^^^^

Setting non-boolean values into a :class:`Series with ``dtype=bool`` consistently
cast to ``dtype=object`` (:issue:`38709`)

.. ipython:: python

   orig = pd.Series([True, False])
   ser = orig.copy()
   ser.iloc[1] = np.nan
   ser2 = orig.copy()
   ser2.iloc[1] = 2.0

*pandas 1.2.x*

.. code-block:: ipython

   In [1]: ser
   Out [1]:
   0    1.0
   1    NaN
   dtype: float64

   In [2]:ser2
   Out [2]:
   0    True
   1     2.0
   dtype: object

*pandas 1.3.0*

.. ipython:: python

   ser
   ser2


.. _whatsnew_130.notable_bug_fixes.rolling_groupby_column:

GroupBy.rolling no longer returns grouped-by column in values
^^^^^^^^^^^^^^^^^^^^^^^^^^^^^^^^^^^^^^^^^^^^^^^^^^^^^^^^^^^^^

The group-by column will now be dropped from the result of a
``groupby.rolling`` operation (:issue:`32262`)

.. ipython:: python

    df = pd.DataFrame({"A": [1, 1, 2, 3], "B": [0, 1, 2, 3]})
    df

*Previous behavior*:

.. code-block:: ipython

    In [1]: df.groupby("A").rolling(2).sum()
    Out[1]:
           A    B
    A
    1 0  NaN  NaN
    1    2.0  1.0
    2 2  NaN  NaN
    3 3  NaN  NaN

*New behavior*:

.. ipython:: python

    df.groupby("A").rolling(2).sum()

.. _whatsnew_130.notable_bug_fixes.rolling_var_precision:

Removed artificial truncation in rolling variance and standard deviation
^^^^^^^^^^^^^^^^^^^^^^^^^^^^^^^^^^^^^^^^^^^^^^^^^^^^^^^^^^^^^^^^^^^^^^^^

:meth:`core.window.Rolling.std` and :meth:`core.window.Rolling.var` will no longer
artificially truncate results that are less than ``~1e-8`` and ``~1e-15`` respectively to
zero (:issue:`37051`, :issue:`40448`, :issue:`39872`).

However, floating point artifacts may now exist in the results when rolling over larger values.

.. ipython:: python

   s = pd.Series([7, 5, 5, 5])
   s.rolling(3).var()

.. _whatsnew_130.notable_bug_fixes.rolling_groupby_multiindex:

GroupBy.rolling with MultiIndex no longer drops levels in the result
^^^^^^^^^^^^^^^^^^^^^^^^^^^^^^^^^^^^^^^^^^^^^^^^^^^^^^^^^^^^^^^^^^^^

:class:`core.window.rolling.RollingGroupby` will no longer drop levels of a :class:`DataFrame`
with a :class:`MultiIndex` in the result. This can lead to a perceived duplication of levels in the resulting
:class:`MultiIndex`, but this change restores the behavior that was present in version 1.1.3 (:issue:`38787`, :issue:`38523`).


.. ipython:: python

   index = pd.MultiIndex.from_tuples([('idx1', 'idx2')], names=['label1', 'label2'])
   df = pd.DataFrame({'a': [1], 'b': [2]}, index=index)
   df

*Previous behavior*:

.. code-block:: ipython

    In [1]: df.groupby('label1').rolling(1).sum()
    Out[1]:
              a    b
    label1
    idx1    1.0  2.0

*New behavior*:

.. ipython:: python

    df.groupby('label1').rolling(1).sum()


.. _whatsnew_130.api_breaking.deps:

Increased minimum versions for dependencies
^^^^^^^^^^^^^^^^^^^^^^^^^^^^^^^^^^^^^^^^^^^
Some minimum supported versions of dependencies were updated.
If installed, we now require:

+-----------------+-----------------+----------+---------+
| Package         | Minimum Version | Required | Changed |
+=================+=================+==========+=========+
| numpy           | 1.17.3          |    X     |    X    |
+-----------------+-----------------+----------+---------+
| pytz            | 2017.3          |    X     |         |
+-----------------+-----------------+----------+---------+
| python-dateutil | 2.7.3           |    X     |         |
+-----------------+-----------------+----------+---------+
| bottleneck      | 1.2.1           |          |         |
+-----------------+-----------------+----------+---------+
| numexpr         | 2.7.0           |          |    X    |
+-----------------+-----------------+----------+---------+
| pytest (dev)    | 6.0             |          |    X    |
+-----------------+-----------------+----------+---------+
| mypy (dev)      | 0.800           |          |    X    |
+-----------------+-----------------+----------+---------+
| setuptools      | 38.6.0          |          |    X    |
+-----------------+-----------------+----------+---------+

For `optional libraries <https://pandas.pydata.org/docs/getting_started/install.html>`_ the general recommendation is to use the latest version.
The following table lists the lowest version per library that is currently being tested throughout the development of pandas.
Optional libraries below the lowest tested version may still work, but are not considered supported.

+-----------------+-----------------+---------+
| Package         | Minimum Version | Changed |
+=================+=================+=========+
| beautifulsoup4  | 4.6.0           |         |
+-----------------+-----------------+---------+
| fastparquet     | 0.4.0           |    X    |
+-----------------+-----------------+---------+
| fsspec          | 0.7.4           |         |
+-----------------+-----------------+---------+
| gcsfs           | 0.6.0           |         |
+-----------------+-----------------+---------+
| lxml            | 4.3.0           |         |
+-----------------+-----------------+---------+
| matplotlib      | 2.2.3           |         |
+-----------------+-----------------+---------+
| numba           | 0.46.0          |         |
+-----------------+-----------------+---------+
| openpyxl        | 3.0.0           |    X    |
+-----------------+-----------------+---------+
| pyarrow         | 0.17.0          |    X    |
+-----------------+-----------------+---------+
| pymysql         | 0.8.1           |    X    |
+-----------------+-----------------+---------+
| pytables        | 3.5.1           |         |
+-----------------+-----------------+---------+
| s3fs            | 0.4.0           |         |
+-----------------+-----------------+---------+
| scipy           | 1.2.0           |         |
+-----------------+-----------------+---------+
| sqlalchemy      | 1.2.8           |         |
+-----------------+-----------------+---------+
| tabulate        | 0.8.7           |    X    |
+-----------------+-----------------+---------+
| xarray          | 0.12.0          |         |
+-----------------+-----------------+---------+
| xlrd            | 1.2.0           |         |
+-----------------+-----------------+---------+
| xlsxwriter      | 1.0.2           |         |
+-----------------+-----------------+---------+
| xlwt            | 1.3.0           |         |
+-----------------+-----------------+---------+
| pandas-gbq      | 0.12.0          |         |
+-----------------+-----------------+---------+

See :ref:`install.dependencies` and :ref:`install.optional_dependencies` for more.

.. _whatsnew_130.api.other:

Other API changes
^^^^^^^^^^^^^^^^^
- Partially initialized :class:`CategoricalDtype` (i.e. those with ``categories=None`` objects will no longer compare as equal to fully initialized dtype objects.
- Accessing ``_constructor_expanddim`` on a :class:`DataFrame` and ``_constructor_sliced`` on a :class:`Series` now raise an ``AttributeError``. Previously a ``NotImplementedError`` was raised (:issue:`38782`)
- Added new ``engine`` and ``**engine_kwargs`` parameters to :meth:`DataFrame.to_sql` to support other future "SQL engines". Currently we still only use ``SQLAlchemy`` under the hood, but more engines are planned to be supported such as ``turbodbc`` (:issue:`36893`)

Build
=====

- Documentation in ``.pptx`` and ``.pdf`` formats are no longer included in wheels or source distributions. (:issue:`30741`)

.. ---------------------------------------------------------------------------

.. _whatsnew_130.deprecations:

Deprecations
~~~~~~~~~~~~
- Deprecated allowing scalars to be passed to the :class:`Categorical` constructor (:issue:`38433`)
- Deprecated allowing subclass-specific keyword arguments in the :class:`Index` constructor, use the specific subclass directly instead (:issue:`14093`, :issue:`21311`, :issue:`22315`, :issue:`26974`)
- Deprecated ``astype`` of datetimelike (``timedelta64[ns]``, ``datetime64[ns]``, ``Datetime64TZDtype``, ``PeriodDtype``) to integer dtypes, use ``values.view(...)`` instead (:issue:`38544`)
- Deprecated :meth:`MultiIndex.is_lexsorted` and :meth:`MultiIndex.lexsort_depth`, use :meth:`MultiIndex.is_monotonic_increasing` instead (:issue:`32259`)
- Deprecated keyword ``try_cast`` in :meth:`Series.where`, :meth:`Series.mask`, :meth:`DataFrame.where`, :meth:`DataFrame.mask`; cast results manually if desired (:issue:`38836`)
- Deprecated comparison of :class:`Timestamp` object with ``datetime.date`` objects.  Instead of e.g. ``ts <= mydate`` use ``ts <= pd.Timestamp(mydate)`` or ``ts.date() <= mydate`` (:issue:`36131`)
- Deprecated :attr:`Rolling.win_type` returning ``"freq"`` (:issue:`38963`)
- Deprecated :attr:`Rolling.is_datetimelike` (:issue:`38963`)
- Deprecated :class:`DataFrame` indexer for :meth:`Series.__setitem__` and :meth:`DataFrame.__setitem__` (:issue:`39004`)
- Deprecated :meth:`core.window.ewm.ExponentialMovingWindow.vol` (:issue:`39220`)
- Using ``.astype`` to convert between ``datetime64[ns]`` dtype and :class:`DatetimeTZDtype` is deprecated and will raise in a future version, use ``obj.tz_localize`` or ``obj.dt.tz_localize`` instead (:issue:`38622`)
- Deprecated casting ``datetime.date`` objects to ``datetime64`` when used as ``fill_value`` in :meth:`DataFrame.unstack`, :meth:`DataFrame.shift`, :meth:`Series.shift`, and :meth:`DataFrame.reindex`, pass ``pd.Timestamp(dateobj)`` instead (:issue:`39767`)
- Deprecated :meth:`.Styler.set_na_rep` and :meth:`.Styler.set_precision` in favour of :meth:`.Styler.format` with ``na_rep`` and ``precision`` as existing and new input arguments respectively (:issue:`40134`, :issue:`40425`)
- Deprecated allowing partial failure in :meth:`Series.transform` and :meth:`DataFrame.transform` when ``func`` is list-like or dict-like and raises anything but ``TypeError``; ``func`` raising anything but a ``TypeError`` will raise in a future version (:issue:`40211`)
- Deprecated support for ``np.ma.mrecords.MaskedRecords`` in the :class:`DataFrame` constructor, pass ``{name: data[name] for name in data.dtype.names}`` instead (:issue:`40363`)
- Deprecated using :func:`merge` or :func:`join` on a different number of levels (:issue:`34862`)
- Deprecated the use of ``**kwargs`` in :class:`.ExcelWriter`; use the keyword argument ``engine_kwargs`` instead (:issue:`40430`)
- Deprecated the ``level`` keyword for :class:`DataFrame` and :class:`Series` aggregations; use groupby instead (:issue:`39983`)
- The ``inplace`` parameter of :meth:`Categorical.remove_categories`, :meth:`Categorical.add_categories`, :meth:`Categorical.reorder_categories`, :meth:`Categorical.rename_categories`, :meth:`Categorical.set_categories` is deprecated and will be removed in a future version (:issue:`37643`)
- Deprecated :func:`merge` producing duplicated columns through the ``suffixes`` keyword  and already existing columns (:issue:`22818`)
- Deprecated setting :attr:`Categorical._codes`, create a new :class:`Categorical` with the desired codes instead (:issue:`40606`)
- Deprecated behavior of :meth:`DatetimeIndex.union` with mixed timezones; in a future version both will be cast to UTC instead of object dtype (:issue:`39328`)
- Deprecated using ``usecols`` with out of bounds indices for ``read_csv`` with ``engine="c"`` (:issue:`25623`)
- Deprecated special treatment of lists with first element a Categorical in the :class:`DataFrame` constructor; pass as ``pd.DataFrame({col: categorical, ...})`` instead (:issue:`38845`)
- Deprecated passing arguments as positional (except for ``"method"``) in :meth:`DataFrame.interpolate` and :meth:`Series.interpolate` (:issue:`41485`)
<<<<<<< HEAD
- Deprecated passing arguments as positional in :meth:`DataFrame.drop_duplicates` (except for ``subset``), :meth:`Series.drop_duplicates` and :meth:`Index.drop_duplicates` (:issue:`41485`)
=======
- Deprecated passing arguments (apart from ``value``) as positional in :meth:`DataFrame.fillna` and :meth:`Series.fillna` (:issue:`41485`)
- Deprecated construction of :class:`Series` or :class:`DataFrame` with ``DatetimeTZDtype`` data and ``datetime64[ns]`` dtype.  Use ``Series(data).dt.tz_localize(None)`` instead (:issue:`41555`,:issue:`33401`)

.. _whatsnew_130.deprecations.nuisance_columns:

Deprecated Dropping Nuisance Columns in DataFrame Reductions and DataFrameGroupBy Operations
~~~~~~~~~~~~~~~~~~~~~~~~~~~~~~~~~~~~~~~~~~~~~~~~~~~~~~~~~~~~~~~~~~~~~~~~~~~~~~~~~~~~~~~~~~~~
The default of calling a reduction (.min, .max, .sum, ...) on a :class:`DataFrame` with
``numeric_only=None`` (the default, columns on which the reduction raises ``TypeError``
are silently ignored and dropped from the result.

This behavior is deprecated. In a future version, the ``TypeError`` will be raised,
and users will need to select only valid columns before calling the function.

For example:

.. ipython:: python

   df = pd.DataFrame({"A": [1, 2, 3, 4], "B": pd.date_range("2016-01-01", periods=4)})
   df

*Old behavior*:

.. code-block:: ipython

    In [3]: df.prod()
    Out[3]:
    Out[3]:
    A    24
    dtype: int64

*Future behavior*:

.. code-block:: ipython

    In [4]: df.prod()
    ...
    TypeError: 'DatetimeArray' does not implement reduction 'prod'

    In [5]: df[["A"]].prod()
    Out[5]:
    A    24
    dtype: int64
>>>>>>> 619446ac

.. ---------------------------------------------------------------------------


.. _whatsnew_130.performance:

Performance improvements
~~~~~~~~~~~~~~~~~~~~~~~~
- Performance improvement in :meth:`IntervalIndex.isin` (:issue:`38353`)
- Performance improvement in :meth:`Series.mean` for nullable data types (:issue:`34814`)
- Performance improvement in :meth:`Series.isin` for nullable data types (:issue:`38340`)
- Performance improvement in :meth:`DataFrame.fillna` with ``method="pad|backfill"`` for nullable floating and nullable integer dtypes (:issue:`39953`)
- Performance improvement in :meth:`DataFrame.corr` for method=kendall (:issue:`28329`)
- Performance improvement in :meth:`core.window.rolling.Rolling.corr` and :meth:`core.window.rolling.Rolling.cov` (:issue:`39388`)
- Performance improvement in :meth:`core.window.rolling.RollingGroupby.corr`, :meth:`core.window.expanding.ExpandingGroupby.corr`, :meth:`core.window.expanding.ExpandingGroupby.corr` and :meth:`core.window.expanding.ExpandingGroupby.cov` (:issue:`39591`)
- Performance improvement in :func:`unique` for object data type (:issue:`37615`)
- Performance improvement in :func:`pd.json_normalize` for basic cases (including separators) (:issue:`40035` :issue:`15621`)
- Performance improvement in :class:`core.window.rolling.ExpandingGroupby` aggregation methods (:issue:`39664`)
- Performance improvement in :class:`Styler` where render times are more than 50% reduced (:issue:`39972` :issue:`39952`)
- Performance improvement in :meth:`core.window.ewm.ExponentialMovingWindow.mean` with ``times`` (:issue:`39784`)
- Performance improvement in :meth:`.GroupBy.apply` when requiring the python fallback implementation (:issue:`40176`)
- Performance improvement in the conversion of pyarrow boolean array to a pandas nullable boolean array (:issue:`41051`)
- Performance improvement for concatenation of data with type :class:`CategoricalDtype` (:issue:`40193`)
- Performance improvement in :meth:`.GroupBy.cummin` and :meth:`.GroupBy.cummax` with nullable data types (:issue:`37493`)
- Performance improvement in :meth:`Series.nunique` with nan values (:issue:`40865`)
- Performance improvement in :meth:`DataFrame.transpose`, :meth:`Series.unstack` with ``DatetimeTZDtype`` (:issue:`40149`)

.. ---------------------------------------------------------------------------

.. _whatsnew_130.bug_fixes:

Bug fixes
~~~~~~~~~

Categorical
^^^^^^^^^^^
- Bug in :class:`CategoricalIndex` incorrectly failing to raise ``TypeError`` when scalar data is passed (:issue:`38614`)
- Bug in ``CategoricalIndex.reindex`` failed when ``Index`` passed with elements all in category (:issue:`28690`)
- Bug where constructing a :class:`Categorical` from an object-dtype array of ``date`` objects did not round-trip correctly with ``astype`` (:issue:`38552`)
- Bug in constructing a :class:`DataFrame` from an ``ndarray`` and a :class:`CategoricalDtype` (:issue:`38857`)
- Bug in :meth:`DataFrame.reindex` was throwing ``IndexError`` when new index contained duplicates and old index was :class:`CategoricalIndex` (:issue:`38906`)
- Bug in setting categorical values into an object-dtype column in a :class:`DataFrame` (:issue:`39136`)
- Bug in :meth:`DataFrame.reindex` was raising ``IndexError`` when new index contained duplicates and old index was :class:`CategoricalIndex` (:issue:`38906`)

Datetimelike
^^^^^^^^^^^^
- Bug in :class:`DataFrame` and :class:`Series` constructors sometimes dropping nanoseconds from :class:`Timestamp` (resp. :class:`Timedelta`) ``data``, with ``dtype=datetime64[ns]`` (resp. ``timedelta64[ns]``) (:issue:`38032`)
- Bug in :meth:`DataFrame.first` and :meth:`Series.first` returning two months for offset one month when first day is last calendar day (:issue:`29623`)
- Bug in constructing a :class:`DataFrame` or :class:`Series` with mismatched ``datetime64`` data and ``timedelta64`` dtype, or vice-versa, failing to raise ``TypeError`` (:issue:`38575`, :issue:`38764`, :issue:`38792`)
- Bug in constructing a :class:`Series` or :class:`DataFrame` with a ``datetime`` object out of bounds for ``datetime64[ns]`` dtype or a ``timedelta`` object out of bounds for ``timedelta64[ns]`` dtype (:issue:`38792`, :issue:`38965`)
- Bug in :meth:`DatetimeIndex.intersection`, :meth:`DatetimeIndex.symmetric_difference`, :meth:`PeriodIndex.intersection`, :meth:`PeriodIndex.symmetric_difference` always returning object-dtype when operating with :class:`CategoricalIndex` (:issue:`38741`)
- Bug in :meth:`Series.where` incorrectly casting ``datetime64`` values to ``int64`` (:issue:`37682`)
- Bug in :class:`Categorical` incorrectly typecasting ``datetime`` object to ``Timestamp`` (:issue:`38878`)
- Bug in comparisons between :class:`Timestamp` object and ``datetime64`` objects just outside the implementation bounds for nanosecond ``datetime64`` (:issue:`39221`)
- Bug in :meth:`Timestamp.round`, :meth:`Timestamp.floor`, :meth:`Timestamp.ceil` for values near the implementation bounds of :class:`Timestamp` (:issue:`39244`)
- Bug in :meth:`Timedelta.round`, :meth:`Timedelta.floor`, :meth:`Timedelta.ceil` for values near the implementation bounds of :class:`Timedelta` (:issue:`38964`)
- Bug in :func:`date_range` incorrectly creating :class:`DatetimeIndex` containing ``NaT`` instead of raising ``OutOfBoundsDatetime`` in corner cases (:issue:`24124`)
- Bug in :func:`infer_freq` incorrectly fails to infer 'H' frequency of :class:`DatetimeIndex` if the latter has a timezone and crosses DST boundaries (:issue:`39556`)

Timedelta
^^^^^^^^^
- Bug in constructing :class:`Timedelta` from ``np.timedelta64`` objects with non-nanosecond units that are out of bounds for ``timedelta64[ns]`` (:issue:`38965`)
- Bug in constructing a :class:`TimedeltaIndex` incorrectly accepting ``np.datetime64("NaT")`` objects (:issue:`39462`)
- Bug in constructing :class:`Timedelta` from input string with only symbols and no digits failed to raise an error (:issue:`39710`)
- Bug in :class:`TimedeltaIndex` and :func:`to_timedelta` failing to raise when passed non-nanosecond ``timedelta64`` arrays that overflow when converting to ``timedelta64[ns]`` (:issue:`40008`)

Timezones
^^^^^^^^^
- Bug in different ``tzinfo`` objects representing UTC not being treated as equivalent (:issue:`39216`)
- Bug in ``dateutil.tz.gettz("UTC")`` not being recognized as equivalent to other UTC-representing tzinfos (:issue:`39276`)
-

Numeric
^^^^^^^
- Bug in :meth:`DataFrame.quantile`, :meth:`DataFrame.sort_values` causing incorrect subsequent indexing behavior (:issue:`38351`)
- Bug in :meth:`DataFrame.sort_values` raising an :class:`IndexError` for empty ``by`` (:issue:`40258`)
- Bug in :meth:`DataFrame.select_dtypes` with ``include=np.number`` now retains numeric ``ExtensionDtype`` columns (:issue:`35340`)
- Bug in :meth:`DataFrame.mode` and :meth:`Series.mode` not keeping consistent integer :class:`Index` for empty input (:issue:`33321`)
- Bug in :meth:`DataFrame.rank` with ``np.inf`` and mixture of ``np.nan`` and ``np.inf`` (:issue:`32593`)
- Bug in :meth:`DataFrame.rank` with ``axis=0`` and columns holding incomparable types raising ``IndexError`` (:issue:`38932`)
- Bug in ``rank`` method for :class:`Series`, :class:`DataFrame`, :class:`DataFrameGroupBy`, and :class:`SeriesGroupBy` treating the most negative ``int64`` value as missing (:issue:`32859`)
- Bug in :func:`select_dtypes` different behavior between Windows and Linux with ``include="int"`` (:issue:`36569`)
- Bug in :meth:`DataFrame.apply` and :meth:`DataFrame.agg` when passed argument ``func="size"`` would operate on the entire ``DataFrame`` instead of rows or columns (:issue:`39934`)
- Bug in :meth:`DataFrame.transform` would raise ``SpecificationError`` when passed a dictionary and columns were missing; will now raise a ``KeyError`` instead (:issue:`40004`)
- Bug in :meth:`DataFrameGroupBy.rank` giving incorrect results with ``pct=True`` and equal values between consecutive groups (:issue:`40518`)
- Bug in :meth:`Series.count` would result in an ``int32`` result on 32-bit platforms when argument ``level=None`` (:issue:`40908`)
- Bug in :class:`Series` and :class:`DataFrame` reductions with methods ``any`` and ``all`` not returning boolean results for object data (:issue:`12863`, :issue:`35450`, :issue:`27709`)
- Bug in :meth:`Series.clip` would fail if series contains NA values and has nullable int or float as a data type (:issue:`40851`)

Conversion
^^^^^^^^^^
- Bug in :meth:`Series.to_dict` with ``orient='records'`` now returns python native types (:issue:`25969`)
- Bug in :meth:`Series.view` and :meth:`Index.view` when converting between datetime-like (``datetime64[ns]``, ``datetime64[ns, tz]``, ``timedelta64``, ``period``) dtypes (:issue:`39788`)
- Bug in creating a :class:`DataFrame` from an empty ``np.recarray`` not retaining the original dtypes (:issue:`40121`)
- Bug in :class:`DataFrame` failing to raise ``TypeError`` when constructing from a ``frozenset`` (:issue:`40163`)
- Bug in :class:`Index` construction silently ignoring a passed ``dtype`` when the data cannot be cast to that dtype (:issue:`21311`)
- Bug in :meth:`StringArray.astype` falling back to numpy and raising when converting to ``dtype='categorical'`` (:issue:`40450`)
- Bug in :func:`factorize` where, when given an array with a numeric numpy dtype lower than int64, uint64 and float64, the unique values did not keep their original dtype (:issue:`41132`)
- Bug in :class:`DataFrame` construction with a dictionary containing an arraylike with ``ExtensionDtype`` and ``copy=True`` failing to make a copy (:issue:`38939`)
- Bug in :meth:`qcut` raising error when taking ``Float64DType`` as input (:issue:`40730`)
- Bug in :class:`DataFrame` and :class:`Series` construction with ``datetime64[ns]`` data and ``dtype=object`` resulting in ``datetime`` objects instead of :class:`Timestamp` objects (:issue:`41599`)
- Bug in :class:`DataFrame` and :class:`Series` construction with ``timedelta64[ns]`` data and ``dtype=object`` resulting in ``np.timedelta64`` objects instead of :class:`Timedelta` objects (:issue:`41599`)

Strings
^^^^^^^

- Bug in the conversion from ``pyarrow.ChunkedArray`` to :class:`~arrays.StringArray` when the original had zero chunks (:issue:`41040`)
- Bug in :meth:`Series.replace` and :meth:`DataFrame.replace` ignoring replacements with ``regex=True`` for ``StringDType`` data (:issue:`41333`, :issue:`35977`)
- Bug in :meth:`Series.str.extract` with :class:`~arrays.StringArray` returning object dtype for empty :class:`DataFrame` (:issue:`41441`)

Interval
^^^^^^^^
- Bug in :meth:`IntervalIndex.intersection` and :meth:`IntervalIndex.symmetric_difference` always returning object-dtype when operating with :class:`CategoricalIndex` (:issue:`38653`, :issue:`38741`)
- Bug in :meth:`IntervalIndex.intersection` returning duplicates when at least one of both Indexes has duplicates which are present in the other (:issue:`38743`)
- :meth:`IntervalIndex.union`, :meth:`IntervalIndex.intersection`, :meth:`IntervalIndex.difference`, and :meth:`IntervalIndex.symmetric_difference` now cast to the appropriate dtype instead of raising ``TypeError`` when operating with another :class:`IntervalIndex` with incompatible dtype (:issue:`39267`)
- :meth:`PeriodIndex.union`, :meth:`PeriodIndex.intersection`, :meth:`PeriodIndex.symmetric_difference`, :meth:`PeriodIndex.difference` now cast to object dtype instead of raising ``IncompatibleFrequency`` when operating with another :class:`PeriodIndex` with incompatible dtype (:issue:`??`)

Indexing
^^^^^^^^

- Bug in :meth:`Index.union` dropping duplicate ``Index`` values when ``Index`` was not monotonic or ``sort`` was set to ``False`` (:issue:`36289`, :issue:`31326`, :issue:`40862`)
- Bug in :meth:`CategoricalIndex.get_indexer` failing to raise ``InvalidIndexError`` when non-unique (:issue:`38372`)
- Bug in inserting many new columns into a :class:`DataFrame` causing incorrect subsequent indexing behavior (:issue:`38380`)
- Bug in :meth:`DataFrame.__setitem__` raising ``ValueError`` when setting multiple values to duplicate columns (:issue:`15695`)
- Bug in :meth:`DataFrame.loc`, :meth:`Series.loc`, :meth:`DataFrame.__getitem__` and :meth:`Series.__getitem__` returning incorrect elements for non-monotonic :class:`DatetimeIndex` for string slices (:issue:`33146`)
- Bug in :meth:`DataFrame.reindex` and :meth:`Series.reindex` with timezone aware indexes raising ``TypeError`` for ``method="ffill"`` and ``method="bfill"`` and specified ``tolerance`` (:issue:`38566`)
- Bug in :meth:`DataFrame.reindex` with ``datetime64[ns]`` or ``timedelta64[ns]`` incorrectly casting to integers when the ``fill_value`` requires casting to object dtype (:issue:`39755`)
- Bug in :meth:`DataFrame.__setitem__` raising ``ValueError`` with empty :class:`DataFrame` and specified columns for string indexer and non empty :class:`DataFrame` to set (:issue:`38831`)
- Bug in :meth:`DataFrame.loc.__setitem__` raising ValueError when expanding unique column for :class:`DataFrame` with duplicate columns (:issue:`38521`)
- Bug in :meth:`DataFrame.iloc.__setitem__` and :meth:`DataFrame.loc.__setitem__` with mixed dtypes when setting with a dictionary value (:issue:`38335`)
- Bug in :meth:`Series.loc.__setitem__` and :meth:`DataFrame.loc.__setitem__` raising ``KeyError`` for boolean Iterator indexer (:issue:`39614`)
- Bug in :meth:`Series.iloc` and :meth:`DataFrame.iloc` raising ``KeyError`` for Iterator indexer (:issue:`39614`)
- Bug in :meth:`DataFrame.__setitem__` not raising ``ValueError`` when right hand side is a :class:`DataFrame` with wrong number of columns (:issue:`38604`)
- Bug in :meth:`Series.__setitem__` raising ``ValueError`` when setting a :class:`Series` with a scalar indexer (:issue:`38303`)
- Bug in :meth:`DataFrame.loc` dropping levels of :class:`MultiIndex` when :class:`DataFrame` used as input has only one row (:issue:`10521`)
- Bug in :meth:`DataFrame.__getitem__` and :meth:`Series.__getitem__` always raising ``KeyError`` when slicing with existing strings an :class:`Index` with milliseconds (:issue:`33589`)
- Bug in setting ``timedelta64`` or ``datetime64`` values into numeric :class:`Series` failing to cast to object dtype (:issue:`39086`, issue:`39619`)
- Bug in setting :class:`Interval` values into a :class:`Series` or :class:`DataFrame` with mismatched :class:`IntervalDtype` incorrectly casting the new values to the existing dtype (:issue:`39120`)
- Bug in setting ``datetime64`` values into a :class:`Series` with integer-dtype incorrect casting the datetime64 values to integers (:issue:`39266`)
- Bug in setting ``np.datetime64("NaT")`` into a :class:`Series` with :class:`Datetime64TZDtype` incorrectly treating the timezone-naive value as timezone-aware (:issue:`39769`)
- Bug in :meth:`Index.get_loc` not raising ``KeyError`` when method is specified for ``NaN`` value when ``NaN`` is not in :class:`Index` (:issue:`39382`)
- Bug in :meth:`DatetimeIndex.insert` when inserting ``np.datetime64("NaT")`` into a timezone-aware index incorrectly treating the timezone-naive value as timezone-aware (:issue:`39769`)
- Bug in incorrectly raising in :meth:`Index.insert`, when setting a new column that cannot be held in the existing ``frame.columns``, or in :meth:`Series.reset_index` or :meth:`DataFrame.reset_index` instead of casting to a compatible dtype (:issue:`39068`)
- Bug in :meth:`RangeIndex.append` where a single object of length 1 was concatenated incorrectly (:issue:`39401`)
- Bug in :meth:`RangeIndex.astype` where when converting to :class:`CategoricalIndex`, the categories became a :class:`Int64Index` instead of a :class:`RangeIndex` (:issue:`41263`)
- Bug in setting ``numpy.timedelta64`` values into an object-dtype :class:`Series` using a boolean indexer (:issue:`39488`)
- Bug in setting numeric values into a into a boolean-dtypes :class:`Series` using ``at`` or ``iat`` failing to cast to object-dtype (:issue:`39582`)
- Bug in :meth:`DataFrame.__setitem__` and :meth:`DataFrame.iloc.__setitem__` raising ``ValueError`` when trying to index with a row-slice and setting a list as values (:issue:`40440`)
- Bug in :meth:`DataFrame.loc` not raising ``KeyError`` when key was not found in :class:`MultiIndex` when levels contain more values than used (:issue:`41170`)
- Bug in :meth:`DataFrame.loc.__setitem__` when setting-with-expansion incorrectly raising when the index in the expanding axis contains duplicates (:issue:`40096`)
- Bug in :meth:`DataFrame.loc` incorrectly matching non-boolean index elements (:issue:`20432`)
- Bug in :meth:`Series.__delitem__` with ``ExtensionDtype`` incorrectly casting to ``ndarray`` (:issue:`40386`)
- Bug in :meth:`DataFrame.__setitem__` raising ``TypeError`` when using a str subclass as the column name with a :class:`DatetimeIndex` (:issue:`37366`)

Missing
^^^^^^^

- Bug in :class:`Grouper` now correctly propagates ``dropna`` argument and :meth:`DataFrameGroupBy.transform` now correctly handles missing values for ``dropna=True`` (:issue:`35612`)
- Bug in :func:`isna`, and :meth:`Series.isna`, :meth:`Index.isna`, :meth:`DataFrame.isna` (and the corresponding ``notna`` functions) not recognizing ``Decimal("NaN")`` objects (:issue:`39409`)
- Bug in :meth:`DataFrame.fillna` not accepting dictionary for ``downcast`` keyword (:issue:`40809`)
- Bug in :func:`isna` not returning a copy of the mask for nullable types, causing any subsequent mask modification to change the original array (:issue:`40935`)
- Bug in :class:`DataFrame` construction with float data containing ``NaN`` and an integer ``dtype`` casting instead of retaining the ``NaN`` (:issue:`26919`)

MultiIndex
^^^^^^^^^^

- Bug in :meth:`DataFrame.drop` raising ``TypeError`` when :class:`MultiIndex` is non-unique and ``level`` is not provided (:issue:`36293`)
- Bug in :meth:`MultiIndex.intersection` duplicating ``NaN`` in result (:issue:`38623`)
- Bug in :meth:`MultiIndex.equals` incorrectly returning ``True`` when :class:`MultiIndex` containing ``NaN`` even when they are differently ordered (:issue:`38439`)
- Bug in :meth:`MultiIndex.intersection` always returning empty when intersecting with :class:`CategoricalIndex` (:issue:`38653`)
- Bug in :meth:`MultiIndex.reindex` raising ``ValueError`` with empty MultiIndex and indexing only a specific level (:issue:`41170`)

I/O
^^^

- Bug in :meth:`Index.__repr__` when ``display.max_seq_items=1`` (:issue:`38415`)
- Bug in :func:`read_csv` not recognizing scientific notation if decimal is set for ``engine="python"`` (:issue:`31920`)
- Bug in :func:`read_csv` interpreting ``NA`` value as comment, when ``NA`` does contain the comment string fixed for ``engine="python"`` (:issue:`34002`)
- Bug in :func:`read_csv` raising ``IndexError`` with multiple header columns and ``index_col`` specified when file has no data rows (:issue:`38292`)
- Bug in :func:`read_csv` not accepting ``usecols`` with different length than ``names`` for ``engine="python"`` (:issue:`16469`)
- Bug in :meth:`read_csv` returning object dtype when ``delimiter=","`` with ``usecols`` and ``parse_dates`` specified for ``engine="python"`` (:issue:`35873`)
- Bug in :func:`read_csv` raising ``TypeError`` when ``names`` and ``parse_dates`` is specified for ``engine="c"`` (:issue:`33699`)
- Bug in :func:`read_clipboard`, :func:`DataFrame.to_clipboard` not working in WSL (:issue:`38527`)
- Allow custom error values for parse_dates argument of :func:`read_sql`, :func:`read_sql_query` and :func:`read_sql_table` (:issue:`35185`)
- Bug in :func:`to_hdf` raising ``KeyError`` when trying to apply for subclasses of ``DataFrame`` or ``Series`` (:issue:`33748`)
- Bug in :meth:`~HDFStore.put` raising a wrong ``TypeError`` when saving a DataFrame with non-string dtype (:issue:`34274`)
- Bug in :func:`json_normalize` resulting in the first element of a generator object not being included in the returned ``DataFrame`` (:issue:`35923`)
- Bug in :func:`read_csv` applying thousands separator to date columns when column should be parsed for dates and ``usecols`` is specified for ``engine="python"`` (:issue:`39365`)
- Bug in :func:`read_excel` forward filling :class:`MultiIndex` names with multiple header and index columns specified (:issue:`34673`)
- :func:`read_excel` now respects :func:`set_option` (:issue:`34252`)
- Bug in :func:`read_csv` not switching ``true_values`` and ``false_values`` for nullable ``boolean`` dtype (:issue:`34655`)
- Bug in :func:`read_json` when ``orient="split"`` does not maintain numeric string index (:issue:`28556`)
- :meth:`read_sql` returned an empty generator if ``chunksize`` was no-zero and the query returned no results. Now returns a generator with a single empty dataframe (:issue:`34411`)
- Bug in :func:`read_hdf` returning unexpected records when filtering on categorical string columns using ``where`` parameter (:issue:`39189`)
- Bug in :func:`read_sas` raising ``ValueError`` when ``datetimes`` were null (:issue:`39725`)
- Bug in :func:`read_excel` dropping empty values from single-column spreadsheets (:issue:`39808`)
- Bug in :func:`read_excel` loading trailing empty rows/columns for some filetypes (:issue:`41167`)
- Bug in :func:`read_excel` raising ``AttributeError`` with ``MultiIndex`` header followed by two empty rows and no index, and bug affecting :func:`read_excel`, :func:`read_csv`, :func:`read_table`, :func:`read_fwf`, and :func:`read_clipboard` where one blank row after a ``MultiIndex`` header with no index would be dropped (:issue:`40442`)
- Bug in :meth:`DataFrame.to_string` misplacing the truncation column when ``index=False`` (:issue:`40904`)
- Bug in :meth:`DataFrame.to_string` adding an extra dot and misaligning the truncation row when ``index=False`` (:issue:`40904`)
- Bug in :func:`read_orc` always raising ``AttributeError`` (:issue:`40918`)
- Bug in :func:`read_csv` and :func:`read_table` silently ignoring ``prefix`` if ``names`` and ``prefix`` are defined, now raising ``ValueError`` (:issue:`39123`)
- Bug in :func:`read_csv` and :func:`read_excel` not respecting dtype for duplicated column name when ``mangle_dupe_cols`` is set to ``True`` (:issue:`35211`)
- Bug in :func:`read_csv` and :func:`read_table` misinterpreting arguments when ``sys.setprofile`` had been previously called (:issue:`41069`)
- Bug in the conversion from pyarrow to pandas (e.g. for reading Parquet) with nullable dtypes and a pyarrow array whose data buffer size is not a multiple of dtype size (:issue:`40896`)
- Bug in :func:`read_excel` would raise an error when pandas could not determine the file type, even when user specified the ``engine`` argument (:issue:`41225`)
-

Period
^^^^^^
- Comparisons of :class:`Period` objects or :class:`Index`, :class:`Series`, or :class:`DataFrame` with mismatched ``PeriodDtype`` now behave like other mismatched-type comparisons, returning ``False`` for equals, ``True`` for not-equal, and raising ``TypeError`` for inequality checks (:issue:`39274`)
-
-

Plotting
^^^^^^^^

- Bug in :func:`scatter_matrix` raising when 2d ``ax`` argument passed (:issue:`16253`)
- Prevent warnings when matplotlib's ``constrained_layout`` is enabled (:issue:`25261`)
- Bug in :func:`DataFrame.plot` was showing the wrong colors in the legend if the function was called repeatedly and some calls used ``yerr`` while others didn't (partial fix of :issue:`39522`)
- Bug in :func:`DataFrame.plot` was showing the wrong colors in the legend if the function was called repeatedly and some calls used ``secondary_y`` and others use ``legend=False`` (:issue:`40044`)
- Bug in :meth:`DataFrame.plot.box` in box plot when ``dark_background`` theme was selected, caps or min/max markers for the plot was not visible (:issue:`40769`)


Groupby/resample/rolling
^^^^^^^^^^^^^^^^^^^^^^^^
- Bug in :meth:`DataFrameGroupBy.agg` and :meth:`SeriesGroupBy.agg` with :class:`PeriodDtype` columns incorrectly casting results too aggressively (:issue:`38254`)
- Bug in :meth:`SeriesGroupBy.value_counts` where unobserved categories in a grouped categorical series were not tallied (:issue:`38672`)
- Bug in :meth:`SeriesGroupBy.value_counts` where error was raised on an empty series (:issue:`39172`)
- Bug in :meth:`.GroupBy.indices` would contain non-existent indices when null values were present in the groupby keys (:issue:`9304`)
- Fixed bug in :meth:`DataFrameGroupBy.sum` and :meth:`SeriesGroupBy.sum` causing loss of precision through using Kahan summation (:issue:`38778`)
- Fixed bug in :meth:`DataFrameGroupBy.cumsum`, :meth:`SeriesGroupBy.cumsum`, :meth:`DataFrameGroupBy.mean` and :meth:`SeriesGroupBy.mean` causing loss of precision through using Kahan summation (:issue:`38934`)
- Bug in :meth:`.Resampler.aggregate` and :meth:`DataFrame.transform` raising ``TypeError`` instead of ``SpecificationError`` when missing keys had mixed dtypes (:issue:`39025`)
- Bug in :meth:`.DataFrameGroupBy.idxmin` and :meth:`.DataFrameGroupBy.idxmax` with ``ExtensionDtype`` columns (:issue:`38733`)
- Bug in :meth:`Series.resample` would raise when the index was a :class:`PeriodIndex` consisting of ``NaT`` (:issue:`39227`)
- Bug in :meth:`core.window.rolling.RollingGroupby.corr` and :meth:`core.window.expanding.ExpandingGroupby.corr` where the groupby column would return 0 instead of ``np.nan`` when providing ``other`` that was longer than each group (:issue:`39591`)
- Bug in :meth:`core.window.expanding.ExpandingGroupby.corr` and :meth:`core.window.expanding.ExpandingGroupby.cov` where 1 would be returned instead of ``np.nan`` when providing ``other`` that was longer than each group (:issue:`39591`)
- Bug in :meth:`.GroupBy.mean`, :meth:`.GroupBy.median` and :meth:`DataFrame.pivot_table` not propagating metadata (:issue:`28283`)
- Bug in :meth:`Series.rolling` and :meth:`DataFrame.rolling` not calculating window bounds correctly when window is an offset and dates are in descending order (:issue:`40002`)
- Bug in :class:`SeriesGroupBy` and :class:`DataFrameGroupBy` on an empty ``Series`` or ``DataFrame`` would lose index, columns, and/or data types when directly using the methods ``idxmax``, ``idxmin``, ``mad``, ``min``, ``max``, ``sum``, ``prod``, and ``skew`` or using them through ``apply``, ``aggregate``, or ``resample`` (:issue:`26411`)
- Bug in :meth:`DataFrameGroupBy.apply` where a :class:`MultiIndex` would be created instead of an :class:`Index` if a :class:`:meth:`core.window.rolling.RollingGroupby` object was created (:issue:`39732`)
- Bug in :meth:`DataFrameGroupBy.sample` where error was raised when ``weights`` was specified and the index was an :class:`Int64Index` (:issue:`39927`)
- Bug in :meth:`DataFrameGroupBy.aggregate` and :meth:`.Resampler.aggregate` would sometimes raise ``SpecificationError`` when passed a dictionary and columns were missing; will now always raise a ``KeyError`` instead (:issue:`40004`)
- Bug in :meth:`DataFrameGroupBy.sample` where column selection was not applied to sample result (:issue:`39928`)
- Bug in :class:`core.window.ewm.ExponentialMovingWindow` when calling ``__getitem__`` would incorrectly raise a ``ValueError`` when providing ``times`` (:issue:`40164`)
- Bug in :class:`core.window.ewm.ExponentialMovingWindow` when calling ``__getitem__`` would not retain ``com``, ``span``, ``alpha`` or ``halflife`` attributes  (:issue:`40164`)
- :class:`core.window.ewm.ExponentialMovingWindow` now raises a ``NotImplementedError`` when specifying ``times`` with ``adjust=False`` due to an incorrect calculation (:issue:`40098`)
- Bug in :meth:`core.window.ewm.ExponentialMovingWindowGroupby.mean` where the times argument was ignored when ``engine='numba'`` (:issue:`40951`)
- Bug in :meth:`core.window.ewm.ExponentialMovingWindowGroupby.mean` where the wrong times were used in case of multiple groups (:issue:`40951`)
- Bug in :class:`core.window.ewm.ExponentialMovingWindowGroupby` where the times vector and values became out of sync for non-trivial groups (:issue:`40951`)
- Bug in :meth:`Series.asfreq` and :meth:`DataFrame.asfreq` dropping rows when the index is not sorted (:issue:`39805`)
- Bug in aggregation functions for :class:`DataFrame` not respecting ``numeric_only`` argument when ``level`` keyword was given (:issue:`40660`)
- Bug in :meth:`SeriesGroupBy.aggregate` where using a user-defined function to aggregate a ``Series`` with an object-typed :class:`Index` causes an incorrect :class:`Index` shape (issue:`40014`)
- Bug in :class:`core.window.RollingGroupby` where ``as_index=False`` argument in ``groupby`` was ignored (:issue:`39433`)
- Bug in :meth:`.GroupBy.any` and :meth:`.GroupBy.all` raising ``ValueError`` when using with nullable type columns holding ``NA`` even with ``skipna=True`` (:issue:`40585`)
- Bug in :meth:`GroupBy.cummin` and :meth:`GroupBy.cummax` incorrectly rounding integer values near the ``int64`` implementations bounds (:issue:`40767`)
- Bug in :meth:`.GroupBy.rank` with nullable dtypes incorrectly raising ``TypeError`` (:issue:`41010`)
- Bug in :meth:`.GroupBy.cummin` and :meth:`.GroupBy.cummax` computing wrong result with nullable data types too large to roundtrip when casting to float (:issue:`37493`)
- Bug in :meth:`DataFrame.rolling` returning mean zero for all ``NaN`` window with ``min_periods=0`` if calculation is not numerical stable (:issue:`41053`)
- Bug in :meth:`DataFrame.rolling` returning sum not zero for all ``NaN`` window with ``min_periods=0`` if calculation is not numerical stable (:issue:`41053`)
- Bug in :meth:`SeriesGroupBy.agg` failing to retain ordered :class:`CategoricalDtype` on order-preserving aggregations (:issue:`41147`)
- Bug in :meth:`DataFrameGroupBy.min` and :meth:`DataFrameGroupBy.max` with multiple object-dtype columns and ``numeric_only=False`` incorrectly raising ``ValueError`` (:issue:41111`)
- Bug in :meth:`DataFrameGroupBy.rank` with the GroupBy object's ``axis=0`` and the ``rank`` method's keyword ``axis=1`` (:issue:`41320`)
- Bug in :meth:`DataFrameGroupBy.__getitem__` with non-unique columns incorrectly returning a malformed :class:`SeriesGroupBy` instead of :class:`DataFrameGroupBy` (:issue:`41427`)
- Bug in :meth:`DataFrameGroupBy.transform` with non-unique columns incorrectly raising ``AttributeError`` (:issue:`41427`)
- Bug in :meth:`Resampler.apply` with non-unique columns incorrectly dropping duplicated columns (:issue:`41445`)

Reshaping
^^^^^^^^^
- Bug in :func:`merge` raising error when performing an inner join with partial index and ``right_index`` when no overlap between indices (:issue:`33814`)
- Bug in :meth:`DataFrame.unstack` with missing levels led to incorrect index names (:issue:`37510`)
- Bug in :func:`merge_asof` propagating the right Index with ``left_index=True`` and ``right_on`` specification instead of left Index (:issue:`33463`)
- Bug in :func:`join` over :class:`MultiIndex` returned wrong result, when one of both indexes had only one level (:issue:`36909`)
- :meth:`merge_asof` raises ``ValueError`` instead of cryptic ``TypeError`` in case of non-numerical merge columns (:issue:`29130`)
- Bug in :meth:`DataFrame.join` not assigning values correctly when having :class:`MultiIndex` where at least one dimension is from dtype ``Categorical`` with non-alphabetically sorted categories (:issue:`38502`)
- :meth:`Series.value_counts` and :meth:`Series.mode` return consistent keys in original order (:issue:`12679`, :issue:`11227` and :issue:`39007`)
- Bug in :meth:`DataFrame.stack` not handling ``NaN`` in :class:`MultiIndex` columns correct (:issue:`39481`)
- Bug in :meth:`DataFrame.apply` would give incorrect results when used with a string argument and ``axis=1`` when the axis argument was not supported and now raises a ``ValueError`` instead (:issue:`39211`)
- Bug in :meth:`DataFrame.sort_values` not reshaping index correctly after sorting on columns, when ``ignore_index=True`` (:issue:`39464`)
- Bug in :meth:`DataFrame.append` returning incorrect dtypes with combinations of ``ExtensionDtype`` dtypes (:issue:`39454`)
- Bug in :meth:`DataFrame.append` returning incorrect dtypes with combinations of ``datetime64`` and ``timedelta64`` dtypes (:issue:`39574`)
- Bug in :meth:`DataFrame.pivot_table` returning a ``MultiIndex`` for a single value when operating on and empty ``DataFrame`` (:issue:`13483`)
- Allow :class:`Index` to be passed to the :func:`numpy.all` function (:issue:`40180`)
- Bug in :meth:`DataFrame.stack` not preserving ``CategoricalDtype`` in a ``MultiIndex`` (:issue:`36991`)
- Bug in :func:`to_datetime` raising error when input sequence contains unhashable items (:issue:`39756`)
- Bug in :meth:`Series.explode` preserving index when ``ignore_index`` was ``True`` and values were scalars (:issue:`40487`)
- Bug in :func:`to_datetime` raising ``ValueError`` when :class:`Series` contains ``None`` and ``NaT`` and has more than 50 elements (:issue:`39882`)

Sparse
^^^^^^

- Bug in :meth:`DataFrame.sparse.to_coo` raising ``KeyError`` with columns that are a numeric :class:`Index` without a 0 (:issue:`18414`)
- Bug in :meth:`SparseArray.astype` with ``copy=False`` producing incorrect results when going from integer dtype to floating dtype (:issue:`34456`)
- Implemented :meth:`SparseArray.max` and :meth:`SparseArray.min` (:issue:`40921`)

ExtensionArray
^^^^^^^^^^^^^^

- Bug in :meth:`DataFrame.where` when ``other`` is a :class:`Series` with :class:`ExtensionArray` dtype (:issue:`38729`)
- Fixed bug where :meth:`Series.idxmax`, :meth:`Series.idxmin` and ``argmax/min`` fail when the underlying data is :class:`ExtensionArray` (:issue:`32749`, :issue:`33719`, :issue:`36566`)
- Fixed a bug where some properties of subclasses of :class:`PandasExtensionDtype` where improperly cached (:issue:`40329`)
- Bug in :meth:`DataFrame.mask` where masking a :class:`Dataframe` with an :class:`ExtensionArray` dtype raises ``ValueError`` (:issue:`40941`)

Styler
^^^^^^

- Bug in :class:`Styler` where ``subset`` arg in methods raised an error for some valid multiindex slices (:issue:`33562`)
- :class:`Styler` rendered HTML output minor alterations to support w3 good code standard (:issue:`39626`)
- Bug in :class:`Styler` where rendered HTML was missing a column class identifier for certain header cells (:issue:`39716`)
- Bug in :meth:`Styler.background_gradient` where text-color was not determined correctly (:issue:`39888`)
- Bug in :class:`Styler` where multiple elements in CSS-selectors were not correctly added to ``table_styles`` (:issue:`39942`)
- Bug in :class:`.Styler` where copying from Jupyter dropped top left cell and misaligned headers (:issue:`12147`)
- Bug in :class:`.Styler.where` where ``kwargs`` were not passed to the applicable callable (:issue:`40845`)
- Bug in :class:`Styler` which caused CSS to duplicate on multiple renders. (:issue:`39395`, :issue:`40334`)


Other
^^^^^
- Bug in :class:`Index` constructor sometimes silently ignoring a specified ``dtype`` (:issue:`38879`)
- Bug in :func:`pandas.api.types.infer_dtype` not recognizing Series, Index or array with a period dtype (:issue:`23553`)
- Bug in :func:`pandas.api.types.infer_dtype` raising an error for general :class:`.ExtensionArray` objects. It will now return ``"unknown-array"`` instead of raising (:issue:`37367`)
- Bug in constructing a :class:`Series` from a list and a :class:`PandasDtype` (:issue:`39357`)
- ``inspect.getmembers(Series)`` no longer raises an ``AbstractMethodError`` (:issue:`38782`)
- Bug in :meth:`Series.where` with numeric dtype and ``other = None`` not casting to ``nan`` (:issue:`39761`)
- :meth:`Index.where` behavior now mirrors :meth:`Index.putmask` behavior, i.e. ``index.where(mask, other)`` matches ``index.putmask(~mask, other)`` (:issue:`39412`)
- Bug in :func:`pandas.testing.assert_series_equal`, :func:`pandas.testing.assert_frame_equal`, :func:`pandas.testing.assert_index_equal` and :func:`pandas.testing.assert_extension_array_equal` incorrectly raising when an attribute has an unrecognized NA type (:issue:`39461`)
- Bug in :func:`pandas.testing.assert_index_equal` with ``exact=True`` not raising when comparing :class:`CategoricalIndex` instances with ``Int64Index`` and ``RangeIndex`` categories (:issue:`41263`)
- Bug in :meth:`DataFrame.equals`, :meth:`Series.equals`, :meth:`Index.equals` with object-dtype containing ``np.datetime64("NaT")`` or ``np.timedelta64("NaT")`` (:issue:`39650`)
- Bug in :func:`pandas.util.show_versions` where console JSON output was not proper JSON (:issue:`39701`)
- Bug in :meth:`DataFrame.convert_dtypes` incorrectly raised ValueError when called on an empty DataFrame (:issue:`40393`)
- Bug in :meth:`DataFrame.agg()` not sorting the aggregated axis in the order of the provided aggragation functions when one or more aggregation function fails to produce results (:issue:`33634`)
- Bug in :meth:`DataFrame.clip` not interpreting missing values as no threshold (:issue:`40420`)
- Bug in :class:`Series` backed by :class:`DatetimeArray` or :class:`TimedeltaArray` sometimes failing to set the array's ``freq`` to ``None`` (:issue:`41425`)

.. ---------------------------------------------------------------------------

.. _whatsnew_130.contributors:

Contributors
~~~~~~~~~~~~<|MERGE_RESOLUTION|>--- conflicted
+++ resolved
@@ -676,9 +676,7 @@
 - Deprecated using ``usecols`` with out of bounds indices for ``read_csv`` with ``engine="c"`` (:issue:`25623`)
 - Deprecated special treatment of lists with first element a Categorical in the :class:`DataFrame` constructor; pass as ``pd.DataFrame({col: categorical, ...})`` instead (:issue:`38845`)
 - Deprecated passing arguments as positional (except for ``"method"``) in :meth:`DataFrame.interpolate` and :meth:`Series.interpolate` (:issue:`41485`)
-<<<<<<< HEAD
 - Deprecated passing arguments as positional in :meth:`DataFrame.drop_duplicates` (except for ``subset``), :meth:`Series.drop_duplicates` and :meth:`Index.drop_duplicates` (:issue:`41485`)
-=======
 - Deprecated passing arguments (apart from ``value``) as positional in :meth:`DataFrame.fillna` and :meth:`Series.fillna` (:issue:`41485`)
 - Deprecated construction of :class:`Series` or :class:`DataFrame` with ``DatetimeTZDtype`` data and ``datetime64[ns]`` dtype.  Use ``Series(data).dt.tz_localize(None)`` instead (:issue:`41555`,:issue:`33401`)
 
@@ -722,7 +720,6 @@
     Out[5]:
     A    24
     dtype: int64
->>>>>>> 619446ac
 
 .. ---------------------------------------------------------------------------
 
