--- conflicted
+++ resolved
@@ -698,11 +698,8 @@
 - Deprecated passing arguments (apart from ``value``) as positional in :meth:`DataFrame.fillna` and :meth:`Series.fillna` (:issue:`41485`)
 - Deprecated passing arguments as positional in :meth:`DataFrame.reset_index` (other than ``"level"``) and :meth:`Series.reset_index` (:issue:`41485`)
 - Deprecated construction of :class:`Series` or :class:`DataFrame` with ``DatetimeTZDtype`` data and ``datetime64[ns]`` dtype.  Use ``Series(data).dt.tz_localize(None)`` instead (:issue:`41555`,:issue:`33401`)
-<<<<<<< HEAD
 - Deprecated behavior of :class:`Series` construction with large-integer values and small-integer dtype silently overflowing; use ``Series(data).astype(dtype)`` instead (:issue:`41734`)
-=======
 - Deprecated inference of ``timedelta64[ns]``, ``datetime64[ns]``, or ``DatetimeTZDtype`` dtypes in :class:`Series` construction when data containing strings is passed and no ``dtype`` is passed (:issue:`33558`)
->>>>>>> b8ee68ba
 - In a future version, constructing :class:`Series` or :class:`DataFrame` with ``datetime64[ns]`` data and ``DatetimeTZDtype`` will treat the data as wall-times instead of as UTC times (matching DatetimeIndex behavior). To treat the data as UTC times, use ``pd.Series(data).dt.tz_localize("UTC").dt.tz_convert(dtype.tz)`` or ``pd.Series(data.view("int64"), dtype=dtype)`` (:issue:`33401`)
 - Deprecated passing arguments as positional in :meth:`DataFrame.set_axis` and :meth:`Series.set_axis` (other than ``"labels"``) (:issue:`41485`)
 - Deprecated passing arguments as positional in :meth:`DataFrame.where` and :meth:`Series.where` (other than ``"cond"`` and ``"other"``) (:issue:`41485`)
