--- conflicted
+++ resolved
@@ -135,11 +135,8 @@
 - :meth:`.Styler.set_tooltips_class` and :meth:`.Styler.set_table_styles` amended to optionally allow certain css-string input arguments (:issue:`39564`)
 - :meth:`.Styler.apply` now more consistently accepts ndarray function returns, i.e. in all cases for ``axis`` is ``0, 1 or None`` (:issue:`39359`)
 - :meth:`.Styler.apply` and :meth:`.Styler.applymap` now raise errors if wrong format CSS is passed on render (:issue:`39660`)
-<<<<<<< HEAD
+- Builtin highlighting methods in :class:`Styler` have a more consistent signature and css customisability (:issue:`40242`)
 - :meth:`.Styler.highlight_between` added to list of builtin styling methods (:issue:`39821`)
-=======
-- Builtin highlighting methods in :class:`Styler` have a more consistent signature and css customisability (:issue:`40242`)
->>>>>>> 154026cc
 - :meth:`Series.loc.__getitem__` and :meth:`Series.loc.__setitem__` with :class:`MultiIndex` now raising helpful error message when indexer has too many dimensions (:issue:`35349`)
 - :meth:`pandas.read_stata` and :class:`StataReader` support reading data from compressed files.
 - Add support for parsing ``ISO 8601``-like timestamps with negative signs to :meth:`pandas.Timedelta` (:issue:`37172`)
