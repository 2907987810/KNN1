.. _whatsnew_110:

What's new in 1.1.0 (??)
------------------------

These are the changes in pandas 1.1.0. See :ref:`release` for a full changelog
including other versions of pandas.

{{ header }}

.. ---------------------------------------------------------------------------

Enhancements
~~~~~~~~~~~~

.. _whatsnew_110.specify_missing_labels:

KeyErrors raised by loc specify missing labels
^^^^^^^^^^^^^^^^^^^^^^^^^^^^^^^^^^^^^^^^^^^^^^^^^^
Previously, if labels were missing for a loc call, a KeyError was raised stating that this was no longer supported.

Now the error message also includes a list of the missing labels (max 10 items, display width 80 characters). See :issue:`34272`.


.. _whatsnew_110.astype_string:

All dtypes can now be converted to ``StringDtype``
^^^^^^^^^^^^^^^^^^^^^^^^^^^^^^^^^^^^^^^^^^^^^^^^^^

Previously, declaring or converting to :class:`StringDtype` was in general only possible if the data was already only ``str`` or nan-like (:issue:`31204`).
:class:`StringDtype` now works in all situations where ``astype(str)`` or ``dtype=str`` work:

For example, the below now works:

.. ipython:: python

   ser = pd.Series([1, "abc", np.nan], dtype="string")
   ser
   ser[0]
   pd.Series([1, 2, np.nan], dtype="Int64").astype("string")


.. _whatsnew_110.period_index_partial_string_slicing:

Nonmonotonic PeriodIndex Partial String Slicing
^^^^^^^^^^^^^^^^^^^^^^^^^^^^^^^^^^^^^^^^^^^^^^^

:class:`PeriodIndex` now supports partial string slicing for non-monotonic indexes, mirroring :class:`DatetimeIndex` behavior (:issue:`31096`)

For example:

.. ipython:: python

   dti = pd.date_range("2014-01-01", periods=30, freq="30D")
   pi = dti.to_period("D")
   ser_monotonic = pd.Series(np.arange(30), index=pi)
   shuffler = list(range(0, 30, 2)) + list(range(1, 31, 2))
   ser = ser_monotonic[shuffler]
   ser

.. ipython:: python

   ser["2014"]
   ser.loc["May 2015"]


.. _whatsnew_110.dataframe_or_series_comparing:

Comparing two `DataFrame` or two `Series` and summarizing the differences
^^^^^^^^^^^^^^^^^^^^^^^^^^^^^^^^^^^^^^^^^^^^^^^^^^^^^^^^^^^^^^^^^^^^^^^^^

We've added :meth:`DataFrame.compare` and :meth:`Series.compare` for comparing two `DataFrame` or two `Series` (:issue:`30429`)

.. ipython:: python

   df = pd.DataFrame(
       {
           "col1": ["a", "a", "b", "b", "a"],
           "col2": [1.0, 2.0, 3.0, np.nan, 5.0],
           "col3": [1.0, 2.0, 3.0, 4.0, 5.0]
       },
       columns=["col1", "col2", "col3"],
   )
   df

.. ipython:: python

   df2 = df.copy()
   df2.loc[0, 'col1'] = 'c'
   df2.loc[2, 'col3'] = 4.0
   df2

.. ipython:: python

   df.compare(df2)

See :ref:`User Guide <merging.compare>` for more details.


.. _whatsnew_110.groupby_key:

Allow NA in groupby key
^^^^^^^^^^^^^^^^^^^^^^^^

With :ref:`groupby <groupby.dropna>` , we've added a ``dropna`` keyword to :meth:`DataFrame.groupby` and :meth:`Series.groupby` in order to
allow ``NA`` values in group keys. Users can define ``dropna`` to ``False`` if they want to include
``NA`` values in groupby keys. The default is set to ``True`` for ``dropna`` to keep backwards
compatibility (:issue:`3729`)

.. ipython:: python

    df_list = [[1, 2, 3], [1, None, 4], [2, 1, 3], [1, 2, 2]]
    df_dropna = pd.DataFrame(df_list, columns=["a", "b", "c"])

    df_dropna

.. ipython:: python

    # Default `dropna` is set to True, which will exclude NaNs in keys
    df_dropna.groupby(by=["b"], dropna=True).sum()

    # In order to allow NaN in keys, set `dropna` to False
    df_dropna.groupby(by=["b"], dropna=False).sum()

The default setting of ``dropna`` argument is ``True`` which means ``NA`` are not included in group keys.

.. versionadded:: 1.1.0


.. _whatsnew_110.key_sorting:

Sorting with keys
^^^^^^^^^^^^^^^^^

We've added a ``key`` argument to the DataFrame and Series sorting methods, including
:meth:`DataFrame.sort_values`, :meth:`DataFrame.sort_index`, :meth:`Series.sort_values`,
and :meth:`Series.sort_index`. The ``key`` can be any callable function which is applied
column-by-column to each column used for sorting, before sorting is performed (:issue:`27237`).
See :ref:`sort_values with keys <basics.sort_value_key>` and :ref:`sort_index with keys
<basics.sort_index_key>` for more information.

.. ipython:: python

   s = pd.Series(['C', 'a', 'B'])
   s

.. ipython:: python

   s.sort_values()


Note how this is sorted with capital letters first. If we apply the :meth:`Series.str.lower`
method, we get

.. ipython:: python

   s.sort_values(key=lambda x: x.str.lower())


When applied to a `DataFrame`, they key is applied per-column to all columns or a subset if
`by` is specified, e.g.

.. ipython:: python

   df = pd.DataFrame({'a': ['C', 'C', 'a', 'a', 'B', 'B'],
                      'b': [1, 2, 3, 4, 5, 6]})
   df

.. ipython:: python

   df.sort_values(by=['a'], key=lambda col: col.str.lower())


For more details, see examples and documentation in :meth:`DataFrame.sort_values`,
:meth:`Series.sort_values`, and :meth:`~DataFrame.sort_index`.

.. _whatsnew_110.timestamp_fold_support:

Fold argument support in Timestamp constructor
^^^^^^^^^^^^^^^^^^^^^^^^^^^^^^^^^^^^^^^^^^^^^^

:class:`Timestamp:` now supports the keyword-only fold argument according to `PEP 495 <https://www.python.org/dev/peps/pep-0495/#the-fold-attribute>`_ similar to parent ``datetime.datetime`` class. It supports both accepting fold as an initialization argument and inferring fold from other constructor arguments (:issue:`25057`, :issue:`31338`). Support is limited to ``dateutil`` timezones as ``pytz`` doesn't support fold.

For example:

.. ipython:: python

    ts = pd.Timestamp("2019-10-27 01:30:00+00:00")
    ts.fold

.. ipython:: python

    ts = pd.Timestamp(year=2019, month=10, day=27, hour=1, minute=30,
                      tz="dateutil/Europe/London", fold=1)
    ts

For more on working with fold, see :ref:`Fold subsection <timeseries.fold>` in the user guide.

.. _whatsnew_110.to_datetime_multiple_tzname_tzoffset_support:

Parsing timezone-aware format with different timezones in to_datetime
^^^^^^^^^^^^^^^^^^^^^^^^^^^^^^^^^^^^^^^^^^^^^^^^^^^^^^^^^^^^^^^^^^^^^

:func:`to_datetime` now supports parsing formats containing timezone names (``%Z``) and UTC offsets (``%z``) from different timezones then converting them to UTC by setting ``utc=True``. This would return a :class:`DatetimeIndex` with timezone at UTC as opposed to an :class:`Index` with ``object`` dtype if ``utc=True`` is not set (:issue:`32792`).

For example:

.. ipython:: python

    tz_strs = ["2010-01-01 12:00:00 +0100", "2010-01-01 12:00:00 -0100",
               "2010-01-01 12:00:00 +0300", "2010-01-01 12:00:00 +0400"]
    pd.to_datetime(tz_strs, format='%Y-%m-%d %H:%M:%S %z', utc=True)
    pd.to_datetime(tz_strs, format='%Y-%m-%d %H:%M:%S %z')

.. _whatsnew_110.grouper_resample_origin:

Grouper and resample now supports the arguments origin and offset
^^^^^^^^^^^^^^^^^^^^^^^^^^^^^^^^^^^^^^^^^^^^^^^^^^^^^^^^^^^^^^^^^

:class:`Grouper` and :class:`DataFrame.resample` now supports the arguments ``origin`` and ``offset``. It let the user control the timestamp on which to adjust the grouping. (:issue:`31809`)

The bins of the grouping are adjusted based on the beginning of the day of the time series starting point. This works well with frequencies that are multiples of a day (like `30D`) or that divides a day (like `90s` or `1min`). But it can create inconsistencies with some frequencies that do not meet this criteria. To change this behavior you can now specify a fixed timestamp with the argument ``origin``.

Two arguments are now deprecated (more information in the documentation of :class:`DataFrame.resample`):

- ``base`` should be replaced by ``offset``.
- ``loffset`` should be replaced by directly adding an offset to the index DataFrame after being resampled.

Small example of the use of ``origin``:

.. ipython:: python

    start, end = '2000-10-01 23:30:00', '2000-10-02 00:30:00'
    middle = '2000-10-02 00:00:00'
    rng = pd.date_range(start, end, freq='7min')
    ts = pd.Series(np.arange(len(rng)) * 3, index=rng)
    ts

Resample with the default behavior ``'start_day'`` (origin is ``2000-10-01 00:00:00``):

.. ipython:: python

    ts.resample('17min').sum()
    ts.resample('17min', origin='start_day').sum()

Resample using a fixed origin:

.. ipython:: python

    ts.resample('17min', origin='epoch').sum()
    ts.resample('17min', origin='2000-01-01').sum()

If needed you can adjust the bins with the argument ``offset`` (a Timedelta) that would be added to the default ``origin``.

For a full example, see: :ref:`timeseries.adjust-the-start-of-the-bins`.

fsspec now used for filesystem handling
^^^^^^^^^^^^^^^^^^^^^^^^^^^^^^^^^^^^^^^

For reading and writing to filesystems other than local and reading from HTTP(S),
the optional dependency ``fsspec`` will be used to dispatch operations (:issue:`33452`).
This will give unchanged
functionality for S3 and GCS storage, which were already supported, but also add
support for several other storage implementations such as `Azure Datalake and Blob`_,
SSH, FTP, dropbox and github. For docs and capabilities, see the `fsspec docs`_.

The existing capability to interface with S3 and GCS will be unaffected by this
change, as ``fsspec`` will still bring in the same packages as before.

.. _Azure Datalake and Blob: https://github.com/dask/adlfs

.. _fsspec docs: https://filesystem-spec.readthedocs.io/en/latest/

.. _whatsnew_110.enhancements.other:

Other enhancements
^^^^^^^^^^^^^^^^^^

- Added :class:`pandas.errors.InvalidIndexError` (:issue:`34570`).
- Added :meth:`DataFrame.value_counts` (:issue:`5377`)
- Added a :func:`pandas.api.indexers.FixedForwardWindowIndexer` class to support forward-looking windows during ``rolling`` operations.
- Added a :func:`pandas.api.indexers.VariableOffsetWindowIndexer` class to support ``rolling`` operations with non-fixed offsets (:issue:`34994`)
- :meth:`~DataFrame.describe` now includes a ``datetime_is_numeric`` keyword to control how datetime columns are summarized (:issue:`30164`, :issue:`34798`)
- :class:`Styler` may now render CSS more efficiently where multiple cells have the same styling (:issue:`30876`)
- :meth:`Styler.highlight_null` now accepts ``subset`` argument (:issue:`31345`)
- When writing directly to a sqlite connection :func:`to_sql` now supports the ``multi`` method (:issue:`29921`)
- `OptionError` is now exposed in `pandas.errors` (:issue:`27553`)
- Add :meth:`ExtensionArray.argmax` and :meth:`ExtensionArray.argmin` (:issue:`24382`)
- :func:`timedelta_range` will now infer a frequency when passed ``start``, ``stop``, and ``periods`` (:issue:`32377`)
- Positional slicing on a :class:`IntervalIndex` now supports slices with ``step > 1`` (:issue:`31658`)
- :class:`Series.str` now has a `fullmatch` method that matches a regular expression against the entire string in each row of the series, similar to `re.fullmatch` (:issue:`32806`).
- :meth:`DataFrame.sample` will now also allow array-like and BitGenerator objects to be passed to ``random_state`` as seeds (:issue:`32503`)
- :meth:`MultiIndex.union` will now raise `RuntimeWarning` if the object inside are unsortable, pass `sort=False` to suppress this warning (:issue:`33015`)
- :class:`Series.dt` and :class:`DatatimeIndex` now have an `isocalendar` method that returns a :class:`DataFrame` with year, week, and day calculated according to the ISO 8601 calendar (:issue:`33206`, :issue:`34392`).
- The :meth:`DataFrame.to_feather` method now supports additional keyword
  arguments (e.g. to set the compression) that are added in pyarrow 0.17
  (:issue:`33422`).
- The :func:`cut` will now accept parameter ``ordered`` with default ``ordered=True``. If ``ordered=False`` and no labels are provided, an error will be raised (:issue:`33141`)
- :meth:`DataFrame.to_csv`, :meth:`DataFrame.to_pickle`,
  and :meth:`DataFrame.to_json` now support passing a dict of
  compression arguments when using the ``gzip`` and ``bz2`` protocols.
  This can be used to set a custom compression level, e.g.,
  ``df.to_csv(path, compression={'method': 'gzip', 'compresslevel': 1}``
  (:issue:`33196`)
- :meth:`melt` has gained an ``ignore_index`` (default ``True``) argument that, if set to ``False``, prevents the method from dropping the index (:issue:`17440`).
- :meth:`Series.update` now accepts objects that can be coerced to a :class:`Series`,
  such as ``dict`` and ``list``, mirroring the behavior of :meth:`DataFrame.update` (:issue:`33215`)
- :meth:`~pandas.core.groupby.GroupBy.transform` and :meth:`~pandas.core.groupby.GroupBy.aggregate` has gained ``engine`` and ``engine_kwargs`` arguments that supports executing functions with ``Numba`` (:issue:`32854`, :issue:`33388`)
- :meth:`~pandas.core.resample.Resampler.interpolate` now supports SciPy interpolation method :class:`scipy.interpolate.CubicSpline` as method ``cubicspline`` (:issue:`33670`)
- :class:`~pandas.core.groupby.generic.DataFrameGroupBy` and :class:`~pandas.core.groupby.generic.SeriesGroupBy` now implement the ``sample`` method for doing random sampling within groups (:issue:`31775`)
- :meth:`DataFrame.to_numpy` now supports the ``na_value`` keyword to control the NA sentinel in the output array (:issue:`33820`)
- The ``ExtensionArray`` class has now an :meth:`~pandas.arrays.ExtensionArray.equals`
  method, similarly to :meth:`Series.equals` (:issue:`27081`).
- The minimum suppported dta version has increased to 105 in :meth:`~pandas.io.stata.read_stata` and :class:`~pandas.io.stata.StataReader`  (:issue:`26667`).
- :meth:`~pandas.core.frame.DataFrame.to_stata` supports compression using the ``compression``
  keyword argument. Compression can either be inferred or explicitly set using a string or a
  dictionary containing both the method and any additional arguments that are passed to the
  compression library. Compression was also added to the low-level Stata-file writers
  :class:`~pandas.io.stata.StataWriter`, :class:`~pandas.io.stata.StataWriter117`,
  and :class:`~pandas.io.stata.StataWriterUTF8` (:issue:`26599`).
- :meth:`HDFStore.put` now accepts `track_times` parameter. Parameter is passed to ``create_table`` method of ``PyTables`` (:issue:`32682`).
- :meth:`Series.plot` and :meth:`DataFrame.plot` now accepts `xlabel` and `ylabel` parameters to present labels on x and y axis (:issue:`9093`).
- Make :class:`pandas.core.window.Rolling` and :class:`pandas.core.window.Expanding` iterable（:issue:`11704`)
- Make ``option_context`` a :class:`contextlib.ContextDecorator`, which allows it to be used as a decorator over an entire function (:issue:`34253`).
- :meth:`DataFrame.to_csv` and :meth:`Series.to_csv` now accept an ``errors`` argument (:issue:`22610`)
- :meth:`groupby.transform` now allows ``func`` to be ``pad``, ``backfill`` and ``cumcount`` (:issue:`31269`).
- :meth:`~pandas.io.json.read_json` now accepts `nrows` parameter. (:issue:`33916`).
- :meth:`DataFrame.hist`, :meth:`Series.hist`, :meth:`core.groupby.DataFrameGroupBy.hist`, and :meth:`core.groupby.SeriesGroupBy.hist` have gained the ``legend`` argument. Set to True to show a legend in the histogram. (:issue:`6279`)
- :func:`concat` and :meth:`~DataFrame.append` now preserve extension dtypes, for example
  combining a nullable integer column with a numpy integer column will no longer
  result in object dtype but preserve the integer dtype (:issue:`33607`, :issue:`34339`, :issue:`34095`).
- :meth:`~pandas.io.gbq.read_gbq` now allows to disable progress bar (:issue:`33360`).
- :meth:`~pandas.io.gbq.read_gbq` now supports the ``max_results`` kwarg from ``pandas-gbq`` (:issue:`34639`).
- :meth:`DataFrame.cov` and :meth:`Series.cov` now support a new parameter ddof to support delta degrees of freedom as in the corresponding numpy methods (:issue:`34611`).
- :meth:`DataFrame.to_html` and :meth:`DataFrame.to_string`'s ``col_space`` parameter now accepts a list or dict to change only some specific columns' width (:issue:`28917`).
- :meth:`DataFrame.to_excel` can now also write OpenOffice spreadsheet (.ods) files (:issue:`27222`)
- :meth:`~Series.explode` now accepts ``ignore_index`` to reset the index, similarly to :meth:`pd.concat` or :meth:`DataFrame.sort_values` (:issue:`34932`).
- :meth:`DataFrame.to_markdown` and :meth:`Series.to_markdown` now accept ``index`` argument as an alias for tabulate's ``showindex`` (:issue:`32667`)
- :meth:`read_csv` now accepts string values like "0", "0.0", "1", "1.0" as convertible to the nullable boolean dtype (:issue:`34859`)
- :class:`pandas.core.window.ExponentialMovingWindow` now supports a ``times`` argument that allows ``mean`` to be calculated with observations spaced by the timestamps in ``times`` (:issue:`34839`)
- :meth:`DataFrame.agg` and :meth:`Series.agg` now accept named aggregation for renaming the output columns/indexes. (:issue:`26513`)
- ``compute.use_numba`` now exists as a configuration option that utilizes the numba engine when available (:issue:`33966`)

.. ---------------------------------------------------------------------------

.. _whatsnew_110.notable_bug_fixes:

Notable bug fixes
~~~~~~~~~~~~~~~~~

These are bug fixes that might have notable behavior changes.

``MultiIndex.get_indexer`` interprets `method` argument differently
^^^^^^^^^^^^^^^^^^^^^^^^^^^^^^^^^^^^^^^^^^^^^^^^^^^^^^^^^^^^^^^^^^^

This restores the behavior of :meth:`MultiIndex.get_indexer` with ``method='backfill'`` or ``method='pad'`` to the behavior before pandas 0.23.0. In particular, MultiIndexes are treated as a list of tuples and padding or backfilling is done with respect to the ordering of these lists of tuples (:issue:`29896`).

As an example of this, given:

.. ipython:: python

        df = pd.DataFrame({
            'a': [0, 0, 0, 0],
            'b': [0, 2, 3, 4],
            'c': ['A', 'B', 'C', 'D'],
        }).set_index(['a', 'b'])
        mi_2 = pd.MultiIndex.from_product([[0], [-1, 0, 1, 3, 4, 5]])

The differences in reindexing ``df`` with ``mi_2`` and using ``method='backfill'`` can be seen here:

*pandas >= 0.23, < 1.1.0*:

.. code-block:: ipython

    In [1]: df.reindex(mi_2, method='backfill')
    Out[1]:
          c
    0 -1  A
       0  A
       1  D
       3  A
       4  A
       5  C

*pandas <0.23, >= 1.1.0*

.. ipython:: python

        df.reindex(mi_2, method='backfill')

And the differences in reindexing ``df`` with ``mi_2`` and using ``method='pad'`` can be seen here:

*pandas >= 0.23, < 1.1.0*

.. code-block:: ipython

    In [1]: df.reindex(mi_2, method='pad')
    Out[1]:
            c
    0 -1  NaN
       0  NaN
       1    D
       3  NaN
       4    A
       5    C

*pandas < 0.23, >= 1.1.0*

.. ipython:: python

        df.reindex(mi_2, method='pad')

-

.. _whatsnew_110.notable_bug_fixes.indexing_raises_key_errors:

Failed Label-Based Lookups Always Raise KeyError
^^^^^^^^^^^^^^^^^^^^^^^^^^^^^^^^^^^^^^^^^^^^^^^^

Label lookups ``series[key]``, ``series.loc[key]`` and ``frame.loc[key]``
used to raises either ``KeyError`` or ``TypeError`` depending on the type of
key and type of :class:`Index`.  These now consistently raise ``KeyError`` (:issue:`31867`)

.. ipython:: python

    ser1 = pd.Series(range(3), index=[0, 1, 2])
    ser2 = pd.Series(range(3), index=pd.date_range("2020-02-01", periods=3))

*Previous behavior*:

.. code-block:: ipython

    In [3]: ser1[1.5]
    ...
    TypeError: cannot do label indexing on Int64Index with these indexers [1.5] of type float

    In [4] ser1["foo"]
    ...
    KeyError: 'foo'

    In [5]: ser1.loc[1.5]
    ...
    TypeError: cannot do label indexing on Int64Index with these indexers [1.5] of type float

    In [6]: ser1.loc["foo"]
    ...
    KeyError: 'foo'

    In [7]: ser2.loc[1]
    ...
    TypeError: cannot do label indexing on DatetimeIndex with these indexers [1] of type int

    In [8]: ser2.loc[pd.Timestamp(0)]
    ...
    KeyError: Timestamp('1970-01-01 00:00:00')

*New behavior*:

.. code-block:: ipython

    In [3]: ser1[1.5]
    ...
    KeyError: 1.5

    In [4] ser1["foo"]
    ...
    KeyError: 'foo'

    In [5]: ser1.loc[1.5]
    ...
    KeyError: 1.5

    In [6]: ser1.loc["foo"]
    ...
    KeyError: 'foo'

    In [7]: ser2.loc[1]
    ...
    KeyError: 1

    In [8]: ser2.loc[pd.Timestamp(0)]
    ...
    KeyError: Timestamp('1970-01-01 00:00:00')


Similarly, :meth:`DataFrame.at` and :meth:`Series.at` will raise a ``TypeError`` instead of a ``ValueError`` if an incompatible key is passed, and ``KeyError`` if a missing key is passed, matching the behavior of ``.loc[]`` (:issue:`31722`)

.. _whatsnew_110.notable_bug_fixes.indexing_int_multiindex_raises_key_errors:

Failed Integer Lookups on MultiIndex Raise KeyError
^^^^^^^^^^^^^^^^^^^^^^^^^^^^^^^^^^^^^^^^^^^^^^^^^^^
Indexing with integers with a :class:`MultiIndex` that has a integer-dtype
first level incorrectly failed to raise ``KeyError`` when one or more of
those integer keys is not present in the first level of the index (:issue:`33539`)

.. ipython:: python

    idx = pd.Index(range(4))
    dti = pd.date_range("2000-01-03", periods=3)
    mi = pd.MultiIndex.from_product([idx, dti])
    ser = pd.Series(range(len(mi)), index=mi)

*Previous behavior*:

.. code-block:: ipython

    In [5]: ser[[5]]
    Out[5]: Series([], dtype: int64)

*New behavior*:

.. code-block:: ipython

    In [5]: ser[[5]]
    ...
    KeyError: '[5] not in index'

:meth:`DataFrame.merge` preserves right frame's row order
^^^^^^^^^^^^^^^^^^^^^^^^^^^^^^^^^^^^^^^^^^^^^^^^^^^^^^^^^
:meth:`DataFrame.merge` now preserves right frame's row order when executing a right merge (:issue:`27453`)

.. ipython:: python

    left_df = pd.DataFrame({'animal': ['dog', 'pig'], 'max_speed': [40, 11]})
    right_df = pd.DataFrame({'animal': ['quetzal', 'pig'], 'max_speed': [80, 11]})
    left_df
    right_df

*Previous behavior*:

.. code-block:: python

    >>> left_df.merge(right_df, on=['animal', 'max_speed'], how="right")
        animal  max_speed
    0      pig         11
    1  quetzal         80

*New behavior*:

.. ipython:: python

    left_df.merge(right_df, on=['animal', 'max_speed'], how="right")

.. ---------------------------------------------------------------------------

.. _whatsnew_110.notable_bug_fixes.assignment_to_multiple_columns:

Assignment to multiple columns of a DataFrame when some columns do not exist
^^^^^^^^^^^^^^^^^^^^^^^^^^^^^^^^^^^^^^^^^^^^^^^^^^^^^^^^^^^^^^^^^^^^^^^^^^^^

Assignment to multiple columns of a :class:`DataFrame` when some of the columns do not exist would previously assign the values to the last column. Now, new columns would be constructed with the right values. (:issue:`13658`)

.. ipython:: python

   df = pd.DataFrame({'a': [0, 1, 2], 'b': [3, 4, 5]})
   df

*Previous behavior*:

.. code-block:: ipython

   In [3]: df[['a', 'c']] = 1
   In [4]: df
   Out[4]:
      a  b
   0  1  1
   1  1  1
   2  1  1

*New behavior*:

.. ipython:: python

   df[['a', 'c']] = 1
   df

.. _whatsnew_110.notable_bug_fixes.groupby_consistency:

Consistency across groupby reductions
^^^^^^^^^^^^^^^^^^^^^^^^^^^^^^^^^^^^^

Using :meth:`DataFrame.groupby` with ``as_index=True`` and the aggregation ``nunique`` would include the grouping column(s) in the columns of the result. Now the grouping column(s) only appear in the index, consistent with other reductions. (:issue:`32579`)

.. ipython:: python

   df = pd.DataFrame({"a": ["x", "x", "y", "y"], "b": [1, 1, 2, 3]})
   df

*Previous behavior*:

.. code-block:: ipython

   In [3]: df.groupby("a", as_index=True).nunique()
   Out[4]:
      a  b
   a
   x  1  1
   y  1  2

*New behavior*:

.. ipython:: python

   df.groupby("a", as_index=True).nunique()

Using :meth:`DataFrame.groupby` with ``as_index=False`` and the function ``idxmax``, ``idxmin``, ``mad``, ``nunique``, ``sem``, ``skew``, or ``std`` would modify the grouping column. Now the grouping column remains unchanged, consistent with other reductions. (:issue:`21090`, :issue:`10355`)

*Previous behavior*:

.. code-block:: ipython

   In [3]: df.groupby("a", as_index=False).nunique()
   Out[4]:
      a  b
   0  1  1
   1  1  2

*New behavior*:

.. ipython:: python

   df.groupby("a", as_index=False).nunique()

The method :meth:`core.DataFrameGroupBy.size` would previously ignore ``as_index=False``. Now the grouping columns are returned as columns, making the result a `DataFrame` instead of a `Series`. (:issue:`32599`)

*Previous behavior*:

.. code-block:: ipython

   In [3]: df.groupby("a", as_index=False).size()
   Out[4]:
   a
   x    2
   y    2
   dtype: int64

*New behavior*:

.. ipython:: python

   df.groupby("a", as_index=False).size()

.. _whatsnew_110.api_breaking.groupby_results_lost_as_index_false:

:meth:`DataFrameGroupby.agg` lost results with ``as_index`` ``False`` when relabeling columns
^^^^^^^^^^^^^^^^^^^^^^^^^^^^^^^^^^^^^^^^^^^^^^^^^^^^^^^^^^^^^^^^^^^^^^^^^^^^^^^^^^^^^^^^^^^^^

Previously :meth:`DataFrameGroupby.agg` lost the result columns, when the ``as_index`` option was
set to ``False`` and the result columns were relabeled. In this case he result values were replaced with
the previous index (:issue:`32240`).

.. ipython:: python

   df = pd.DataFrame({"key": ["x", "y", "z", "x", "y", "z"],
                      "val": [1.0, 0.8, 2.0, 3.0, 3.6, 0.75]})
   df

*Previous behavior*:

.. code-block:: ipython

   In [2]: grouped = df.groupby("key", as_index=False)
   In [3]: result = grouped.agg(min_val=pd.NamedAgg(column="val", aggfunc="min"))
   In [4]: result
   Out[4]:
        min_val
    0 	x
    1 	y
    2 	z

*New behavior*:

.. ipython:: python

   grouped = df.groupby("key", as_index=False)
   result = grouped.agg(min_val=pd.NamedAgg(column="val", aggfunc="min"))
   result


.. _whatsnew_110.notable_bug_fixes.apply_applymap_first_once:

apply and applymap on ``DataFrame`` evaluates first row/column only once
^^^^^^^^^^^^^^^^^^^^^^^^^^^^^^^^^^^^^^^^^^^^^^^^^^^^^^^^^^^^^^^^^^^^^^^^

.. ipython:: python

    df = pd.DataFrame({'a': [1, 2], 'b': [3, 6]})

    def func(row):
        print(row)
        return row

*Previous behavior*:

.. code-block:: ipython

    In [4]: df.apply(func, axis=1)
    a    1
    b    3
    Name: 0, dtype: int64
    a    1
    b    3
    Name: 0, dtype: int64
    a    2
    b    6
    Name: 1, dtype: int64
    Out[4]:
       a  b
    0  1  3
    1  2  6

*New behavior*:

.. ipython:: python

    df.apply(func, axis=1)

Increased minimum versions for dependencies
^^^^^^^^^^^^^^^^^^^^^^^^^^^^^^^^^^^^^^^^^^^

Some minimum supported versions of dependencies were updated (:issue:`33718`, :issue:`29766`, :issue:`29723`, pytables >= 3.4.3).
If installed, we now require:

+-----------------+-----------------+----------+---------+
| Package         | Minimum Version | Required | Changed |
+=================+=================+==========+=========+
| numpy           | 1.15.4          |    X     |    X    |
+-----------------+-----------------+----------+---------+
| pytz            | 2015.4          |    X     |         |
+-----------------+-----------------+----------+---------+
| python-dateutil | 2.7.3           |    X     |    X    |
+-----------------+-----------------+----------+---------+
| bottleneck      | 1.2.1           |          |         |
+-----------------+-----------------+----------+---------+
| numexpr         | 2.6.2           |          |         |
+-----------------+-----------------+----------+---------+
| pytest (dev)    | 4.0.2           |          |         |
+-----------------+-----------------+----------+---------+

For `optional libraries <https://dev.pandas.io/docs/install.html#dependencies>`_ the general recommendation is to use the latest version.
The following table lists the lowest version per library that is currently being tested throughout the development of pandas.
Optional libraries below the lowest tested version may still work, but are not considered supported.

+-----------------+-----------------+---------+
| Package         | Minimum Version | Changed |
+=================+=================+=========+
| beautifulsoup4  | 4.6.0           |         |
+-----------------+-----------------+---------+
| fastparquet     | 0.3.2           |         |
+-----------------+-----------------+---------+
| fsspec          | 0.7.4           |         |
+-----------------+-----------------+---------+
| gcsfs           | 0.6.0           |    X    |
+-----------------+-----------------+---------+
| lxml            | 3.8.0           |         |
+-----------------+-----------------+---------+
| matplotlib      | 2.2.2           |         |
+-----------------+-----------------+---------+
| numba           | 0.46.0          |         |
+-----------------+-----------------+---------+
| openpyxl        | 2.5.7           |         |
+-----------------+-----------------+---------+
| pyarrow         | 0.13.0          |         |
+-----------------+-----------------+---------+
| pymysql         | 0.7.1           |         |
+-----------------+-----------------+---------+
| pytables        | 3.4.3           |    X    |
+-----------------+-----------------+---------+
| s3fs            | 0.4.0           |    X    |
+-----------------+-----------------+---------+
| scipy           | 1.2.0           |    X    |
+-----------------+-----------------+---------+
| sqlalchemy      | 1.1.4           |         |
+-----------------+-----------------+---------+
| xarray          | 0.8.2           |         |
+-----------------+-----------------+---------+
| xlrd            | 1.1.0           |         |
+-----------------+-----------------+---------+
| xlsxwriter      | 0.9.8           |         |
+-----------------+-----------------+---------+
| xlwt            | 1.2.0           |         |
+-----------------+-----------------+---------+
| pandas-gbq      | 1.2.0           |    X    |
+-----------------+-----------------+---------+

See :ref:`install.dependencies` and :ref:`install.optional_dependencies` for more.

Development Changes
^^^^^^^^^^^^^^^^^^^

- The minimum version of Cython is now the most recent bug-fix version (0.29.16) (:issue:`33334`).


.. _whatsnew_110.deprecations:

Deprecations
~~~~~~~~~~~~

- Lookups on a :class:`Series` with a single-item list containing a slice (e.g. ``ser[[slice(0, 4)]]``) are deprecated, will raise in a future version.  Either convert the list to tuple, or pass the slice directly instead (:issue:`31333`)

- :meth:`DataFrame.mean` and :meth:`DataFrame.median` with ``numeric_only=None`` will include datetime64 and datetime64tz columns in a future version (:issue:`29941`)
- Setting values with ``.loc`` using a positional slice is deprecated and will raise in a future version.  Use ``.loc`` with labels or ``.iloc`` with positions instead (:issue:`31840`)
- :meth:`DataFrame.to_dict` has deprecated accepting short names for ``orient`` in future versions (:issue:`32515`)
- :meth:`Categorical.to_dense` is deprecated and will be removed in a future version, use ``np.asarray(cat)`` instead (:issue:`32639`)
- The ``fastpath`` keyword in the ``SingleBlockManager`` constructor is deprecated and will be removed in a future version (:issue:`33092`)
- Providing ``suffixes`` as a ``set`` in :func:`pandas.merge` is deprecated. Provide a tuple instead (:issue:`33740`, :issue:`34741`).
- Indexing a series with a multi-dimensional indexer like ``[:, None]`` to return an ndarray now raises a ``FutureWarning``. Convert to a NumPy array before indexing instead (:issue:`27837`)
- :meth:`Index.is_mixed` is deprecated and will be removed in a future version, check ``index.inferred_type`` directly instead (:issue:`32922`)

- Passing any arguments but the first one to  :func:`read_html` as
  positional arguments is deprecated since version 1.1. All other
  arguments should be given as keyword arguments (:issue:`27573`).

- Passing any arguments but `path_or_buf` (the first one) to
  :func:`read_json` as positional arguments is deprecated since
  version 1.1. All other arguments should be given as keyword
  arguments (:issue:`27573`).

- Passing any arguments but the first 2 to  :func:`read_excel` as
  positional arguments is deprecated since version 1.1. All other
  arguments should be given as keyword arguments (:issue:`27573`).

- :func:`pandas.api.types.is_categorical` is deprecated and will be removed in a future version; use `:func:pandas.api.types.is_categorical_dtype` instead (:issue:`33385`)
- :meth:`Index.get_value` is deprecated and will be removed in a future version (:issue:`19728`)
- :meth:`Series.dt.week` and `Series.dt.weekofyear` are deprecated and will be removed in a future version, use :meth:`Series.dt.isocalendar().week` instead (:issue:`33595`)
- :meth:`DatetimeIndex.week` and `DatetimeIndex.weekofyear` are deprecated and will be removed in a future version, use :meth:`DatetimeIndex.isocalendar().week` instead (:issue:`33595`)
- :meth:`DatetimeArray.week` and `DatetimeArray.weekofyear` are deprecated and will be removed in a future version, use :meth:`DatetimeArray.isocalendar().week` instead (:issue:`33595`)
- :meth:`DateOffset.__call__` is deprecated and will be removed in a future version, use ``offset + other`` instead (:issue:`34171`)
- :meth:`~BusinessDay.apply_index` is deprecated and will be removed in a  future version. Use ``offset + other`` instead (:issue:`34580`)
- :meth:`DataFrame.tshift` and :meth:`Series.tshift` are deprecated and will be removed in a future version, use :meth:`DataFrame.shift` and :meth:`Series.shift` instead (:issue:`11631`)
- Indexing an :class:`Index` object with a float key is deprecated, and will
  raise an ``IndexError`` in the future. You can manually convert to an integer key
  instead (:issue:`34191`).
- The ``squeeze`` keyword in the ``groupby`` function is deprecated and will be removed in a future version (:issue:`32380`)
- The ``tz`` keyword in :meth:`Period.to_timestamp` is deprecated and will be removed in a future version; use `per.to_timestamp(...).tz_localize(tz)`` instead (:issue:`34522`)
- :meth:`DatetimeIndex.to_perioddelta` is deprecated and will be removed in a future version.  Use ``index - index.to_period(freq).to_timestamp()`` instead (:issue:`34853`)
- :meth:`util.testing.assert_almost_equal` now accepts both relative and absolute
  precision through the ``rtol``, and ``atol`` parameters, thus deprecating the
  ``check_less_precise`` parameter. (:issue:`13357`).
- :func:`DataFrame.melt` accepting a value_name that already exists is deprecated, and will be removed in a future version (:issue:`34731`)
- the ``center`` keyword in the :meth:`DataFrame.expanding`  function is deprecated and will be removed in a future version (:issue:`20647`)



.. ---------------------------------------------------------------------------


.. _whatsnew_110.performance:

Performance improvements
~~~~~~~~~~~~~~~~~~~~~~~~

- Performance improvement in :class:`Timedelta` constructor (:issue:`30543`)
- Performance improvement in :class:`Timestamp` constructor (:issue:`30543`)
- Performance improvement in flex arithmetic ops between :class:`DataFrame` and :class:`Series` with ``axis=0`` (:issue:`31296`)
- Performance improvement in  arithmetic ops between :class:`DataFrame` and :class:`Series` with ``axis=1`` (:issue:`33600`)
- The internal index method :meth:`~Index._shallow_copy` now copies cached attributes over to the new index,
  avoiding creating these again on the new index. This can speed up many operations that depend on creating copies of
  existing indexes (:issue:`28584`, :issue:`32640`, :issue:`32669`)
- Significant performance improvement when creating a :class:`DataFrame` with
  sparse values from ``scipy.sparse`` matrices using the
  :meth:`DataFrame.sparse.from_spmatrix` constructor (:issue:`32821`,
  :issue:`32825`,  :issue:`32826`, :issue:`32856`, :issue:`32858`).
- Performance improvement for groupby methods :meth:`~pandas.core.groupby.groupby.Groupby.first`
  and :meth:`~pandas.core.groupby.groupby.Groupby.last` (:issue:`34178`)
- Performance improvement in :func:`factorize` for nullable (integer and boolean) dtypes (:issue:`33064`).
- Performance improvement when constructing :class:`Categorical` objects (:issue:`33921`)
- Fixed performance regression in :func:`pandas.qcut` and :func:`pandas.cut` (:issue:`33921`)
- Performance improvement in reductions (sum, prod, min, max) for nullable (integer and boolean) dtypes (:issue:`30982`, :issue:`33261`, :issue:`33442`).
- Performance improvement in arithmetic operations between two :class:`DataFrame` objects (:issue:`32779`)
- Performance improvement in :class:`pandas.core.groupby.RollingGroupby` (:issue:`34052`)
- Performance improvement in arithmetic operations (sub, add, mul, div) for MultiIndex (:issue:`34297`)
- Performance improvement in `DataFrame[bool_indexer]` when `bool_indexer` is a list (:issue:`33924`)
- Significant performance improvement of :meth:`io.formats.style.Styler.render` with styles added with various ways such as :meth:`io.formats.style.Styler.apply`, :meth:`io.formats.style.Styler.applymap` or :meth:`io.formats.style.Styler.bar` (:issue:`19917`)

.. ---------------------------------------------------------------------------

.. _whatsnew_110.bug_fixes:

Bug fixes
~~~~~~~~~


Categorical
^^^^^^^^^^^

- Passing an invalid ``fill_value`` to :meth:`Categorical.take` raises a ``ValueError`` instead of ``TypeError`` (:issue:`33660`)
- Combining a ``Categorical`` with integer categories and which contains missing values with a float dtype column in operations such as :func:`concat` or :meth:`~DataFrame.append` will now result in a float column instead of an object dtyped column (:issue:`33607`)
- Bug where :func:`merge` was unable to join on non-unique categorical indices (:issue:`28189`)
- Bug when passing categorical data to :class:`Index` constructor along with ``dtype=object`` incorrectly returning a :class:`CategoricalIndex` instead of object-dtype :class:`Index` (:issue:`32167`)
- Bug where :class:`Categorical` comparison operator ``__ne__`` would incorrectly evaluate to ``False`` when either element was missing (:issue:`32276`)
- :meth:`Categorical.fillna` now accepts :class:`Categorical` ``other`` argument (:issue:`32420`)
- Repr of :class:`Categorical` was not distinguishing between int and str (:issue:`33676`)

Datetimelike
^^^^^^^^^^^^

- Passing an integer dtype other than ``int64`` to ``np.array(period_index, dtype=...)`` will now raise ``TypeError`` instead of incorrectly using ``int64`` (:issue:`32255`)
- :meth:`Series.to_timestamp` now raises a ``TypeError`` if the axis is not a :class:`PeriodIndex`. Previously an ``AttributeError`` was raised (:issue:`33327`)
- :meth:`Series.to_period` now raises a ``TypeError`` if the axis is not a :class:`DatetimeIndex`. Previously an ``AttributeError`` was raised (:issue:`33327`)
- :class:`Period` no longer accepts tuples for the ``freq`` argument (:issue:`34658`)
- Bug in :class:`Timestamp` where constructing :class:`Timestamp` from ambiguous epoch time and calling constructor again changed :meth:`Timestamp.value` property (:issue:`24329`)
- :meth:`DatetimeArray.searchsorted`, :meth:`TimedeltaArray.searchsorted`, :meth:`PeriodArray.searchsorted` not recognizing non-pandas scalars and incorrectly raising ``ValueError`` instead of ``TypeError`` (:issue:`30950`)
- Bug in :class:`Timestamp` where constructing :class:`Timestamp` with dateutil timezone less than 128 nanoseconds before daylight saving time switch from winter to summer would result in nonexistent time (:issue:`31043`)
- Bug in :meth:`Period.to_timestamp`, :meth:`Period.start_time` with microsecond frequency returning a timestamp one nanosecond earlier than the correct time (:issue:`31475`)
- :class:`Timestamp` raising confusing error message when year, month or day is missing (:issue:`31200`)
- Bug in :class:`DatetimeIndex` constructor incorrectly accepting ``bool``-dtyped inputs (:issue:`32668`)
- Bug in :meth:`DatetimeIndex.searchsorted` not accepting a ``list`` or :class:`Series` as its argument (:issue:`32762`)
- Bug where :meth:`PeriodIndex` raised when passed a :class:`Series` of strings (:issue:`26109`)
- Bug in :class:`Timestamp` arithmetic when adding or subtracting a ``np.ndarray`` with ``timedelta64`` dtype (:issue:`33296`)
- Bug in :meth:`DatetimeIndex.to_period` not infering the frequency when called with no arguments (:issue:`33358`)
- Bug in :meth:`DatetimeIndex.tz_localize` incorrectly retaining ``freq`` in some cases where the original freq is no longer valid (:issue:`30511`)
- Bug in :meth:`DatetimeIndex.intersection` losing ``freq`` and timezone in some cases (:issue:`33604`)
- Bug in :meth:`DatetimeIndex.get_indexer` where incorrect output would be returned for mixed datetime-like targets (:issue:`33741`)
- Bug in :class:`DatetimeIndex` addition and subtraction with some types of :class:`DateOffset` objects incorrectly retaining an invalid ``freq`` attribute (:issue:`33779`)
- Bug in :class:`DatetimeIndex` where setting the ``freq`` attribute on an index could silently change the ``freq`` attribute on another index viewing the same data (:issue:`33552`)
- :meth:`DataFrame.min`/:meth:`DataFrame.max` not returning consistent result with :meth:`Series.min`/:meth:`Series.max` when called on objects initialized with empty :func:`pd.to_datetime`
- Bug in :meth:`DatetimeIndex.intersection` and :meth:`TimedeltaIndex.intersection` with results not having the correct ``name`` attribute (:issue:`33904`)
- Bug in :meth:`DatetimeArray.__setitem__`, :meth:`TimedeltaArray.__setitem__`, :meth:`PeriodArray.__setitem__` incorrectly allowing values with ``int64`` dtype to be silently cast (:issue:`33717`)
- Bug in subtracting :class:`TimedeltaIndex` from :class:`Period` incorrectly raising ``TypeError`` in some cases where it should succeed and ``IncompatibleFrequency`` in some cases where it should raise ``TypeError`` (:issue:`33883`)
- Bug in constructing a Series or Index from a read-only NumPy array with non-ns
  resolution which converted to object dtype instead of coercing to ``datetime64[ns]``
  dtype when within the timestamp bounds (:issue:`34843`).
- The ``freq`` keyword in :class:`Period`, :func:`date_range`, :func:`period_range`, :func:`pd.tseries.frequencies.to_offset` no longer allows tuples, pass as string instead (:issue:`34703`)
- ``OutOfBoundsDatetime`` issues an improved error message when timestamp is out of implementation bounds. (:issue:`32967`)

Timedelta
^^^^^^^^^

- Bug in constructing a :class:`Timedelta` with a high precision integer that would round the :class:`Timedelta` components (:issue:`31354`)
- Bug in dividing ``np.nan`` or ``None`` by :class:`Timedelta`` incorrectly returning ``NaT`` (:issue:`31869`)
- Timedeltas now understand ``µs`` as identifier for microsecond (:issue:`32899`)
- :class:`Timedelta` string representation now includes nanoseconds, when nanoseconds are non-zero (:issue:`9309`)
- Bug in comparing a :class:`Timedelta`` object against a ``np.ndarray`` with ``timedelta64`` dtype incorrectly viewing all entries as unequal (:issue:`33441`)
- Bug in :func:`timedelta_range` that produced an extra point on a edge case (:issue:`30353`, :issue:`33498`)
- Bug in :meth:`DataFrame.resample` that produced an extra point on a edge case (:issue:`30353`, :issue:`13022`, :issue:`33498`)
- Bug in :meth:`DataFrame.resample` that ignored the ``loffset`` argument when dealing with timedelta (:issue:`7687`, :issue:`33498`)
- Bug in :class:`Timedelta` and `pandas.to_timedelta` that ignored `unit`-argument for string input (:issue:`12136`)

Timezones
^^^^^^^^^

- Bug in :func:`to_datetime` with ``infer_datetime_format=True`` where timezone names (e.g. ``UTC``) would not be parsed correctly (:issue:`33133`)
-


Numeric
^^^^^^^
- Bug in :meth:`DataFrame.floordiv` with ``axis=0`` not treating division-by-zero like :meth:`Series.floordiv` (:issue:`31271`)
- Bug in :meth:`to_numeric` with string argument ``"uint64"`` and ``errors="coerce"`` silently fails (:issue:`32394`)
- Bug in :meth:`to_numeric` with ``downcast="unsigned"`` fails for empty data (:issue:`32493`)
- Bug in :meth:`DataFrame.mean` with ``numeric_only=False`` and either ``datetime64`` dtype or ``PeriodDtype`` column incorrectly raising ``TypeError`` (:issue:`32426`)
- Bug in :meth:`DataFrame.count` with ``level="foo"`` and index level ``"foo"`` containing NaNs causes segmentation fault (:issue:`21824`)
- Bug in :meth:`DataFrame.diff` with ``axis=1`` returning incorrect results with mixed dtypes (:issue:`32995`)
- Bug in :meth:`DataFrame.corr` and :meth:`DataFrame.cov` raising when handling nullable integer columns with ``pandas.NA`` (:issue:`33803`)
- Bug in :class:`DataFrame` and :class:`Series` addition and subtraction between object-dtype objects and ``datetime64`` dtype objects (:issue:`33824`)
- Bug in :class:`DataFrame` reductions (e.g. ``df.min()``, ``df.max()``) with ``ExtensionArray`` dtypes (:issue:`34520`, :issue:`32651`)

Conversion
^^^^^^^^^^
- Bug in :class:`Series` construction from NumPy array with big-endian ``datetime64`` dtype (:issue:`29684`)
- Bug in :class:`Timedelta` construction with large nanoseconds keyword value (:issue:`32402`)
- Bug in :class:`DataFrame` construction where sets would be duplicated rather than raising (:issue:`32582`)

Strings
^^^^^^^

- Bug in the :meth:`~Series.astype` method when converting "string" dtype data to nullable integer dtype (:issue:`32450`).
- Fixed issue where taking ``min`` or ``max`` of a ``StringArray`` or ``Series`` with ``StringDtype`` type would raise. (:issue:`31746`)
- Bug in :meth:`Series.str.cat` returning ``NaN`` output when other had :class:`Index` type (:issue:`33425`)
- :func: `pandas.api.dtypes.is_string_dtype` no longer incorrectly identifies categorical series as string.

Interval
^^^^^^^^
- Bug in :class:`IntervalArray` incorrectly allowing the underlying data to be changed when setting values (:issue:`32782`)
-

Indexing
^^^^^^^^

- :meth:`DataFrame.xs` now raises a  ``TypeError`` if a ``level`` keyword is supplied and the axis is not a :class:`MultiIndex`. Previously an ``AttributeError`` was raised (:issue:`33610`)
- Bug in slicing on a :class:`DatetimeIndex` with a partial-timestamp dropping high-resolution indices near the end of a year, quarter, or month (:issue:`31064`)
- Bug in :meth:`PeriodIndex.get_loc` treating higher-resolution strings differently from :meth:`PeriodIndex.get_value` (:issue:`31172`)
- Bug in :meth:`Series.at` and :meth:`DataFrame.at` not matching ``.loc`` behavior when looking up an integer in a :class:`Float64Index` (:issue:`31329`)
- Bug in :meth:`PeriodIndex.is_monotonic` incorrectly returning ``True`` when containing leading ``NaT`` entries (:issue:`31437`)
- Bug in :meth:`DatetimeIndex.get_loc` raising ``KeyError`` with converted-integer key instead of the user-passed key (:issue:`31425`)
- Bug in :meth:`Series.xs` incorrectly returning ``Timestamp`` instead of ``datetime64`` in some object-dtype cases (:issue:`31630`)
- Bug in :meth:`DataFrame.iat` incorrectly returning ``Timestamp`` instead of ``datetime`` in some object-dtype cases (:issue:`32809`)
- Bug in :meth:`DataFrame.at` when either columns or index is non-unique (:issue:`33041`)
- Bug in :meth:`Series.loc` and :meth:`DataFrame.loc` when indexing with an integer key on a object-dtype :class:`Index` that is not all-integers (:issue:`31905`)
- Bug in :meth:`DataFrame.iloc.__setitem__` on a :class:`DataFrame` with duplicate columns incorrectly setting values for all matching columns (:issue:`15686`, :issue:`22036`)
- Bug in :meth:`DataFrame.loc:` and :meth:`Series.loc` with a :class:`DatetimeIndex`, :class:`TimedeltaIndex`, or :class:`PeriodIndex` incorrectly allowing lookups of non-matching datetime-like dtypes (:issue:`32650`)
- Bug in :meth:`Series.__getitem__` indexing with non-standard scalars, e.g. ``np.dtype`` (:issue:`32684`)
- Bug in :class:`Index` constructor where an unhelpful error message was raised for ``numpy`` scalars (:issue:`33017`)
- Bug in :meth:`DataFrame.lookup` incorrectly raising an ``AttributeError`` when ``frame.index`` or ``frame.columns`` is not unique; this will now raise a ``ValueError`` with a helpful error message (:issue:`33041`)
- Bug in :meth:`DataFrame.iloc.__setitem__` creating a new array instead of overwriting ``Categorical`` values in-place (:issue:`32831`)
- Bug in :class:`Interval` where a :class:`Timedelta` could not be added or subtracted from a :class:`Timestamp` interval (:issue:`32023`)
- Bug in :meth:`DataFrame.copy` _item_cache not invalidated after copy causes post-copy value updates to not be reflected (:issue:`31784`)
- Fixed regression in :meth:`DataFrame.loc` and :meth:`Series.loc` throwing an error when a ``datetime64[ns, tz]`` value is provided (:issue:`32395`)
- Bug in `Series.__getitem__` with an integer key and a :class:`MultiIndex` with leading integer level failing to raise ``KeyError`` if the key is not present in the first level (:issue:`33355`)
- Bug in :meth:`DataFrame.iloc` when slicing a single column-:class:`DataFrame`` with ``ExtensionDtype`` (e.g. ``df.iloc[:, :1]``) returning an invalid result (:issue:`32957`)
- Bug in :meth:`DatetimeIndex.insert` and :meth:`TimedeltaIndex.insert` causing index ``freq`` to be lost when setting an element into an empty :class:`Series` (:issue:33573`)
- Bug in :meth:`Series.__setitem__` with an :class:`IntervalIndex` and a list-like key of integers (:issue:`33473`)
- Bug in :meth:`Series.__getitem__` allowing missing labels with ``np.ndarray``, :class:`Index`, :class:`Series` indexers but not ``list``, these now all raise ``KeyError`` (:issue:`33646`)
- Bug in :meth:`DataFrame.truncate` and :meth:`Series.truncate` where index was assumed to be monotone increasing (:issue:`33756`)
- Indexing with a list of strings representing datetimes failed on :class:`DatetimeIndex` or :class:`PeriodIndex`(:issue:`11278`)
- Bug in :meth:`Series.at` when used with a :class:`MultiIndex` would raise an exception on valid inputs (:issue:`26989`)
- Bug in :meth:`DataFrame.loc` with dictionary of values changes columns with dtype of ``int`` to ``float`` (:issue:`34573`)
- Bug in :meth:`Series.loc` when used with a :class:`MultiIndex` would raise an IndexingError when accessing a None value (:issue:`34318`)
- Bug in :meth:`DataFrame.reset_index` and :meth:`Series.reset_index` would not preserve data types on an empty :class:`DataFrame` or :class:`Series` with a :class:`MultiIndex` (:issue:`19602`)
- Bug in :class:`Series` and :class:`DataFrame` indexing with a ``time`` key on a :class:`DatetimeIndex` with ``NaT`` entries (:issue:`35114`)

Missing
^^^^^^^
- Calling :meth:`fillna` on an empty Series now correctly returns a shallow copied object. The behaviour is now consistent with :class:`Index`, :class:`DataFrame` and a non-empty :class:`Series` (:issue:`32543`).
- Bug in :meth:`replace` when argument ``to_replace`` is of type dict/list and is used on a :class:`Series` containing ``<NA>`` was raising a ``TypeError``. The method now handles this by ignoring ``<NA>`` values when doing the comparison for the replacement (:issue:`32621`)
- Bug in :meth:`~Series.any` and :meth:`~Series.all` incorrectly returning ``<NA>`` for all ``False`` or all ``True`` values using the nulllable boolean dtype and with ``skipna=False`` (:issue:`33253`)
- Clarified documentation on interpolate with method =akima. The ``der`` parameter must be scalar or None (:issue:`33426`)
- :meth:`DataFrame.interpolate` uses the correct axis convention now. Previously interpolating along columns lead to interpolation along indices and vice versa. Furthermore interpolating with methods ``pad``, ``ffill``, ``bfill`` and ``backfill`` are identical to using these methods with :meth:`fillna` (:issue:`12918`, :issue:`29146`)
- Bug in :meth:`DataFrame.interpolate` when called on a DataFrame with column names of string type was throwing a ValueError. The method is no independing of the type of column names (:issue:`33956`)
- passing :class:`NA` will into a format string using format specs will now work. For example ``"{:.1f}".format(pd.NA)`` would previously raise a ``ValueError``, but will now return the string ``"<NA>"`` (:issue:`34740`)

MultiIndex
^^^^^^^^^^

- :meth:`DataFrame.swaplevels` now raises a  ``TypeError`` if the axis is not a :class:`MultiIndex`. Previously an ``AttributeError`` was raised (:issue:`31126`)
- Bug in :meth:`Dataframe.loc` when used with a :class:`MultiIndex`. The returned values were not in the same order as the given inputs (:issue:`22797`)

.. ipython:: python

        df = pd.DataFrame(np.arange(4),
                          index=[["a", "a", "b", "b"], [1, 2, 1, 2]])
        # Rows are now ordered as the requested keys
        df.loc[(['b', 'a'], [2, 1]), :]

- Bug in :meth:`MultiIndex.intersection` was not guaranteed to preserve order when ``sort=False``. (:issue:`31325`)
- Bug in :meth:`DataFrame.truncate` was dropping :class:`MultiIndex` names. (:issue:`34564`)

.. ipython:: python

        left = pd.MultiIndex.from_arrays([["b", "a"], [2, 1]])
        right = pd.MultiIndex.from_arrays([["a", "b", "c"], [1, 2, 3]])
        # Common elements are now guaranteed to be ordered by the left side
        left.intersection(right, sort=False)

- Bug when joining 2 Multi-indexes, without specifying level with different columns. Return-indexers parameter is ignored. (:issue:`34074`)

I/O
^^^
- Bug in print-out when ``display.precision`` is zero. (:issue:`20359`)
- Bug in :meth:`read_json` where integer overflow was occurring when json contains big number strings. (:issue:`30320`)
- `read_csv` will now raise a ``ValueError`` when the arguments `header` and `prefix` both are not `None`. (:issue:`27394`)
- Bug in :meth:`DataFrame.to_json` was raising ``NotFoundError`` when ``path_or_buf`` was an S3 URI (:issue:`28375`)
- Bug in :meth:`DataFrame.to_parquet` overwriting pyarrow's default for
  ``coerce_timestamps``; following pyarrow's default allows writing nanosecond
  timestamps with ``version="2.0"`` (:issue:`31652`).
- Bug in :meth:`read_csv` was raising `TypeError` when `sep=None` was used in combination with `comment` keyword (:issue:`31396`)
- Bug in :class:`HDFStore` that caused it to set to ``int64`` the dtype of a ``datetime64`` column when reading a DataFrame in Python 3 from fixed format written in Python 2 (:issue:`31750`)
- :func:`read_sas()` now handles dates and datetimes larger than :attr:`Timestamp.max` returning them as :class:`datetime.datetime` objects (:issue:`20927`)
- Bug in :meth:`DataFrame.to_json` where ``Timedelta`` objects would not be serialized correctly with ``date_format="iso"`` (:issue:`28256`)
- :func:`read_csv` will raise a ``ValueError`` when the column names passed in `parse_dates` are missing in the Dataframe (:issue:`31251`)
- Bug in :meth:`read_excel` where a UTF-8 string with a high surrogate would cause a segmentation violation (:issue:`23809`)
- Bug in :meth:`read_csv` was causing a file descriptor leak on an empty file (:issue:`31488`)
- Bug in :meth:`read_csv` was causing a segfault when there were blank lines between the header and data rows (:issue:`28071`)
- Bug in :meth:`read_csv` was raising a misleading exception on a permissions issue (:issue:`23784`)
- Bug in :meth:`read_csv` was raising an ``IndexError`` when header=None and 2 extra data columns
- Bug in :meth:`read_sas` was raising an ``AttributeError`` when reading files from Google Cloud Storage (issue:`33069`)
- Bug in :meth:`DataFrame.to_sql` where an ``AttributeError`` was raised when saving an out of bounds date (:issue:`26761`)
- Bug in :meth:`read_excel` did not correctly handle multiple embedded spaces in OpenDocument text cells. (:issue:`32207`)
- Bug in :meth:`read_json` was raising ``TypeError`` when reading a list of booleans into a Series. (:issue:`31464`)
- Bug in :func:`pandas.io.json.json_normalize` where location specified by `record_path` doesn't point to an array. (:issue:`26284`)
- :func:`pandas.read_hdf` has a more explicit error message when loading an
  unsupported HDF file (:issue:`9539`)
- Bug in :meth:`~DataFrame.read_feather` was raising an `ArrowIOError` when reading an s3 or http file path (:issue:`29055`)
- Bug in :meth:`~DataFrame.to_excel` could not handle the column name `render` and was raising an ``KeyError`` (:issue:`34331`)
- Bug in :meth:`~SQLDatabase.execute` was raising a ``ProgrammingError`` for some DB-API drivers when the SQL statement contained the `%` character and no parameters were present (:issue:`34211`)
- Bug in :meth:`~pandas.io.stata.StataReader` which resulted in categorical variables with difference dtypes when reading data using an iterator. (:issue:`31544`)
- :meth:`HDFStore.keys` has now an optional `include` parameter that allows the retrieval of all native HDF5 table names (:issue:`29916`)
- `TypeError` exceptions raised by :meth:`read_csv` and :meth:`read_table` were showing as ``parser_f`` when an unexpected keyword argument was passed (:issue:`25648`)
- Bug in :meth:`read_excel` for ODS files removes 0.0 values (:issue:`27222`)
- Bug in :meth:`ujson.encode` was raising an `OverflowError` with numbers larger than sys.maxsize (:issue: `34395`)
- Bug in :meth:`HDFStore.append_to_multiple` was raising a ``ValueError`` when the min_itemsize parameter is set (:issue:`11238`)
- Bug in :meth:`~HDFStore.create_table` now raises an error when `column` argument was not specified in `data_columns` on input (:issue:`28156`)
- :meth:`read_json` now could read line-delimited json file from a file url while `lines` and `chunksize` are set.
- Bug in :meth:`DataFrame.to_sql` when reading DataFrames with ``-np.inf`` entries with MySQL now has a more explicit ``ValueError`` (:issue:`34431`)
- Bug in :meth:`read_excel` that was raising a ``TypeError`` when ``header=None`` and ``index_col`` given as list (:issue:`31783`)
- Bug in "meth"`read_excel` where datetime values are used in the header in a `MultiIndex` (:issue:`34748`)
- :func:`read_excel` no longer takes ``**kwds`` arguments. This means that passing in keyword ``chunksize`` now raises a ``TypeError`` (previously raised a ``NotImplementedError``), while passing in keyword ``encoding`` now raises a ``TypeError`` (:issue:`34464`)

Plotting
^^^^^^^^

- :func:`.plot` for line/bar now accepts color by dictonary (:issue:`8193`).
- Bug in :meth:`DataFrame.plot.hist` where weights are not working for multiple columns (:issue:`33173`)
- Bug in :meth:`DataFrame.boxplot` and :meth:`DataFrame.plot.boxplot` lost color attributes of ``medianprops``, ``whiskerprops``, ``capprops`` and ``medianprops`` (:issue:`30346`)
- Bug in :meth:`DataFrame.hist` where the order of ``column`` argument was ignored (:issue:`29235`)
- Bug in :meth:`DataFrame.plot.scatter` that when adding multiple plots with different ``cmap``, colorbars alway use the first ``cmap`` (:issue:`33389`)
- Bug in :meth:`DataFrame.plot.scatter` was adding a colorbar to the plot even if the argument `c` was assigned to a column containing color names (:issue:`34316`)
- Bug in :meth:`pandas.plotting.bootstrap_plot` was causing cluttered axes and overlapping labels (:issue:`34905`)

Groupby/resample/rolling
^^^^^^^^^^^^^^^^^^^^^^^^

- Using a :func:`pandas.api.indexers.BaseIndexer` with ``count``, ``min``, ``max``, ``median``, ``skew``,  ``cov``, ``corr`` will now return correct results for any monotonic :func:`pandas.api.indexers.BaseIndexer` descendant (:issue:`32865`)
- :meth:`DataFrameGroupby.mean` and :meth:`SeriesGroupby.mean` (and similarly for :meth:`~DataFrameGroupby.median`, :meth:`~DataFrameGroupby.std` and :meth:`~DataFrameGroupby.var`) now raise a  ``TypeError`` if a not-accepted keyword argument is passed into it. Previously a ``UnsupportedFunctionCall`` was raised (``AssertionError`` if ``min_count`` passed into :meth:`~DataFrameGroupby.median`) (:issue:`31485`)
- Bug in :meth:`GroupBy.apply` raises ``ValueError`` when the ``by`` axis is not sorted and has duplicates and the applied ``func`` does not mutate passed in objects (:issue:`30667`)
- Bug in :meth:`DataFrameGroupby.transform` produces incorrect result with transformation functions (:issue:`30918`)
- Bug in :meth:`Groupby.transform` was returning the wrong result when grouping by multiple keys of which some were categorical and others not (:issue:`32494`)
- Bug in :meth:`GroupBy.count` causes segmentation fault when grouped-by column contains NaNs (:issue:`32841`)
- Bug in :meth:`DataFrame.groupby` and :meth:`Series.groupby` produces inconsistent type when aggregating Boolean series (:issue:`32894`)
- Bug in :meth:`DataFrameGroupBy.sum` and :meth:`SeriesGroupBy.sum` where a large negative number would be returned when the number of non-null values was below ``min_count`` for nullable integer dtypes (:issue:`32861`)
- Bug in :meth:`SeriesGroupBy.quantile` raising on nullable integers (:issue:`33136`)
- Bug in :meth:`DataFrame.resample` where an ``AmbiguousTimeError`` would be raised when the resulting timezone aware :class:`DatetimeIndex` had a DST transition at midnight (:issue:`25758`)
- Bug in :meth:`DataFrame.groupby` where a ``ValueError`` would be raised when grouping by a categorical column with read-only categories and ``sort=False`` (:issue:`33410`)
- Bug in :meth:`GroupBy.agg`, :meth:`GroupBy.transform`, and :meth:`GroupBy.resample` where subclasses are not preserved (:issue:`28330`)
- Bug in :meth:`core.groupby.DataFrameGroupBy.apply` where the output index shape for functions returning a DataFrame which is equally indexed
  to the input DataFrame is inconsistent. An internal heuristic to detect index mutation would behave differently for equal but not identical
  indices. In particular, the result index shape might change if a copy of the input would be returned.
  The behaviour now is consistent, independent of internal heuristics. (:issue:`31612`, :issue:`14927`, :issue:`13056`)
- Bug in :meth:`SeriesGroupBy.agg` where any column name was accepted in the named aggregation of ``SeriesGroupBy`` previously. The behaviour now allows only ``str`` and callables else would raise ``TypeError``. (:issue:`34422`)
- Bug in :meth:`DataFrame.groupby` lost index, when one of the ``agg`` keys referenced an empty list (:issue:`32580`)
- Bug in :meth:`Rolling.apply` where ``center=True`` was ignored when ``engine='numba'`` was specified (:issue:`34784`)
- Bug in :meth:`DataFrame.ewm.cov` was throwing ``AssertionError`` for :class:`MultiIndex` inputs (:issue:`34440`)
- Bug in :meth:`core.groupby.DataFrameGroupBy.transform` when ``func='nunique'`` and columns are of type ``datetime64``, the result would also be of type ``datetime64`` instead of ``int64`` (:issue:`35109`)
- Bug in :meth:'DataFrameGroupBy.first' and :meth:'DataFrameGroupBy.last' that would raise an unnecessary ``ValueError`` when grouping on multiple ``Categoricals`` (:issue:`34951`)
- Bug in :meth:`DataFrameGroupBy.count` and :meth:`GroupBy.sum` returning ``NaN`` for missing categories when grouped on multiple ``Categoricals``. Now returning ``0`` (:issue:`35028`)


Reshaping
^^^^^^^^^

- Bug effecting all numeric and boolean reduction methods not returning subclassed data type. (:issue:`25596`)
- Bug in :meth:`DataFrame.pivot_table` when only MultiIndexed columns is set (:issue:`17038`)
- Bug in :meth:`DataFrame.unstack` and :meth:`Series.unstack` can take tuple names in MultiIndexed data (:issue:`19966`)
- Bug in :meth:`DataFrame.pivot_table` when ``margin`` is ``True`` and only ``column`` is defined (:issue:`31016`)
- Fix incorrect error message in :meth:`DataFrame.pivot` when ``columns`` is set to ``None``. (:issue:`30924`)
- Bug in :func:`crosstab` when inputs are two Series and have tuple names, the output will keep dummy MultiIndex as columns. (:issue:`18321`)
- :meth:`DataFrame.pivot` can now take lists for ``index`` and ``columns`` arguments (:issue:`21425`)
- Bug in :func:`concat` where the resulting indices are not copied when ``copy=True`` (:issue:`29879`)
- Bug in :meth:`SeriesGroupBy.aggregate` was resulting in aggregations being overwritten when they shared the same name (:issue:`30880`)
- Bug where :meth:`Index.astype` would lose the name attribute when converting from ``Float64Index`` to ``Int64Index``, or when casting to an ``ExtensionArray`` dtype (:issue:`32013`)
- :meth:`Series.append` will now raise a ``TypeError`` when passed a DataFrame or a sequence containing Dataframe (:issue:`31413`)
- :meth:`DataFrame.replace` and :meth:`Series.replace` will raise a ``TypeError`` if ``to_replace`` is not an expected type. Previously the ``replace`` would fail silently (:issue:`18634`)
- Bug on inplace operation of a Series that was adding a column to the DataFrame from where it was originally dropped from (using inplace=True) (:issue:`30484`)
- Bug in :meth:`DataFrame.apply` where callback was called with :class:`Series` parameter even though ``raw=True`` requested. (:issue:`32423`)
- Bug in :meth:`DataFrame.pivot_table` losing timezone information when creating a :class:`MultiIndex` level from a column with timezone-aware dtype (:issue:`32558`)
- Bug in :meth:`concat` where when passing a non-dict mapping as ``objs`` would raise a ``TypeError`` (:issue:`32863`)
- :meth:`DataFrame.agg` now provides more descriptive ``SpecificationError`` message when attempting to aggregating non-existant column (:issue:`32755`)
- Bug in :meth:`DataFrame.unstack` when MultiIndexed columns and MultiIndexed rows were used (:issue:`32624`, :issue:`24729` and :issue:`28306`)
- Bug in :meth:`DataFrame.corrwith()`, :meth:`DataFrame.memory_usage()`, :meth:`DataFrame.dot()`,
  :meth:`DataFrame.idxmin()`, :meth:`DataFrame.idxmax()`, :meth:`DataFrame.duplicated()`, :meth:`DataFrame.isin()`,
  :meth:`DataFrame.count()`, :meth:`Series.explode()`, :meth:`Series.asof()` and :meth:`DataFrame.asof()` not
  returning subclassed types. (:issue:`31331`)
- Bug in :func:`concat` was not allowing for concatenation of ``DataFrame`` and ``Series`` with duplicate keys (:issue:`33654`)
- Bug in :func:`cut` raised an error when non-unique labels (:issue:`33141`)
- Ensure only named functions can be used in :func:`eval()` (:issue:`32460`)
- Bug in :func:`Dataframe.aggregate` and :func:`Series.aggregate` was causing recursive loop in some cases (:issue:`34224`)
- Fixed bug in :func:`melt` where melting MultiIndex columns with ``col_level`` > 0 would raise a ``KeyError`` on ``id_vars`` (:issue:`34129`)
- Bug in :meth:`Series.where` with an empty Series and empty ``cond`` having non-bool dtype (:issue:`34592`)
- Fixed regression where :meth:`DataFrame.apply` would raise ``ValueError`` for elements whth ``S`` dtype (:issue:`34529`)
<<<<<<< HEAD
- Bug in :meth:`DataFrame.append` leading to sorting columns even when ``sort=False`` is specified (:issue:`35092`)
- Bug in :meth:`DataFrame.pivot_table` with ``aggfunc='count'`` or ``aggfunc='sum'`` returning ``NaN`` for missing categories when pivoted on a ``Categorical``. Now returning ``0`` (:issue:`31422`)
=======
>>>>>>> f0d57d93

Sparse
^^^^^^
- Creating a :class:`SparseArray` from timezone-aware dtype will issue a warning before dropping timezone information, instead of doing so silently (:issue:`32501`)
- Bug in :meth:`arrays.SparseArray.from_spmatrix` wrongly read scipy sparse matrix (:issue:`31991`)
- Bug in :meth:`Series.sum` with ``SparseArray`` raises ``TypeError`` (:issue:`25777`)
- Bug where :class:`DataFrame` containing :class:`SparseArray` filled with ``NaN`` when indexed by a list-like (:issue:`27781`, :issue:`29563`)
- The repr of :class:`SparseDtype` now includes the repr of its ``fill_value`` attribute. Previously it used ``fill_value``'s  string representation (:issue:`34352`)
- Bug where empty :class:`DataFrame` could not be cast to :class:`SparseDtype` (:issue:`33113`)
- Bug in :meth:`arrays.SparseArray` was returning the incorrect type when indexing a sparse dataframe with an iterable (:issue:`34526`, :issue:`34540`)

ExtensionArray
^^^^^^^^^^^^^^

- Fixed bug where :meth:`Series.value_counts` would raise on empty input of ``Int64`` dtype (:issue:`33317`)
- Fixed bug in :func:`concat` when concatenating DataFrames with non-overlaping columns resulting in object-dtype columns rather than preserving the extension dtype (:issue:`27692`, :issue:`33027`)
- Fixed bug where :meth:`StringArray.isna` would return ``False`` for NA values when ``pandas.options.mode.use_inf_as_na`` was set to ``True`` (:issue:`33655`)
- Fixed bug in :class:`Series` construction with EA dtype and index but no data or scalar data fails (:issue:`26469`)
- Fixed bug that caused :meth:`Series.__repr__()` to crash for extension types whose elements are multidimensional arrays (:issue:`33770`).
- Fixed bug where :meth:`Series.update` would raise a ``ValueError`` for ``ExtensionArray`` dtypes with missing values (:issue:`33980`)
- Fixed bug where :meth:`StringArray.memory_usage` was not implemented (:issue:`33963`)
- Fixed bug where :meth:`DataFrameGroupBy` would ignore the ``min_count`` argument for aggregations on nullable boolean dtypes (:issue:`34051`)
- Fixed bug that `DataFrame(columns=.., dtype='string')` would fail (:issue:`27953`, :issue:`33623`)
- Bug where :class:`DataFrame` column set to scalar extension type was considered an object type rather than the extension type (:issue:`34832`)
- Fixed bug in ``IntegerArray.astype`` to correctly copy the mask as well (:issue:`34931`).

Other
^^^^^

- The :class:`DataFrame` constructor no longer accepts a list of ``DataFrame`` objects. Because of changes to NumPy, ``DataFrame`` objects are now consistently treated as 2D objects, so a list of ``DataFrames`` is considered 3D, and no longer acceptible for the ``DataFrame`` constructor (:issue:`32289`).
- :meth:`Series.interpolate` and :meth:`DataFrame.interpolate` now raises ValueError if ``limit_direction`` is 'forward' or 'both' and ``method`` is 'backfill' or 'bfill' or ``limit_direction`` is 'backward' or 'both' and ``method`` is 'pad' or 'ffill' (:issue:`34746`)
- Appending a dictionary to a :class:`DataFrame` without passing ``ignore_index=True`` will raise ``TypeError: Can only append a dict if ignore_index=True``
  instead of ``TypeError: Can only append a Series if ignore_index=True or if the Series has a name`` (:issue:`30871`)
- Set operations on an object-dtype :class:`Index` now always return object-dtype results (:issue:`31401`)
- Bug in :meth:`AbstractHolidayCalendar.holidays` when no rules were defined (:issue:`31415`)
- Bug in :class:`DataFrame` when initiating a frame with lists and assign ``columns`` with nested list for ``MultiIndex`` (:issue:`32173`)
- Bug in :meth:`DataFrame.to_records` incorrectly losing timezone information in timezone-aware ``datetime64`` columns (:issue:`32535`)
- Fixed :func:`pandas.testing.assert_series_equal` to correctly raise if left object is a different subclass with ``check_series_type=True`` (:issue:`32670`).
- :meth:`IntegerArray.astype` now supports ``datetime64`` dtype (:issue:32538`)
- Getting a missing attribute in a query/eval string raises the correct ``AttributeError`` (:issue:`32408`)
- Fixed bug in :func:`pandas.testing.assert_series_equal` where dtypes were checked for ``Interval`` and ``ExtensionArray`` operands when ``check_dtype`` was ``False`` (:issue:`32747`)
- Bug in :meth:`Series.map` not raising on invalid ``na_action`` (:issue:`32815`)
- Bug in :meth:`DataFrame.__dir__` caused a segfault when using unicode surrogates in a column name (:issue:`25509`)
- Bug in :meth:`DataFrame.plot.scatter` caused an error when plotting variable marker sizes (:issue:`32904`)
- :class:`IntegerArray` now implements the ``sum`` operation (:issue:`33172`)
- Bug in :meth:`DataFrame.equals` and :meth:`Series.equals` in allowing subclasses
  to be equal (:issue:`34402`).
- Bug in :class:`Tick` comparisons raising ``TypeError`` when comparing against timedelta-like objects (:issue:`34088`)
- Bug in :class:`Tick` multiplication raising ``TypeError`` when multiplying by a float (:issue:`34486`)
- Passing a `set` as `names` argument to :func:`pandas.read_csv`, :func:`pandas.read_table`, or :func:`pandas.read_fwf` will raise ``ValueError: Names should be an ordered collection.`` (:issue:`34946`)
- Improved error message for invalid construction of list when creating a new index (:issue:`35190`)

.. ---------------------------------------------------------------------------

.. _whatsnew_110.contributors:

Contributors
~~~~~~~~~~~~
<|MERGE_RESOLUTION|>--- conflicted
+++ resolved
@@ -1158,11 +1158,8 @@
 - Fixed bug in :func:`melt` where melting MultiIndex columns with ``col_level`` > 0 would raise a ``KeyError`` on ``id_vars`` (:issue:`34129`)
 - Bug in :meth:`Series.where` with an empty Series and empty ``cond`` having non-bool dtype (:issue:`34592`)
 - Fixed regression where :meth:`DataFrame.apply` would raise ``ValueError`` for elements whth ``S`` dtype (:issue:`34529`)
-<<<<<<< HEAD
-- Bug in :meth:`DataFrame.append` leading to sorting columns even when ``sort=False`` is specified (:issue:`35092`)
 - Bug in :meth:`DataFrame.pivot_table` with ``aggfunc='count'`` or ``aggfunc='sum'`` returning ``NaN`` for missing categories when pivoted on a ``Categorical``. Now returning ``0`` (:issue:`31422`)
-=======
->>>>>>> f0d57d93
+
 
 Sparse
 ^^^^^^
