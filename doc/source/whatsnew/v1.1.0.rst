.. _whatsnew_110:

What's new in 1.1.0 (??)
------------------------

These are the changes in pandas 1.1.0. See :ref:`release` for a full changelog
including other versions of pandas.

{{ header }}

.. ---------------------------------------------------------------------------

Enhancements
~~~~~~~~~~~~

.. _whatsnew_110.period_index_partial_string_slicing:

Nonmonotonic PeriodIndex Partial String Slicing
^^^^^^^^^^^^^^^^^^^^^^^^^^^^^^^^^^^^^^^^^^^^^^^

:class:`PeriodIndex` now supports partial string slicing for non-monotonic indexes, mirroring :class:`DatetimeIndex` behavior (:issue:`31096`)

For example:

.. ipython:: python

   dti = pd.date_range("2014-01-01", periods=30, freq="30D")
   pi = dti.to_period("D")
   ser_monotonic = pd.Series(np.arange(30), index=pi)
   shuffler = list(range(0, 30, 2)) + list(range(1, 31, 2))
   ser = ser_monotonic[shuffler]
   ser

.. ipython:: python

   ser["2014"]
   ser.loc["May 2015"]

.. _whatsnew_110.timestamp_fold_support:

Fold argument support in Timestamp constructor
^^^^^^^^^^^^^^^^^^^^^^^^^^^^^^^^^^^^^^^^^^^^^^

:class:`Timestamp:` now supports the keyword-only fold argument according to `PEP 495 <https://www.python.org/dev/peps/pep-0495/#the-fold-attribute>`_ similar to parent ``datetime.datetime`` class. It supports both accepting fold as an initialization argument and inferring fold from other constructor arguments (:issue:`25057`, :issue:`31338`). Support is limited to ``dateutil`` timezones as ``pytz`` doesn't support fold.

For example:

.. ipython:: python

    ts = pd.Timestamp("2019-10-27 01:30:00+00:00")
    ts.fold

.. ipython:: python

    ts = pd.Timestamp(year=2019, month=10, day=27, hour=1, minute=30,
                      tz="dateutil/Europe/London", fold=1)
    ts

For more on working with fold, see :ref:`Fold subsection <timeseries.fold>` in the user guide.

.. _whatsnew_110.enhancements.other:

Other enhancements
^^^^^^^^^^^^^^^^^^

- :class:`Styler` may now render CSS more efficiently where multiple cells have the same styling (:issue:`30876`)
- When writing directly to a sqlite connection :func:`to_sql` now supports the ``multi`` method (:issue:`29921`)
- `OptionError` is now exposed in `pandas.errors` (:issue:`27553`)
- :func:`timedelta_range` will now infer a frequency when passed ``start``, ``stop``, and ``periods`` (:issue:`32377`)
-

.. ---------------------------------------------------------------------------

.. _whatsnew_110.api.other:

Other API changes
^^^^^^^^^^^^^^^^^

- :meth:`Series.describe` will now show distribution percentiles for ``datetime`` dtypes, statistics ``first`` and ``last``
  will now be ``min`` and ``max`` to match with numeric dtypes in :meth:`DataFrame.describe` (:issue:`30164`)
- Added :meth:`DataFrame.value_counts` (:issue:`5377`)
- :meth:`Groupby.groups` now returns an abbreviated representation when called on large dataframes (:issue:`1135`)
- ``loc`` lookups with an object-dtype :class:`Index` and an integer key will now raise ``KeyError`` instead of ``TypeError`` when key is missing (:issue:`31905`)
-

Backwards incompatible API changes
~~~~~~~~~~~~~~~~~~~~~~~~~~~~~~~~~~
- :meth:`DataFrame.swaplevels` now raises a  ``TypeError`` if the axis is not a :class:`MultiIndex`.
  Previously a ``AttributeError`` was raised (:issue:`31126`)
- :meth:`DataFrameGroupby.mean` and :meth:`SeriesGroupby.mean` (and similarly for :meth:`~DataFrameGroupby.median`, :meth:`~DataFrameGroupby.std`` and :meth:`~DataFrameGroupby.var``)
  now raise a  ``TypeError`` if a not-accepted keyword argument is passed into it.
  Previously a ``UnsupportedFunctionCall`` was raised (``AssertionError`` if ``min_count`` passed into :meth:`~DataFrameGroupby.median``) (:issue:`31485`)
- :meth:`DataFrame.at` and :meth:`Series.at` will raise a ``TypeError`` instead of a ``ValueError`` if an incompatible key is passed, and ``KeyError`` if a missing key is passed, matching the behavior of ``.loc[]`` (:issue:`31722`)

.. _whatsnew_110.api_breaking.indexing_raises_key_errors:

Failed Label-Based Lookups Always Raise KeyError
^^^^^^^^^^^^^^^^^^^^^^^^^^^^^^^^^^^^^^^^^^^^^^^^

Label lookups ``series[key]``, ``series.loc[key]`` and ``frame.loc[key]``
used to raises either ``KeyError`` or ``TypeError`` depending on the type of
key and type of :class:`Index`.  These now consistently raise ``KeyError`` (:issue:`31867`)

.. ipython:: python

    ser1 = pd.Series(range(3), index=[0, 1, 2])
    ser2 = pd.Series(range(3), index=pd.date_range("2020-02-01", periods=3))

*Previous behavior*:

.. code-block:: ipython

    In [3]: ser1[1.5]
    ...
    TypeError: cannot do label indexing on Int64Index with these indexers [1.5] of type float

    In [4] ser1["foo"]
    ...
    KeyError: 'foo'

    In [5]: ser1.loc[1.5]
    ...
    TypeError: cannot do label indexing on Int64Index with these indexers [1.5] of type float

    In [6]: ser1.loc["foo"]
    ...
    KeyError: 'foo'

    In [7]: ser2.loc[1]
    ...
    TypeError: cannot do label indexing on DatetimeIndex with these indexers [1] of type int

    In [8]: ser2.loc[pd.Timestamp(0)]
    ...
    KeyError: Timestamp('1970-01-01 00:00:00')

*New behavior*:

.. code-block:: ipython

    In [3]: ser1[1.5]
    ...
    KeyError: 1.5

    In [4] ser1["foo"]
    ...
    KeyError: 'foo'

    In [5]: ser1.loc[1.5]
    ...
    KeyError: 1.5

    In [6]: ser1.loc["foo"]
    ...
    KeyError: 'foo'

    In [7]: ser2.loc[1]
    ...
    KeyError: 1

    In [8]: ser2.loc[pd.Timestamp(0)]
    ...
    KeyError: Timestamp('1970-01-01 00:00:00')

.. ---------------------------------------------------------------------------

.. _whatsnew_110.deprecations:

Deprecations
~~~~~~~~~~~~
- Lookups on a :class:`Series` with a single-item list containing a slice (e.g. ``ser[[slice(0, 4)]]``) are deprecated, will raise in a future version.  Either convert the list to tuple, or pass the slice directly instead (:issue:`31333`)
- :meth:`DataFrame.mean` and :meth:`DataFrame.median` with ``numeric_only=None`` will include datetime64 and datetime64tz columns in a future version (:issue:`29941`)
-
-

.. ---------------------------------------------------------------------------


.. _whatsnew_110.performance:

Performance improvements
~~~~~~~~~~~~~~~~~~~~~~~~

- Performance improvement in :class:`Timedelta` constructor (:issue:`30543`)
- Performance improvement in :class:`Timestamp` constructor (:issue:`30543`)
-
-

.. ---------------------------------------------------------------------------

.. _whatsnew_110.bug_fixes:

Bug fixes
~~~~~~~~~


Categorical
^^^^^^^^^^^

- Bug where :func:`merge` was unable to join on non-unique categorical indices (:issue:`28189`)
- Bug when passing categorical data to :class:`Index` constructor along with ``dtype=object`` incorrectly returning a :class:`CategoricalIndex` instead of object-dtype :class:`Index` (:issue:`32167`)
- Bug where :class:`Categorical` comparison operator ``__ne__`` would incorrectly evaluate to ``False`` when either element was missing (:issue:`32276`)
-

Datetimelike
^^^^^^^^^^^^

- Bug in :class:`Timestamp` where constructing :class:`Timestamp` from ambiguous epoch time and calling constructor again changed :meth:`Timestamp.value` property (:issue:`24329`)
- :meth:`DatetimeArray.searchsorted`, :meth:`TimedeltaArray.searchsorted`, :meth:`PeriodArray.searchsorted` not recognizing non-pandas scalars and incorrectly raising ``ValueError`` instead of ``TypeError`` (:issue:`30950`)
- Bug in :class:`Timestamp` where constructing :class:`Timestamp` with dateutil timezone less than 128 nanoseconds before daylight saving time switch from winter to summer would result in nonexistent time (:issue:`31043`)
- Bug in :meth:`Period.to_timestamp`, :meth:`Period.start_time` with microsecond frequency returning a timestamp one nanosecond earlier than the correct time (:issue:`31475`)
- :class:`Timestamp` raising confusing error message when year, month or day is missing (:issue:`31200`)

Timedelta
^^^^^^^^^

- Bug in constructing a :class:`Timedelta` with a high precision integer that would round the :class:`Timedelta` components (:issue:`31354`)
- Bug in dividing ``np.nan`` or ``None`` by :class:`Timedelta`` incorrectly returning ``NaT`` (:issue:`31869`)
-

Timezones
^^^^^^^^^

-
-


Numeric
^^^^^^^
- Bug in :meth:`DataFrame.floordiv` with ``axis=0`` not treating division-by-zero like :meth:`Series.floordiv` (:issue:`31271`)
-
-

Conversion
^^^^^^^^^^
- Bug in :class:`Series` construction from NumPy array with big-endian ``datetime64`` dtype (:issue:`29684`)
- Bug in :class:`Timedelta` construction with large nanoseconds keyword value (:issue:`34202`)
-

Strings
^^^^^^^

-
-


Interval
^^^^^^^^

-
-

Indexing
^^^^^^^^
- Bug in slicing on a :class:`DatetimeIndex` with a partial-timestamp dropping high-resolution indices near the end of a year, quarter, or month (:issue:`31064`)
- Bug in :meth:`PeriodIndex.get_loc` treating higher-resolution strings differently from :meth:`PeriodIndex.get_value` (:issue:`31172`)
- Bug in :meth:`Series.at` and :meth:`DataFrame.at` not matching ``.loc`` behavior when looking up an integer in a :class:`Float64Index` (:issue:`31329`)
- Bug in :meth:`PeriodIndex.is_monotonic` incorrectly returning ``True`` when containing leading ``NaT`` entries (:issue:`31437`)
- Bug in :meth:`DatetimeIndex.get_loc` raising ``KeyError`` with converted-integer key instead of the user-passed key (:issue:`31425`)
- Bug in :meth:`Series.xs` incorrectly returning ``Timestamp`` instead of ``datetime64`` in some object-dtype cases (:issue:`31630`)
- Bug in :meth:`DataFrame.iat` incorrectly returning ``Timestamp`` instead of ``datetime`` in some object-dtype cases (:issue:`32809`)
- Bug in :meth:`Series.loc` and :meth:`DataFrame.loc` when indexing with an integer key on a object-dtype :class:`Index` that is not all-integers (:issue:`31905`)
-

Missing
^^^^^^^

-
-

MultiIndex
^^^^^^^^^^
- Bug in :meth:`Dataframe.loc` when used with a :class:`MultiIndex`. The returned values were not in the same order as the given inputs (:issue:`22797`)

.. ipython:: python

        df = pd.DataFrame(np.arange(4),
                          index=[["a", "a", "b", "b"], [1, 2, 1, 2]])
        # Rows are now ordered as the requested keys
        df.loc[(['b', 'a'], [2, 1]), :]

- Bug in :meth:`MultiIndex.intersection` was not guaranteed to preserve order when ``sort=False``. (:issue:`31325`)

.. ipython:: python

        left = pd.MultiIndex.from_arrays([["b", "a"], [2, 1]])
        right = pd.MultiIndex.from_arrays([["a", "b", "c"], [1, 2, 3]])
        # Common elements are now guaranteed to be ordered by the left side
        left.intersection(right, sort=False)

-

I/O
^^^
- Bug in :meth:`read_json` where integer overflow was occuring when json contains big number strings. (:issue:`30320`)
- `read_csv` will now raise a ``ValueError`` when the arguments `header` and `prefix` both are not `None`. (:issue:`27394`)
- Bug in :meth:`DataFrame.to_json` was raising ``NotFoundError`` when ``path_or_buf`` was an S3 URI (:issue:`28375`)
- Bug in :meth:`DataFrame.to_parquet` overwriting pyarrow's default for
  ``coerce_timestamps``; following pyarrow's default allows writing nanosecond
  timestamps with ``version="2.0"`` (:issue:`31652`).
- Bug in :meth:`read_csv` was raising `TypeError` when `sep=None` was used in combination with `comment` keyword (:issue:`31396`)
- Bug in :class:`HDFStore` that caused it to set to ``int64`` the dtype of a ``datetime64`` column when reading a DataFrame in Python 3 from fixed format written in Python 2 (:issue:`31750`)


Plotting
^^^^^^^^

- :func:`.plot` for line/bar now accepts color by dictonary (:issue:`8193`).
-
- Bug in :meth:`DataFrame.boxplot` and :meth:`DataFrame.plot.boxplot` lost color attributes of ``medianprops``, ``whiskerprops``, ``capprops`` and ``medianprops`` (:issue:`30346`)


Groupby/resample/rolling
^^^^^^^^^^^^^^^^^^^^^^^^

- Bug in :meth:`GroupBy.apply` raises ``ValueError`` when the ``by`` axis is not sorted and has duplicates and the applied ``func`` does not mutate passed in objects (:issue:`30667`)
- Bug in :meth:`DataFrameGroupby.transform` produces incorrect result with transformation functions (:issue:`30918`)

Reshaping
^^^^^^^^^

- Bug effecting all numeric and boolean reduction methods not returning subclassed data type. (:issue:`25596`)
- Bug in :meth:`DataFrame.pivot_table` when only MultiIndexed columns is set (:issue:`17038`)
- Bug in :meth:`DataFrame.unstack` and :meth:`Series.unstack` can take tuple names in MultiIndexed data (:issue:`19966`)
- Bug in :meth:`DataFrame.pivot_table` when ``margin`` is ``True`` and only ``column`` is defined (:issue:`31016`)
- Fix incorrect error message in :meth:`DataFrame.pivot` when ``columns`` is set to ``None``. (:issue:`30924`)
- Bug in :func:`crosstab` when inputs are two Series and have tuple names, the output will keep dummy MultiIndex as columns. (:issue:`18321`)
- :meth:`DataFrame.pivot` can now take lists for ``index`` and ``columns`` arguments (:issue:`21425`)
- Bug in :func:`concat` where the resulting indices are not copied when ``copy=True`` (:issue:`29879`)
- :meth:`Series.append` will now raise a ``TypeError`` when passed a DataFrame or a sequence containing Dataframe (:issue:`31413`)
- :meth:`DataFrame.replace` and :meth:`Series.replace` will raise a ``TypeError`` if ``to_replace`` is not an expected type. Previously the ``replace`` would fail silently (:issue:`18634`)


Sparse
^^^^^^

-
-

ExtensionArray
^^^^^^^^^^^^^^

-
-


Other
^^^^^
- Appending a dictionary to a :class:`DataFrame` without passing ``ignore_index=True`` will raise ``TypeError: Can only append a dict if ignore_index=True``
  instead of ``TypeError: Can only append a Series if ignore_index=True or if the Series has a name`` (:issue:`30871`)
- Set operations on an object-dtype :class:`Index` now always return object-dtype results (:issue:`31401`)
- Bug in :meth:`AbstractHolidayCalendar.holidays` when no rules were defined (:issue:`31415`)
<<<<<<< HEAD
- Bug in :class:`DataFrame` when initiating a frame with lists and assign ``columns`` with nested list for ``MultiIndex`` (:issue:`32173`)
-
-
=======
>>>>>>> 690e382d

.. ---------------------------------------------------------------------------

.. _whatsnew_110.contributors:

Contributors
~~~~~~~~~~~~<|MERGE_RESOLUTION|>--- conflicted
+++ resolved
@@ -350,12 +350,8 @@
   instead of ``TypeError: Can only append a Series if ignore_index=True or if the Series has a name`` (:issue:`30871`)
 - Set operations on an object-dtype :class:`Index` now always return object-dtype results (:issue:`31401`)
 - Bug in :meth:`AbstractHolidayCalendar.holidays` when no rules were defined (:issue:`31415`)
-<<<<<<< HEAD
 - Bug in :class:`DataFrame` when initiating a frame with lists and assign ``columns`` with nested list for ``MultiIndex`` (:issue:`32173`)
--
--
-=======
->>>>>>> 690e382d
+
 
 .. ---------------------------------------------------------------------------
 
