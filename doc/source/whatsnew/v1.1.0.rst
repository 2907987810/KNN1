--- conflicted
+++ resolved
@@ -1130,14 +1130,9 @@
 - Bug in :meth:`DataFrame.ewm.cov` was throwing ``AssertionError`` for :class:`MultiIndex` inputs (:issue:`34440`)
 - Bug in :meth:`core.groupby.DataFrameGroupBy.quantile` raises ``TypeError`` for non-numeric types rather than dropping columns (:issue:`27892`)
 - Bug in :meth:`core.groupby.DataFrameGroupBy.transform` when ``func='nunique'`` and columns are of type ``datetime64``, the result would also be of type ``datetime64`` instead of ``int64`` (:issue:`35109`)
-<<<<<<< HEAD
 - Bug in :meth:`DataFrameGroupBy.first` and :meth:`DataFrameGroupBy.last` that would raise an unnecessary ``ValueError`` when grouping on multiple ``Categoricals`` (:issue:`34951`)
+- Bug in :meth:`DataFrame.groupby` raising an ``AttributeError`` when selecting a column and aggregating with ``as_index=False`` (:issue:`35246`).
 - Bug in :meth:`DataFrameGroupBy.count` and :meth:`SeriesGroupBy.sum` returning ``NaN`` for missing categories when grouped on multiple ``Categoricals``. Now returning ``0`` (:issue:`35028`)
-
-=======
-- Bug in :meth:`DataFrame.groupby` raising an ``AttributeError`` when selecting a column and aggregating with ``as_index=False`` (:issue:`35246`).
-- Bug in :meth:'DataFrameGroupBy.first' and :meth:'DataFrameGroupBy.last' that would raise an unnecessary ``ValueError`` when grouping on multiple ``Categoricals`` (:issue:`34951`)
->>>>>>> bfac1362
 
 Reshaping
 ^^^^^^^^^
