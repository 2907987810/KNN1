--- conflicted
+++ resolved
@@ -758,12 +758,9 @@
 - Fixed bug where :meth:`Series.value_counts` would raise on empty input of ``Int64`` dtype (:issue:`33317`)
 - Fixed bug in :class:`Series` construction with EA dtype and index but no data or scalar data fails (:issue:`26469`)
 - Fixed bug that caused :meth:`Series.__repr__()` to crash for extension types whose elements are multidimensional arrays (:issue:`33770`).
-<<<<<<< HEAD
+- Fixed bug where :meth:`StringArray.memory_usage` was not implemented (:issue:`33963`)
 - Fixed bug that `DataFrame(columns=.., dtype='string')` would fail (:issue:`27953`, :issue:`33623`)
-=======
-- Fixed bug where :meth:`StringArray.memory_usage` was not implemented (:issue:`33963`)
-
->>>>>>> de8ca789
+
 
 Other
 ^^^^^
