.. _whatsnew_110:

What's new in 1.1.0 (??)
------------------------

These are the changes in pandas 1.1.0. See :ref:`release` for a full changelog
including other versions of pandas.

{{ header }}

.. ---------------------------------------------------------------------------

Enhancements
~~~~~~~~~~~~

.. _whatsnew_110.period_index_partial_string_slicing:

Nonmonotonic PeriodIndex Partial String Slicing
^^^^^^^^^^^^^^^^^^^^^^^^^^^^^^^^^^^^^^^^^^^^^^^

:class:`PeriodIndex` now supports partial string slicing for non-monotonic indexes, mirroring :class:`DatetimeIndex` behavior (:issue:`31096`)

For example:

.. ipython:: python

   dti = pd.date_range("2014-01-01", periods=30, freq="30D")
   pi = dti.to_period("D")
   ser_monotonic = pd.Series(np.arange(30), index=pi)
   shuffler = list(range(0, 30, 2)) + list(range(1, 31, 2))
   ser = ser_monotonic[shuffler]
   ser

.. ipython:: python

   ser["2014"]
   ser.loc["May 2015"]

.. _whatsnew_110.key_sorting:

Sorting with keys
^^^^^^^^^^^^^^^^^

We've added a ``key`` argument to the DataFrame and Series sorting methods, including
:meth:`DataFrame.sort_values`, :meth:`DataFrame.sort_index`, :meth:`Series.sort_values`,
and :meth:`Series.sort_index`. The ``key`` can be any callable function which is applied
column-by-column to each column used for sorting, before sorting is performed (:issue:`27237`).
See :ref:`sort_values with keys <basics.sort_value_key>` and :ref:`sort_index with keys
<basics.sort_index_key>` for more information.

.. ipython:: python

   s = pd.Series(['C', 'a', 'B'])
   s

.. ipython:: python

   s.sort_values()


Note how this is sorted with capital letters first. If we apply the :meth:`Series.str.lower`
method, we get

.. ipython:: python

   s.sort_values(key=lambda x: x.str.lower())


When applied to a `DataFrame`, they key is applied per-column to all columns or a subset if
`by` is specified, e.g.

.. ipython:: python

   df = pd.DataFrame({'a': ['C', 'C', 'a', 'a', 'B', 'B'],
                      'b': [1, 2, 3, 4, 5, 6]})
   df

.. ipython:: python

   df.sort_values(by=['a'], key=lambda col: col.str.lower())


For more details, see examples and documentation in :meth:`DataFrame.sort_values`,
:meth:`Series.sort_values`, and :meth:`~DataFrame.sort_index`.

.. _whatsnew_110.timestamp_fold_support:

Fold argument support in Timestamp constructor
^^^^^^^^^^^^^^^^^^^^^^^^^^^^^^^^^^^^^^^^^^^^^^

:class:`Timestamp:` now supports the keyword-only fold argument according to `PEP 495 <https://www.python.org/dev/peps/pep-0495/#the-fold-attribute>`_ similar to parent ``datetime.datetime`` class. It supports both accepting fold as an initialization argument and inferring fold from other constructor arguments (:issue:`25057`, :issue:`31338`). Support is limited to ``dateutil`` timezones as ``pytz`` doesn't support fold.

For example:

.. ipython:: python

    ts = pd.Timestamp("2019-10-27 01:30:00+00:00")
    ts.fold

.. ipython:: python

    ts = pd.Timestamp(year=2019, month=10, day=27, hour=1, minute=30,
                      tz="dateutil/Europe/London", fold=1)
    ts

For more on working with fold, see :ref:`Fold subsection <timeseries.fold>` in the user guide.

.. _whatsnew_110.to_datetime_multiple_tzname_tzoffset_support:

Parsing timezone-aware format with different timezones in to_datetime
^^^^^^^^^^^^^^^^^^^^^^^^^^^^^^^^^^^^^^^^^^^^^^^^^^^^^^^^^^^^^^^^^^^^^

:func:`to_datetime` now supports parsing formats containing timezone names (``%Z``) and UTC offsets (``%z``) from different timezones then converting them to UTC by setting ``utc=True``. This would return a :class:`DatetimeIndex` with timezone at UTC as opposed to an :class:`Index` with ``object`` dtype if ``utc=True`` is not set (:issue:`32792`).

For example:

.. ipython:: python

    tz_strs = ["2010-01-01 12:00:00 +0100", "2010-01-01 12:00:00 -0100",
               "2010-01-01 12:00:00 +0300", "2010-01-01 12:00:00 +0400"]
    pd.to_datetime(tz_strs, format='%Y-%m-%d %H:%M:%S %z', utc=True)
    pd.to_datetime(tz_strs, format='%Y-%m-%d %H:%M:%S %z')

.. _whatsnew_110.enhancements.other:

Other enhancements
^^^^^^^^^^^^^^^^^^

- :class:`Styler` may now render CSS more efficiently where multiple cells have the same styling (:issue:`30876`)
- :meth:`Styler.highlight_null` now accepts ``subset`` argument (:issue:`31345`)
- When writing directly to a sqlite connection :func:`to_sql` now supports the ``multi`` method (:issue:`29921`)
- `OptionError` is now exposed in `pandas.errors` (:issue:`27553`)
- :func:`timedelta_range` will now infer a frequency when passed ``start``, ``stop``, and ``periods`` (:issue:`32377`)
- Positional slicing on a :class:`IntervalIndex` now supports slices with ``step > 1`` (:issue:`31658`)
- :class:`Series.str` now has a `fullmatch` method that matches a regular expression against the entire string in each row of the series, similar to `re.fullmatch` (:issue:`32806`).
- :meth:`DataFrame.sample` will now also allow array-like and BitGenerator objects to be passed to ``random_state`` as seeds (:issue:`32503`)
- :meth:`MultiIndex.union` will now raise `RuntimeWarning` if the object inside are unsortable, pass `sort=False` to suppress this warning (:issue:`33015`)
- :class:`Series.dt` and :class:`DatatimeIndex` now have an `isocalendar` method that returns a :class:`DataFrame` with year, week, and day calculated according to the ISO 8601 calendar (:issue:`33206`).
- The :meth:`DataFrame.to_feather` method now supports additional keyword
  arguments (e.g. to set the compression) that are added in pyarrow 0.17
  (:issue:`33422`).
- The :func:`cut` will now accept parameter ``ordered`` with default ``ordered=True``. If ``ordered=False`` and no labels are provided, an error will be raised (:issue:`33141`)
- :meth:`DataFrame.to_csv`, :meth:`DataFrame.to_pickle`,
  and :meth:`DataFrame.to_json` now support passing a dict of
  compression arguments when using the ``gzip`` and ``bz2`` protocols.
  This can be used to set a custom compression level, e.g.,
  ``df.to_csv(path, compression={'method': 'gzip', 'compresslevel': 1}``
  (:issue:`33196`)
- :meth:`Series.update` now accepts objects that can be coerced to a :class:`Series`,
  such as ``dict`` and ``list``, mirroring the behavior of :meth:`DataFrame.update` (:issue:`33215`)
- :meth:`~pandas.core.groupby.GroupBy.transform` and :meth:`~pandas.core.groupby.GroupBy.aggregate` has gained ``engine`` and ``engine_kwargs`` arguments that supports executing functions with ``Numba`` (:issue:`32854`, :issue:`33388`)
- :meth:`~pandas.core.resample.Resampler.interpolate` now supports SciPy interpolation method :class:`scipy.interpolate.CubicSpline` as method ``cubicspline`` (:issue:`33670`)
-

.. ---------------------------------------------------------------------------

Increased minimum versions for dependencies
^^^^^^^^^^^^^^^^^^^^^^^^^^^^^^^^^^^^^^^^^^^

Some minimum supported versions of dependencies were updated (:issue:`33718`, :issue:`29766`, :issue:`29723`, pytables >= 3.4.3).
If installed, we now require:

+-----------------+-----------------+----------+---------+
| Package         | Minimum Version | Required | Changed |
+=================+=================+==========+=========+
| numpy           | 1.15.4          |    X     |    X    |
+-----------------+-----------------+----------+---------+
| pytz            | 2015.4          |    X     |         |
+-----------------+-----------------+----------+---------+
| python-dateutil | 2.7.3           |    X     |    X    |
+-----------------+-----------------+----------+---------+
| bottleneck      | 1.2.1           |          |         |
+-----------------+-----------------+----------+---------+
| numexpr         | 2.6.2           |          |         |
+-----------------+-----------------+----------+---------+
| pytest (dev)    | 4.0.2           |          |         |
+-----------------+-----------------+----------+---------+

For `optional libraries <https://dev.pandas.io/docs/install.html#dependencies>`_ the general recommendation is to use the latest version.
The following table lists the lowest version per library that is currently being tested throughout the development of pandas.
Optional libraries below the lowest tested version may still work, but are not considered supported.

+-----------------+-----------------+---------+
| Package         | Minimum Version | Changed |
+=================+=================+=========+
| beautifulsoup4  | 4.6.0           |         |
+-----------------+-----------------+---------+
| fastparquet     | 0.3.2           |         |
+-----------------+-----------------+---------+
| gcsfs           | 0.2.2           |         |
+-----------------+-----------------+---------+
| lxml            | 3.8.0           |         |
+-----------------+-----------------+---------+
| matplotlib      | 2.2.2           |         |
+-----------------+-----------------+---------+
| numba           | 0.46.0          |         |
+-----------------+-----------------+---------+
| openpyxl        | 2.5.7           |         |
+-----------------+-----------------+---------+
| pyarrow         | 0.13.0          |         |
+-----------------+-----------------+---------+
| pymysql         | 0.7.1           |         |
+-----------------+-----------------+---------+
| pytables        | 3.4.3           |    X    |
+-----------------+-----------------+---------+
| s3fs            | 0.3.0           |         |
+-----------------+-----------------+---------+
| scipy           | 1.2.0           |    X    |
+-----------------+-----------------+---------+
| sqlalchemy      | 1.1.4           |         |
+-----------------+-----------------+---------+
| xarray          | 0.8.2           |         |
+-----------------+-----------------+---------+
| xlrd            | 1.1.0           |         |
+-----------------+-----------------+---------+
| xlsxwriter      | 0.9.8           |         |
+-----------------+-----------------+---------+
| xlwt            | 1.2.0           |         |
+-----------------+-----------------+---------+

See :ref:`install.dependencies` and :ref:`install.optional_dependencies` for more.

Development Changes
^^^^^^^^^^^^^^^^^^^

- The minimum version of Cython is now the most recent bug-fix version (0.29.16) (:issue:`33334`).

.. _whatsnew_110.api.other:

Other API changes
^^^^^^^^^^^^^^^^^

- :meth:`Series.describe` will now show distribution percentiles for ``datetime`` dtypes, statistics ``first`` and ``last``
  will now be ``min`` and ``max`` to match with numeric dtypes in :meth:`DataFrame.describe` (:issue:`30164`)
- Added :meth:`DataFrame.value_counts` (:issue:`5377`)
- :meth:`Groupby.groups` now returns an abbreviated representation when called on large dataframes (:issue:`1135`)
- ``loc`` lookups with an object-dtype :class:`Index` and an integer key will now raise ``KeyError`` instead of ``TypeError`` when key is missing (:issue:`31905`)
- Using a :func:`pandas.api.indexers.BaseIndexer` with ``count``, ``min``, ``max``, ``median``, ``skew``,  ``cov``, ``corr`` will now return correct results for any monotonic :func:`pandas.api.indexers.BaseIndexer` descendant (:issue:`32865`)
- Added a :func:`pandas.api.indexers.FixedForwardWindowIndexer` class to support forward-looking windows during ``rolling`` operations.
-

Backwards incompatible API changes
~~~~~~~~~~~~~~~~~~~~~~~~~~~~~~~~~~
- :meth:`DataFrame.swaplevels` now raises a  ``TypeError`` if the axis is not a :class:`MultiIndex`.
  Previously an ``AttributeError`` was raised (:issue:`31126`)
- :meth:`DataFrame.xs` now raises a  ``TypeError`` if a ``level`` keyword is supplied and the axis is not a :class:`MultiIndex`.
  Previously an ``AttributeError`` was raised (:issue:`33610`)
- :meth:`DataFrameGroupby.mean` and :meth:`SeriesGroupby.mean` (and similarly for :meth:`~DataFrameGroupby.median`, :meth:`~DataFrameGroupby.std` and :meth:`~DataFrameGroupby.var`)
  now raise a  ``TypeError`` if a not-accepted keyword argument is passed into it.
  Previously a ``UnsupportedFunctionCall`` was raised (``AssertionError`` if ``min_count`` passed into :meth:`~DataFrameGroupby.median`) (:issue:`31485`)
- :meth:`DataFrame.at` and :meth:`Series.at` will raise a ``TypeError`` instead of a ``ValueError`` if an incompatible key is passed, and ``KeyError`` if a missing key is passed, matching the behavior of ``.loc[]`` (:issue:`31722`)
- Passing an integer dtype other than ``int64`` to ``np.array(period_index, dtype=...)`` will now raise ``TypeError`` instead of incorrectly using ``int64`` (:issue:`32255`)
- Passing an invalid ``fill_value`` to :meth:`Categorical.take` raises a ``ValueError`` instead of ``TypeError`` (:issue:`33660`)

``MultiIndex.get_indexer`` interprets `method` argument differently
^^^^^^^^^^^^^^^^^^^^^^^^^^^^^^^^^^^^^^^^^^^^^^^^^^^^^^^^^^^^^^^^^^^

This restores the behavior of :meth:`MultiIndex.get_indexer` with ``method='backfill'`` or ``method='pad'`` to the behavior before pandas 0.23.0. In particular, MultiIndexes are treated as a list of tuples and padding or backfilling is done with respect to the ordering of these lists of tuples (:issue:`29896`).

As an example of this, given:

.. ipython:: python

        df = pd.DataFrame({
            'a': [0, 0, 0, 0],
            'b': [0, 2, 3, 4],
            'c': ['A', 'B', 'C', 'D'],
        }).set_index(['a', 'b'])
        mi_2 = pd.MultiIndex.from_product([[0], [-1, 0, 1, 3, 4, 5]])

The differences in reindexing ``df`` with ``mi_2`` and using ``method='backfill'`` can be seen here:

*pandas >= 0.23, < 1.1.0*:

.. code-block:: ipython

    In [1]: df.reindex(mi_2, method='backfill')
    Out[1]:
          c
    0 -1  A
       0  A
       1  D
       3  A
       4  A
       5  C

*pandas <0.23, >= 1.1.0*

.. ipython:: python

        df.reindex(mi_2, method='backfill')

And the differences in reindexing ``df`` with ``mi_2`` and using ``method='pad'`` can be seen here:

*pandas >= 0.23, < 1.1.0*

.. code-block:: ipython

    In [1]: df.reindex(mi_2, method='pad')
    Out[1]:
            c
    0 -1  NaN
       0  NaN
       1    D
       3  NaN
       4    A
       5    C

*pandas < 0.23, >= 1.1.0*

.. ipython:: python

        df.reindex(mi_2, method='pad')

-

.. _whatsnew_110.api_breaking.indexing_raises_key_errors:

Failed Label-Based Lookups Always Raise KeyError
^^^^^^^^^^^^^^^^^^^^^^^^^^^^^^^^^^^^^^^^^^^^^^^^

Label lookups ``series[key]``, ``series.loc[key]`` and ``frame.loc[key]``
used to raises either ``KeyError`` or ``TypeError`` depending on the type of
key and type of :class:`Index`.  These now consistently raise ``KeyError`` (:issue:`31867`)

.. ipython:: python

    ser1 = pd.Series(range(3), index=[0, 1, 2])
    ser2 = pd.Series(range(3), index=pd.date_range("2020-02-01", periods=3))

*Previous behavior*:

.. code-block:: ipython

    In [3]: ser1[1.5]
    ...
    TypeError: cannot do label indexing on Int64Index with these indexers [1.5] of type float

    In [4] ser1["foo"]
    ...
    KeyError: 'foo'

    In [5]: ser1.loc[1.5]
    ...
    TypeError: cannot do label indexing on Int64Index with these indexers [1.5] of type float

    In [6]: ser1.loc["foo"]
    ...
    KeyError: 'foo'

    In [7]: ser2.loc[1]
    ...
    TypeError: cannot do label indexing on DatetimeIndex with these indexers [1] of type int

    In [8]: ser2.loc[pd.Timestamp(0)]
    ...
    KeyError: Timestamp('1970-01-01 00:00:00')

*New behavior*:

.. code-block:: ipython

    In [3]: ser1[1.5]
    ...
    KeyError: 1.5

    In [4] ser1["foo"]
    ...
    KeyError: 'foo'

    In [5]: ser1.loc[1.5]
    ...
    KeyError: 1.5

    In [6]: ser1.loc["foo"]
    ...
    KeyError: 'foo'

    In [7]: ser2.loc[1]
    ...
    KeyError: 1

    In [8]: ser2.loc[pd.Timestamp(0)]
    ...
    KeyError: Timestamp('1970-01-01 00:00:00')

.. _whatsnew_110.api_breaking.indexing_int_multiindex_raises_key_errors:

Failed Integer Lookups on MultiIndex Raise KeyError
^^^^^^^^^^^^^^^^^^^^^^^^^^^^^^^^^^^^^^^^^^^^^^^^^^^
Indexing with integers with a :class:`MultiIndex` that has a integer-dtype
first level incorrectly failed to raise ``KeyError`` when one or more of
those integer keys is not present in the first level of the index (:issue:`33539`)

.. ipython:: python

    idx = pd.Index(range(4))
    dti = pd.date_range("2000-01-03", periods=3)
    mi = pd.MultiIndex.from_product([idx, dti])
    ser = pd.Series(range(len(mi)), index=mi)

*Previous behavior*:

.. code-block:: ipython

    In [5]: ser[[5]]
    Out[5]: Series([], dtype: int64)

*New behavior*:

.. code-block:: ipython

    In [5]: ser[[5]]
    ...
    KeyError: '[5] not in index'

:meth:`DataFrame.merge` preserves right frame's row order
^^^^^^^^^^^^^^^^^^^^^^^^^^^^^^^^^^^^^^^^^^^^^^^^^^^^^^^^^
:meth:`DataFrame.merge` now preserves right frame's row order when executing a right merge (:issue:`27453`)

.. ipython:: python

    left_df = pd.DataFrame({'animal': ['dog', 'pig'], 'max_speed': [40, 11]})
    right_df = pd.DataFrame({'animal': ['quetzal', 'pig'], 'max_speed': [80, 11]})
    left_df
    right_df

*Previous behavior*:

.. code-block:: python

    >>> left_df.merge(right_df, on=['animal', 'max_speed'], how="right")
        animal  max_speed
    0      pig         11
    1  quetzal         80

*New behavior*:

.. ipython:: python

    left_df.merge(right_df, on=['animal', 'max_speed'], how="right")

.. ---------------------------------------------------------------------------

.. _whatsnew_110.api_breaking.assignment_to_multiple_columns:

Assignment to multiple columns of a DataFrame when some columns do not exist
^^^^^^^^^^^^^^^^^^^^^^^^^^^^^^^^^^^^^^^^^^^^^^^^^^^^^^^^^^^^^^^^^^^^^^^^^^^^

Assignment to multiple columns of a :class:`DataFrame` when some of the columns do not exist would previously assign the values to the last column. Now, new columns would be constructed with the right values. (:issue:`13658`)

.. ipython:: python

   df = pd.DataFrame({'a': [0, 1, 2], 'b': [3, 4, 5]})
   df

*Previous behavior*:

.. code-block:: ipython

   In [3]: df[['a', 'c']] = 1
   In [4]: df
   Out[4]:
      a  b
   0  1  1
   1  1  1
   2  1  1

*New behavior*:

.. ipython:: python

   df[['a', 'c']] = 1
   df

.. _whatsnew_110.deprecations:

Deprecations
~~~~~~~~~~~~

- Lookups on a :class:`Series` with a single-item list containing a slice (e.g. ``ser[[slice(0, 4)]]``) are deprecated, will raise in a future version.  Either convert the list to tuple, or pass the slice directly instead (:issue:`31333`)

- :meth:`DataFrame.mean` and :meth:`DataFrame.median` with ``numeric_only=None`` will include datetime64 and datetime64tz columns in a future version (:issue:`29941`)
- Setting values with ``.loc`` using a positional slice is deprecated and will raise in a future version.  Use ``.loc`` with labels or ``.iloc`` with positions instead (:issue:`31840`)
- :meth:`DataFrame.to_dict` has deprecated accepting short names for ``orient`` in future versions (:issue:`32515`)
- :meth:`Categorical.to_dense` is deprecated and will be removed in a future version, use ``np.asarray(cat)`` instead (:issue:`32639`)
- The ``fastpath`` keyword in the ``SingleBlockManager`` constructor is deprecated and will be removed in a future version (:issue:`33092`)
- :meth:`Index.is_mixed` is deprecated and will be removed in a future version, check ``index.inferred_type`` directly instead (:issue:`32922`)

- Passing any arguments but the first one to  :func:`read_html` as
  positional arguments is deprecated since version 1.1. All other
  arguments should be given as keyword arguments (:issue:`27573`).

- Passing any arguments but `path_or_buf` (the first one) to
  :func:`read_json` as positional arguments is deprecated since
  version 1.1. All other arguments should be given as keyword
  arguments (:issue:`27573`).

- :func:`pandas.api.types.is_categorical` is deprecated and will be removed in a future version; use `:func:pandas.api.types.is_categorical_dtype` instead (:issue:`33385`)
- :meth:`Index.get_value` is deprecated and will be removed in a future version (:issue:`19728`)

.. ---------------------------------------------------------------------------


.. _whatsnew_110.performance:

Performance improvements
~~~~~~~~~~~~~~~~~~~~~~~~

- Performance improvement in :class:`Timedelta` constructor (:issue:`30543`)
- Performance improvement in :class:`Timestamp` constructor (:issue:`30543`)
- Performance improvement in flex arithmetic ops between :class:`DataFrame` and :class:`Series` with ``axis=0`` (:issue:`31296`)
- Performance improvement in  arithmetic ops between :class:`DataFrame` and :class:`Series` with ``axis=1`` (:issue:`33600`)
- The internal index method :meth:`~Index._shallow_copy` now copies cached attributes over to the new index,
  avoiding creating these again on the new index. This can speed up many operations that depend on creating copies of
  existing indexes (:issue:`28584`, :issue:`32640`, :issue:`32669`)
- Significant performance improvement when creating a :class:`DataFrame` with
  sparse values from ``scipy.sparse`` matrices using the
  :meth:`DataFrame.sparse.from_spmatrix` constructor (:issue:`32821`,
  :issue:`32825`,  :issue:`32826`, :issue:`32856`, :issue:`32858`).
- Performance improvement in reductions (sum, prod, min, max) for nullable (integer and boolean) dtypes (:issue:`30982`, :issue:`33261`, :issue:`33442`).


.. ---------------------------------------------------------------------------

.. _whatsnew_110.bug_fixes:

Bug fixes
~~~~~~~~~


Categorical
^^^^^^^^^^^

- Bug where :func:`merge` was unable to join on non-unique categorical indices (:issue:`28189`)
- Bug when passing categorical data to :class:`Index` constructor along with ``dtype=object`` incorrectly returning a :class:`CategoricalIndex` instead of object-dtype :class:`Index` (:issue:`32167`)
- Bug where :class:`Categorical` comparison operator ``__ne__`` would incorrectly evaluate to ``False`` when either element was missing (:issue:`32276`)
- :meth:`Categorical.fillna` now accepts :class:`Categorical` ``other`` argument (:issue:`32420`)
- Bug where :meth:`Categorical.replace` would replace with ``NaN`` whenever the new value and replacement value were equal (:issue:`33288`)
- Bug where an ordered :class:`Categorical` containing only ``NaN`` values would raise rather than returning ``NaN`` when taking the minimum or maximum  (:issue:`33450`)
- Bug where :meth:`Series.isna` and :meth:`DataFrame.isna` would raise for categorical dtype when ``pandas.options.mode.use_inf_as_na`` was set to ``True`` (:issue:`33594`)

Datetimelike
^^^^^^^^^^^^

- Bug in :class:`Timestamp` where constructing :class:`Timestamp` from ambiguous epoch time and calling constructor again changed :meth:`Timestamp.value` property (:issue:`24329`)
- :meth:`DatetimeArray.searchsorted`, :meth:`TimedeltaArray.searchsorted`, :meth:`PeriodArray.searchsorted` not recognizing non-pandas scalars and incorrectly raising ``ValueError`` instead of ``TypeError`` (:issue:`30950`)
- Bug in :class:`Timestamp` where constructing :class:`Timestamp` with dateutil timezone less than 128 nanoseconds before daylight saving time switch from winter to summer would result in nonexistent time (:issue:`31043`)
- Bug in :meth:`Period.to_timestamp`, :meth:`Period.start_time` with microsecond frequency returning a timestamp one nanosecond earlier than the correct time (:issue:`31475`)
- :class:`Timestamp` raising confusing error message when year, month or day is missing (:issue:`31200`)
- Bug in :class:`DatetimeIndex` constructor incorrectly accepting ``bool``-dtyped inputs (:issue:`32668`)
- Bug in :meth:`DatetimeIndex.searchsorted` not accepting a ``list`` or :class:`Series` as its argument (:issue:`32762`)
- Bug where :meth:`PeriodIndex` raised when passed a :class:`Series` of strings (:issue:`26109`)
- Bug in :class:`Timestamp` arithmetic when adding or subtracting a ``np.ndarray`` with ``timedelta64`` dtype (:issue:`33296`)
- Bug in :meth:`DatetimeIndex.to_period` not infering the frequency when called with no arguments (:issue:`33358`)
- Bug in :meth:`DatetimeIndex.tz_localize` incorrectly retaining ``freq`` in some cases where the original freq is no longer valid (:issue:`30511`)
- Bug in :meth:`DatetimeIndex.intersection` losing ``freq`` and timezone in some cases (:issue:`33604`)
- Bug in :class:`DatetimeIndex` addition and subtraction with some types of :class:`DateOffset` objects incorrectly retaining an invalid ``freq`` attribute (:issue:`33779`)
- Bug in :class:`DatetimeIndex` where setting the ``freq`` attribute on an index could silently change the ``freq`` attribute on another index viewing the same data (:issue:`33552`)
<<<<<<< HEAD
- Bug in :meth:`nanops._na_for_min_count` when called with empty :class:`DataFrame` of ``timedelta64`` dtype (:issue:`33911`)
=======
- Bug in :meth:`DatetimeIndex.intersection` and :meth:`TimedeltaIndex.intersection` with results not having the correct ``name`` attribute (:issue:`33904`)
>>>>>>> 911e19bf

Timedelta
^^^^^^^^^

- Bug in constructing a :class:`Timedelta` with a high precision integer that would round the :class:`Timedelta` components (:issue:`31354`)
- Bug in dividing ``np.nan`` or ``None`` by :class:`Timedelta`` incorrectly returning ``NaT`` (:issue:`31869`)
- Timedeltas now understand ``µs`` as identifier for microsecond (:issue:`32899`)
- :class:`Timedelta` string representation now includes nanoseconds, when nanoseconds are non-zero (:issue:`9309`)
- Bug in comparing a :class:`Timedelta`` object against a ``np.ndarray`` with ``timedelta64`` dtype incorrectly viewing all entries as unequal (:issue:`33441`)

Timezones
^^^^^^^^^

- Bug in :func:`to_datetime` with ``infer_datetime_format=True`` where timezone names (e.g. ``UTC``) would not be parsed correctly (:issue:`33133`)
-


Numeric
^^^^^^^
- Bug in :meth:`DataFrame.floordiv` with ``axis=0`` not treating division-by-zero like :meth:`Series.floordiv` (:issue:`31271`)
- Bug in :meth:`to_numeric` with string argument ``"uint64"`` and ``errors="coerce"`` silently fails (:issue:`32394`)
- Bug in :meth:`to_numeric` with ``downcast="unsigned"`` fails for empty data (:issue:`32493`)
- Bug in :meth:`DataFrame.mean` with ``numeric_only=False`` and either ``datetime64`` dtype or ``PeriodDtype`` column incorrectly raising ``TypeError`` (:issue:`32426`)
- Bug in :meth:`DataFrame.count` with ``level="foo"`` and index level ``"foo"`` containing NaNs causes segmentation fault (:issue:`21824`)
- Bug in :meth:`DataFrame.diff` with ``axis=1`` returning incorrect results with mixed dtypes (:issue:`32995`)
- Bug in DataFrame reductions using ``numeric_only=True`` and ExtensionArrays (:issue:`33256`).
- Bug in :meth:`DataFrame.corr` and :meth:`DataFrame.cov` raising when handling nullable integer columns with ``pandas.NA`` (:issue:`33803`)
- Bug in :class:`DataFrame` and :class:`Series` addition and subtraction between object-dtype objects and ``datetime64`` dtype objects (:issue:`33824`)

Conversion
^^^^^^^^^^
- Bug in :class:`Series` construction from NumPy array with big-endian ``datetime64`` dtype (:issue:`29684`)
- Bug in :class:`Timedelta` construction with large nanoseconds keyword value (:issue:`32402`)
- Bug in :class:`DataFrame` construction where sets would be duplicated rather than raising (:issue:`32582`)

Strings
^^^^^^^

- Bug in the :meth:`~Series.astype` method when converting "string" dtype data to nullable integer dtype (:issue:`32450`).
- Fixed issue where taking ``min`` or ``max`` of a ``StringArray`` or ``Series`` with ``StringDtype`` type would raise. (:issue:`31746`)
- Bug in :meth:`Series.str.cat` returning ``NaN`` output when other had :class:`Index` type (:issue:`33425`)


Interval
^^^^^^^^
- Bug in :class:`IntervalArray` incorrectly allowing the underlying data to be changed when setting values (:issue:`32782`)
-

Indexing
^^^^^^^^
- Bug in slicing on a :class:`DatetimeIndex` with a partial-timestamp dropping high-resolution indices near the end of a year, quarter, or month (:issue:`31064`)
- Bug in :meth:`PeriodIndex.get_loc` treating higher-resolution strings differently from :meth:`PeriodIndex.get_value` (:issue:`31172`)
- Bug in :meth:`Series.at` and :meth:`DataFrame.at` not matching ``.loc`` behavior when looking up an integer in a :class:`Float64Index` (:issue:`31329`)
- Bug in :meth:`PeriodIndex.is_monotonic` incorrectly returning ``True`` when containing leading ``NaT`` entries (:issue:`31437`)
- Bug in :meth:`DatetimeIndex.get_loc` raising ``KeyError`` with converted-integer key instead of the user-passed key (:issue:`31425`)
- Bug in :meth:`Series.xs` incorrectly returning ``Timestamp`` instead of ``datetime64`` in some object-dtype cases (:issue:`31630`)
- Bug in :meth:`DataFrame.iat` incorrectly returning ``Timestamp`` instead of ``datetime`` in some object-dtype cases (:issue:`32809`)
- Bug in :meth:`DataFrame.at` when either columns or index is non-unique (:issue:`33041`)
- Bug in :meth:`Series.loc` and :meth:`DataFrame.loc` when indexing with an integer key on a object-dtype :class:`Index` that is not all-integers (:issue:`31905`)
- Bug in :meth:`DataFrame.iloc.__setitem__` on a :class:`DataFrame` with duplicate columns incorrectly setting values for all matching columns (:issue:`15686`, :issue:`22036`)
- Bug in :meth:`DataFrame.loc:` and :meth:`Series.loc` with a :class:`DatetimeIndex`, :class:`TimedeltaIndex`, or :class:`PeriodIndex` incorrectly allowing lookups of non-matching datetime-like dtypes (:issue:`32650`)
- Bug in :meth:`Series.__getitem__` indexing with non-standard scalars, e.g. ``np.dtype`` (:issue:`32684`)
- Fix to preserve the ability to index with the "nearest" method with xarray's CFTimeIndex, an :class:`Index` subclass (`pydata/xarray#3751 <https://github.com/pydata/xarray/issues/3751>`_, :issue:`32905`).
- Bug in :class:`Index` constructor where an unhelpful error message was raised for ``numpy`` scalars (:issue:`33017`)
- Bug in :meth:`DataFrame.lookup` incorrectly raising an ``AttributeError`` when ``frame.index`` or ``frame.columns`` is not unique; this will now raise a ``ValueError`` with a helpful error message (:issue:`33041`)
- Bug in :meth:`DataFrame.iloc.__setitem__` creating a new array instead of overwriting ``Categorical`` values in-place (:issue:`32831`)
- Bug in :class:`Interval` where a :class:`Timedelta` could not be added or subtracted from a :class:`Timestamp` interval (:issue:`32023`)
- Bug in :meth:`DataFrame.copy` _item_cache not invalidated after copy causes post-copy value updates to not be reflected (:issue:`31784`)
- Bug in `Series.__getitem__` with an integer key and a :class:`MultiIndex` with leading integer level failing to raise ``KeyError`` if the key is not present in the first level (:issue:`33355`)
- Bug in :meth:`DataFrame.iloc` when slicing a single column-:class:`DataFrame`` with ``ExtensionDtype`` (e.g. ``df.iloc[:, :1]``) returning an invalid result (:issue:`32957`)
- Bug in :meth:`DatetimeIndex.insert` and :meth:`TimedeltaIndex.insert` causing index ``freq`` to be lost when setting an element into an empty :class:`Series` (:issue:33573`)
- Bug in :meth:`Series.__setitem__` with an :class:`IntervalIndex` and a list-like key of integers (:issue:`33473`)
- Bug in :meth:`Series.__getitem__` allowing missing labels with ``np.ndarray``, :class:`Index`, :class:`Series` indexers but not ``list``, these now all raise ``KeyError`` (:issue:`33646`)
- Bug in :meth:`DataFrame.truncate` and :meth:`Series.truncate` where index was assumed to be monotone increasing (:issue:`33756`)

Missing
^^^^^^^
- Calling :meth:`fillna` on an empty Series now correctly returns a shallow copied object. The behaviour is now consistent with :class:`Index`, :class:`DataFrame` and a non-empty :class:`Series` (:issue:`32543`).
- Bug in :meth:`replace` when argument ``to_replace`` is of type dict/list and is used on a :class:`Series` containing ``<NA>`` was raising a ``TypeError``. The method now handles this by ignoring ``<NA>`` values when doing the comparison for the replacement (:issue:`32621`)
- Bug in :meth:`~Series.any` and :meth:`~Series.all` incorrectly returning ``<NA>`` for all ``False`` or all ``True`` values using the nulllable boolean dtype and with ``skipna=False`` (:issue:`33253`)
- Clarified documentation on interpolate with method =akima. The ``der`` parameter must be scalar or None (:issue:`33426`)

MultiIndex
^^^^^^^^^^
- Bug in :meth:`Dataframe.loc` when used with a :class:`MultiIndex`. The returned values were not in the same order as the given inputs (:issue:`22797`)

.. ipython:: python

        df = pd.DataFrame(np.arange(4),
                          index=[["a", "a", "b", "b"], [1, 2, 1, 2]])
        # Rows are now ordered as the requested keys
        df.loc[(['b', 'a'], [2, 1]), :]

- Bug in :meth:`MultiIndex.intersection` was not guaranteed to preserve order when ``sort=False``. (:issue:`31325`)

.. ipython:: python

        left = pd.MultiIndex.from_arrays([["b", "a"], [2, 1]])
        right = pd.MultiIndex.from_arrays([["a", "b", "c"], [1, 2, 3]])
        # Common elements are now guaranteed to be ordered by the left side
        left.intersection(right, sort=False)

-

I/O
^^^
- Bug in :meth:`read_json` where integer overflow was occurring when json contains big number strings. (:issue:`30320`)
- `read_csv` will now raise a ``ValueError`` when the arguments `header` and `prefix` both are not `None`. (:issue:`27394`)
- Bug in :meth:`DataFrame.to_json` was raising ``NotFoundError`` when ``path_or_buf`` was an S3 URI (:issue:`28375`)
- Bug in :meth:`DataFrame.to_parquet` overwriting pyarrow's default for
  ``coerce_timestamps``; following pyarrow's default allows writing nanosecond
  timestamps with ``version="2.0"`` (:issue:`31652`).
- Bug in :meth:`read_csv` was raising `TypeError` when `sep=None` was used in combination with `comment` keyword (:issue:`31396`)
- Bug in :class:`HDFStore` that caused it to set to ``int64`` the dtype of a ``datetime64`` column when reading a DataFrame in Python 3 from fixed format written in Python 2 (:issue:`31750`)
- Bug in :meth:`DataFrame.to_json` where ``Timedelta`` objects would not be serialized correctly with ``date_format="iso"`` (:issue:`28256`)
- :func:`read_csv` will raise a ``ValueError`` when the column names passed in `parse_dates` are missing in the Dataframe (:issue:`31251`)
- Bug in :meth:`read_excel` where a UTF-8 string with a high surrogate would cause a segmentation violation (:issue:`23809`)
- Bug in :meth:`read_csv` was causing a file descriptor leak on an empty file (:issue:`31488`)
- Bug in :meth:`read_csv` was causing a segfault when there were blank lines between the header and data rows (:issue:`28071`)
- Bug in :meth:`read_csv` was raising a misleading exception on a permissions issue (:issue:`23784`)
- Bug in :meth:`read_csv` was raising an ``IndexError`` when header=None and 2 extra data columns
- Bug in :meth:`read_sas` was raising an ``AttributeError`` when reading files from Google Cloud Storage (issue:`33069`)
- Bug in :meth:`DataFrame.to_sql` where an ``AttributeError`` was raised when saving an out of bounds date (:issue:`26761`)
- Bug in :meth:`read_excel` did not correctly handle multiple embedded spaces in OpenDocument text cells. (:issue:`32207`)
- Bug in :meth:`read_json` was raising ``TypeError`` when reading a list of booleans into a Series. (:issue:`31464`)
- Bug in :func:`pandas.io.json.json_normalize` where location specified by `record_path` doesn't point to an array. (:issue:`26284`)
- :func:`pandas.read_hdf` has a more explicit error message when loading an
  unsupported HDF file (:issue:`9539`)
- Bug in :meth:`~DataFrame.to_parquet` was not raising ``PermissionError`` when writing to a private s3 bucket with invalid creds. (:issue:`27679`)
- Bug in :meth:`~DataFrame.to_csv` was silently failing when writing to an invalid s3 bucket. (:issue:`32486`)
- Bug in :meth:`~DataFrame.read_feather` was raising an `ArrowIOError` when reading an s3 or http file path (:issue:`29055`)
- Bug in :meth:`read_parquet` was raising a ``FileNotFoundError`` when passed an s3 directory path. (:issue:`26388`)
- Bug in :meth:`~DataFrame.to_parquet` was throwing an ``AttributeError`` when writing a partitioned parquet file to s3 (:issue:`27596`)

Plotting
^^^^^^^^

- :func:`.plot` for line/bar now accepts color by dictonary (:issue:`8193`).
- Bug in :meth:`DataFrame.plot.hist` where weights are not working for multiple columns (:issue:`33173`)
- Bug in :meth:`DataFrame.boxplot` and :meth:`DataFrame.plot.boxplot` lost color attributes of ``medianprops``, ``whiskerprops``, ``capprops`` and ``medianprops`` (:issue:`30346`)
- Bug in :meth:`DataFrame.plot.scatter` that when adding multiple plots with different ``cmap``, colorbars alway use the first ``cmap`` (:issue:`33389`)


Groupby/resample/rolling
^^^^^^^^^^^^^^^^^^^^^^^^

- Bug in :meth:`GroupBy.apply` raises ``ValueError`` when the ``by`` axis is not sorted and has duplicates and the applied ``func`` does not mutate passed in objects (:issue:`30667`)
- Bug in :meth:`DataFrameGroupby.transform` produces incorrect result with transformation functions (:issue:`30918`)
- Bug in :meth:`GroupBy.count` causes segmentation fault when grouped-by column contains NaNs (:issue:`32841`)
- Bug in :meth:`DataFrame.groupby` and :meth:`Series.groupby` produces inconsistent type when aggregating Boolean series (:issue:`32894`)
- Bug in :meth:`SeriesGroupBy.quantile` raising on nullable integers (:issue:`33136`)
- Bug in :meth:`SeriesGroupBy.first`, :meth:`SeriesGroupBy.last`, :meth:`SeriesGroupBy.min`, and :meth:`SeriesGroupBy.max` returning floats when applied to nullable Booleans (:issue:`33071`)
- Bug in :meth:`DataFrameGroupBy.agg` with dictionary input losing ``ExtensionArray`` dtypes (:issue:`32194`)
- Bug in :meth:`DataFrame.resample` where an ``AmbiguousTimeError`` would be raised when the resulting timezone aware :class:`DatetimeIndex` had a DST transition at midnight (:issue:`25758`)
- Bug in :meth:`DataFrame.groupby` where a ``ValueError`` would be raised when grouping by a categorical column with read-only categories and ``sort=False`` (:issue:`33410`)
- Bug in :meth:`GroupBy.first` and :meth:`GroupBy.last` where None is not preserved in object dtype (:issue:`32800`)
- Bug in :meth:`Rolling.min` and :meth:`Rolling.max`: Growing memory usage after multiple calls when using a fixed window (:issue:`30726`)

Reshaping
^^^^^^^^^

- Bug effecting all numeric and boolean reduction methods not returning subclassed data type. (:issue:`25596`)
- Bug in :meth:`DataFrame.pivot_table` when only MultiIndexed columns is set (:issue:`17038`)
- Bug in :meth:`DataFrame.unstack` and :meth:`Series.unstack` can take tuple names in MultiIndexed data (:issue:`19966`)
- Bug in :meth:`DataFrame.pivot_table` when ``margin`` is ``True`` and only ``column`` is defined (:issue:`31016`)
- Fix incorrect error message in :meth:`DataFrame.pivot` when ``columns`` is set to ``None``. (:issue:`30924`)
- Bug in :func:`crosstab` when inputs are two Series and have tuple names, the output will keep dummy MultiIndex as columns. (:issue:`18321`)
- :meth:`DataFrame.pivot` can now take lists for ``index`` and ``columns`` arguments (:issue:`21425`)
- Bug in :func:`concat` where the resulting indices are not copied when ``copy=True`` (:issue:`29879`)
- Bug where :meth:`Index.astype` would lose the name attribute when converting from ``Float64Index`` to ``Int64Index``, or when casting to an ``ExtensionArray`` dtype (:issue:`32013`)
- :meth:`Series.append` will now raise a ``TypeError`` when passed a DataFrame or a sequence containing Dataframe (:issue:`31413`)
- :meth:`DataFrame.replace` and :meth:`Series.replace` will raise a ``TypeError`` if ``to_replace`` is not an expected type. Previously the ``replace`` would fail silently (:issue:`18634`)
- Bug on inplace operation of a Series that was adding a column to the DataFrame from where it was originally dropped from (using inplace=True) (:issue:`30484`)
- Bug in :meth:`DataFrame.apply` where callback was called with :class:`Series` parameter even though ``raw=True`` requested. (:issue:`32423`)
- Bug in :meth:`DataFrame.pivot_table` losing timezone information when creating a :class:`MultiIndex` level from a column with timezone-aware dtype (:issue:`32558`)
- Bug in :meth:`concat` where when passing a non-dict mapping as ``objs`` would raise a ``TypeError`` (:issue:`32863`)
- :meth:`DataFrame.agg` now provides more descriptive ``SpecificationError`` message when attempting to aggregating non-existant column (:issue:`32755`)
- Bug in :meth:`DataFrame.unstack` when MultiIndexed columns and MultiIndexed rows were used (:issue:`32624`, :issue:`24729` and :issue:`28306`)
- Bug in :func:`concat` was not allowing for concatenation of ``DataFrame`` and ``Series`` with duplicate keys (:issue:`33654`)
- Bug in :func:`cut` raised an error when non-unique labels (:issue:`33141`)


Sparse
^^^^^^
- Creating a :class:`SparseArray` from timezone-aware dtype will issue a warning before dropping timezone information, instead of doing so silently (:issue:`32501`)
- Bug in :meth:`arrays.SparseArray.from_spmatrix` wrongly read scipy sparse matrix (:issue:`31991`)
-

ExtensionArray
^^^^^^^^^^^^^^

- Fixed bug where :meth:`Serires.value_counts` would raise on empty input of ``Int64`` dtype (:issue:`33317`)
- Fixed bug that caused :meth:`Series.__repr__()` to crash for extension types whose elements are multidimensional arrays (:issue:`33770`).


Other
^^^^^
- Appending a dictionary to a :class:`DataFrame` without passing ``ignore_index=True`` will raise ``TypeError: Can only append a dict if ignore_index=True``
  instead of ``TypeError: Can only append a Series if ignore_index=True or if the Series has a name`` (:issue:`30871`)
- Set operations on an object-dtype :class:`Index` now always return object-dtype results (:issue:`31401`)
- Bug in :meth:`AbstractHolidayCalendar.holidays` when no rules were defined (:issue:`31415`)
- Bug in :class:`DataFrame` when initiating a frame with lists and assign ``columns`` with nested list for ``MultiIndex`` (:issue:`32173`)
- Bug in :meth:`DataFrame.to_records` incorrectly losing timezone information in timezone-aware ``datetime64`` columns (:issue:`32535`)
- Fixed :func:`pandas.testing.assert_series_equal` to correctly raise if left object is a different subclass with ``check_series_type=True`` (:issue:`32670`).
- :meth:`IntegerArray.astype` now supports ``datetime64`` dtype (:issue:32538`)
- Getting a missing attribute in a query/eval string raises the correct ``AttributeError`` (:issue:`32408`)
- Fixed bug in :func:`pandas.testing.assert_series_equal` where dtypes were checked for ``Interval`` and ``ExtensionArray`` operands when ``check_dtype`` was ``False`` (:issue:`32747`)
- Bug in :meth:`Series.map` not raising on invalid ``na_action`` (:issue:`32815`)
- Bug in :meth:`DataFrame.__dir__` caused a segfault when using unicode surrogates in a column name (:issue:`25509`)
- Bug in :meth:`DataFrame.plot.scatter` caused an error when plotting variable marker sizes (:issue:`32904`)
- :class:`IntegerArray` now implements the ``sum`` operation (:issue:`33172`)

.. ---------------------------------------------------------------------------

.. _whatsnew_110.contributors:

Contributors
~~~~~~~~~~~~<|MERGE_RESOLUTION|>--- conflicted
+++ resolved
@@ -557,11 +557,8 @@
 - Bug in :meth:`DatetimeIndex.intersection` losing ``freq`` and timezone in some cases (:issue:`33604`)
 - Bug in :class:`DatetimeIndex` addition and subtraction with some types of :class:`DateOffset` objects incorrectly retaining an invalid ``freq`` attribute (:issue:`33779`)
 - Bug in :class:`DatetimeIndex` where setting the ``freq`` attribute on an index could silently change the ``freq`` attribute on another index viewing the same data (:issue:`33552`)
-<<<<<<< HEAD
 - Bug in :meth:`nanops._na_for_min_count` when called with empty :class:`DataFrame` of ``timedelta64`` dtype (:issue:`33911`)
-=======
 - Bug in :meth:`DatetimeIndex.intersection` and :meth:`TimedeltaIndex.intersection` with results not having the correct ``name`` attribute (:issue:`33904`)
->>>>>>> 911e19bf
 
 Timedelta
 ^^^^^^^^^
