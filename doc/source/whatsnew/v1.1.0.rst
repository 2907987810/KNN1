.. _whatsnew_110:

What's new in 1.1.0 (??)
------------------------

These are the changes in pandas 1.1.0. See :ref:`release` for a full changelog
including other versions of pandas.

{{ header }}

.. ---------------------------------------------------------------------------

Enhancements
~~~~~~~~~~~~

.. _whatsnew_110.period_index_partial_string_slicing:

Nonmonotonic PeriodIndex Partial String Slicing
^^^^^^^^^^^^^^^^^^^^^^^^^^^^^^^^^^^^^^^^^^^^^^^

:class:`PeriodIndex` now supports partial string slicing for non-monotonic indexes, mirroring :class:`DatetimeIndex` behavior (:issue:`31096`)

For example:

.. ipython:: python

   dti = pd.date_range("2014-01-01", periods=30, freq="30D")
   pi = dti.to_period("D")
   ser_monotonic = pd.Series(np.arange(30), index=pi)
   shuffler = list(range(0, 30, 2)) + list(range(1, 31, 2))
   ser = ser_monotonic[shuffler]
   ser

.. ipython:: python

   ser["2014"]
   ser.loc["May 2015"]


.. _whatsnew_110.groupby_key:

Allow NA in groupby key
^^^^^^^^^^^^^^^^^^^^^^^^

With :ref:`groupby <groupby.dropna>` , we've added a ``dropna`` keyword to :meth:`DataFrame.groupby` and :meth:`Series.groupby` in order to
allow ``NA`` values in group keys. Users can define ``dropna`` to ``False`` if they want to include
``NA`` values in groupby keys. The default is set to ``True`` for ``dropna`` to keep backwards
compatibility (:issue:`3729`)

.. ipython:: python

    df_list = [[1, 2, 3], [1, None, 4], [2, 1, 3], [1, 2, 2]]
    df_dropna = pd.DataFrame(df_list, columns=["a", "b", "c"])

    df_dropna

.. ipython:: python

    # Default `dropna` is set to True, which will exclude NaNs in keys
    df_dropna.groupby(by=["b"], dropna=True).sum()

    # In order to allow NaN in keys, set `dropna` to False
    df_dropna.groupby(by=["b"], dropna=False).sum()

The default setting of ``dropna`` argument is ``True`` which means ``NA`` are not included in group keys.

.. versionadded:: 1.1.0


.. _whatsnew_110.key_sorting:

Sorting with keys
^^^^^^^^^^^^^^^^^

We've added a ``key`` argument to the DataFrame and Series sorting methods, including
:meth:`DataFrame.sort_values`, :meth:`DataFrame.sort_index`, :meth:`Series.sort_values`,
and :meth:`Series.sort_index`. The ``key`` can be any callable function which is applied
column-by-column to each column used for sorting, before sorting is performed (:issue:`27237`).
See :ref:`sort_values with keys <basics.sort_value_key>` and :ref:`sort_index with keys
<basics.sort_index_key>` for more information.

.. ipython:: python

   s = pd.Series(['C', 'a', 'B'])
   s

.. ipython:: python

   s.sort_values()


Note how this is sorted with capital letters first. If we apply the :meth:`Series.str.lower`
method, we get

.. ipython:: python

   s.sort_values(key=lambda x: x.str.lower())


When applied to a `DataFrame`, they key is applied per-column to all columns or a subset if
`by` is specified, e.g.

.. ipython:: python

   df = pd.DataFrame({'a': ['C', 'C', 'a', 'a', 'B', 'B'],
                      'b': [1, 2, 3, 4, 5, 6]})
   df

.. ipython:: python

   df.sort_values(by=['a'], key=lambda col: col.str.lower())


For more details, see examples and documentation in :meth:`DataFrame.sort_values`,
:meth:`Series.sort_values`, and :meth:`~DataFrame.sort_index`.

.. _whatsnew_110.timestamp_fold_support:

Fold argument support in Timestamp constructor
^^^^^^^^^^^^^^^^^^^^^^^^^^^^^^^^^^^^^^^^^^^^^^

:class:`Timestamp:` now supports the keyword-only fold argument according to `PEP 495 <https://www.python.org/dev/peps/pep-0495/#the-fold-attribute>`_ similar to parent ``datetime.datetime`` class. It supports both accepting fold as an initialization argument and inferring fold from other constructor arguments (:issue:`25057`, :issue:`31338`). Support is limited to ``dateutil`` timezones as ``pytz`` doesn't support fold.

For example:

.. ipython:: python

    ts = pd.Timestamp("2019-10-27 01:30:00+00:00")
    ts.fold

.. ipython:: python

    ts = pd.Timestamp(year=2019, month=10, day=27, hour=1, minute=30,
                      tz="dateutil/Europe/London", fold=1)
    ts

For more on working with fold, see :ref:`Fold subsection <timeseries.fold>` in the user guide.

.. _whatsnew_110.to_datetime_multiple_tzname_tzoffset_support:

Parsing timezone-aware format with different timezones in to_datetime
^^^^^^^^^^^^^^^^^^^^^^^^^^^^^^^^^^^^^^^^^^^^^^^^^^^^^^^^^^^^^^^^^^^^^

:func:`to_datetime` now supports parsing formats containing timezone names (``%Z``) and UTC offsets (``%z``) from different timezones then converting them to UTC by setting ``utc=True``. This would return a :class:`DatetimeIndex` with timezone at UTC as opposed to an :class:`Index` with ``object`` dtype if ``utc=True`` is not set (:issue:`32792`).

For example:

.. ipython:: python

    tz_strs = ["2010-01-01 12:00:00 +0100", "2010-01-01 12:00:00 -0100",
               "2010-01-01 12:00:00 +0300", "2010-01-01 12:00:00 +0400"]
    pd.to_datetime(tz_strs, format='%Y-%m-%d %H:%M:%S %z', utc=True)
    pd.to_datetime(tz_strs, format='%Y-%m-%d %H:%M:%S %z')

.. _whatsnew_110.grouper_resample_origin:

Grouper and resample now supports the arguments origin and offset
^^^^^^^^^^^^^^^^^^^^^^^^^^^^^^^^^^^^^^^^^^^^^^^^^^^^^^^^^^^^^^^^^

:class:`Grouper` and :class:`DataFrame.resample` now supports the arguments ``origin`` and ``offset``. It let the user control the timestamp on which to adjust the grouping. (:issue:`31809`)

The bins of the grouping are adjusted based on the beginning of the day of the time series starting point. This works well with frequencies that are multiples of a day (like `30D`) or that divides a day (like `90s` or `1min`). But it can create inconsistencies with some frequencies that do not meet this criteria. To change this behavior you can now specify a fixed timestamp with the argument ``origin``.

Two arguments are now deprecated (more information in the documentation of :class:`DataFrame.resample`):

- ``base`` should be replaced by ``offset``.
- ``loffset`` should be replaced by directly adding an offset to the index DataFrame after being resampled.

Small example of the use of ``origin``:

.. ipython:: python

    start, end = '2000-10-01 23:30:00', '2000-10-02 00:30:00'
    middle = '2000-10-02 00:00:00'
    rng = pd.date_range(start, end, freq='7min')
    ts = pd.Series(np.arange(len(rng)) * 3, index=rng)
    ts

Resample with the default behavior ``'start_day'`` (origin is ``2000-10-01 00:00:00``):

.. ipython:: python

    ts.resample('17min').sum()
    ts.resample('17min', origin='start_day').sum()

Resample using a fixed origin:

.. ipython:: python

    ts.resample('17min', origin='epoch').sum()
    ts.resample('17min', origin='2000-01-01').sum()

If needed you can adjust the bins with the argument ``offset`` (a Timedelta) that would be added to the default ``origin``.

For a full example, see: :ref:`timeseries.adjust-the-start-of-the-bins`.


.. _whatsnew_110.enhancements.other:

Other enhancements
^^^^^^^^^^^^^^^^^^

- :class:`Styler` may now render CSS more efficiently where multiple cells have the same styling (:issue:`30876`)
- :meth:`Styler.highlight_null` now accepts ``subset`` argument (:issue:`31345`)
- When writing directly to a sqlite connection :func:`to_sql` now supports the ``multi`` method (:issue:`29921`)
- `OptionError` is now exposed in `pandas.errors` (:issue:`27553`)
- :func:`timedelta_range` will now infer a frequency when passed ``start``, ``stop``, and ``periods`` (:issue:`32377`)
- Positional slicing on a :class:`IntervalIndex` now supports slices with ``step > 1`` (:issue:`31658`)
- :class:`Series.str` now has a `fullmatch` method that matches a regular expression against the entire string in each row of the series, similar to `re.fullmatch` (:issue:`32806`).
- :meth:`DataFrame.sample` will now also allow array-like and BitGenerator objects to be passed to ``random_state`` as seeds (:issue:`32503`)
- :meth:`MultiIndex.union` will now raise `RuntimeWarning` if the object inside are unsortable, pass `sort=False` to suppress this warning (:issue:`33015`)
- :class:`Series.dt` and :class:`DatatimeIndex` now have an `isocalendar` method that returns a :class:`DataFrame` with year, week, and day calculated according to the ISO 8601 calendar (:issue:`33206`).
- The :meth:`DataFrame.to_feather` method now supports additional keyword
  arguments (e.g. to set the compression) that are added in pyarrow 0.17
  (:issue:`33422`).
- The :func:`cut` will now accept parameter ``ordered`` with default ``ordered=True``. If ``ordered=False`` and no labels are provided, an error will be raised (:issue:`33141`)
- :meth:`DataFrame.to_csv`, :meth:`DataFrame.to_pickle`,
  and :meth:`DataFrame.to_json` now support passing a dict of
  compression arguments when using the ``gzip`` and ``bz2`` protocols.
  This can be used to set a custom compression level, e.g.,
  ``df.to_csv(path, compression={'method': 'gzip', 'compresslevel': 1}``
  (:issue:`33196`)
- :meth:`Series.update` now accepts objects that can be coerced to a :class:`Series`,
  such as ``dict`` and ``list``, mirroring the behavior of :meth:`DataFrame.update` (:issue:`33215`)
- :meth:`~pandas.core.groupby.GroupBy.transform` and :meth:`~pandas.core.groupby.GroupBy.aggregate` has gained ``engine`` and ``engine_kwargs`` arguments that supports executing functions with ``Numba`` (:issue:`32854`, :issue:`33388`)
- :meth:`~pandas.core.resample.Resampler.interpolate` now supports SciPy interpolation method :class:`scipy.interpolate.CubicSpline` as method ``cubicspline`` (:issue:`33670`)
- :meth:`DataFrame.to_numpy` now supports the ``na_value`` keyword to control the NA sentinel in the output array (:issue:`33820`)
- The ``ExtensionArray`` class has now an :meth:`~pandas.arrays.ExtensionArray.equals`
  method, similarly to :meth:`Series.equals` (:issue:`27081`).
<<<<<<< HEAD
- :meth:`DataFrame.to_markdown` will now accept ``index`` argument as an alias for tabulate's ``showindex`` (:issue:`32667`)
-
=======
- The minimum suppported dta version has increased to 105 in :meth:`~pandas.io.stata.read_stata` and :class:`~pandas.io.stata.StataReader`  (:issue:`26667`).
- :meth:`~pandas.core.frame.DataFrame.to_stata` supports compression using the ``compression``
  keyword argument. Compression can either be inferred or explicitly set using a string or a
  dictionary containing both the method and any additional arguments that are passed to the
  compression library. Compression was also added to the low-level Stata-file writers
  :class:`~pandas.io.stata.StataWriter`, :class:`~pandas.io.stata.StataWriter117`,
  and :class:`~pandas.io.stata.StataWriterUTF8` (:issue:`26599`).
- :meth:`HDFStore.put` now accepts `track_times` parameter. Parameter is passed to ``create_table`` method of ``PyTables`` (:issue:`32682`).
- Make :class:`pandas.core.window.Rolling` and :class:`pandas.core.window.Expanding` iterable（:issue:`11704`)
- Make ``option_context`` a :class:`contextlib.ContextDecorator`, which allows it to be used as a decorator over an entire function (:issue:`34253`).
>>>>>>> 65d9fe44

.. ---------------------------------------------------------------------------

Increased minimum versions for dependencies
^^^^^^^^^^^^^^^^^^^^^^^^^^^^^^^^^^^^^^^^^^^

Some minimum supported versions of dependencies were updated (:issue:`33718`, :issue:`29766`, :issue:`29723`, pytables >= 3.4.3).
If installed, we now require:

+-----------------+-----------------+----------+---------+
| Package         | Minimum Version | Required | Changed |
+=================+=================+==========+=========+
| numpy           | 1.15.4          |    X     |    X    |
+-----------------+-----------------+----------+---------+
| pytz            | 2015.4          |    X     |         |
+-----------------+-----------------+----------+---------+
| python-dateutil | 2.7.3           |    X     |    X    |
+-----------------+-----------------+----------+---------+
| bottleneck      | 1.2.1           |          |         |
+-----------------+-----------------+----------+---------+
| numexpr         | 2.6.2           |          |         |
+-----------------+-----------------+----------+---------+
| pytest (dev)    | 4.0.2           |          |         |
+-----------------+-----------------+----------+---------+

For `optional libraries <https://dev.pandas.io/docs/install.html#dependencies>`_ the general recommendation is to use the latest version.
The following table lists the lowest version per library that is currently being tested throughout the development of pandas.
Optional libraries below the lowest tested version may still work, but are not considered supported.

+-----------------+-----------------+---------+
| Package         | Minimum Version | Changed |
+=================+=================+=========+
| beautifulsoup4  | 4.6.0           |         |
+-----------------+-----------------+---------+
| fastparquet     | 0.3.2           |         |
+-----------------+-----------------+---------+
| gcsfs           | 0.2.2           |         |
+-----------------+-----------------+---------+
| lxml            | 3.8.0           |         |
+-----------------+-----------------+---------+
| matplotlib      | 2.2.2           |         |
+-----------------+-----------------+---------+
| numba           | 0.46.0          |         |
+-----------------+-----------------+---------+
| openpyxl        | 2.5.7           |         |
+-----------------+-----------------+---------+
| pyarrow         | 0.13.0          |         |
+-----------------+-----------------+---------+
| pymysql         | 0.7.1           |         |
+-----------------+-----------------+---------+
| pytables        | 3.4.3           |    X    |
+-----------------+-----------------+---------+
| s3fs            | 0.3.0           |         |
+-----------------+-----------------+---------+
| scipy           | 1.2.0           |    X    |
+-----------------+-----------------+---------+
| sqlalchemy      | 1.1.4           |         |
+-----------------+-----------------+---------+
| xarray          | 0.8.2           |         |
+-----------------+-----------------+---------+
| xlrd            | 1.1.0           |         |
+-----------------+-----------------+---------+
| xlsxwriter      | 0.9.8           |         |
+-----------------+-----------------+---------+
| xlwt            | 1.2.0           |         |
+-----------------+-----------------+---------+

See :ref:`install.dependencies` and :ref:`install.optional_dependencies` for more.

Development Changes
^^^^^^^^^^^^^^^^^^^

- The minimum version of Cython is now the most recent bug-fix version (0.29.16) (:issue:`33334`).

.. _whatsnew_110.api.other:

Other API changes
^^^^^^^^^^^^^^^^^

- :meth:`Series.describe` will now show distribution percentiles for ``datetime`` dtypes, statistics ``first`` and ``last``
  will now be ``min`` and ``max`` to match with numeric dtypes in :meth:`DataFrame.describe` (:issue:`30164`)
- Added :meth:`DataFrame.value_counts` (:issue:`5377`)
- :meth:`Groupby.groups` now returns an abbreviated representation when called on large dataframes (:issue:`1135`)
- ``loc`` lookups with an object-dtype :class:`Index` and an integer key will now raise ``KeyError`` instead of ``TypeError`` when key is missing (:issue:`31905`)
- Using a :func:`pandas.api.indexers.BaseIndexer` with ``count``, ``min``, ``max``, ``median``, ``skew``,  ``cov``, ``corr`` will now return correct results for any monotonic :func:`pandas.api.indexers.BaseIndexer` descendant (:issue:`32865`)
- Added a :func:`pandas.api.indexers.FixedForwardWindowIndexer` class to support forward-looking windows during ``rolling`` operations.
-

Backwards incompatible API changes
~~~~~~~~~~~~~~~~~~~~~~~~~~~~~~~~~~
- :meth:`DataFrame.swaplevels` now raises a  ``TypeError`` if the axis is not a :class:`MultiIndex`.
  Previously an ``AttributeError`` was raised (:issue:`31126`)
- :meth:`DataFrame.xs` now raises a  ``TypeError`` if a ``level`` keyword is supplied and the axis is not a :class:`MultiIndex`.
  Previously an ``AttributeError`` was raised (:issue:`33610`)
- :meth:`DataFrameGroupby.mean` and :meth:`SeriesGroupby.mean` (and similarly for :meth:`~DataFrameGroupby.median`, :meth:`~DataFrameGroupby.std` and :meth:`~DataFrameGroupby.var`)
  now raise a  ``TypeError`` if a not-accepted keyword argument is passed into it.
  Previously a ``UnsupportedFunctionCall`` was raised (``AssertionError`` if ``min_count`` passed into :meth:`~DataFrameGroupby.median`) (:issue:`31485`)
- :meth:`DataFrame.at` and :meth:`Series.at` will raise a ``TypeError`` instead of a ``ValueError`` if an incompatible key is passed, and ``KeyError`` if a missing key is passed, matching the behavior of ``.loc[]`` (:issue:`31722`)
- Passing an integer dtype other than ``int64`` to ``np.array(period_index, dtype=...)`` will now raise ``TypeError`` instead of incorrectly using ``int64`` (:issue:`32255`)
- Passing an invalid ``fill_value`` to :meth:`Categorical.take` raises a ``ValueError`` instead of ``TypeError`` (:issue:`33660`)
- Combining a ``Categorical`` with integer categories and which contains missing values
  with a float dtype column in operations such as :func:`concat` or :meth:`~DataFrame.append`
  will now result in a float column instead of an object dtyped column (:issue:`33607`)
- :meth:`Series.to_timestamp` now raises a ``TypeError`` if the axis is not a :class:`PeriodIndex`. Previously an ``AttributeError`` was raised (:issue:`33327`)
- :meth:`Series.to_period` now raises a ``TypeError`` if the axis is not a :class:`DatetimeIndex`. Previously an ``AttributeError`` was raised (:issue:`33327`)
- :func: `pandas.api.dtypes.is_string_dtype` no longer incorrectly identifies categorical series as string.

``MultiIndex.get_indexer`` interprets `method` argument differently
^^^^^^^^^^^^^^^^^^^^^^^^^^^^^^^^^^^^^^^^^^^^^^^^^^^^^^^^^^^^^^^^^^^

This restores the behavior of :meth:`MultiIndex.get_indexer` with ``method='backfill'`` or ``method='pad'`` to the behavior before pandas 0.23.0. In particular, MultiIndexes are treated as a list of tuples and padding or backfilling is done with respect to the ordering of these lists of tuples (:issue:`29896`).

As an example of this, given:

.. ipython:: python

        df = pd.DataFrame({
            'a': [0, 0, 0, 0],
            'b': [0, 2, 3, 4],
            'c': ['A', 'B', 'C', 'D'],
        }).set_index(['a', 'b'])
        mi_2 = pd.MultiIndex.from_product([[0], [-1, 0, 1, 3, 4, 5]])

The differences in reindexing ``df`` with ``mi_2`` and using ``method='backfill'`` can be seen here:

*pandas >= 0.23, < 1.1.0*:

.. code-block:: ipython

    In [1]: df.reindex(mi_2, method='backfill')
    Out[1]:
          c
    0 -1  A
       0  A
       1  D
       3  A
       4  A
       5  C

*pandas <0.23, >= 1.1.0*

.. ipython:: python

        df.reindex(mi_2, method='backfill')

And the differences in reindexing ``df`` with ``mi_2`` and using ``method='pad'`` can be seen here:

*pandas >= 0.23, < 1.1.0*

.. code-block:: ipython

    In [1]: df.reindex(mi_2, method='pad')
    Out[1]:
            c
    0 -1  NaN
       0  NaN
       1    D
       3  NaN
       4    A
       5    C

*pandas < 0.23, >= 1.1.0*

.. ipython:: python

        df.reindex(mi_2, method='pad')

-

.. _whatsnew_110.api_breaking.indexing_raises_key_errors:

Failed Label-Based Lookups Always Raise KeyError
^^^^^^^^^^^^^^^^^^^^^^^^^^^^^^^^^^^^^^^^^^^^^^^^

Label lookups ``series[key]``, ``series.loc[key]`` and ``frame.loc[key]``
used to raises either ``KeyError`` or ``TypeError`` depending on the type of
key and type of :class:`Index`.  These now consistently raise ``KeyError`` (:issue:`31867`)

.. ipython:: python

    ser1 = pd.Series(range(3), index=[0, 1, 2])
    ser2 = pd.Series(range(3), index=pd.date_range("2020-02-01", periods=3))

*Previous behavior*:

.. code-block:: ipython

    In [3]: ser1[1.5]
    ...
    TypeError: cannot do label indexing on Int64Index with these indexers [1.5] of type float

    In [4] ser1["foo"]
    ...
    KeyError: 'foo'

    In [5]: ser1.loc[1.5]
    ...
    TypeError: cannot do label indexing on Int64Index with these indexers [1.5] of type float

    In [6]: ser1.loc["foo"]
    ...
    KeyError: 'foo'

    In [7]: ser2.loc[1]
    ...
    TypeError: cannot do label indexing on DatetimeIndex with these indexers [1] of type int

    In [8]: ser2.loc[pd.Timestamp(0)]
    ...
    KeyError: Timestamp('1970-01-01 00:00:00')

*New behavior*:

.. code-block:: ipython

    In [3]: ser1[1.5]
    ...
    KeyError: 1.5

    In [4] ser1["foo"]
    ...
    KeyError: 'foo'

    In [5]: ser1.loc[1.5]
    ...
    KeyError: 1.5

    In [6]: ser1.loc["foo"]
    ...
    KeyError: 'foo'

    In [7]: ser2.loc[1]
    ...
    KeyError: 1

    In [8]: ser2.loc[pd.Timestamp(0)]
    ...
    KeyError: Timestamp('1970-01-01 00:00:00')

.. _whatsnew_110.api_breaking.indexing_int_multiindex_raises_key_errors:

Failed Integer Lookups on MultiIndex Raise KeyError
^^^^^^^^^^^^^^^^^^^^^^^^^^^^^^^^^^^^^^^^^^^^^^^^^^^
Indexing with integers with a :class:`MultiIndex` that has a integer-dtype
first level incorrectly failed to raise ``KeyError`` when one or more of
those integer keys is not present in the first level of the index (:issue:`33539`)

.. ipython:: python

    idx = pd.Index(range(4))
    dti = pd.date_range("2000-01-03", periods=3)
    mi = pd.MultiIndex.from_product([idx, dti])
    ser = pd.Series(range(len(mi)), index=mi)

*Previous behavior*:

.. code-block:: ipython

    In [5]: ser[[5]]
    Out[5]: Series([], dtype: int64)

*New behavior*:

.. code-block:: ipython

    In [5]: ser[[5]]
    ...
    KeyError: '[5] not in index'

:meth:`DataFrame.merge` preserves right frame's row order
^^^^^^^^^^^^^^^^^^^^^^^^^^^^^^^^^^^^^^^^^^^^^^^^^^^^^^^^^
:meth:`DataFrame.merge` now preserves right frame's row order when executing a right merge (:issue:`27453`)

.. ipython:: python

    left_df = pd.DataFrame({'animal': ['dog', 'pig'], 'max_speed': [40, 11]})
    right_df = pd.DataFrame({'animal': ['quetzal', 'pig'], 'max_speed': [80, 11]})
    left_df
    right_df

*Previous behavior*:

.. code-block:: python

    >>> left_df.merge(right_df, on=['animal', 'max_speed'], how="right")
        animal  max_speed
    0      pig         11
    1  quetzal         80

*New behavior*:

.. ipython:: python

    left_df.merge(right_df, on=['animal', 'max_speed'], how="right")

.. ---------------------------------------------------------------------------

.. _whatsnew_110.api_breaking.assignment_to_multiple_columns:

Assignment to multiple columns of a DataFrame when some columns do not exist
^^^^^^^^^^^^^^^^^^^^^^^^^^^^^^^^^^^^^^^^^^^^^^^^^^^^^^^^^^^^^^^^^^^^^^^^^^^^

Assignment to multiple columns of a :class:`DataFrame` when some of the columns do not exist would previously assign the values to the last column. Now, new columns would be constructed with the right values. (:issue:`13658`)

.. ipython:: python

   df = pd.DataFrame({'a': [0, 1, 2], 'b': [3, 4, 5]})
   df

*Previous behavior*:

.. code-block:: ipython

   In [3]: df[['a', 'c']] = 1
   In [4]: df
   Out[4]:
      a  b
   0  1  1
   1  1  1
   2  1  1

*New behavior*:

.. ipython:: python

   df[['a', 'c']] = 1
   df

.. _whatsnew_110.deprecations:

Deprecations
~~~~~~~~~~~~

- Lookups on a :class:`Series` with a single-item list containing a slice (e.g. ``ser[[slice(0, 4)]]``) are deprecated, will raise in a future version.  Either convert the list to tuple, or pass the slice directly instead (:issue:`31333`)

- :meth:`DataFrame.mean` and :meth:`DataFrame.median` with ``numeric_only=None`` will include datetime64 and datetime64tz columns in a future version (:issue:`29941`)
- Setting values with ``.loc`` using a positional slice is deprecated and will raise in a future version.  Use ``.loc`` with labels or ``.iloc`` with positions instead (:issue:`31840`)
- :meth:`DataFrame.to_dict` has deprecated accepting short names for ``orient`` in future versions (:issue:`32515`)
- :meth:`Categorical.to_dense` is deprecated and will be removed in a future version, use ``np.asarray(cat)`` instead (:issue:`32639`)
- The ``fastpath`` keyword in the ``SingleBlockManager`` constructor is deprecated and will be removed in a future version (:issue:`33092`)
- :meth:`Index.is_mixed` is deprecated and will be removed in a future version, check ``index.inferred_type`` directly instead (:issue:`32922`)

- Passing any arguments but the first one to  :func:`read_html` as
  positional arguments is deprecated since version 1.1. All other
  arguments should be given as keyword arguments (:issue:`27573`).

- Passing any arguments but `path_or_buf` (the first one) to
  :func:`read_json` as positional arguments is deprecated since
  version 1.1. All other arguments should be given as keyword
  arguments (:issue:`27573`).

- :func:`pandas.api.types.is_categorical` is deprecated and will be removed in a future version; use `:func:pandas.api.types.is_categorical_dtype` instead (:issue:`33385`)
- :meth:`Index.get_value` is deprecated and will be removed in a future version (:issue:`19728`)
- :meth:`Series.dt.week` and `Series.dt.weekofyear` are deprecated and will be removed in a future version, use :meth:`Series.dt.isocalendar().week` instead (:issue:`33595`)
- :meth:`DatetimeIndex.week` and `DatetimeIndex.weekofyear` are deprecated and will be removed in a future version, use :meth:`DatetimeIndex.isocalendar().week` instead (:issue:`33595`)
- :meth:`DatetimeArray.week` and `DatetimeArray.weekofyear` are deprecated and will be removed in a future version, use :meth:`DatetimeArray.isocalendar().week` instead (:issue:`33595`)
- :meth:`DateOffset.__call__` is deprecated and will be removed in a future version, use ``offset + other`` instead (:issue:`34171`)
- Indexing an :class:`Index` object with a float key is deprecated, and will
  raise an ``IndexError`` in the future. You can manually convert to an integer key
  instead (:issue:`34191`).
- The ``squeeze`` keyword in the ``groupby`` function is deprecated and will be removed in a future version (:issue:`32380`)

.. ---------------------------------------------------------------------------


.. _whatsnew_110.performance:

Performance improvements
~~~~~~~~~~~~~~~~~~~~~~~~

- Performance improvement in :class:`Timedelta` constructor (:issue:`30543`)
- Performance improvement in :class:`Timestamp` constructor (:issue:`30543`)
- Performance improvement in flex arithmetic ops between :class:`DataFrame` and :class:`Series` with ``axis=0`` (:issue:`31296`)
- Performance improvement in  arithmetic ops between :class:`DataFrame` and :class:`Series` with ``axis=1`` (:issue:`33600`)
- The internal index method :meth:`~Index._shallow_copy` now copies cached attributes over to the new index,
  avoiding creating these again on the new index. This can speed up many operations that depend on creating copies of
  existing indexes (:issue:`28584`, :issue:`32640`, :issue:`32669`)
- Significant performance improvement when creating a :class:`DataFrame` with
  sparse values from ``scipy.sparse`` matrices using the
  :meth:`DataFrame.sparse.from_spmatrix` constructor (:issue:`32821`,
  :issue:`32825`,  :issue:`32826`, :issue:`32856`, :issue:`32858`).
- Performance improvement for groupby methods :meth:`~pandas.core.groupby.groupby.Groupby.first`
  and :meth:`~pandas.core.groupby.groupby.Groupby.last` (:issue:`34178`)
- Performance improvement in :func:`factorize` for nullable (integer and boolean) dtypes (:issue:`33064`).
- Performance improvement in reductions (sum, prod, min, max) for nullable (integer and boolean) dtypes (:issue:`30982`, :issue:`33261`, :issue:`33442`).
- Performance improvement in arithmetic operations between two :class:`DataFrame` objects (:issue:`32779`)
- Performance improvement in :class:`pandas.core.groupby.RollingGroupby` (:issue:`34052`)

.. ---------------------------------------------------------------------------

.. _whatsnew_110.bug_fixes:

Bug fixes
~~~~~~~~~


Categorical
^^^^^^^^^^^

- Bug where :func:`merge` was unable to join on non-unique categorical indices (:issue:`28189`)
- Bug when passing categorical data to :class:`Index` constructor along with ``dtype=object`` incorrectly returning a :class:`CategoricalIndex` instead of object-dtype :class:`Index` (:issue:`32167`)
- Bug where :class:`Categorical` comparison operator ``__ne__`` would incorrectly evaluate to ``False`` when either element was missing (:issue:`32276`)
- :meth:`Categorical.fillna` now accepts :class:`Categorical` ``other`` argument (:issue:`32420`)
- Bug where :meth:`Categorical.replace` would replace with ``NaN`` whenever the new value and replacement value were equal (:issue:`33288`)
- Bug where an ordered :class:`Categorical` containing only ``NaN`` values would raise rather than returning ``NaN`` when taking the minimum or maximum  (:issue:`33450`)
- Bug where :meth:`Series.isna` and :meth:`DataFrame.isna` would raise for categorical dtype when ``pandas.options.mode.use_inf_as_na`` was set to ``True`` (:issue:`33594`)

Datetimelike
^^^^^^^^^^^^

- Bug in :class:`Timestamp` where constructing :class:`Timestamp` from ambiguous epoch time and calling constructor again changed :meth:`Timestamp.value` property (:issue:`24329`)
- :meth:`DatetimeArray.searchsorted`, :meth:`TimedeltaArray.searchsorted`, :meth:`PeriodArray.searchsorted` not recognizing non-pandas scalars and incorrectly raising ``ValueError`` instead of ``TypeError`` (:issue:`30950`)
- Bug in :class:`Timestamp` where constructing :class:`Timestamp` with dateutil timezone less than 128 nanoseconds before daylight saving time switch from winter to summer would result in nonexistent time (:issue:`31043`)
- Bug in :meth:`Period.to_timestamp`, :meth:`Period.start_time` with microsecond frequency returning a timestamp one nanosecond earlier than the correct time (:issue:`31475`)
- :class:`Timestamp` raising confusing error message when year, month or day is missing (:issue:`31200`)
- Bug in :class:`DatetimeIndex` constructor incorrectly accepting ``bool``-dtyped inputs (:issue:`32668`)
- Bug in :meth:`DatetimeIndex.searchsorted` not accepting a ``list`` or :class:`Series` as its argument (:issue:`32762`)
- Bug where :meth:`PeriodIndex` raised when passed a :class:`Series` of strings (:issue:`26109`)
- Bug in :class:`Timestamp` arithmetic when adding or subtracting a ``np.ndarray`` with ``timedelta64`` dtype (:issue:`33296`)
- Bug in :meth:`DatetimeIndex.to_period` not infering the frequency when called with no arguments (:issue:`33358`)
- Bug in :meth:`DatetimeIndex.tz_localize` incorrectly retaining ``freq`` in some cases where the original freq is no longer valid (:issue:`30511`)
- Bug in :meth:`DatetimeIndex.intersection` losing ``freq`` and timezone in some cases (:issue:`33604`)
- Bug in :class:`DatetimeIndex` addition and subtraction with some types of :class:`DateOffset` objects incorrectly retaining an invalid ``freq`` attribute (:issue:`33779`)
- Bug in :class:`DatetimeIndex` where setting the ``freq`` attribute on an index could silently change the ``freq`` attribute on another index viewing the same data (:issue:`33552`)
- :meth:`DataFrame.min`/:meth:`DataFrame.max` not returning consistent result with :meth:`Series.min`/:meth:`Series.max` when called on objects initialized with empty :func:`pd.to_datetime`
- Bug in :meth:`DatetimeIndex.intersection` and :meth:`TimedeltaIndex.intersection` with results not having the correct ``name`` attribute (:issue:`33904`)
- Bug in :meth:`DatetimeArray.__setitem__`, :meth:`TimedeltaArray.__setitem__`, :meth:`PeriodArray.__setitem__` incorrectly allowing values with ``int64`` dtype to be silently cast (:issue:`33717`)
- Bug in subtracting :class:`TimedeltaIndex` from :class:`Period` incorrectly raising ``TypeError`` in some cases where it should succeed and ``IncompatibleFrequency`` in some cases where it should raise ``TypeError`` (:issue:`33883`)

Timedelta
^^^^^^^^^

- Bug in constructing a :class:`Timedelta` with a high precision integer that would round the :class:`Timedelta` components (:issue:`31354`)
- Bug in dividing ``np.nan`` or ``None`` by :class:`Timedelta`` incorrectly returning ``NaT`` (:issue:`31869`)
- Timedeltas now understand ``µs`` as identifier for microsecond (:issue:`32899`)
- :class:`Timedelta` string representation now includes nanoseconds, when nanoseconds are non-zero (:issue:`9309`)
- Bug in comparing a :class:`Timedelta`` object against a ``np.ndarray`` with ``timedelta64`` dtype incorrectly viewing all entries as unequal (:issue:`33441`)
- Bug in :func:`timedelta_range` that produced an extra point on a edge case (:issue:`30353`, :issue:`33498`)
- Bug in :meth:`DataFrame.resample` that produced an extra point on a edge case (:issue:`30353`, :issue:`13022`, :issue:`33498`)
- Bug in :meth:`DataFrame.resample` that ignored the ``loffset`` argument when dealing with timedelta (:issue:`7687`, :issue:`33498`)

Timezones
^^^^^^^^^

- Bug in :func:`to_datetime` with ``infer_datetime_format=True`` where timezone names (e.g. ``UTC``) would not be parsed correctly (:issue:`33133`)
-


Numeric
^^^^^^^
- Bug in :meth:`DataFrame.floordiv` with ``axis=0`` not treating division-by-zero like :meth:`Series.floordiv` (:issue:`31271`)
- Bug in :meth:`to_numeric` with string argument ``"uint64"`` and ``errors="coerce"`` silently fails (:issue:`32394`)
- Bug in :meth:`to_numeric` with ``downcast="unsigned"`` fails for empty data (:issue:`32493`)
- Bug in :meth:`DataFrame.mean` with ``numeric_only=False`` and either ``datetime64`` dtype or ``PeriodDtype`` column incorrectly raising ``TypeError`` (:issue:`32426`)
- Bug in :meth:`DataFrame.count` with ``level="foo"`` and index level ``"foo"`` containing NaNs causes segmentation fault (:issue:`21824`)
- Bug in :meth:`DataFrame.diff` with ``axis=1`` returning incorrect results with mixed dtypes (:issue:`32995`)
- Bug in DataFrame reductions using ``numeric_only=True`` and ExtensionArrays (:issue:`33256`).
- Bug in :meth:`DataFrame.corr` and :meth:`DataFrame.cov` raising when handling nullable integer columns with ``pandas.NA`` (:issue:`33803`)
- Bug in :class:`DataFrame` and :class:`Series` addition and subtraction between object-dtype objects and ``datetime64`` dtype objects (:issue:`33824`)

Conversion
^^^^^^^^^^
- Bug in :class:`Series` construction from NumPy array with big-endian ``datetime64`` dtype (:issue:`29684`)
- Bug in :class:`Timedelta` construction with large nanoseconds keyword value (:issue:`32402`)
- Bug in :class:`DataFrame` construction where sets would be duplicated rather than raising (:issue:`32582`)

Strings
^^^^^^^

- Bug in the :meth:`~Series.astype` method when converting "string" dtype data to nullable integer dtype (:issue:`32450`).
- Fixed issue where taking ``min`` or ``max`` of a ``StringArray`` or ``Series`` with ``StringDtype`` type would raise. (:issue:`31746`)
- Bug in :meth:`Series.str.cat` returning ``NaN`` output when other had :class:`Index` type (:issue:`33425`)


Interval
^^^^^^^^
- Bug in :class:`IntervalArray` incorrectly allowing the underlying data to be changed when setting values (:issue:`32782`)
-

Indexing
^^^^^^^^
- Bug in slicing on a :class:`DatetimeIndex` with a partial-timestamp dropping high-resolution indices near the end of a year, quarter, or month (:issue:`31064`)
- Bug in :meth:`PeriodIndex.get_loc` treating higher-resolution strings differently from :meth:`PeriodIndex.get_value` (:issue:`31172`)
- Bug in :meth:`Series.at` and :meth:`DataFrame.at` not matching ``.loc`` behavior when looking up an integer in a :class:`Float64Index` (:issue:`31329`)
- Bug in :meth:`PeriodIndex.is_monotonic` incorrectly returning ``True`` when containing leading ``NaT`` entries (:issue:`31437`)
- Bug in :meth:`DatetimeIndex.get_loc` raising ``KeyError`` with converted-integer key instead of the user-passed key (:issue:`31425`)
- Bug in :meth:`Series.xs` incorrectly returning ``Timestamp`` instead of ``datetime64`` in some object-dtype cases (:issue:`31630`)
- Bug in :meth:`DataFrame.iat` incorrectly returning ``Timestamp`` instead of ``datetime`` in some object-dtype cases (:issue:`32809`)
- Bug in :meth:`DataFrame.at` when either columns or index is non-unique (:issue:`33041`)
- Bug in :meth:`Series.loc` and :meth:`DataFrame.loc` when indexing with an integer key on a object-dtype :class:`Index` that is not all-integers (:issue:`31905`)
- Bug in :meth:`DataFrame.iloc.__setitem__` on a :class:`DataFrame` with duplicate columns incorrectly setting values for all matching columns (:issue:`15686`, :issue:`22036`)
- Bug in :meth:`DataFrame.loc:` and :meth:`Series.loc` with a :class:`DatetimeIndex`, :class:`TimedeltaIndex`, or :class:`PeriodIndex` incorrectly allowing lookups of non-matching datetime-like dtypes (:issue:`32650`)
- Bug in :meth:`Series.__getitem__` indexing with non-standard scalars, e.g. ``np.dtype`` (:issue:`32684`)
- Fix to preserve the ability to index with the "nearest" method with xarray's CFTimeIndex, an :class:`Index` subclass (`pydata/xarray#3751 <https://github.com/pydata/xarray/issues/3751>`_, :issue:`32905`).
- Bug in :class:`Index` constructor where an unhelpful error message was raised for ``numpy`` scalars (:issue:`33017`)
- Bug in :meth:`DataFrame.lookup` incorrectly raising an ``AttributeError`` when ``frame.index`` or ``frame.columns`` is not unique; this will now raise a ``ValueError`` with a helpful error message (:issue:`33041`)
- Bug in :meth:`DataFrame.iloc.__setitem__` creating a new array instead of overwriting ``Categorical`` values in-place (:issue:`32831`)
- Bug in :class:`Interval` where a :class:`Timedelta` could not be added or subtracted from a :class:`Timestamp` interval (:issue:`32023`)
- Bug in :meth:`DataFrame.copy` _item_cache not invalidated after copy causes post-copy value updates to not be reflected (:issue:`31784`)
- Fixed regression in :meth:`DataFrame.loc` and :meth:`Series.loc` throwing an error when a ``datetime64[ns, tz]`` value is provided (:issue:`32395`)
- Bug in `Series.__getitem__` with an integer key and a :class:`MultiIndex` with leading integer level failing to raise ``KeyError`` if the key is not present in the first level (:issue:`33355`)
- Bug in :meth:`DataFrame.iloc` when slicing a single column-:class:`DataFrame`` with ``ExtensionDtype`` (e.g. ``df.iloc[:, :1]``) returning an invalid result (:issue:`32957`)
- Bug in :meth:`DatetimeIndex.insert` and :meth:`TimedeltaIndex.insert` causing index ``freq`` to be lost when setting an element into an empty :class:`Series` (:issue:33573`)
- Bug in :meth:`Series.__setitem__` with an :class:`IntervalIndex` and a list-like key of integers (:issue:`33473`)
- Bug in :meth:`Series.__getitem__` allowing missing labels with ``np.ndarray``, :class:`Index`, :class:`Series` indexers but not ``list``, these now all raise ``KeyError`` (:issue:`33646`)
- Bug in :meth:`DataFrame.truncate` and :meth:`Series.truncate` where index was assumed to be monotone increasing (:issue:`33756`)
- Indexing with a list of strings representing datetimes failed on :class:`DatetimeIndex` or :class:`PeriodIndex`(:issue:`11278`)
- Bug in :meth:`Series.at` when used with a :class:`MultiIndex` would raise an exception on valid inputs (:issue:`26989`)

Missing
^^^^^^^
- Calling :meth:`fillna` on an empty Series now correctly returns a shallow copied object. The behaviour is now consistent with :class:`Index`, :class:`DataFrame` and a non-empty :class:`Series` (:issue:`32543`).
- Bug in :meth:`replace` when argument ``to_replace`` is of type dict/list and is used on a :class:`Series` containing ``<NA>`` was raising a ``TypeError``. The method now handles this by ignoring ``<NA>`` values when doing the comparison for the replacement (:issue:`32621`)
- Bug in :meth:`~Series.any` and :meth:`~Series.all` incorrectly returning ``<NA>`` for all ``False`` or all ``True`` values using the nulllable boolean dtype and with ``skipna=False`` (:issue:`33253`)
- Clarified documentation on interpolate with method =akima. The ``der`` parameter must be scalar or None (:issue:`33426`)

MultiIndex
^^^^^^^^^^
- Bug in :meth:`Dataframe.loc` when used with a :class:`MultiIndex`. The returned values were not in the same order as the given inputs (:issue:`22797`)

.. ipython:: python

        df = pd.DataFrame(np.arange(4),
                          index=[["a", "a", "b", "b"], [1, 2, 1, 2]])
        # Rows are now ordered as the requested keys
        df.loc[(['b', 'a'], [2, 1]), :]

- Bug in :meth:`MultiIndex.intersection` was not guaranteed to preserve order when ``sort=False``. (:issue:`31325`)

.. ipython:: python

        left = pd.MultiIndex.from_arrays([["b", "a"], [2, 1]])
        right = pd.MultiIndex.from_arrays([["a", "b", "c"], [1, 2, 3]])
        # Common elements are now guaranteed to be ordered by the left side
        left.intersection(right, sort=False)

- Bug when joining 2 Multi-indexes, without specifying level with different columns. Return-indexers parameter is ignored. (:issue:`34074`)

I/O
^^^
- Bug in :meth:`read_json` where integer overflow was occurring when json contains big number strings. (:issue:`30320`)
- `read_csv` will now raise a ``ValueError`` when the arguments `header` and `prefix` both are not `None`. (:issue:`27394`)
- Bug in :meth:`DataFrame.to_json` was raising ``NotFoundError`` when ``path_or_buf`` was an S3 URI (:issue:`28375`)
- Bug in :meth:`DataFrame.to_parquet` overwriting pyarrow's default for
  ``coerce_timestamps``; following pyarrow's default allows writing nanosecond
  timestamps with ``version="2.0"`` (:issue:`31652`).
- Bug in :meth:`read_csv` was raising `TypeError` when `sep=None` was used in combination with `comment` keyword (:issue:`31396`)
- Bug in :class:`HDFStore` that caused it to set to ``int64`` the dtype of a ``datetime64`` column when reading a DataFrame in Python 3 from fixed format written in Python 2 (:issue:`31750`)
- :func:`read_sas()` now handles dates and datetimes larger than :attr:`Timestamp.max` returning them as :class:`datetime.datetime` objects (:issue:`20927`)
- Bug in :meth:`DataFrame.to_json` where ``Timedelta`` objects would not be serialized correctly with ``date_format="iso"`` (:issue:`28256`)
- :func:`read_csv` will raise a ``ValueError`` when the column names passed in `parse_dates` are missing in the Dataframe (:issue:`31251`)
- Bug in :meth:`read_excel` where a UTF-8 string with a high surrogate would cause a segmentation violation (:issue:`23809`)
- Bug in :meth:`read_csv` was causing a file descriptor leak on an empty file (:issue:`31488`)
- Bug in :meth:`read_csv` was causing a segfault when there were blank lines between the header and data rows (:issue:`28071`)
- Bug in :meth:`read_csv` was raising a misleading exception on a permissions issue (:issue:`23784`)
- Bug in :meth:`read_csv` was raising an ``IndexError`` when header=None and 2 extra data columns
- Bug in :meth:`read_sas` was raising an ``AttributeError`` when reading files from Google Cloud Storage (issue:`33069`)
- Bug in :meth:`DataFrame.to_sql` where an ``AttributeError`` was raised when saving an out of bounds date (:issue:`26761`)
- Bug in :meth:`read_excel` did not correctly handle multiple embedded spaces in OpenDocument text cells. (:issue:`32207`)
- Bug in :meth:`read_json` was raising ``TypeError`` when reading a list of booleans into a Series. (:issue:`31464`)
- Bug in :func:`pandas.io.json.json_normalize` where location specified by `record_path` doesn't point to an array. (:issue:`26284`)
- :func:`pandas.read_hdf` has a more explicit error message when loading an
  unsupported HDF file (:issue:`9539`)
- Bug in :meth:`~DataFrame.to_parquet` was not raising ``PermissionError`` when writing to a private s3 bucket with invalid creds. (:issue:`27679`)
- Bug in :meth:`~DataFrame.to_csv` was silently failing when writing to an invalid s3 bucket. (:issue:`32486`)
- Bug in :meth:`~DataFrame.read_feather` was raising an `ArrowIOError` when reading an s3 or http file path (:issue:`29055`)
- Bug in :meth:`read_parquet` was raising a ``FileNotFoundError`` when passed an s3 directory path. (:issue:`26388`)
- Bug in :meth:`~DataFrame.to_parquet` was throwing an ``AttributeError`` when writing a partitioned parquet file to s3 (:issue:`27596`)

Plotting
^^^^^^^^

- :func:`.plot` for line/bar now accepts color by dictonary (:issue:`8193`).
- Bug in :meth:`DataFrame.plot.hist` where weights are not working for multiple columns (:issue:`33173`)
- Bug in :meth:`DataFrame.boxplot` and :meth:`DataFrame.plot.boxplot` lost color attributes of ``medianprops``, ``whiskerprops``, ``capprops`` and ``medianprops`` (:issue:`30346`)
- Bug in :meth:`DataFrame.hist` where the order of ``column`` argument was ignored (:issue:`29235`)
- Bug in :meth:`DataFrame.plot.scatter` that when adding multiple plots with different ``cmap``, colorbars alway use the first ``cmap`` (:issue:`33389`)


Groupby/resample/rolling
^^^^^^^^^^^^^^^^^^^^^^^^

- Bug in :meth:`GroupBy.apply` raises ``ValueError`` when the ``by`` axis is not sorted and has duplicates and the applied ``func`` does not mutate passed in objects (:issue:`30667`)
- Bug in :meth:`DataFrameGroupby.transform` produces incorrect result with transformation functions (:issue:`30918`)
- Bug in :meth:`GroupBy.count` causes segmentation fault when grouped-by column contains NaNs (:issue:`32841`)
- Bug in :meth:`DataFrame.groupby` and :meth:`Series.groupby` produces inconsistent type when aggregating Boolean series (:issue:`32894`)
- Bug in :meth:`DataFrameGroupBy.sum` and :meth:`SeriesGroupBy.sum` where a large negative number would be returned when the number of non-null values was below ``min_count`` for nullable integer dtypes (:issue:`32861`)
- Bug in :meth:`SeriesGroupBy.quantile` raising on nullable integers (:issue:`33136`)
- Bug in :meth:`SeriesGroupBy.first`, :meth:`SeriesGroupBy.last`, :meth:`SeriesGroupBy.min`, and :meth:`SeriesGroupBy.max` returning floats when applied to nullable Booleans (:issue:`33071`)
- Bug in :meth:`DataFrameGroupBy.agg` with dictionary input losing ``ExtensionArray`` dtypes (:issue:`32194`)
- Bug in :meth:`DataFrame.resample` where an ``AmbiguousTimeError`` would be raised when the resulting timezone aware :class:`DatetimeIndex` had a DST transition at midnight (:issue:`25758`)
- Bug in :meth:`DataFrame.groupby` where a ``ValueError`` would be raised when grouping by a categorical column with read-only categories and ``sort=False`` (:issue:`33410`)
- Bug in :meth:`GroupBy.first` and :meth:`GroupBy.last` where None is not preserved in object dtype (:issue:`32800`)
- Bug in :meth:`GroupBy.quantile` causes the quantiles to be shifted when the ``by`` axis contains ``NaN`` (:issue:`33200`, :issue:`33569`)
- Bug in :meth:`Rolling.min` and :meth:`Rolling.max`: Growing memory usage after multiple calls when using a fixed window (:issue:`30726`)
- Bug in :meth:`Series.groupby` would raise ``ValueError`` when grouping by :class:`PeriodIndex` level (:issue:`34010`)
- Bug in :meth:`GroupBy.agg`, :meth:`GroupBy.transform`, and :meth:`GroupBy.resample` where subclasses are not preserved (:issue:`28330`)
- Bug in :meth:`GroupBy.rolling.apply` ignores args and kwargs parameters (:issue:`33433`)
- Bug in :meth:`DataFrameGroupby.std` and :meth:`DataFrameGroupby.sem` would modify grouped-by columns when ``as_index=False`` (:issue:`10355`)

Reshaping
^^^^^^^^^

- Bug effecting all numeric and boolean reduction methods not returning subclassed data type. (:issue:`25596`)
- Bug in :meth:`DataFrame.pivot_table` when only MultiIndexed columns is set (:issue:`17038`)
- Bug in :meth:`DataFrame.unstack` and :meth:`Series.unstack` can take tuple names in MultiIndexed data (:issue:`19966`)
- Bug in :meth:`DataFrame.pivot_table` when ``margin`` is ``True`` and only ``column`` is defined (:issue:`31016`)
- Fix incorrect error message in :meth:`DataFrame.pivot` when ``columns`` is set to ``None``. (:issue:`30924`)
- Bug in :func:`crosstab` when inputs are two Series and have tuple names, the output will keep dummy MultiIndex as columns. (:issue:`18321`)
- :meth:`DataFrame.pivot` can now take lists for ``index`` and ``columns`` arguments (:issue:`21425`)
- Bug in :func:`concat` where the resulting indices are not copied when ``copy=True`` (:issue:`29879`)
- Bug where :meth:`Index.astype` would lose the name attribute when converting from ``Float64Index`` to ``Int64Index``, or when casting to an ``ExtensionArray`` dtype (:issue:`32013`)
- :meth:`Series.append` will now raise a ``TypeError`` when passed a DataFrame or a sequence containing Dataframe (:issue:`31413`)
- :meth:`DataFrame.replace` and :meth:`Series.replace` will raise a ``TypeError`` if ``to_replace`` is not an expected type. Previously the ``replace`` would fail silently (:issue:`18634`)
- Bug on inplace operation of a Series that was adding a column to the DataFrame from where it was originally dropped from (using inplace=True) (:issue:`30484`)
- Bug in :meth:`DataFrame.apply` where callback was called with :class:`Series` parameter even though ``raw=True`` requested. (:issue:`32423`)
- Bug in :meth:`DataFrame.pivot_table` losing timezone information when creating a :class:`MultiIndex` level from a column with timezone-aware dtype (:issue:`32558`)
- Bug in :meth:`concat` where when passing a non-dict mapping as ``objs`` would raise a ``TypeError`` (:issue:`32863`)
- :meth:`DataFrame.agg` now provides more descriptive ``SpecificationError`` message when attempting to aggregating non-existant column (:issue:`32755`)
- Bug in :meth:`DataFrame.unstack` when MultiIndexed columns and MultiIndexed rows were used (:issue:`32624`, :issue:`24729` and :issue:`28306`)
- Bug in :meth:`DataFrame.corrwith()`, :meth:`DataFrame.memory_usage()`, :meth:`DataFrame.dot()`,
  :meth:`DataFrame.idxmin()`, :meth:`DataFrame.idxmax()`, :meth:`DataFrame.duplicated()`, :meth:`DataFrame.isin()`,
  :meth:`DataFrame.count()`, :meth:`Series.explode()`, :meth:`Series.asof()` and :meth:`DataFrame.asof()` not
  returning subclassed types. (:issue:`31331`)
- Bug in :func:`concat` was not allowing for concatenation of ``DataFrame`` and ``Series`` with duplicate keys (:issue:`33654`)
- Bug in :func:`cut` raised an error when non-unique labels (:issue:`33141`)
- Bug in :meth:`DataFrame.replace` casts columns to ``object`` dtype if items in ``to_replace`` not in values (:issue:`32988`)
- Ensure only named functions can be used in :func:`eval()` (:issue:`32460`)

Sparse
^^^^^^
- Creating a :class:`SparseArray` from timezone-aware dtype will issue a warning before dropping timezone information, instead of doing so silently (:issue:`32501`)
- Bug in :meth:`arrays.SparseArray.from_spmatrix` wrongly read scipy sparse matrix (:issue:`31991`)
- Bug in :meth:`Series.sum` with ``SparseArray`` raises ``TypeError`` (:issue:`25777`)
- The repr of :class:`SparseDtype` now includes the repr of its ``fill_value`` attribute. Previously it used ``fill_value``'s  string representation (:issue:`34352`)

ExtensionArray
^^^^^^^^^^^^^^

- Fixed bug where :meth:`Series.value_counts` would raise on empty input of ``Int64`` dtype (:issue:`33317`)
- Fixed bug where :meth:`StringArray.isna` would return ``False`` for NA values when ``pandas.options.mode.use_inf_as_na`` was set to ``True`` (:issue:`33655`)
- Fixed bug in :class:`Series` construction with EA dtype and index but no data or scalar data fails (:issue:`26469`)
- Fixed bug that caused :meth:`Series.__repr__()` to crash for extension types whose elements are multidimensional arrays (:issue:`33770`).
- Fixed bug where :meth:`Series.update` would raise a ``ValueError`` for ``ExtensionArray`` dtypes with missing values (:issue:`33980`)
- Fixed bug where :meth:`StringArray.memory_usage` was not implemented (:issue:`33963`)
- Fixed bug where :meth:`DataFrameGroupBy` would ignore the ``min_count`` argument for aggregations on nullable boolean dtypes (:issue:`34051`)
- Fixed bug that `DataFrame(columns=.., dtype='string')` would fail (:issue:`27953`, :issue:`33623`)

Other
^^^^^
- Appending a dictionary to a :class:`DataFrame` without passing ``ignore_index=True`` will raise ``TypeError: Can only append a dict if ignore_index=True``
  instead of ``TypeError: Can only append a Series if ignore_index=True or if the Series has a name`` (:issue:`30871`)
- Set operations on an object-dtype :class:`Index` now always return object-dtype results (:issue:`31401`)
- Bug in :meth:`AbstractHolidayCalendar.holidays` when no rules were defined (:issue:`31415`)
- Bug in :class:`DataFrame` when initiating a frame with lists and assign ``columns`` with nested list for ``MultiIndex`` (:issue:`32173`)
- Bug in :meth:`DataFrame.to_records` incorrectly losing timezone information in timezone-aware ``datetime64`` columns (:issue:`32535`)
- Fixed :func:`pandas.testing.assert_series_equal` to correctly raise if left object is a different subclass with ``check_series_type=True`` (:issue:`32670`).
- :meth:`IntegerArray.astype` now supports ``datetime64`` dtype (:issue:32538`)
- Getting a missing attribute in a query/eval string raises the correct ``AttributeError`` (:issue:`32408`)
- Fixed bug in :func:`pandas.testing.assert_series_equal` where dtypes were checked for ``Interval`` and ``ExtensionArray`` operands when ``check_dtype`` was ``False`` (:issue:`32747`)
- Bug in :meth:`Series.map` not raising on invalid ``na_action`` (:issue:`32815`)
- Bug in :meth:`DataFrame.__dir__` caused a segfault when using unicode surrogates in a column name (:issue:`25509`)
- Bug in :meth:`DataFrame.plot.scatter` caused an error when plotting variable marker sizes (:issue:`32904`)
- :class:`IntegerArray` now implements the ``sum`` operation (:issue:`33172`)
- More informative error message with ``np.min`` or ``np.max`` on unordered :class:`Categorical` (:issue:`33115`)
- Bug in :class:`Tick` comparisons raising ``TypeError`` when comparing against timedelta-like objects (:issue:`34088`)

.. ---------------------------------------------------------------------------

.. _whatsnew_110.contributors:

Contributors
~~~~~~~~~~~~<|MERGE_RESOLUTION|>--- conflicted
+++ resolved
@@ -227,10 +227,6 @@
 - :meth:`DataFrame.to_numpy` now supports the ``na_value`` keyword to control the NA sentinel in the output array (:issue:`33820`)
 - The ``ExtensionArray`` class has now an :meth:`~pandas.arrays.ExtensionArray.equals`
   method, similarly to :meth:`Series.equals` (:issue:`27081`).
-<<<<<<< HEAD
-- :meth:`DataFrame.to_markdown` will now accept ``index`` argument as an alias for tabulate's ``showindex`` (:issue:`32667`)
--
-=======
 - The minimum suppported dta version has increased to 105 in :meth:`~pandas.io.stata.read_stata` and :class:`~pandas.io.stata.StataReader`  (:issue:`26667`).
 - :meth:`~pandas.core.frame.DataFrame.to_stata` supports compression using the ``compression``
   keyword argument. Compression can either be inferred or explicitly set using a string or a
@@ -241,7 +237,7 @@
 - :meth:`HDFStore.put` now accepts `track_times` parameter. Parameter is passed to ``create_table`` method of ``PyTables`` (:issue:`32682`).
 - Make :class:`pandas.core.window.Rolling` and :class:`pandas.core.window.Expanding` iterable（:issue:`11704`)
 - Make ``option_context`` a :class:`contextlib.ContextDecorator`, which allows it to be used as a decorator over an entire function (:issue:`34253`).
->>>>>>> 65d9fe44
+- :meth:`DataFrame.to_markdown` will now accept ``index`` argument as an alias for tabulate's ``showindex`` (:issue:`32667`)
 
 .. ---------------------------------------------------------------------------
 
