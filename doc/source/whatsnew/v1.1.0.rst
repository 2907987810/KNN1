--- conflicted
+++ resolved
@@ -306,11 +306,8 @@
 - :class:`Timestamp` raising confusing error message when year, month or day is missing (:issue:`31200`)
 - Bug in :class:`DatetimeIndex` constructor incorrectly accepting ``bool``-dtyped inputs (:issue:`32668`)
 - Bug in :meth:`DatetimeIndex.searchsorted` not accepting a ``list`` or :class:`Series` as its argument (:issue:`32762`)
-<<<<<<< HEAD
 - Bug where :meth:`PeriodIndex` raised when passed a :class:`Series` of strings (:issue:`26109`)
-=======
 - Bug in :class:`Timestamp` arithmetic when adding or subtracting a ``np.ndarray`` with ``timedelta64`` dtype (:issue:`33296`)
->>>>>>> 586f63bc
 
 Timedelta
 ^^^^^^^^^
