.. _whatsnew_110:

What's new in 1.1.0 (??)
------------------------

These are the changes in pandas 1.1.0. See :ref:`release` for a full changelog
including other versions of pandas.

{{ header }}

.. ---------------------------------------------------------------------------

Enhancements
~~~~~~~~~~~~

.. _whatsnew_110.period_index_partial_string_slicing:

Nonmonotonic PeriodIndex Partial String Slicing
^^^^^^^^^^^^^^^^^^^^^^^^^^^^^^^^^^^^^^^^^^^^^^^

:class:`PeriodIndex` now supports partial string slicing for non-monotonic indexes, mirroring :class:`DatetimeIndex` behavior (:issue:`31096`)

For example:

.. ipython:: python

   dti = pd.date_range("2014-01-01", periods=30, freq="30D")
   pi = dti.to_period("D")
   ser_monotonic = pd.Series(np.arange(30), index=pi)
   shuffler = list(range(0, 30, 2)) + list(range(1, 31, 2))
   ser = ser_monotonic[shuffler]
   ser

.. ipython:: python

   ser["2014"]
   ser.loc["May 2015"]

.. _whatsnew_110.timestamp_fold_support:

Fold argument support in Timestamp constructor
^^^^^^^^^^^^^^^^^^^^^^^^^^^^^^^^^^^^^^^^^^^^^^

:class:`Timestamp:` now supports the keyword-only fold argument according to `PEP 495 <https://www.python.org/dev/peps/pep-0495/#the-fold-attribute>`_ similar to parent ``datetime.datetime`` class. It supports both accepting fold as an initialization argument and inferring fold from other constructor arguments (:issue:`25057`, :issue:`31338`). Support is limited to ``dateutil`` timezones as ``pytz`` doesn't support fold.

For example:

.. ipython:: python

    ts = pd.Timestamp("2019-10-27 01:30:00+00:00")
    ts.fold

.. ipython:: python

    ts = pd.Timestamp(year=2019, month=10, day=27, hour=1, minute=30,
                      tz="dateutil/Europe/London", fold=1)
    ts

For more on working with fold, see :ref:`Fold subsection <timeseries.fold>` in the user guide.

.. _whatsnew_110.enhancements.other:

Other enhancements
^^^^^^^^^^^^^^^^^^

- :class:`Styler` may now render CSS more efficiently where multiple cells have the same styling (:issue:`30876`)
- When writing directly to a sqlite connection :func:`to_sql` now supports the ``multi`` method (:issue:`29921`)
- `OptionError` is now exposed in `pandas.errors` (:issue:`27553`)
-

.. ---------------------------------------------------------------------------

.. _whatsnew_110.api.other:

Other API changes
^^^^^^^^^^^^^^^^^

- :meth:`Series.describe` will now show distribution percentiles for ``datetime`` dtypes, statistics ``first`` and ``last``
  will now be ``min`` and ``max`` to match with numeric dtypes in :meth:`DataFrame.describe` (:issue:`30164`)
- Added :meth:`DataFrame.value_counts` (:issue:`5377`)
- :meth:`Groupby.groups` now returns an abbreviated representation when called on large dataframes (:issue:`1135`)
- ``loc`` lookups with an object-dtype :class:`Index` and an integer key will now raise ``KeyError`` instead of ``TypeError`` when key is missing (:issue:`31905`)
-

Backwards incompatible API changes
~~~~~~~~~~~~~~~~~~~~~~~~~~~~~~~~~~
- :meth:`DataFrame.swaplevels` now raises a  ``TypeError`` if the axis is not a :class:`MultiIndex`.
  Previously a ``AttributeError`` was raised (:issue:`31126`)
- :meth:`DataFrameGroupby.mean` and :meth:`SeriesGroupby.mean` (and similarly for :meth:`~DataFrameGroupby.median`, :meth:`~DataFrameGroupby.std`` and :meth:`~DataFrameGroupby.var``)
  now raise a  ``TypeError`` if a not-accepted keyword argument is passed into it.
  Previously a ``UnsupportedFunctionCall`` was raised (``AssertionError`` if ``min_count`` passed into :meth:`~DataFrameGroupby.median``) (:issue:`31485`)
- :meth:`DataFrame.at` and :meth:`Series.at` will raise a ``TypeError`` instead of a ``ValueError`` if an incompatible key is passed, and ``KeyError`` if a missing key is passed, matching the behavior of ``.loc[]`` (:issue:`31722`)
<<<<<<< HEAD
- Passing an integer dtype other than ``int64`` to ``np.array(period_index, dtype=...)`` will now raise ``NotImplementedError`` instead of incorrectly using ``int64`` (:issue:`32255`)
-
=======

.. _whatsnew_110.api_breaking.indexing_raises_key_errors:

Failed Label-Based Lookups Always Raise KeyError
^^^^^^^^^^^^^^^^^^^^^^^^^^^^^^^^^^^^^^^^^^^^^^^^

Label lookups ``series[key]``, ``series.loc[key]`` and ``frame.loc[key]``
used to raises either ``KeyError`` or ``TypeError`` depending on the type of
key and type of :class:`Index`.  These now consistently raise ``KeyError`` (:issue:`31867`)

.. ipython:: python

    ser1 = pd.Series(range(3), index=[0, 1, 2])
    ser2 = pd.Series(range(3), index=pd.date_range("2020-02-01", periods=3))

*Previous behavior*:

.. code-block:: ipython

    In [3]: ser1[1.5]
    ...
    TypeError: cannot do label indexing on Int64Index with these indexers [1.5] of type float

    In [4] ser1["foo"]
    ...
    KeyError: 'foo'

    In [5]: ser1.loc[1.5]
    ...
    TypeError: cannot do label indexing on Int64Index with these indexers [1.5] of type float

    In [6]: ser1.loc["foo"]
    ...
    KeyError: 'foo'

    In [7]: ser2.loc[1]
    ...
    TypeError: cannot do label indexing on DatetimeIndex with these indexers [1] of type int

    In [8]: ser2.loc[pd.Timestamp(0)]
    ...
    KeyError: Timestamp('1970-01-01 00:00:00')

*New behavior*:

.. code-block:: ipython

    In [3]: ser1[1.5]
    ...
    KeyError: 1.5

    In [4] ser1["foo"]
    ...
    KeyError: 'foo'

    In [5]: ser1.loc[1.5]
    ...
    KeyError: 1.5

    In [6]: ser1.loc["foo"]
    ...
    KeyError: 'foo'

    In [7]: ser2.loc[1]
    ...
    KeyError: 1

    In [8]: ser2.loc[pd.Timestamp(0)]
    ...
    KeyError: Timestamp('1970-01-01 00:00:00')
>>>>>>> 183129f4

.. ---------------------------------------------------------------------------

.. _whatsnew_110.deprecations:

Deprecations
~~~~~~~~~~~~
- Lookups on a :class:`Series` with a single-item list containing a slice (e.g. ``ser[[slice(0, 4)]]``) are deprecated, will raise in a future version.  Either convert the list to tuple, or pass the slice directly instead (:issue:`31333`)
- :meth:`DataFrame.mean` and :meth:`DataFrame.median` with ``numeric_only=None`` will include datetime64 and datetime64tz columns in a future version (:issue:`29941`)
-
-

.. ---------------------------------------------------------------------------


.. _whatsnew_110.performance:

Performance improvements
~~~~~~~~~~~~~~~~~~~~~~~~

- Performance improvement in :class:`Timedelta` constructor (:issue:`30543`)
- Performance improvement in :class:`Timestamp` constructor (:issue:`30543`)
-
-

.. ---------------------------------------------------------------------------

.. _whatsnew_110.bug_fixes:

Bug fixes
~~~~~~~~~


Categorical
^^^^^^^^^^^

- Bug where :func:`merge` was unable to join on non-unique categorical indices (:issue:`28189`)
- Bug when passing categorical data to :class:`Index` constructor along with ``dtype=object`` incorrectly returning a :class:`CategoricalIndex` instead of object-dtype :class:`Index` (:issue:`32167`)
-

Datetimelike
^^^^^^^^^^^^

- Bug in :class:`Timestamp` where constructing :class:`Timestamp` from ambiguous epoch time and calling constructor again changed :meth:`Timestamp.value` property (:issue:`24329`)
- :meth:`DatetimeArray.searchsorted`, :meth:`TimedeltaArray.searchsorted`, :meth:`PeriodArray.searchsorted` not recognizing non-pandas scalars and incorrectly raising ``ValueError`` instead of ``TypeError`` (:issue:`30950`)
- Bug in :class:`Timestamp` where constructing :class:`Timestamp` with dateutil timezone less than 128 nanoseconds before daylight saving time switch from winter to summer would result in nonexistent time (:issue:`31043`)
- Bug in :meth:`Period.to_timestamp`, :meth:`Period.start_time` with microsecond frequency returning a timestamp one nanosecond earlier than the correct time (:issue:`31475`)
- :class:`Timestamp` raising confusing error message when year, month or day is missing (:issue:`31200`)

Timedelta
^^^^^^^^^

- Bug in constructing a :class:`Timedelta` with a high precision integer that would round the :class:`Timedelta` components (:issue:`31354`)
-

Timezones
^^^^^^^^^

-
-


Numeric
^^^^^^^
- Bug in :meth:`DataFrame.floordiv` with ``axis=0`` not treating division-by-zero like :meth:`Series.floordiv` (:issue:`31271`)
-
-

Conversion
^^^^^^^^^^
- Bug in :class:`Series` construction from NumPy array with big-endian ``datetime64`` dtype (:issue:`29684`)
-
-

Strings
^^^^^^^

-
-


Interval
^^^^^^^^

-
-

Indexing
^^^^^^^^
- Bug in slicing on a :class:`DatetimeIndex` with a partial-timestamp dropping high-resolution indices near the end of a year, quarter, or month (:issue:`31064`)
- Bug in :meth:`PeriodIndex.get_loc` treating higher-resolution strings differently from :meth:`PeriodIndex.get_value` (:issue:`31172`)
- Bug in :meth:`Series.at` and :meth:`DataFrame.at` not matching ``.loc`` behavior when looking up an integer in a :class:`Float64Index` (:issue:`31329`)
- Bug in :meth:`PeriodIndex.is_monotonic` incorrectly returning ``True`` when containing leading ``NaT`` entries (:issue:`31437`)
- Bug in :meth:`DatetimeIndex.get_loc` raising ``KeyError`` with converted-integer key instead of the user-passed key (:issue:`31425`)
- Bug in :meth:`Series.xs` incorrectly returning ``Timestamp`` instead of ``datetime64`` in some object-dtype cases (:issue:`31630`)
- Bug in :meth:`DataFrame.iat` incorrectly returning ``Timestamp`` instead of ``datetime`` in some object-dtype cases (:issue:`32809`)
- Bug in :meth:`Series.loc` and :meth:`DataFrame.loc` when indexing with an integer key on a object-dtype :class:`Index` that is not all-integers (:issue:`31905`)
-

Missing
^^^^^^^

-
-

MultiIndex
^^^^^^^^^^
- Bug in :meth:`Dataframe.loc` when used with a :class:`MultiIndex`. The returned values were not in the same order as the given inputs (:issue:`22797`)

.. ipython:: python

        df = pd.DataFrame(np.arange(4),
                          index=[["a", "a", "b", "b"], [1, 2, 1, 2]])
        # Rows are now ordered as the requested keys
        df.loc[(['b', 'a'], [2, 1]), :]

- Bug in :meth:`MultiIndex.intersection` was not guaranteed to preserve order when ``sort=False``. (:issue:`31325`)

.. ipython:: python

        left = pd.MultiIndex.from_arrays([["b", "a"], [2, 1]])
        right = pd.MultiIndex.from_arrays([["a", "b", "c"], [1, 2, 3]])
        # Common elements are now guaranteed to be ordered by the left side
        left.intersection(right, sort=False)

-

I/O
^^^
- Bug in :meth:`read_json` where integer overflow was occuring when json contains big number strings. (:issue:`30320`)
- `read_csv` will now raise a ``ValueError`` when the arguments `header` and `prefix` both are not `None`. (:issue:`27394`)
- Bug in :meth:`DataFrame.to_json` was raising ``NotFoundError`` when ``path_or_buf`` was an S3 URI (:issue:`28375`)
- Bug in :meth:`DataFrame.to_parquet` overwriting pyarrow's default for
  ``coerce_timestamps``; following pyarrow's default allows writing nanosecond
  timestamps with ``version="2.0"`` (:issue:`31652`).
- Bug in :class:`HDFStore` that caused it to set to ``int64`` the dtype of a ``datetime64`` column when reading a DataFrame in Python 3 from fixed format written in Python 2 (:issue:`31750`)

Plotting
^^^^^^^^

- :func:`.plot` for line/bar now accepts color by dictonary (:issue:`8193`).
-
- Bug in :meth:`DataFrame.boxplot` and :meth:`DataFrame.plot.boxplot` lost color attributes of ``medianprops``, ``whiskerprops``, ``capprops`` and ``medianprops`` (:issue:`30346`)


Groupby/resample/rolling
^^^^^^^^^^^^^^^^^^^^^^^^

- Bug in :meth:`GroupBy.apply` raises ``ValueError`` when the ``by`` axis is not sorted and has duplicates and the applied ``func`` does not mutate passed in objects (:issue:`30667`)
- Bug in :meth:`DataFrameGroupby.transform` produces incorrect result with transformation functions (:issue:`30918`)

Reshaping
^^^^^^^^^

- Bug effecting all numeric and boolean reduction methods not returning subclassed data type. (:issue:`25596`)
- Bug in :meth:`DataFrame.pivot_table` when only MultiIndexed columns is set (:issue:`17038`)
- Bug in :meth:`DataFrame.unstack` and :meth:`Series.unstack` can take tuple names in MultiIndexed data (:issue:`19966`)
- Bug in :meth:`DataFrame.pivot_table` when ``margin`` is ``True`` and only ``column`` is defined (:issue:`31016`)
- Fix incorrect error message in :meth:`DataFrame.pivot` when ``columns`` is set to ``None``. (:issue:`30924`)
- Bug in :func:`crosstab` when inputs are two Series and have tuple names, the output will keep dummy MultiIndex as columns. (:issue:`18321`)
- :meth:`DataFrame.pivot` can now take lists for ``index`` and ``columns`` arguments (:issue:`21425`)
- Bug in :func:`concat` where the resulting indices are not copied when ``copy=True`` (:issue:`29879`)


Sparse
^^^^^^

-
-

ExtensionArray
^^^^^^^^^^^^^^

-
-


Other
^^^^^
- Appending a dictionary to a :class:`DataFrame` without passing ``ignore_index=True`` will raise ``TypeError: Can only append a dict if ignore_index=True``
  instead of ``TypeError: Can only append a Series if ignore_index=True or if the Series has a name`` (:issue:`30871`)
- Set operations on an object-dtype :class:`Index` now always return object-dtype results (:issue:`31401`)
- Bug in :meth:`AbstractHolidayCalendar.holidays` when no rules were defined (:issue:`31415`)
-

.. ---------------------------------------------------------------------------

.. _whatsnew_110.contributors:

Contributors
~~~~~~~~~~~~<|MERGE_RESOLUTION|>--- conflicted
+++ resolved
@@ -90,10 +90,8 @@
   now raise a  ``TypeError`` if a not-accepted keyword argument is passed into it.
   Previously a ``UnsupportedFunctionCall`` was raised (``AssertionError`` if ``min_count`` passed into :meth:`~DataFrameGroupby.median``) (:issue:`31485`)
 - :meth:`DataFrame.at` and :meth:`Series.at` will raise a ``TypeError`` instead of a ``ValueError`` if an incompatible key is passed, and ``KeyError`` if a missing key is passed, matching the behavior of ``.loc[]`` (:issue:`31722`)
-<<<<<<< HEAD
 - Passing an integer dtype other than ``int64`` to ``np.array(period_index, dtype=...)`` will now raise ``NotImplementedError`` instead of incorrectly using ``int64`` (:issue:`32255`)
 -
-=======
 
 .. _whatsnew_110.api_breaking.indexing_raises_key_errors:
 
@@ -164,7 +162,6 @@
     In [8]: ser2.loc[pd.Timestamp(0)]
     ...
     KeyError: Timestamp('1970-01-01 00:00:00')
->>>>>>> 183129f4
 
 .. ---------------------------------------------------------------------------
 
