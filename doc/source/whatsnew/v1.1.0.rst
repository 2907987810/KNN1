--- conflicted
+++ resolved
@@ -783,11 +783,6 @@
 - Bug in :meth:`read_excel` did not correctly handle multiple embedded spaces in OpenDocument text cells. (:issue:`32207`)
 - Bug in :meth:`read_json` was raising ``TypeError`` when reading a list of booleans into a Series. (:issue:`31464`)
 - Bug in :func:`pandas.io.json.json_normalize` where location specified by `record_path` doesn't point to an array. (:issue:`26284`)
-<<<<<<< HEAD
-- :func:`pandas.read_csv` now accepts engine="arrow" as an argument, allowing for faster csv parsing
-  if pyarrow>0.13 is installed. However, the pyarrow engine is less feature-complete than its "c" or
-  "python" counterparts. (:issue:`23697`)
-=======
 - :func:`pandas.read_hdf` has a more explicit error message when loading an
   unsupported HDF file (:issue:`9539`)
 - Bug in :meth:`~DataFrame.to_parquet` was not raising ``PermissionError`` when writing to a private s3 bucket with invalid creds. (:issue:`27679`)
@@ -795,7 +790,9 @@
 - Bug in :meth:`~DataFrame.read_feather` was raising an `ArrowIOError` when reading an s3 or http file path (:issue:`29055`)
 - Bug in :meth:`read_parquet` was raising a ``FileNotFoundError`` when passed an s3 directory path. (:issue:`26388`)
 - Bug in :meth:`~DataFrame.to_parquet` was throwing an ``AttributeError`` when writing a partitioned parquet file to s3 (:issue:`27596`)
->>>>>>> c3c4ccf0
+- :func:`pandas.read_csv` now accepts engine="arrow" as an argument, allowing for faster csv parsing
+  if pyarrow>0.15 is installed. However, the pyarrow engine is less feature-complete than its "c" or
+  "python" counterparts. (:issue:`23697`)
 
 Plotting
 ^^^^^^^^
