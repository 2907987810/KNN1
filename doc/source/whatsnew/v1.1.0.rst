.. _whatsnew_110:

What's new in 1.1.0 (??)
------------------------

These are the changes in pandas 1.1.0. See :ref:`release` for a full changelog
including other versions of pandas.

{{ header }}

.. ---------------------------------------------------------------------------

Enhancements
~~~~~~~~~~~~

.. _whatsnew_110.period_index_partial_string_slicing:

Nonmonotonic PeriodIndex Partial String Slicing
^^^^^^^^^^^^^^^^^^^^^^^^^^^^^^^^^^^^^^^^^^^^^^^

:class:`PeriodIndex` now supports partial string slicing for non-monotonic indexes, mirroring :class:`DatetimeIndex` behavior (:issue:`31096`)

For example:

.. ipython:: python

   dti = pd.date_range("2014-01-01", periods=30, freq="30D")
   pi = dti.to_period("D")
   ser_monotonic = pd.Series(np.arange(30), index=pi)
   shuffler = list(range(0, 30, 2)) + list(range(1, 31, 2))
   ser = ser_monotonic[shuffler]
   ser

.. ipython:: python

   ser["2014"]
   ser.loc["May 2015"]

.. _whatsnew_110.timestamp_fold_support:

Fold argument support in Timestamp constructor
^^^^^^^^^^^^^^^^^^^^^^^^^^^^^^^^^^^^^^^^^^^^^^

:class:`Timestamp:` now supports the keyword-only fold argument according to `PEP 495 <https://www.python.org/dev/peps/pep-0495/#the-fold-attribute>`_ similar to parent ``datetime.datetime`` class. It supports both accepting fold as an initialization argument and inferring fold from other constructor arguments (:issue:`25057`, :issue:`31338`). Support is limited to ``dateutil`` timezones as ``pytz`` doesn't support fold.

For example:

.. ipython:: python

    ts = pd.Timestamp("2019-10-27 01:30:00+00:00")
    ts.fold

.. ipython:: python

    ts = pd.Timestamp(year=2019, month=10, day=27, hour=1, minute=30,
                      tz="dateutil/Europe/London", fold=1)
    ts

For more on working with fold, see :ref:`Fold subsection <timeseries.fold>` in the user guide.

.. _whatsnew_110.to_datetime_multiple_tzname_tzoffset_support:

Parsing timezone-aware format with different timezones in to_datetime
^^^^^^^^^^^^^^^^^^^^^^^^^^^^^^^^^^^^^^^^^^^^^^^^^^^^^^^^^^^^^^^^^^^^^

:func:`to_datetime` now supports parsing formats containing timezone names (``%Z``) and UTC offsets (``%z``) from different timezones then converting them to UTC by setting ``utc=True``. This would return a :class:`DatetimeIndex` with timezone at UTC as opposed to an :class:`Index` with ``object`` dtype if ``utc=True`` is not set (:issue:`32792`).

For example:

.. ipython:: python

    tz_strs = ["2010-01-01 12:00:00 +0100", "2010-01-01 12:00:00 -0100",
               "2010-01-01 12:00:00 +0300", "2010-01-01 12:00:00 +0400"]
    pd.to_datetime(tz_strs, format='%Y-%m-%d %H:%M:%S %z', utc=True)
    pd.to_datetime(tz_strs, format='%Y-%m-%d %H:%M:%S %z')

.. _whatsnew_110.enhancements.other:

Other enhancements
^^^^^^^^^^^^^^^^^^

- :class:`Styler` may now render CSS more efficiently where multiple cells have the same styling (:issue:`30876`)
- :meth:`Styler.highlight_null` now accepts ``subset`` argument (:issue:`31345`)
- When writing directly to a sqlite connection :func:`to_sql` now supports the ``multi`` method (:issue:`29921`)
- `OptionError` is now exposed in `pandas.errors` (:issue:`27553`)
- :func:`timedelta_range` will now infer a frequency when passed ``start``, ``stop``, and ``periods`` (:issue:`32377`)
- Positional slicing on a :class:`IntervalIndex` now supports slices with ``step > 1`` (:issue:`31658`)
- :class:`Series.str` now has a `fullmatch` method that matches a regular expression against the entire string in each row of the series, similar to `re.fullmatch` (:issue:`32806`).
- :meth:`DataFrame.sample` will now also allow array-like and BitGenerator objects to be passed to ``random_state`` as seeds (:issue:`32503`)
- :meth:`MultiIndex.union` will now raise `RuntimeWarning` if the object inside are unsortable, pass `sort=False` to suppress this warning (:issue:`33015`)
- The :meth:`DataFrame.to_feather` method now supports additional keyword
  arguments (e.g. to set the compression) that are added in pyarrow 0.17
  (:issue:`33422`).

.. ---------------------------------------------------------------------------

Development Changes
^^^^^^^^^^^^^^^^^^^

- The minimum version of Cython is now the most recent bug-fix version (0.29.16) (:issue:`33334`).

.. _whatsnew_110.api.other:

Other API changes
^^^^^^^^^^^^^^^^^

- :meth:`Series.describe` will now show distribution percentiles for ``datetime`` dtypes, statistics ``first`` and ``last``
  will now be ``min`` and ``max`` to match with numeric dtypes in :meth:`DataFrame.describe` (:issue:`30164`)
- Added :meth:`DataFrame.value_counts` (:issue:`5377`)
- :meth:`Groupby.groups` now returns an abbreviated representation when called on large dataframes (:issue:`1135`)
- ``loc`` lookups with an object-dtype :class:`Index` and an integer key will now raise ``KeyError`` instead of ``TypeError`` when key is missing (:issue:`31905`)
- Using a :func:`pandas.api.indexers.BaseIndexer` with ``std``, ``var``, ``count``, ``skew``, ``cov``, ``corr`` will now raise a ``NotImplementedError`` (:issue:`32865`)
- Using a :func:`pandas.api.indexers.BaseIndexer` with ``min``, ``max`` will now return correct results for any monotonic :func:`pandas.api.indexers.BaseIndexer` descendant (:issue:`32865`)
- Added a :func:`pandas.api.indexers.FixedForwardWindowIndexer` class to support forward-looking windows during ``rolling`` operations.
-

Backwards incompatible API changes
~~~~~~~~~~~~~~~~~~~~~~~~~~~~~~~~~~
- :meth:`DataFrame.swaplevels` now raises a  ``TypeError`` if the axis is not a :class:`MultiIndex`.
  Previously a ``AttributeError`` was raised (:issue:`31126`)
- :meth:`DataFrameGroupby.mean` and :meth:`SeriesGroupby.mean` (and similarly for :meth:`~DataFrameGroupby.median`, :meth:`~DataFrameGroupby.std` and :meth:`~DataFrameGroupby.var`)
  now raise a  ``TypeError`` if a not-accepted keyword argument is passed into it.
  Previously a ``UnsupportedFunctionCall`` was raised (``AssertionError`` if ``min_count`` passed into :meth:`~DataFrameGroupby.median`) (:issue:`31485`)
- :meth:`DataFrame.at` and :meth:`Series.at` will raise a ``TypeError`` instead of a ``ValueError`` if an incompatible key is passed, and ``KeyError`` if a missing key is passed, matching the behavior of ``.loc[]`` (:issue:`31722`)
- Passing an integer dtype other than ``int64`` to ``np.array(period_index, dtype=...)`` will now raise ``TypeError`` instead of incorrectly using ``int64`` (:issue:`32255`)

``MultiIndex.get_indexer`` interprets `method` argument differently
^^^^^^^^^^^^^^^^^^^^^^^^^^^^^^^^^^^^^^^^^^^^^^^^^^^^^^^^^^^^^^^^^^^

This restores the behavior of :meth:`MultiIndex.get_indexer` with ``method='backfill'`` or ``method='pad'`` to the behavior before pandas 0.23.0. In particular, MultiIndexes are treated as a list of tuples and padding or backfilling is done with respect to the ordering of these lists of tuples (:issue:`29896`).

As an example of this, given:

.. ipython:: python

        df = pd.DataFrame({
            'a': [0, 0, 0, 0],
            'b': [0, 2, 3, 4],
            'c': ['A', 'B', 'C', 'D'],
        }).set_index(['a', 'b'])
        mi_2 = pd.MultiIndex.from_product([[0], [-1, 0, 1, 3, 4, 5]])

The differences in reindexing ``df`` with ``mi_2`` and using ``method='backfill'`` can be seen here:

*pandas >= 0.23, < 1.1.0*:

.. code-block:: ipython

    In [1]: df.reindex(mi_2, method='backfill')
    Out[1]:
          c
    0 -1  A
       0  A
       1  D
       3  A
       4  A
       5  C

*pandas <0.23, >= 1.1.0*

.. ipython:: python

        df.reindex(mi_2, method='backfill')

And the differences in reindexing ``df`` with ``mi_2`` and using ``method='pad'`` can be seen here:

*pandas >= 0.23, < 1.1.0*

.. code-block:: ipython

    In [1]: df.reindex(mi_2, method='pad')
    Out[1]:
            c
    0 -1  NaN
       0  NaN
       1    D
       3  NaN
       4    A
       5    C

*pandas < 0.23, >= 1.1.0*

.. ipython:: python

        df.reindex(mi_2, method='pad')

-

.. _whatsnew_110.api_breaking.indexing_raises_key_errors:

Failed Label-Based Lookups Always Raise KeyError
^^^^^^^^^^^^^^^^^^^^^^^^^^^^^^^^^^^^^^^^^^^^^^^^

Label lookups ``series[key]``, ``series.loc[key]`` and ``frame.loc[key]``
used to raises either ``KeyError`` or ``TypeError`` depending on the type of
key and type of :class:`Index`.  These now consistently raise ``KeyError`` (:issue:`31867`)

.. ipython:: python

    ser1 = pd.Series(range(3), index=[0, 1, 2])
    ser2 = pd.Series(range(3), index=pd.date_range("2020-02-01", periods=3))

*Previous behavior*:

.. code-block:: ipython

    In [3]: ser1[1.5]
    ...
    TypeError: cannot do label indexing on Int64Index with these indexers [1.5] of type float

    In [4] ser1["foo"]
    ...
    KeyError: 'foo'

    In [5]: ser1.loc[1.5]
    ...
    TypeError: cannot do label indexing on Int64Index with these indexers [1.5] of type float

    In [6]: ser1.loc["foo"]
    ...
    KeyError: 'foo'

    In [7]: ser2.loc[1]
    ...
    TypeError: cannot do label indexing on DatetimeIndex with these indexers [1] of type int

    In [8]: ser2.loc[pd.Timestamp(0)]
    ...
    KeyError: Timestamp('1970-01-01 00:00:00')

*New behavior*:

.. code-block:: ipython

    In [3]: ser1[1.5]
    ...
    KeyError: 1.5

    In [4] ser1["foo"]
    ...
    KeyError: 'foo'

    In [5]: ser1.loc[1.5]
    ...
    KeyError: 1.5

    In [6]: ser1.loc["foo"]
    ...
    KeyError: 'foo'

    In [7]: ser2.loc[1]
    ...
    KeyError: 1

    In [8]: ser2.loc[pd.Timestamp(0)]
    ...
    KeyError: Timestamp('1970-01-01 00:00:00')

:meth:`DataFrame.merge` preserves right frame's row order
^^^^^^^^^^^^^^^^^^^^^^^^^^^^^^^^^^^^^^^^^^^^^^^^^^^^^^^^^
:meth:`DataFrame.merge` now preserves right frame's row order when executing a right merge (:issue:`27453`)

.. ipython:: python

    left_df = pd.DataFrame({'animal': ['dog', 'pig'], 'max_speed': [40, 11]})
    right_df = pd.DataFrame({'animal': ['quetzal', 'pig'], 'max_speed': [80, 11]})
    left_df
    right_df

*Previous behavior*:

.. code-block:: python

    >>> left_df.merge(right_df, on=['animal', 'max_speed'], how="right")
        animal  max_speed
    0      pig         11
    1  quetzal         80

*New behavior*:

.. ipython:: python

    left_df.merge(right_df, on=['animal', 'max_speed'], how="right")

.. ---------------------------------------------------------------------------

.. _whatsnew_110.api_breaking.assignment_to_multiple_columns:

Assignment to multiple columns of a DataFrame when some columns do not exist
^^^^^^^^^^^^^^^^^^^^^^^^^^^^^^^^^^^^^^^^^^^^^^^^^^^^^^^^^^^^^^^^^^^^^^^^^^^^

Assignment to multiple columns of a :class:`DataFrame` when some of the columns do not exist would previously assign the values to the last column. Now, new columns would be constructed with the right values. (:issue:`13658`)

.. ipython:: python

   df = pd.DataFrame({'a': [0, 1, 2], 'b': [3, 4, 5]})
   df

*Previous behavior*:

.. code-block:: ipython

   In [3]: df[['a', 'c']] = 1
   In [4]: df
   Out[4]:
      a  b
   0  1  1
   1  1  1
   2  1  1

*New behavior*:

.. ipython:: python

   df[['a', 'c']] = 1
   df

.. _whatsnew_110.deprecations:

Deprecations
~~~~~~~~~~~~

- Lookups on a :class:`Series` with a single-item list containing a slice (e.g. ``ser[[slice(0, 4)]]``) are deprecated, will raise in a future version.  Either convert the list to tuple, or pass the slice directly instead (:issue:`31333`)

- :meth:`DataFrame.mean` and :meth:`DataFrame.median` with ``numeric_only=None`` will include datetime64 and datetime64tz columns in a future version (:issue:`29941`)
- Setting values with ``.loc`` using a positional slice is deprecated and will raise in a future version.  Use ``.loc`` with labels or ``.iloc`` with positions instead (:issue:`31840`)
- :meth:`DataFrame.to_dict` has deprecated accepting short names for ``orient`` in future versions (:issue:`32515`)
- :meth:`Categorical.to_dense` is deprecated and will be removed in a future version, use ``np.asarray(cat)`` instead (:issue:`32639`)
- The ``fastpath`` keyword in the ``SingleBlockManager`` constructor is deprecated and will be removed in a future version (:issue:`33092`)
- :meth:`Index.is_mixed` is deprecated and will be removed in a future version, check ``index.inferred_type`` directly instead (:issue:`32922`)

- Passing any arguments but the first one to  :func:`read_html` as
  positional arguments is deprecated since version 1.1. All other
  arguments should be given as keyword arguments (:issue:`27573`).

- Passing any arguments but `path_or_buf` (the first one) to
  :func:`read_json` as positional arguments is deprecated since
  version 1.1. All other arguments should be given as keyword
  arguments (:issue:`27573`).

- :func:`pandas.api.types.is_categorical` is deprecated and will be removed in a future version; use `:func:pandas.api.types.is_categorical_dtype` instead (:issue:`33385`)

.. ---------------------------------------------------------------------------


.. _whatsnew_110.performance:

Performance improvements
~~~~~~~~~~~~~~~~~~~~~~~~

- Performance improvement in :class:`Timedelta` constructor (:issue:`30543`)
- Performance improvement in :class:`Timestamp` constructor (:issue:`30543`)
- Performance improvement in flex arithmetic ops between :class:`DataFrame` and :class:`Series` with ``axis=0`` (:issue:`31296`)
- The internal index method :meth:`~Index._shallow_copy` now copies cached attributes over to the new index,
  avoiding creating these again on the new index. This can speed up many operations that depend on creating copies of
  existing indexes (:issue:`28584`, :issue:`32640`, :issue:`32669`)
- Significant performance improvement when creating a :class:`DataFrame` with
  sparse values from ``scipy.sparse`` matrices using the
  :meth:`DataFrame.sparse.from_spmatrix` constructor (:issue:`32821`,
  :issue:`32825`,  :issue:`32826`, :issue:`32856`, :issue:`32858`).
- Performance improvement in reductions (sum, min, max) for nullable (integer and boolean) dtypes (:issue:`30982`, :issue:`33261`).


.. ---------------------------------------------------------------------------

.. _whatsnew_110.bug_fixes:

Bug fixes
~~~~~~~~~


Categorical
^^^^^^^^^^^

- Bug where :func:`merge` was unable to join on non-unique categorical indices (:issue:`28189`)
- Bug when passing categorical data to :class:`Index` constructor along with ``dtype=object`` incorrectly returning a :class:`CategoricalIndex` instead of object-dtype :class:`Index` (:issue:`32167`)
- Bug where :class:`Categorical` comparison operator ``__ne__`` would incorrectly evaluate to ``False`` when either element was missing (:issue:`32276`)
- :meth:`Categorical.fillna` now accepts :class:`Categorical` ``other`` argument (:issue:`32420`)
- Bug where :meth:`Categorical.replace` would replace with ``NaN`` whenever the new value and replacement value were equal (:issue:`33288`)

Datetimelike
^^^^^^^^^^^^

- Bug in :class:`Timestamp` where constructing :class:`Timestamp` from ambiguous epoch time and calling constructor again changed :meth:`Timestamp.value` property (:issue:`24329`)
- :meth:`DatetimeArray.searchsorted`, :meth:`TimedeltaArray.searchsorted`, :meth:`PeriodArray.searchsorted` not recognizing non-pandas scalars and incorrectly raising ``ValueError`` instead of ``TypeError`` (:issue:`30950`)
- Bug in :class:`Timestamp` where constructing :class:`Timestamp` with dateutil timezone less than 128 nanoseconds before daylight saving time switch from winter to summer would result in nonexistent time (:issue:`31043`)
- Bug in :meth:`Period.to_timestamp`, :meth:`Period.start_time` with microsecond frequency returning a timestamp one nanosecond earlier than the correct time (:issue:`31475`)
- :class:`Timestamp` raising confusing error message when year, month or day is missing (:issue:`31200`)
- Bug in :class:`DatetimeIndex` constructor incorrectly accepting ``bool``-dtyped inputs (:issue:`32668`)
- Bug in :meth:`DatetimeIndex.searchsorted` not accepting a ``list`` or :class:`Series` as its argument (:issue:`32762`)
- Bug in :class:`Timestamp` arithmetic when adding or subtracting a ``np.ndarray`` with ``timedelta64`` dtype (:issue:`33296`)

Timedelta
^^^^^^^^^

- Bug in constructing a :class:`Timedelta` with a high precision integer that would round the :class:`Timedelta` components (:issue:`31354`)
- Bug in dividing ``np.nan`` or ``None`` by :class:`Timedelta`` incorrectly returning ``NaT`` (:issue:`31869`)
- Timedeltas now understand ``µs`` as identifier for microsecond (:issue:`32899`)
- :class:`Timedelta` string representation now includes nanoseconds, when nanoseconds are non-zero (:issue:`9309`)

Timezones
^^^^^^^^^

- Bug in :func:`to_datetime` with ``infer_datetime_format=True`` where timezone names (e.g. ``UTC``) would not be parsed correctly (:issue:`33133`)
-


Numeric
^^^^^^^
- Bug in :meth:`DataFrame.floordiv` with ``axis=0`` not treating division-by-zero like :meth:`Series.floordiv` (:issue:`31271`)
- Bug in :meth:`to_numeric` with string argument ``"uint64"`` and ``errors="coerce"`` silently fails (:issue:`32394`)
- Bug in :meth:`to_numeric` with ``downcast="unsigned"`` fails for empty data (:issue:`32493`)
- Bug in :meth:`DataFrame.mean` with ``numeric_only=False`` and either ``datetime64`` dtype or ``PeriodDtype`` column incorrectly raising ``TypeError`` (:issue:`32426`)
- Bug in :meth:`DataFrame.count` with ``level="foo"`` and index level ``"foo"`` containing NaNs causes segmentation fault (:issue:`21824`)

Conversion
^^^^^^^^^^
- Bug in :class:`Series` construction from NumPy array with big-endian ``datetime64`` dtype (:issue:`29684`)
- Bug in :class:`Timedelta` construction with large nanoseconds keyword value (:issue:`32402`)
- Bug in :class:`DataFrame` construction where sets would be duplicated rather than raising (:issue:`32582`)

Strings
^^^^^^^

- Bug in the :meth:`~Series.astype` method when converting "string" dtype data to nullable integer dtype (:issue:`32450`).
-


Interval
^^^^^^^^
-
-

Indexing
^^^^^^^^
- Bug in slicing on a :class:`DatetimeIndex` with a partial-timestamp dropping high-resolution indices near the end of a year, quarter, or month (:issue:`31064`)
- Bug in :meth:`PeriodIndex.get_loc` treating higher-resolution strings differently from :meth:`PeriodIndex.get_value` (:issue:`31172`)
- Bug in :meth:`Series.at` and :meth:`DataFrame.at` not matching ``.loc`` behavior when looking up an integer in a :class:`Float64Index` (:issue:`31329`)
- Bug in :meth:`PeriodIndex.is_monotonic` incorrectly returning ``True`` when containing leading ``NaT`` entries (:issue:`31437`)
- Bug in :meth:`DatetimeIndex.get_loc` raising ``KeyError`` with converted-integer key instead of the user-passed key (:issue:`31425`)
- Bug in :meth:`Series.xs` incorrectly returning ``Timestamp`` instead of ``datetime64`` in some object-dtype cases (:issue:`31630`)
- Bug in :meth:`DataFrame.iat` incorrectly returning ``Timestamp`` instead of ``datetime`` in some object-dtype cases (:issue:`32809`)
- Bug in :meth:`Series.loc` and :meth:`DataFrame.loc` when indexing with an integer key on a object-dtype :class:`Index` that is not all-integers (:issue:`31905`)
- Bug in :meth:`DataFrame.iloc.__setitem__` on a :class:`DataFrame` with duplicate columns incorrectly setting values for all matching columns (:issue:`15686`, :issue:`22036`)
- Bug in :meth:`DataFrame.loc:` and :meth:`Series.loc` with a :class:`DatetimeIndex`, :class:`TimedeltaIndex`, or :class:`PeriodIndex` incorrectly allowing lookups of non-matching datetime-like dtypes (:issue:`32650`)
- Bug in :meth:`Series.__getitem__` indexing with non-standard scalars, e.g. ``np.dtype`` (:issue:`32684`)
- Fix to preserve the ability to index with the "nearest" method with xarray's CFTimeIndex, an :class:`Index` subclass (`pydata/xarray#3751 <https://github.com/pydata/xarray/issues/3751>`_, :issue:`32905`).
- Bug in :class:`Index` constructor where an unhelpful error message was raised for ``numpy`` scalars (:issue:`33017`)
- Bug in :meth:`DataFrame.lookup` incorrectly raising an ``AttributeError`` when ``frame.index`` or ``frame.columns`` is not unique; this will now raise a ``ValueError`` with a helpful error message (:issue:`33041`)
- Bug in :meth:`DataFrame.iloc.__setitem__` creating a new array instead of overwriting ``Categorical`` values in-place (:issue:`32831`)
- Bug in :meth:`DataFrame.copy` _item_cache not invalidated after copy causes post-copy value updates to not be reflected (:issue:`31784`)

Missing
^^^^^^^

- Calling :meth:`fillna` on an empty Series now correctly returns a shallow copied object. The behaviour is now consistent with :class:`Index`, :class:`DataFrame` and a non-empty :class:`Series` (:issue:`32543`).
<<<<<<< HEAD
- Bug in :meth:`replace` when argument ``to_replace`` is of type dict/list and is used on a :class:`Series` containing ``<NA>`` was raising a ``TypeError``. The method now handles this by ignoring ``<NA>`` values when doing the comparison for the replacement (:issue:`32621`)
=======
- Bug in :meth:`~Series.any` and :meth:`~Series.all` incorrectly returning ``<NA>`` for all ``False`` or all ``True`` values using the nulllable boolean dtype and with ``skipna=False`` (:issue:`33253`)
>>>>>>> a00202d1

MultiIndex
^^^^^^^^^^
- Bug in :meth:`Dataframe.loc` when used with a :class:`MultiIndex`. The returned values were not in the same order as the given inputs (:issue:`22797`)

.. ipython:: python

        df = pd.DataFrame(np.arange(4),
                          index=[["a", "a", "b", "b"], [1, 2, 1, 2]])
        # Rows are now ordered as the requested keys
        df.loc[(['b', 'a'], [2, 1]), :]

- Bug in :meth:`MultiIndex.intersection` was not guaranteed to preserve order when ``sort=False``. (:issue:`31325`)

.. ipython:: python

        left = pd.MultiIndex.from_arrays([["b", "a"], [2, 1]])
        right = pd.MultiIndex.from_arrays([["a", "b", "c"], [1, 2, 3]])
        # Common elements are now guaranteed to be ordered by the left side
        left.intersection(right, sort=False)

-

I/O
^^^
- Bug in :meth:`read_json` where integer overflow was occurring when json contains big number strings. (:issue:`30320`)
- `read_csv` will now raise a ``ValueError`` when the arguments `header` and `prefix` both are not `None`. (:issue:`27394`)
- Bug in :meth:`DataFrame.to_json` was raising ``NotFoundError`` when ``path_or_buf`` was an S3 URI (:issue:`28375`)
- Bug in :meth:`DataFrame.to_parquet` overwriting pyarrow's default for
  ``coerce_timestamps``; following pyarrow's default allows writing nanosecond
  timestamps with ``version="2.0"`` (:issue:`31652`).
- Bug in :meth:`read_csv` was raising `TypeError` when `sep=None` was used in combination with `comment` keyword (:issue:`31396`)
- Bug in :class:`HDFStore` that caused it to set to ``int64`` the dtype of a ``datetime64`` column when reading a DataFrame in Python 3 from fixed format written in Python 2 (:issue:`31750`)
- Bug in :meth:`DataFrame.to_json` where ``Timedelta`` objects would not be serialized correctly with ``date_format="iso"`` (:issue:`28256`)
- :func:`read_csv` will raise a ``ValueError`` when the column names passed in `parse_dates` are missing in the Dataframe (:issue:`31251`)
- Bug in :meth:`read_excel` where a UTF-8 string with a high surrogate would cause a segmentation violation (:issue:`23809`)
- Bug in :meth:`read_csv` was causing a file descriptor leak on an empty file (:issue:`31488`)
- Bug in :meth:`read_csv` was causing a segfault when there were blank lines between the header and data rows (:issue:`28071`)
- Bug in :meth:`read_csv` was raising a misleading exception on a permissions issue (:issue:`23784`)
- Bug in :meth:`read_csv` was raising an ``IndexError`` when header=None and 2 extra data columns
- Bug in :meth:`read_sas` was raising an ``AttributeError`` when reading files from Google Cloud Storage (issue:`33069`)
- Bug in :meth:`DataFrame.to_sql` where an ``AttributeError`` was raised when saving an out of bounds date (:issue:`26761`)
- Bug in :meth:`read_excel` did not correctly handle multiple embedded spaces in OpenDocument text cells. (:issue:`32207`)
- Bug in :meth:`read_json` was raising ``TypeError`` when reading a list of booleans into a Series. (:issue:`31464`)

Plotting
^^^^^^^^

- :func:`.plot` for line/bar now accepts color by dictonary (:issue:`8193`).
-
- Bug in :meth:`DataFrame.boxplot` and :meth:`DataFrame.plot.boxplot` lost color attributes of ``medianprops``, ``whiskerprops``, ``capprops`` and ``medianprops`` (:issue:`30346`)


Groupby/resample/rolling
^^^^^^^^^^^^^^^^^^^^^^^^

- Bug in :meth:`GroupBy.apply` raises ``ValueError`` when the ``by`` axis is not sorted and has duplicates and the applied ``func`` does not mutate passed in objects (:issue:`30667`)
- Bug in :meth:`DataFrameGroupby.transform` produces incorrect result with transformation functions (:issue:`30918`)
- Bug in :meth:`GroupBy.count` causes segmentation fault when grouped-by column contains NaNs (:issue:`32841`)
- Bug in :meth:`DataFrame.groupby` and :meth:`Series.groupby` produces inconsistent type when aggregating Boolean series (:issue:`32894`)
- Bug in :meth:`SeriesGroupBy.quantile` raising on nullable integers (:issue:`33136`)
- Bug in :meth:`SeriesGroupBy.first`, :meth:`SeriesGroupBy.last`, :meth:`SeriesGroupBy.min`, and :meth:`SeriesGroupBy.max` returning floats when applied to nullable Booleans (:issue:`33071`)
- Bug in :meth:`DataFrameGroupBy.agg` with dictionary input losing ``ExtensionArray`` dtypes (:issue:`32194`)
- Bug in :meth:`DataFrame.resample` where an ``AmbiguousTimeError`` would be raised when the resulting timezone aware :class:`DatetimeIndex` had a DST transition at midnight (:issue:`25758`)

Reshaping
^^^^^^^^^

- Bug effecting all numeric and boolean reduction methods not returning subclassed data type. (:issue:`25596`)
- Bug in :meth:`DataFrame.pivot_table` when only MultiIndexed columns is set (:issue:`17038`)
- Bug in :meth:`DataFrame.unstack` and :meth:`Series.unstack` can take tuple names in MultiIndexed data (:issue:`19966`)
- Bug in :meth:`DataFrame.pivot_table` when ``margin`` is ``True`` and only ``column`` is defined (:issue:`31016`)
- Fix incorrect error message in :meth:`DataFrame.pivot` when ``columns`` is set to ``None``. (:issue:`30924`)
- Bug in :func:`crosstab` when inputs are two Series and have tuple names, the output will keep dummy MultiIndex as columns. (:issue:`18321`)
- :meth:`DataFrame.pivot` can now take lists for ``index`` and ``columns`` arguments (:issue:`21425`)
- Bug in :func:`concat` where the resulting indices are not copied when ``copy=True`` (:issue:`29879`)
- Bug where :meth:`Index.astype` would lose the name attribute when converting from ``Float64Index`` to ``Int64Index``, or when casting to an ``ExtensionArray`` dtype (:issue:`32013`)
- :meth:`Series.append` will now raise a ``TypeError`` when passed a DataFrame or a sequence containing Dataframe (:issue:`31413`)
- :meth:`DataFrame.replace` and :meth:`Series.replace` will raise a ``TypeError`` if ``to_replace`` is not an expected type. Previously the ``replace`` would fail silently (:issue:`18634`)
- Bug on inplace operation of a Series that was adding a column to the DataFrame from where it was originally dropped from (using inplace=True) (:issue:`30484`)
- Bug in :meth:`DataFrame.apply` where callback was called with :class:`Series` parameter even though ``raw=True`` requested. (:issue:`32423`)
- Bug in :meth:`DataFrame.pivot_table` losing timezone information when creating a :class:`MultiIndex` level from a column with timezone-aware dtype (:issue:`32558`)
- Bug in :meth:`concat` where when passing a non-dict mapping as ``objs`` would raise a ``TypeError`` (:issue:`32863`)
- :meth:`DataFrame.agg` now provides more descriptive ``SpecificationError`` message when attempting to aggregating non-existant column (:issue:`32755`)
- Bug in :meth:`DataFrame.unstack` when MultiIndexed columns and MultiIndexed rows were used (:issue:`32624`, :issue:`24729` and :issue:`28306`)


Sparse
^^^^^^
- Creating a :class:`SparseArray` from timezone-aware dtype will issue a warning before dropping timezone information, instead of doing so silently (:issue:`32501`)
-
-

ExtensionArray
^^^^^^^^^^^^^^

- Fixed bug where :meth:`Serires.value_counts` would raise on empty input of ``Int64`` dtype (:issue:`33317`)
-


Other
^^^^^
- Appending a dictionary to a :class:`DataFrame` without passing ``ignore_index=True`` will raise ``TypeError: Can only append a dict if ignore_index=True``
  instead of ``TypeError: Can only append a Series if ignore_index=True or if the Series has a name`` (:issue:`30871`)
- Set operations on an object-dtype :class:`Index` now always return object-dtype results (:issue:`31401`)
- Bug in :meth:`AbstractHolidayCalendar.holidays` when no rules were defined (:issue:`31415`)
- Bug in :class:`DataFrame` when initiating a frame with lists and assign ``columns`` with nested list for ``MultiIndex`` (:issue:`32173`)
- Bug in :meth:`DataFrame.to_records` incorrectly losing timezone information in timezone-aware ``datetime64`` columns (:issue:`32535`)
- Fixed :func:`pandas.testing.assert_series_equal` to correctly raise if left object is a different subclass with ``check_series_type=True`` (:issue:`32670`).
- :meth:`IntegerArray.astype` now supports ``datetime64`` dtype (:issue:32538`)
- Fixed bug in :func:`pandas.testing.assert_series_equal` where dtypes were checked for ``Interval`` and ``ExtensionArray`` operands when ``check_dtype`` was ``False`` (:issue:`32747`)
- Bug in :meth:`Series.map` not raising on invalid ``na_action`` (:issue:`32815`)
- Bug in :meth:`DataFrame.__dir__` caused a segfault when using unicode surrogates in a column name (:issue:`25509`)
- Bug in :meth:`DataFrame.plot.scatter` caused an error when plotting variable marker sizes (:issue:`32904`)

.. ---------------------------------------------------------------------------

.. _whatsnew_110.contributors:

Contributors
~~~~~~~~~~~~<|MERGE_RESOLUTION|>--- conflicted
+++ resolved
@@ -452,13 +452,9 @@
 
 Missing
 ^^^^^^^
-
 - Calling :meth:`fillna` on an empty Series now correctly returns a shallow copied object. The behaviour is now consistent with :class:`Index`, :class:`DataFrame` and a non-empty :class:`Series` (:issue:`32543`).
-<<<<<<< HEAD
 - Bug in :meth:`replace` when argument ``to_replace`` is of type dict/list and is used on a :class:`Series` containing ``<NA>`` was raising a ``TypeError``. The method now handles this by ignoring ``<NA>`` values when doing the comparison for the replacement (:issue:`32621`)
-=======
 - Bug in :meth:`~Series.any` and :meth:`~Series.all` incorrectly returning ``<NA>`` for all ``False`` or all ``True`` values using the nulllable boolean dtype and with ``skipna=False`` (:issue:`33253`)
->>>>>>> a00202d1
 
 MultiIndex
 ^^^^^^^^^^
