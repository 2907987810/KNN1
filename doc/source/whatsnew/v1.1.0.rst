.. _whatsnew_110:

What's new in 1.1.0 (??)
------------------------

These are the changes in pandas 1.1.0. See :ref:`release` for a full changelog
including other versions of pandas.

{{ header }}

.. ---------------------------------------------------------------------------

Enhancements
~~~~~~~~~~~~

.. _whatsnew_110.period_index_partial_string_slicing:

Nonmonotonic PeriodIndex Partial String Slicing
^^^^^^^^^^^^^^^^^^^^^^^^^^^^^^^^^^^^^^^^^^^^^^^

:class:`PeriodIndex` now supports partial string slicing for non-monotonic indexes, mirroring :class:`DatetimeIndex` behavior (:issue:`31096`)

For example:

.. ipython:: python

   dti = pd.date_range("2014-01-01", periods=30, freq="30D")
   pi = dti.to_period("D")
   ser_monotonic = pd.Series(np.arange(30), index=pi)
   shuffler = list(range(0, 30, 2)) + list(range(1, 31, 2))
   ser = ser_monotonic[shuffler]
   ser

.. ipython:: python

   ser["2014"]
   ser.loc["May 2015"]

.. _whatsnew_110.timestamp_fold_support:

Fold argument support in Timestamp constructor
^^^^^^^^^^^^^^^^^^^^^^^^^^^^^^^^^^^^^^^^^^^^^^

:class:`Timestamp:` now supports the keyword-only fold argument according to `PEP 495 <https://www.python.org/dev/peps/pep-0495/#the-fold-attribute>`_ similar to parent ``datetime.datetime`` class. It supports both accepting fold as an initialization argument and inferring fold from other constructor arguments (:issue:`25057`, :issue:`31338`). Support is limited to ``dateutil`` timezones as ``pytz`` doesn't support fold.

For example:

.. ipython:: python

    ts = pd.Timestamp("2019-10-27 01:30:00+00:00")
    ts.fold

.. ipython:: python

    ts = pd.Timestamp(year=2019, month=10, day=27, hour=1, minute=30,
                      tz="dateutil/Europe/London", fold=1)
    ts

For more on working with fold, see :ref:`Fold subsection <timeseries.fold>` in the user guide.

.. _whatsnew_110.enhancements.other:

Other enhancements
^^^^^^^^^^^^^^^^^^

- :class:`Styler` may now render CSS more efficiently where multiple cells have the same styling (:issue:`30876`)
- :meth:`Styler.highlight_null` now accepts ``subset`` argument (:issue:`31345`)
- When writing directly to a sqlite connection :func:`to_sql` now supports the ``multi`` method (:issue:`29921`)
- `OptionError` is now exposed in `pandas.errors` (:issue:`27553`)
- :func:`timedelta_range` will now infer a frequency when passed ``start``, ``stop``, and ``periods`` (:issue:`32377`)
- Positional slicing on a :class:`IntervalIndex` now supports slices with ``step > 1`` (:issue:`31658`)
- :meth:`DataFrame.sample` will now also allow array-like and BitGenerator objects to be passed to ``random_state`` as seeds (:issue:`32503`)
-

.. ---------------------------------------------------------------------------

.. _whatsnew_110.api.other:

Other API changes
^^^^^^^^^^^^^^^^^

- :meth:`Series.describe` will now show distribution percentiles for ``datetime`` dtypes, statistics ``first`` and ``last``
  will now be ``min`` and ``max`` to match with numeric dtypes in :meth:`DataFrame.describe` (:issue:`30164`)
- Added :meth:`DataFrame.value_counts` (:issue:`5377`)
- :meth:`Groupby.groups` now returns an abbreviated representation when called on large dataframes (:issue:`1135`)
- ``loc`` lookups with an object-dtype :class:`Index` and an integer key will now raise ``KeyError`` instead of ``TypeError`` when key is missing (:issue:`31905`)
-

Backwards incompatible API changes
~~~~~~~~~~~~~~~~~~~~~~~~~~~~~~~~~~
- :meth:`DataFrame.swaplevels` now raises a  ``TypeError`` if the axis is not a :class:`MultiIndex`.
  Previously a ``AttributeError`` was raised (:issue:`31126`)
- :meth:`DataFrameGroupby.mean` and :meth:`SeriesGroupby.mean` (and similarly for :meth:`~DataFrameGroupby.median`, :meth:`~DataFrameGroupby.std` and :meth:`~DataFrameGroupby.var`)
  now raise a  ``TypeError`` if a not-accepted keyword argument is passed into it.
  Previously a ``UnsupportedFunctionCall`` was raised (``AssertionError`` if ``min_count`` passed into :meth:`~DataFrameGroupby.median`) (:issue:`31485`)
- :meth:`DataFrame.at` and :meth:`Series.at` will raise a ``TypeError`` instead of a ``ValueError`` if an incompatible key is passed, and ``KeyError`` if a missing key is passed, matching the behavior of ``.loc[]`` (:issue:`31722`)
- Passing an integer dtype other than ``int64`` to ``np.array(period_index, dtype=...)`` will now raise ``TypeError`` instead of incorrectly using ``int64`` (:issue:`32255`)
-

.. _whatsnew_110.api_breaking.indexing_raises_key_errors:

Failed Label-Based Lookups Always Raise KeyError
^^^^^^^^^^^^^^^^^^^^^^^^^^^^^^^^^^^^^^^^^^^^^^^^

Label lookups ``series[key]``, ``series.loc[key]`` and ``frame.loc[key]``
used to raises either ``KeyError`` or ``TypeError`` depending on the type of
key and type of :class:`Index`.  These now consistently raise ``KeyError`` (:issue:`31867`)

.. ipython:: python

    ser1 = pd.Series(range(3), index=[0, 1, 2])
    ser2 = pd.Series(range(3), index=pd.date_range("2020-02-01", periods=3))

*Previous behavior*:

.. code-block:: ipython

    In [3]: ser1[1.5]
    ...
    TypeError: cannot do label indexing on Int64Index with these indexers [1.5] of type float

    In [4] ser1["foo"]
    ...
    KeyError: 'foo'

    In [5]: ser1.loc[1.5]
    ...
    TypeError: cannot do label indexing on Int64Index with these indexers [1.5] of type float

    In [6]: ser1.loc["foo"]
    ...
    KeyError: 'foo'

    In [7]: ser2.loc[1]
    ...
    TypeError: cannot do label indexing on DatetimeIndex with these indexers [1] of type int

    In [8]: ser2.loc[pd.Timestamp(0)]
    ...
    KeyError: Timestamp('1970-01-01 00:00:00')

*New behavior*:

.. code-block:: ipython

    In [3]: ser1[1.5]
    ...
    KeyError: 1.5

    In [4] ser1["foo"]
    ...
    KeyError: 'foo'

    In [5]: ser1.loc[1.5]
    ...
    KeyError: 1.5

    In [6]: ser1.loc["foo"]
    ...
    KeyError: 'foo'

    In [7]: ser2.loc[1]
    ...
    KeyError: 1

    In [8]: ser2.loc[pd.Timestamp(0)]
    ...
    KeyError: Timestamp('1970-01-01 00:00:00')

.. ---------------------------------------------------------------------------

.. _whatsnew_110.api_breaking.assignment_to_multiple_columns:

Assignment to multiple columns of a DataFrame when some columns do not exist
^^^^^^^^^^^^^^^^^^^^^^^^^^^^^^^^^^^^^^^^^^^^^^^^^^^^^^^^^^^^^^^^^^^^^^^^^^^^

Assignment to multiple columns of a :class:`DataFrame` when some of the columns do not exist would previously assign the values to the last column. Now, new columns would be constructed with the right values. (:issue:`13658`)

.. ipython:: python

   df = pd.DataFrame({'a': [0, 1, 2], 'b': [3, 4, 5]})
   df

*Previous behavior*:

.. code-block:: ipython

   In [3]: df[['a', 'c']] = 1
   In [4]: df
   Out[4]:
      a  b
   0  1  1
   1  1  1
   2  1  1

*New behavior*:

.. ipython:: python

   df[['a', 'c']] = 1
   df

.. _whatsnew_110.deprecations:

Deprecations
~~~~~~~~~~~~
- Lookups on a :class:`Series` with a single-item list containing a slice (e.g. ``ser[[slice(0, 4)]]``) are deprecated, will raise in a future version.  Either convert the list to tuple, or pass the slice directly instead (:issue:`31333`)
- :meth:`DataFrame.mean` and :meth:`DataFrame.median` with ``numeric_only=None`` will include datetime64 and datetime64tz columns in a future version (:issue:`29941`)
- Setting values with ``.loc`` using a positional slice is deprecated and will raise in a future version.  Use ``.loc`` with labels or ``.iloc`` with positions instead (:issue:`31840`)
- :meth:`DataFrame.to_dict` has deprecated accepting short names for ``orient`` in future versions (:issue:`32515`)
- :meth:`Categorical.to_dense` is deprecated and will be removed in a future version, use ``np.asarray(cat)`` instead (:issue:`32639`)

.. ---------------------------------------------------------------------------


.. _whatsnew_110.performance:

Performance improvements
~~~~~~~~~~~~~~~~~~~~~~~~

- Performance improvement in :class:`Timedelta` constructor (:issue:`30543`)
- Performance improvement in :class:`Timestamp` constructor (:issue:`30543`)
- Performance improvement in flex arithmetic ops between :class:`DataFrame` and :class:`Series` with ``axis=0`` (:issue:`31296`)
- The internal index method :meth:`~Index._shallow_copy` now copies cached attributes over to the new index,
  avoiding creating these again on the new index. This can speed up many operations that depend on creating copies of
  existing indexes (:issue:`28584`, :issue:`32640`, :issue:`32669`)
- Significant performance improvement when creating a :class:`DataFrame` with
  sparse values from ``scipy.sparse`` matrices using the
  :meth:`DataFrame.sparse.from_spmatrix` constructor (:issue:`32821`,
  :issue:`32825`,  :issue:`32826`, :issue:`32856`, :issue:`32858`).

.. ---------------------------------------------------------------------------

.. _whatsnew_110.bug_fixes:

Bug fixes
~~~~~~~~~


Categorical
^^^^^^^^^^^

- Bug where :func:`merge` was unable to join on non-unique categorical indices (:issue:`28189`)
- Bug when passing categorical data to :class:`Index` constructor along with ``dtype=object`` incorrectly returning a :class:`CategoricalIndex` instead of object-dtype :class:`Index` (:issue:`32167`)
- Bug where :class:`Categorical` comparison operator ``__ne__`` would incorrectly evaluate to ``False`` when either element was missing (:issue:`32276`)
- :meth:`Categorical.fillna` now accepts :class:`Categorical` ``other`` argument (:issue:`32420`)

Datetimelike
^^^^^^^^^^^^

- Bug in :class:`Timestamp` where constructing :class:`Timestamp` from ambiguous epoch time and calling constructor again changed :meth:`Timestamp.value` property (:issue:`24329`)
- :meth:`DatetimeArray.searchsorted`, :meth:`TimedeltaArray.searchsorted`, :meth:`PeriodArray.searchsorted` not recognizing non-pandas scalars and incorrectly raising ``ValueError`` instead of ``TypeError`` (:issue:`30950`)
- Bug in :class:`Timestamp` where constructing :class:`Timestamp` with dateutil timezone less than 128 nanoseconds before daylight saving time switch from winter to summer would result in nonexistent time (:issue:`31043`)
- Bug in :meth:`Period.to_timestamp`, :meth:`Period.start_time` with microsecond frequency returning a timestamp one nanosecond earlier than the correct time (:issue:`31475`)
- :class:`Timestamp` raising confusing error message when year, month or day is missing (:issue:`31200`)
- Bug in :class:`DatetimeIndex` constructor incorrectly accepting ``bool``-dtyped inputs (:issue:`32668`)

Timedelta
^^^^^^^^^

- Bug in constructing a :class:`Timedelta` with a high precision integer that would round the :class:`Timedelta` components (:issue:`31354`)
- Bug in dividing ``np.nan`` or ``None`` by :class:`Timedelta`` incorrectly returning ``NaT`` (:issue:`31869`)
-

Timezones
^^^^^^^^^

-
-


Numeric
^^^^^^^
- Bug in :meth:`DataFrame.floordiv` with ``axis=0`` not treating division-by-zero like :meth:`Series.floordiv` (:issue:`31271`)
- Bug in :meth:`to_numeric` with string argument ``"uint64"`` and ``errors="coerce"`` silently fails (:issue:`32394`)
- Bug in :meth:`to_numeric` with ``downcast="unsigned"`` fails for empty data (:issue:`32493`)
- Bug in :meth:`DataFrame.mean` with ``numeric_only=False`` and either ``datetime64`` dtype or ``PeriodDtype`` column incorrectly raising ``TypeError`` (:issue:`32426`)
-

Conversion
^^^^^^^^^^
- Bug in :class:`Series` construction from NumPy array with big-endian ``datetime64`` dtype (:issue:`29684`)
- Bug in :class:`Timedelta` construction with large nanoseconds keyword value (:issue:`32402`)
- Bug in :class:`DataFrame` construction where sets would be duplicated rather than raising (:issue:`32582`)

Strings
^^^^^^^

-
-


Interval
^^^^^^^^
-
-

Indexing
^^^^^^^^
- Bug in slicing on a :class:`DatetimeIndex` with a partial-timestamp dropping high-resolution indices near the end of a year, quarter, or month (:issue:`31064`)
- Bug in :meth:`PeriodIndex.get_loc` treating higher-resolution strings differently from :meth:`PeriodIndex.get_value` (:issue:`31172`)
- Bug in :meth:`Series.at` and :meth:`DataFrame.at` not matching ``.loc`` behavior when looking up an integer in a :class:`Float64Index` (:issue:`31329`)
- Bug in :meth:`PeriodIndex.is_monotonic` incorrectly returning ``True`` when containing leading ``NaT`` entries (:issue:`31437`)
- Bug in :meth:`DatetimeIndex.get_loc` raising ``KeyError`` with converted-integer key instead of the user-passed key (:issue:`31425`)
- Bug in :meth:`Series.xs` incorrectly returning ``Timestamp`` instead of ``datetime64`` in some object-dtype cases (:issue:`31630`)
- Bug in :meth:`DataFrame.iat` incorrectly returning ``Timestamp`` instead of ``datetime`` in some object-dtype cases (:issue:`32809`)
- Bug in :meth:`Series.loc` and :meth:`DataFrame.loc` when indexing with an integer key on a object-dtype :class:`Index` that is not all-integers (:issue:`31905`)
- Bug in :meth:`DataFrame.iloc.__setitem__` on a :class:`DataFrame` with duplicate columns incorrectly setting values for all matching columns (:issue:`15686`, :issue:`22036`)
- Bug in :meth:`DataFrame.loc:` and :meth:`Series.loc` with a :class:`DatetimeIndex`, :class:`TimedeltaIndex`, or :class:`PeriodIndex` incorrectly allowing lookups of non-matching datetime-like dtypes (:issue:`32650`)
- Bug in :meth:`Series.__getitem__` indexing with non-standard scalars, e.g. ``np.dtype`` (:issue:`32684`)

Missing
^^^^^^^

- Calling :meth:`fillna` on an empty Series now correctly returns a shallow copied object. The behaviour is now consistent with :class:`Index`, :class:`DataFrame` and a non-empty :class:`Series` (:issue:`32543`).


MultiIndex
^^^^^^^^^^
- Bug in :meth:`Dataframe.loc` when used with a :class:`MultiIndex`. The returned values were not in the same order as the given inputs (:issue:`22797`)

.. ipython:: python

        df = pd.DataFrame(np.arange(4),
                          index=[["a", "a", "b", "b"], [1, 2, 1, 2]])
        # Rows are now ordered as the requested keys
        df.loc[(['b', 'a'], [2, 1]), :]

- Bug in :meth:`MultiIndex.intersection` was not guaranteed to preserve order when ``sort=False``. (:issue:`31325`)

.. ipython:: python

        left = pd.MultiIndex.from_arrays([["b", "a"], [2, 1]])
        right = pd.MultiIndex.from_arrays([["a", "b", "c"], [1, 2, 3]])
        # Common elements are now guaranteed to be ordered by the left side
        left.intersection(right, sort=False)

-

I/O
^^^
- Bug in :meth:`read_json` where integer overflow was occurring when json contains big number strings. (:issue:`30320`)
- `read_csv` will now raise a ``ValueError`` when the arguments `header` and `prefix` both are not `None`. (:issue:`27394`)
- Bug in :meth:`DataFrame.to_json` was raising ``NotFoundError`` when ``path_or_buf`` was an S3 URI (:issue:`28375`)
- Bug in :meth:`DataFrame.to_parquet` overwriting pyarrow's default for
  ``coerce_timestamps``; following pyarrow's default allows writing nanosecond
  timestamps with ``version="2.0"`` (:issue:`31652`).
- Bug in :meth:`read_csv` was raising `TypeError` when `sep=None` was used in combination with `comment` keyword (:issue:`31396`)
- Bug in :class:`HDFStore` that caused it to set to ``int64`` the dtype of a ``datetime64`` column when reading a DataFrame in Python 3 from fixed format written in Python 2 (:issue:`31750`)
- Bug in :meth:`DataFrame.to_json` where ``Timedelta`` objects would not be serialized correctly with ``date_format="iso"`` (:issue:`28256`)
- :func:`read_csv` will raise a ``ValueError`` when the column names passed in `parse_dates` are missing in the Dataframe (:issue:`31251`)
- Bug in :meth:`read_excel` where a UTF-8 string with a high surrogate would cause a segmentation violation (:issue:`23809`)
- Bug in :meth:`read_csv` was causing a file descriptor leak on an empty file (:issue:`31488`)
- Bug in :meth:`read_csv` was causing a segfault when there were blank lines between the header and data rows (:issue:`28071`)
- Bug in :meth:`read_csv` was raising a misleading exception on a permissions issue (:issue:`23784`)
- Bug in :meth:`read_csv` was raising an ``IndexError`` when header=None and 2 extra data columns


Plotting
^^^^^^^^

- :func:`.plot` for line/bar now accepts color by dictonary (:issue:`8193`).
-
- Bug in :meth:`DataFrame.boxplot` and :meth:`DataFrame.plot.boxplot` lost color attributes of ``medianprops``, ``whiskerprops``, ``capprops`` and ``medianprops`` (:issue:`30346`)


Groupby/resample/rolling
^^^^^^^^^^^^^^^^^^^^^^^^

- Bug in :meth:`GroupBy.apply` raises ``ValueError`` when the ``by`` axis is not sorted and has duplicates and the applied ``func`` does not mutate passed in objects (:issue:`30667`)
- Bug in :meth:`DataFrameGroupby.transform` produces incorrect result with transformation functions (:issue:`30918`)

Reshaping
^^^^^^^^^

- Bug effecting all numeric and boolean reduction methods not returning subclassed data type. (:issue:`25596`)
- Bug in :meth:`DataFrame.pivot_table` when only MultiIndexed columns is set (:issue:`17038`)
- Bug in :meth:`DataFrame.unstack` and :meth:`Series.unstack` can take tuple names in MultiIndexed data (:issue:`19966`)
- Bug in :meth:`DataFrame.pivot_table` when ``margin`` is ``True`` and only ``column`` is defined (:issue:`31016`)
- Fix incorrect error message in :meth:`DataFrame.pivot` when ``columns`` is set to ``None``. (:issue:`30924`)
- Bug in :func:`crosstab` when inputs are two Series and have tuple names, the output will keep dummy MultiIndex as columns. (:issue:`18321`)
- :meth:`DataFrame.pivot` can now take lists for ``index`` and ``columns`` arguments (:issue:`21425`)
- Bug in :func:`concat` where the resulting indices are not copied when ``copy=True`` (:issue:`29879`)
- :meth:`Series.append` will now raise a ``TypeError`` when passed a DataFrame or a sequence containing Dataframe (:issue:`31413`)
- :meth:`DataFrame.replace` and :meth:`Series.replace` will raise a ``TypeError`` if ``to_replace`` is not an expected type. Previously the ``replace`` would fail silently (:issue:`18634`)
- Bug in :meth:`DataFrame.apply` where callback was called with :class:`Series` parameter even though ``raw=True`` requested. (:issue:`32423`)
- Bug in :meth:`DataFrame.pivot_table` losing timezone information when creating a :class:`MultiIndex` level from a column with timezone-aware dtype (:issue:`32558`)
<<<<<<< HEAD
- Bug in ``pd.concat`` where when passing a non-dict mapping as ``objs`` would raise a TypeError. (:issue:`32863`)

=======
- :meth:`DataFrame.agg` now provides more descriptive ``SpecificationError`` message when attempting to aggregating non-existant column (:issue:`32755`)
>>>>>>> d3e54851

Sparse
^^^^^^
- Creating a :class:`SparseArray` from timezone-aware dtype will issue a warning before dropping timezone information, instead of doing so silently (:issue:`32501`)
-
-

ExtensionArray
^^^^^^^^^^^^^^

-
-


Other
^^^^^
- Appending a dictionary to a :class:`DataFrame` without passing ``ignore_index=True`` will raise ``TypeError: Can only append a dict if ignore_index=True``
  instead of ``TypeError: Can only append a Series if ignore_index=True or if the Series has a name`` (:issue:`30871`)
- Set operations on an object-dtype :class:`Index` now always return object-dtype results (:issue:`31401`)
- Bug in :meth:`AbstractHolidayCalendar.holidays` when no rules were defined (:issue:`31415`)
- Bug in :meth:`DataFrame.to_records` incorrectly losing timezone information in timezone-aware ``datetime64`` columns (:issue:`32535`)
- Fixed :func:`pandas.testing.assert_series_equal` to correctly raise if left object is a different subclass with ``check_series_type=True`` (:issue:`32670`).
- :meth:`IntegerArray.astype` now supports ``datetime64`` dtype (:issue:32538`)
- Fixed bug in :func:`pandas.testing.assert_series_equal` where dtypes were checked for ``Interval`` and ``ExtensionArray`` operands when ``check_dtype`` was ``False`` (:issue:`32747`)
- Bug in :meth:`Series.map` not raising on invalid ``na_action`` (:issue:`32815`)
- Bug in :meth:`DataFrame.__dir__` caused a segfault when using unicode surrogates in a column name (:issue:`25509`)

.. ---------------------------------------------------------------------------

.. _whatsnew_110.contributors:

Contributors
~~~~~~~~~~~~<|MERGE_RESOLUTION|>--- conflicted
+++ resolved
@@ -385,12 +385,9 @@
 - :meth:`DataFrame.replace` and :meth:`Series.replace` will raise a ``TypeError`` if ``to_replace`` is not an expected type. Previously the ``replace`` would fail silently (:issue:`18634`)
 - Bug in :meth:`DataFrame.apply` where callback was called with :class:`Series` parameter even though ``raw=True`` requested. (:issue:`32423`)
 - Bug in :meth:`DataFrame.pivot_table` losing timezone information when creating a :class:`MultiIndex` level from a column with timezone-aware dtype (:issue:`32558`)
-<<<<<<< HEAD
 - Bug in ``pd.concat`` where when passing a non-dict mapping as ``objs`` would raise a TypeError. (:issue:`32863`)
-
-=======
 - :meth:`DataFrame.agg` now provides more descriptive ``SpecificationError`` message when attempting to aggregating non-existant column (:issue:`32755`)
->>>>>>> d3e54851
+
 
 Sparse
 ^^^^^^
