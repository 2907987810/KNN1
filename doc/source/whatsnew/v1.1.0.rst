--- conflicted
+++ resolved
@@ -900,13 +900,10 @@
   unsupported HDF file (:issue:`9539`)
 - Bug in :meth:`~DataFrame.read_feather` was raising an `ArrowIOError` when reading an s3 or http file path (:issue:`29055`)
 - Bug in :meth:`~DataFrame.to_excel` could not handle the column name `render` and was raising an ``KeyError`` (:issue:`34331`)
-<<<<<<< HEAD
+- Bug in :meth:`~SQLDatabase.execute` was raising a ``ProgrammingError`` for some DB-API drivers when the SQL statement contained the `%` character and no parameters were present (:issue:`34211`)
 - :func:`pandas.read_csv` now accepts engine="arrow" as an argument, allowing for faster csv parsing
   if pyarrow>0.15 is installed. However, the pyarrow engine is less feature-complete than its "c" or
   "python" counterparts. (:issue:`23697`)
-=======
-- Bug in :meth:`~SQLDatabase.execute` was raising a ``ProgrammingError`` for some DB-API drivers when the SQL statement contained the `%` character and no parameters were present (:issue:`34211`)
->>>>>>> 1cad9e52
 
 Plotting
 ^^^^^^^^
