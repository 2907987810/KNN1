.. _whatsnew_110:

What's new in 1.1.0 (??)
------------------------

These are the changes in pandas 1.1.0. See :ref:`release` for a full changelog
including other versions of pandas.

{{ header }}

.. ---------------------------------------------------------------------------

Enhancements
~~~~~~~~~~~~

.. _whatsnew_110.period_index_partial_string_slicing:

Nonmonotonic PeriodIndex Partial String Slicing
^^^^^^^^^^^^^^^^^^^^^^^^^^^^^^^^^^^^^^^^^^^^^^^

:class:`PeriodIndex` now supports partial string slicing for non-monotonic indexes, mirroring :class:`DatetimeIndex` behavior (:issue:`31096`)

For example:

.. ipython:: python

   dti = pd.date_range("2014-01-01", periods=30, freq="30D")
   pi = dti.to_period("D")
   ser_monotonic = pd.Series(np.arange(30), index=pi)
   shuffler = list(range(0, 30, 2)) + list(range(1, 31, 2))
   ser = ser_monotonic[shuffler]
   ser

.. ipython:: python

   ser["2014"]
   ser.loc["May 2015"]

.. _whatsnew_110.timestamp_fold_support:

Fold argument support in Timestamp constructor
^^^^^^^^^^^^^^^^^^^^^^^^^^^^^^^^^^^^^^^^^^^^^^

:class:`Timestamp:` now supports the keyword-only fold argument according to `PEP 495 <https://www.python.org/dev/peps/pep-0495/#the-fold-attribute>`_ similar to parent ``datetime.datetime`` class. It supports both accepting fold as an initialization argument and inferring fold from other constructor arguments (:issue:`25057`, :issue:`31338`). Support is limited to ``dateutil`` timezones as ``pytz`` doesn't support fold.

For example:

.. ipython:: python

    ts = pd.Timestamp("2019-10-27 01:30:00+00:00")
    ts.fold

.. ipython:: python

    ts = pd.Timestamp(year=2019, month=10, day=27, hour=1, minute=30,
                      tz="dateutil/Europe/London", fold=1)
    ts

For more on working with fold, see :ref:`Fold subsection <timeseries.fold>` in the user guide.

.. _whatsnew_110.to_datetime_multiple_tzname_tzoffset_support:

Parsing timezone-aware format with different timezones in to_datetime
^^^^^^^^^^^^^^^^^^^^^^^^^^^^^^^^^^^^^^^^^^^^^^^^^^^^^^^^^^^^^^^^^^^^^

:func:`to_datetime` now supports parsing formats containing timezone names (``%Z``) and UTC offsets (``%z``) from different timezones then converting them to UTC by setting ``utc=True``. This would return a :class:`DatetimeIndex` with timezone at UTC as opposed to an :class:`Index` with ``object`` dtype if ``utc=True`` is not set (:issue:`32792`).

For example:

.. ipython:: python

    tz_strs = ["2010-01-01 12:00:00 +0100", "2010-01-01 12:00:00 -0100",
               "2010-01-01 12:00:00 +0300", "2010-01-01 12:00:00 +0400"]
    pd.to_datetime(tz_strs, format='%Y-%m-%d %H:%M:%S %z', utc=True)
    pd.to_datetime(tz_strs, format='%Y-%m-%d %H:%M:%S %z')

.. _whatsnew_110.enhancements.other:

Other enhancements
^^^^^^^^^^^^^^^^^^

- :class:`Styler` may now render CSS more efficiently where multiple cells have the same styling (:issue:`30876`)
- :meth:`Styler.highlight_null` now accepts ``subset`` argument (:issue:`31345`)
- When writing directly to a sqlite connection :func:`to_sql` now supports the ``multi`` method (:issue:`29921`)
- `OptionError` is now exposed in `pandas.errors` (:issue:`27553`)
- :func:`timedelta_range` will now infer a frequency when passed ``start``, ``stop``, and ``periods`` (:issue:`32377`)
- Positional slicing on a :class:`IntervalIndex` now supports slices with ``step > 1`` (:issue:`31658`)
- :class:`Series.str` now has a `fullmatch` method that matches a regular expression against the entire string in each row of the series, similar to `re.fullmatch` (:issue:`32806`).
- :meth:`DataFrame.sample` will now also allow array-like and BitGenerator objects to be passed to ``random_state`` as seeds (:issue:`32503`)
- :meth:`MultiIndex.union` will now raise `RuntimeWarning` if the object inside are unsortable, pass `sort=False` to suppress this warning (:issue:`33015`)
- :class:`Series.dt` and :class:`DatatimeIndex` now have an `isocalendar` method that returns a :class:`DataFrame` with year, week, and day calculated according to the ISO 8601 calendar (:issue:`33206`).
- The :meth:`DataFrame.to_feather` method now supports additional keyword
  arguments (e.g. to set the compression) that are added in pyarrow 0.17
  (:issue:`33422`).
- :meth:`DataFrame.to_csv`, :meth:`DataFrame.to_pickle`,
  and :meth:`DataFrame.to_json` now support passing a dict of
  compression arguments when using the ``gzip`` and ``bz2`` protocols.
  This can be used to set a custom compression level, e.g.,
  ``df.to_csv(path, compression={'method': 'gzip', 'compresslevel': 1}``
  (:issue:`33196`)
- :meth:`~pandas.core.groupby.GroupBy.transform` has gained ``engine`` and ``engine_kwargs`` arguments that supports executing functions with ``Numba`` (:issue:`32854`)
-

.. ---------------------------------------------------------------------------

Increased minimum versions for dependencies
^^^^^^^^^^^^^^^^^^^^^^^^^^^^^^^^^^^^^^^^^^^

Some minimum supported versions of dependencies were updated (:issue:`29766`, :issue:`29723`, pytables >= 3.4.3).
If installed, we now require:

+-----------------+-----------------+----------+---------+
| Package         | Minimum Version | Required | Changed |
+=================+=================+==========+=========+
| python-dateutil | 2.7.3           |    X     |         |
+-----------------+-----------------+----------+---------+

For `optional libraries <https://dev.pandas.io/docs/install.html#dependencies>`_ the general recommendation is to use the latest version.
The following table lists the lowest version per library that is currently being tested throughout the development of pandas.
Optional libraries below the lowest tested version may still work, but are not considered supported.

+-----------------+-----------------+---------+
| Package         | Minimum Version | Changed |
+=================+=================+=========+
| beautifulsoup4  | 4.6.0           |         |
+-----------------+-----------------+---------+
| fastparquet     | 0.3.2           |         |
+-----------------+-----------------+---------+
| gcsfs           | 0.2.2           |         |
+-----------------+-----------------+---------+
| lxml            | 3.8.0           |         |
+-----------------+-----------------+---------+
| matplotlib      | 2.2.2           |         |
+-----------------+-----------------+---------+
| numba           | 0.46.0          |         |
+-----------------+-----------------+---------+
| openpyxl        | 2.5.7           |         |
+-----------------+-----------------+---------+
| pyarrow         | 0.13.0          |         |
+-----------------+-----------------+---------+
| pymysql         | 0.7.1           |         |
+-----------------+-----------------+---------+
| pytables        | 3.4.3           |    X    |
+-----------------+-----------------+---------+
| s3fs            | 0.3.0           |         |
+-----------------+-----------------+---------+
| scipy           | 0.19.0          |         |
+-----------------+-----------------+---------+
| sqlalchemy      | 1.1.4           |         |
+-----------------+-----------------+---------+
| xarray          | 0.8.2           |         |
+-----------------+-----------------+---------+
| xlrd            | 1.1.0           |         |
+-----------------+-----------------+---------+
| xlsxwriter      | 0.9.8           |         |
+-----------------+-----------------+---------+
| xlwt            | 1.2.0           |         |
+-----------------+-----------------+---------+

See :ref:`install.dependencies` and :ref:`install.optional_dependencies` for more.

Development Changes
^^^^^^^^^^^^^^^^^^^

- The minimum version of Cython is now the most recent bug-fix version (0.29.16) (:issue:`33334`).

.. _whatsnew_110.api.other:

Other API changes
^^^^^^^^^^^^^^^^^

- :meth:`Series.describe` will now show distribution percentiles for ``datetime`` dtypes, statistics ``first`` and ``last``
  will now be ``min`` and ``max`` to match with numeric dtypes in :meth:`DataFrame.describe` (:issue:`30164`)
- Added :meth:`DataFrame.value_counts` (:issue:`5377`)
- :meth:`Groupby.groups` now returns an abbreviated representation when called on large dataframes (:issue:`1135`)
- ``loc`` lookups with an object-dtype :class:`Index` and an integer key will now raise ``KeyError`` instead of ``TypeError`` when key is missing (:issue:`31905`)
- Using a :func:`pandas.api.indexers.BaseIndexer` with ``skew``, ``cov``, ``corr`` will now raise a ``NotImplementedError`` (:issue:`32865`)
- Using a :func:`pandas.api.indexers.BaseIndexer` with ``count``, ``min``, ``max`` will now return correct results for any monotonic :func:`pandas.api.indexers.BaseIndexer` descendant (:issue:`32865`)
- Added a :func:`pandas.api.indexers.FixedForwardWindowIndexer` class to support forward-looking windows during ``rolling`` operations.
-

Backwards incompatible API changes
~~~~~~~~~~~~~~~~~~~~~~~~~~~~~~~~~~
- :meth:`DataFrame.swaplevels` now raises a  ``TypeError`` if the axis is not a :class:`MultiIndex`.
  Previously an ``AttributeError`` was raised (:issue:`31126`)
- :meth:`DataFrame.xs` now raises a  ``TypeError`` if a ``level`` keyword is supplied and the axis is not a :class:`MultiIndex`.
  Previously an ``AttributeError`` was raised (:issue:`33610`)
- :meth:`DataFrameGroupby.mean` and :meth:`SeriesGroupby.mean` (and similarly for :meth:`~DataFrameGroupby.median`, :meth:`~DataFrameGroupby.std` and :meth:`~DataFrameGroupby.var`)
  now raise a  ``TypeError`` if a not-accepted keyword argument is passed into it.
  Previously a ``UnsupportedFunctionCall`` was raised (``AssertionError`` if ``min_count`` passed into :meth:`~DataFrameGroupby.median`) (:issue:`31485`)
- :meth:`DataFrame.at` and :meth:`Series.at` will raise a ``TypeError`` instead of a ``ValueError`` if an incompatible key is passed, and ``KeyError`` if a missing key is passed, matching the behavior of ``.loc[]`` (:issue:`31722`)
- Passing an integer dtype other than ``int64`` to ``np.array(period_index, dtype=...)`` will now raise ``TypeError`` instead of incorrectly using ``int64`` (:issue:`32255`)

``MultiIndex.get_indexer`` interprets `method` argument differently
^^^^^^^^^^^^^^^^^^^^^^^^^^^^^^^^^^^^^^^^^^^^^^^^^^^^^^^^^^^^^^^^^^^

This restores the behavior of :meth:`MultiIndex.get_indexer` with ``method='backfill'`` or ``method='pad'`` to the behavior before pandas 0.23.0. In particular, MultiIndexes are treated as a list of tuples and padding or backfilling is done with respect to the ordering of these lists of tuples (:issue:`29896`).

As an example of this, given:

.. ipython:: python

        df = pd.DataFrame({
            'a': [0, 0, 0, 0],
            'b': [0, 2, 3, 4],
            'c': ['A', 'B', 'C', 'D'],
        }).set_index(['a', 'b'])
        mi_2 = pd.MultiIndex.from_product([[0], [-1, 0, 1, 3, 4, 5]])

The differences in reindexing ``df`` with ``mi_2`` and using ``method='backfill'`` can be seen here:

*pandas >= 0.23, < 1.1.0*:

.. code-block:: ipython

    In [1]: df.reindex(mi_2, method='backfill')
    Out[1]:
          c
    0 -1  A
       0  A
       1  D
       3  A
       4  A
       5  C

*pandas <0.23, >= 1.1.0*

.. ipython:: python

        df.reindex(mi_2, method='backfill')

And the differences in reindexing ``df`` with ``mi_2`` and using ``method='pad'`` can be seen here:

*pandas >= 0.23, < 1.1.0*

.. code-block:: ipython

    In [1]: df.reindex(mi_2, method='pad')
    Out[1]:
            c
    0 -1  NaN
       0  NaN
       1    D
       3  NaN
       4    A
       5    C

*pandas < 0.23, >= 1.1.0*

.. ipython:: python

        df.reindex(mi_2, method='pad')

-

.. _whatsnew_110.api_breaking.indexing_raises_key_errors:

Failed Label-Based Lookups Always Raise KeyError
^^^^^^^^^^^^^^^^^^^^^^^^^^^^^^^^^^^^^^^^^^^^^^^^

Label lookups ``series[key]``, ``series.loc[key]`` and ``frame.loc[key]``
used to raises either ``KeyError`` or ``TypeError`` depending on the type of
key and type of :class:`Index`.  These now consistently raise ``KeyError`` (:issue:`31867`)

.. ipython:: python

    ser1 = pd.Series(range(3), index=[0, 1, 2])
    ser2 = pd.Series(range(3), index=pd.date_range("2020-02-01", periods=3))

*Previous behavior*:

.. code-block:: ipython

    In [3]: ser1[1.5]
    ...
    TypeError: cannot do label indexing on Int64Index with these indexers [1.5] of type float

    In [4] ser1["foo"]
    ...
    KeyError: 'foo'

    In [5]: ser1.loc[1.5]
    ...
    TypeError: cannot do label indexing on Int64Index with these indexers [1.5] of type float

    In [6]: ser1.loc["foo"]
    ...
    KeyError: 'foo'

    In [7]: ser2.loc[1]
    ...
    TypeError: cannot do label indexing on DatetimeIndex with these indexers [1] of type int

    In [8]: ser2.loc[pd.Timestamp(0)]
    ...
    KeyError: Timestamp('1970-01-01 00:00:00')

*New behavior*:

.. code-block:: ipython

    In [3]: ser1[1.5]
    ...
    KeyError: 1.5

    In [4] ser1["foo"]
    ...
    KeyError: 'foo'

    In [5]: ser1.loc[1.5]
    ...
    KeyError: 1.5

    In [6]: ser1.loc["foo"]
    ...
    KeyError: 'foo'

    In [7]: ser2.loc[1]
    ...
    KeyError: 1

    In [8]: ser2.loc[pd.Timestamp(0)]
    ...
    KeyError: Timestamp('1970-01-01 00:00:00')

:meth:`DataFrame.merge` preserves right frame's row order
^^^^^^^^^^^^^^^^^^^^^^^^^^^^^^^^^^^^^^^^^^^^^^^^^^^^^^^^^
:meth:`DataFrame.merge` now preserves right frame's row order when executing a right merge (:issue:`27453`)

.. ipython:: python

    left_df = pd.DataFrame({'animal': ['dog', 'pig'], 'max_speed': [40, 11]})
    right_df = pd.DataFrame({'animal': ['quetzal', 'pig'], 'max_speed': [80, 11]})
    left_df
    right_df

*Previous behavior*:

.. code-block:: python

    >>> left_df.merge(right_df, on=['animal', 'max_speed'], how="right")
        animal  max_speed
    0      pig         11
    1  quetzal         80

*New behavior*:

.. ipython:: python

    left_df.merge(right_df, on=['animal', 'max_speed'], how="right")

.. ---------------------------------------------------------------------------

.. _whatsnew_110.api_breaking.assignment_to_multiple_columns:

Assignment to multiple columns of a DataFrame when some columns do not exist
^^^^^^^^^^^^^^^^^^^^^^^^^^^^^^^^^^^^^^^^^^^^^^^^^^^^^^^^^^^^^^^^^^^^^^^^^^^^

Assignment to multiple columns of a :class:`DataFrame` when some of the columns do not exist would previously assign the values to the last column. Now, new columns would be constructed with the right values. (:issue:`13658`)

.. ipython:: python

   df = pd.DataFrame({'a': [0, 1, 2], 'b': [3, 4, 5]})
   df

*Previous behavior*:

.. code-block:: ipython

   In [3]: df[['a', 'c']] = 1
   In [4]: df
   Out[4]:
      a  b
   0  1  1
   1  1  1
   2  1  1

*New behavior*:

.. ipython:: python

   df[['a', 'c']] = 1
   df

.. _whatsnew_110.deprecations:

Deprecations
~~~~~~~~~~~~

- Lookups on a :class:`Series` with a single-item list containing a slice (e.g. ``ser[[slice(0, 4)]]``) are deprecated, will raise in a future version.  Either convert the list to tuple, or pass the slice directly instead (:issue:`31333`)

- :meth:`DataFrame.mean` and :meth:`DataFrame.median` with ``numeric_only=None`` will include datetime64 and datetime64tz columns in a future version (:issue:`29941`)
- Setting values with ``.loc`` using a positional slice is deprecated and will raise in a future version.  Use ``.loc`` with labels or ``.iloc`` with positions instead (:issue:`31840`)
- :meth:`DataFrame.to_dict` has deprecated accepting short names for ``orient`` in future versions (:issue:`32515`)
- :meth:`Categorical.to_dense` is deprecated and will be removed in a future version, use ``np.asarray(cat)`` instead (:issue:`32639`)
- The ``fastpath`` keyword in the ``SingleBlockManager`` constructor is deprecated and will be removed in a future version (:issue:`33092`)
<<<<<<< HEAD
- The ``squeeze`` keyword in the ``groupby`` function is deprecated and will be removed in a future version (:issue:`32380`)
=======
- :meth:`Index.is_mixed` is deprecated and will be removed in a future version, check ``index.inferred_type`` directly instead (:issue:`32922`)

- Passing any arguments but the first one to  :func:`read_html` as
  positional arguments is deprecated since version 1.1. All other
  arguments should be given as keyword arguments (:issue:`27573`).

- Passing any arguments but `path_or_buf` (the first one) to
  :func:`read_json` as positional arguments is deprecated since
  version 1.1. All other arguments should be given as keyword
  arguments (:issue:`27573`).

- :func:`pandas.api.types.is_categorical` is deprecated and will be removed in a future version; use `:func:pandas.api.types.is_categorical_dtype` instead (:issue:`33385`)
>>>>>>> 4071c3b8

.. ---------------------------------------------------------------------------


.. _whatsnew_110.performance:

Performance improvements
~~~~~~~~~~~~~~~~~~~~~~~~

- Performance improvement in :class:`Timedelta` constructor (:issue:`30543`)
- Performance improvement in :class:`Timestamp` constructor (:issue:`30543`)
- Performance improvement in flex arithmetic ops between :class:`DataFrame` and :class:`Series` with ``axis=0`` (:issue:`31296`)
- The internal index method :meth:`~Index._shallow_copy` now copies cached attributes over to the new index,
  avoiding creating these again on the new index. This can speed up many operations that depend on creating copies of
  existing indexes (:issue:`28584`, :issue:`32640`, :issue:`32669`)
- Significant performance improvement when creating a :class:`DataFrame` with
  sparse values from ``scipy.sparse`` matrices using the
  :meth:`DataFrame.sparse.from_spmatrix` constructor (:issue:`32821`,
  :issue:`32825`,  :issue:`32826`, :issue:`32856`, :issue:`32858`).
- Performance improvement in reductions (sum, prod, min, max) for nullable (integer and boolean) dtypes (:issue:`30982`, :issue:`33261`, :issue:`33442`).


.. ---------------------------------------------------------------------------

.. _whatsnew_110.bug_fixes:

Bug fixes
~~~~~~~~~


Categorical
^^^^^^^^^^^

- Bug where :func:`merge` was unable to join on non-unique categorical indices (:issue:`28189`)
- Bug when passing categorical data to :class:`Index` constructor along with ``dtype=object`` incorrectly returning a :class:`CategoricalIndex` instead of object-dtype :class:`Index` (:issue:`32167`)
- Bug where :class:`Categorical` comparison operator ``__ne__`` would incorrectly evaluate to ``False`` when either element was missing (:issue:`32276`)
- :meth:`Categorical.fillna` now accepts :class:`Categorical` ``other`` argument (:issue:`32420`)
- Bug where :meth:`Categorical.replace` would replace with ``NaN`` whenever the new value and replacement value were equal (:issue:`33288`)
- Bug where an ordered :class:`Categorical` containing only ``NaN`` values would raise rather than returning ``NaN`` when taking the minimum or maximum  (:issue:`33450`)

Datetimelike
^^^^^^^^^^^^

- Bug in :class:`Timestamp` where constructing :class:`Timestamp` from ambiguous epoch time and calling constructor again changed :meth:`Timestamp.value` property (:issue:`24329`)
- :meth:`DatetimeArray.searchsorted`, :meth:`TimedeltaArray.searchsorted`, :meth:`PeriodArray.searchsorted` not recognizing non-pandas scalars and incorrectly raising ``ValueError`` instead of ``TypeError`` (:issue:`30950`)
- Bug in :class:`Timestamp` where constructing :class:`Timestamp` with dateutil timezone less than 128 nanoseconds before daylight saving time switch from winter to summer would result in nonexistent time (:issue:`31043`)
- Bug in :meth:`Period.to_timestamp`, :meth:`Period.start_time` with microsecond frequency returning a timestamp one nanosecond earlier than the correct time (:issue:`31475`)
- :class:`Timestamp` raising confusing error message when year, month or day is missing (:issue:`31200`)
- Bug in :class:`DatetimeIndex` constructor incorrectly accepting ``bool``-dtyped inputs (:issue:`32668`)
- Bug in :meth:`DatetimeIndex.searchsorted` not accepting a ``list`` or :class:`Series` as its argument (:issue:`32762`)
- Bug where :meth:`PeriodIndex` raised when passed a :class:`Series` of strings (:issue:`26109`)
- Bug in :class:`Timestamp` arithmetic when adding or subtracting a ``np.ndarray`` with ``timedelta64`` dtype (:issue:`33296`)
- Bug in :meth:`DatetimeIndex.to_period` not infering the frequency when called with no arguments (:issue:`33358`)
- Bug in :meth:`DatetimeIndex.tz_localize` incorrectly retaining ``freq`` in some cases where the original freq is no longer valid (:issue:`30511`)
- Bug in :meth:`DatetimeIndex.intersection` losing ``freq`` and timezone in some cases (:issue:`33604`)

Timedelta
^^^^^^^^^

- Bug in constructing a :class:`Timedelta` with a high precision integer that would round the :class:`Timedelta` components (:issue:`31354`)
- Bug in dividing ``np.nan`` or ``None`` by :class:`Timedelta`` incorrectly returning ``NaT`` (:issue:`31869`)
- Timedeltas now understand ``µs`` as identifier for microsecond (:issue:`32899`)
- :class:`Timedelta` string representation now includes nanoseconds, when nanoseconds are non-zero (:issue:`9309`)
- Bug in comparing a :class:`Timedelta`` object against a ``np.ndarray`` with ``timedelta64`` dtype incorrectly viewing all entries as unequal (:issue:`33441`)

Timezones
^^^^^^^^^

- Bug in :func:`to_datetime` with ``infer_datetime_format=True`` where timezone names (e.g. ``UTC``) would not be parsed correctly (:issue:`33133`)
-


Numeric
^^^^^^^
- Bug in :meth:`DataFrame.floordiv` with ``axis=0`` not treating division-by-zero like :meth:`Series.floordiv` (:issue:`31271`)
- Bug in :meth:`to_numeric` with string argument ``"uint64"`` and ``errors="coerce"`` silently fails (:issue:`32394`)
- Bug in :meth:`to_numeric` with ``downcast="unsigned"`` fails for empty data (:issue:`32493`)
- Bug in :meth:`DataFrame.mean` with ``numeric_only=False`` and either ``datetime64`` dtype or ``PeriodDtype`` column incorrectly raising ``TypeError`` (:issue:`32426`)
- Bug in :meth:`DataFrame.count` with ``level="foo"`` and index level ``"foo"`` containing NaNs causes segmentation fault (:issue:`21824`)
- Bug in :meth:`DataFrame.diff` with ``axis=1`` returning incorrect results with mixed dtypes (:issue:`32995`)
-

Conversion
^^^^^^^^^^
- Bug in :class:`Series` construction from NumPy array with big-endian ``datetime64`` dtype (:issue:`29684`)
- Bug in :class:`Timedelta` construction with large nanoseconds keyword value (:issue:`32402`)
- Bug in :class:`DataFrame` construction where sets would be duplicated rather than raising (:issue:`32582`)

Strings
^^^^^^^

- Bug in the :meth:`~Series.astype` method when converting "string" dtype data to nullable integer dtype (:issue:`32450`).
- Bug in :meth:`Series.str.cat` returning ``NaN`` output when other had :class:`Index` type (:issue:`33425`)


Interval
^^^^^^^^
- Bug in :class:`IntervalArray` incorrectly allowing the underlying data to be changed when setting values (:issue:`32782`)
-

Indexing
^^^^^^^^
- Bug in slicing on a :class:`DatetimeIndex` with a partial-timestamp dropping high-resolution indices near the end of a year, quarter, or month (:issue:`31064`)
- Bug in :meth:`PeriodIndex.get_loc` treating higher-resolution strings differently from :meth:`PeriodIndex.get_value` (:issue:`31172`)
- Bug in :meth:`Series.at` and :meth:`DataFrame.at` not matching ``.loc`` behavior when looking up an integer in a :class:`Float64Index` (:issue:`31329`)
- Bug in :meth:`PeriodIndex.is_monotonic` incorrectly returning ``True`` when containing leading ``NaT`` entries (:issue:`31437`)
- Bug in :meth:`DatetimeIndex.get_loc` raising ``KeyError`` with converted-integer key instead of the user-passed key (:issue:`31425`)
- Bug in :meth:`Series.xs` incorrectly returning ``Timestamp`` instead of ``datetime64`` in some object-dtype cases (:issue:`31630`)
- Bug in :meth:`DataFrame.iat` incorrectly returning ``Timestamp`` instead of ``datetime`` in some object-dtype cases (:issue:`32809`)
- Bug in :meth:`DataFrame.at` when either columns or index is non-unique (:issue:`33041`)
- Bug in :meth:`Series.loc` and :meth:`DataFrame.loc` when indexing with an integer key on a object-dtype :class:`Index` that is not all-integers (:issue:`31905`)
- Bug in :meth:`DataFrame.iloc.__setitem__` on a :class:`DataFrame` with duplicate columns incorrectly setting values for all matching columns (:issue:`15686`, :issue:`22036`)
- Bug in :meth:`DataFrame.loc:` and :meth:`Series.loc` with a :class:`DatetimeIndex`, :class:`TimedeltaIndex`, or :class:`PeriodIndex` incorrectly allowing lookups of non-matching datetime-like dtypes (:issue:`32650`)
- Bug in :meth:`Series.__getitem__` indexing with non-standard scalars, e.g. ``np.dtype`` (:issue:`32684`)
- Fix to preserve the ability to index with the "nearest" method with xarray's CFTimeIndex, an :class:`Index` subclass (`pydata/xarray#3751 <https://github.com/pydata/xarray/issues/3751>`_, :issue:`32905`).
- Bug in :class:`Index` constructor where an unhelpful error message was raised for ``numpy`` scalars (:issue:`33017`)
- Bug in :meth:`DataFrame.lookup` incorrectly raising an ``AttributeError`` when ``frame.index`` or ``frame.columns`` is not unique; this will now raise a ``ValueError`` with a helpful error message (:issue:`33041`)
- Bug in :meth:`DataFrame.iloc.__setitem__` creating a new array instead of overwriting ``Categorical`` values in-place (:issue:`32831`)
- Bug in :meth:`DataFrame.copy` _item_cache not invalidated after copy causes post-copy value updates to not be reflected (:issue:`31784`)
- Bug in `Series.__getitem__` with an integer key and a :class:`MultiIndex` with leading integer level failing to raise ``KeyError`` if the key is not present in the first level (:issue:`33355`)
- Bug in :meth:`DataFrame.iloc` when slicing a single column-:class:`DataFrame`` with ``ExtensionDtype`` (e.g. ``df.iloc[:, :1]``) returning an invalid result (:issue:`32957`)
- Bug in :meth:`DatetimeIndex.insert` and :meth:`TimedeltaIndex.insert` causing index ``freq`` to be lost when setting an element into an empty :class:`Series` (:issue:33573`)
- Bug in :meth:`Series.__setitem__` with an :class:`IntervalIndex` and a list-like key of integers (:issue:`33473`)

Missing
^^^^^^^
- Calling :meth:`fillna` on an empty Series now correctly returns a shallow copied object. The behaviour is now consistent with :class:`Index`, :class:`DataFrame` and a non-empty :class:`Series` (:issue:`32543`).
- Bug in :meth:`replace` when argument ``to_replace`` is of type dict/list and is used on a :class:`Series` containing ``<NA>`` was raising a ``TypeError``. The method now handles this by ignoring ``<NA>`` values when doing the comparison for the replacement (:issue:`32621`)
- Bug in :meth:`~Series.any` and :meth:`~Series.all` incorrectly returning ``<NA>`` for all ``False`` or all ``True`` values using the nulllable boolean dtype and with ``skipna=False`` (:issue:`33253`)

MultiIndex
^^^^^^^^^^
- Bug in :meth:`Dataframe.loc` when used with a :class:`MultiIndex`. The returned values were not in the same order as the given inputs (:issue:`22797`)

.. ipython:: python

        df = pd.DataFrame(np.arange(4),
                          index=[["a", "a", "b", "b"], [1, 2, 1, 2]])
        # Rows are now ordered as the requested keys
        df.loc[(['b', 'a'], [2, 1]), :]

- Bug in :meth:`MultiIndex.intersection` was not guaranteed to preserve order when ``sort=False``. (:issue:`31325`)

.. ipython:: python

        left = pd.MultiIndex.from_arrays([["b", "a"], [2, 1]])
        right = pd.MultiIndex.from_arrays([["a", "b", "c"], [1, 2, 3]])
        # Common elements are now guaranteed to be ordered by the left side
        left.intersection(right, sort=False)

-

I/O
^^^
- Bug in :meth:`read_json` where integer overflow was occurring when json contains big number strings. (:issue:`30320`)
- `read_csv` will now raise a ``ValueError`` when the arguments `header` and `prefix` both are not `None`. (:issue:`27394`)
- Bug in :meth:`DataFrame.to_json` was raising ``NotFoundError`` when ``path_or_buf`` was an S3 URI (:issue:`28375`)
- Bug in :meth:`DataFrame.to_parquet` overwriting pyarrow's default for
  ``coerce_timestamps``; following pyarrow's default allows writing nanosecond
  timestamps with ``version="2.0"`` (:issue:`31652`).
- Bug in :meth:`read_csv` was raising `TypeError` when `sep=None` was used in combination with `comment` keyword (:issue:`31396`)
- Bug in :class:`HDFStore` that caused it to set to ``int64`` the dtype of a ``datetime64`` column when reading a DataFrame in Python 3 from fixed format written in Python 2 (:issue:`31750`)
- Bug in :meth:`DataFrame.to_json` where ``Timedelta`` objects would not be serialized correctly with ``date_format="iso"`` (:issue:`28256`)
- :func:`read_csv` will raise a ``ValueError`` when the column names passed in `parse_dates` are missing in the Dataframe (:issue:`31251`)
- Bug in :meth:`read_excel` where a UTF-8 string with a high surrogate would cause a segmentation violation (:issue:`23809`)
- Bug in :meth:`read_csv` was causing a file descriptor leak on an empty file (:issue:`31488`)
- Bug in :meth:`read_csv` was causing a segfault when there were blank lines between the header and data rows (:issue:`28071`)
- Bug in :meth:`read_csv` was raising a misleading exception on a permissions issue (:issue:`23784`)
- Bug in :meth:`read_csv` was raising an ``IndexError`` when header=None and 2 extra data columns
- Bug in :meth:`read_sas` was raising an ``AttributeError`` when reading files from Google Cloud Storage (issue:`33069`)
- Bug in :meth:`DataFrame.to_sql` where an ``AttributeError`` was raised when saving an out of bounds date (:issue:`26761`)
- Bug in :meth:`read_excel` did not correctly handle multiple embedded spaces in OpenDocument text cells. (:issue:`32207`)
- Bug in :meth:`read_json` was raising ``TypeError`` when reading a list of booleans into a Series. (:issue:`31464`)
- Bug in :func:`pandas.io.json.json_normalize` where location specified by `record_path` doesn't point to an array. (:issue:`26284`)
- :func:`pandas.read_hdf` has a more explicit error message when loading an
  unsupported HDF file (:issue:`9539`)

Plotting
^^^^^^^^

- :func:`.plot` for line/bar now accepts color by dictonary (:issue:`8193`).
- Bug in :meth:`DataFrame.plot.hist` where weights are not working for multiple columns (:issue:`33173`)
- Bug in :meth:`DataFrame.boxplot` and :meth:`DataFrame.plot.boxplot` lost color attributes of ``medianprops``, ``whiskerprops``, ``capprops`` and ``medianprops`` (:issue:`30346`)
- Bug in :meth:`DataFrame.plot.scatter` that when adding multiple plots with different ``cmap``, colorbars alway use the first ``cmap`` (:issue:`33389`)


Groupby/resample/rolling
^^^^^^^^^^^^^^^^^^^^^^^^

- Bug in :meth:`GroupBy.apply` raises ``ValueError`` when the ``by`` axis is not sorted and has duplicates and the applied ``func`` does not mutate passed in objects (:issue:`30667`)
- Bug in :meth:`DataFrameGroupby.transform` produces incorrect result with transformation functions (:issue:`30918`)
- Bug in :meth:`GroupBy.count` causes segmentation fault when grouped-by column contains NaNs (:issue:`32841`)
- Bug in :meth:`DataFrame.groupby` and :meth:`Series.groupby` produces inconsistent type when aggregating Boolean series (:issue:`32894`)
- Bug in :meth:`SeriesGroupBy.quantile` raising on nullable integers (:issue:`33136`)
- Bug in :meth:`SeriesGroupBy.first`, :meth:`SeriesGroupBy.last`, :meth:`SeriesGroupBy.min`, and :meth:`SeriesGroupBy.max` returning floats when applied to nullable Booleans (:issue:`33071`)
- Bug in :meth:`DataFrameGroupBy.agg` with dictionary input losing ``ExtensionArray`` dtypes (:issue:`32194`)
- Bug in :meth:`DataFrame.resample` where an ``AmbiguousTimeError`` would be raised when the resulting timezone aware :class:`DatetimeIndex` had a DST transition at midnight (:issue:`25758`)
- Bug in :meth:`DataFrame.groupby` where a ``ValueError`` would be raised when grouping by a categorical column with read-only categories and ``sort=False`` (:issue:`33410`)
- Bug in :meth:`GroupBy.first` and :meth:`GroupBy.last` where None is not preserved in object dtype (:issue:`32800`)

Reshaping
^^^^^^^^^

- Bug effecting all numeric and boolean reduction methods not returning subclassed data type. (:issue:`25596`)
- Bug in :meth:`DataFrame.pivot_table` when only MultiIndexed columns is set (:issue:`17038`)
- Bug in :meth:`DataFrame.unstack` and :meth:`Series.unstack` can take tuple names in MultiIndexed data (:issue:`19966`)
- Bug in :meth:`DataFrame.pivot_table` when ``margin`` is ``True`` and only ``column`` is defined (:issue:`31016`)
- Fix incorrect error message in :meth:`DataFrame.pivot` when ``columns`` is set to ``None``. (:issue:`30924`)
- Bug in :func:`crosstab` when inputs are two Series and have tuple names, the output will keep dummy MultiIndex as columns. (:issue:`18321`)
- :meth:`DataFrame.pivot` can now take lists for ``index`` and ``columns`` arguments (:issue:`21425`)
- Bug in :func:`concat` where the resulting indices are not copied when ``copy=True`` (:issue:`29879`)
- Bug where :meth:`Index.astype` would lose the name attribute when converting from ``Float64Index`` to ``Int64Index``, or when casting to an ``ExtensionArray`` dtype (:issue:`32013`)
- :meth:`Series.append` will now raise a ``TypeError`` when passed a DataFrame or a sequence containing Dataframe (:issue:`31413`)
- :meth:`DataFrame.replace` and :meth:`Series.replace` will raise a ``TypeError`` if ``to_replace`` is not an expected type. Previously the ``replace`` would fail silently (:issue:`18634`)
- Bug on inplace operation of a Series that was adding a column to the DataFrame from where it was originally dropped from (using inplace=True) (:issue:`30484`)
- Bug in :meth:`DataFrame.apply` where callback was called with :class:`Series` parameter even though ``raw=True`` requested. (:issue:`32423`)
- Bug in :meth:`DataFrame.pivot_table` losing timezone information when creating a :class:`MultiIndex` level from a column with timezone-aware dtype (:issue:`32558`)
- Bug in :meth:`concat` where when passing a non-dict mapping as ``objs`` would raise a ``TypeError`` (:issue:`32863`)
- :meth:`DataFrame.agg` now provides more descriptive ``SpecificationError`` message when attempting to aggregating non-existant column (:issue:`32755`)
- Bug in :meth:`DataFrame.unstack` when MultiIndexed columns and MultiIndexed rows were used (:issue:`32624`, :issue:`24729` and :issue:`28306`)


Sparse
^^^^^^
- Creating a :class:`SparseArray` from timezone-aware dtype will issue a warning before dropping timezone information, instead of doing so silently (:issue:`32501`)
- Bug in :meth:`arrays.SparseArray.from_spmatrix` wrongly read scipy sparse matrix (:issue:`31991`)
-

ExtensionArray
^^^^^^^^^^^^^^

- Fixed bug where :meth:`Serires.value_counts` would raise on empty input of ``Int64`` dtype (:issue:`33317`)
-


Other
^^^^^
- Appending a dictionary to a :class:`DataFrame` without passing ``ignore_index=True`` will raise ``TypeError: Can only append a dict if ignore_index=True``
  instead of ``TypeError: Can only append a Series if ignore_index=True or if the Series has a name`` (:issue:`30871`)
- Set operations on an object-dtype :class:`Index` now always return object-dtype results (:issue:`31401`)
- Bug in :meth:`AbstractHolidayCalendar.holidays` when no rules were defined (:issue:`31415`)
- Bug in :class:`DataFrame` when initiating a frame with lists and assign ``columns`` with nested list for ``MultiIndex`` (:issue:`32173`)
- Bug in :meth:`DataFrame.to_records` incorrectly losing timezone information in timezone-aware ``datetime64`` columns (:issue:`32535`)
- Fixed :func:`pandas.testing.assert_series_equal` to correctly raise if left object is a different subclass with ``check_series_type=True`` (:issue:`32670`).
- :meth:`IntegerArray.astype` now supports ``datetime64`` dtype (:issue:32538`)
- Getting a missing attribute in a query/eval string raises the correct ``AttributeError`` (:issue:`32408`)
- Fixed bug in :func:`pandas.testing.assert_series_equal` where dtypes were checked for ``Interval`` and ``ExtensionArray`` operands when ``check_dtype`` was ``False`` (:issue:`32747`)
- Bug in :meth:`Series.map` not raising on invalid ``na_action`` (:issue:`32815`)
- Bug in :meth:`DataFrame.__dir__` caused a segfault when using unicode surrogates in a column name (:issue:`25509`)
- Bug in :meth:`DataFrame.plot.scatter` caused an error when plotting variable marker sizes (:issue:`32904`)

.. ---------------------------------------------------------------------------

.. _whatsnew_110.contributors:

Contributors
~~~~~~~~~~~~<|MERGE_RESOLUTION|>--- conflicted
+++ resolved
@@ -394,9 +394,6 @@
 - :meth:`DataFrame.to_dict` has deprecated accepting short names for ``orient`` in future versions (:issue:`32515`)
 - :meth:`Categorical.to_dense` is deprecated and will be removed in a future version, use ``np.asarray(cat)`` instead (:issue:`32639`)
 - The ``fastpath`` keyword in the ``SingleBlockManager`` constructor is deprecated and will be removed in a future version (:issue:`33092`)
-<<<<<<< HEAD
-- The ``squeeze`` keyword in the ``groupby`` function is deprecated and will be removed in a future version (:issue:`32380`)
-=======
 - :meth:`Index.is_mixed` is deprecated and will be removed in a future version, check ``index.inferred_type`` directly instead (:issue:`32922`)
 
 - Passing any arguments but the first one to  :func:`read_html` as
@@ -409,7 +406,7 @@
   arguments (:issue:`27573`).
 
 - :func:`pandas.api.types.is_categorical` is deprecated and will be removed in a future version; use `:func:pandas.api.types.is_categorical_dtype` instead (:issue:`33385`)
->>>>>>> 4071c3b8
+- The ``squeeze`` keyword in the ``groupby`` function is deprecated and will be removed in a future version (:issue:`32380`)
 
 .. ---------------------------------------------------------------------------
 
