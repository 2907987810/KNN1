.. _whatsnew_110:

What's new in 1.1.0 (??)
------------------------

These are the changes in pandas 1.1.0. See :ref:`release` for a full changelog
including other versions of pandas.

{{ header }}

.. ---------------------------------------------------------------------------

Enhancements
~~~~~~~~~~~~

.. _whatsnew_110.period_index_partial_string_slicing:

Nonmonotonic PeriodIndex Partial String Slicing
^^^^^^^^^^^^^^^^^^^^^^^^^^^^^^^^^^^^^^^^^^^^^^^

:class:`PeriodIndex` now supports partial string slicing for non-monotonic indexes, mirroring :class:`DatetimeIndex` behavior (:issue:`31096`)

For example:

.. ipython:: python

   dti = pd.date_range("2014-01-01", periods=30, freq="30D")
   pi = dti.to_period("D")
   ser_monotonic = pd.Series(np.arange(30), index=pi)
   shuffler = list(range(0, 30, 2)) + list(range(1, 31, 2))
   ser = ser_monotonic[shuffler]
   ser

.. ipython:: python

   ser["2014"]
   ser.loc["May 2015"]

.. _whatsnew_110.key_sorting:

Sorting with keys
^^^^^^^^^^^^^^^^^

We've added a ``key`` argument to the DataFrame and Series sorting methods, including
:meth:`DataFrame.sort_values`, :meth:`DataFrame.sort_index`, :meth:`Series.sort_values`,
and :meth:`Series.sort_index`. The ``key`` can be any callable function which is applied
column-by-column to each column used for sorting, before sorting is performed (:issue:`27237`).
See :ref:`sort_values with keys <basics.sort_value_key>` and :ref:`sort_index with keys
<basics.sort_index_key>` for more information.

.. ipython:: python

   s = pd.Series(['C', 'a', 'B'])
   s

.. ipython:: python

   s.sort_values()


Note how this is sorted with capital letters first. If we apply the :meth:`Series.str.lower`
method, we get

.. ipython:: python

   s.sort_values(key=lambda x: x.str.lower())


When applied to a `DataFrame`, they key is applied per-column to all columns or a subset if
`by` is specified, e.g.

.. ipython:: python

   df = pd.DataFrame({'a': ['C', 'C', 'a', 'a', 'B', 'B'],
                      'b': [1, 2, 3, 4, 5, 6]})
   df

.. ipython:: python

   df.sort_values(by=['a'], key=lambda col: col.str.lower())


For more details, see examples and documentation in :meth:`DataFrame.sort_values`,
:meth:`Series.sort_values`, and :meth:`~DataFrame.sort_index`.

.. _whatsnew_110.timestamp_fold_support:

Fold argument support in Timestamp constructor
^^^^^^^^^^^^^^^^^^^^^^^^^^^^^^^^^^^^^^^^^^^^^^

:class:`Timestamp:` now supports the keyword-only fold argument according to `PEP 495 <https://www.python.org/dev/peps/pep-0495/#the-fold-attribute>`_ similar to parent ``datetime.datetime`` class. It supports both accepting fold as an initialization argument and inferring fold from other constructor arguments (:issue:`25057`, :issue:`31338`). Support is limited to ``dateutil`` timezones as ``pytz`` doesn't support fold.

For example:

.. ipython:: python

    ts = pd.Timestamp("2019-10-27 01:30:00+00:00")
    ts.fold

.. ipython:: python

    ts = pd.Timestamp(year=2019, month=10, day=27, hour=1, minute=30,
                      tz="dateutil/Europe/London", fold=1)
    ts

For more on working with fold, see :ref:`Fold subsection <timeseries.fold>` in the user guide.

.. _whatsnew_110.to_datetime_multiple_tzname_tzoffset_support:

Parsing timezone-aware format with different timezones in to_datetime
^^^^^^^^^^^^^^^^^^^^^^^^^^^^^^^^^^^^^^^^^^^^^^^^^^^^^^^^^^^^^^^^^^^^^

:func:`to_datetime` now supports parsing formats containing timezone names (``%Z``) and UTC offsets (``%z``) from different timezones then converting them to UTC by setting ``utc=True``. This would return a :class:`DatetimeIndex` with timezone at UTC as opposed to an :class:`Index` with ``object`` dtype if ``utc=True`` is not set (:issue:`32792`).

For example:

.. ipython:: python

    tz_strs = ["2010-01-01 12:00:00 +0100", "2010-01-01 12:00:00 -0100",
               "2010-01-01 12:00:00 +0300", "2010-01-01 12:00:00 +0400"]
    pd.to_datetime(tz_strs, format='%Y-%m-%d %H:%M:%S %z', utc=True)
    pd.to_datetime(tz_strs, format='%Y-%m-%d %H:%M:%S %z')

.. _whatsnew_110.enhancements.other:

Other enhancements
^^^^^^^^^^^^^^^^^^

- :class:`Styler` may now render CSS more efficiently where multiple cells have the same styling (:issue:`30876`)
- :meth:`Styler.highlight_null` now accepts ``subset`` argument (:issue:`31345`)
- When writing directly to a sqlite connection :func:`to_sql` now supports the ``multi`` method (:issue:`29921`)
- `OptionError` is now exposed in `pandas.errors` (:issue:`27553`)
- :func:`timedelta_range` will now infer a frequency when passed ``start``, ``stop``, and ``periods`` (:issue:`32377`)
- Positional slicing on a :class:`IntervalIndex` now supports slices with ``step > 1`` (:issue:`31658`)
- :class:`Series.str` now has a `fullmatch` method that matches a regular expression against the entire string in each row of the series, similar to `re.fullmatch` (:issue:`32806`).
- :meth:`DataFrame.sample` will now also allow array-like and BitGenerator objects to be passed to ``random_state`` as seeds (:issue:`32503`)
- :meth:`MultiIndex.union` will now raise `RuntimeWarning` if the object inside are unsortable, pass `sort=False` to suppress this warning (:issue:`33015`)
- :class:`Series.dt` and :class:`DatatimeIndex` now have an `isocalendar` method that returns a :class:`DataFrame` with year, week, and day calculated according to the ISO 8601 calendar (:issue:`33206`).
- The :meth:`DataFrame.to_feather` method now supports additional keyword
  arguments (e.g. to set the compression) that are added in pyarrow 0.17
  (:issue:`33422`).
- The :func:`cut` will now accept parameter ``ordered`` with default ``ordered=True``. If ``ordered=False`` and no labels are provided, an error will be raised (:issue:`33141`)
- :meth:`DataFrame.to_csv`, :meth:`DataFrame.to_pickle`,
  and :meth:`DataFrame.to_json` now support passing a dict of
  compression arguments when using the ``gzip`` and ``bz2`` protocols.
  This can be used to set a custom compression level, e.g.,
  ``df.to_csv(path, compression={'method': 'gzip', 'compresslevel': 1}``
  (:issue:`33196`)
- :meth:`Series.update` now accepts objects that can be coerced to a :class:`Series`,
  such as ``dict`` and ``list``, mirroring the behavior of :meth:`DataFrame.update` (:issue:`33215`)
- :meth:`~pandas.core.groupby.GroupBy.transform` and :meth:`~pandas.core.groupby.GroupBy.aggregate` has gained ``engine`` and ``engine_kwargs`` arguments that supports executing functions with ``Numba`` (:issue:`32854`, :issue:`33388`)
- :meth:`~pandas.core.resample.Resampler.interpolate` now supports SciPy interpolation method :class:`scipy.interpolate.CubicSpline` as method ``cubicspline`` (:issue:`33670`)
-

.. ---------------------------------------------------------------------------

Increased minimum versions for dependencies
^^^^^^^^^^^^^^^^^^^^^^^^^^^^^^^^^^^^^^^^^^^

Some minimum supported versions of dependencies were updated (:issue:`33718`, :issue:`29766`, :issue:`29723`, pytables >= 3.4.3).
If installed, we now require:

+-----------------+-----------------+----------+---------+
| Package         | Minimum Version | Required | Changed |
+=================+=================+==========+=========+
| numpy           | 1.15.4          |    X     |    X    |
+-----------------+-----------------+----------+---------+
| pytz            | 2015.4          |    X     |         |
+-----------------+-----------------+----------+---------+
| python-dateutil | 2.7.3           |    X     |    X    |
+-----------------+-----------------+----------+---------+
| bottleneck      | 1.2.1           |          |         |
+-----------------+-----------------+----------+---------+
| numexpr         | 2.6.2           |          |         |
+-----------------+-----------------+----------+---------+
| pytest (dev)    | 4.0.2           |          |         |
+-----------------+-----------------+----------+---------+

For `optional libraries <https://dev.pandas.io/docs/install.html#dependencies>`_ the general recommendation is to use the latest version.
The following table lists the lowest version per library that is currently being tested throughout the development of pandas.
Optional libraries below the lowest tested version may still work, but are not considered supported.

+-----------------+-----------------+---------+
| Package         | Minimum Version | Changed |
+=================+=================+=========+
| beautifulsoup4  | 4.6.0           |         |
+-----------------+-----------------+---------+
| fastparquet     | 0.3.2           |         |
+-----------------+-----------------+---------+
| gcsfs           | 0.2.2           |         |
+-----------------+-----------------+---------+
| lxml            | 3.8.0           |         |
+-----------------+-----------------+---------+
| matplotlib      | 2.2.2           |         |
+-----------------+-----------------+---------+
| numba           | 0.46.0          |         |
+-----------------+-----------------+---------+
| openpyxl        | 2.5.7           |         |
+-----------------+-----------------+---------+
| pyarrow         | 0.13.0          |         |
+-----------------+-----------------+---------+
| pymysql         | 0.7.1           |         |
+-----------------+-----------------+---------+
| pytables        | 3.4.3           |    X    |
+-----------------+-----------------+---------+
| s3fs            | 0.3.0           |         |
+-----------------+-----------------+---------+
| scipy           | 1.2.0           |    X    |
+-----------------+-----------------+---------+
| sqlalchemy      | 1.1.4           |         |
+-----------------+-----------------+---------+
| xarray          | 0.8.2           |         |
+-----------------+-----------------+---------+
| xlrd            | 1.1.0           |         |
+-----------------+-----------------+---------+
| xlsxwriter      | 0.9.8           |         |
+-----------------+-----------------+---------+
| xlwt            | 1.2.0           |         |
+-----------------+-----------------+---------+

See :ref:`install.dependencies` and :ref:`install.optional_dependencies` for more.

Development Changes
^^^^^^^^^^^^^^^^^^^

- The minimum version of Cython is now the most recent bug-fix version (0.29.16) (:issue:`33334`).

.. _whatsnew_110.api.other:

Other API changes
^^^^^^^^^^^^^^^^^

- :meth:`Series.describe` will now show distribution percentiles for ``datetime`` dtypes, statistics ``first`` and ``last``
  will now be ``min`` and ``max`` to match with numeric dtypes in :meth:`DataFrame.describe` (:issue:`30164`)
- Added :meth:`DataFrame.value_counts` (:issue:`5377`)
- :meth:`Groupby.groups` now returns an abbreviated representation when called on large dataframes (:issue:`1135`)
- ``loc`` lookups with an object-dtype :class:`Index` and an integer key will now raise ``KeyError`` instead of ``TypeError`` when key is missing (:issue:`31905`)
- Using a :func:`pandas.api.indexers.BaseIndexer` with ``count``, ``min``, ``max``, ``median``, ``skew``,  ``cov``, ``corr`` will now return correct results for any monotonic :func:`pandas.api.indexers.BaseIndexer` descendant (:issue:`32865`)
- Added a :func:`pandas.api.indexers.FixedForwardWindowIndexer` class to support forward-looking windows during ``rolling`` operations.
-

Backwards incompatible API changes
~~~~~~~~~~~~~~~~~~~~~~~~~~~~~~~~~~
- :meth:`DataFrame.swaplevels` now raises a  ``TypeError`` if the axis is not a :class:`MultiIndex`.
  Previously an ``AttributeError`` was raised (:issue:`31126`)
- :meth:`DataFrame.xs` now raises a  ``TypeError`` if a ``level`` keyword is supplied and the axis is not a :class:`MultiIndex`.
  Previously an ``AttributeError`` was raised (:issue:`33610`)
- :meth:`DataFrameGroupby.mean` and :meth:`SeriesGroupby.mean` (and similarly for :meth:`~DataFrameGroupby.median`, :meth:`~DataFrameGroupby.std` and :meth:`~DataFrameGroupby.var`)
  now raise a  ``TypeError`` if a not-accepted keyword argument is passed into it.
  Previously a ``UnsupportedFunctionCall`` was raised (``AssertionError`` if ``min_count`` passed into :meth:`~DataFrameGroupby.median`) (:issue:`31485`)
- :meth:`DataFrame.at` and :meth:`Series.at` will raise a ``TypeError`` instead of a ``ValueError`` if an incompatible key is passed, and ``KeyError`` if a missing key is passed, matching the behavior of ``.loc[]`` (:issue:`31722`)
- Passing an integer dtype other than ``int64`` to ``np.array(period_index, dtype=...)`` will now raise ``TypeError`` instead of incorrectly using ``int64`` (:issue:`32255`)
- Passing an invalid ``fill_value`` to :meth:`Categorical.take` raises a ``ValueError`` instead of ``TypeError`` (:issue:`33660`)
- Combining a ``Categorical`` with integer categories and which contains missing values
  with a float dtype column in operations such as :func:`concat` or :meth:`~DataFrame.append`
  will now result in a float column instead of an object dtyped column (:issue:`33607`)

``MultiIndex.get_indexer`` interprets `method` argument differently
^^^^^^^^^^^^^^^^^^^^^^^^^^^^^^^^^^^^^^^^^^^^^^^^^^^^^^^^^^^^^^^^^^^

This restores the behavior of :meth:`MultiIndex.get_indexer` with ``method='backfill'`` or ``method='pad'`` to the behavior before pandas 0.23.0. In particular, MultiIndexes are treated as a list of tuples and padding or backfilling is done with respect to the ordering of these lists of tuples (:issue:`29896`).

As an example of this, given:

.. ipython:: python

        df = pd.DataFrame({
            'a': [0, 0, 0, 0],
            'b': [0, 2, 3, 4],
            'c': ['A', 'B', 'C', 'D'],
        }).set_index(['a', 'b'])
        mi_2 = pd.MultiIndex.from_product([[0], [-1, 0, 1, 3, 4, 5]])

The differences in reindexing ``df`` with ``mi_2`` and using ``method='backfill'`` can be seen here:

*pandas >= 0.23, < 1.1.0*:

.. code-block:: ipython

    In [1]: df.reindex(mi_2, method='backfill')
    Out[1]:
          c
    0 -1  A
       0  A
       1  D
       3  A
       4  A
       5  C

*pandas <0.23, >= 1.1.0*

.. ipython:: python

        df.reindex(mi_2, method='backfill')

And the differences in reindexing ``df`` with ``mi_2`` and using ``method='pad'`` can be seen here:

*pandas >= 0.23, < 1.1.0*

.. code-block:: ipython

    In [1]: df.reindex(mi_2, method='pad')
    Out[1]:
            c
    0 -1  NaN
       0  NaN
       1    D
       3  NaN
       4    A
       5    C

*pandas < 0.23, >= 1.1.0*

.. ipython:: python

        df.reindex(mi_2, method='pad')

-

.. _whatsnew_110.api_breaking.indexing_raises_key_errors:

Failed Label-Based Lookups Always Raise KeyError
^^^^^^^^^^^^^^^^^^^^^^^^^^^^^^^^^^^^^^^^^^^^^^^^

Label lookups ``series[key]``, ``series.loc[key]`` and ``frame.loc[key]``
used to raises either ``KeyError`` or ``TypeError`` depending on the type of
key and type of :class:`Index`.  These now consistently raise ``KeyError`` (:issue:`31867`)

.. ipython:: python

    ser1 = pd.Series(range(3), index=[0, 1, 2])
    ser2 = pd.Series(range(3), index=pd.date_range("2020-02-01", periods=3))

*Previous behavior*:

.. code-block:: ipython

    In [3]: ser1[1.5]
    ...
    TypeError: cannot do label indexing on Int64Index with these indexers [1.5] of type float

    In [4] ser1["foo"]
    ...
    KeyError: 'foo'

    In [5]: ser1.loc[1.5]
    ...
    TypeError: cannot do label indexing on Int64Index with these indexers [1.5] of type float

    In [6]: ser1.loc["foo"]
    ...
    KeyError: 'foo'

    In [7]: ser2.loc[1]
    ...
    TypeError: cannot do label indexing on DatetimeIndex with these indexers [1] of type int

    In [8]: ser2.loc[pd.Timestamp(0)]
    ...
    KeyError: Timestamp('1970-01-01 00:00:00')

*New behavior*:

.. code-block:: ipython

    In [3]: ser1[1.5]
    ...
    KeyError: 1.5

    In [4] ser1["foo"]
    ...
    KeyError: 'foo'

    In [5]: ser1.loc[1.5]
    ...
    KeyError: 1.5

    In [6]: ser1.loc["foo"]
    ...
    KeyError: 'foo'

    In [7]: ser2.loc[1]
    ...
    KeyError: 1

    In [8]: ser2.loc[pd.Timestamp(0)]
    ...
    KeyError: Timestamp('1970-01-01 00:00:00')

.. _whatsnew_110.api_breaking.indexing_int_multiindex_raises_key_errors:

Failed Integer Lookups on MultiIndex Raise KeyError
^^^^^^^^^^^^^^^^^^^^^^^^^^^^^^^^^^^^^^^^^^^^^^^^^^^
Indexing with integers with a :class:`MultiIndex` that has a integer-dtype
first level incorrectly failed to raise ``KeyError`` when one or more of
those integer keys is not present in the first level of the index (:issue:`33539`)

.. ipython:: python

    idx = pd.Index(range(4))
    dti = pd.date_range("2000-01-03", periods=3)
    mi = pd.MultiIndex.from_product([idx, dti])
    ser = pd.Series(range(len(mi)), index=mi)

*Previous behavior*:

.. code-block:: ipython

    In [5]: ser[[5]]
    Out[5]: Series([], dtype: int64)

*New behavior*:

.. code-block:: ipython

    In [5]: ser[[5]]
    ...
    KeyError: '[5] not in index'

:meth:`DataFrame.merge` preserves right frame's row order
^^^^^^^^^^^^^^^^^^^^^^^^^^^^^^^^^^^^^^^^^^^^^^^^^^^^^^^^^
:meth:`DataFrame.merge` now preserves right frame's row order when executing a right merge (:issue:`27453`)

.. ipython:: python

    left_df = pd.DataFrame({'animal': ['dog', 'pig'], 'max_speed': [40, 11]})
    right_df = pd.DataFrame({'animal': ['quetzal', 'pig'], 'max_speed': [80, 11]})
    left_df
    right_df

*Previous behavior*:

.. code-block:: python

    >>> left_df.merge(right_df, on=['animal', 'max_speed'], how="right")
        animal  max_speed
    0      pig         11
    1  quetzal         80

*New behavior*:

.. ipython:: python

    left_df.merge(right_df, on=['animal', 'max_speed'], how="right")

.. ---------------------------------------------------------------------------

.. _whatsnew_110.api_breaking.assignment_to_multiple_columns:

Assignment to multiple columns of a DataFrame when some columns do not exist
^^^^^^^^^^^^^^^^^^^^^^^^^^^^^^^^^^^^^^^^^^^^^^^^^^^^^^^^^^^^^^^^^^^^^^^^^^^^

Assignment to multiple columns of a :class:`DataFrame` when some of the columns do not exist would previously assign the values to the last column. Now, new columns would be constructed with the right values. (:issue:`13658`)

.. ipython:: python

   df = pd.DataFrame({'a': [0, 1, 2], 'b': [3, 4, 5]})
   df

*Previous behavior*:

.. code-block:: ipython

   In [3]: df[['a', 'c']] = 1
   In [4]: df
   Out[4]:
      a  b
   0  1  1
   1  1  1
   2  1  1

*New behavior*:

.. ipython:: python

   df[['a', 'c']] = 1
   df

.. _whatsnew_110.deprecations:

Deprecations
~~~~~~~~~~~~

- Lookups on a :class:`Series` with a single-item list containing a slice (e.g. ``ser[[slice(0, 4)]]``) are deprecated, will raise in a future version.  Either convert the list to tuple, or pass the slice directly instead (:issue:`31333`)

- :meth:`DataFrame.mean` and :meth:`DataFrame.median` with ``numeric_only=None`` will include datetime64 and datetime64tz columns in a future version (:issue:`29941`)
- Setting values with ``.loc`` using a positional slice is deprecated and will raise in a future version.  Use ``.loc`` with labels or ``.iloc`` with positions instead (:issue:`31840`)
- :meth:`DataFrame.to_dict` has deprecated accepting short names for ``orient`` in future versions (:issue:`32515`)
- :meth:`Categorical.to_dense` is deprecated and will be removed in a future version, use ``np.asarray(cat)`` instead (:issue:`32639`)
- The ``fastpath`` keyword in the ``SingleBlockManager`` constructor is deprecated and will be removed in a future version (:issue:`33092`)
- :meth:`Index.is_mixed` is deprecated and will be removed in a future version, check ``index.inferred_type`` directly instead (:issue:`32922`)

- Passing any arguments but the first one to  :func:`read_html` as
  positional arguments is deprecated since version 1.1. All other
  arguments should be given as keyword arguments (:issue:`27573`).

- Passing any arguments but `path_or_buf` (the first one) to
  :func:`read_json` as positional arguments is deprecated since
  version 1.1. All other arguments should be given as keyword
  arguments (:issue:`27573`).

- :func:`pandas.api.types.is_categorical` is deprecated and will be removed in a future version; use `:func:pandas.api.types.is_categorical_dtype` instead (:issue:`33385`)
- :meth:`Index.get_value` is deprecated and will be removed in a future version (:issue:`19728`)

.. ---------------------------------------------------------------------------


.. _whatsnew_110.performance:

Performance improvements
~~~~~~~~~~~~~~~~~~~~~~~~

- Performance improvement in :class:`Timedelta` constructor (:issue:`30543`)
- Performance improvement in :class:`Timestamp` constructor (:issue:`30543`)
- Performance improvement in flex arithmetic ops between :class:`DataFrame` and :class:`Series` with ``axis=0`` (:issue:`31296`)
- Performance improvement in  arithmetic ops between :class:`DataFrame` and :class:`Series` with ``axis=1`` (:issue:`33600`)
- The internal index method :meth:`~Index._shallow_copy` now copies cached attributes over to the new index,
  avoiding creating these again on the new index. This can speed up many operations that depend on creating copies of
  existing indexes (:issue:`28584`, :issue:`32640`, :issue:`32669`)
- Significant performance improvement when creating a :class:`DataFrame` with
  sparse values from ``scipy.sparse`` matrices using the
  :meth:`DataFrame.sparse.from_spmatrix` constructor (:issue:`32821`,
  :issue:`32825`,  :issue:`32826`, :issue:`32856`, :issue:`32858`).
- Performance improvement in reductions (sum, prod, min, max) for nullable (integer and boolean) dtypes (:issue:`30982`, :issue:`33261`, :issue:`33442`).


.. ---------------------------------------------------------------------------

.. _whatsnew_110.bug_fixes:

Bug fixes
~~~~~~~~~


Categorical
^^^^^^^^^^^

- Bug where :func:`merge` was unable to join on non-unique categorical indices (:issue:`28189`)
- Bug when passing categorical data to :class:`Index` constructor along with ``dtype=object`` incorrectly returning a :class:`CategoricalIndex` instead of object-dtype :class:`Index` (:issue:`32167`)
- Bug where :class:`Categorical` comparison operator ``__ne__`` would incorrectly evaluate to ``False`` when either element was missing (:issue:`32276`)
- :meth:`Categorical.fillna` now accepts :class:`Categorical` ``other`` argument (:issue:`32420`)
- Bug where :meth:`Categorical.replace` would replace with ``NaN`` whenever the new value and replacement value were equal (:issue:`33288`)
- Bug where an ordered :class:`Categorical` containing only ``NaN`` values would raise rather than returning ``NaN`` when taking the minimum or maximum  (:issue:`33450`)
- Bug where :meth:`Series.isna` and :meth:`DataFrame.isna` would raise for categorical dtype when ``pandas.options.mode.use_inf_as_na`` was set to ``True`` (:issue:`33594`)

Datetimelike
^^^^^^^^^^^^

- Bug in :class:`Timestamp` where constructing :class:`Timestamp` from ambiguous epoch time and calling constructor again changed :meth:`Timestamp.value` property (:issue:`24329`)
- :meth:`DatetimeArray.searchsorted`, :meth:`TimedeltaArray.searchsorted`, :meth:`PeriodArray.searchsorted` not recognizing non-pandas scalars and incorrectly raising ``ValueError`` instead of ``TypeError`` (:issue:`30950`)
- Bug in :class:`Timestamp` where constructing :class:`Timestamp` with dateutil timezone less than 128 nanoseconds before daylight saving time switch from winter to summer would result in nonexistent time (:issue:`31043`)
- Bug in :meth:`Period.to_timestamp`, :meth:`Period.start_time` with microsecond frequency returning a timestamp one nanosecond earlier than the correct time (:issue:`31475`)
- :class:`Timestamp` raising confusing error message when year, month or day is missing (:issue:`31200`)
- Bug in :class:`DatetimeIndex` constructor incorrectly accepting ``bool``-dtyped inputs (:issue:`32668`)
- Bug in :meth:`DatetimeIndex.searchsorted` not accepting a ``list`` or :class:`Series` as its argument (:issue:`32762`)
- Bug where :meth:`PeriodIndex` raised when passed a :class:`Series` of strings (:issue:`26109`)
- Bug in :class:`Timestamp` arithmetic when adding or subtracting a ``np.ndarray`` with ``timedelta64`` dtype (:issue:`33296`)
- Bug in :meth:`DatetimeIndex.to_period` not infering the frequency when called with no arguments (:issue:`33358`)
- Bug in :meth:`DatetimeIndex.tz_localize` incorrectly retaining ``freq`` in some cases where the original freq is no longer valid (:issue:`30511`)
- Bug in :meth:`DatetimeIndex.intersection` losing ``freq`` and timezone in some cases (:issue:`33604`)
- Bug in :class:`DatetimeIndex` addition and subtraction with some types of :class:`DateOffset` objects incorrectly retaining an invalid ``freq`` attribute (:issue:`33779`)
- Bug in :class:`DatetimeIndex` where setting the ``freq`` attribute on an index could silently change the ``freq`` attribute on another index viewing the same data (:issue:`33552`)
- Bug in :meth:`DatetimeIndex.intersection` and :meth:`TimedeltaIndex.intersection` with results not having the correct ``name`` attribute (:issue:`33904`)
- Bug in :meth:`DatetimeArray.__setitem__`, :meth:`TimedeltaArray.__setitem__`, :meth:`PeriodArray.__setitem__` incorrectly allowing values with ``int64`` dtype to be silently cast (:issue:`33717`)

Timedelta
^^^^^^^^^

- Bug in constructing a :class:`Timedelta` with a high precision integer that would round the :class:`Timedelta` components (:issue:`31354`)
- Bug in dividing ``np.nan`` or ``None`` by :class:`Timedelta`` incorrectly returning ``NaT`` (:issue:`31869`)
- Timedeltas now understand ``µs`` as identifier for microsecond (:issue:`32899`)
- :class:`Timedelta` string representation now includes nanoseconds, when nanoseconds are non-zero (:issue:`9309`)
- Bug in comparing a :class:`Timedelta`` object against a ``np.ndarray`` with ``timedelta64`` dtype incorrectly viewing all entries as unequal (:issue:`33441`)

Timezones
^^^^^^^^^

- Bug in :func:`to_datetime` with ``infer_datetime_format=True`` where timezone names (e.g. ``UTC``) would not be parsed correctly (:issue:`33133`)
-


Numeric
^^^^^^^
- Bug in :meth:`DataFrame.floordiv` with ``axis=0`` not treating division-by-zero like :meth:`Series.floordiv` (:issue:`31271`)
- Bug in :meth:`to_numeric` with string argument ``"uint64"`` and ``errors="coerce"`` silently fails (:issue:`32394`)
- Bug in :meth:`to_numeric` with ``downcast="unsigned"`` fails for empty data (:issue:`32493`)
- Bug in :meth:`DataFrame.mean` with ``numeric_only=False`` and either ``datetime64`` dtype or ``PeriodDtype`` column incorrectly raising ``TypeError`` (:issue:`32426`)
- Bug in :meth:`DataFrame.count` with ``level="foo"`` and index level ``"foo"`` containing NaNs causes segmentation fault (:issue:`21824`)
- Bug in :meth:`DataFrame.diff` with ``axis=1`` returning incorrect results with mixed dtypes (:issue:`32995`)
- Bug in DataFrame reductions using ``numeric_only=True`` and ExtensionArrays (:issue:`33256`).
- Bug in :meth:`DataFrame.corr` and :meth:`DataFrame.cov` raising when handling nullable integer columns with ``pandas.NA`` (:issue:`33803`)
- Bug in :class:`DataFrame` and :class:`Series` addition and subtraction between object-dtype objects and ``datetime64`` dtype objects (:issue:`33824`)

Conversion
^^^^^^^^^^
- Bug in :class:`Series` construction from NumPy array with big-endian ``datetime64`` dtype (:issue:`29684`)
- Bug in :class:`Timedelta` construction with large nanoseconds keyword value (:issue:`32402`)
- Bug in :class:`DataFrame` construction where sets would be duplicated rather than raising (:issue:`32582`)

Strings
^^^^^^^

- Bug in the :meth:`~Series.astype` method when converting "string" dtype data to nullable integer dtype (:issue:`32450`).
- Fixed issue where taking ``min`` or ``max`` of a ``StringArray`` or ``Series`` with ``StringDtype`` type would raise. (:issue:`31746`)
- Bug in :meth:`Series.str.cat` returning ``NaN`` output when other had :class:`Index` type (:issue:`33425`)


Interval
^^^^^^^^
- Bug in :class:`IntervalArray` incorrectly allowing the underlying data to be changed when setting values (:issue:`32782`)
-

Indexing
^^^^^^^^
- Bug in slicing on a :class:`DatetimeIndex` with a partial-timestamp dropping high-resolution indices near the end of a year, quarter, or month (:issue:`31064`)
- Bug in :meth:`PeriodIndex.get_loc` treating higher-resolution strings differently from :meth:`PeriodIndex.get_value` (:issue:`31172`)
- Bug in :meth:`Series.at` and :meth:`DataFrame.at` not matching ``.loc`` behavior when looking up an integer in a :class:`Float64Index` (:issue:`31329`)
- Bug in :meth:`PeriodIndex.is_monotonic` incorrectly returning ``True`` when containing leading ``NaT`` entries (:issue:`31437`)
- Bug in :meth:`DatetimeIndex.get_loc` raising ``KeyError`` with converted-integer key instead of the user-passed key (:issue:`31425`)
- Bug in :meth:`Series.xs` incorrectly returning ``Timestamp`` instead of ``datetime64`` in some object-dtype cases (:issue:`31630`)
- Bug in :meth:`DataFrame.iat` incorrectly returning ``Timestamp`` instead of ``datetime`` in some object-dtype cases (:issue:`32809`)
- Bug in :meth:`DataFrame.at` when either columns or index is non-unique (:issue:`33041`)
- Bug in :meth:`Series.loc` and :meth:`DataFrame.loc` when indexing with an integer key on a object-dtype :class:`Index` that is not all-integers (:issue:`31905`)
- Bug in :meth:`DataFrame.iloc.__setitem__` on a :class:`DataFrame` with duplicate columns incorrectly setting values for all matching columns (:issue:`15686`, :issue:`22036`)
- Bug in :meth:`DataFrame.loc:` and :meth:`Series.loc` with a :class:`DatetimeIndex`, :class:`TimedeltaIndex`, or :class:`PeriodIndex` incorrectly allowing lookups of non-matching datetime-like dtypes (:issue:`32650`)
- Bug in :meth:`Series.__getitem__` indexing with non-standard scalars, e.g. ``np.dtype`` (:issue:`32684`)
- Fix to preserve the ability to index with the "nearest" method with xarray's CFTimeIndex, an :class:`Index` subclass (`pydata/xarray#3751 <https://github.com/pydata/xarray/issues/3751>`_, :issue:`32905`).
- Bug in :class:`Index` constructor where an unhelpful error message was raised for ``numpy`` scalars (:issue:`33017`)
- Bug in :meth:`DataFrame.lookup` incorrectly raising an ``AttributeError`` when ``frame.index`` or ``frame.columns`` is not unique; this will now raise a ``ValueError`` with a helpful error message (:issue:`33041`)
- Bug in :meth:`DataFrame.iloc.__setitem__` creating a new array instead of overwriting ``Categorical`` values in-place (:issue:`32831`)
- Bug in :class:`Interval` where a :class:`Timedelta` could not be added or subtracted from a :class:`Timestamp` interval (:issue:`32023`)
- Bug in :meth:`DataFrame.copy` _item_cache not invalidated after copy causes post-copy value updates to not be reflected (:issue:`31784`)
- Bug in `Series.__getitem__` with an integer key and a :class:`MultiIndex` with leading integer level failing to raise ``KeyError`` if the key is not present in the first level (:issue:`33355`)
- Bug in :meth:`DataFrame.iloc` when slicing a single column-:class:`DataFrame`` with ``ExtensionDtype`` (e.g. ``df.iloc[:, :1]``) returning an invalid result (:issue:`32957`)
- Bug in :meth:`DatetimeIndex.insert` and :meth:`TimedeltaIndex.insert` causing index ``freq`` to be lost when setting an element into an empty :class:`Series` (:issue:33573`)
- Bug in :meth:`Series.__setitem__` with an :class:`IntervalIndex` and a list-like key of integers (:issue:`33473`)
- Bug in :meth:`Series.__getitem__` allowing missing labels with ``np.ndarray``, :class:`Index`, :class:`Series` indexers but not ``list``, these now all raise ``KeyError`` (:issue:`33646`)
- Bug in :meth:`DataFrame.truncate` and :meth:`Series.truncate` where index was assumed to be monotone increasing (:issue:`33756`)
- Indexing with a list of strings representing datetimes failed on :class:`DatetimeIndex` or :class:`PeriodIndex`(:issue:`11278`)

Missing
^^^^^^^
- Calling :meth:`fillna` on an empty Series now correctly returns a shallow copied object. The behaviour is now consistent with :class:`Index`, :class:`DataFrame` and a non-empty :class:`Series` (:issue:`32543`).
- Bug in :meth:`replace` when argument ``to_replace`` is of type dict/list and is used on a :class:`Series` containing ``<NA>`` was raising a ``TypeError``. The method now handles this by ignoring ``<NA>`` values when doing the comparison for the replacement (:issue:`32621`)
- Bug in :meth:`~Series.any` and :meth:`~Series.all` incorrectly returning ``<NA>`` for all ``False`` or all ``True`` values using the nulllable boolean dtype and with ``skipna=False`` (:issue:`33253`)
- Clarified documentation on interpolate with method =akima. The ``der`` parameter must be scalar or None (:issue:`33426`)

MultiIndex
^^^^^^^^^^
- Bug in :meth:`Dataframe.loc` when used with a :class:`MultiIndex`. The returned values were not in the same order as the given inputs (:issue:`22797`)

.. ipython:: python

        df = pd.DataFrame(np.arange(4),
                          index=[["a", "a", "b", "b"], [1, 2, 1, 2]])
        # Rows are now ordered as the requested keys
        df.loc[(['b', 'a'], [2, 1]), :]

- Bug in :meth:`MultiIndex.intersection` was not guaranteed to preserve order when ``sort=False``. (:issue:`31325`)

.. ipython:: python

        left = pd.MultiIndex.from_arrays([["b", "a"], [2, 1]])
        right = pd.MultiIndex.from_arrays([["a", "b", "c"], [1, 2, 3]])
        # Common elements are now guaranteed to be ordered by the left side
        left.intersection(right, sort=False)

-

I/O
^^^
- Bug in :meth:`read_json` where integer overflow was occurring when json contains big number strings. (:issue:`30320`)
- `read_csv` will now raise a ``ValueError`` when the arguments `header` and `prefix` both are not `None`. (:issue:`27394`)
- Bug in :meth:`DataFrame.to_json` was raising ``NotFoundError`` when ``path_or_buf`` was an S3 URI (:issue:`28375`)
- Bug in :meth:`DataFrame.to_parquet` overwriting pyarrow's default for
  ``coerce_timestamps``; following pyarrow's default allows writing nanosecond
  timestamps with ``version="2.0"`` (:issue:`31652`).
- Bug in :meth:`read_csv` was raising `TypeError` when `sep=None` was used in combination with `comment` keyword (:issue:`31396`)
- Bug in :class:`HDFStore` that caused it to set to ``int64`` the dtype of a ``datetime64`` column when reading a DataFrame in Python 3 from fixed format written in Python 2 (:issue:`31750`)
- Bug in :meth:`DataFrame.to_json` where ``Timedelta`` objects would not be serialized correctly with ``date_format="iso"`` (:issue:`28256`)
- :func:`read_csv` will raise a ``ValueError`` when the column names passed in `parse_dates` are missing in the Dataframe (:issue:`31251`)
- Bug in :meth:`read_excel` where a UTF-8 string with a high surrogate would cause a segmentation violation (:issue:`23809`)
- Bug in :meth:`read_csv` was causing a file descriptor leak on an empty file (:issue:`31488`)
- Bug in :meth:`read_csv` was causing a segfault when there were blank lines between the header and data rows (:issue:`28071`)
- Bug in :meth:`read_csv` was raising a misleading exception on a permissions issue (:issue:`23784`)
- Bug in :meth:`read_csv` was raising an ``IndexError`` when header=None and 2 extra data columns
- Bug in :meth:`read_sas` was raising an ``AttributeError`` when reading files from Google Cloud Storage (issue:`33069`)
- Bug in :meth:`DataFrame.to_sql` where an ``AttributeError`` was raised when saving an out of bounds date (:issue:`26761`)
- Bug in :meth:`read_excel` did not correctly handle multiple embedded spaces in OpenDocument text cells. (:issue:`32207`)
- Bug in :meth:`read_json` was raising ``TypeError`` when reading a list of booleans into a Series. (:issue:`31464`)
- Bug in :func:`pandas.io.json.json_normalize` where location specified by `record_path` doesn't point to an array. (:issue:`26284`)
- :func:`pandas.read_hdf` has a more explicit error message when loading an
  unsupported HDF file (:issue:`9539`)
- Bug in :meth:`~DataFrame.to_parquet` was not raising ``PermissionError`` when writing to a private s3 bucket with invalid creds. (:issue:`27679`)
- Bug in :meth:`~DataFrame.to_csv` was silently failing when writing to an invalid s3 bucket. (:issue:`32486`)
- Bug in :meth:`~DataFrame.read_feather` was raising an `ArrowIOError` when reading an s3 or http file path (:issue:`29055`)
- Bug in :meth:`read_parquet` was raising a ``FileNotFoundError`` when passed an s3 directory path. (:issue:`26388`)
- Bug in :meth:`~DataFrame.to_parquet` was throwing an ``AttributeError`` when writing a partitioned parquet file to s3 (:issue:`27596`)

Plotting
^^^^^^^^

- :func:`.plot` for line/bar now accepts color by dictonary (:issue:`8193`).
- Bug in :meth:`DataFrame.plot.hist` where weights are not working for multiple columns (:issue:`33173`)
- Bug in :meth:`DataFrame.boxplot` and :meth:`DataFrame.plot.boxplot` lost color attributes of ``medianprops``, ``whiskerprops``, ``capprops`` and ``medianprops`` (:issue:`30346`)
- Bug in :meth:`DataFrame.hist` where the order of ``column`` argument was ignored (:issue:`29235`)
- Bug in :meth:`DataFrame.plot.scatter` that when adding multiple plots with different ``cmap``, colorbars alway use the first ``cmap`` (:issue:`33389`)


Groupby/resample/rolling
^^^^^^^^^^^^^^^^^^^^^^^^

- Bug in :meth:`GroupBy.apply` raises ``ValueError`` when the ``by`` axis is not sorted and has duplicates and the applied ``func`` does not mutate passed in objects (:issue:`30667`)
- Bug in :meth:`DataFrameGroupby.transform` produces incorrect result with transformation functions (:issue:`30918`)
- Bug in :meth:`GroupBy.count` causes segmentation fault when grouped-by column contains NaNs (:issue:`32841`)
- Bug in :meth:`DataFrame.groupby` and :meth:`Series.groupby` produces inconsistent type when aggregating Boolean series (:issue:`32894`)
- Bug in :meth:`SeriesGroupBy.quantile` raising on nullable integers (:issue:`33136`)
- Bug in :meth:`SeriesGroupBy.first`, :meth:`SeriesGroupBy.last`, :meth:`SeriesGroupBy.min`, and :meth:`SeriesGroupBy.max` returning floats when applied to nullable Booleans (:issue:`33071`)
- Bug in :meth:`DataFrameGroupBy.agg` with dictionary input losing ``ExtensionArray`` dtypes (:issue:`32194`)
- Bug in :meth:`DataFrame.resample` where an ``AmbiguousTimeError`` would be raised when the resulting timezone aware :class:`DatetimeIndex` had a DST transition at midnight (:issue:`25758`)
- Bug in :meth:`DataFrame.groupby` where a ``ValueError`` would be raised when grouping by a categorical column with read-only categories and ``sort=False`` (:issue:`33410`)
- Bug in :meth:`GroupBy.first` and :meth:`GroupBy.last` where None is not preserved in object dtype (:issue:`32800`)
- Bug in :meth:`Rolling.min` and :meth:`Rolling.max`: Growing memory usage after multiple calls when using a fixed window (:issue:`30726`)

Reshaping
^^^^^^^^^

- Bug effecting all numeric and boolean reduction methods not returning subclassed data type. (:issue:`25596`)
- Bug in :meth:`DataFrame.pivot_table` when only MultiIndexed columns is set (:issue:`17038`)
- Bug in :meth:`DataFrame.unstack` and :meth:`Series.unstack` can take tuple names in MultiIndexed data (:issue:`19966`)
- Bug in :meth:`DataFrame.pivot_table` when ``margin`` is ``True`` and only ``column`` is defined (:issue:`31016`)
- Fix incorrect error message in :meth:`DataFrame.pivot` when ``columns`` is set to ``None``. (:issue:`30924`)
- Bug in :func:`crosstab` when inputs are two Series and have tuple names, the output will keep dummy MultiIndex as columns. (:issue:`18321`)
- :meth:`DataFrame.pivot` can now take lists for ``index`` and ``columns`` arguments (:issue:`21425`)
- Bug in :func:`concat` where the resulting indices are not copied when ``copy=True`` (:issue:`29879`)
- Bug where :meth:`Index.astype` would lose the name attribute when converting from ``Float64Index`` to ``Int64Index``, or when casting to an ``ExtensionArray`` dtype (:issue:`32013`)
- :meth:`Series.append` will now raise a ``TypeError`` when passed a DataFrame or a sequence containing Dataframe (:issue:`31413`)
- :meth:`DataFrame.replace` and :meth:`Series.replace` will raise a ``TypeError`` if ``to_replace`` is not an expected type. Previously the ``replace`` would fail silently (:issue:`18634`)
- Bug on inplace operation of a Series that was adding a column to the DataFrame from where it was originally dropped from (using inplace=True) (:issue:`30484`)
- Bug in :meth:`DataFrame.apply` where callback was called with :class:`Series` parameter even though ``raw=True`` requested. (:issue:`32423`)
- Bug in :meth:`DataFrame.pivot_table` losing timezone information when creating a :class:`MultiIndex` level from a column with timezone-aware dtype (:issue:`32558`)
- Bug in :meth:`concat` where when passing a non-dict mapping as ``objs`` would raise a ``TypeError`` (:issue:`32863`)
- :meth:`DataFrame.agg` now provides more descriptive ``SpecificationError`` message when attempting to aggregating non-existant column (:issue:`32755`)
- Bug in :meth:`DataFrame.unstack` when MultiIndexed columns and MultiIndexed rows were used (:issue:`32624`, :issue:`24729` and :issue:`28306`)
- Bug in :func:`concat` was not allowing for concatenation of ``DataFrame`` and ``Series`` with duplicate keys (:issue:`33654`)
- Bug in :func:`cut` raised an error when non-unique labels (:issue:`33141`)


Sparse
^^^^^^
- Creating a :class:`SparseArray` from timezone-aware dtype will issue a warning before dropping timezone information, instead of doing so silently (:issue:`32501`)
- Bug in :meth:`arrays.SparseArray.from_spmatrix` wrongly read scipy sparse matrix (:issue:`31991`)
-

ExtensionArray
^^^^^^^^^^^^^^

<<<<<<< HEAD
- Fixed bug where :meth:`Serires.value_counts` would raise on empty input of ``Int64`` dtype (:issue:`33317`)
- Fixed bug where :meth:`StringArray.memory_usage` was not implemented (:issue:`33963`)
=======
- Fixed bug where :meth:`Series.value_counts` would raise on empty input of ``Int64`` dtype (:issue:`33317`)
- Fixed bug in :class:`Series` construction with EA dtype and index but no data or scalar data fails (:issue:`26469`)
- Fixed bug that caused :meth:`Series.__repr__()` to crash for extension types whose elements are multidimensional arrays (:issue:`33770`).
>>>>>>> dfe0d7a3


Other
^^^^^
- Appending a dictionary to a :class:`DataFrame` without passing ``ignore_index=True`` will raise ``TypeError: Can only append a dict if ignore_index=True``
  instead of ``TypeError: Can only append a Series if ignore_index=True or if the Series has a name`` (:issue:`30871`)
- Set operations on an object-dtype :class:`Index` now always return object-dtype results (:issue:`31401`)
- Bug in :meth:`AbstractHolidayCalendar.holidays` when no rules were defined (:issue:`31415`)
- Bug in :class:`DataFrame` when initiating a frame with lists and assign ``columns`` with nested list for ``MultiIndex`` (:issue:`32173`)
- Bug in :meth:`DataFrame.to_records` incorrectly losing timezone information in timezone-aware ``datetime64`` columns (:issue:`32535`)
- Fixed :func:`pandas.testing.assert_series_equal` to correctly raise if left object is a different subclass with ``check_series_type=True`` (:issue:`32670`).
- :meth:`IntegerArray.astype` now supports ``datetime64`` dtype (:issue:32538`)
- Getting a missing attribute in a query/eval string raises the correct ``AttributeError`` (:issue:`32408`)
- Fixed bug in :func:`pandas.testing.assert_series_equal` where dtypes were checked for ``Interval`` and ``ExtensionArray`` operands when ``check_dtype`` was ``False`` (:issue:`32747`)
- Bug in :meth:`Series.map` not raising on invalid ``na_action`` (:issue:`32815`)
- Bug in :meth:`DataFrame.__dir__` caused a segfault when using unicode surrogates in a column name (:issue:`25509`)
- Bug in :meth:`DataFrame.plot.scatter` caused an error when plotting variable marker sizes (:issue:`32904`)
- :class:`IntegerArray` now implements the ``sum`` operation (:issue:`33172`)

.. ---------------------------------------------------------------------------

.. _whatsnew_110.contributors:

Contributors
~~~~~~~~~~~~<|MERGE_RESOLUTION|>--- conflicted
+++ resolved
@@ -755,14 +755,10 @@
 ExtensionArray
 ^^^^^^^^^^^^^^
 
-<<<<<<< HEAD
-- Fixed bug where :meth:`Serires.value_counts` would raise on empty input of ``Int64`` dtype (:issue:`33317`)
-- Fixed bug where :meth:`StringArray.memory_usage` was not implemented (:issue:`33963`)
-=======
 - Fixed bug where :meth:`Series.value_counts` would raise on empty input of ``Int64`` dtype (:issue:`33317`)
 - Fixed bug in :class:`Series` construction with EA dtype and index but no data or scalar data fails (:issue:`26469`)
 - Fixed bug that caused :meth:`Series.__repr__()` to crash for extension types whose elements are multidimensional arrays (:issue:`33770`).
->>>>>>> dfe0d7a3
+- Fixed bug where :meth:`StringArray.memory_usage` was not implemented (:issue:`33963`)
 
 
 Other
