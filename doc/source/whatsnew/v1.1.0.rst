.. _whatsnew_110:

What's new in 1.1.0 (??)
------------------------

These are the changes in pandas 1.1.0. See :ref:`release` for a full changelog
including other versions of pandas.

{{ header }}

.. ---------------------------------------------------------------------------

Enhancements
~~~~~~~~~~~~

.. _whatsnew_110.period_index_partial_string_slicing:

Nonmonotonic PeriodIndex Partial String Slicing
^^^^^^^^^^^^^^^^^^^^^^^^^^^^^^^^^^^^^^^^^^^^^^^

:class:`PeriodIndex` now supports partial string slicing for non-monotonic indexes, mirroring :class:`DatetimeIndex` behavior (:issue:`31096`)

For example:

.. ipython:: python

   dti = pd.date_range("2014-01-01", periods=30, freq="30D")
   pi = dti.to_period("D")
   ser_monotonic = pd.Series(np.arange(30), index=pi)
   shuffler = list(range(0, 30, 2)) + list(range(1, 31, 2))
   ser = ser_monotonic[shuffler]
   ser

.. ipython:: python

   ser["2014"]
   ser.loc["May 2015"]

.. _whatsnew_110.key_sorting:

Sorting with keys
^^^^^^^^^^^^^^^^^

We've added a ``key`` argument to the DataFrame and Series sorting methods, including
:meth:`DataFrame.sort_values`, :meth:`DataFrame.sort_index`, :meth:`Series.sort_values`,
and :meth:`Series.sort_index`. The ``key`` can be any callable function which is applied
column-by-column to each column used for sorting, before sorting is performed (:issue:`27237`).
See :ref:`sort_values with keys <basics.sort_value_key>` and :ref:`sort_index with keys
<basics.sort_index_key>` for more information.

.. ipython:: python

   s = pd.Series(['C', 'a', 'B'])
   s

.. ipython:: python

   s.sort_values()


Note how this is sorted with capital letters first. If we apply the :meth:`Series.str.lower`
method, we get

.. ipython:: python

   s.sort_values(key=lambda x: x.str.lower())


When applied to a `DataFrame`, they key is applied per-column to all columns or a subset if
`by` is specified, e.g.

.. ipython:: python

   df = pd.DataFrame({'a': ['C', 'C', 'a', 'a', 'B', 'B'],
                      'b': [1, 2, 3, 4, 5, 6]})
   df

.. ipython:: python

   df.sort_values(by=['a'], key=lambda col: col.str.lower())


For more details, see examples and documentation in :meth:`DataFrame.sort_values`,
:meth:`Series.sort_values`, and :meth:`~DataFrame.sort_index`.

.. _whatsnew_110.timestamp_fold_support:

Fold argument support in Timestamp constructor
^^^^^^^^^^^^^^^^^^^^^^^^^^^^^^^^^^^^^^^^^^^^^^

:class:`Timestamp:` now supports the keyword-only fold argument according to `PEP 495 <https://www.python.org/dev/peps/pep-0495/#the-fold-attribute>`_ similar to parent ``datetime.datetime`` class. It supports both accepting fold as an initialization argument and inferring fold from other constructor arguments (:issue:`25057`, :issue:`31338`). Support is limited to ``dateutil`` timezones as ``pytz`` doesn't support fold.

For example:

.. ipython:: python

    ts = pd.Timestamp("2019-10-27 01:30:00+00:00")
    ts.fold

.. ipython:: python

    ts = pd.Timestamp(year=2019, month=10, day=27, hour=1, minute=30,
                      tz="dateutil/Europe/London", fold=1)
    ts

For more on working with fold, see :ref:`Fold subsection <timeseries.fold>` in the user guide.

.. _whatsnew_110.to_datetime_multiple_tzname_tzoffset_support:

Parsing timezone-aware format with different timezones in to_datetime
^^^^^^^^^^^^^^^^^^^^^^^^^^^^^^^^^^^^^^^^^^^^^^^^^^^^^^^^^^^^^^^^^^^^^

:func:`to_datetime` now supports parsing formats containing timezone names (``%Z``) and UTC offsets (``%z``) from different timezones then converting them to UTC by setting ``utc=True``. This would return a :class:`DatetimeIndex` with timezone at UTC as opposed to an :class:`Index` with ``object`` dtype if ``utc=True`` is not set (:issue:`32792`).

For example:

.. ipython:: python

    tz_strs = ["2010-01-01 12:00:00 +0100", "2010-01-01 12:00:00 -0100",
               "2010-01-01 12:00:00 +0300", "2010-01-01 12:00:00 +0400"]
    pd.to_datetime(tz_strs, format='%Y-%m-%d %H:%M:%S %z', utc=True)
    pd.to_datetime(tz_strs, format='%Y-%m-%d %H:%M:%S %z')

.. _whatsnew_110.enhancements.other:

Other enhancements
^^^^^^^^^^^^^^^^^^

- :class:`Styler` may now render CSS more efficiently where multiple cells have the same styling (:issue:`30876`)
- :meth:`Styler.highlight_null` now accepts ``subset`` argument (:issue:`31345`)
- When writing directly to a sqlite connection :func:`to_sql` now supports the ``multi`` method (:issue:`29921`)
- `OptionError` is now exposed in `pandas.errors` (:issue:`27553`)
- :func:`timedelta_range` will now infer a frequency when passed ``start``, ``stop``, and ``periods`` (:issue:`32377`)
- Positional slicing on a :class:`IntervalIndex` now supports slices with ``step > 1`` (:issue:`31658`)
- :class:`Series.str` now has a `fullmatch` method that matches a regular expression against the entire string in each row of the series, similar to `re.fullmatch` (:issue:`32806`).
- :meth:`DataFrame.sample` will now also allow array-like and BitGenerator objects to be passed to ``random_state`` as seeds (:issue:`32503`)
- :meth:`MultiIndex.union` will now raise `RuntimeWarning` if the object inside are unsortable, pass `sort=False` to suppress this warning (:issue:`33015`)
- :class:`Series.dt` and :class:`DatatimeIndex` now have an `isocalendar` method that returns a :class:`DataFrame` with year, week, and day calculated according to the ISO 8601 calendar (:issue:`33206`).
- The :meth:`DataFrame.to_feather` method now supports additional keyword
  arguments (e.g. to set the compression) that are added in pyarrow 0.17
  (:issue:`33422`).
- :meth:`DataFrame.to_csv`, :meth:`DataFrame.to_pickle`,
  and :meth:`DataFrame.to_json` now support passing a dict of
  compression arguments when using the ``gzip`` and ``bz2`` protocols.
  This can be used to set a custom compression level, e.g.,
  ``df.to_csv(path, compression={'method': 'gzip', 'compresslevel': 1}``
  (:issue:`33196`)
- :meth:`Series.update` now accepts objects that can be coerced to a :class:`Series`,
  such as ``dict`` and ``list``, mirroring the behavior of :meth:`DataFrame.update` (:issue:`33215`)
- :meth:`~pandas.core.groupby.GroupBy.transform` and :meth:`~pandas.core.groupby.GroupBy.aggregate` has gained ``engine`` and ``engine_kwargs`` arguments that supports executing functions with ``Numba`` (:issue:`32854`, :issue:`33388`)
- :meth:`~pandas.core.resample.Resampler.interpolate` now supports SciPy interpolation method :class:`scipy.interpolate.CubicSpline` as method ``cubicspline`` (:issue:`33670`)
-

.. ---------------------------------------------------------------------------

Increased minimum versions for dependencies
^^^^^^^^^^^^^^^^^^^^^^^^^^^^^^^^^^^^^^^^^^^

Some minimum supported versions of dependencies were updated (:issue:`29766`, :issue:`29723`, pytables >= 3.4.3).
If installed, we now require:

+-----------------+-----------------+----------+---------+
| Package         | Minimum Version | Required | Changed |
+=================+=================+==========+=========+
| python-dateutil | 2.7.3           |    X     |         |
+-----------------+-----------------+----------+---------+

For `optional libraries <https://dev.pandas.io/docs/install.html#dependencies>`_ the general recommendation is to use the latest version.
The following table lists the lowest version per library that is currently being tested throughout the development of pandas.
Optional libraries below the lowest tested version may still work, but are not considered supported.

+-----------------+-----------------+---------+
| Package         | Minimum Version | Changed |
+=================+=================+=========+
| beautifulsoup4  | 4.6.0           |         |
+-----------------+-----------------+---------+
| fastparquet     | 0.3.2           |         |
+-----------------+-----------------+---------+
| gcsfs           | 0.2.2           |         |
+-----------------+-----------------+---------+
| lxml            | 3.8.0           |         |
+-----------------+-----------------+---------+
| matplotlib      | 2.2.2           |         |
+-----------------+-----------------+---------+
| numba           | 0.46.0          |         |
+-----------------+-----------------+---------+
| openpyxl        | 2.5.7           |         |
+-----------------+-----------------+---------+
| pyarrow         | 0.13.0          |         |
+-----------------+-----------------+---------+
| pymysql         | 0.7.1           |         |
+-----------------+-----------------+---------+
| pytables        | 3.4.3           |    X    |
+-----------------+-----------------+---------+
| s3fs            | 0.3.0           |         |
+-----------------+-----------------+---------+
| scipy           | 0.19.0          |         |
+-----------------+-----------------+---------+
| sqlalchemy      | 1.1.4           |         |
+-----------------+-----------------+---------+
| xarray          | 0.8.2           |         |
+-----------------+-----------------+---------+
| xlrd            | 1.1.0           |         |
+-----------------+-----------------+---------+
| xlsxwriter      | 0.9.8           |         |
+-----------------+-----------------+---------+
| xlwt            | 1.2.0           |         |
+-----------------+-----------------+---------+

See :ref:`install.dependencies` and :ref:`install.optional_dependencies` for more.

Development Changes
^^^^^^^^^^^^^^^^^^^

- The minimum version of Cython is now the most recent bug-fix version (0.29.16) (:issue:`33334`).

.. _whatsnew_110.api.other:

Other API changes
^^^^^^^^^^^^^^^^^

- :meth:`Series.describe` will now show distribution percentiles for ``datetime`` dtypes, statistics ``first`` and ``last``
  will now be ``min`` and ``max`` to match with numeric dtypes in :meth:`DataFrame.describe` (:issue:`30164`)
- Added :meth:`DataFrame.value_counts` (:issue:`5377`)
- :meth:`Groupby.groups` now returns an abbreviated representation when called on large dataframes (:issue:`1135`)
- ``loc`` lookups with an object-dtype :class:`Index` and an integer key will now raise ``KeyError`` instead of ``TypeError`` when key is missing (:issue:`31905`)
- Using a :func:`pandas.api.indexers.BaseIndexer` with ``count``, ``min``, ``max``, ``median``, ``skew``,  ``cov``, ``corr`` will now return correct results for any monotonic :func:`pandas.api.indexers.BaseIndexer` descendant (:issue:`32865`)
- Added a :func:`pandas.api.indexers.FixedForwardWindowIndexer` class to support forward-looking windows during ``rolling`` operations.
-

Backwards incompatible API changes
~~~~~~~~~~~~~~~~~~~~~~~~~~~~~~~~~~
- :meth:`DataFrame.swaplevels` now raises a  ``TypeError`` if the axis is not a :class:`MultiIndex`.
  Previously an ``AttributeError`` was raised (:issue:`31126`)
- :meth:`DataFrame.xs` now raises a  ``TypeError`` if a ``level`` keyword is supplied and the axis is not a :class:`MultiIndex`.
  Previously an ``AttributeError`` was raised (:issue:`33610`)
- :meth:`DataFrameGroupby.mean` and :meth:`SeriesGroupby.mean` (and similarly for :meth:`~DataFrameGroupby.median`, :meth:`~DataFrameGroupby.std` and :meth:`~DataFrameGroupby.var`)
  now raise a  ``TypeError`` if a not-accepted keyword argument is passed into it.
  Previously a ``UnsupportedFunctionCall`` was raised (``AssertionError`` if ``min_count`` passed into :meth:`~DataFrameGroupby.median`) (:issue:`31485`)
- :meth:`DataFrame.at` and :meth:`Series.at` will raise a ``TypeError`` instead of a ``ValueError`` if an incompatible key is passed, and ``KeyError`` if a missing key is passed, matching the behavior of ``.loc[]`` (:issue:`31722`)
- Passing an integer dtype other than ``int64`` to ``np.array(period_index, dtype=...)`` will now raise ``TypeError`` instead of incorrectly using ``int64`` (:issue:`32255`)
- Passing an invalid ``fill_value`` to :meth:`Categorical.take` raises a ``ValueError`` instead of ``TypeError`` (:issue:`33660`)

``MultiIndex.get_indexer`` interprets `method` argument differently
^^^^^^^^^^^^^^^^^^^^^^^^^^^^^^^^^^^^^^^^^^^^^^^^^^^^^^^^^^^^^^^^^^^

This restores the behavior of :meth:`MultiIndex.get_indexer` with ``method='backfill'`` or ``method='pad'`` to the behavior before pandas 0.23.0. In particular, MultiIndexes are treated as a list of tuples and padding or backfilling is done with respect to the ordering of these lists of tuples (:issue:`29896`).

As an example of this, given:

.. ipython:: python

        df = pd.DataFrame({
            'a': [0, 0, 0, 0],
            'b': [0, 2, 3, 4],
            'c': ['A', 'B', 'C', 'D'],
        }).set_index(['a', 'b'])
        mi_2 = pd.MultiIndex.from_product([[0], [-1, 0, 1, 3, 4, 5]])

The differences in reindexing ``df`` with ``mi_2`` and using ``method='backfill'`` can be seen here:

*pandas >= 0.23, < 1.1.0*:

.. code-block:: ipython

    In [1]: df.reindex(mi_2, method='backfill')
    Out[1]:
          c
    0 -1  A
       0  A
       1  D
       3  A
       4  A
       5  C

*pandas <0.23, >= 1.1.0*

.. ipython:: python

        df.reindex(mi_2, method='backfill')

And the differences in reindexing ``df`` with ``mi_2`` and using ``method='pad'`` can be seen here:

*pandas >= 0.23, < 1.1.0*

.. code-block:: ipython

    In [1]: df.reindex(mi_2, method='pad')
    Out[1]:
            c
    0 -1  NaN
       0  NaN
       1    D
       3  NaN
       4    A
       5    C

*pandas < 0.23, >= 1.1.0*

.. ipython:: python

        df.reindex(mi_2, method='pad')

-

.. _whatsnew_110.api_breaking.indexing_raises_key_errors:

Failed Label-Based Lookups Always Raise KeyError
^^^^^^^^^^^^^^^^^^^^^^^^^^^^^^^^^^^^^^^^^^^^^^^^

Label lookups ``series[key]``, ``series.loc[key]`` and ``frame.loc[key]``
used to raises either ``KeyError`` or ``TypeError`` depending on the type of
key and type of :class:`Index`.  These now consistently raise ``KeyError`` (:issue:`31867`)

.. ipython:: python

    ser1 = pd.Series(range(3), index=[0, 1, 2])
    ser2 = pd.Series(range(3), index=pd.date_range("2020-02-01", periods=3))

*Previous behavior*:

.. code-block:: ipython

    In [3]: ser1[1.5]
    ...
    TypeError: cannot do label indexing on Int64Index with these indexers [1.5] of type float

    In [4] ser1["foo"]
    ...
    KeyError: 'foo'

    In [5]: ser1.loc[1.5]
    ...
    TypeError: cannot do label indexing on Int64Index with these indexers [1.5] of type float

    In [6]: ser1.loc["foo"]
    ...
    KeyError: 'foo'

    In [7]: ser2.loc[1]
    ...
    TypeError: cannot do label indexing on DatetimeIndex with these indexers [1] of type int

    In [8]: ser2.loc[pd.Timestamp(0)]
    ...
    KeyError: Timestamp('1970-01-01 00:00:00')

*New behavior*:

.. code-block:: ipython

    In [3]: ser1[1.5]
    ...
    KeyError: 1.5

    In [4] ser1["foo"]
    ...
    KeyError: 'foo'

    In [5]: ser1.loc[1.5]
    ...
    KeyError: 1.5

    In [6]: ser1.loc["foo"]
    ...
    KeyError: 'foo'

    In [7]: ser2.loc[1]
    ...
    KeyError: 1

    In [8]: ser2.loc[pd.Timestamp(0)]
    ...
    KeyError: Timestamp('1970-01-01 00:00:00')

.. _whatsnew_110.api_breaking.indexing_int_multiindex_raises_key_errors:

Failed Integer Lookups on MultiIndex Raise KeyError
^^^^^^^^^^^^^^^^^^^^^^^^^^^^^^^^^^^^^^^^^^^^^^^^^^^
Indexing with integers with a :class:`MultiIndex` that has a integer-dtype
first level incorrectly failed to raise ``KeyError`` when one or more of
those integer keys is not present in the first level of the index (:issue:`33539`)

.. ipython:: python

    idx = pd.Index(range(4))
    dti = pd.date_range("2000-01-03", periods=3)
    mi = pd.MultiIndex.from_product([idx, dti])
    ser = pd.Series(range(len(mi)), index=mi)

*Previous behavior*:

.. code-block:: ipython

    In [5]: ser[[5]]
    Out[5]: Series([], dtype: int64)

*New behavior*:

.. code-block:: ipython

    In [5]: ser[[5]]
    ...
    KeyError: '[5] not in index'

:meth:`DataFrame.merge` preserves right frame's row order
^^^^^^^^^^^^^^^^^^^^^^^^^^^^^^^^^^^^^^^^^^^^^^^^^^^^^^^^^
:meth:`DataFrame.merge` now preserves right frame's row order when executing a right merge (:issue:`27453`)

.. ipython:: python

    left_df = pd.DataFrame({'animal': ['dog', 'pig'], 'max_speed': [40, 11]})
    right_df = pd.DataFrame({'animal': ['quetzal', 'pig'], 'max_speed': [80, 11]})
    left_df
    right_df

*Previous behavior*:

.. code-block:: python

    >>> left_df.merge(right_df, on=['animal', 'max_speed'], how="right")
        animal  max_speed
    0      pig         11
    1  quetzal         80

*New behavior*:

.. ipython:: python

    left_df.merge(right_df, on=['animal', 'max_speed'], how="right")

.. ---------------------------------------------------------------------------

.. _whatsnew_110.api_breaking.assignment_to_multiple_columns:

Assignment to multiple columns of a DataFrame when some columns do not exist
^^^^^^^^^^^^^^^^^^^^^^^^^^^^^^^^^^^^^^^^^^^^^^^^^^^^^^^^^^^^^^^^^^^^^^^^^^^^

Assignment to multiple columns of a :class:`DataFrame` when some of the columns do not exist would previously assign the values to the last column. Now, new columns would be constructed with the right values. (:issue:`13658`)

.. ipython:: python

   df = pd.DataFrame({'a': [0, 1, 2], 'b': [3, 4, 5]})
   df

*Previous behavior*:

.. code-block:: ipython

   In [3]: df[['a', 'c']] = 1
   In [4]: df
   Out[4]:
      a  b
   0  1  1
   1  1  1
   2  1  1

*New behavior*:

.. ipython:: python

   df[['a', 'c']] = 1
   df

.. _whatsnew_110.deprecations:

Deprecations
~~~~~~~~~~~~

- Lookups on a :class:`Series` with a single-item list containing a slice (e.g. ``ser[[slice(0, 4)]]``) are deprecated, will raise in a future version.  Either convert the list to tuple, or pass the slice directly instead (:issue:`31333`)

- :meth:`DataFrame.mean` and :meth:`DataFrame.median` with ``numeric_only=None`` will include datetime64 and datetime64tz columns in a future version (:issue:`29941`)
- Setting values with ``.loc`` using a positional slice is deprecated and will raise in a future version.  Use ``.loc`` with labels or ``.iloc`` with positions instead (:issue:`31840`)
- :meth:`DataFrame.to_dict` has deprecated accepting short names for ``orient`` in future versions (:issue:`32515`)
- :meth:`Categorical.to_dense` is deprecated and will be removed in a future version, use ``np.asarray(cat)`` instead (:issue:`32639`)
- The ``fastpath`` keyword in the ``SingleBlockManager`` constructor is deprecated and will be removed in a future version (:issue:`33092`)
- :meth:`Index.is_mixed` is deprecated and will be removed in a future version, check ``index.inferred_type`` directly instead (:issue:`32922`)

- Passing any arguments but the first one to  :func:`read_html` as
  positional arguments is deprecated since version 1.1. All other
  arguments should be given as keyword arguments (:issue:`27573`).

- Passing any arguments but `path_or_buf` (the first one) to
  :func:`read_json` as positional arguments is deprecated since
  version 1.1. All other arguments should be given as keyword
  arguments (:issue:`27573`).

- :func:`pandas.api.types.is_categorical` is deprecated and will be removed in a future version; use `:func:pandas.api.types.is_categorical_dtype` instead (:issue:`33385`)

.. ---------------------------------------------------------------------------


.. _whatsnew_110.performance:

Performance improvements
~~~~~~~~~~~~~~~~~~~~~~~~

- Performance improvement in :class:`Timedelta` constructor (:issue:`30543`)
- Performance improvement in :class:`Timestamp` constructor (:issue:`30543`)
- Performance improvement in flex arithmetic ops between :class:`DataFrame` and :class:`Series` with ``axis=0`` (:issue:`31296`)
- Performance improvement in  arithmetic ops between :class:`DataFrame` and :class:`Series` with ``axis=1`` (:issue:`33600`)
- The internal index method :meth:`~Index._shallow_copy` now copies cached attributes over to the new index,
  avoiding creating these again on the new index. This can speed up many operations that depend on creating copies of
  existing indexes (:issue:`28584`, :issue:`32640`, :issue:`32669`)
- Significant performance improvement when creating a :class:`DataFrame` with
  sparse values from ``scipy.sparse`` matrices using the
  :meth:`DataFrame.sparse.from_spmatrix` constructor (:issue:`32821`,
  :issue:`32825`,  :issue:`32826`, :issue:`32856`, :issue:`32858`).
- Performance improvement in reductions (sum, prod, min, max) for nullable (integer and boolean) dtypes (:issue:`30982`, :issue:`33261`, :issue:`33442`).


.. ---------------------------------------------------------------------------

.. _whatsnew_110.bug_fixes:

Bug fixes
~~~~~~~~~


Categorical
^^^^^^^^^^^

- Bug where :func:`merge` was unable to join on non-unique categorical indices (:issue:`28189`)
- Bug when passing categorical data to :class:`Index` constructor along with ``dtype=object`` incorrectly returning a :class:`CategoricalIndex` instead of object-dtype :class:`Index` (:issue:`32167`)
- Bug where :class:`Categorical` comparison operator ``__ne__`` would incorrectly evaluate to ``False`` when either element was missing (:issue:`32276`)
- :meth:`Categorical.fillna` now accepts :class:`Categorical` ``other`` argument (:issue:`32420`)
- Bug where :meth:`Categorical.replace` would replace with ``NaN`` whenever the new value and replacement value were equal (:issue:`33288`)
- Bug where an ordered :class:`Categorical` containing only ``NaN`` values would raise rather than returning ``NaN`` when taking the minimum or maximum  (:issue:`33450`)
- Bug where :meth:`Series.isna` and :meth:`DataFrame.isna` would raise for categorical dtype when ``pandas.options.mode.use_inf_as_na`` was set to ``True`` (:issue:`33594`)

Datetimelike
^^^^^^^^^^^^

- Bug in :class:`Timestamp` where constructing :class:`Timestamp` from ambiguous epoch time and calling constructor again changed :meth:`Timestamp.value` property (:issue:`24329`)
- :meth:`DatetimeArray.searchsorted`, :meth:`TimedeltaArray.searchsorted`, :meth:`PeriodArray.searchsorted` not recognizing non-pandas scalars and incorrectly raising ``ValueError`` instead of ``TypeError`` (:issue:`30950`)
- Bug in :class:`Timestamp` where constructing :class:`Timestamp` with dateutil timezone less than 128 nanoseconds before daylight saving time switch from winter to summer would result in nonexistent time (:issue:`31043`)
- Bug in :meth:`Period.to_timestamp`, :meth:`Period.start_time` with microsecond frequency returning a timestamp one nanosecond earlier than the correct time (:issue:`31475`)
- :class:`Timestamp` raising confusing error message when year, month or day is missing (:issue:`31200`)
- Bug in :class:`DatetimeIndex` constructor incorrectly accepting ``bool``-dtyped inputs (:issue:`32668`)
- Bug in :meth:`DatetimeIndex.searchsorted` not accepting a ``list`` or :class:`Series` as its argument (:issue:`32762`)
- Bug where :meth:`PeriodIndex` raised when passed a :class:`Series` of strings (:issue:`26109`)
- Bug in :class:`Timestamp` arithmetic when adding or subtracting a ``np.ndarray`` with ``timedelta64`` dtype (:issue:`33296`)
- Bug in :meth:`DatetimeIndex.to_period` not infering the frequency when called with no arguments (:issue:`33358`)
- Bug in :meth:`DatetimeIndex.tz_localize` incorrectly retaining ``freq`` in some cases where the original freq is no longer valid (:issue:`30511`)
- Bug in :meth:`DatetimeIndex.intersection` losing ``freq`` and timezone in some cases (:issue:`33604`)
- Bug in :class:`DatetimeIndex` addition and subtraction with some types of :class:`DateOffset` objects incorrectly retaining an invalid ``freq`` attribute (:issue:`33779`)
- Bug in :class:`DatetimeIndex` where setting the ``freq`` attribute on an index could silently change the ``freq`` attribute on another index viewing the same data (:issue:`33552`)

Timedelta
^^^^^^^^^

- Bug in constructing a :class:`Timedelta` with a high precision integer that would round the :class:`Timedelta` components (:issue:`31354`)
- Bug in dividing ``np.nan`` or ``None`` by :class:`Timedelta`` incorrectly returning ``NaT`` (:issue:`31869`)
- Timedeltas now understand ``µs`` as identifier for microsecond (:issue:`32899`)
- :class:`Timedelta` string representation now includes nanoseconds, when nanoseconds are non-zero (:issue:`9309`)
- Bug in comparing a :class:`Timedelta`` object against a ``np.ndarray`` with ``timedelta64`` dtype incorrectly viewing all entries as unequal (:issue:`33441`)

Timezones
^^^^^^^^^

- Bug in :func:`to_datetime` with ``infer_datetime_format=True`` where timezone names (e.g. ``UTC``) would not be parsed correctly (:issue:`33133`)
-


Numeric
^^^^^^^
- Bug in :meth:`DataFrame.floordiv` with ``axis=0`` not treating division-by-zero like :meth:`Series.floordiv` (:issue:`31271`)
- Bug in :meth:`to_numeric` with string argument ``"uint64"`` and ``errors="coerce"`` silently fails (:issue:`32394`)
- Bug in :meth:`to_numeric` with ``downcast="unsigned"`` fails for empty data (:issue:`32493`)
- Bug in :meth:`DataFrame.mean` with ``numeric_only=False`` and either ``datetime64`` dtype or ``PeriodDtype`` column incorrectly raising ``TypeError`` (:issue:`32426`)
- Bug in :meth:`DataFrame.count` with ``level="foo"`` and index level ``"foo"`` containing NaNs causes segmentation fault (:issue:`21824`)
- Bug in :meth:`DataFrame.diff` with ``axis=1`` returning incorrect results with mixed dtypes (:issue:`32995`)
- Bug in :meth:`DataFrame.corr` and :meth:`DataFrame.cov` raising when handling nullable integer columns with ``pandas.NA`` (:issue:`33803`)
- Bug in :class:`DataFrame` and :class:`Series` addition and subtraction between object-dtype objects and ``datetime64`` dtype objects (:issue:`33824`)

Conversion
^^^^^^^^^^
- Bug in :class:`Series` construction from NumPy array with big-endian ``datetime64`` dtype (:issue:`29684`)
- Bug in :class:`Timedelta` construction with large nanoseconds keyword value (:issue:`32402`)
- Bug in :class:`DataFrame` construction where sets would be duplicated rather than raising (:issue:`32582`)

Strings
^^^^^^^

- Bug in the :meth:`~Series.astype` method when converting "string" dtype data to nullable integer dtype (:issue:`32450`).
- Fixed issue where taking ``min`` or ``max`` of a ``StringArray`` or ``Series`` with ``StringDtype`` type would raise. (:issue:`31746`)
- Bug in :meth:`Series.str.cat` returning ``NaN`` output when other had :class:`Index` type (:issue:`33425`)


Interval
^^^^^^^^
- Bug in :class:`IntervalArray` incorrectly allowing the underlying data to be changed when setting values (:issue:`32782`)
-

Indexing
^^^^^^^^
- Bug in slicing on a :class:`DatetimeIndex` with a partial-timestamp dropping high-resolution indices near the end of a year, quarter, or month (:issue:`31064`)
- Bug in :meth:`PeriodIndex.get_loc` treating higher-resolution strings differently from :meth:`PeriodIndex.get_value` (:issue:`31172`)
- Bug in :meth:`Series.at` and :meth:`DataFrame.at` not matching ``.loc`` behavior when looking up an integer in a :class:`Float64Index` (:issue:`31329`)
- Bug in :meth:`PeriodIndex.is_monotonic` incorrectly returning ``True`` when containing leading ``NaT`` entries (:issue:`31437`)
- Bug in :meth:`DatetimeIndex.get_loc` raising ``KeyError`` with converted-integer key instead of the user-passed key (:issue:`31425`)
- Bug in :meth:`Series.xs` incorrectly returning ``Timestamp`` instead of ``datetime64`` in some object-dtype cases (:issue:`31630`)
- Bug in :meth:`DataFrame.iat` incorrectly returning ``Timestamp`` instead of ``datetime`` in some object-dtype cases (:issue:`32809`)
- Bug in :meth:`DataFrame.at` when either columns or index is non-unique (:issue:`33041`)
- Bug in :meth:`Series.loc` and :meth:`DataFrame.loc` when indexing with an integer key on a object-dtype :class:`Index` that is not all-integers (:issue:`31905`)
- Bug in :meth:`DataFrame.iloc.__setitem__` on a :class:`DataFrame` with duplicate columns incorrectly setting values for all matching columns (:issue:`15686`, :issue:`22036`)
- Bug in :meth:`DataFrame.loc:` and :meth:`Series.loc` with a :class:`DatetimeIndex`, :class:`TimedeltaIndex`, or :class:`PeriodIndex` incorrectly allowing lookups of non-matching datetime-like dtypes (:issue:`32650`)
- Bug in :meth:`Series.__getitem__` indexing with non-standard scalars, e.g. ``np.dtype`` (:issue:`32684`)
- Fix to preserve the ability to index with the "nearest" method with xarray's CFTimeIndex, an :class:`Index` subclass (`pydata/xarray#3751 <https://github.com/pydata/xarray/issues/3751>`_, :issue:`32905`).
- Bug in :class:`Index` constructor where an unhelpful error message was raised for ``numpy`` scalars (:issue:`33017`)
- Bug in :meth:`DataFrame.lookup` incorrectly raising an ``AttributeError`` when ``frame.index`` or ``frame.columns`` is not unique; this will now raise a ``ValueError`` with a helpful error message (:issue:`33041`)
- Bug in :meth:`DataFrame.iloc.__setitem__` creating a new array instead of overwriting ``Categorical`` values in-place (:issue:`32831`)
- Bug in :class:`Interval` where a :class:`Timedelta` could not be added or subtracted from a :class:`Timestamp` interval (:issue:`32023`)
- Bug in :meth:`DataFrame.copy` _item_cache not invalidated after copy causes post-copy value updates to not be reflected (:issue:`31784`)
- Bug in `Series.__getitem__` with an integer key and a :class:`MultiIndex` with leading integer level failing to raise ``KeyError`` if the key is not present in the first level (:issue:`33355`)
- Bug in :meth:`DataFrame.iloc` when slicing a single column-:class:`DataFrame`` with ``ExtensionDtype`` (e.g. ``df.iloc[:, :1]``) returning an invalid result (:issue:`32957`)
- Bug in :meth:`DatetimeIndex.insert` and :meth:`TimedeltaIndex.insert` causing index ``freq`` to be lost when setting an element into an empty :class:`Series` (:issue:33573`)
- Bug in :meth:`Series.__setitem__` with an :class:`IntervalIndex` and a list-like key of integers (:issue:`33473`)
- Bug in :meth:`Series.__getitem__` allowing missing labels with ``np.ndarray``, :class:`Index`, :class:`Series` indexers but not ``list``, these now all raise ``KeyError`` (:issue:`33646`)
- Bug in :meth:`DataFrame.truncate` and :meth:`Series.truncate` where index was assumed to be monotone increasing (:issue:`33756`)

Missing
^^^^^^^
- Calling :meth:`fillna` on an empty Series now correctly returns a shallow copied object. The behaviour is now consistent with :class:`Index`, :class:`DataFrame` and a non-empty :class:`Series` (:issue:`32543`).
- Bug in :meth:`replace` when argument ``to_replace`` is of type dict/list and is used on a :class:`Series` containing ``<NA>`` was raising a ``TypeError``. The method now handles this by ignoring ``<NA>`` values when doing the comparison for the replacement (:issue:`32621`)
- Bug in :meth:`~Series.any` and :meth:`~Series.all` incorrectly returning ``<NA>`` for all ``False`` or all ``True`` values using the nulllable boolean dtype and with ``skipna=False`` (:issue:`33253`)
- Clarified documentation on interpolate with method =akima. The ``der`` parameter must be scalar or None (:issue:`33426`)

MultiIndex
^^^^^^^^^^
- Bug in :meth:`Dataframe.loc` when used with a :class:`MultiIndex`. The returned values were not in the same order as the given inputs (:issue:`22797`)

.. ipython:: python

        df = pd.DataFrame(np.arange(4),
                          index=[["a", "a", "b", "b"], [1, 2, 1, 2]])
        # Rows are now ordered as the requested keys
        df.loc[(['b', 'a'], [2, 1]), :]

- Bug in :meth:`MultiIndex.intersection` was not guaranteed to preserve order when ``sort=False``. (:issue:`31325`)

.. ipython:: python

        left = pd.MultiIndex.from_arrays([["b", "a"], [2, 1]])
        right = pd.MultiIndex.from_arrays([["a", "b", "c"], [1, 2, 3]])
        # Common elements are now guaranteed to be ordered by the left side
        left.intersection(right, sort=False)

-

I/O
^^^
- Bug in :meth:`read_json` where integer overflow was occurring when json contains big number strings. (:issue:`30320`)
- `read_csv` will now raise a ``ValueError`` when the arguments `header` and `prefix` both are not `None`. (:issue:`27394`)
- Bug in :meth:`DataFrame.to_json` was raising ``NotFoundError`` when ``path_or_buf`` was an S3 URI (:issue:`28375`)
- Bug in :meth:`DataFrame.to_parquet` overwriting pyarrow's default for
  ``coerce_timestamps``; following pyarrow's default allows writing nanosecond
  timestamps with ``version="2.0"`` (:issue:`31652`).
- Bug in :meth:`read_csv` was raising `TypeError` when `sep=None` was used in combination with `comment` keyword (:issue:`31396`)
- Bug in :class:`HDFStore` that caused it to set to ``int64`` the dtype of a ``datetime64`` column when reading a DataFrame in Python 3 from fixed format written in Python 2 (:issue:`31750`)
- Bug in :meth:`DataFrame.to_json` where ``Timedelta`` objects would not be serialized correctly with ``date_format="iso"`` (:issue:`28256`)
- :func:`read_csv` will raise a ``ValueError`` when the column names passed in `parse_dates` are missing in the Dataframe (:issue:`31251`)
- Bug in :meth:`read_excel` where a UTF-8 string with a high surrogate would cause a segmentation violation (:issue:`23809`)
- Bug in :meth:`read_csv` was causing a file descriptor leak on an empty file (:issue:`31488`)
- Bug in :meth:`read_csv` was causing a segfault when there were blank lines between the header and data rows (:issue:`28071`)
- Bug in :meth:`read_csv` was raising a misleading exception on a permissions issue (:issue:`23784`)
- Bug in :meth:`read_csv` was raising an ``IndexError`` when header=None and 2 extra data columns
- Bug in :meth:`read_sas` was raising an ``AttributeError`` when reading files from Google Cloud Storage (issue:`33069`)
- Bug in :meth:`DataFrame.to_sql` where an ``AttributeError`` was raised when saving an out of bounds date (:issue:`26761`)
- Bug in :meth:`read_excel` did not correctly handle multiple embedded spaces in OpenDocument text cells. (:issue:`32207`)
- Bug in :meth:`read_json` was raising ``TypeError`` when reading a list of booleans into a Series. (:issue:`31464`)
- Bug in :func:`pandas.io.json.json_normalize` where location specified by `record_path` doesn't point to an array. (:issue:`26284`)
- :func:`pandas.read_hdf` has a more explicit error message when loading an
  unsupported HDF file (:issue:`9539`)
- Bug in :meth:`~DataFrame.to_parquet` was not raising ``PermissionError`` when writing to a private s3 bucket with invalid creds. (:issue:`27679`)
- Bug in :meth:`~DataFrame.to_csv` was silently failing when writing to an invalid s3 bucket. (:issue:`32486`)
- Bug in :meth:`~DataFrame.read_feather` was raising an `ArrowIOError` when reading an s3 or http file path (:issue:`29055`)
- Bug in :meth:`read_parquet` was raising a ``FileNotFoundError`` when passed an s3 directory path. (:issue:`26388`)
- Bug in :meth:`~DataFrame.to_parquet` was throwing an ``AttributeError`` when writing a partitioned parquet file to s3 (:issue:`27596`)

Plotting
^^^^^^^^

- :func:`.plot` for line/bar now accepts color by dictonary (:issue:`8193`).
- Bug in :meth:`DataFrame.plot.hist` where weights are not working for multiple columns (:issue:`33173`)
- Bug in :meth:`DataFrame.boxplot` and :meth:`DataFrame.plot.boxplot` lost color attributes of ``medianprops``, ``whiskerprops``, ``capprops`` and ``medianprops`` (:issue:`30346`)
- Bug in :meth:`DataFrame.plot.scatter` that when adding multiple plots with different ``cmap``, colorbars alway use the first ``cmap`` (:issue:`33389`)


Groupby/resample/rolling
^^^^^^^^^^^^^^^^^^^^^^^^

- Bug in :meth:`GroupBy.apply` raises ``ValueError`` when the ``by`` axis is not sorted and has duplicates and the applied ``func`` does not mutate passed in objects (:issue:`30667`)
- Bug in :meth:`DataFrameGroupby.transform` produces incorrect result with transformation functions (:issue:`30918`)
- Bug in :meth:`GroupBy.count` causes segmentation fault when grouped-by column contains NaNs (:issue:`32841`)
- Bug in :meth:`DataFrame.groupby` and :meth:`Series.groupby` produces inconsistent type when aggregating Boolean series (:issue:`32894`)
- Bug in :meth:`SeriesGroupBy.quantile` raising on nullable integers (:issue:`33136`)
- Bug in :meth:`SeriesGroupBy.first`, :meth:`SeriesGroupBy.last`, :meth:`SeriesGroupBy.min`, and :meth:`SeriesGroupBy.max` returning floats when applied to nullable Booleans (:issue:`33071`)
- Bug in :meth:`DataFrameGroupBy.agg` with dictionary input losing ``ExtensionArray`` dtypes (:issue:`32194`)
- Bug in :meth:`DataFrame.resample` where an ``AmbiguousTimeError`` would be raised when the resulting timezone aware :class:`DatetimeIndex` had a DST transition at midnight (:issue:`25758`)
- Bug in :meth:`DataFrame.groupby` where a ``ValueError`` would be raised when grouping by a categorical column with read-only categories and ``sort=False`` (:issue:`33410`)
- Bug in :meth:`GroupBy.first` and :meth:`GroupBy.last` where None is not preserved in object dtype (:issue:`32800`)
- Bug in :meth:`Rolling.min` and :meth:`Rolling.max`: Growing memory usage after multiple calls when using a fixed window (:issue:`30726`)

Reshaping
^^^^^^^^^

- Bug effecting all numeric and boolean reduction methods not returning subclassed data type. (:issue:`25596`)
- Bug in :meth:`DataFrame.pivot_table` when only MultiIndexed columns is set (:issue:`17038`)
- Bug in :meth:`DataFrame.unstack` and :meth:`Series.unstack` can take tuple names in MultiIndexed data (:issue:`19966`)
- Bug in :meth:`DataFrame.pivot_table` when ``margin`` is ``True`` and only ``column`` is defined (:issue:`31016`)
- Fix incorrect error message in :meth:`DataFrame.pivot` when ``columns`` is set to ``None``. (:issue:`30924`)
- Bug in :func:`crosstab` when inputs are two Series and have tuple names, the output will keep dummy MultiIndex as columns. (:issue:`18321`)
- :meth:`DataFrame.pivot` can now take lists for ``index`` and ``columns`` arguments (:issue:`21425`)
- Bug in :func:`concat` where the resulting indices are not copied when ``copy=True`` (:issue:`29879`)
- Bug where :meth:`Index.astype` would lose the name attribute when converting from ``Float64Index`` to ``Int64Index``, or when casting to an ``ExtensionArray`` dtype (:issue:`32013`)
- :meth:`Series.append` will now raise a ``TypeError`` when passed a DataFrame or a sequence containing Dataframe (:issue:`31413`)
- :meth:`DataFrame.replace` and :meth:`Series.replace` will raise a ``TypeError`` if ``to_replace`` is not an expected type. Previously the ``replace`` would fail silently (:issue:`18634`)
- Bug on inplace operation of a Series that was adding a column to the DataFrame from where it was originally dropped from (using inplace=True) (:issue:`30484`)
- Bug in :meth:`DataFrame.apply` where callback was called with :class:`Series` parameter even though ``raw=True`` requested. (:issue:`32423`)
- Bug in :meth:`DataFrame.pivot_table` losing timezone information when creating a :class:`MultiIndex` level from a column with timezone-aware dtype (:issue:`32558`)
- Bug in :meth:`concat` where when passing a non-dict mapping as ``objs`` would raise a ``TypeError`` (:issue:`32863`)
- :meth:`DataFrame.agg` now provides more descriptive ``SpecificationError`` message when attempting to aggregating non-existant column (:issue:`32755`)
- Bug in :meth:`DataFrame.unstack` when MultiIndexed columns and MultiIndexed rows were used (:issue:`32624`, :issue:`24729` and :issue:`28306`)


Sparse
^^^^^^
- Creating a :class:`SparseArray` from timezone-aware dtype will issue a warning before dropping timezone information, instead of doing so silently (:issue:`32501`)
- Bug in :meth:`arrays.SparseArray.from_spmatrix` wrongly read scipy sparse matrix (:issue:`31991`)
-

ExtensionArray
^^^^^^^^^^^^^^

<<<<<<< HEAD
- Fixed bug where :meth:`Serires.value_counts` would raise on empty input of ``Int64`` dtype (:issue:`33317`)
- Fixed bug that caused :meth:`Series.__repr__()` to crash for extension types whose elements are multidimensional arrays (:issue:`33770`).
=======
- Fixed bug where :meth:`Series.value_counts` would raise on empty input of ``Int64`` dtype (:issue:`33317`)
-
>>>>>>> 49daf664


Other
^^^^^
- Appending a dictionary to a :class:`DataFrame` without passing ``ignore_index=True`` will raise ``TypeError: Can only append a dict if ignore_index=True``
  instead of ``TypeError: Can only append a Series if ignore_index=True or if the Series has a name`` (:issue:`30871`)
- Set operations on an object-dtype :class:`Index` now always return object-dtype results (:issue:`31401`)
- Bug in :meth:`AbstractHolidayCalendar.holidays` when no rules were defined (:issue:`31415`)
- Bug in :class:`DataFrame` when initiating a frame with lists and assign ``columns`` with nested list for ``MultiIndex`` (:issue:`32173`)
- Bug in :meth:`DataFrame.to_records` incorrectly losing timezone information in timezone-aware ``datetime64`` columns (:issue:`32535`)
- Fixed :func:`pandas.testing.assert_series_equal` to correctly raise if left object is a different subclass with ``check_series_type=True`` (:issue:`32670`).
- :meth:`IntegerArray.astype` now supports ``datetime64`` dtype (:issue:32538`)
- Getting a missing attribute in a query/eval string raises the correct ``AttributeError`` (:issue:`32408`)
- Fixed bug in :func:`pandas.testing.assert_series_equal` where dtypes were checked for ``Interval`` and ``ExtensionArray`` operands when ``check_dtype`` was ``False`` (:issue:`32747`)
- Bug in :meth:`Series.map` not raising on invalid ``na_action`` (:issue:`32815`)
- Bug in :meth:`DataFrame.__dir__` caused a segfault when using unicode surrogates in a column name (:issue:`25509`)
- Bug in :meth:`DataFrame.plot.scatter` caused an error when plotting variable marker sizes (:issue:`32904`)
- :class:`IntegerArray` now implements the ``sum`` operation (:issue:`33172`)

.. ---------------------------------------------------------------------------

.. _whatsnew_110.contributors:

Contributors
~~~~~~~~~~~~<|MERGE_RESOLUTION|>--- conflicted
+++ resolved
@@ -733,13 +733,8 @@
 ExtensionArray
 ^^^^^^^^^^^^^^
 
-<<<<<<< HEAD
 - Fixed bug where :meth:`Serires.value_counts` would raise on empty input of ``Int64`` dtype (:issue:`33317`)
 - Fixed bug that caused :meth:`Series.__repr__()` to crash for extension types whose elements are multidimensional arrays (:issue:`33770`).
-=======
-- Fixed bug where :meth:`Series.value_counts` would raise on empty input of ``Int64`` dtype (:issue:`33317`)
--
->>>>>>> 49daf664
 
 
 Other
