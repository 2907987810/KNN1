.. _whatsnew_110:

What's new in 1.1.0 (??)
------------------------

These are the changes in pandas 1.1.0. See :ref:`release` for a full changelog
including other versions of pandas.

{{ header }}

.. ---------------------------------------------------------------------------

Enhancements
~~~~~~~~~~~~

.. _whatsnew_110.astype_string:

All dtypes can now be converted to ``StringDtype``
^^^^^^^^^^^^^^^^^^^^^^^^^^^^^^^^^^^^^^^^^^^^^^^^^^

Previously, declaring or converting to :class:`StringDtype` was in general only possible if the data was already only ``str`` or nan-like (:issue:`31204`).
:class:`StringDtype` now works in all situations where ``astype(str)`` or ``dtype=str`` work:

For example, the below now works:

.. ipython:: python

   ser = pd.Series([1, "abc", np.nan], dtype="string")
   ser
   ser[0]
   pd.Series([1, 2, np.nan], dtype="Int64").astype("string")


.. _whatsnew_110.period_index_partial_string_slicing:

Nonmonotonic PeriodIndex Partial String Slicing
^^^^^^^^^^^^^^^^^^^^^^^^^^^^^^^^^^^^^^^^^^^^^^^

:class:`PeriodIndex` now supports partial string slicing for non-monotonic indexes, mirroring :class:`DatetimeIndex` behavior (:issue:`31096`)

For example:

.. ipython:: python

   dti = pd.date_range("2014-01-01", periods=30, freq="30D")
   pi = dti.to_period("D")
   ser_monotonic = pd.Series(np.arange(30), index=pi)
   shuffler = list(range(0, 30, 2)) + list(range(1, 31, 2))
   ser = ser_monotonic[shuffler]
   ser

.. ipython:: python

   ser["2014"]
   ser.loc["May 2015"]


.. _whatsnew_110.dataframe_or_series_comparing:

Comparing two `DataFrame` or two `Series` and summarizing the differences
^^^^^^^^^^^^^^^^^^^^^^^^^^^^^^^^^^^^^^^^^^^^^^^^^^^^^^^^^^^^^^^^^^^^^^^^^

We've added :meth:`DataFrame.compare` and :meth:`Series.compare` for comparing two `DataFrame` or two `Series` (:issue:`30429`)

.. ipython:: python

   df = pd.DataFrame(
       {
           "col1": ["a", "a", "b", "b", "a"],
           "col2": [1.0, 2.0, 3.0, np.nan, 5.0],
           "col3": [1.0, 2.0, 3.0, 4.0, 5.0]
       },
       columns=["col1", "col2", "col3"],
   )
   df

.. ipython:: python

   df2 = df.copy()
   df2.loc[0, 'col1'] = 'c'
   df2.loc[2, 'col3'] = 4.0
   df2

.. ipython:: python

   df.compare(df2)

See :ref:`User Guide <merging.compare>` for more details.


.. _whatsnew_110.groupby_key:

Allow NA in groupby key
^^^^^^^^^^^^^^^^^^^^^^^^

With :ref:`groupby <groupby.dropna>` , we've added a ``dropna`` keyword to :meth:`DataFrame.groupby` and :meth:`Series.groupby` in order to
allow ``NA`` values in group keys. Users can define ``dropna`` to ``False`` if they want to include
``NA`` values in groupby keys. The default is set to ``True`` for ``dropna`` to keep backwards
compatibility (:issue:`3729`)

.. ipython:: python

    df_list = [[1, 2, 3], [1, None, 4], [2, 1, 3], [1, 2, 2]]
    df_dropna = pd.DataFrame(df_list, columns=["a", "b", "c"])

    df_dropna

.. ipython:: python

    # Default `dropna` is set to True, which will exclude NaNs in keys
    df_dropna.groupby(by=["b"], dropna=True).sum()

    # In order to allow NaN in keys, set `dropna` to False
    df_dropna.groupby(by=["b"], dropna=False).sum()

The default setting of ``dropna`` argument is ``True`` which means ``NA`` are not included in group keys.

.. versionadded:: 1.1.0


.. _whatsnew_110.key_sorting:

Sorting with keys
^^^^^^^^^^^^^^^^^

We've added a ``key`` argument to the DataFrame and Series sorting methods, including
:meth:`DataFrame.sort_values`, :meth:`DataFrame.sort_index`, :meth:`Series.sort_values`,
and :meth:`Series.sort_index`. The ``key`` can be any callable function which is applied
column-by-column to each column used for sorting, before sorting is performed (:issue:`27237`).
See :ref:`sort_values with keys <basics.sort_value_key>` and :ref:`sort_index with keys
<basics.sort_index_key>` for more information.

.. ipython:: python

   s = pd.Series(['C', 'a', 'B'])
   s

.. ipython:: python

   s.sort_values()


Note how this is sorted with capital letters first. If we apply the :meth:`Series.str.lower`
method, we get

.. ipython:: python

   s.sort_values(key=lambda x: x.str.lower())


When applied to a `DataFrame`, they key is applied per-column to all columns or a subset if
`by` is specified, e.g.

.. ipython:: python

   df = pd.DataFrame({'a': ['C', 'C', 'a', 'a', 'B', 'B'],
                      'b': [1, 2, 3, 4, 5, 6]})
   df

.. ipython:: python

   df.sort_values(by=['a'], key=lambda col: col.str.lower())


For more details, see examples and documentation in :meth:`DataFrame.sort_values`,
:meth:`Series.sort_values`, and :meth:`~DataFrame.sort_index`.

.. _whatsnew_110.timestamp_fold_support:

Fold argument support in Timestamp constructor
^^^^^^^^^^^^^^^^^^^^^^^^^^^^^^^^^^^^^^^^^^^^^^

:class:`Timestamp:` now supports the keyword-only fold argument according to `PEP 495 <https://www.python.org/dev/peps/pep-0495/#the-fold-attribute>`_ similar to parent ``datetime.datetime`` class. It supports both accepting fold as an initialization argument and inferring fold from other constructor arguments (:issue:`25057`, :issue:`31338`). Support is limited to ``dateutil`` timezones as ``pytz`` doesn't support fold.

For example:

.. ipython:: python

    ts = pd.Timestamp("2019-10-27 01:30:00+00:00")
    ts.fold

.. ipython:: python

    ts = pd.Timestamp(year=2019, month=10, day=27, hour=1, minute=30,
                      tz="dateutil/Europe/London", fold=1)
    ts

For more on working with fold, see :ref:`Fold subsection <timeseries.fold>` in the user guide.

.. _whatsnew_110.to_datetime_multiple_tzname_tzoffset_support:

Parsing timezone-aware format with different timezones in to_datetime
^^^^^^^^^^^^^^^^^^^^^^^^^^^^^^^^^^^^^^^^^^^^^^^^^^^^^^^^^^^^^^^^^^^^^

:func:`to_datetime` now supports parsing formats containing timezone names (``%Z``) and UTC offsets (``%z``) from different timezones then converting them to UTC by setting ``utc=True``. This would return a :class:`DatetimeIndex` with timezone at UTC as opposed to an :class:`Index` with ``object`` dtype if ``utc=True`` is not set (:issue:`32792`).

For example:

.. ipython:: python

    tz_strs = ["2010-01-01 12:00:00 +0100", "2010-01-01 12:00:00 -0100",
               "2010-01-01 12:00:00 +0300", "2010-01-01 12:00:00 +0400"]
    pd.to_datetime(tz_strs, format='%Y-%m-%d %H:%M:%S %z', utc=True)
    pd.to_datetime(tz_strs, format='%Y-%m-%d %H:%M:%S %z')

.. _whatsnew_110.grouper_resample_origin:

Grouper and resample now supports the arguments origin and offset
^^^^^^^^^^^^^^^^^^^^^^^^^^^^^^^^^^^^^^^^^^^^^^^^^^^^^^^^^^^^^^^^^

:class:`Grouper` and :class:`DataFrame.resample` now supports the arguments ``origin`` and ``offset``. It let the user control the timestamp on which to adjust the grouping. (:issue:`31809`)

The bins of the grouping are adjusted based on the beginning of the day of the time series starting point. This works well with frequencies that are multiples of a day (like `30D`) or that divides a day (like `90s` or `1min`). But it can create inconsistencies with some frequencies that do not meet this criteria. To change this behavior you can now specify a fixed timestamp with the argument ``origin``.

Two arguments are now deprecated (more information in the documentation of :class:`DataFrame.resample`):

- ``base`` should be replaced by ``offset``.
- ``loffset`` should be replaced by directly adding an offset to the index DataFrame after being resampled.

Small example of the use of ``origin``:

.. ipython:: python

    start, end = '2000-10-01 23:30:00', '2000-10-02 00:30:00'
    middle = '2000-10-02 00:00:00'
    rng = pd.date_range(start, end, freq='7min')
    ts = pd.Series(np.arange(len(rng)) * 3, index=rng)
    ts

Resample with the default behavior ``'start_day'`` (origin is ``2000-10-01 00:00:00``):

.. ipython:: python

    ts.resample('17min').sum()
    ts.resample('17min', origin='start_day').sum()

Resample using a fixed origin:

.. ipython:: python

    ts.resample('17min', origin='epoch').sum()
    ts.resample('17min', origin='2000-01-01').sum()

If needed you can adjust the bins with the argument ``offset`` (a Timedelta) that would be added to the default ``origin``.

For a full example, see: :ref:`timeseries.adjust-the-start-of-the-bins`.


.. _whatsnew_110.enhancements.other:

Other enhancements
^^^^^^^^^^^^^^^^^^

- :class:`Styler` may now render CSS more efficiently where multiple cells have the same styling (:issue:`30876`)
- :meth:`Styler.highlight_null` now accepts ``subset`` argument (:issue:`31345`)
- When writing directly to a sqlite connection :func:`to_sql` now supports the ``multi`` method (:issue:`29921`)
- `OptionError` is now exposed in `pandas.errors` (:issue:`27553`)
- :func:`timedelta_range` will now infer a frequency when passed ``start``, ``stop``, and ``periods`` (:issue:`32377`)
- Positional slicing on a :class:`IntervalIndex` now supports slices with ``step > 1`` (:issue:`31658`)
- :class:`Series.str` now has a `fullmatch` method that matches a regular expression against the entire string in each row of the series, similar to `re.fullmatch` (:issue:`32806`).
- :meth:`DataFrame.sample` will now also allow array-like and BitGenerator objects to be passed to ``random_state`` as seeds (:issue:`32503`)
- :meth:`MultiIndex.union` will now raise `RuntimeWarning` if the object inside are unsortable, pass `sort=False` to suppress this warning (:issue:`33015`)
- :class:`Series.dt` and :class:`DatatimeIndex` now have an `isocalendar` method that returns a :class:`DataFrame` with year, week, and day calculated according to the ISO 8601 calendar (:issue:`33206`, :issue:`34392`).
- The :meth:`DataFrame.to_feather` method now supports additional keyword
  arguments (e.g. to set the compression) that are added in pyarrow 0.17
  (:issue:`33422`).
- The :func:`cut` will now accept parameter ``ordered`` with default ``ordered=True``. If ``ordered=False`` and no labels are provided, an error will be raised (:issue:`33141`)
- :meth:`DataFrame.to_csv`, :meth:`DataFrame.to_pickle`,
  and :meth:`DataFrame.to_json` now support passing a dict of
  compression arguments when using the ``gzip`` and ``bz2`` protocols.
  This can be used to set a custom compression level, e.g.,
  ``df.to_csv(path, compression={'method': 'gzip', 'compresslevel': 1}``
  (:issue:`33196`)
- :meth:`Series.update` now accepts objects that can be coerced to a :class:`Series`,
  such as ``dict`` and ``list``, mirroring the behavior of :meth:`DataFrame.update` (:issue:`33215`)
- :meth:`~pandas.core.groupby.GroupBy.transform` and :meth:`~pandas.core.groupby.GroupBy.aggregate` has gained ``engine`` and ``engine_kwargs`` arguments that supports executing functions with ``Numba`` (:issue:`32854`, :issue:`33388`)
- :meth:`~pandas.core.resample.Resampler.interpolate` now supports SciPy interpolation method :class:`scipy.interpolate.CubicSpline` as method ``cubicspline`` (:issue:`33670`)
- :class:`~pandas.core.groupby.generic.DataFrameGroupBy` and :class:`~pandas.core.groupby.generic.SeriesGroupBy` now implement the ``sample`` method for doing random sampling within groups (:issue:`31775`)
- :meth:`DataFrame.to_numpy` now supports the ``na_value`` keyword to control the NA sentinel in the output array (:issue:`33820`)
- The ``ExtensionArray`` class has now an :meth:`~pandas.arrays.ExtensionArray.equals`
  method, similarly to :meth:`Series.equals` (:issue:`27081`).
- The minimum suppported dta version has increased to 105 in :meth:`~pandas.io.stata.read_stata` and :class:`~pandas.io.stata.StataReader`  (:issue:`26667`).
- :meth:`~pandas.core.frame.DataFrame.to_stata` supports compression using the ``compression``
  keyword argument. Compression can either be inferred or explicitly set using a string or a
  dictionary containing both the method and any additional arguments that are passed to the
  compression library. Compression was also added to the low-level Stata-file writers
  :class:`~pandas.io.stata.StataWriter`, :class:`~pandas.io.stata.StataWriter117`,
  and :class:`~pandas.io.stata.StataWriterUTF8` (:issue:`26599`).
- :meth:`HDFStore.put` now accepts `track_times` parameter. Parameter is passed to ``create_table`` method of ``PyTables`` (:issue:`32682`).
- Make :class:`pandas.core.window.Rolling` and :class:`pandas.core.window.Expanding` iterable（:issue:`11704`)
- Make ``option_context`` a :class:`contextlib.ContextDecorator`, which allows it to be used as a decorator over an entire function (:issue:`34253`).
- :meth:`DataFrame.to_csv` and :meth:`Series.to_csv` now accept an ``errors`` argument (:issue:`22610`)
- :meth:`groupby.transform` now allows ``func`` to be ``pad``, ``backfill`` and ``cumcount`` (:issue:`31269`).
- :meth:`~pandas.io.json.read_json` now accepts `nrows` parameter. (:issue:`33916`).
- :meth `~pandas.io.gbq.read_gbq` now allows to disable progress bar (:issue:`33360`).
- :meth:`~pandas.io.gbq.read_gbq` now supports the ``max_results`` kwarg from ``pandas-gbq`` (:issue:`34639`).

.. ---------------------------------------------------------------------------

.. _whatsnew_110.api:

Backwards incompatible API changes
~~~~~~~~~~~~~~~~~~~~~~~~~~~~~~~~~~
<<<<<<< HEAD
- :meth:`DataFrame.swaplevels` now raises a  ``TypeError`` if the axis is not a :class:`MultiIndex`.
  Previously an ``AttributeError`` was raised (:issue:`31126`)
- :meth:`DataFrame.xs` now raises a  ``TypeError`` if a ``level`` keyword is supplied and the axis is not a :class:`MultiIndex`.
  Previously an ``AttributeError`` was raised (:issue:`33610`)
- :meth:`DataFrameGroupby.mean` and :meth:`SeriesGroupby.mean` (and similarly for :meth:`~DataFrameGroupby.median`, :meth:`~DataFrameGroupby.std` and :meth:`~DataFrameGroupby.var`)
  now raise a  ``TypeError`` if a not-accepted keyword argument is passed into it.
  Previously a ``UnsupportedFunctionCall`` was raised (``AssertionError`` if ``min_count`` passed into :meth:`~DataFrameGroupby.median`) (:issue:`31485`)
- :meth:`DataFrame.at` and :meth:`Series.at` will raise a ``TypeError`` instead of a ``ValueError`` if an incompatible key is passed, and ``KeyError`` if a missing key is passed, matching the behavior of ``.loc[]`` (:issue:`31722`)
- Passing an integer dtype other than ``int64`` to ``np.array(period_index, dtype=...)`` will now raise ``TypeError`` instead of incorrectly using ``int64`` (:issue:`32255`)
- Passing an invalid ``fill_value`` to :meth:`Categorical.take` raises a ``ValueError`` instead of ``TypeError`` (:issue:`33660`)
- Combining a ``Categorical`` with integer categories and which contains missing values
  with a float dtype column in operations such as :func:`concat` or :meth:`~DataFrame.append`
  will now result in a float column instead of an object dtyped column (:issue:`33607`)
- :meth:`Series.to_timestamp` now raises a ``TypeError`` if the axis is not a :class:`PeriodIndex`. Previously an ``AttributeError`` was raised (:issue:`33327`)
- :meth:`Series.to_period` now raises a ``TypeError`` if the axis is not a :class:`DatetimeIndex`. Previously an ``AttributeError`` was raised (:issue:`33327`)
- :func: `pandas.api.dtypes.is_string_dtype` no longer incorrectly identifies categorical series as string.
- :func:`read_excel` no longer takes ``**kwds`` arguments. This means that passing in keyword ``chunksize`` now raises a ``TypeError``
  (previously raised a ``NotImplementedError``), while passing in keyword ``encoding`` now raises a ``TypeError`` (:issue:`34464`)
- :class:`Period` no longer accepts tuples for the ``freq`` argument (:issue:`34658`)
- :meth:`Series.interpolate` and :meth:`DataFrame.interpolate` now raises ValueError if ``limit_direction`` is 'forward' or 'both' and ``method`` is 'backfill' or 'bfill' or ``limit_direction`` is 'backward' or 'both' and ``method`` is 'pad' or 'ffill' (:issue:`34746`)
=======
>>>>>>> f34fd588

``MultiIndex.get_indexer`` interprets `method` argument differently
^^^^^^^^^^^^^^^^^^^^^^^^^^^^^^^^^^^^^^^^^^^^^^^^^^^^^^^^^^^^^^^^^^^

This restores the behavior of :meth:`MultiIndex.get_indexer` with ``method='backfill'`` or ``method='pad'`` to the behavior before pandas 0.23.0. In particular, MultiIndexes are treated as a list of tuples and padding or backfilling is done with respect to the ordering of these lists of tuples (:issue:`29896`).

As an example of this, given:

.. ipython:: python

        df = pd.DataFrame({
            'a': [0, 0, 0, 0],
            'b': [0, 2, 3, 4],
            'c': ['A', 'B', 'C', 'D'],
        }).set_index(['a', 'b'])
        mi_2 = pd.MultiIndex.from_product([[0], [-1, 0, 1, 3, 4, 5]])

The differences in reindexing ``df`` with ``mi_2`` and using ``method='backfill'`` can be seen here:

*pandas >= 0.23, < 1.1.0*:

.. code-block:: ipython

    In [1]: df.reindex(mi_2, method='backfill')
    Out[1]:
          c
    0 -1  A
       0  A
       1  D
       3  A
       4  A
       5  C

*pandas <0.23, >= 1.1.0*

.. ipython:: python

        df.reindex(mi_2, method='backfill')

And the differences in reindexing ``df`` with ``mi_2`` and using ``method='pad'`` can be seen here:

*pandas >= 0.23, < 1.1.0*

.. code-block:: ipython

    In [1]: df.reindex(mi_2, method='pad')
    Out[1]:
            c
    0 -1  NaN
       0  NaN
       1    D
       3  NaN
       4    A
       5    C

*pandas < 0.23, >= 1.1.0*

.. ipython:: python

        df.reindex(mi_2, method='pad')

-

.. _whatsnew_110.api_breaking.indexing_raises_key_errors:

Failed Label-Based Lookups Always Raise KeyError
^^^^^^^^^^^^^^^^^^^^^^^^^^^^^^^^^^^^^^^^^^^^^^^^

Label lookups ``series[key]``, ``series.loc[key]`` and ``frame.loc[key]``
used to raises either ``KeyError`` or ``TypeError`` depending on the type of
key and type of :class:`Index`.  These now consistently raise ``KeyError`` (:issue:`31867`)

.. ipython:: python

    ser1 = pd.Series(range(3), index=[0, 1, 2])
    ser2 = pd.Series(range(3), index=pd.date_range("2020-02-01", periods=3))

*Previous behavior*:

.. code-block:: ipython

    In [3]: ser1[1.5]
    ...
    TypeError: cannot do label indexing on Int64Index with these indexers [1.5] of type float

    In [4] ser1["foo"]
    ...
    KeyError: 'foo'

    In [5]: ser1.loc[1.5]
    ...
    TypeError: cannot do label indexing on Int64Index with these indexers [1.5] of type float

    In [6]: ser1.loc["foo"]
    ...
    KeyError: 'foo'

    In [7]: ser2.loc[1]
    ...
    TypeError: cannot do label indexing on DatetimeIndex with these indexers [1] of type int

    In [8]: ser2.loc[pd.Timestamp(0)]
    ...
    KeyError: Timestamp('1970-01-01 00:00:00')

*New behavior*:

.. code-block:: ipython

    In [3]: ser1[1.5]
    ...
    KeyError: 1.5

    In [4] ser1["foo"]
    ...
    KeyError: 'foo'

    In [5]: ser1.loc[1.5]
    ...
    KeyError: 1.5

    In [6]: ser1.loc["foo"]
    ...
    KeyError: 'foo'

    In [7]: ser2.loc[1]
    ...
    KeyError: 1

    In [8]: ser2.loc[pd.Timestamp(0)]
    ...
    KeyError: Timestamp('1970-01-01 00:00:00')

.. _whatsnew_110.api_breaking.indexing_int_multiindex_raises_key_errors:

Failed Integer Lookups on MultiIndex Raise KeyError
^^^^^^^^^^^^^^^^^^^^^^^^^^^^^^^^^^^^^^^^^^^^^^^^^^^
Indexing with integers with a :class:`MultiIndex` that has a integer-dtype
first level incorrectly failed to raise ``KeyError`` when one or more of
those integer keys is not present in the first level of the index (:issue:`33539`)

.. ipython:: python

    idx = pd.Index(range(4))
    dti = pd.date_range("2000-01-03", periods=3)
    mi = pd.MultiIndex.from_product([idx, dti])
    ser = pd.Series(range(len(mi)), index=mi)

*Previous behavior*:

.. code-block:: ipython

    In [5]: ser[[5]]
    Out[5]: Series([], dtype: int64)

*New behavior*:

.. code-block:: ipython

    In [5]: ser[[5]]
    ...
    KeyError: '[5] not in index'

:meth:`DataFrame.merge` preserves right frame's row order
^^^^^^^^^^^^^^^^^^^^^^^^^^^^^^^^^^^^^^^^^^^^^^^^^^^^^^^^^
:meth:`DataFrame.merge` now preserves right frame's row order when executing a right merge (:issue:`27453`)

.. ipython:: python

    left_df = pd.DataFrame({'animal': ['dog', 'pig'], 'max_speed': [40, 11]})
    right_df = pd.DataFrame({'animal': ['quetzal', 'pig'], 'max_speed': [80, 11]})
    left_df
    right_df

*Previous behavior*:

.. code-block:: python

    >>> left_df.merge(right_df, on=['animal', 'max_speed'], how="right")
        animal  max_speed
    0      pig         11
    1  quetzal         80

*New behavior*:

.. ipython:: python

    left_df.merge(right_df, on=['animal', 'max_speed'], how="right")

.. ---------------------------------------------------------------------------

.. _whatsnew_110.api_breaking.assignment_to_multiple_columns:

Assignment to multiple columns of a DataFrame when some columns do not exist
^^^^^^^^^^^^^^^^^^^^^^^^^^^^^^^^^^^^^^^^^^^^^^^^^^^^^^^^^^^^^^^^^^^^^^^^^^^^

Assignment to multiple columns of a :class:`DataFrame` when some of the columns do not exist would previously assign the values to the last column. Now, new columns would be constructed with the right values. (:issue:`13658`)

.. ipython:: python

   df = pd.DataFrame({'a': [0, 1, 2], 'b': [3, 4, 5]})
   df

*Previous behavior*:

.. code-block:: ipython

   In [3]: df[['a', 'c']] = 1
   In [4]: df
   Out[4]:
      a  b
   0  1  1
   1  1  1
   2  1  1

*New behavior*:

.. ipython:: python

   df[['a', 'c']] = 1
   df

.. _whatsnew_110.api_breaking.groupby_consistency:

Consistency across groupby reductions
^^^^^^^^^^^^^^^^^^^^^^^^^^^^^^^^^^^^^

Using :meth:`DataFrame.groupby` with ``as_index=True`` and the aggregation ``nunique`` would include the grouping column(s) in the columns of the result. Now the grouping column(s) only appear in the index, consistent with other reductions. (:issue:`32579`)

.. ipython:: python

   df = pd.DataFrame({"a": ["x", "x", "y", "y"], "b": [1, 1, 2, 3]})
   df

*Previous behavior*:

.. code-block:: ipython

   In [3]: df.groupby("a", as_index=True).nunique()
   Out[4]:
      a  b
   a
   x  1  1
   y  1  2

*New behavior*:

.. ipython:: python

   df.groupby("a", as_index=True).nunique()

Using :meth:`DataFrame.groupby` with ``as_index=False`` and the function ``idxmax``, ``idxmin``, ``mad``, ``nunique``, ``sem``, ``skew``, or ``std`` would modify the grouping column. Now the grouping column remains unchanged, consistent with other reductions. (:issue:`21090`, :issue:`10355`)

*Previous behavior*:

.. code-block:: ipython

   In [3]: df.groupby("a", as_index=False).nunique()
   Out[4]:
      a  b
   0  1  1
   1  1  2

*New behavior*:

.. ipython:: python

   df.groupby("a", as_index=False).nunique()

The method :meth:`core.DataFrameGroupBy.size` would previously ignore ``as_index=False``. Now the grouping columns are returned as columns, making the result a `DataFrame` instead of a `Series`. (:issue:`32599`)

*Previous behavior*:

.. code-block:: ipython

   In [3]: df.groupby("a", as_index=False).size()
   Out[4]:
   a
   x    2
   y    2
   dtype: int64

*New behavior*:

.. ipython:: python

   df.groupby("a", as_index=False).size()

.. _whatsnew_110.api_breaking.apply_applymap_first_once:

apply and applymap on ``DataFrame`` evaluates first row/column only once
^^^^^^^^^^^^^^^^^^^^^^^^^^^^^^^^^^^^^^^^^^^^^^^^^^^^^^^^^^^^^^^^^^^^^^^^

.. ipython:: python

    df = pd.DataFrame({'a': [1, 2], 'b': [3, 6]})

    def func(row):
        print(row)
        return row

*Previous behavior*:

.. code-block:: ipython

    In [4]: df.apply(func, axis=1)
    a    1
    b    3
    Name: 0, dtype: int64
    a    1
    b    3
    Name: 0, dtype: int64
    a    2
    b    6
    Name: 1, dtype: int64
    Out[4]:
       a  b
    0  1  3
    1  2  6

*New behavior*:

.. ipython:: python

    df.apply(func, axis=1)

.. _whatsnew_110.api.other:

Other API changes
^^^^^^^^^^^^^^^^^

- :meth:`Series.describe` will now show distribution percentiles for ``datetime`` dtypes, statistics ``first`` and ``last``
  will now be ``min`` and ``max`` to match with numeric dtypes in :meth:`DataFrame.describe` (:issue:`30164`)
- Added :meth:`DataFrame.value_counts` (:issue:`5377`)
- :meth:`Groupby.groups` now returns an abbreviated representation when called on large dataframes (:issue:`1135`)
- ``loc`` lookups with an object-dtype :class:`Index` and an integer key will now raise ``KeyError`` instead of ``TypeError`` when key is missing (:issue:`31905`)
- Using a :func:`pandas.api.indexers.BaseIndexer` with ``count``, ``min``, ``max``, ``median``, ``skew``,  ``cov``, ``corr`` will now return correct results for any monotonic :func:`pandas.api.indexers.BaseIndexer` descendant (:issue:`32865`)
- Added a :func:`pandas.api.indexers.FixedForwardWindowIndexer` class to support forward-looking windows during ``rolling`` operations.
- Added :class:`pandas.errors.InvalidIndexError` (:issue:`34570`).
- :meth:`DataFrame.swaplevels` now raises a  ``TypeError`` if the axis is not a :class:`MultiIndex`.
  Previously an ``AttributeError`` was raised (:issue:`31126`)
- :meth:`DataFrame.xs` now raises a  ``TypeError`` if a ``level`` keyword is supplied and the axis is not a :class:`MultiIndex`.
  Previously an ``AttributeError`` was raised (:issue:`33610`)
- :meth:`DataFrameGroupby.mean` and :meth:`SeriesGroupby.mean` (and similarly for :meth:`~DataFrameGroupby.median`, :meth:`~DataFrameGroupby.std` and :meth:`~DataFrameGroupby.var`)
  now raise a  ``TypeError`` if a not-accepted keyword argument is passed into it.
  Previously a ``UnsupportedFunctionCall`` was raised (``AssertionError`` if ``min_count`` passed into :meth:`~DataFrameGroupby.median`) (:issue:`31485`)
- :meth:`DataFrame.at` and :meth:`Series.at` will raise a ``TypeError`` instead of a ``ValueError`` if an incompatible key is passed, and ``KeyError`` if a missing key is passed, matching the behavior of ``.loc[]`` (:issue:`31722`)
- Passing an integer dtype other than ``int64`` to ``np.array(period_index, dtype=...)`` will now raise ``TypeError`` instead of incorrectly using ``int64`` (:issue:`32255`)
- Passing an invalid ``fill_value`` to :meth:`Categorical.take` raises a ``ValueError`` instead of ``TypeError`` (:issue:`33660`)
- Combining a ``Categorical`` with integer categories and which contains missing values
  with a float dtype column in operations such as :func:`concat` or :meth:`~DataFrame.append`
  will now result in a float column instead of an object dtyped column (:issue:`33607`)
- :meth:`Series.to_timestamp` now raises a ``TypeError`` if the axis is not a :class:`PeriodIndex`. Previously an ``AttributeError`` was raised (:issue:`33327`)
- :meth:`Series.to_period` now raises a ``TypeError`` if the axis is not a :class:`DatetimeIndex`. Previously an ``AttributeError`` was raised (:issue:`33327`)
- :func: `pandas.api.dtypes.is_string_dtype` no longer incorrectly identifies categorical series as string.
- :func:`read_excel` no longer takes ``**kwds`` arguments. This means that passing in keyword ``chunksize`` now raises a ``TypeError``
  (previously raised a ``NotImplementedError``), while passing in keyword ``encoding`` now raises a ``TypeError`` (:issue:`34464`)
- :func: `merge` now checks ``suffixes`` parameter type to be ``tuple`` and raises ``TypeError``, whereas before a ``list`` or ``set`` were accepted and that the ``set`` could produce unexpected results (:issue:`33740`)
- :class:`Period` no longer accepts tuples for the ``freq`` argument (:issue:`34658`)
- :meth:`Series.interpolate` and :meth:`DataFrame.interpolate` now raises ValueError if ``limit_direction`` is 'forward' or 'both' and ``method`` is 'backfill' or 'bfill' or ``limit_direction`` is 'backward' or 'both' and ``method`` is 'pad' or 'ffill' (:issue:`34746`)


Increased minimum versions for dependencies
^^^^^^^^^^^^^^^^^^^^^^^^^^^^^^^^^^^^^^^^^^^

Some minimum supported versions of dependencies were updated (:issue:`33718`, :issue:`29766`, :issue:`29723`, pytables >= 3.4.3).
If installed, we now require:

+-----------------+-----------------+----------+---------+
| Package         | Minimum Version | Required | Changed |
+=================+=================+==========+=========+
| numpy           | 1.15.4          |    X     |    X    |
+-----------------+-----------------+----------+---------+
| pytz            | 2015.4          |    X     |         |
+-----------------+-----------------+----------+---------+
| python-dateutil | 2.7.3           |    X     |    X    |
+-----------------+-----------------+----------+---------+
| bottleneck      | 1.2.1           |          |         |
+-----------------+-----------------+----------+---------+
| numexpr         | 2.6.2           |          |         |
+-----------------+-----------------+----------+---------+
| pytest (dev)    | 4.0.2           |          |         |
+-----------------+-----------------+----------+---------+

For `optional libraries <https://dev.pandas.io/docs/install.html#dependencies>`_ the general recommendation is to use the latest version.
The following table lists the lowest version per library that is currently being tested throughout the development of pandas.
Optional libraries below the lowest tested version may still work, but are not considered supported.

+-----------------+-----------------+---------+
| Package         | Minimum Version | Changed |
+=================+=================+=========+
| beautifulsoup4  | 4.6.0           |         |
+-----------------+-----------------+---------+
| fastparquet     | 0.3.2           |         |
+-----------------+-----------------+---------+
| gcsfs           | 0.2.2           |         |
+-----------------+-----------------+---------+
| lxml            | 3.8.0           |         |
+-----------------+-----------------+---------+
| matplotlib      | 2.2.2           |         |
+-----------------+-----------------+---------+
| numba           | 0.46.0          |         |
+-----------------+-----------------+---------+
| openpyxl        | 2.5.7           |         |
+-----------------+-----------------+---------+
| pyarrow         | 0.13.0          |         |
+-----------------+-----------------+---------+
| pymysql         | 0.7.1           |         |
+-----------------+-----------------+---------+
| pytables        | 3.4.3           |    X    |
+-----------------+-----------------+---------+
| s3fs            | 0.3.0           |         |
+-----------------+-----------------+---------+
| scipy           | 1.2.0           |    X    |
+-----------------+-----------------+---------+
| sqlalchemy      | 1.1.4           |         |
+-----------------+-----------------+---------+
| xarray          | 0.8.2           |         |
+-----------------+-----------------+---------+
| xlrd            | 1.1.0           |         |
+-----------------+-----------------+---------+
| xlsxwriter      | 0.9.8           |         |
+-----------------+-----------------+---------+
| xlwt            | 1.2.0           |         |
+-----------------+-----------------+---------+
| pandas-gbq      | 1.2.0           |    X    |
+-----------------+-----------------+---------+

See :ref:`install.dependencies` and :ref:`install.optional_dependencies` for more.

Development Changes
^^^^^^^^^^^^^^^^^^^

- The minimum version of Cython is now the most recent bug-fix version (0.29.16) (:issue:`33334`).


.. _whatsnew_110.deprecations:

Deprecations
~~~~~~~~~~~~

- Lookups on a :class:`Series` with a single-item list containing a slice (e.g. ``ser[[slice(0, 4)]]``) are deprecated, will raise in a future version.  Either convert the list to tuple, or pass the slice directly instead (:issue:`31333`)

- :meth:`DataFrame.mean` and :meth:`DataFrame.median` with ``numeric_only=None`` will include datetime64 and datetime64tz columns in a future version (:issue:`29941`)
- Setting values with ``.loc`` using a positional slice is deprecated and will raise in a future version.  Use ``.loc`` with labels or ``.iloc`` with positions instead (:issue:`31840`)
- :meth:`DataFrame.to_dict` has deprecated accepting short names for ``orient`` in future versions (:issue:`32515`)
- :meth:`Categorical.to_dense` is deprecated and will be removed in a future version, use ``np.asarray(cat)`` instead (:issue:`32639`)
- The ``fastpath`` keyword in the ``SingleBlockManager`` constructor is deprecated and will be removed in a future version (:issue:`33092`)
- Providing ``suffixes`` as a ``set`` in :func:`pandas.merge` is deprecated. Provide a tuple instead (:issue:`33740`, :issue:`34741`).
- :meth:`Index.is_mixed` is deprecated and will be removed in a future version, check ``index.inferred_type`` directly instead (:issue:`32922`)

- Passing any arguments but the first one to  :func:`read_html` as
  positional arguments is deprecated since version 1.1. All other
  arguments should be given as keyword arguments (:issue:`27573`).

- Passing any arguments but `path_or_buf` (the first one) to
  :func:`read_json` as positional arguments is deprecated since
  version 1.1. All other arguments should be given as keyword
  arguments (:issue:`27573`).

- Passing any arguments but the first 2 to  :func:`read_excel` as
  positional arguments is deprecated since version 1.1. All other
  arguments should be given as keyword arguments (:issue:`27573`).

- :func:`pandas.api.types.is_categorical` is deprecated and will be removed in a future version; use `:func:pandas.api.types.is_categorical_dtype` instead (:issue:`33385`)
- :meth:`Index.get_value` is deprecated and will be removed in a future version (:issue:`19728`)
- :meth:`Series.dt.week` and `Series.dt.weekofyear` are deprecated and will be removed in a future version, use :meth:`Series.dt.isocalendar().week` instead (:issue:`33595`)
- :meth:`DatetimeIndex.week` and `DatetimeIndex.weekofyear` are deprecated and will be removed in a future version, use :meth:`DatetimeIndex.isocalendar().week` instead (:issue:`33595`)
- :meth:`DatetimeArray.week` and `DatetimeArray.weekofyear` are deprecated and will be removed in a future version, use :meth:`DatetimeArray.isocalendar().week` instead (:issue:`33595`)
- :meth:`DateOffset.__call__` is deprecated and will be removed in a future version, use ``offset + other`` instead (:issue:`34171`)
- :meth:`DataFrame.tshift` and :meth:`Series.tshift` are deprecated and will be removed in a future version, use :meth:`DataFrame.shift` and :meth:`Series.shift` instead (:issue:`11631`)
- Indexing an :class:`Index` object with a float key is deprecated, and will
  raise an ``IndexError`` in the future. You can manually convert to an integer key
  instead (:issue:`34191`).
- The ``squeeze`` keyword in the ``groupby`` function is deprecated and will be removed in a future version (:issue:`32380`)
- The ``tz`` keyword in :meth:`Period.to_timestamp` is deprecated and will be removed in a future version; use `per.to_timestamp(...).tz_localize(tz)`` instead (:issue:`34522`)

.. ---------------------------------------------------------------------------


.. _whatsnew_110.performance:

Performance improvements
~~~~~~~~~~~~~~~~~~~~~~~~

- Performance improvement in :class:`Timedelta` constructor (:issue:`30543`)
- Performance improvement in :class:`Timestamp` constructor (:issue:`30543`)
- Performance improvement in flex arithmetic ops between :class:`DataFrame` and :class:`Series` with ``axis=0`` (:issue:`31296`)
- Performance improvement in  arithmetic ops between :class:`DataFrame` and :class:`Series` with ``axis=1`` (:issue:`33600`)
- The internal index method :meth:`~Index._shallow_copy` now copies cached attributes over to the new index,
  avoiding creating these again on the new index. This can speed up many operations that depend on creating copies of
  existing indexes (:issue:`28584`, :issue:`32640`, :issue:`32669`)
- Significant performance improvement when creating a :class:`DataFrame` with
  sparse values from ``scipy.sparse`` matrices using the
  :meth:`DataFrame.sparse.from_spmatrix` constructor (:issue:`32821`,
  :issue:`32825`,  :issue:`32826`, :issue:`32856`, :issue:`32858`).
- Performance improvement for groupby methods :meth:`~pandas.core.groupby.groupby.Groupby.first`
  and :meth:`~pandas.core.groupby.groupby.Groupby.last` (:issue:`34178`)
- Performance improvement in :func:`factorize` for nullable (integer and boolean) dtypes (:issue:`33064`).
- Performance improvement in reductions (sum, prod, min, max) for nullable (integer and boolean) dtypes (:issue:`30982`, :issue:`33261`, :issue:`33442`).
- Performance improvement in arithmetic operations between two :class:`DataFrame` objects (:issue:`32779`)
- Performance improvement in :class:`pandas.core.groupby.RollingGroupby` (:issue:`34052`)
- Performance improvement in arithmetic operations (sub, add, mul, div) for MultiIndex (:issue:`34297`)
- Performance improvement in `DataFrame[bool_indexer]` when `bool_indexer` is a list (:issue:`33924`)

.. ---------------------------------------------------------------------------

.. _whatsnew_110.bug_fixes:

Bug fixes
~~~~~~~~~


Categorical
^^^^^^^^^^^

- Bug where :func:`merge` was unable to join on non-unique categorical indices (:issue:`28189`)
- Bug when passing categorical data to :class:`Index` constructor along with ``dtype=object`` incorrectly returning a :class:`CategoricalIndex` instead of object-dtype :class:`Index` (:issue:`32167`)
- Bug where :class:`Categorical` comparison operator ``__ne__`` would incorrectly evaluate to ``False`` when either element was missing (:issue:`32276`)
- :meth:`Categorical.fillna` now accepts :class:`Categorical` ``other`` argument (:issue:`32420`)

Datetimelike
^^^^^^^^^^^^

- Bug in :class:`Timestamp` where constructing :class:`Timestamp` from ambiguous epoch time and calling constructor again changed :meth:`Timestamp.value` property (:issue:`24329`)
- :meth:`DatetimeArray.searchsorted`, :meth:`TimedeltaArray.searchsorted`, :meth:`PeriodArray.searchsorted` not recognizing non-pandas scalars and incorrectly raising ``ValueError`` instead of ``TypeError`` (:issue:`30950`)
- Bug in :class:`Timestamp` where constructing :class:`Timestamp` with dateutil timezone less than 128 nanoseconds before daylight saving time switch from winter to summer would result in nonexistent time (:issue:`31043`)
- Bug in :meth:`Period.to_timestamp`, :meth:`Period.start_time` with microsecond frequency returning a timestamp one nanosecond earlier than the correct time (:issue:`31475`)
- :class:`Timestamp` raising confusing error message when year, month or day is missing (:issue:`31200`)
- Bug in :class:`DatetimeIndex` constructor incorrectly accepting ``bool``-dtyped inputs (:issue:`32668`)
- Bug in :meth:`DatetimeIndex.searchsorted` not accepting a ``list`` or :class:`Series` as its argument (:issue:`32762`)
- Bug where :meth:`PeriodIndex` raised when passed a :class:`Series` of strings (:issue:`26109`)
- Bug in :class:`Timestamp` arithmetic when adding or subtracting a ``np.ndarray`` with ``timedelta64`` dtype (:issue:`33296`)
- Bug in :meth:`DatetimeIndex.to_period` not infering the frequency when called with no arguments (:issue:`33358`)
- Bug in :meth:`DatetimeIndex.tz_localize` incorrectly retaining ``freq`` in some cases where the original freq is no longer valid (:issue:`30511`)
- Bug in :meth:`DatetimeIndex.intersection` losing ``freq`` and timezone in some cases (:issue:`33604`)
- Bug in :meth:`DatetimeIndex.get_indexer` where incorrect output would be returned for mixed datetime-like targets (:issue:`33741`)
- Bug in :class:`DatetimeIndex` addition and subtraction with some types of :class:`DateOffset` objects incorrectly retaining an invalid ``freq`` attribute (:issue:`33779`)
- Bug in :class:`DatetimeIndex` where setting the ``freq`` attribute on an index could silently change the ``freq`` attribute on another index viewing the same data (:issue:`33552`)
- :meth:`DataFrame.min`/:meth:`DataFrame.max` not returning consistent result with :meth:`Series.min`/:meth:`Series.max` when called on objects initialized with empty :func:`pd.to_datetime`
- Bug in :meth:`DatetimeIndex.intersection` and :meth:`TimedeltaIndex.intersection` with results not having the correct ``name`` attribute (:issue:`33904`)
- Bug in :meth:`DatetimeArray.__setitem__`, :meth:`TimedeltaArray.__setitem__`, :meth:`PeriodArray.__setitem__` incorrectly allowing values with ``int64`` dtype to be silently cast (:issue:`33717`)
- Bug in subtracting :class:`TimedeltaIndex` from :class:`Period` incorrectly raising ``TypeError`` in some cases where it should succeed and ``IncompatibleFrequency`` in some cases where it should raise ``TypeError`` (:issue:`33883`)
- The ``freq`` keyword in :class:`Period`, :func:`date_range`, :func:`period_range`, :func:`pd.tseries.frequencies.to_offset` no longer allows tuples, pass as string instead (:issue:`34703`)

Timedelta
^^^^^^^^^

- Bug in constructing a :class:`Timedelta` with a high precision integer that would round the :class:`Timedelta` components (:issue:`31354`)
- Bug in dividing ``np.nan`` or ``None`` by :class:`Timedelta`` incorrectly returning ``NaT`` (:issue:`31869`)
- Timedeltas now understand ``µs`` as identifier for microsecond (:issue:`32899`)
- :class:`Timedelta` string representation now includes nanoseconds, when nanoseconds are non-zero (:issue:`9309`)
- Bug in comparing a :class:`Timedelta`` object against a ``np.ndarray`` with ``timedelta64`` dtype incorrectly viewing all entries as unequal (:issue:`33441`)
- Bug in :func:`timedelta_range` that produced an extra point on a edge case (:issue:`30353`, :issue:`33498`)
- Bug in :meth:`DataFrame.resample` that produced an extra point on a edge case (:issue:`30353`, :issue:`13022`, :issue:`33498`)
- Bug in :meth:`DataFrame.resample` that ignored the ``loffset`` argument when dealing with timedelta (:issue:`7687`, :issue:`33498`)
- Bug in :class:`Timedelta` and `pandas.to_timedelta` that ignored `unit`-argument for string input (:issue:`12136`)

Timezones
^^^^^^^^^

- Bug in :func:`to_datetime` with ``infer_datetime_format=True`` where timezone names (e.g. ``UTC``) would not be parsed correctly (:issue:`33133`)
-


Numeric
^^^^^^^
- Bug in :meth:`DataFrame.floordiv` with ``axis=0`` not treating division-by-zero like :meth:`Series.floordiv` (:issue:`31271`)
- Bug in :meth:`to_numeric` with string argument ``"uint64"`` and ``errors="coerce"`` silently fails (:issue:`32394`)
- Bug in :meth:`to_numeric` with ``downcast="unsigned"`` fails for empty data (:issue:`32493`)
- Bug in :meth:`DataFrame.mean` with ``numeric_only=False`` and either ``datetime64`` dtype or ``PeriodDtype`` column incorrectly raising ``TypeError`` (:issue:`32426`)
- Bug in :meth:`DataFrame.count` with ``level="foo"`` and index level ``"foo"`` containing NaNs causes segmentation fault (:issue:`21824`)
- Bug in :meth:`DataFrame.diff` with ``axis=1`` returning incorrect results with mixed dtypes (:issue:`32995`)
- Bug in :meth:`DataFrame.corr` and :meth:`DataFrame.cov` raising when handling nullable integer columns with ``pandas.NA`` (:issue:`33803`)
- Bug in :class:`DataFrame` and :class:`Series` addition and subtraction between object-dtype objects and ``datetime64`` dtype objects (:issue:`33824`)

Conversion
^^^^^^^^^^
- Bug in :class:`Series` construction from NumPy array with big-endian ``datetime64`` dtype (:issue:`29684`)
- Bug in :class:`Timedelta` construction with large nanoseconds keyword value (:issue:`32402`)
- Bug in :class:`DataFrame` construction where sets would be duplicated rather than raising (:issue:`32582`)

Strings
^^^^^^^

- Bug in the :meth:`~Series.astype` method when converting "string" dtype data to nullable integer dtype (:issue:`32450`).
- Fixed issue where taking ``min`` or ``max`` of a ``StringArray`` or ``Series`` with ``StringDtype`` type would raise. (:issue:`31746`)
- Bug in :meth:`Series.str.cat` returning ``NaN`` output when other had :class:`Index` type (:issue:`33425`)


Interval
^^^^^^^^
- Bug in :class:`IntervalArray` incorrectly allowing the underlying data to be changed when setting values (:issue:`32782`)
-

Indexing
^^^^^^^^
- Bug in slicing on a :class:`DatetimeIndex` with a partial-timestamp dropping high-resolution indices near the end of a year, quarter, or month (:issue:`31064`)
- Bug in :meth:`PeriodIndex.get_loc` treating higher-resolution strings differently from :meth:`PeriodIndex.get_value` (:issue:`31172`)
- Bug in :meth:`Series.at` and :meth:`DataFrame.at` not matching ``.loc`` behavior when looking up an integer in a :class:`Float64Index` (:issue:`31329`)
- Bug in :meth:`PeriodIndex.is_monotonic` incorrectly returning ``True`` when containing leading ``NaT`` entries (:issue:`31437`)
- Bug in :meth:`DatetimeIndex.get_loc` raising ``KeyError`` with converted-integer key instead of the user-passed key (:issue:`31425`)
- Bug in :meth:`Series.xs` incorrectly returning ``Timestamp`` instead of ``datetime64`` in some object-dtype cases (:issue:`31630`)
- Bug in :meth:`DataFrame.iat` incorrectly returning ``Timestamp`` instead of ``datetime`` in some object-dtype cases (:issue:`32809`)
- Bug in :meth:`DataFrame.at` when either columns or index is non-unique (:issue:`33041`)
- Bug in :meth:`Series.loc` and :meth:`DataFrame.loc` when indexing with an integer key on a object-dtype :class:`Index` that is not all-integers (:issue:`31905`)
- Bug in :meth:`DataFrame.iloc.__setitem__` on a :class:`DataFrame` with duplicate columns incorrectly setting values for all matching columns (:issue:`15686`, :issue:`22036`)
- Bug in :meth:`DataFrame.loc:` and :meth:`Series.loc` with a :class:`DatetimeIndex`, :class:`TimedeltaIndex`, or :class:`PeriodIndex` incorrectly allowing lookups of non-matching datetime-like dtypes (:issue:`32650`)
- Bug in :meth:`Series.__getitem__` indexing with non-standard scalars, e.g. ``np.dtype`` (:issue:`32684`)
- Bug in :class:`Index` constructor where an unhelpful error message was raised for ``numpy`` scalars (:issue:`33017`)
- Bug in :meth:`DataFrame.lookup` incorrectly raising an ``AttributeError`` when ``frame.index`` or ``frame.columns`` is not unique; this will now raise a ``ValueError`` with a helpful error message (:issue:`33041`)
- Bug in :meth:`DataFrame.iloc.__setitem__` creating a new array instead of overwriting ``Categorical`` values in-place (:issue:`32831`)
- Bug in :class:`Interval` where a :class:`Timedelta` could not be added or subtracted from a :class:`Timestamp` interval (:issue:`32023`)
- Bug in :meth:`DataFrame.copy` _item_cache not invalidated after copy causes post-copy value updates to not be reflected (:issue:`31784`)
- Fixed regression in :meth:`DataFrame.loc` and :meth:`Series.loc` throwing an error when a ``datetime64[ns, tz]`` value is provided (:issue:`32395`)
- Bug in `Series.__getitem__` with an integer key and a :class:`MultiIndex` with leading integer level failing to raise ``KeyError`` if the key is not present in the first level (:issue:`33355`)
- Bug in :meth:`DataFrame.iloc` when slicing a single column-:class:`DataFrame`` with ``ExtensionDtype`` (e.g. ``df.iloc[:, :1]``) returning an invalid result (:issue:`32957`)
- Bug in :meth:`DatetimeIndex.insert` and :meth:`TimedeltaIndex.insert` causing index ``freq`` to be lost when setting an element into an empty :class:`Series` (:issue:33573`)
- Bug in :meth:`Series.__setitem__` with an :class:`IntervalIndex` and a list-like key of integers (:issue:`33473`)
- Bug in :meth:`Series.__getitem__` allowing missing labels with ``np.ndarray``, :class:`Index`, :class:`Series` indexers but not ``list``, these now all raise ``KeyError`` (:issue:`33646`)
- Bug in :meth:`DataFrame.truncate` and :meth:`Series.truncate` where index was assumed to be monotone increasing (:issue:`33756`)
- Indexing with a list of strings representing datetimes failed on :class:`DatetimeIndex` or :class:`PeriodIndex`(:issue:`11278`)
- Bug in :meth:`Series.at` when used with a :class:`MultiIndex` would raise an exception on valid inputs (:issue:`26989`)
- Bug in :meth:`DataFrame.loc` with dictionary of values changes columns with dtype of ``int`` to ``float`` (:issue:`34573`)
- Bug in :meth:`Series.loc` when used with a :class:`MultiIndex` would raise an IndexingError when accessing a None value (:issue:`34318`)

Missing
^^^^^^^
- Calling :meth:`fillna` on an empty Series now correctly returns a shallow copied object. The behaviour is now consistent with :class:`Index`, :class:`DataFrame` and a non-empty :class:`Series` (:issue:`32543`).
- Bug in :meth:`replace` when argument ``to_replace`` is of type dict/list and is used on a :class:`Series` containing ``<NA>`` was raising a ``TypeError``. The method now handles this by ignoring ``<NA>`` values when doing the comparison for the replacement (:issue:`32621`)
- Bug in :meth:`~Series.any` and :meth:`~Series.all` incorrectly returning ``<NA>`` for all ``False`` or all ``True`` values using the nulllable boolean dtype and with ``skipna=False`` (:issue:`33253`)
- Clarified documentation on interpolate with method =akima. The ``der`` parameter must be scalar or None (:issue:`33426`)
- :meth:`DataFrame.interpolate` uses the correct axis convention now. Previously interpolating along columns lead to interpolation along indices and vice versa. Furthermore interpolating with methods ``pad``, ``ffill``, ``bfill`` and ``backfill`` are identical to using these methods with :meth:`fillna` (:issue:`12918`, :issue:`29146`)
- Bug in :meth:`DataFrame.interpolate` when called on a DataFrame with column names of string type was throwing a ValueError. The method is no independing of the type of column names (:issue:`33956`)
- passing :class:`NA` will into a format string using format specs will now work. For example ``"{:.1f}".format(pd.NA)`` would previously raise a ``ValueError``, but will now return the string ``"<NA>"`` (:issue:`34740`)

MultiIndex
^^^^^^^^^^
- Bug in :meth:`Dataframe.loc` when used with a :class:`MultiIndex`. The returned values were not in the same order as the given inputs (:issue:`22797`)

.. ipython:: python

        df = pd.DataFrame(np.arange(4),
                          index=[["a", "a", "b", "b"], [1, 2, 1, 2]])
        # Rows are now ordered as the requested keys
        df.loc[(['b', 'a'], [2, 1]), :]

- Bug in :meth:`MultiIndex.intersection` was not guaranteed to preserve order when ``sort=False``. (:issue:`31325`)

.. ipython:: python

        left = pd.MultiIndex.from_arrays([["b", "a"], [2, 1]])
        right = pd.MultiIndex.from_arrays([["a", "b", "c"], [1, 2, 3]])
        # Common elements are now guaranteed to be ordered by the left side
        left.intersection(right, sort=False)

- Bug when joining 2 Multi-indexes, without specifying level with different columns. Return-indexers parameter is ignored. (:issue:`34074`)

I/O
^^^
- Bug in :meth:`read_json` where integer overflow was occurring when json contains big number strings. (:issue:`30320`)
- `read_csv` will now raise a ``ValueError`` when the arguments `header` and `prefix` both are not `None`. (:issue:`27394`)
- Bug in :meth:`DataFrame.to_json` was raising ``NotFoundError`` when ``path_or_buf`` was an S3 URI (:issue:`28375`)
- Bug in :meth:`DataFrame.to_parquet` overwriting pyarrow's default for
  ``coerce_timestamps``; following pyarrow's default allows writing nanosecond
  timestamps with ``version="2.0"`` (:issue:`31652`).
- Bug in :meth:`read_csv` was raising `TypeError` when `sep=None` was used in combination with `comment` keyword (:issue:`31396`)
- Bug in :class:`HDFStore` that caused it to set to ``int64`` the dtype of a ``datetime64`` column when reading a DataFrame in Python 3 from fixed format written in Python 2 (:issue:`31750`)
- :func:`read_sas()` now handles dates and datetimes larger than :attr:`Timestamp.max` returning them as :class:`datetime.datetime` objects (:issue:`20927`)
- Bug in :meth:`DataFrame.to_json` where ``Timedelta`` objects would not be serialized correctly with ``date_format="iso"`` (:issue:`28256`)
- :func:`read_csv` will raise a ``ValueError`` when the column names passed in `parse_dates` are missing in the Dataframe (:issue:`31251`)
- Bug in :meth:`read_excel` where a UTF-8 string with a high surrogate would cause a segmentation violation (:issue:`23809`)
- Bug in :meth:`read_csv` was causing a file descriptor leak on an empty file (:issue:`31488`)
- Bug in :meth:`read_csv` was causing a segfault when there were blank lines between the header and data rows (:issue:`28071`)
- Bug in :meth:`read_csv` was raising a misleading exception on a permissions issue (:issue:`23784`)
- Bug in :meth:`read_csv` was raising an ``IndexError`` when header=None and 2 extra data columns
- Bug in :meth:`read_sas` was raising an ``AttributeError`` when reading files from Google Cloud Storage (issue:`33069`)
- Bug in :meth:`DataFrame.to_sql` where an ``AttributeError`` was raised when saving an out of bounds date (:issue:`26761`)
- Bug in :meth:`read_excel` did not correctly handle multiple embedded spaces in OpenDocument text cells. (:issue:`32207`)
- Bug in :meth:`read_json` was raising ``TypeError`` when reading a list of booleans into a Series. (:issue:`31464`)
- Bug in :func:`pandas.io.json.json_normalize` where location specified by `record_path` doesn't point to an array. (:issue:`26284`)
- :func:`pandas.read_hdf` has a more explicit error message when loading an
  unsupported HDF file (:issue:`9539`)
- Bug in :meth:`~DataFrame.read_feather` was raising an `ArrowIOError` when reading an s3 or http file path (:issue:`29055`)
- Bug in :meth:`~DataFrame.to_excel` could not handle the column name `render` and was raising an ``KeyError`` (:issue:`34331`)
- Bug in :meth:`~SQLDatabase.execute` was raising a ``ProgrammingError`` for some DB-API drivers when the SQL statement contained the `%` character and no parameters were present (:issue:`34211`)
- Bug in :meth:`~pandas.io.stata.StataReader` which resulted in categorical variables with difference dtypes when reading data using an iterator. (:issue:`31544`)
- :meth:`HDFStore.keys` has now an optional `include` parameter that allows the retrieval of all native HDF5 table names (:issue:`29916`)

Plotting
^^^^^^^^

- :func:`.plot` for line/bar now accepts color by dictonary (:issue:`8193`).
- Bug in :meth:`DataFrame.plot.hist` where weights are not working for multiple columns (:issue:`33173`)
- Bug in :meth:`DataFrame.boxplot` and :meth:`DataFrame.plot.boxplot` lost color attributes of ``medianprops``, ``whiskerprops``, ``capprops`` and ``medianprops`` (:issue:`30346`)
- Bug in :meth:`DataFrame.hist` where the order of ``column`` argument was ignored (:issue:`29235`)
- Bug in :meth:`DataFrame.plot.scatter` that when adding multiple plots with different ``cmap``, colorbars alway use the first ``cmap`` (:issue:`33389`)
- Bug in :meth:`DataFrame.plot.scatter` was adding a colorbar to the plot even if the argument `c` was assigned to a column containing color names (:issue:`34316`)

Groupby/resample/rolling
^^^^^^^^^^^^^^^^^^^^^^^^

- Bug in :meth:`GroupBy.apply` raises ``ValueError`` when the ``by`` axis is not sorted and has duplicates and the applied ``func`` does not mutate passed in objects (:issue:`30667`)
- Bug in :meth:`DataFrameGroupby.transform` produces incorrect result with transformation functions (:issue:`30918`)
- Bug in :meth:`Groupby.transform` was returning the wrong result when grouping by multiple keys of which some were categorical and others not (:issue:`32494`)
- Bug in :meth:`GroupBy.count` causes segmentation fault when grouped-by column contains NaNs (:issue:`32841`)
- Bug in :meth:`DataFrame.groupby` and :meth:`Series.groupby` produces inconsistent type when aggregating Boolean series (:issue:`32894`)
- Bug in :meth:`DataFrameGroupBy.sum` and :meth:`SeriesGroupBy.sum` where a large negative number would be returned when the number of non-null values was below ``min_count`` for nullable integer dtypes (:issue:`32861`)
- Bug in :meth:`SeriesGroupBy.quantile` raising on nullable integers (:issue:`33136`)
- Bug in :meth:`DataFrame.resample` where an ``AmbiguousTimeError`` would be raised when the resulting timezone aware :class:`DatetimeIndex` had a DST transition at midnight (:issue:`25758`)
- Bug in :meth:`DataFrame.groupby` where a ``ValueError`` would be raised when grouping by a categorical column with read-only categories and ``sort=False`` (:issue:`33410`)
- Bug in :meth:`GroupBy.agg`, :meth:`GroupBy.transform`, and :meth:`GroupBy.resample` where subclasses are not preserved (:issue:`28330`)
- Bug in :meth:`core.groupby.DataFrameGroupBy.apply` where the output index shape for functions returning a DataFrame which is equally indexed
  to the input DataFrame is inconsistent. An internal heuristic to detect index mutation would behave differently for equal but not identical
  indices. In particular, the result index shape might change if a copy of the input would be returned.
  The behaviour now is consistent, independent of internal heuristics. (:issue:`31612`, :issue:`14927`, :issue:`13056`)
- Bug in :meth:`SeriesGroupBy.agg` where any column name was accepted in the named aggregation of ``SeriesGroupBy`` previously. The behaviour now allows only ``str`` and callables else would raise ``TypeError``. (:issue:`34422`)
- Bug in :meth:`DataFrame.groupby` lost index, when one of the ``agg`` keys referenced an empty list (:issue:`32580`)
- Bug in :meth:`Rolling.apply` where ``center=True`` was ignored when ``engine='numba'`` was specified (:issue:`34784`)

Reshaping
^^^^^^^^^

- Bug effecting all numeric and boolean reduction methods not returning subclassed data type. (:issue:`25596`)
- Bug in :meth:`DataFrame.pivot_table` when only MultiIndexed columns is set (:issue:`17038`)
- Bug in :meth:`DataFrame.unstack` and :meth:`Series.unstack` can take tuple names in MultiIndexed data (:issue:`19966`)
- Bug in :meth:`DataFrame.pivot_table` when ``margin`` is ``True`` and only ``column`` is defined (:issue:`31016`)
- Fix incorrect error message in :meth:`DataFrame.pivot` when ``columns`` is set to ``None``. (:issue:`30924`)
- Bug in :func:`crosstab` when inputs are two Series and have tuple names, the output will keep dummy MultiIndex as columns. (:issue:`18321`)
- :meth:`DataFrame.pivot` can now take lists for ``index`` and ``columns`` arguments (:issue:`21425`)
- Bug in :func:`concat` where the resulting indices are not copied when ``copy=True`` (:issue:`29879`)
- Bug where :meth:`Index.astype` would lose the name attribute when converting from ``Float64Index`` to ``Int64Index``, or when casting to an ``ExtensionArray`` dtype (:issue:`32013`)
- :meth:`Series.append` will now raise a ``TypeError`` when passed a DataFrame or a sequence containing Dataframe (:issue:`31413`)
- :meth:`DataFrame.replace` and :meth:`Series.replace` will raise a ``TypeError`` if ``to_replace`` is not an expected type. Previously the ``replace`` would fail silently (:issue:`18634`)
- Bug on inplace operation of a Series that was adding a column to the DataFrame from where it was originally dropped from (using inplace=True) (:issue:`30484`)
- Bug in :meth:`DataFrame.apply` where callback was called with :class:`Series` parameter even though ``raw=True`` requested. (:issue:`32423`)
- Bug in :meth:`DataFrame.pivot_table` losing timezone information when creating a :class:`MultiIndex` level from a column with timezone-aware dtype (:issue:`32558`)
- Bug in :meth:`concat` where when passing a non-dict mapping as ``objs`` would raise a ``TypeError`` (:issue:`32863`)
- :meth:`DataFrame.agg` now provides more descriptive ``SpecificationError`` message when attempting to aggregating non-existant column (:issue:`32755`)
- Bug in :meth:`DataFrame.unstack` when MultiIndexed columns and MultiIndexed rows were used (:issue:`32624`, :issue:`24729` and :issue:`28306`)
- Bug in :meth:`DataFrame.corrwith()`, :meth:`DataFrame.memory_usage()`, :meth:`DataFrame.dot()`,
  :meth:`DataFrame.idxmin()`, :meth:`DataFrame.idxmax()`, :meth:`DataFrame.duplicated()`, :meth:`DataFrame.isin()`,
  :meth:`DataFrame.count()`, :meth:`Series.explode()`, :meth:`Series.asof()` and :meth:`DataFrame.asof()` not
  returning subclassed types. (:issue:`31331`)
- Bug in :func:`concat` was not allowing for concatenation of ``DataFrame`` and ``Series`` with duplicate keys (:issue:`33654`)
- Bug in :func:`cut` raised an error when non-unique labels (:issue:`33141`)
- Ensure only named functions can be used in :func:`eval()` (:issue:`32460`)
- Bug in :func:`Dataframe.aggregate` and :func:`Series.aggregate` was causing recursive loop in some cases (:issue:`34224`)
- Fixed bug in :func:`melt` where melting MultiIndex columns with ``col_level`` > 0 would raise a ``KeyError`` on ``id_vars`` (:issue:`34129`)
- Bug in :meth:`Series.where` with an empty Series and empty ``cond`` having non-bool dtype (:issue:`34592`)

Sparse
^^^^^^
- Creating a :class:`SparseArray` from timezone-aware dtype will issue a warning before dropping timezone information, instead of doing so silently (:issue:`32501`)
- Bug in :meth:`arrays.SparseArray.from_spmatrix` wrongly read scipy sparse matrix (:issue:`31991`)
- Bug in :meth:`Series.sum` with ``SparseArray`` raises ``TypeError`` (:issue:`25777`)
- Bug where :class:`DataFrame` containing :class:`SparseArray` filled with ``NaN`` when indexed by a list-like (:issue:`27781`, :issue:`29563`)
- The repr of :class:`SparseDtype` now includes the repr of its ``fill_value`` attribute. Previously it used ``fill_value``'s  string representation (:issue:`34352`)

ExtensionArray
^^^^^^^^^^^^^^

- Fixed bug where :meth:`Series.value_counts` would raise on empty input of ``Int64`` dtype (:issue:`33317`)
- Fixed bug where :meth:`StringArray.isna` would return ``False`` for NA values when ``pandas.options.mode.use_inf_as_na`` was set to ``True`` (:issue:`33655`)
- Fixed bug in :class:`Series` construction with EA dtype and index but no data or scalar data fails (:issue:`26469`)
- Fixed bug that caused :meth:`Series.__repr__()` to crash for extension types whose elements are multidimensional arrays (:issue:`33770`).
- Fixed bug where :meth:`Series.update` would raise a ``ValueError`` for ``ExtensionArray`` dtypes with missing values (:issue:`33980`)
- Fixed bug where :meth:`StringArray.memory_usage` was not implemented (:issue:`33963`)
- Fixed bug where :meth:`DataFrameGroupBy` would ignore the ``min_count`` argument for aggregations on nullable boolean dtypes (:issue:`34051`)
- Fixed bug that `DataFrame(columns=.., dtype='string')` would fail (:issue:`27953`, :issue:`33623`)

Other
^^^^^
- Appending a dictionary to a :class:`DataFrame` without passing ``ignore_index=True`` will raise ``TypeError: Can only append a dict if ignore_index=True``
  instead of ``TypeError: Can only append a Series if ignore_index=True or if the Series has a name`` (:issue:`30871`)
- Set operations on an object-dtype :class:`Index` now always return object-dtype results (:issue:`31401`)
- Bug in :meth:`AbstractHolidayCalendar.holidays` when no rules were defined (:issue:`31415`)
- Bug in :class:`DataFrame` when initiating a frame with lists and assign ``columns`` with nested list for ``MultiIndex`` (:issue:`32173`)
- Bug in :meth:`DataFrame.to_records` incorrectly losing timezone information in timezone-aware ``datetime64`` columns (:issue:`32535`)
- Fixed :func:`pandas.testing.assert_series_equal` to correctly raise if left object is a different subclass with ``check_series_type=True`` (:issue:`32670`).
- :meth:`IntegerArray.astype` now supports ``datetime64`` dtype (:issue:32538`)
- Getting a missing attribute in a query/eval string raises the correct ``AttributeError`` (:issue:`32408`)
- Fixed bug in :func:`pandas.testing.assert_series_equal` where dtypes were checked for ``Interval`` and ``ExtensionArray`` operands when ``check_dtype`` was ``False`` (:issue:`32747`)
- Bug in :meth:`Series.map` not raising on invalid ``na_action`` (:issue:`32815`)
- Bug in :meth:`DataFrame.__dir__` caused a segfault when using unicode surrogates in a column name (:issue:`25509`)
- Bug in :meth:`DataFrame.plot.scatter` caused an error when plotting variable marker sizes (:issue:`32904`)
- :class:`IntegerArray` now implements the ``sum`` operation (:issue:`33172`)
- Bug in :class:`Tick` comparisons raising ``TypeError`` when comparing against timedelta-like objects (:issue:`34088`)
- Bug in :class:`Tick` multiplication raising ``TypeError`` when multiplying by a float (:issue:`34486`)

.. ---------------------------------------------------------------------------

.. _whatsnew_110.contributors:

Contributors
~~~~~~~~~~~~<|MERGE_RESOLUTION|>--- conflicted
+++ resolved
@@ -301,29 +301,6 @@
 
 Backwards incompatible API changes
 ~~~~~~~~~~~~~~~~~~~~~~~~~~~~~~~~~~
-<<<<<<< HEAD
-- :meth:`DataFrame.swaplevels` now raises a  ``TypeError`` if the axis is not a :class:`MultiIndex`.
-  Previously an ``AttributeError`` was raised (:issue:`31126`)
-- :meth:`DataFrame.xs` now raises a  ``TypeError`` if a ``level`` keyword is supplied and the axis is not a :class:`MultiIndex`.
-  Previously an ``AttributeError`` was raised (:issue:`33610`)
-- :meth:`DataFrameGroupby.mean` and :meth:`SeriesGroupby.mean` (and similarly for :meth:`~DataFrameGroupby.median`, :meth:`~DataFrameGroupby.std` and :meth:`~DataFrameGroupby.var`)
-  now raise a  ``TypeError`` if a not-accepted keyword argument is passed into it.
-  Previously a ``UnsupportedFunctionCall`` was raised (``AssertionError`` if ``min_count`` passed into :meth:`~DataFrameGroupby.median`) (:issue:`31485`)
-- :meth:`DataFrame.at` and :meth:`Series.at` will raise a ``TypeError`` instead of a ``ValueError`` if an incompatible key is passed, and ``KeyError`` if a missing key is passed, matching the behavior of ``.loc[]`` (:issue:`31722`)
-- Passing an integer dtype other than ``int64`` to ``np.array(period_index, dtype=...)`` will now raise ``TypeError`` instead of incorrectly using ``int64`` (:issue:`32255`)
-- Passing an invalid ``fill_value`` to :meth:`Categorical.take` raises a ``ValueError`` instead of ``TypeError`` (:issue:`33660`)
-- Combining a ``Categorical`` with integer categories and which contains missing values
-  with a float dtype column in operations such as :func:`concat` or :meth:`~DataFrame.append`
-  will now result in a float column instead of an object dtyped column (:issue:`33607`)
-- :meth:`Series.to_timestamp` now raises a ``TypeError`` if the axis is not a :class:`PeriodIndex`. Previously an ``AttributeError`` was raised (:issue:`33327`)
-- :meth:`Series.to_period` now raises a ``TypeError`` if the axis is not a :class:`DatetimeIndex`. Previously an ``AttributeError`` was raised (:issue:`33327`)
-- :func: `pandas.api.dtypes.is_string_dtype` no longer incorrectly identifies categorical series as string.
-- :func:`read_excel` no longer takes ``**kwds`` arguments. This means that passing in keyword ``chunksize`` now raises a ``TypeError``
-  (previously raised a ``NotImplementedError``), while passing in keyword ``encoding`` now raises a ``TypeError`` (:issue:`34464`)
-- :class:`Period` no longer accepts tuples for the ``freq`` argument (:issue:`34658`)
-- :meth:`Series.interpolate` and :meth:`DataFrame.interpolate` now raises ValueError if ``limit_direction`` is 'forward' or 'both' and ``method`` is 'backfill' or 'bfill' or ``limit_direction`` is 'backward' or 'both' and ``method`` is 'pad' or 'ffill' (:issue:`34746`)
-=======
->>>>>>> f34fd588
 
 ``MultiIndex.get_indexer`` interprets `method` argument differently
 ^^^^^^^^^^^^^^^^^^^^^^^^^^^^^^^^^^^^^^^^^^^^^^^^^^^^^^^^^^^^^^^^^^^
