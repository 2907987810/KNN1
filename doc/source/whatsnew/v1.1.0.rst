.. _whatsnew_110:

What's new in 1.1.0 (??)
------------------------

These are the changes in pandas 1.1.0. See :ref:`release` for a full changelog
including other versions of pandas.

{{ header }}

.. ---------------------------------------------------------------------------

Enhancements
~~~~~~~~~~~~

.. _whatsnew_110.period_index_partial_string_slicing:

Nonmonotonic PeriodIndex Partial String Slicing
^^^^^^^^^^^^^^^^^^^^^^^^^^^^^^^^^^^^^^^^^^^^^^^

:class:`PeriodIndex` now supports partial string slicing for non-monotonic indexes, mirroring :class:`DatetimeIndex` behavior (:issue:`31096`)

For example:

.. ipython:: python

   dti = pd.date_range("2014-01-01", periods=30, freq="30D")
   pi = dti.to_period("D")
   ser_monotonic = pd.Series(np.arange(30), index=pi)
   shuffler = list(range(0, 30, 2)) + list(range(1, 31, 2))
   ser = ser_monotonic[shuffler]
   ser

.. ipython:: python

   ser["2014"]
   ser.loc["May 2015"]

.. _whatsnew_110.key_sorting:

Sorting with keys
^^^^^^^^^^^^^^^^^

We've added a ``key`` argument to the DataFrame and Series sorting methods, including
:meth:`DataFrame.sort_values`, :meth:`DataFrame.sort_index`, :meth:`Series.sort_values`,
and :meth:`Series.sort_index`. The ``key`` can be any callable function which is applied
column-by-column to each column used for sorting, before sorting is performed (:issue:`27237`).
See :ref:`sort_values with keys <basics.sort_value_key>` and :ref:`sort_index with keys
<basics.sort_index_key>` for more information.

.. ipython:: python

   s = pd.Series(['C', 'a', 'B'])
   s

.. ipython:: python

   s.sort_values()


Note how this is sorted with capital letters first. If we apply the :meth:`Series.str.lower`
method, we get

.. ipython:: python

   s.sort_values(key=lambda x: x.str.lower())


When applied to a `DataFrame`, they key is applied per-column to all columns or a subset if
`by` is specified, e.g.

.. ipython:: python

   df = pd.DataFrame({'a': ['C', 'C', 'a', 'a', 'B', 'B'],
                      'b': [1, 2, 3, 4, 5, 6]})
   df

.. ipython:: python

   df.sort_values(by=['a'], key=lambda col: col.str.lower())


For more details, see examples and documentation in :meth:`DataFrame.sort_values`,
:meth:`Series.sort_values`, and :meth:`~DataFrame.sort_index`.

.. _whatsnew_110.timestamp_fold_support:

Fold argument support in Timestamp constructor
^^^^^^^^^^^^^^^^^^^^^^^^^^^^^^^^^^^^^^^^^^^^^^

:class:`Timestamp:` now supports the keyword-only fold argument according to `PEP 495 <https://www.python.org/dev/peps/pep-0495/#the-fold-attribute>`_ similar to parent ``datetime.datetime`` class. It supports both accepting fold as an initialization argument and inferring fold from other constructor arguments (:issue:`25057`, :issue:`31338`). Support is limited to ``dateutil`` timezones as ``pytz`` doesn't support fold.

For example:

.. ipython:: python

    ts = pd.Timestamp("2019-10-27 01:30:00+00:00")
    ts.fold

.. ipython:: python

    ts = pd.Timestamp(year=2019, month=10, day=27, hour=1, minute=30,
                      tz="dateutil/Europe/London", fold=1)
    ts

For more on working with fold, see :ref:`Fold subsection <timeseries.fold>` in the user guide.

.. _whatsnew_110.to_datetime_multiple_tzname_tzoffset_support:

Parsing timezone-aware format with different timezones in to_datetime
^^^^^^^^^^^^^^^^^^^^^^^^^^^^^^^^^^^^^^^^^^^^^^^^^^^^^^^^^^^^^^^^^^^^^

:func:`to_datetime` now supports parsing formats containing timezone names (``%Z``) and UTC offsets (``%z``) from different timezones then converting them to UTC by setting ``utc=True``. This would return a :class:`DatetimeIndex` with timezone at UTC as opposed to an :class:`Index` with ``object`` dtype if ``utc=True`` is not set (:issue:`32792`).

For example:

.. ipython:: python

    tz_strs = ["2010-01-01 12:00:00 +0100", "2010-01-01 12:00:00 -0100",
               "2010-01-01 12:00:00 +0300", "2010-01-01 12:00:00 +0400"]
    pd.to_datetime(tz_strs, format='%Y-%m-%d %H:%M:%S %z', utc=True)
    pd.to_datetime(tz_strs, format='%Y-%m-%d %H:%M:%S %z')

.. _whatsnew_110.enhancements.other:

Other enhancements
^^^^^^^^^^^^^^^^^^

- :class:`Styler` may now render CSS more efficiently where multiple cells have the same styling (:issue:`30876`)
- :meth:`Styler.highlight_null` now accepts ``subset`` argument (:issue:`31345`)
- When writing directly to a sqlite connection :func:`to_sql` now supports the ``multi`` method (:issue:`29921`)
- `OptionError` is now exposed in `pandas.errors` (:issue:`27553`)
- :func:`timedelta_range` will now infer a frequency when passed ``start``, ``stop``, and ``periods`` (:issue:`32377`)
- Positional slicing on a :class:`IntervalIndex` now supports slices with ``step > 1`` (:issue:`31658`)
- :class:`Series.str` now has a `fullmatch` method that matches a regular expression against the entire string in each row of the series, similar to `re.fullmatch` (:issue:`32806`).
- :meth:`DataFrame.sample` will now also allow array-like and BitGenerator objects to be passed to ``random_state`` as seeds (:issue:`32503`)
- :meth:`MultiIndex.union` will now raise `RuntimeWarning` if the object inside are unsortable, pass `sort=False` to suppress this warning (:issue:`33015`)
- :class:`Series.dt` and :class:`DatatimeIndex` now have an `isocalendar` method that returns a :class:`DataFrame` with year, week, and day calculated according to the ISO 8601 calendar (:issue:`33206`).
- The :meth:`DataFrame.to_feather` method now supports additional keyword
  arguments (e.g. to set the compression) that are added in pyarrow 0.17
  (:issue:`33422`).
- :meth:`DataFrame.to_csv`, :meth:`DataFrame.to_pickle`,
  and :meth:`DataFrame.to_json` now support passing a dict of
  compression arguments when using the ``gzip`` and ``bz2`` protocols.
  This can be used to set a custom compression level, e.g.,
  ``df.to_csv(path, compression={'method': 'gzip', 'compresslevel': 1}``
  (:issue:`33196`)
<<<<<<< HEAD
- :meth:`~pandas.core.groupby.GroupBy.transform` has gained ``engine`` and ``engine_kwargs`` arguments that supports executing functions with ``Numba`` (:issue:`32854`)
- :meth:`melt` has gained an ``keep_index`` (default ``False``) argument that prevents the method from dropping the index (:issue:`17440`).
=======
- :meth:`Series.update` now accepts objects that can be coerced to a :class:`Series`,
  such as ``dict`` and ``list``, mirroring the behavior of :meth:`DataFrame.update` (:issue:`33215`)
>>>>>>> df5eee60
- :meth:`~pandas.core.groupby.GroupBy.transform` and :meth:`~pandas.core.groupby.GroupBy.aggregate` has gained ``engine`` and ``engine_kwargs`` arguments that supports executing functions with ``Numba`` (:issue:`32854`, :issue:`33388`)
- :meth:`~pandas.core.resample.Resampler.interpolate` now supports SciPy interpolation method :class:`scipy.interpolate.CubicSpline` as method ``cubicspline`` (:issue:`33670`)

.. ---------------------------------------------------------------------------

Increased minimum versions for dependencies
^^^^^^^^^^^^^^^^^^^^^^^^^^^^^^^^^^^^^^^^^^^

Some minimum supported versions of dependencies were updated (:issue:`29766`, :issue:`29723`, pytables >= 3.4.3).
If installed, we now require:

+-----------------+-----------------+----------+---------+
| Package         | Minimum Version | Required | Changed |
+=================+=================+==========+=========+
| python-dateutil | 2.7.3           |    X     |         |
+-----------------+-----------------+----------+---------+

For `optional libraries <https://dev.pandas.io/docs/install.html#dependencies>`_ the general recommendation is to use the latest version.
The following table lists the lowest version per library that is currently being tested throughout the development of pandas.
Optional libraries below the lowest tested version may still work, but are not considered supported.

+-----------------+-----------------+---------+
| Package         | Minimum Version | Changed |
+=================+=================+=========+
| beautifulsoup4  | 4.6.0           |         |
+-----------------+-----------------+---------+
| fastparquet     | 0.3.2           |         |
+-----------------+-----------------+---------+
| gcsfs           | 0.2.2           |         |
+-----------------+-----------------+---------+
| lxml            | 3.8.0           |         |
+-----------------+-----------------+---------+
| matplotlib      | 2.2.2           |         |
+-----------------+-----------------+---------+
| numba           | 0.46.0          |         |
+-----------------+-----------------+---------+
| openpyxl        | 2.5.7           |         |
+-----------------+-----------------+---------+
| pyarrow         | 0.13.0          |         |
+-----------------+-----------------+---------+
| pymysql         | 0.7.1           |         |
+-----------------+-----------------+---------+
| pytables        | 3.4.3           |    X    |
+-----------------+-----------------+---------+
| s3fs            | 0.3.0           |         |
+-----------------+-----------------+---------+
| scipy           | 0.19.0          |         |
+-----------------+-----------------+---------+
| sqlalchemy      | 1.1.4           |         |
+-----------------+-----------------+---------+
| xarray          | 0.8.2           |         |
+-----------------+-----------------+---------+
| xlrd            | 1.1.0           |         |
+-----------------+-----------------+---------+
| xlsxwriter      | 0.9.8           |         |
+-----------------+-----------------+---------+
| xlwt            | 1.2.0           |         |
+-----------------+-----------------+---------+

See :ref:`install.dependencies` and :ref:`install.optional_dependencies` for more.

Development Changes
^^^^^^^^^^^^^^^^^^^

- The minimum version of Cython is now the most recent bug-fix version (0.29.16) (:issue:`33334`).

.. _whatsnew_110.api.other:

Other API changes
^^^^^^^^^^^^^^^^^

- :meth:`Series.describe` will now show distribution percentiles for ``datetime`` dtypes, statistics ``first`` and ``last``
  will now be ``min`` and ``max`` to match with numeric dtypes in :meth:`DataFrame.describe` (:issue:`30164`)
- Added :meth:`DataFrame.value_counts` (:issue:`5377`)
- :meth:`Groupby.groups` now returns an abbreviated representation when called on large dataframes (:issue:`1135`)
- ``loc`` lookups with an object-dtype :class:`Index` and an integer key will now raise ``KeyError`` instead of ``TypeError`` when key is missing (:issue:`31905`)
- Using a :func:`pandas.api.indexers.BaseIndexer` with ``count``, ``min``, ``max``, ``median``, ``skew``,  ``cov``, ``corr`` will now return correct results for any monotonic :func:`pandas.api.indexers.BaseIndexer` descendant (:issue:`32865`)
- Added a :func:`pandas.api.indexers.FixedForwardWindowIndexer` class to support forward-looking windows during ``rolling`` operations.
-

Backwards incompatible API changes
~~~~~~~~~~~~~~~~~~~~~~~~~~~~~~~~~~
- :meth:`DataFrame.swaplevels` now raises a  ``TypeError`` if the axis is not a :class:`MultiIndex`.
  Previously an ``AttributeError`` was raised (:issue:`31126`)
- :meth:`DataFrame.xs` now raises a  ``TypeError`` if a ``level`` keyword is supplied and the axis is not a :class:`MultiIndex`.
  Previously an ``AttributeError`` was raised (:issue:`33610`)
- :meth:`DataFrameGroupby.mean` and :meth:`SeriesGroupby.mean` (and similarly for :meth:`~DataFrameGroupby.median`, :meth:`~DataFrameGroupby.std` and :meth:`~DataFrameGroupby.var`)
  now raise a  ``TypeError`` if a not-accepted keyword argument is passed into it.
  Previously a ``UnsupportedFunctionCall`` was raised (``AssertionError`` if ``min_count`` passed into :meth:`~DataFrameGroupby.median`) (:issue:`31485`)
- :meth:`DataFrame.at` and :meth:`Series.at` will raise a ``TypeError`` instead of a ``ValueError`` if an incompatible key is passed, and ``KeyError`` if a missing key is passed, matching the behavior of ``.loc[]`` (:issue:`31722`)
- Passing an integer dtype other than ``int64`` to ``np.array(period_index, dtype=...)`` will now raise ``TypeError`` instead of incorrectly using ``int64`` (:issue:`32255`)
- Passing an invalid ``fill_value`` to :meth:`Categorical.take` raises a ``ValueError`` instead of ``TypeError`` (:issue:`33660`)

``MultiIndex.get_indexer`` interprets `method` argument differently
^^^^^^^^^^^^^^^^^^^^^^^^^^^^^^^^^^^^^^^^^^^^^^^^^^^^^^^^^^^^^^^^^^^

This restores the behavior of :meth:`MultiIndex.get_indexer` with ``method='backfill'`` or ``method='pad'`` to the behavior before pandas 0.23.0. In particular, MultiIndexes are treated as a list of tuples and padding or backfilling is done with respect to the ordering of these lists of tuples (:issue:`29896`).

As an example of this, given:

.. ipython:: python

        df = pd.DataFrame({
            'a': [0, 0, 0, 0],
            'b': [0, 2, 3, 4],
            'c': ['A', 'B', 'C', 'D'],
        }).set_index(['a', 'b'])
        mi_2 = pd.MultiIndex.from_product([[0], [-1, 0, 1, 3, 4, 5]])

The differences in reindexing ``df`` with ``mi_2`` and using ``method='backfill'`` can be seen here:

*pandas >= 0.23, < 1.1.0*:

.. code-block:: ipython

    In [1]: df.reindex(mi_2, method='backfill')
    Out[1]:
          c
    0 -1  A
       0  A
       1  D
       3  A
       4  A
       5  C

*pandas <0.23, >= 1.1.0*

.. ipython:: python

        df.reindex(mi_2, method='backfill')

And the differences in reindexing ``df`` with ``mi_2`` and using ``method='pad'`` can be seen here:

*pandas >= 0.23, < 1.1.0*

.. code-block:: ipython

    In [1]: df.reindex(mi_2, method='pad')
    Out[1]:
            c
    0 -1  NaN
       0  NaN
       1    D
       3  NaN
       4    A
       5    C

*pandas < 0.23, >= 1.1.0*

.. ipython:: python

        df.reindex(mi_2, method='pad')

-

.. _whatsnew_110.api_breaking.indexing_raises_key_errors:

Failed Label-Based Lookups Always Raise KeyError
^^^^^^^^^^^^^^^^^^^^^^^^^^^^^^^^^^^^^^^^^^^^^^^^

Label lookups ``series[key]``, ``series.loc[key]`` and ``frame.loc[key]``
used to raises either ``KeyError`` or ``TypeError`` depending on the type of
key and type of :class:`Index`.  These now consistently raise ``KeyError`` (:issue:`31867`)

.. ipython:: python

    ser1 = pd.Series(range(3), index=[0, 1, 2])
    ser2 = pd.Series(range(3), index=pd.date_range("2020-02-01", periods=3))

*Previous behavior*:

.. code-block:: ipython

    In [3]: ser1[1.5]
    ...
    TypeError: cannot do label indexing on Int64Index with these indexers [1.5] of type float

    In [4] ser1["foo"]
    ...
    KeyError: 'foo'

    In [5]: ser1.loc[1.5]
    ...
    TypeError: cannot do label indexing on Int64Index with these indexers [1.5] of type float

    In [6]: ser1.loc["foo"]
    ...
    KeyError: 'foo'

    In [7]: ser2.loc[1]
    ...
    TypeError: cannot do label indexing on DatetimeIndex with these indexers [1] of type int

    In [8]: ser2.loc[pd.Timestamp(0)]
    ...
    KeyError: Timestamp('1970-01-01 00:00:00')

*New behavior*:

.. code-block:: ipython

    In [3]: ser1[1.5]
    ...
    KeyError: 1.5

    In [4] ser1["foo"]
    ...
    KeyError: 'foo'

    In [5]: ser1.loc[1.5]
    ...
    KeyError: 1.5

    In [6]: ser1.loc["foo"]
    ...
    KeyError: 'foo'

    In [7]: ser2.loc[1]
    ...
    KeyError: 1

    In [8]: ser2.loc[pd.Timestamp(0)]
    ...
    KeyError: Timestamp('1970-01-01 00:00:00')

.. _whatsnew_110.api_breaking.indexing_int_multiindex_raises_key_errors:

Failed Integer Lookups on MultiIndex Raise KeyError
^^^^^^^^^^^^^^^^^^^^^^^^^^^^^^^^^^^^^^^^^^^^^^^^^^^
Indexing with integers with a :class:`MultiIndex` that has a integer-dtype
first level incorrectly failed to raise ``KeyError`` when one or more of
those integer keys is not present in the first level of the index (:issue:`33539`)

.. ipython:: python

    idx = pd.Index(range(4))
    dti = pd.date_range("2000-01-03", periods=3)
    mi = pd.MultiIndex.from_product([idx, dti])
    ser = pd.Series(range(len(mi)), index=mi)

*Previous behavior*:

.. code-block:: ipython

    In [5]: ser[[5]]
    Out[5]: Series([], dtype: int64)

*New behavior*:

.. code-block:: ipython

    In [5]: ser[[5]]
    ...
    KeyError: '[5] not in index'

:meth:`DataFrame.merge` preserves right frame's row order
^^^^^^^^^^^^^^^^^^^^^^^^^^^^^^^^^^^^^^^^^^^^^^^^^^^^^^^^^
:meth:`DataFrame.merge` now preserves right frame's row order when executing a right merge (:issue:`27453`)

.. ipython:: python

    left_df = pd.DataFrame({'animal': ['dog', 'pig'], 'max_speed': [40, 11]})
    right_df = pd.DataFrame({'animal': ['quetzal', 'pig'], 'max_speed': [80, 11]})
    left_df
    right_df

*Previous behavior*:

.. code-block:: python

    >>> left_df.merge(right_df, on=['animal', 'max_speed'], how="right")
        animal  max_speed
    0      pig         11
    1  quetzal         80

*New behavior*:

.. ipython:: python

    left_df.merge(right_df, on=['animal', 'max_speed'], how="right")

.. ---------------------------------------------------------------------------

.. _whatsnew_110.api_breaking.assignment_to_multiple_columns:

Assignment to multiple columns of a DataFrame when some columns do not exist
^^^^^^^^^^^^^^^^^^^^^^^^^^^^^^^^^^^^^^^^^^^^^^^^^^^^^^^^^^^^^^^^^^^^^^^^^^^^

Assignment to multiple columns of a :class:`DataFrame` when some of the columns do not exist would previously assign the values to the last column. Now, new columns would be constructed with the right values. (:issue:`13658`)

.. ipython:: python

   df = pd.DataFrame({'a': [0, 1, 2], 'b': [3, 4, 5]})
   df

*Previous behavior*:

.. code-block:: ipython

   In [3]: df[['a', 'c']] = 1
   In [4]: df
   Out[4]:
      a  b
   0  1  1
   1  1  1
   2  1  1

*New behavior*:

.. ipython:: python

   df[['a', 'c']] = 1
   df

.. _whatsnew_110.deprecations:

Deprecations
~~~~~~~~~~~~

- Lookups on a :class:`Series` with a single-item list containing a slice (e.g. ``ser[[slice(0, 4)]]``) are deprecated, will raise in a future version.  Either convert the list to tuple, or pass the slice directly instead (:issue:`31333`)

- :meth:`DataFrame.mean` and :meth:`DataFrame.median` with ``numeric_only=None`` will include datetime64 and datetime64tz columns in a future version (:issue:`29941`)
- Setting values with ``.loc`` using a positional slice is deprecated and will raise in a future version.  Use ``.loc`` with labels or ``.iloc`` with positions instead (:issue:`31840`)
- :meth:`DataFrame.to_dict` has deprecated accepting short names for ``orient`` in future versions (:issue:`32515`)
- :meth:`Categorical.to_dense` is deprecated and will be removed in a future version, use ``np.asarray(cat)`` instead (:issue:`32639`)
- The ``fastpath`` keyword in the ``SingleBlockManager`` constructor is deprecated and will be removed in a future version (:issue:`33092`)
- :meth:`Index.is_mixed` is deprecated and will be removed in a future version, check ``index.inferred_type`` directly instead (:issue:`32922`)

- Passing any arguments but the first one to  :func:`read_html` as
  positional arguments is deprecated since version 1.1. All other
  arguments should be given as keyword arguments (:issue:`27573`).

- Passing any arguments but `path_or_buf` (the first one) to
  :func:`read_json` as positional arguments is deprecated since
  version 1.1. All other arguments should be given as keyword
  arguments (:issue:`27573`).

- :func:`pandas.api.types.is_categorical` is deprecated and will be removed in a future version; use `:func:pandas.api.types.is_categorical_dtype` instead (:issue:`33385`)

.. ---------------------------------------------------------------------------


.. _whatsnew_110.performance:

Performance improvements
~~~~~~~~~~~~~~~~~~~~~~~~

- Performance improvement in :class:`Timedelta` constructor (:issue:`30543`)
- Performance improvement in :class:`Timestamp` constructor (:issue:`30543`)
- Performance improvement in flex arithmetic ops between :class:`DataFrame` and :class:`Series` with ``axis=0`` (:issue:`31296`)
- Performance improvement in  arithmetic ops between :class:`DataFrame` and :class:`Series` with ``axis=1`` (:issue:`33600`)
- The internal index method :meth:`~Index._shallow_copy` now copies cached attributes over to the new index,
  avoiding creating these again on the new index. This can speed up many operations that depend on creating copies of
  existing indexes (:issue:`28584`, :issue:`32640`, :issue:`32669`)
- Significant performance improvement when creating a :class:`DataFrame` with
  sparse values from ``scipy.sparse`` matrices using the
  :meth:`DataFrame.sparse.from_spmatrix` constructor (:issue:`32821`,
  :issue:`32825`,  :issue:`32826`, :issue:`32856`, :issue:`32858`).
- Performance improvement in reductions (sum, prod, min, max) for nullable (integer and boolean) dtypes (:issue:`30982`, :issue:`33261`, :issue:`33442`).


.. ---------------------------------------------------------------------------

.. _whatsnew_110.bug_fixes:

Bug fixes
~~~~~~~~~


Categorical
^^^^^^^^^^^

- Bug where :func:`merge` was unable to join on non-unique categorical indices (:issue:`28189`)
- Bug when passing categorical data to :class:`Index` constructor along with ``dtype=object`` incorrectly returning a :class:`CategoricalIndex` instead of object-dtype :class:`Index` (:issue:`32167`)
- Bug where :class:`Categorical` comparison operator ``__ne__`` would incorrectly evaluate to ``False`` when either element was missing (:issue:`32276`)
- :meth:`Categorical.fillna` now accepts :class:`Categorical` ``other`` argument (:issue:`32420`)
- Bug where :meth:`Categorical.replace` would replace with ``NaN`` whenever the new value and replacement value were equal (:issue:`33288`)
- Bug where an ordered :class:`Categorical` containing only ``NaN`` values would raise rather than returning ``NaN`` when taking the minimum or maximum  (:issue:`33450`)
- Bug where :meth:`Series.isna` and :meth:`DataFrame.isna` would raise for categorical dtype when ``pandas.options.mode.use_inf_as_na`` was set to ``True`` (:issue:`33594`)

Datetimelike
^^^^^^^^^^^^

- Bug in :class:`Timestamp` where constructing :class:`Timestamp` from ambiguous epoch time and calling constructor again changed :meth:`Timestamp.value` property (:issue:`24329`)
- :meth:`DatetimeArray.searchsorted`, :meth:`TimedeltaArray.searchsorted`, :meth:`PeriodArray.searchsorted` not recognizing non-pandas scalars and incorrectly raising ``ValueError`` instead of ``TypeError`` (:issue:`30950`)
- Bug in :class:`Timestamp` where constructing :class:`Timestamp` with dateutil timezone less than 128 nanoseconds before daylight saving time switch from winter to summer would result in nonexistent time (:issue:`31043`)
- Bug in :meth:`Period.to_timestamp`, :meth:`Period.start_time` with microsecond frequency returning a timestamp one nanosecond earlier than the correct time (:issue:`31475`)
- :class:`Timestamp` raising confusing error message when year, month or day is missing (:issue:`31200`)
- Bug in :class:`DatetimeIndex` constructor incorrectly accepting ``bool``-dtyped inputs (:issue:`32668`)
- Bug in :meth:`DatetimeIndex.searchsorted` not accepting a ``list`` or :class:`Series` as its argument (:issue:`32762`)
- Bug where :meth:`PeriodIndex` raised when passed a :class:`Series` of strings (:issue:`26109`)
- Bug in :class:`Timestamp` arithmetic when adding or subtracting a ``np.ndarray`` with ``timedelta64`` dtype (:issue:`33296`)
- Bug in :meth:`DatetimeIndex.to_period` not infering the frequency when called with no arguments (:issue:`33358`)
- Bug in :meth:`DatetimeIndex.tz_localize` incorrectly retaining ``freq`` in some cases where the original freq is no longer valid (:issue:`30511`)
- Bug in :meth:`DatetimeIndex.intersection` losing ``freq`` and timezone in some cases (:issue:`33604`)
- Bug in :class:`DatetimeIndex` addition and subtraction with some types of :class:`DateOffset` objects incorrectly retaining an invalid ``freq`` attribute (:issue:`33779`)

Timedelta
^^^^^^^^^

- Bug in constructing a :class:`Timedelta` with a high precision integer that would round the :class:`Timedelta` components (:issue:`31354`)
- Bug in dividing ``np.nan`` or ``None`` by :class:`Timedelta`` incorrectly returning ``NaT`` (:issue:`31869`)
- Timedeltas now understand ``µs`` as identifier for microsecond (:issue:`32899`)
- :class:`Timedelta` string representation now includes nanoseconds, when nanoseconds are non-zero (:issue:`9309`)
- Bug in comparing a :class:`Timedelta`` object against a ``np.ndarray`` with ``timedelta64`` dtype incorrectly viewing all entries as unequal (:issue:`33441`)

Timezones
^^^^^^^^^

- Bug in :func:`to_datetime` with ``infer_datetime_format=True`` where timezone names (e.g. ``UTC``) would not be parsed correctly (:issue:`33133`)
-


Numeric
^^^^^^^
- Bug in :meth:`DataFrame.floordiv` with ``axis=0`` not treating division-by-zero like :meth:`Series.floordiv` (:issue:`31271`)
- Bug in :meth:`to_numeric` with string argument ``"uint64"`` and ``errors="coerce"`` silently fails (:issue:`32394`)
- Bug in :meth:`to_numeric` with ``downcast="unsigned"`` fails for empty data (:issue:`32493`)
- Bug in :meth:`DataFrame.mean` with ``numeric_only=False`` and either ``datetime64`` dtype or ``PeriodDtype`` column incorrectly raising ``TypeError`` (:issue:`32426`)
- Bug in :meth:`DataFrame.count` with ``level="foo"`` and index level ``"foo"`` containing NaNs causes segmentation fault (:issue:`21824`)
- Bug in :meth:`DataFrame.diff` with ``axis=1`` returning incorrect results with mixed dtypes (:issue:`32995`)
- Bug in :meth:`DataFrame.corr` and :meth:`DataFrame.cov` raising when handling nullable integer columns with ``pandas.NA`` (:issue:`33803`)

Conversion
^^^^^^^^^^
- Bug in :class:`Series` construction from NumPy array with big-endian ``datetime64`` dtype (:issue:`29684`)
- Bug in :class:`Timedelta` construction with large nanoseconds keyword value (:issue:`32402`)
- Bug in :class:`DataFrame` construction where sets would be duplicated rather than raising (:issue:`32582`)

Strings
^^^^^^^

- Bug in the :meth:`~Series.astype` method when converting "string" dtype data to nullable integer dtype (:issue:`32450`).
- Fixed issue where taking ``min`` or ``max`` of a ``StringArray`` or ``Series`` with ``StringDtype`` type would raise. (:issue:`31746`)
- Bug in :meth:`Series.str.cat` returning ``NaN`` output when other had :class:`Index` type (:issue:`33425`)


Interval
^^^^^^^^
- Bug in :class:`IntervalArray` incorrectly allowing the underlying data to be changed when setting values (:issue:`32782`)
-

Indexing
^^^^^^^^
- Bug in slicing on a :class:`DatetimeIndex` with a partial-timestamp dropping high-resolution indices near the end of a year, quarter, or month (:issue:`31064`)
- Bug in :meth:`PeriodIndex.get_loc` treating higher-resolution strings differently from :meth:`PeriodIndex.get_value` (:issue:`31172`)
- Bug in :meth:`Series.at` and :meth:`DataFrame.at` not matching ``.loc`` behavior when looking up an integer in a :class:`Float64Index` (:issue:`31329`)
- Bug in :meth:`PeriodIndex.is_monotonic` incorrectly returning ``True`` when containing leading ``NaT`` entries (:issue:`31437`)
- Bug in :meth:`DatetimeIndex.get_loc` raising ``KeyError`` with converted-integer key instead of the user-passed key (:issue:`31425`)
- Bug in :meth:`Series.xs` incorrectly returning ``Timestamp`` instead of ``datetime64`` in some object-dtype cases (:issue:`31630`)
- Bug in :meth:`DataFrame.iat` incorrectly returning ``Timestamp`` instead of ``datetime`` in some object-dtype cases (:issue:`32809`)
- Bug in :meth:`DataFrame.at` when either columns or index is non-unique (:issue:`33041`)
- Bug in :meth:`Series.loc` and :meth:`DataFrame.loc` when indexing with an integer key on a object-dtype :class:`Index` that is not all-integers (:issue:`31905`)
- Bug in :meth:`DataFrame.iloc.__setitem__` on a :class:`DataFrame` with duplicate columns incorrectly setting values for all matching columns (:issue:`15686`, :issue:`22036`)
- Bug in :meth:`DataFrame.loc:` and :meth:`Series.loc` with a :class:`DatetimeIndex`, :class:`TimedeltaIndex`, or :class:`PeriodIndex` incorrectly allowing lookups of non-matching datetime-like dtypes (:issue:`32650`)
- Bug in :meth:`Series.__getitem__` indexing with non-standard scalars, e.g. ``np.dtype`` (:issue:`32684`)
- Fix to preserve the ability to index with the "nearest" method with xarray's CFTimeIndex, an :class:`Index` subclass (`pydata/xarray#3751 <https://github.com/pydata/xarray/issues/3751>`_, :issue:`32905`).
- Bug in :class:`Index` constructor where an unhelpful error message was raised for ``numpy`` scalars (:issue:`33017`)
- Bug in :meth:`DataFrame.lookup` incorrectly raising an ``AttributeError`` when ``frame.index`` or ``frame.columns`` is not unique; this will now raise a ``ValueError`` with a helpful error message (:issue:`33041`)
- Bug in :meth:`DataFrame.iloc.__setitem__` creating a new array instead of overwriting ``Categorical`` values in-place (:issue:`32831`)
- Bug in :class:`Interval` where a :class:`Timedelta` could not be added or subtracted from a :class:`Timestamp` interval (:issue:`32023`)
- Bug in :meth:`DataFrame.copy` _item_cache not invalidated after copy causes post-copy value updates to not be reflected (:issue:`31784`)
- Bug in `Series.__getitem__` with an integer key and a :class:`MultiIndex` with leading integer level failing to raise ``KeyError`` if the key is not present in the first level (:issue:`33355`)
- Bug in :meth:`DataFrame.iloc` when slicing a single column-:class:`DataFrame`` with ``ExtensionDtype`` (e.g. ``df.iloc[:, :1]``) returning an invalid result (:issue:`32957`)
- Bug in :meth:`DatetimeIndex.insert` and :meth:`TimedeltaIndex.insert` causing index ``freq`` to be lost when setting an element into an empty :class:`Series` (:issue:33573`)
- Bug in :meth:`Series.__setitem__` with an :class:`IntervalIndex` and a list-like key of integers (:issue:`33473`)
- Bug in :meth:`Series.__getitem__` allowing missing labels with ``np.ndarray``, :class:`Index`, :class:`Series` indexers but not ``list``, these now all raise ``KeyError`` (:issue:`33646`)
- Bug in :meth:`DataFrame.truncate` and :meth:`Series.truncate` where index was assumed to be monotone increasing (:issue:`33756`)

Missing
^^^^^^^
- Calling :meth:`fillna` on an empty Series now correctly returns a shallow copied object. The behaviour is now consistent with :class:`Index`, :class:`DataFrame` and a non-empty :class:`Series` (:issue:`32543`).
- Bug in :meth:`replace` when argument ``to_replace`` is of type dict/list and is used on a :class:`Series` containing ``<NA>`` was raising a ``TypeError``. The method now handles this by ignoring ``<NA>`` values when doing the comparison for the replacement (:issue:`32621`)
- Bug in :meth:`~Series.any` and :meth:`~Series.all` incorrectly returning ``<NA>`` for all ``False`` or all ``True`` values using the nulllable boolean dtype and with ``skipna=False`` (:issue:`33253`)
- Clarified documentation on interpolate with method =akima. The ``der`` parameter must be scalar or None (:issue:`33426`)

MultiIndex
^^^^^^^^^^
- Bug in :meth:`Dataframe.loc` when used with a :class:`MultiIndex`. The returned values were not in the same order as the given inputs (:issue:`22797`)

.. ipython:: python

        df = pd.DataFrame(np.arange(4),
                          index=[["a", "a", "b", "b"], [1, 2, 1, 2]])
        # Rows are now ordered as the requested keys
        df.loc[(['b', 'a'], [2, 1]), :]

- Bug in :meth:`MultiIndex.intersection` was not guaranteed to preserve order when ``sort=False``. (:issue:`31325`)

.. ipython:: python

        left = pd.MultiIndex.from_arrays([["b", "a"], [2, 1]])
        right = pd.MultiIndex.from_arrays([["a", "b", "c"], [1, 2, 3]])
        # Common elements are now guaranteed to be ordered by the left side
        left.intersection(right, sort=False)

-

I/O
^^^
- Bug in :meth:`read_json` where integer overflow was occurring when json contains big number strings. (:issue:`30320`)
- `read_csv` will now raise a ``ValueError`` when the arguments `header` and `prefix` both are not `None`. (:issue:`27394`)
- Bug in :meth:`DataFrame.to_json` was raising ``NotFoundError`` when ``path_or_buf`` was an S3 URI (:issue:`28375`)
- Bug in :meth:`DataFrame.to_parquet` overwriting pyarrow's default for
  ``coerce_timestamps``; following pyarrow's default allows writing nanosecond
  timestamps with ``version="2.0"`` (:issue:`31652`).
- Bug in :meth:`read_csv` was raising `TypeError` when `sep=None` was used in combination with `comment` keyword (:issue:`31396`)
- Bug in :class:`HDFStore` that caused it to set to ``int64`` the dtype of a ``datetime64`` column when reading a DataFrame in Python 3 from fixed format written in Python 2 (:issue:`31750`)
- Bug in :meth:`DataFrame.to_json` where ``Timedelta`` objects would not be serialized correctly with ``date_format="iso"`` (:issue:`28256`)
- :func:`read_csv` will raise a ``ValueError`` when the column names passed in `parse_dates` are missing in the Dataframe (:issue:`31251`)
- Bug in :meth:`read_excel` where a UTF-8 string with a high surrogate would cause a segmentation violation (:issue:`23809`)
- Bug in :meth:`read_csv` was causing a file descriptor leak on an empty file (:issue:`31488`)
- Bug in :meth:`read_csv` was causing a segfault when there were blank lines between the header and data rows (:issue:`28071`)
- Bug in :meth:`read_csv` was raising a misleading exception on a permissions issue (:issue:`23784`)
- Bug in :meth:`read_csv` was raising an ``IndexError`` when header=None and 2 extra data columns
- Bug in :meth:`read_sas` was raising an ``AttributeError`` when reading files from Google Cloud Storage (issue:`33069`)
- Bug in :meth:`DataFrame.to_sql` where an ``AttributeError`` was raised when saving an out of bounds date (:issue:`26761`)
- Bug in :meth:`read_excel` did not correctly handle multiple embedded spaces in OpenDocument text cells. (:issue:`32207`)
- Bug in :meth:`read_json` was raising ``TypeError`` when reading a list of booleans into a Series. (:issue:`31464`)
- Bug in :func:`pandas.io.json.json_normalize` where location specified by `record_path` doesn't point to an array. (:issue:`26284`)
- :func:`pandas.read_hdf` has a more explicit error message when loading an
  unsupported HDF file (:issue:`9539`)
- Bug in :meth:`~DataFrame.to_parquet` was not raising ``PermissionError`` when writing to a private s3 bucket with invalid creds. (:issue:`27679`)
- Bug in :meth:`~DataFrame.to_csv` was silently failing when writing to an invalid s3 bucket. (:issue:`32486`)
- Bug in :meth:`~DataFrame.read_feather` was raising an `ArrowIOError` when reading an s3 or http file path (:issue:`29055`)
- Bug in :meth:`read_parquet` was raising a ``FileNotFoundError`` when passed an s3 directory path. (:issue:`26388`)
- Bug in :meth:`~DataFrame.to_parquet` was throwing an ``AttributeError`` when writing a partitioned parquet file to s3 (:issue:`27596`)

Plotting
^^^^^^^^

- :func:`.plot` for line/bar now accepts color by dictonary (:issue:`8193`).
- Bug in :meth:`DataFrame.plot.hist` where weights are not working for multiple columns (:issue:`33173`)
- Bug in :meth:`DataFrame.boxplot` and :meth:`DataFrame.plot.boxplot` lost color attributes of ``medianprops``, ``whiskerprops``, ``capprops`` and ``medianprops`` (:issue:`30346`)
- Bug in :meth:`DataFrame.plot.scatter` that when adding multiple plots with different ``cmap``, colorbars alway use the first ``cmap`` (:issue:`33389`)


Groupby/resample/rolling
^^^^^^^^^^^^^^^^^^^^^^^^

- Bug in :meth:`GroupBy.apply` raises ``ValueError`` when the ``by`` axis is not sorted and has duplicates and the applied ``func`` does not mutate passed in objects (:issue:`30667`)
- Bug in :meth:`DataFrameGroupby.transform` produces incorrect result with transformation functions (:issue:`30918`)
- Bug in :meth:`GroupBy.count` causes segmentation fault when grouped-by column contains NaNs (:issue:`32841`)
- Bug in :meth:`DataFrame.groupby` and :meth:`Series.groupby` produces inconsistent type when aggregating Boolean series (:issue:`32894`)
- Bug in :meth:`SeriesGroupBy.quantile` raising on nullable integers (:issue:`33136`)
- Bug in :meth:`SeriesGroupBy.first`, :meth:`SeriesGroupBy.last`, :meth:`SeriesGroupBy.min`, and :meth:`SeriesGroupBy.max` returning floats when applied to nullable Booleans (:issue:`33071`)
- Bug in :meth:`DataFrameGroupBy.agg` with dictionary input losing ``ExtensionArray`` dtypes (:issue:`32194`)
- Bug in :meth:`DataFrame.resample` where an ``AmbiguousTimeError`` would be raised when the resulting timezone aware :class:`DatetimeIndex` had a DST transition at midnight (:issue:`25758`)
- Bug in :meth:`DataFrame.groupby` where a ``ValueError`` would be raised when grouping by a categorical column with read-only categories and ``sort=False`` (:issue:`33410`)
- Bug in :meth:`GroupBy.first` and :meth:`GroupBy.last` where None is not preserved in object dtype (:issue:`32800`)
- Bug in :meth:`Rolling.min` and :meth:`Rolling.max`: Growing memory usage after multiple calls when using a fixed window (:issue:`30726`)

Reshaping
^^^^^^^^^

- Bug effecting all numeric and boolean reduction methods not returning subclassed data type. (:issue:`25596`)
- Bug in :meth:`DataFrame.pivot_table` when only MultiIndexed columns is set (:issue:`17038`)
- Bug in :meth:`DataFrame.unstack` and :meth:`Series.unstack` can take tuple names in MultiIndexed data (:issue:`19966`)
- Bug in :meth:`DataFrame.pivot_table` when ``margin`` is ``True`` and only ``column`` is defined (:issue:`31016`)
- Fix incorrect error message in :meth:`DataFrame.pivot` when ``columns`` is set to ``None``. (:issue:`30924`)
- Bug in :func:`crosstab` when inputs are two Series and have tuple names, the output will keep dummy MultiIndex as columns. (:issue:`18321`)
- :meth:`DataFrame.pivot` can now take lists for ``index`` and ``columns`` arguments (:issue:`21425`)
- Bug in :func:`concat` where the resulting indices are not copied when ``copy=True`` (:issue:`29879`)
- Bug where :meth:`Index.astype` would lose the name attribute when converting from ``Float64Index`` to ``Int64Index``, or when casting to an ``ExtensionArray`` dtype (:issue:`32013`)
- :meth:`Series.append` will now raise a ``TypeError`` when passed a DataFrame or a sequence containing Dataframe (:issue:`31413`)
- :meth:`DataFrame.replace` and :meth:`Series.replace` will raise a ``TypeError`` if ``to_replace`` is not an expected type. Previously the ``replace`` would fail silently (:issue:`18634`)
- Bug on inplace operation of a Series that was adding a column to the DataFrame from where it was originally dropped from (using inplace=True) (:issue:`30484`)
- Bug in :meth:`DataFrame.apply` where callback was called with :class:`Series` parameter even though ``raw=True`` requested. (:issue:`32423`)
- Bug in :meth:`DataFrame.pivot_table` losing timezone information when creating a :class:`MultiIndex` level from a column with timezone-aware dtype (:issue:`32558`)
- Bug in :meth:`concat` where when passing a non-dict mapping as ``objs`` would raise a ``TypeError`` (:issue:`32863`)
- :meth:`DataFrame.agg` now provides more descriptive ``SpecificationError`` message when attempting to aggregating non-existant column (:issue:`32755`)
- Bug in :meth:`DataFrame.unstack` when MultiIndexed columns and MultiIndexed rows were used (:issue:`32624`, :issue:`24729` and :issue:`28306`)


Sparse
^^^^^^
- Creating a :class:`SparseArray` from timezone-aware dtype will issue a warning before dropping timezone information, instead of doing so silently (:issue:`32501`)
- Bug in :meth:`arrays.SparseArray.from_spmatrix` wrongly read scipy sparse matrix (:issue:`31991`)
-

ExtensionArray
^^^^^^^^^^^^^^

- Fixed bug where :meth:`Series.value_counts` would raise on empty input of ``Int64`` dtype (:issue:`33317`)
-


Other
^^^^^
- Appending a dictionary to a :class:`DataFrame` without passing ``ignore_index=True`` will raise ``TypeError: Can only append a dict if ignore_index=True``
  instead of ``TypeError: Can only append a Series if ignore_index=True or if the Series has a name`` (:issue:`30871`)
- Set operations on an object-dtype :class:`Index` now always return object-dtype results (:issue:`31401`)
- Bug in :meth:`AbstractHolidayCalendar.holidays` when no rules were defined (:issue:`31415`)
- Bug in :class:`DataFrame` when initiating a frame with lists and assign ``columns`` with nested list for ``MultiIndex`` (:issue:`32173`)
- Bug in :meth:`DataFrame.to_records` incorrectly losing timezone information in timezone-aware ``datetime64`` columns (:issue:`32535`)
- Fixed :func:`pandas.testing.assert_series_equal` to correctly raise if left object is a different subclass with ``check_series_type=True`` (:issue:`32670`).
- :meth:`IntegerArray.astype` now supports ``datetime64`` dtype (:issue:32538`)
- Getting a missing attribute in a query/eval string raises the correct ``AttributeError`` (:issue:`32408`)
- Fixed bug in :func:`pandas.testing.assert_series_equal` where dtypes were checked for ``Interval`` and ``ExtensionArray`` operands when ``check_dtype`` was ``False`` (:issue:`32747`)
- Bug in :meth:`Series.map` not raising on invalid ``na_action`` (:issue:`32815`)
- Bug in :meth:`DataFrame.__dir__` caused a segfault when using unicode surrogates in a column name (:issue:`25509`)
- Bug in :meth:`DataFrame.plot.scatter` caused an error when plotting variable marker sizes (:issue:`32904`)
- :class:`IntegerArray` now implements the ``sum`` operation (:issue:`33172`)

.. ---------------------------------------------------------------------------

.. _whatsnew_110.contributors:

Contributors
~~~~~~~~~~~~<|MERGE_RESOLUTION|>--- conflicted
+++ resolved
@@ -145,13 +145,10 @@
   This can be used to set a custom compression level, e.g.,
   ``df.to_csv(path, compression={'method': 'gzip', 'compresslevel': 1}``
   (:issue:`33196`)
-<<<<<<< HEAD
 - :meth:`~pandas.core.groupby.GroupBy.transform` has gained ``engine`` and ``engine_kwargs`` arguments that supports executing functions with ``Numba`` (:issue:`32854`)
 - :meth:`melt` has gained an ``keep_index`` (default ``False``) argument that prevents the method from dropping the index (:issue:`17440`).
-=======
 - :meth:`Series.update` now accepts objects that can be coerced to a :class:`Series`,
   such as ``dict`` and ``list``, mirroring the behavior of :meth:`DataFrame.update` (:issue:`33215`)
->>>>>>> df5eee60
 - :meth:`~pandas.core.groupby.GroupBy.transform` and :meth:`~pandas.core.groupby.GroupBy.aggregate` has gained ``engine`` and ``engine_kwargs`` arguments that supports executing functions with ``Numba`` (:issue:`32854`, :issue:`33388`)
 - :meth:`~pandas.core.resample.Resampler.interpolate` now supports SciPy interpolation method :class:`scipy.interpolate.CubicSpline` as method ``cubicspline`` (:issue:`33670`)
 
