--- conflicted
+++ resolved
@@ -588,12 +588,9 @@
   arguments (:issue:`27573`).
 
 - :func:`pandas.api.types.is_categorical` is deprecated and will be removed in a future version; use `:func:pandas.api.types.is_categorical_dtype` instead (:issue:`33385`)
-<<<<<<< HEAD
-- The ``squeeze`` keyword in the ``groupby`` function is deprecated and will be removed in a future version (:issue:`32380`)
-=======
 - :meth:`Index.get_value` is deprecated and will be removed in a future version (:issue:`19728`)
 - :meth:`DateOffset.__call__` is deprecated and will be removed in a future version, use ``offset + other`` instead (:issue:`34171`)
->>>>>>> 42a5c1c1
+- The ``squeeze`` keyword in the ``groupby`` function is deprecated and will be removed in a future version (:issue:`32380`)
 
 .. ---------------------------------------------------------------------------
 
