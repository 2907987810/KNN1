.. _whatsnew_110:

What's new in 1.1.0 (??)
------------------------

These are the changes in pandas 1.1.0. See :ref:`release` for a full changelog
including other versions of pandas.

{{ header }}

.. ---------------------------------------------------------------------------

Enhancements
~~~~~~~~~~~~

.. _whatsnew_110.period_index_partial_string_slicing:

Nonmonotonic PeriodIndex Partial String Slicing
^^^^^^^^^^^^^^^^^^^^^^^^^^^^^^^^^^^^^^^^^^^^^^^

:class:`PeriodIndex` now supports partial string slicing for non-monotonic indexes, mirroring :class:`DatetimeIndex` behavior (:issue:`31096`)

For example:

.. ipython:: python

   dti = pd.date_range("2014-01-01", periods=30, freq="30D")
   pi = dti.to_period("D")
   ser_monotonic = pd.Series(np.arange(30), index=pi)
   shuffler = list(range(0, 30, 2)) + list(range(1, 31, 2))
   ser = ser_monotonic[shuffler]
   ser

.. ipython:: python

   ser["2014"]
   ser.loc["May 2015"]

.. _whatsnew_110.timestamp_fold_support:

Fold argument support in Timestamp constructor
^^^^^^^^^^^^^^^^^^^^^^^^^^^^^^^^^^^^^^^^^^^^^^

:class:`Timestamp:` now supports the keyword-only fold argument according to `PEP 495 <https://www.python.org/dev/peps/pep-0495/#the-fold-attribute>`_ similar to parent ``datetime.datetime`` class. It supports both accepting fold as an initialization argument and inferring fold from other constructor arguments (:issue:`25057`, :issue:`31338`). Support is limited to ``dateutil`` timezones as ``pytz`` doesn't support fold.

For example:

.. ipython:: python

    ts = pd.Timestamp("2019-10-27 01:30:00+00:00")
    ts.fold

.. ipython:: python

    ts = pd.Timestamp(year=2019, month=10, day=27, hour=1, minute=30,
                      tz="dateutil/Europe/London", fold=1)
    ts

For more on working with fold, see :ref:`Fold subsection <timeseries.fold>` in the user guide.

.. _whatsnew_110.to_datetime_multiple_tzname_tzoffset_support:

Parsing timezone-aware format with different timezones in to_datetime
^^^^^^^^^^^^^^^^^^^^^^^^^^^^^^^^^^^^^^^^^^^^^^^^^^^^^^^^^^^^^^^^^^^^^

:func:`to_datetime` now supports parsing formats containing timezone names (``%Z``) and UTC offsets (``%z``) from different timezones then converting them to UTC by setting ``utc=True``. This would return a :class:`DatetimeIndex` with timezone at UTC as opposed to an :class:`Index` with ``object`` dtype if ``utc=True`` is not set (:issue:`32792`).

For example:

.. ipython:: python

    tz_strs = ["2010-01-01 12:00:00 +0100", "2010-01-01 12:00:00 -0100",
               "2010-01-01 12:00:00 +0300", "2010-01-01 12:00:00 +0400"]
    pd.to_datetime(tz_strs, format='%Y-%m-%d %H:%M:%S %z', utc=True)
    pd.to_datetime(tz_strs, format='%Y-%m-%d %H:%M:%S %z')

.. _whatsnew_110.enhancements.other:

Other enhancements
^^^^^^^^^^^^^^^^^^

- :class:`Styler` may now render CSS more efficiently where multiple cells have the same styling (:issue:`30876`)
- :meth:`Styler.highlight_null` now accepts ``subset`` argument (:issue:`31345`)
- When writing directly to a sqlite connection :func:`to_sql` now supports the ``multi`` method (:issue:`29921`)
- `OptionError` is now exposed in `pandas.errors` (:issue:`27553`)
- :func:`timedelta_range` will now infer a frequency when passed ``start``, ``stop``, and ``periods`` (:issue:`32377`)
- Positional slicing on a :class:`IntervalIndex` now supports slices with ``step > 1`` (:issue:`31658`)
- :class:`Series.str` now has a `fullmatch` method that matches a regular expression against the entire string in each row of the series, similar to `re.fullmatch` (:issue:`32806`).
- :meth:`DataFrame.sample` will now also allow array-like and BitGenerator objects to be passed to ``random_state`` as seeds (:issue:`32503`)
- :meth:`MultiIndex.union` will now raise `RuntimeWarning` if the object inside are unsortable, pass `sort=False` to suppress this warning (:issue:`33015`)
- :class:`Series.dt` and :class:`DatatimeIndex` now have an `isocalendar` method that returns a :class:`DataFrame` with year, week, and day calculated according to the ISO 8601 calendar (:issue:`33206`).
- The :meth:`DataFrame.to_feather` method now supports additional keyword
  arguments (e.g. to set the compression) that are added in pyarrow 0.17
  (:issue:`33422`).
- :meth:`DataFrame.to_csv`, :meth:`DataFrame.to_pickle`,
  and :meth:`DataFrame.to_json` now support passing a dict of
  compression arguments when using the ``gzip`` and ``bz2`` protocols.
  This can be used to set a custom compression level, e.g.,
  ``df.to_csv(path, compression={'method': 'gzip', 'compresslevel': 1}``
  (:issue:`33196`)
- :meth:`Series.update` now accepts objects that can be coerced to a :class:`Series`,
  such as ``dict`` and ``list``, mirroring the behavior of :meth:`DataFrame.update` (:issue:`33215`)
- :meth:`~pandas.core.groupby.GroupBy.transform` and :meth:`~pandas.core.groupby.GroupBy.aggregate` has gained ``engine`` and ``engine_kwargs`` arguments that supports executing functions with ``Numba`` (:issue:`32854`, :issue:`33388`)
- :meth:`~pandas.core.resample.Resampler.interpolate` now supports SciPy interpolation method :class:`scipy.interpolate.CubicSpline` as method ``cubicspline`` (:issue:`33670`)
-

.. ---------------------------------------------------------------------------

Increased minimum versions for dependencies
^^^^^^^^^^^^^^^^^^^^^^^^^^^^^^^^^^^^^^^^^^^

Some minimum supported versions of dependencies were updated (:issue:`29766`, :issue:`29723`, pytables >= 3.4.3).
If installed, we now require:

+-----------------+-----------------+----------+---------+
| Package         | Minimum Version | Required | Changed |
+=================+=================+==========+=========+
| python-dateutil | 2.7.3           |    X     |         |
+-----------------+-----------------+----------+---------+

For `optional libraries <https://dev.pandas.io/docs/install.html#dependencies>`_ the general recommendation is to use the latest version.
The following table lists the lowest version per library that is currently being tested throughout the development of pandas.
Optional libraries below the lowest tested version may still work, but are not considered supported.

+-----------------+-----------------+---------+
| Package         | Minimum Version | Changed |
+=================+=================+=========+
| beautifulsoup4  | 4.6.0           |         |
+-----------------+-----------------+---------+
| fastparquet     | 0.3.2           |         |
+-----------------+-----------------+---------+
| gcsfs           | 0.2.2           |         |
+-----------------+-----------------+---------+
| lxml            | 3.8.0           |         |
+-----------------+-----------------+---------+
| matplotlib      | 2.2.2           |         |
+-----------------+-----------------+---------+
| numba           | 0.46.0          |         |
+-----------------+-----------------+---------+
| openpyxl        | 2.5.7           |         |
+-----------------+-----------------+---------+
| pyarrow         | 0.13.0          |         |
+-----------------+-----------------+---------+
| pymysql         | 0.7.1           |         |
+-----------------+-----------------+---------+
| pytables        | 3.4.3           |    X    |
+-----------------+-----------------+---------+
| s3fs            | 0.3.0           |         |
+-----------------+-----------------+---------+
| scipy           | 0.19.0          |         |
+-----------------+-----------------+---------+
| sqlalchemy      | 1.1.4           |         |
+-----------------+-----------------+---------+
| xarray          | 0.8.2           |         |
+-----------------+-----------------+---------+
| xlrd            | 1.1.0           |         |
+-----------------+-----------------+---------+
| xlsxwriter      | 0.9.8           |         |
+-----------------+-----------------+---------+
| xlwt            | 1.2.0           |         |
+-----------------+-----------------+---------+

See :ref:`install.dependencies` and :ref:`install.optional_dependencies` for more.

Development Changes
^^^^^^^^^^^^^^^^^^^

- The minimum version of Cython is now the most recent bug-fix version (0.29.16) (:issue:`33334`).

.. _whatsnew_110.api.other:

Other API changes
^^^^^^^^^^^^^^^^^

- :meth:`Series.describe` will now show distribution percentiles for ``datetime`` dtypes, statistics ``first`` and ``last``
  will now be ``min`` and ``max`` to match with numeric dtypes in :meth:`DataFrame.describe` (:issue:`30164`)
- Added :meth:`DataFrame.value_counts` (:issue:`5377`)
- :meth:`Groupby.groups` now returns an abbreviated representation when called on large dataframes (:issue:`1135`)
- ``loc`` lookups with an object-dtype :class:`Index` and an integer key will now raise ``KeyError`` instead of ``TypeError`` when key is missing (:issue:`31905`)
- Using a :func:`pandas.api.indexers.BaseIndexer` with ``cov``, ``corr`` will now raise a ``NotImplementedError`` (:issue:`32865`)
- Using a :func:`pandas.api.indexers.BaseIndexer` with ``count``, ``min``, ``max``, ``median``, ``skew`` will now return correct results for any monotonic :func:`pandas.api.indexers.BaseIndexer` descendant (:issue:`32865`)
- Added a :func:`pandas.api.indexers.FixedForwardWindowIndexer` class to support forward-looking windows during ``rolling`` operations.
-

Backwards incompatible API changes
~~~~~~~~~~~~~~~~~~~~~~~~~~~~~~~~~~
- :meth:`DataFrame.swaplevels` now raises a  ``TypeError`` if the axis is not a :class:`MultiIndex`.
  Previously an ``AttributeError`` was raised (:issue:`31126`)
- :meth:`DataFrame.xs` now raises a  ``TypeError`` if a ``level`` keyword is supplied and the axis is not a :class:`MultiIndex`.
  Previously an ``AttributeError`` was raised (:issue:`33610`)
- :meth:`DataFrameGroupby.mean` and :meth:`SeriesGroupby.mean` (and similarly for :meth:`~DataFrameGroupby.median`, :meth:`~DataFrameGroupby.std` and :meth:`~DataFrameGroupby.var`)
  now raise a  ``TypeError`` if a not-accepted keyword argument is passed into it.
  Previously a ``UnsupportedFunctionCall`` was raised (``AssertionError`` if ``min_count`` passed into :meth:`~DataFrameGroupby.median`) (:issue:`31485`)
- :meth:`DataFrame.at` and :meth:`Series.at` will raise a ``TypeError`` instead of a ``ValueError`` if an incompatible key is passed, and ``KeyError`` if a missing key is passed, matching the behavior of ``.loc[]`` (:issue:`31722`)
- Passing an integer dtype other than ``int64`` to ``np.array(period_index, dtype=...)`` will now raise ``TypeError`` instead of incorrectly using ``int64`` (:issue:`32255`)
- Passing an invalid ``fill_value`` to :meth:`Categorical.take` raises a ``ValueError`` instead of ``TypeError`` (:issue:`33660`)

``MultiIndex.get_indexer`` interprets `method` argument differently
^^^^^^^^^^^^^^^^^^^^^^^^^^^^^^^^^^^^^^^^^^^^^^^^^^^^^^^^^^^^^^^^^^^

This restores the behavior of :meth:`MultiIndex.get_indexer` with ``method='backfill'`` or ``method='pad'`` to the behavior before pandas 0.23.0. In particular, MultiIndexes are treated as a list of tuples and padding or backfilling is done with respect to the ordering of these lists of tuples (:issue:`29896`).

As an example of this, given:

.. ipython:: python

        df = pd.DataFrame({
            'a': [0, 0, 0, 0],
            'b': [0, 2, 3, 4],
            'c': ['A', 'B', 'C', 'D'],
        }).set_index(['a', 'b'])
        mi_2 = pd.MultiIndex.from_product([[0], [-1, 0, 1, 3, 4, 5]])

The differences in reindexing ``df`` with ``mi_2`` and using ``method='backfill'`` can be seen here:

*pandas >= 0.23, < 1.1.0*:

.. code-block:: ipython

    In [1]: df.reindex(mi_2, method='backfill')
    Out[1]:
          c
    0 -1  A
       0  A
       1  D
       3  A
       4  A
       5  C

*pandas <0.23, >= 1.1.0*

.. ipython:: python

        df.reindex(mi_2, method='backfill')

And the differences in reindexing ``df`` with ``mi_2`` and using ``method='pad'`` can be seen here:

*pandas >= 0.23, < 1.1.0*

.. code-block:: ipython

    In [1]: df.reindex(mi_2, method='pad')
    Out[1]:
            c
    0 -1  NaN
       0  NaN
       1    D
       3  NaN
       4    A
       5    C

*pandas < 0.23, >= 1.1.0*

.. ipython:: python

        df.reindex(mi_2, method='pad')

-

.. _whatsnew_110.api_breaking.indexing_raises_key_errors:

Failed Label-Based Lookups Always Raise KeyError
^^^^^^^^^^^^^^^^^^^^^^^^^^^^^^^^^^^^^^^^^^^^^^^^

Label lookups ``series[key]``, ``series.loc[key]`` and ``frame.loc[key]``
used to raises either ``KeyError`` or ``TypeError`` depending on the type of
key and type of :class:`Index`.  These now consistently raise ``KeyError`` (:issue:`31867`)

.. ipython:: python

    ser1 = pd.Series(range(3), index=[0, 1, 2])
    ser2 = pd.Series(range(3), index=pd.date_range("2020-02-01", periods=3))

*Previous behavior*:

.. code-block:: ipython

    In [3]: ser1[1.5]
    ...
    TypeError: cannot do label indexing on Int64Index with these indexers [1.5] of type float

    In [4] ser1["foo"]
    ...
    KeyError: 'foo'

    In [5]: ser1.loc[1.5]
    ...
    TypeError: cannot do label indexing on Int64Index with these indexers [1.5] of type float

    In [6]: ser1.loc["foo"]
    ...
    KeyError: 'foo'

    In [7]: ser2.loc[1]
    ...
    TypeError: cannot do label indexing on DatetimeIndex with these indexers [1] of type int

    In [8]: ser2.loc[pd.Timestamp(0)]
    ...
    KeyError: Timestamp('1970-01-01 00:00:00')

*New behavior*:

.. code-block:: ipython

    In [3]: ser1[1.5]
    ...
    KeyError: 1.5

    In [4] ser1["foo"]
    ...
    KeyError: 'foo'

    In [5]: ser1.loc[1.5]
    ...
    KeyError: 1.5

    In [6]: ser1.loc["foo"]
    ...
    KeyError: 'foo'

    In [7]: ser2.loc[1]
    ...
    KeyError: 1

    In [8]: ser2.loc[pd.Timestamp(0)]
    ...
    KeyError: Timestamp('1970-01-01 00:00:00')

.. _whatsnew_110.api_breaking.indexing_int_multiindex_raises_key_errors:

Failed Integer Lookups on MultiIndex Raise KeyError
^^^^^^^^^^^^^^^^^^^^^^^^^^^^^^^^^^^^^^^^^^^^^^^^^^^
Indexing with integers with a :class:`MultiIndex` that has a integer-dtype
first level incorrectly failed to raise ``KeyError`` when one or more of
those integer keys is not present in the first level of the index (:issue:`33539`)

.. ipython:: python

    idx = pd.Index(range(4))
    dti = pd.date_range("2000-01-03", periods=3)
    mi = pd.MultiIndex.from_product([idx, dti])
    ser = pd.Series(range(len(mi)), index=mi)

*Previous behavior*:

.. code-block:: ipython

    In [5]: ser[[5]]
    Out[5]: Series([], dtype: int64)

*New behavior*:

.. code-block:: ipython

    In [5]: ser[[5]]
    ...
    KeyError: '[5] not in index'

:meth:`DataFrame.merge` preserves right frame's row order
^^^^^^^^^^^^^^^^^^^^^^^^^^^^^^^^^^^^^^^^^^^^^^^^^^^^^^^^^
:meth:`DataFrame.merge` now preserves right frame's row order when executing a right merge (:issue:`27453`)

.. ipython:: python

    left_df = pd.DataFrame({'animal': ['dog', 'pig'], 'max_speed': [40, 11]})
    right_df = pd.DataFrame({'animal': ['quetzal', 'pig'], 'max_speed': [80, 11]})
    left_df
    right_df

*Previous behavior*:

.. code-block:: python

    >>> left_df.merge(right_df, on=['animal', 'max_speed'], how="right")
        animal  max_speed
    0      pig         11
    1  quetzal         80

*New behavior*:

.. ipython:: python

    left_df.merge(right_df, on=['animal', 'max_speed'], how="right")

.. ---------------------------------------------------------------------------

.. _whatsnew_110.api_breaking.assignment_to_multiple_columns:

Assignment to multiple columns of a DataFrame when some columns do not exist
^^^^^^^^^^^^^^^^^^^^^^^^^^^^^^^^^^^^^^^^^^^^^^^^^^^^^^^^^^^^^^^^^^^^^^^^^^^^

Assignment to multiple columns of a :class:`DataFrame` when some of the columns do not exist would previously assign the values to the last column. Now, new columns would be constructed with the right values. (:issue:`13658`)

.. ipython:: python

   df = pd.DataFrame({'a': [0, 1, 2], 'b': [3, 4, 5]})
   df

*Previous behavior*:

.. code-block:: ipython

   In [3]: df[['a', 'c']] = 1
   In [4]: df
   Out[4]:
      a  b
   0  1  1
   1  1  1
   2  1  1

*New behavior*:

.. ipython:: python

   df[['a', 'c']] = 1
   df

.. _whatsnew_110.deprecations:

Deprecations
~~~~~~~~~~~~

- Lookups on a :class:`Series` with a single-item list containing a slice (e.g. ``ser[[slice(0, 4)]]``) are deprecated, will raise in a future version.  Either convert the list to tuple, or pass the slice directly instead (:issue:`31333`)

- :meth:`DataFrame.mean` and :meth:`DataFrame.median` with ``numeric_only=None`` will include datetime64 and datetime64tz columns in a future version (:issue:`29941`)
- Setting values with ``.loc`` using a positional slice is deprecated and will raise in a future version.  Use ``.loc`` with labels or ``.iloc`` with positions instead (:issue:`31840`)
- :meth:`DataFrame.to_dict` has deprecated accepting short names for ``orient`` in future versions (:issue:`32515`)
- :meth:`Categorical.to_dense` is deprecated and will be removed in a future version, use ``np.asarray(cat)`` instead (:issue:`32639`)
- The ``fastpath`` keyword in the ``SingleBlockManager`` constructor is deprecated and will be removed in a future version (:issue:`33092`)
- :meth:`Index.is_mixed` is deprecated and will be removed in a future version, check ``index.inferred_type`` directly instead (:issue:`32922`)

- Passing any arguments but the first one to  :func:`read_html` as
  positional arguments is deprecated since version 1.1. All other
  arguments should be given as keyword arguments (:issue:`27573`).

- Passing any arguments but `path_or_buf` (the first one) to
  :func:`read_json` as positional arguments is deprecated since
  version 1.1. All other arguments should be given as keyword
  arguments (:issue:`27573`).

- :func:`pandas.api.types.is_categorical` is deprecated and will be removed in a future version; use `:func:pandas.api.types.is_categorical_dtype` instead (:issue:`33385`)

.. ---------------------------------------------------------------------------


.. _whatsnew_110.performance:

Performance improvements
~~~~~~~~~~~~~~~~~~~~~~~~

- Performance improvement in :class:`Timedelta` constructor (:issue:`30543`)
- Performance improvement in :class:`Timestamp` constructor (:issue:`30543`)
- Performance improvement in flex arithmetic ops between :class:`DataFrame` and :class:`Series` with ``axis=0`` (:issue:`31296`)
- Performance improvement in  arithmetic ops between :class:`DataFrame` and :class:`Series` with ``axis=1`` (:issue:`33600`)
- The internal index method :meth:`~Index._shallow_copy` now copies cached attributes over to the new index,
  avoiding creating these again on the new index. This can speed up many operations that depend on creating copies of
  existing indexes (:issue:`28584`, :issue:`32640`, :issue:`32669`)
- Significant performance improvement when creating a :class:`DataFrame` with
  sparse values from ``scipy.sparse`` matrices using the
  :meth:`DataFrame.sparse.from_spmatrix` constructor (:issue:`32821`,
  :issue:`32825`,  :issue:`32826`, :issue:`32856`, :issue:`32858`).
- Performance improvement in reductions (sum, prod, min, max) for nullable (integer and boolean) dtypes (:issue:`30982`, :issue:`33261`, :issue:`33442`).


.. ---------------------------------------------------------------------------

.. _whatsnew_110.bug_fixes:

Bug fixes
~~~~~~~~~


Categorical
^^^^^^^^^^^

- Bug where :func:`merge` was unable to join on non-unique categorical indices (:issue:`28189`)
- Bug when passing categorical data to :class:`Index` constructor along with ``dtype=object`` incorrectly returning a :class:`CategoricalIndex` instead of object-dtype :class:`Index` (:issue:`32167`)
- Bug where :class:`Categorical` comparison operator ``__ne__`` would incorrectly evaluate to ``False`` when either element was missing (:issue:`32276`)
- :meth:`Categorical.fillna` now accepts :class:`Categorical` ``other`` argument (:issue:`32420`)
- Bug where :meth:`Categorical.replace` would replace with ``NaN`` whenever the new value and replacement value were equal (:issue:`33288`)
- Bug where an ordered :class:`Categorical` containing only ``NaN`` values would raise rather than returning ``NaN`` when taking the minimum or maximum  (:issue:`33450`)

Datetimelike
^^^^^^^^^^^^

- Bug in :class:`Timestamp` where constructing :class:`Timestamp` from ambiguous epoch time and calling constructor again changed :meth:`Timestamp.value` property (:issue:`24329`)
- :meth:`DatetimeArray.searchsorted`, :meth:`TimedeltaArray.searchsorted`, :meth:`PeriodArray.searchsorted` not recognizing non-pandas scalars and incorrectly raising ``ValueError`` instead of ``TypeError`` (:issue:`30950`)
- Bug in :class:`Timestamp` where constructing :class:`Timestamp` with dateutil timezone less than 128 nanoseconds before daylight saving time switch from winter to summer would result in nonexistent time (:issue:`31043`)
- Bug in :meth:`Period.to_timestamp`, :meth:`Period.start_time` with microsecond frequency returning a timestamp one nanosecond earlier than the correct time (:issue:`31475`)
- :class:`Timestamp` raising confusing error message when year, month or day is missing (:issue:`31200`)
- Bug in :class:`DatetimeIndex` constructor incorrectly accepting ``bool``-dtyped inputs (:issue:`32668`)
- Bug in :meth:`DatetimeIndex.searchsorted` not accepting a ``list`` or :class:`Series` as its argument (:issue:`32762`)
- Bug where :meth:`PeriodIndex` raised when passed a :class:`Series` of strings (:issue:`26109`)
- Bug in :class:`Timestamp` arithmetic when adding or subtracting a ``np.ndarray`` with ``timedelta64`` dtype (:issue:`33296`)
- Bug in :meth:`DatetimeIndex.to_period` not infering the frequency when called with no arguments (:issue:`33358`)
- Bug in :meth:`DatetimeIndex.tz_localize` incorrectly retaining ``freq`` in some cases where the original freq is no longer valid (:issue:`30511`)
- Bug in :meth:`DatetimeIndex.intersection` losing ``freq`` and timezone in some cases (:issue:`33604`)
- Bug in :class:`DatetimeIndex` addition and subtraction with some types of :class:`DateOffset` objects incorrectly retaining an invalid ``freq`` attribute (:issue:`33779`)

Timedelta
^^^^^^^^^

- Bug in constructing a :class:`Timedelta` with a high precision integer that would round the :class:`Timedelta` components (:issue:`31354`)
- Bug in dividing ``np.nan`` or ``None`` by :class:`Timedelta`` incorrectly returning ``NaT`` (:issue:`31869`)
- Timedeltas now understand ``µs`` as identifier for microsecond (:issue:`32899`)
- :class:`Timedelta` string representation now includes nanoseconds, when nanoseconds are non-zero (:issue:`9309`)
- Bug in comparing a :class:`Timedelta`` object against a ``np.ndarray`` with ``timedelta64`` dtype incorrectly viewing all entries as unequal (:issue:`33441`)

Timezones
^^^^^^^^^

- Bug in :func:`to_datetime` with ``infer_datetime_format=True`` where timezone names (e.g. ``UTC``) would not be parsed correctly (:issue:`33133`)
-


Numeric
^^^^^^^
- Bug in :meth:`DataFrame.floordiv` with ``axis=0`` not treating division-by-zero like :meth:`Series.floordiv` (:issue:`31271`)
- Bug in :meth:`to_numeric` with string argument ``"uint64"`` and ``errors="coerce"`` silently fails (:issue:`32394`)
- Bug in :meth:`to_numeric` with ``downcast="unsigned"`` fails for empty data (:issue:`32493`)
- Bug in :meth:`DataFrame.mean` with ``numeric_only=False`` and either ``datetime64`` dtype or ``PeriodDtype`` column incorrectly raising ``TypeError`` (:issue:`32426`)
- Bug in :meth:`DataFrame.count` with ``level="foo"`` and index level ``"foo"`` containing NaNs causes segmentation fault (:issue:`21824`)
- Bug in :meth:`DataFrame.diff` with ``axis=1`` returning incorrect results with mixed dtypes (:issue:`32995`)
-

Conversion
^^^^^^^^^^
- Bug in :class:`Series` construction from NumPy array with big-endian ``datetime64`` dtype (:issue:`29684`)
- Bug in :class:`Timedelta` construction with large nanoseconds keyword value (:issue:`32402`)
- Bug in :class:`DataFrame` construction where sets would be duplicated rather than raising (:issue:`32582`)

Strings
^^^^^^^

- Bug in the :meth:`~Series.astype` method when converting "string" dtype data to nullable integer dtype (:issue:`32450`).
- Fixed issue where taking ``min`` or ``max`` of a ``StringArray`` or ``Series`` with ``StringDtype`` type would raise. (:issue:`31746`)
- Bug in :meth:`Series.str.cat` returning ``NaN`` output when other had :class:`Index` type (:issue:`33425`)


Interval
^^^^^^^^
- Bug in :class:`IntervalArray` incorrectly allowing the underlying data to be changed when setting values (:issue:`32782`)
-

Indexing
^^^^^^^^
- Bug in slicing on a :class:`DatetimeIndex` with a partial-timestamp dropping high-resolution indices near the end of a year, quarter, or month (:issue:`31064`)
- Bug in :meth:`PeriodIndex.get_loc` treating higher-resolution strings differently from :meth:`PeriodIndex.get_value` (:issue:`31172`)
- Bug in :meth:`Series.at` and :meth:`DataFrame.at` not matching ``.loc`` behavior when looking up an integer in a :class:`Float64Index` (:issue:`31329`)
- Bug in :meth:`PeriodIndex.is_monotonic` incorrectly returning ``True`` when containing leading ``NaT`` entries (:issue:`31437`)
- Bug in :meth:`DatetimeIndex.get_loc` raising ``KeyError`` with converted-integer key instead of the user-passed key (:issue:`31425`)
- Bug in :meth:`Series.xs` incorrectly returning ``Timestamp`` instead of ``datetime64`` in some object-dtype cases (:issue:`31630`)
- Bug in :meth:`DataFrame.iat` incorrectly returning ``Timestamp`` instead of ``datetime`` in some object-dtype cases (:issue:`32809`)
- Bug in :meth:`DataFrame.at` when either columns or index is non-unique (:issue:`33041`)
- Bug in :meth:`Series.loc` and :meth:`DataFrame.loc` when indexing with an integer key on a object-dtype :class:`Index` that is not all-integers (:issue:`31905`)
- Bug in :meth:`DataFrame.iloc.__setitem__` on a :class:`DataFrame` with duplicate columns incorrectly setting values for all matching columns (:issue:`15686`, :issue:`22036`)
- Bug in :meth:`DataFrame.loc:` and :meth:`Series.loc` with a :class:`DatetimeIndex`, :class:`TimedeltaIndex`, or :class:`PeriodIndex` incorrectly allowing lookups of non-matching datetime-like dtypes (:issue:`32650`)
- Bug in :meth:`Series.__getitem__` indexing with non-standard scalars, e.g. ``np.dtype`` (:issue:`32684`)
- Fix to preserve the ability to index with the "nearest" method with xarray's CFTimeIndex, an :class:`Index` subclass (`pydata/xarray#3751 <https://github.com/pydata/xarray/issues/3751>`_, :issue:`32905`).
- Bug in :class:`Index` constructor where an unhelpful error message was raised for ``numpy`` scalars (:issue:`33017`)
- Bug in :meth:`DataFrame.lookup` incorrectly raising an ``AttributeError`` when ``frame.index`` or ``frame.columns`` is not unique; this will now raise a ``ValueError`` with a helpful error message (:issue:`33041`)
- Bug in :meth:`DataFrame.iloc.__setitem__` creating a new array instead of overwriting ``Categorical`` values in-place (:issue:`32831`)
- Bug in :class:`Interval` where a :class:`Timedelta` could not be added or subtracted from a :class:`Timestamp` interval (:issue:`32023`)
- Bug in :meth:`DataFrame.copy` _item_cache not invalidated after copy causes post-copy value updates to not be reflected (:issue:`31784`)
- Bug in `Series.__getitem__` with an integer key and a :class:`MultiIndex` with leading integer level failing to raise ``KeyError`` if the key is not present in the first level (:issue:`33355`)
- Bug in :meth:`DataFrame.iloc` when slicing a single column-:class:`DataFrame`` with ``ExtensionDtype`` (e.g. ``df.iloc[:, :1]``) returning an invalid result (:issue:`32957`)
- Bug in :meth:`DatetimeIndex.insert` and :meth:`TimedeltaIndex.insert` causing index ``freq`` to be lost when setting an element into an empty :class:`Series` (:issue:33573`)
- Bug in :meth:`Series.__setitem__` with an :class:`IntervalIndex` and a list-like key of integers (:issue:`33473`)
- Bug in :meth:`Series.__getitem__` allowing missing labels with ``np.ndarray``, :class:`Index`, :class:`Series` indexers but not ``list``, these now all raise ``KeyError`` (:issue:`33646`)
- Bug in :meth:`DataFrame.truncate` and :meth:`Series.truncate` where index was assumed to be monotone increasing (:issue:`33756`)

Missing
^^^^^^^
- Calling :meth:`fillna` on an empty Series now correctly returns a shallow copied object. The behaviour is now consistent with :class:`Index`, :class:`DataFrame` and a non-empty :class:`Series` (:issue:`32543`).
- Bug in :meth:`replace` when argument ``to_replace`` is of type dict/list and is used on a :class:`Series` containing ``<NA>`` was raising a ``TypeError``. The method now handles this by ignoring ``<NA>`` values when doing the comparison for the replacement (:issue:`32621`)
- Bug in :meth:`~Series.any` and :meth:`~Series.all` incorrectly returning ``<NA>`` for all ``False`` or all ``True`` values using the nulllable boolean dtype and with ``skipna=False`` (:issue:`33253`)
- Clarified documentation on interpolate with method =akima. The ``der`` parameter must be scalar or None (:issue:`33426`)

MultiIndex
^^^^^^^^^^
- Bug in :meth:`Dataframe.loc` when used with a :class:`MultiIndex`. The returned values were not in the same order as the given inputs (:issue:`22797`)

.. ipython:: python

        df = pd.DataFrame(np.arange(4),
                          index=[["a", "a", "b", "b"], [1, 2, 1, 2]])
        # Rows are now ordered as the requested keys
        df.loc[(['b', 'a'], [2, 1]), :]

- Bug in :meth:`MultiIndex.intersection` was not guaranteed to preserve order when ``sort=False``. (:issue:`31325`)

.. ipython:: python

        left = pd.MultiIndex.from_arrays([["b", "a"], [2, 1]])
        right = pd.MultiIndex.from_arrays([["a", "b", "c"], [1, 2, 3]])
        # Common elements are now guaranteed to be ordered by the left side
        left.intersection(right, sort=False)

-

I/O
^^^
- Bug in :meth:`read_json` where integer overflow was occurring when json contains big number strings. (:issue:`30320`)
- `read_csv` will now raise a ``ValueError`` when the arguments `header` and `prefix` both are not `None`. (:issue:`27394`)
- Bug in :meth:`DataFrame.to_json` was raising ``NotFoundError`` when ``path_or_buf`` was an S3 URI (:issue:`28375`)
- Bug in :meth:`DataFrame.to_parquet` overwriting pyarrow's default for
  ``coerce_timestamps``; following pyarrow's default allows writing nanosecond
  timestamps with ``version="2.0"`` (:issue:`31652`).
- Bug in :meth:`read_csv` was raising `TypeError` when `sep=None` was used in combination with `comment` keyword (:issue:`31396`)
- Bug in :class:`HDFStore` that caused it to set to ``int64`` the dtype of a ``datetime64`` column when reading a DataFrame in Python 3 from fixed format written in Python 2 (:issue:`31750`)
- Bug in :meth:`DataFrame.to_json` where ``Timedelta`` objects would not be serialized correctly with ``date_format="iso"`` (:issue:`28256`)
- :func:`read_csv` will raise a ``ValueError`` when the column names passed in `parse_dates` are missing in the Dataframe (:issue:`31251`)
- Bug in :meth:`read_excel` where a UTF-8 string with a high surrogate would cause a segmentation violation (:issue:`23809`)
- Bug in :meth:`read_csv` was causing a file descriptor leak on an empty file (:issue:`31488`)
- Bug in :meth:`read_csv` was causing a segfault when there were blank lines between the header and data rows (:issue:`28071`)
- Bug in :meth:`read_csv` was raising a misleading exception on a permissions issue (:issue:`23784`)
- Bug in :meth:`read_csv` was raising an ``IndexError`` when header=None and 2 extra data columns
- Bug in :meth:`read_sas` was raising an ``AttributeError`` when reading files from Google Cloud Storage (issue:`33069`)
- Bug in :meth:`DataFrame.to_sql` where an ``AttributeError`` was raised when saving an out of bounds date (:issue:`26761`)
- Bug in :meth:`read_excel` did not correctly handle multiple embedded spaces in OpenDocument text cells. (:issue:`32207`)
- Bug in :meth:`read_json` was raising ``TypeError`` when reading a list of booleans into a Series. (:issue:`31464`)
- Bug in :func:`pandas.io.json.json_normalize` where location specified by `record_path` doesn't point to an array. (:issue:`26284`)
- :func:`pandas.read_hdf` has a more explicit error message when loading an
  unsupported HDF file (:issue:`9539`)
- Bug in :meth:`~DataFrame.to_parquet` was not raising ``PermissionError`` when writing to a private s3 bucket with invalid creds. (:issue:`27679`)
- Bug in :meth:`~DataFrame.to_csv` was silently failing when writing to an invalid s3 bucket. (:issue:`32486`)
- Bug in :meth:`~DataFrame.read_feather` was raising an `ArrowIOError` when reading an s3 or http file path (:issue:`29055`)
- Bug in :meth:`read_parquet` was raising a ``FileNotFoundError`` when passed an s3 directory path. (:issue:`26388`)
- Bug in :meth:`~DataFrame.to_parquet` was throwing an ``AttributeError`` when writing a partitioned parquet file to s3 (:issue:`27596`)

Plotting
^^^^^^^^

- :func:`.plot` for line/bar now accepts color by dictonary (:issue:`8193`).
- Bug in :meth:`DataFrame.plot.hist` where weights are not working for multiple columns (:issue:`33173`)
- Bug in :meth:`DataFrame.boxplot` and :meth:`DataFrame.plot.boxplot` lost color attributes of ``medianprops``, ``whiskerprops``, ``capprops`` and ``medianprops`` (:issue:`30346`)
- Bug in :meth:`DataFrame.plot.scatter` that when adding multiple plots with different ``cmap``, colorbars alway use the first ``cmap`` (:issue:`33389`)


Groupby/resample/rolling
^^^^^^^^^^^^^^^^^^^^^^^^

- Bug in :meth:`GroupBy.apply` raises ``ValueError`` when the ``by`` axis is not sorted and has duplicates and the applied ``func`` does not mutate passed in objects (:issue:`30667`)
- Bug in :meth:`DataFrameGroupby.transform` produces incorrect result with transformation functions (:issue:`30918`)
- Bug in :meth:`GroupBy.count` causes segmentation fault when grouped-by column contains NaNs (:issue:`32841`)
- Bug in :meth:`DataFrame.groupby` and :meth:`Series.groupby` produces inconsistent type when aggregating Boolean series (:issue:`32894`)
- Bug in :meth:`SeriesGroupBy.quantile` raising on nullable integers (:issue:`33136`)
- Bug in :meth:`SeriesGroupBy.first`, :meth:`SeriesGroupBy.last`, :meth:`SeriesGroupBy.min`, and :meth:`SeriesGroupBy.max` returning floats when applied to nullable Booleans (:issue:`33071`)
- Bug in :meth:`DataFrameGroupBy.agg` with dictionary input losing ``ExtensionArray`` dtypes (:issue:`32194`)
- Bug in :meth:`DataFrame.resample` where an ``AmbiguousTimeError`` would be raised when the resulting timezone aware :class:`DatetimeIndex` had a DST transition at midnight (:issue:`25758`)
- Bug in :meth:`DataFrame.groupby` where a ``ValueError`` would be raised when grouping by a categorical column with read-only categories and ``sort=False`` (:issue:`33410`)
- Bug in :meth:`GroupBy.first` and :meth:`GroupBy.last` where None is not preserved in object dtype (:issue:`32800`)

Reshaping
^^^^^^^^^

- Bug effecting all numeric and boolean reduction methods not returning subclassed data type. (:issue:`25596`)
- Bug in :meth:`DataFrame.pivot_table` when only MultiIndexed columns is set (:issue:`17038`)
- Bug in :meth:`DataFrame.unstack` and :meth:`Series.unstack` can take tuple names in MultiIndexed data (:issue:`19966`)
- Bug in :meth:`DataFrame.pivot_table` when ``margin`` is ``True`` and only ``column`` is defined (:issue:`31016`)
- Fix incorrect error message in :meth:`DataFrame.pivot` when ``columns`` is set to ``None``. (:issue:`30924`)
- Bug in :func:`crosstab` when inputs are two Series and have tuple names, the output will keep dummy MultiIndex as columns. (:issue:`18321`)
- :meth:`DataFrame.pivot` can now take lists for ``index`` and ``columns`` arguments (:issue:`21425`)
- Bug in :func:`concat` where the resulting indices are not copied when ``copy=True`` (:issue:`29879`)
- Bug where :meth:`Index.astype` would lose the name attribute when converting from ``Float64Index`` to ``Int64Index``, or when casting to an ``ExtensionArray`` dtype (:issue:`32013`)
- :meth:`Series.append` will now raise a ``TypeError`` when passed a DataFrame or a sequence containing Dataframe (:issue:`31413`)
- :meth:`DataFrame.replace` and :meth:`Series.replace` will raise a ``TypeError`` if ``to_replace`` is not an expected type. Previously the ``replace`` would fail silently (:issue:`18634`)
- Bug on inplace operation of a Series that was adding a column to the DataFrame from where it was originally dropped from (using inplace=True) (:issue:`30484`)
- Bug in :meth:`DataFrame.apply` where callback was called with :class:`Series` parameter even though ``raw=True`` requested. (:issue:`32423`)
- Bug in :meth:`DataFrame.pivot_table` losing timezone information when creating a :class:`MultiIndex` level from a column with timezone-aware dtype (:issue:`32558`)
- Bug in :meth:`concat` where when passing a non-dict mapping as ``objs`` would raise a ``TypeError`` (:issue:`32863`)
- :meth:`DataFrame.agg` now provides more descriptive ``SpecificationError`` message when attempting to aggregating non-existant column (:issue:`32755`)
- Bug in :meth:`DataFrame.unstack` when MultiIndexed columns and MultiIndexed rows were used (:issue:`32624`, :issue:`24729` and :issue:`28306`)


Sparse
^^^^^^
- Creating a :class:`SparseArray` from timezone-aware dtype will issue a warning before dropping timezone information, instead of doing so silently (:issue:`32501`)
- Bug in :meth:`arrays.SparseArray.from_spmatrix` wrongly read scipy sparse matrix (:issue:`31991`)
-

ExtensionArray
^^^^^^^^^^^^^^

- Fixed bug where :meth:`Serires.value_counts` would raise on empty input of ``Int64`` dtype (:issue:`33317`)
-


Other
^^^^^
- Appending a dictionary to a :class:`DataFrame` without passing ``ignore_index=True`` will raise ``TypeError: Can only append a dict if ignore_index=True``
  instead of ``TypeError: Can only append a Series if ignore_index=True or if the Series has a name`` (:issue:`30871`)
- Set operations on an object-dtype :class:`Index` now always return object-dtype results (:issue:`31401`)
- Bug in :meth:`AbstractHolidayCalendar.holidays` when no rules were defined (:issue:`31415`)
- Bug in :class:`DataFrame` when initiating a frame with lists and assign ``columns`` with nested list for ``MultiIndex`` (:issue:`32173`)
- Bug in :meth:`DataFrame.to_records` incorrectly losing timezone information in timezone-aware ``datetime64`` columns (:issue:`32535`)
- Fixed :func:`pandas.testing.assert_series_equal` to correctly raise if left object is a different subclass with ``check_series_type=True`` (:issue:`32670`).
- :meth:`IntegerArray.astype` now supports ``datetime64`` dtype (:issue:32538`)
- Getting a missing attribute in a query/eval string raises the correct ``AttributeError`` (:issue:`32408`)
- Fixed bug in :func:`pandas.testing.assert_series_equal` where dtypes were checked for ``Interval`` and ``ExtensionArray`` operands when ``check_dtype`` was ``False`` (:issue:`32747`)
- Bug in :meth:`Series.map` not raising on invalid ``na_action`` (:issue:`32815`)
- Bug in :meth:`DataFrame.__dir__` caused a segfault when using unicode surrogates in a column name (:issue:`25509`)
- Bug in :meth:`DataFrame.plot.scatter` caused an error when plotting variable marker sizes (:issue:`32904`)
<<<<<<< HEAD
-
=======
- :class:`IntegerArray` now implements the ``sum`` operation (:issue:`33172`)
>>>>>>> 25fe9fc6

.. ---------------------------------------------------------------------------

.. _whatsnew_110.contributors:

Contributors
~~~~~~~~~~~~<|MERGE_RESOLUTION|>--- conflicted
+++ resolved
@@ -702,11 +702,7 @@
 - Bug in :meth:`Series.map` not raising on invalid ``na_action`` (:issue:`32815`)
 - Bug in :meth:`DataFrame.__dir__` caused a segfault when using unicode surrogates in a column name (:issue:`25509`)
 - Bug in :meth:`DataFrame.plot.scatter` caused an error when plotting variable marker sizes (:issue:`32904`)
-<<<<<<< HEAD
--
-=======
 - :class:`IntegerArray` now implements the ``sum`` operation (:issue:`33172`)
->>>>>>> 25fe9fc6
 
 .. ---------------------------------------------------------------------------
 
