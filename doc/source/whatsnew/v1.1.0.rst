.. _whatsnew_110:

What's new in 1.1.0 (July 28, 2020)
-----------------------------------

These are the changes in pandas 1.1.0. See :ref:`release` for a full changelog
including other versions of pandas.

{{ header }}

.. ---------------------------------------------------------------------------

Enhancements
~~~~~~~~~~~~

.. _whatsnew_110.specify_missing_labels:

KeyErrors raised by loc specify missing labels
^^^^^^^^^^^^^^^^^^^^^^^^^^^^^^^^^^^^^^^^^^^^^^^^^^
Previously, if labels were missing for a ``.loc`` call, a KeyError was raised stating that this was no longer supported.

Now the error message also includes a list of the missing labels (max 10 items, display width 80 characters). See :issue:`34272`.


.. _whatsnew_110.astype_string:

All dtypes can now be converted to ``StringDtype``
^^^^^^^^^^^^^^^^^^^^^^^^^^^^^^^^^^^^^^^^^^^^^^^^^^

Previously, declaring or converting to :class:`StringDtype` was in general only possible if the data was already only ``str`` or nan-like (:issue:`31204`).
:class:`StringDtype` now works in all situations where ``astype(str)`` or ``dtype=str`` work:

For example, the below now works:

.. ipython:: python

   ser = pd.Series([1, "abc", np.nan], dtype="string")
   ser
   ser[0]
   pd.Series([1, 2, np.nan], dtype="Int64").astype("string")


.. _whatsnew_110.period_index_partial_string_slicing:

Non-monotonic PeriodIndex Partial String Slicing
^^^^^^^^^^^^^^^^^^^^^^^^^^^^^^^^^^^^^^^^^^^^^^^^

:class:`PeriodIndex` now supports partial string slicing for non-monotonic indexes, mirroring :class:`DatetimeIndex` behavior (:issue:`31096`)

For example:

.. ipython:: python

   dti = pd.date_range("2014-01-01", periods=30, freq="30D")
   pi = dti.to_period("D")
   ser_monotonic = pd.Series(np.arange(30), index=pi)
   shuffler = list(range(0, 30, 2)) + list(range(1, 31, 2))
   ser = ser_monotonic[shuffler]
   ser

.. ipython:: python

   ser["2014"]
   ser.loc["May 2015"]


.. _whatsnew_110.dataframe_or_series_comparing:

Comparing two `DataFrame` or two `Series` and summarizing the differences
^^^^^^^^^^^^^^^^^^^^^^^^^^^^^^^^^^^^^^^^^^^^^^^^^^^^^^^^^^^^^^^^^^^^^^^^^

We've added :meth:`DataFrame.compare` and :meth:`Series.compare` for comparing two `DataFrame` or two `Series` (:issue:`30429`)

.. ipython:: python

   df = pd.DataFrame(
       {
           "col1": ["a", "a", "b", "b", "a"],
           "col2": [1.0, 2.0, 3.0, np.nan, 5.0],
           "col3": [1.0, 2.0, 3.0, 4.0, 5.0]
       },
       columns=["col1", "col2", "col3"],
   )
   df

.. ipython:: python

   df2 = df.copy()
   df2.loc[0, 'col1'] = 'c'
   df2.loc[2, 'col3'] = 4.0
   df2

.. ipython:: python

   df.compare(df2)

See :ref:`User Guide <merging.compare>` for more details.


.. _whatsnew_110.groupby_key:

Allow NA in groupby key
^^^^^^^^^^^^^^^^^^^^^^^^

With :ref:`groupby <groupby.dropna>` , we've added a ``dropna`` keyword to :meth:`DataFrame.groupby` and :meth:`Series.groupby` in order to
allow ``NA`` values in group keys. Users can define ``dropna`` to ``False`` if they want to include
``NA`` values in groupby keys. The default is set to ``True`` for ``dropna`` to keep backwards
compatibility (:issue:`3729`)

.. ipython:: python

    df_list = [[1, 2, 3], [1, None, 4], [2, 1, 3], [1, 2, 2]]
    df_dropna = pd.DataFrame(df_list, columns=["a", "b", "c"])

    df_dropna

.. ipython:: python

    # Default `dropna` is set to True, which will exclude NaNs in keys
    df_dropna.groupby(by=["b"], dropna=True).sum()

    # In order to allow NaN in keys, set `dropna` to False
    df_dropna.groupby(by=["b"], dropna=False).sum()

The default setting of ``dropna`` argument is ``True`` which means ``NA`` are not included in group keys.


.. _whatsnew_110.key_sorting:

Sorting with keys
^^^^^^^^^^^^^^^^^

We've added a ``key`` argument to the :class:`DataFrame` and :class:`Series` sorting methods, including
:meth:`DataFrame.sort_values`, :meth:`DataFrame.sort_index`, :meth:`Series.sort_values`,
and :meth:`Series.sort_index`. The ``key`` can be any callable function which is applied
column-by-column to each column used for sorting, before sorting is performed (:issue:`27237`).
See :ref:`sort_values with keys <basics.sort_value_key>` and :ref:`sort_index with keys
<basics.sort_index_key>` for more information.

.. ipython:: python

   s = pd.Series(['C', 'a', 'B'])
   s

.. ipython:: python

   s.sort_values()


Note how this is sorted with capital letters first. If we apply the :meth:`Series.str.lower`
method, we get

.. ipython:: python

   s.sort_values(key=lambda x: x.str.lower())


When applied to a `DataFrame`, they key is applied per-column to all columns or a subset if
`by` is specified, e.g.

.. ipython:: python

   df = pd.DataFrame({'a': ['C', 'C', 'a', 'a', 'B', 'B'],
                      'b': [1, 2, 3, 4, 5, 6]})
   df

.. ipython:: python

   df.sort_values(by=['a'], key=lambda col: col.str.lower())


For more details, see examples and documentation in :meth:`DataFrame.sort_values`,
:meth:`Series.sort_values`, and :meth:`~DataFrame.sort_index`.

.. _whatsnew_110.timestamp_fold_support:

Fold argument support in Timestamp constructor
^^^^^^^^^^^^^^^^^^^^^^^^^^^^^^^^^^^^^^^^^^^^^^

:class:`Timestamp:` now supports the keyword-only fold argument according to `PEP 495 <https://www.python.org/dev/peps/pep-0495/#the-fold-attribute>`_ similar to parent ``datetime.datetime`` class. It supports both accepting fold as an initialization argument and inferring fold from other constructor arguments (:issue:`25057`, :issue:`31338`). Support is limited to ``dateutil`` timezones as ``pytz`` doesn't support fold.

For example:

.. ipython:: python

    ts = pd.Timestamp("2019-10-27 01:30:00+00:00")
    ts.fold

.. ipython:: python

    ts = pd.Timestamp(year=2019, month=10, day=27, hour=1, minute=30,
                      tz="dateutil/Europe/London", fold=1)
    ts

For more on working with fold, see :ref:`Fold subsection <timeseries.fold>` in the user guide.

.. _whatsnew_110.to_datetime_multiple_tzname_tzoffset_support:

Parsing timezone-aware format with different timezones in to_datetime
^^^^^^^^^^^^^^^^^^^^^^^^^^^^^^^^^^^^^^^^^^^^^^^^^^^^^^^^^^^^^^^^^^^^^

:func:`to_datetime` now supports parsing formats containing timezone names (``%Z``) and UTC offsets (``%z``) from different timezones then converting them to UTC by setting ``utc=True``. This would return a :class:`DatetimeIndex` with timezone at UTC as opposed to an :class:`Index` with ``object`` dtype if ``utc=True`` is not set (:issue:`32792`).

For example:

.. ipython:: python

    tz_strs = ["2010-01-01 12:00:00 +0100", "2010-01-01 12:00:00 -0100",
               "2010-01-01 12:00:00 +0300", "2010-01-01 12:00:00 +0400"]
    pd.to_datetime(tz_strs, format='%Y-%m-%d %H:%M:%S %z', utc=True)
    pd.to_datetime(tz_strs, format='%Y-%m-%d %H:%M:%S %z')

.. _whatsnew_110.grouper_resample_origin:

Grouper and resample now supports the arguments origin and offset
^^^^^^^^^^^^^^^^^^^^^^^^^^^^^^^^^^^^^^^^^^^^^^^^^^^^^^^^^^^^^^^^^

:class:`Grouper` and :meth:`DataFrame.resample` now supports the arguments ``origin`` and ``offset``. It let the user control the timestamp on which to adjust the grouping. (:issue:`31809`)

The bins of the grouping are adjusted based on the beginning of the day of the time series starting point. This works well with frequencies that are multiples of a day (like `30D`) or that divides a day (like `90s` or `1min`). But it can create inconsistencies with some frequencies that do not meet this criteria. To change this behavior you can now specify a fixed timestamp with the argument ``origin``.

Two arguments are now deprecated (more information in the documentation of :meth:`DataFrame.resample`):

- ``base`` should be replaced by ``offset``.
- ``loffset`` should be replaced by directly adding an offset to the index :class:`DataFrame` after being resampled.

Small example of the use of ``origin``:

.. ipython:: python

    start, end = '2000-10-01 23:30:00', '2000-10-02 00:30:00'
    middle = '2000-10-02 00:00:00'
    rng = pd.date_range(start, end, freq='7min')
    ts = pd.Series(np.arange(len(rng)) * 3, index=rng)
    ts

Resample with the default behavior ``'start_day'`` (origin is ``2000-10-01 00:00:00``):

.. ipython:: python

    ts.resample('17min').sum()
    ts.resample('17min', origin='start_day').sum()

Resample using a fixed origin:

.. ipython:: python

    ts.resample('17min', origin='epoch').sum()
    ts.resample('17min', origin='2000-01-01').sum()

If needed you can adjust the bins with the argument ``offset`` (a :class:`Timedelta`) that would be added to the default ``origin``.

For a full example, see: :ref:`timeseries.adjust-the-start-of-the-bins`.

fsspec now used for filesystem handling
^^^^^^^^^^^^^^^^^^^^^^^^^^^^^^^^^^^^^^^

For reading and writing to filesystems other than local and reading from HTTP(S),
the optional dependency ``fsspec`` will be used to dispatch operations (:issue:`33452`).
This will give unchanged
functionality for S3 and GCS storage, which were already supported, but also add
support for several other storage implementations such as `Azure Datalake and Blob`_,
SSH, FTP, dropbox and github. For docs and capabilities, see the `fsspec docs`_.

The existing capability to interface with S3 and GCS will be unaffected by this
change, as ``fsspec`` will still bring in the same packages as before.

.. _Azure Datalake and Blob: https://github.com/dask/adlfs

.. _fsspec docs: https://filesystem-spec.readthedocs.io/en/latest/

.. _whatsnew_110.enhancements.other:

Other enhancements
^^^^^^^^^^^^^^^^^^

- Compatibility with matplotlib 3.3.0 (:issue:`34850`)
- :meth:`IntegerArray.astype` now supports ``datetime64`` dtype (:issue:`32538`)
- :class:`IntegerArray` now implements the ``sum`` operation (:issue:`33172`)
- Added :class:`pandas.errors.InvalidIndexError` (:issue:`34570`).
- Added :meth:`DataFrame.value_counts` (:issue:`5377`)
- Added a :func:`pandas.api.indexers.FixedForwardWindowIndexer` class to support forward-looking windows during ``rolling`` operations.
- Added a :func:`pandas.api.indexers.VariableOffsetWindowIndexer` class to support ``rolling`` operations with non-fixed offsets (:issue:`34994`)
- :meth:`~DataFrame.describe` now includes a ``datetime_is_numeric`` keyword to control how datetime columns are summarized (:issue:`30164`, :issue:`34798`)
- :class:`~pandas.io.formats.style.Styler` may now render CSS more efficiently where multiple cells have the same styling (:issue:`30876`)
- :meth:`~pandas.io.formats.style.Styler.highlight_null` now accepts ``subset`` argument (:issue:`31345`)
- When writing directly to a sqlite connection :meth:`DataFrame.to_sql` now supports the ``multi`` method (:issue:`29921`)
- :class:`pandas.errors.OptionError` is now exposed in ``pandas.errors`` (:issue:`27553`)
- Added :meth:`api.extensions.ExtensionArray.argmax` and :meth:`api.extensions.ExtensionArray.argmin` (:issue:`24382`)
- :func:`timedelta_range` will now infer a frequency when passed ``start``, ``stop``, and ``periods`` (:issue:`32377`)
- Positional slicing on a :class:`IntervalIndex` now supports slices with ``step > 1`` (:issue:`31658`)
- :class:`Series.str` now has a `fullmatch` method that matches a regular expression against the entire string in each row of the :class:`Series`, similar to `re.fullmatch` (:issue:`32806`).
- :meth:`DataFrame.sample` will now also allow array-like and BitGenerator objects to be passed to ``random_state`` as seeds (:issue:`32503`)
- :meth:`Index.union` will now raise ``RuntimeWarning`` for :class:`MultiIndex` objects if the object inside are unsortable. Pass ``sort=False`` to suppress this warning (:issue:`33015`)
- Added :meth:`Series.dt.isocalendar` and :meth:`DatetimeIndex.isocalendar` that returns a :class:`DataFrame` with year, week, and day calculated according to the ISO 8601 calendar (:issue:`33206`, :issue:`34392`).
- The :meth:`DataFrame.to_feather` method now supports additional keyword
  arguments (e.g. to set the compression) that are added in pyarrow 0.17
  (:issue:`33422`).
- The :func:`cut` will now accept parameter ``ordered`` with default ``ordered=True``. If ``ordered=False`` and no labels are provided, an error will be raised (:issue:`33141`)
- :meth:`DataFrame.to_csv`, :meth:`DataFrame.to_pickle`,
  and :meth:`DataFrame.to_json` now support passing a dict of
  compression arguments when using the ``gzip`` and ``bz2`` protocols.
  This can be used to set a custom compression level, e.g.,
  ``df.to_csv(path, compression={'method': 'gzip', 'compresslevel': 1}``
  (:issue:`33196`)
- :meth:`melt` has gained an ``ignore_index`` (default ``True``) argument that, if set to ``False``, prevents the method from dropping the index (:issue:`17440`).
- :meth:`Series.update` now accepts objects that can be coerced to a :class:`Series`,
  such as ``dict`` and ``list``, mirroring the behavior of :meth:`DataFrame.update` (:issue:`33215`)
- :meth:`~pandas.core.groupby.DataFrameGroupBy.transform` and :meth:`~pandas.core.groupby.DataFrameGroupBy.aggregate` have gained ``engine`` and ``engine_kwargs`` arguments that support executing functions with ``Numba`` (:issue:`32854`, :issue:`33388`)
- :meth:`~pandas.core.resample.Resampler.interpolate` now supports SciPy interpolation method :class:`scipy.interpolate.CubicSpline` as method ``cubicspline`` (:issue:`33670`)
- :class:`~pandas.core.groupby.DataFrameGroupBy` and :class:`~pandas.core.groupby.SeriesGroupBy` now implement the ``sample`` method for doing random sampling within groups (:issue:`31775`)
- :meth:`DataFrame.to_numpy` now supports the ``na_value`` keyword to control the NA sentinel in the output array (:issue:`33820`)
- Added :class:`api.extension.ExtensionArray.equals` to the extension array interface, similar to :meth:`Series.equals` (:issue:`27081`)
- The minimum supported dta version has increased to 105 in :func:`read_stata` and :class:`~pandas.io.stata.StataReader`  (:issue:`26667`).
- :meth:`~DataFrame.to_stata` supports compression using the ``compression``
  keyword argument. Compression can either be inferred or explicitly set using a string or a
  dictionary containing both the method and any additional arguments that are passed to the
  compression library. Compression was also added to the low-level Stata-file writers
  :class:`~pandas.io.stata.StataWriter`, :class:`~pandas.io.stata.StataWriter117`,
  and :class:`~pandas.io.stata.StataWriterUTF8` (:issue:`26599`).
- :meth:`HDFStore.put` now accepts a ``track_times`` parameter. This parameter is passed to the ``create_table`` method of ``PyTables`` (:issue:`32682`).
- :meth:`Series.plot` and :meth:`DataFrame.plot` now accepts `xlabel` and `ylabel` parameters to present labels on x and y axis (:issue:`9093`).
- Made :class:`pandas.core.window.rolling.Rolling` and :class:`pandas.core.window.expanding.Expanding` iterable（:issue:`11704`)
- Made ``option_context`` a :class:`contextlib.ContextDecorator`, which allows it to be used as a decorator over an entire function (:issue:`34253`).
- :meth:`DataFrame.to_csv` and :meth:`Series.to_csv` now accept an ``errors`` argument (:issue:`22610`)
- :meth:`~pandas.core.groupby.DataFrameGroupBy.groupby.transform` now allows ``func`` to be ``pad``, ``backfill`` and ``cumcount`` (:issue:`31269`).
- :func:`read_json` now accepts an ``nrows`` parameter. (:issue:`33916`).
- :meth:`DataFrame.hist`, :meth:`Series.hist`, :meth:`core.groupby.DataFrameGroupBy.hist`, and :meth:`core.groupby.SeriesGroupBy.hist` have gained the ``legend`` argument. Set to True to show a legend in the histogram. (:issue:`6279`)
- :func:`concat` and :meth:`~DataFrame.append` now preserve extension dtypes, for example
  combining a nullable integer column with a numpy integer column will no longer
  result in object dtype but preserve the integer dtype (:issue:`33607`, :issue:`34339`, :issue:`34095`).
- :func:`read_gbq` now allows to disable progress bar (:issue:`33360`).
- :func:`read_gbq` now supports the ``max_results`` kwarg from ``pandas-gbq`` (:issue:`34639`).
- :meth:`DataFrame.cov` and :meth:`Series.cov` now support a new parameter ``ddof`` to support delta degrees of freedom as in the corresponding numpy methods (:issue:`34611`).
- :meth:`DataFrame.to_html` and :meth:`DataFrame.to_string`'s ``col_space`` parameter now accepts a list or dict to change only some specific columns' width (:issue:`28917`).
- :meth:`DataFrame.to_excel` can now also write OpenOffice spreadsheet (.ods) files (:issue:`27222`)
- :meth:`~Series.explode` now accepts ``ignore_index`` to reset the index, similar to :meth:`pd.concat` or :meth:`DataFrame.sort_values` (:issue:`34932`).
- :meth:`DataFrame.to_markdown` and :meth:`Series.to_markdown` now accept ``index`` argument as an alias for tabulate's ``showindex`` (:issue:`32667`)
- :meth:`read_csv` now accepts string values like "0", "0.0", "1", "1.0" as convertible to the nullable Boolean dtype (:issue:`34859`)
- :class:`pandas.core.window.ExponentialMovingWindow` now supports a ``times`` argument that allows ``mean`` to be calculated with observations spaced by the timestamps in ``times`` (:issue:`34839`)
- :meth:`DataFrame.agg` and :meth:`Series.agg` now accept named aggregation for renaming the output columns/indexes. (:issue:`26513`)
- ``compute.use_numba`` now exists as a configuration option that utilizes the numba engine when available (:issue:`33966`, :issue:`35374`)
- :meth:`Series.plot` now supports asymmetric error bars. Previously, if :meth:`Series.plot` received a "2xN" array with error values for `yerr` and/or `xerr`, the left/lower values (first row) were mirrored, while the right/upper values (second row) were ignored. Now, the first row represents the left/lower error values and the second row the right/upper error values. (:issue:`9536`)

.. ---------------------------------------------------------------------------

.. _whatsnew_110.notable_bug_fixes:

Notable bug fixes
~~~~~~~~~~~~~~~~~

These are bug fixes that might have notable behavior changes.

``MultiIndex.get_indexer`` interprets ``method`` argument correctly
^^^^^^^^^^^^^^^^^^^^^^^^^^^^^^^^^^^^^^^^^^^^^^^^^^^^^^^^^^^^^^^^^^^

This restores the behavior of :meth:`MultiIndex.get_indexer` with ``method='backfill'`` or ``method='pad'`` to the behavior before pandas 0.23.0. In particular, MultiIndexes are treated as a list of tuples and padding or backfilling is done with respect to the ordering of these lists of tuples (:issue:`29896`).

As an example of this, given:

.. ipython:: python

        df = pd.DataFrame({
            'a': [0, 0, 0, 0],
            'b': [0, 2, 3, 4],
            'c': ['A', 'B', 'C', 'D'],
        }).set_index(['a', 'b'])
        mi_2 = pd.MultiIndex.from_product([[0], [-1, 0, 1, 3, 4, 5]])

The differences in reindexing ``df`` with ``mi_2`` and using ``method='backfill'`` can be seen here:

*pandas >= 0.23, < 1.1.0*:

.. code-block:: ipython

    In [1]: df.reindex(mi_2, method='backfill')
    Out[1]:
          c
    0 -1  A
       0  A
       1  D
       3  A
       4  A
       5  C

*pandas <0.23, >= 1.1.0*

.. ipython:: python

        df.reindex(mi_2, method='backfill')

And the differences in reindexing ``df`` with ``mi_2`` and using ``method='pad'`` can be seen here:

*pandas >= 0.23, < 1.1.0*

.. code-block:: ipython

    In [1]: df.reindex(mi_2, method='pad')
    Out[1]:
            c
    0 -1  NaN
       0  NaN
       1    D
       3  NaN
       4    A
       5    C

*pandas < 0.23, >= 1.1.0*

.. ipython:: python

        df.reindex(mi_2, method='pad')

.. _whatsnew_110.notable_bug_fixes.indexing_raises_key_errors:

Failed Label-Based Lookups Always Raise KeyError
^^^^^^^^^^^^^^^^^^^^^^^^^^^^^^^^^^^^^^^^^^^^^^^^

Label lookups ``series[key]``, ``series.loc[key]`` and ``frame.loc[key]``
used to raise either ``KeyError`` or ``TypeError`` depending on the type of
key and type of :class:`Index`.  These now consistently raise ``KeyError`` (:issue:`31867`)

.. ipython:: python

    ser1 = pd.Series(range(3), index=[0, 1, 2])
    ser2 = pd.Series(range(3), index=pd.date_range("2020-02-01", periods=3))

*Previous behavior*:

.. code-block:: ipython

    In [3]: ser1[1.5]
    ...
    TypeError: cannot do label indexing on Int64Index with these indexers [1.5] of type float

    In [4] ser1["foo"]
    ...
    KeyError: 'foo'

    In [5]: ser1.loc[1.5]
    ...
    TypeError: cannot do label indexing on Int64Index with these indexers [1.5] of type float

    In [6]: ser1.loc["foo"]
    ...
    KeyError: 'foo'

    In [7]: ser2.loc[1]
    ...
    TypeError: cannot do label indexing on DatetimeIndex with these indexers [1] of type int

    In [8]: ser2.loc[pd.Timestamp(0)]
    ...
    KeyError: Timestamp('1970-01-01 00:00:00')

*New behavior*:

.. code-block:: ipython

    In [3]: ser1[1.5]
    ...
    KeyError: 1.5

    In [4] ser1["foo"]
    ...
    KeyError: 'foo'

    In [5]: ser1.loc[1.5]
    ...
    KeyError: 1.5

    In [6]: ser1.loc["foo"]
    ...
    KeyError: 'foo'

    In [7]: ser2.loc[1]
    ...
    KeyError: 1

    In [8]: ser2.loc[pd.Timestamp(0)]
    ...
    KeyError: Timestamp('1970-01-01 00:00:00')


Similarly, :meth:`DataFrame.at` and :meth:`Series.at` will raise a ``TypeError`` instead of a ``ValueError`` if an incompatible key is passed, and ``KeyError`` if a missing key is passed, matching the behavior of ``.loc[]`` (:issue:`31722`)

.. _whatsnew_110.notable_bug_fixes.indexing_int_multiindex_raises_key_errors:

Failed Integer Lookups on MultiIndex Raise KeyError
^^^^^^^^^^^^^^^^^^^^^^^^^^^^^^^^^^^^^^^^^^^^^^^^^^^
Indexing with integers with a :class:`MultiIndex` that has an integer-dtype
first level incorrectly failed to raise ``KeyError`` when one or more of
those integer keys is not present in the first level of the index (:issue:`33539`)

.. ipython:: python

    idx = pd.Index(range(4))
    dti = pd.date_range("2000-01-03", periods=3)
    mi = pd.MultiIndex.from_product([idx, dti])
    ser = pd.Series(range(len(mi)), index=mi)

*Previous behavior*:

.. code-block:: ipython

    In [5]: ser[[5]]
    Out[5]: Series([], dtype: int64)

*New behavior*:

.. code-block:: ipython

    In [5]: ser[[5]]
    ...
    KeyError: '[5] not in index'

:meth:`DataFrame.merge` preserves right frame's row order
^^^^^^^^^^^^^^^^^^^^^^^^^^^^^^^^^^^^^^^^^^^^^^^^^^^^^^^^^
:meth:`DataFrame.merge` now preserves the right frame's row order when executing a right merge (:issue:`27453`)

.. ipython:: python

    left_df = pd.DataFrame({'animal': ['dog', 'pig'],
                           'max_speed': [40, 11]})
    right_df = pd.DataFrame({'animal': ['quetzal', 'pig'],
                            'max_speed': [80, 11]})
    left_df
    right_df

*Previous behavior*:

.. code-block:: python

    >>> left_df.merge(right_df, on=['animal', 'max_speed'], how="right")
        animal  max_speed
    0      pig         11
    1  quetzal         80

*New behavior*:

.. ipython:: python

    left_df.merge(right_df, on=['animal', 'max_speed'], how="right")

.. ---------------------------------------------------------------------------

.. _whatsnew_110.notable_bug_fixes.assignment_to_multiple_columns:

Assignment to multiple columns of a DataFrame when some columns do not exist
^^^^^^^^^^^^^^^^^^^^^^^^^^^^^^^^^^^^^^^^^^^^^^^^^^^^^^^^^^^^^^^^^^^^^^^^^^^^

Assignment to multiple columns of a :class:`DataFrame` when some of the columns do not exist would previously assign the values to the last column. Now, new columns will be constructed with the right values. (:issue:`13658`)

.. ipython:: python

   df = pd.DataFrame({'a': [0, 1, 2], 'b': [3, 4, 5]})
   df

*Previous behavior*:

.. code-block:: ipython

   In [3]: df[['a', 'c']] = 1
   In [4]: df
   Out[4]:
      a  b
   0  1  1
   1  1  1
   2  1  1

*New behavior*:

.. ipython:: python

   df[['a', 'c']] = 1
   df

.. _whatsnew_110.notable_bug_fixes.groupby_consistency:

Consistency across groupby reductions
^^^^^^^^^^^^^^^^^^^^^^^^^^^^^^^^^^^^^

Using :meth:`DataFrame.groupby` with ``as_index=True`` and the aggregation ``nunique`` would include the grouping column(s) in the columns of the result. Now the grouping column(s) only appear in the index, consistent with other reductions. (:issue:`32579`)

.. ipython:: python

   df = pd.DataFrame({"a": ["x", "x", "y", "y"], "b": [1, 1, 2, 3]})
   df

*Previous behavior*:

.. code-block:: ipython

   In [3]: df.groupby("a", as_index=True).nunique()
   Out[4]:
      a  b
   a
   x  1  1
   y  1  2

*New behavior*:

.. ipython:: python

   df.groupby("a", as_index=True).nunique()

Using :meth:`DataFrame.groupby` with ``as_index=False`` and the function ``idxmax``, ``idxmin``, ``mad``, ``nunique``, ``sem``, ``skew``, or ``std`` would modify the grouping column. Now the grouping column remains unchanged, consistent with other reductions. (:issue:`21090`, :issue:`10355`)

*Previous behavior*:

.. code-block:: ipython

   In [3]: df.groupby("a", as_index=False).nunique()
   Out[4]:
      a  b
   0  1  1
   1  1  2

*New behavior*:

.. ipython:: python

   df.groupby("a", as_index=False).nunique()

The method :meth:`~pandas.core.groupby.DataFrameGroupBy.size` would previously ignore ``as_index=False``. Now the grouping columns are returned as columns, making the result a :class:`DataFrame` instead of a :class:`Series`. (:issue:`32599`)

*Previous behavior*:

.. code-block:: ipython

   In [3]: df.groupby("a", as_index=False).size()
   Out[4]:
   a
   x    2
   y    2
   dtype: int64

*New behavior*:

.. ipython:: python

   df.groupby("a", as_index=False).size()

.. _whatsnew_110.api_breaking.groupby_results_lost_as_index_false:

:meth:`~pandas.core.groupby.DataFrameGroupby.agg` lost results with ``as_index=False`` when relabeling columns
^^^^^^^^^^^^^^^^^^^^^^^^^^^^^^^^^^^^^^^^^^^^^^^^^^^^^^^^^^^^^^^^^^^^^^^^^^^^^^^^^^^^^^^^^^^^^^^^^^^^^^^^^^^^^^

Previously :meth:`~pandas.core.groupby.DataFrameGroupby.agg` lost the result columns, when the ``as_index`` option was
set to ``False`` and the result columns were relabeled. In this case the result values were replaced with
the previous index (:issue:`32240`).

.. ipython:: python

   df = pd.DataFrame({"key": ["x", "y", "z", "x", "y", "z"],
                      "val": [1.0, 0.8, 2.0, 3.0, 3.6, 0.75]})
   df

*Previous behavior*:

.. code-block:: ipython

   In [2]: grouped = df.groupby("key", as_index=False)
   In [3]: result = grouped.agg(min_val=pd.NamedAgg(column="val", aggfunc="min"))
   In [4]: result
   Out[4]:
        min_val
    0 	x
    1 	y
    2 	z

*New behavior*:

.. ipython:: python

   grouped = df.groupby("key", as_index=False)
   result = grouped.agg(min_val=pd.NamedAgg(column="val", aggfunc="min"))
   result


.. _whatsnew_110.notable_bug_fixes.apply_applymap_first_once:

apply and applymap on ``DataFrame`` evaluates first row/column only once
^^^^^^^^^^^^^^^^^^^^^^^^^^^^^^^^^^^^^^^^^^^^^^^^^^^^^^^^^^^^^^^^^^^^^^^^

.. ipython:: python

    df = pd.DataFrame({'a': [1, 2], 'b': [3, 6]})

    def func(row):
        print(row)
        return row

*Previous behavior*:

.. code-block:: ipython

    In [4]: df.apply(func, axis=1)
    a    1
    b    3
    Name: 0, dtype: int64
    a    1
    b    3
    Name: 0, dtype: int64
    a    2
    b    6
    Name: 1, dtype: int64
    Out[4]:
       a  b
    0  1  3
    1  2  6

*New behavior*:

.. ipython:: python

    df.apply(func, axis=1)

Increased minimum versions for dependencies
^^^^^^^^^^^^^^^^^^^^^^^^^^^^^^^^^^^^^^^^^^^

Some minimum supported versions of dependencies were updated (:issue:`33718`, :issue:`29766`, :issue:`29723`, pytables >= 3.4.3).
If installed, we now require:

+-----------------+-----------------+----------+---------+
| Package         | Minimum Version | Required | Changed |
+=================+=================+==========+=========+
| numpy           | 1.15.4          |    X     |    X    |
+-----------------+-----------------+----------+---------+
| pytz            | 2015.4          |    X     |         |
+-----------------+-----------------+----------+---------+
| python-dateutil | 2.7.3           |    X     |    X    |
+-----------------+-----------------+----------+---------+
| bottleneck      | 1.2.1           |          |         |
+-----------------+-----------------+----------+---------+
| numexpr         | 2.6.2           |          |         |
+-----------------+-----------------+----------+---------+
| pytest (dev)    | 4.0.2           |          |         |
+-----------------+-----------------+----------+---------+

For `optional libraries <https://dev.pandas.io/docs/install.html#dependencies>`_ the general recommendation is to use the latest version.
The following table lists the lowest version per library that is currently being tested throughout the development of pandas.
Optional libraries below the lowest tested version may still work, but are not considered supported.

+-----------------+-----------------+---------+
| Package         | Minimum Version | Changed |
+=================+=================+=========+
| beautifulsoup4  | 4.6.0           |         |
+-----------------+-----------------+---------+
| fastparquet     | 0.3.2           |         |
+-----------------+-----------------+---------+
| fsspec          | 0.7.4           |         |
+-----------------+-----------------+---------+
| gcsfs           | 0.6.0           |    X    |
+-----------------+-----------------+---------+
| lxml            | 3.8.0           |         |
+-----------------+-----------------+---------+
| matplotlib      | 2.2.2           |         |
+-----------------+-----------------+---------+
| numba           | 0.46.0          |         |
+-----------------+-----------------+---------+
| openpyxl        | 2.5.7           |         |
+-----------------+-----------------+---------+
| pyarrow         | 0.13.0          |         |
+-----------------+-----------------+---------+
| pymysql         | 0.7.1           |         |
+-----------------+-----------------+---------+
| pytables        | 3.4.3           |    X    |
+-----------------+-----------------+---------+
| s3fs            | 0.4.0           |    X    |
+-----------------+-----------------+---------+
| scipy           | 1.2.0           |    X    |
+-----------------+-----------------+---------+
| sqlalchemy      | 1.1.4           |         |
+-----------------+-----------------+---------+
| xarray          | 0.8.2           |         |
+-----------------+-----------------+---------+
| xlrd            | 1.1.0           |         |
+-----------------+-----------------+---------+
| xlsxwriter      | 0.9.8           |         |
+-----------------+-----------------+---------+
| xlwt            | 1.2.0           |         |
+-----------------+-----------------+---------+
| pandas-gbq      | 1.2.0           |    X    |
+-----------------+-----------------+---------+

See :ref:`install.dependencies` and :ref:`install.optional_dependencies` for more.

Development Changes
^^^^^^^^^^^^^^^^^^^

- The minimum version of Cython is now the most recent bug-fix version (0.29.16) (:issue:`33334`).


.. _whatsnew_110.deprecations:

Deprecations
~~~~~~~~~~~~

- Lookups on a :class:`Series` with a single-item list containing a slice (e.g. ``ser[[slice(0, 4)]]``) are deprecated and will raise in a future version.  Either convert the list to a tuple, or pass the slice directly instead (:issue:`31333`)

- :meth:`DataFrame.mean` and :meth:`DataFrame.median` with ``numeric_only=None`` will include ``datetime64`` and ``datetime64tz`` columns in a future version (:issue:`29941`)
- Setting values with ``.loc`` using a positional slice is deprecated and will raise in a future version.  Use ``.loc`` with labels or ``.iloc`` with positions instead (:issue:`31840`)
- :meth:`DataFrame.to_dict` has deprecated accepting short names for ``orient`` and will raise in a future version (:issue:`32515`)
- :meth:`Categorical.to_dense` is deprecated and will be removed in a future version, use ``np.asarray(cat)`` instead (:issue:`32639`)
- The ``fastpath`` keyword in the ``SingleBlockManager`` constructor is deprecated and will be removed in a future version (:issue:`33092`)
- Providing ``suffixes`` as a ``set`` in :func:`pandas.merge` is deprecated. Provide a tuple instead (:issue:`33740`, :issue:`34741`).
- Indexing a :class:`Series` with a multi-dimensional indexer like ``[:, None]`` to return an ``ndarray`` now raises a ``FutureWarning``. Convert to a NumPy array before indexing instead (:issue:`27837`)
- :meth:`Index.is_mixed` is deprecated and will be removed in a future version, check ``index.inferred_type`` directly instead (:issue:`32922`)

- Passing any arguments but the first one to :func:`read_html` as
  positional arguments is deprecated. All other
  arguments should be given as keyword arguments (:issue:`27573`).

- Passing any arguments but ``path_or_buf`` (the first one) to
  :func:`read_json` as positional arguments is deprecated. All
  other arguments should be given as keyword arguments (:issue:`27573`).

- Passing any arguments but the first two to :func:`read_excel` as
  positional arguments is deprecated. All other
  arguments should be given as keyword arguments (:issue:`27573`).

- :func:`pandas.api.types.is_categorical` is deprecated and will be removed in a future version; use :func:`pandas.api.types.is_categorical_dtype` instead (:issue:`33385`)
- :meth:`Index.get_value` is deprecated and will be removed in a future version (:issue:`19728`)
- :meth:`Series.dt.week` and :meth:`Series.dt.weekofyear` are deprecated and will be removed in a future version, use :meth:`Series.dt.isocalendar().week` instead (:issue:`33595`)
- :meth:`DatetimeIndex.week` and ``DatetimeIndex.weekofyear`` are deprecated and will be removed in a future version, use ``DatetimeIndex.isocalendar().week`` instead (:issue:`33595`)
- :meth:`DatetimeArray.week` and ``DatetimeArray.weekofyear`` are deprecated and will be removed in a future version, use ``DatetimeArray.isocalendar().week`` instead (:issue:`33595`)
- :meth:`DateOffset.__call__` is deprecated and will be removed in a future version, use ``offset + other`` instead (:issue:`34171`)
- :meth:`~pandas.tseries.offsets.BusinessDay.apply_index` is deprecated and will be removed in a future version. Use ``offset + other`` instead (:issue:`34580`)
- :meth:`DataFrame.tshift` and :meth:`Series.tshift` are deprecated and will be removed in a future version, use :meth:`DataFrame.shift` and :meth:`Series.shift` instead (:issue:`11631`)
- Indexing an :class:`Index` object with a float key is deprecated, and will
  raise an ``IndexError`` in the future. You can manually convert to an integer key
  instead (:issue:`34191`).
- The ``squeeze`` keyword in :meth:`~DataFrame.groupby` is deprecated and will be removed in a future version (:issue:`32380`)
- The ``tz`` keyword in :meth:`Period.to_timestamp` is deprecated and will be removed in a future version; use ``per.to_timestamp(...).tz_localize(tz)`` instead (:issue:`34522`)
- :meth:`DatetimeIndex.to_perioddelta` is deprecated and will be removed in a future version.  Use ``index - index.to_period(freq).to_timestamp()`` instead (:issue:`34853`)
- :meth:`DataFrame.melt` accepting a ``value_name`` that already exists is deprecated, and will be removed in a future version (:issue:`34731`)
- The ``center`` keyword in the :meth:`DataFrame.expanding` function is deprecated and will be removed in a future version (:issue:`20647`)



.. ---------------------------------------------------------------------------


.. _whatsnew_110.performance:

Performance improvements
~~~~~~~~~~~~~~~~~~~~~~~~

- Performance improvement in :class:`Timedelta` constructor (:issue:`30543`)
- Performance improvement in :class:`Timestamp` constructor (:issue:`30543`)
- Performance improvement in flex arithmetic ops between :class:`DataFrame` and :class:`Series` with ``axis=0`` (:issue:`31296`)
- Performance improvement in arithmetic ops between :class:`DataFrame` and :class:`Series` with ``axis=1`` (:issue:`33600`)
- The internal index method :meth:`~Index._shallow_copy` now copies cached attributes over to the new index,
  avoiding creating these again on the new index. This can speed up many operations that depend on creating copies of
  existing indexes (:issue:`28584`, :issue:`32640`, :issue:`32669`)
- Significant performance improvement when creating a :class:`DataFrame` with
  sparse values from ``scipy.sparse`` matrices using the
  :meth:`DataFrame.sparse.from_spmatrix` constructor (:issue:`32821`,
  :issue:`32825`,  :issue:`32826`, :issue:`32856`, :issue:`32858`).
- Performance improvement for groupby methods :meth:`~pandas.core.groupby.groupby.Groupby.first`
  and :meth:`~pandas.core.groupby.groupby.Groupby.last` (:issue:`34178`)
- Performance improvement in :func:`factorize` for nullable (integer and Boolean) dtypes (:issue:`33064`).
- Performance improvement when constructing :class:`Categorical` objects (:issue:`33921`)
- Fixed performance regression in :func:`pandas.qcut` and :func:`pandas.cut` (:issue:`33921`)
- Performance improvement in reductions (``sum``, ``prod``, ``min``, ``max``) for nullable (integer and Boolean) dtypes (:issue:`30982`, :issue:`33261`, :issue:`33442`).
- Performance improvement in arithmetic operations between two :class:`DataFrame` objects (:issue:`32779`)
- Performance improvement in :class:`pandas.core.groupby.RollingGroupby` (:issue:`34052`)
- Performance improvement in arithmetic operations (``sub``, ``add``, ``mul``, ``div``) for :class:`MultiIndex` (:issue:`34297`)
- Performance improvement in ``DataFrame[bool_indexer]`` when ``bool_indexer`` is a ``list`` (:issue:`33924`)
- Significant performance improvement of :meth:`io.formats.style.Styler.render` with styles added with various ways such as :meth:`io.formats.style.Styler.apply`, :meth:`io.formats.style.Styler.applymap` or :meth:`io.formats.style.Styler.bar` (:issue:`19917`)

.. ---------------------------------------------------------------------------

.. _whatsnew_110.bug_fixes:

Bug fixes
~~~~~~~~~


Categorical
^^^^^^^^^^^

- Passing an invalid ``fill_value`` to :meth:`Categorical.take` raises a ``ValueError`` instead of ``TypeError`` (:issue:`33660`)
- Combining a :class:`Categorical` with integer categories and which contains missing values with a float dtype column in operations such as :func:`concat` or :meth:`~DataFrame.append` will now result in a float column instead of an object dtype column (:issue:`33607`)
- Bug where :func:`merge` was unable to join on non-unique categorical indices (:issue:`28189`)
- Bug when passing categorical data to :class:`Index` constructor along with ``dtype=object`` incorrectly returning a :class:`CategoricalIndex` instead of object-dtype :class:`Index` (:issue:`32167`)
- Bug where :class:`Categorical` comparison operator ``__ne__`` would incorrectly evaluate to ``False`` when either element was missing (:issue:`32276`)
- :meth:`Categorical.fillna` now accepts :class:`Categorical` ``other`` argument (:issue:`32420`)
- Repr of :class:`Categorical` was not distinguishing between ``int`` and ``str`` (:issue:`33676`)

Datetimelike
^^^^^^^^^^^^

- Passing an integer dtype other than ``int64`` to ``np.array(period_index, dtype=...)`` will now raise ``TypeError`` instead of incorrectly using ``int64`` (:issue:`32255`)
- :meth:`Series.to_timestamp` now raises a ``TypeError`` if the axis is not a :class:`PeriodIndex`. Previously an ``AttributeError`` was raised (:issue:`33327`)
- :meth:`Series.to_period` now raises a ``TypeError`` if the axis is not a :class:`DatetimeIndex`. Previously an ``AttributeError`` was raised (:issue:`33327`)
- :class:`Period` no longer accepts tuples for the ``freq`` argument (:issue:`34658`)
- Bug in :class:`Timestamp` where constructing a :class:`Timestamp` from ambiguous epoch time and calling constructor again changed the :meth:`Timestamp.value` property (:issue:`24329`)
- :meth:`DatetimeArray.searchsorted`, :meth:`TimedeltaArray.searchsorted`, :meth:`PeriodArray.searchsorted` not recognizing non-pandas scalars and incorrectly raising ``ValueError`` instead of ``TypeError`` (:issue:`30950`)
- Bug in :class:`Timestamp` where constructing :class:`Timestamp` with dateutil timezone less than 128 nanoseconds before daylight saving time switch from winter to summer would result in nonexistent time (:issue:`31043`)
- Bug in :meth:`Period.to_timestamp`, :meth:`Period.start_time` with microsecond frequency returning a timestamp one nanosecond earlier than the correct time (:issue:`31475`)
- :class:`Timestamp` raised a confusing error message when year, month or day is missing (:issue:`31200`)
- Bug in :class:`DatetimeIndex` constructor incorrectly accepting ``bool``-dtype inputs (:issue:`32668`)
- Bug in :meth:`DatetimeIndex.searchsorted` not accepting a ``list`` or :class:`Series` as its argument (:issue:`32762`)
- Bug where :meth:`PeriodIndex` raised when passed a :class:`Series` of strings (:issue:`26109`)
- Bug in :class:`Timestamp` arithmetic when adding or subtracting an ``np.ndarray`` with ``timedelta64`` dtype (:issue:`33296`)
- Bug in :meth:`DatetimeIndex.to_period` not inferring the frequency when called with no arguments (:issue:`33358`)
- Bug in :meth:`DatetimeIndex.tz_localize` incorrectly retaining ``freq`` in some cases where the original ``freq`` is no longer valid (:issue:`30511`)
- Bug in :meth:`DatetimeIndex.intersection` losing ``freq`` and timezone in some cases (:issue:`33604`)
- Bug in :meth:`DatetimeIndex.get_indexer` where incorrect output would be returned for mixed datetime-like targets (:issue:`33741`)
- Bug in :class:`DatetimeIndex` addition and subtraction with some types of :class:`DateOffset` objects incorrectly retaining an invalid ``freq`` attribute (:issue:`33779`)
- Bug in :class:`DatetimeIndex` where setting the ``freq`` attribute on an index could silently change the ``freq`` attribute on another index viewing the same data (:issue:`33552`)
- :meth:`DataFrame.min` and :meth:`DataFrame.max` were not returning consistent results with :meth:`Series.min` and :meth:`Series.max` when called on objects initialized with empty :func:`pd.to_datetime`
- Bug in :meth:`DatetimeIndex.intersection` and :meth:`TimedeltaIndex.intersection` with results not having the correct ``name`` attribute (:issue:`33904`)
- Bug in :meth:`DatetimeArray.__setitem__`, :meth:`TimedeltaArray.__setitem__`, :meth:`PeriodArray.__setitem__` incorrectly allowing values with ``int64`` dtype to be silently cast (:issue:`33717`)
- Bug in subtracting :class:`TimedeltaIndex` from :class:`Period` incorrectly raising ``TypeError`` in some cases where it should succeed and ``IncompatibleFrequency`` in some cases where it should raise ``TypeError`` (:issue:`33883`)
- Bug in constructing a :class:`Series` or :class:`Index` from a read-only NumPy array with non-ns
  resolution which converted to object dtype instead of coercing to ``datetime64[ns]``
  dtype when within the timestamp bounds (:issue:`34843`).
- The ``freq`` keyword in :class:`Period`, :func:`date_range`, :func:`period_range`, :func:`pd.tseries.frequencies.to_offset` no longer allows tuples, pass as string instead (:issue:`34703`)
- Bug in :meth:`DataFrame.append` when appending a :class:`Series` containing a scalar tz-aware :class:`Timestamp` to an empty :class:`DataFrame` resulted in an object column instead of ``datetime64[ns, tz]`` dtype (:issue:`35038`)
- ``OutOfBoundsDatetime`` issues an improved error message when timestamp is out of implementation bounds. (:issue:`32967`)
- Bug in :meth:`AbstractHolidayCalendar.holidays` when no rules were defined (:issue:`31415`)
- Bug in :class:`Tick` comparisons raising ``TypeError`` when comparing against timedelta-like objects (:issue:`34088`)
- Bug in :class:`Tick` multiplication raising ``TypeError`` when multiplying by a float (:issue:`34486`)

Timedelta
^^^^^^^^^

- Bug in constructing a :class:`Timedelta` with a high precision integer that would round the :class:`Timedelta` components (:issue:`31354`)
- Bug in dividing ``np.nan`` or ``None`` by :class:`Timedelta` incorrectly returning ``NaT`` (:issue:`31869`)
- :class:`Timedelta` now understands ``µs`` as an identifier for microsecond (:issue:`32899`)
- :class:`Timedelta` string representation now includes nanoseconds, when nanoseconds are non-zero (:issue:`9309`)
- Bug in comparing a :class:`Timedelta` object against an ``np.ndarray`` with ``timedelta64`` dtype incorrectly viewing all entries as unequal (:issue:`33441`)
- Bug in :func:`timedelta_range` that produced an extra point on a edge case (:issue:`30353`, :issue:`33498`)
- Bug in :meth:`DataFrame.resample` that produced an extra point on a edge case (:issue:`30353`, :issue:`13022`, :issue:`33498`)
- Bug in :meth:`DataFrame.resample` that ignored the ``loffset`` argument when dealing with timedelta (:issue:`7687`, :issue:`33498`)
- Bug in :class:`Timedelta` and :func:`pandas.to_timedelta` that ignored the ``unit`` argument for string input (:issue:`12136`)

Timezones
^^^^^^^^^

- Bug in :func:`to_datetime` with ``infer_datetime_format=True`` where timezone names (e.g. ``UTC``) would not be parsed correctly (:issue:`33133`)


Numeric
^^^^^^^
- Bug in :meth:`DataFrame.floordiv` with ``axis=0`` not treating division-by-zero like :meth:`Series.floordiv` (:issue:`31271`)
- Bug in :func:`to_numeric` with string argument ``"uint64"`` and ``errors="coerce"`` silently fails (:issue:`32394`)
- Bug in :func:`to_numeric` with ``downcast="unsigned"`` fails for empty data (:issue:`32493`)
- Bug in :meth:`DataFrame.mean` with ``numeric_only=False`` and either ``datetime64`` dtype or ``PeriodDtype`` column incorrectly raising ``TypeError`` (:issue:`32426`)
- Bug in :meth:`DataFrame.count` with ``level="foo"`` and index level ``"foo"`` containing NaNs causes segmentation fault (:issue:`21824`)
- Bug in :meth:`DataFrame.diff` with ``axis=1`` returning incorrect results with mixed dtypes (:issue:`32995`)
- Bug in :meth:`DataFrame.corr` and :meth:`DataFrame.cov` raising when handling nullable integer columns with ``pandas.NA`` (:issue:`33803`)
- Bug in arithmetic operations between :class:`DataFrame` objects with non-overlapping columns with duplicate labels causing an infinite loop (:issue:`35194`)
- Bug in :class:`DataFrame` and :class:`Series` addition and subtraction between object-dtype objects and ``datetime64`` dtype objects (:issue:`33824`)
- Bug in :meth:`Index.difference` giving incorrect results when comparing a :class:`Float64Index` and object :class:`Index` (:issue:`35217`)
- Bug in :class:`DataFrame` reductions (e.g. ``df.min()``, ``df.max()``) with ``ExtensionArray`` dtypes (:issue:`34520`, :issue:`32651`)
- :meth:`Series.interpolate` and :meth:`DataFrame.interpolate` now raise a ValueError if ``limit_direction`` is ``'forward'`` or ``'both'`` and ``method`` is ``'backfill'`` or ``'bfill'`` or ``limit_direction`` is ``'backward'`` or ``'both'`` and ``method`` is ``'pad'`` or ``'ffill'`` (:issue:`34746`)

Conversion
^^^^^^^^^^
- Bug in :class:`Series` construction from NumPy array with big-endian ``datetime64`` dtype (:issue:`29684`)
- Bug in :class:`Timedelta` construction with large nanoseconds keyword value (:issue:`32402`)
- Bug in :class:`DataFrame` construction where sets would be duplicated rather than raising (:issue:`32582`)
- The :class:`DataFrame` constructor no longer accepts a list of :class:`DataFrame` objects. Because of changes to NumPy, :class:`DataFrame` objects are now consistently treated as 2D objects, so a list of :class:`DataFrame` objects is considered 3D, and no longer acceptable for the :class:`DataFrame` constructor (:issue:`32289`).
- Bug in :class:`DataFrame` when initiating a frame with lists and assign ``columns`` with nested list for ``MultiIndex`` (:issue:`32173`)
- Improved error message for invalid construction of list when creating a new index (:issue:`35190`)


Strings
^^^^^^^

- Bug in the :meth:`~Series.astype` method when converting "string" dtype data to nullable integer dtype (:issue:`32450`).
- Fixed issue where taking ``min`` or ``max`` of a ``StringArray`` or ``Series`` with ``StringDtype`` type would raise. (:issue:`31746`)
- Bug in :meth:`Series.str.cat` returning ``NaN`` output when other had :class:`Index` type (:issue:`33425`)
- :func:`pandas.api.dtypes.is_string_dtype` no longer incorrectly identifies categorical series as string.

Interval
^^^^^^^^
- Bug in :class:`IntervalArray` incorrectly allowing the underlying data to be changed when setting values (:issue:`32782`)

Indexing
^^^^^^^^

- :meth:`DataFrame.xs` now raises a  ``TypeError`` if a ``level`` keyword is supplied and the axis is not a :class:`MultiIndex`. Previously an ``AttributeError`` was raised (:issue:`33610`)
- Bug in slicing on a :class:`DatetimeIndex` with a partial-timestamp dropping high-resolution indices near the end of a year, quarter, or month (:issue:`31064`)
- Bug in :meth:`PeriodIndex.get_loc` treating higher-resolution strings differently from :meth:`PeriodIndex.get_value` (:issue:`31172`)
- Bug in :meth:`Series.at` and :meth:`DataFrame.at` not matching ``.loc`` behavior when looking up an integer in a :class:`Float64Index` (:issue:`31329`)
- Bug in :meth:`PeriodIndex.is_monotonic` incorrectly returning ``True`` when containing leading ``NaT`` entries (:issue:`31437`)
- Bug in :meth:`DatetimeIndex.get_loc` raising ``KeyError`` with converted-integer key instead of the user-passed key (:issue:`31425`)
- Bug in :meth:`Series.xs` incorrectly returning ``Timestamp`` instead of ``datetime64`` in some object-dtype cases (:issue:`31630`)
- Bug in :meth:`DataFrame.iat` incorrectly returning ``Timestamp`` instead of ``datetime`` in some object-dtype cases (:issue:`32809`)
- Bug in :meth:`DataFrame.at` when either columns or index is non-unique (:issue:`33041`)
- Bug in :meth:`Series.loc` and :meth:`DataFrame.loc` when indexing with an integer key on a object-dtype :class:`Index` that is not all-integers (:issue:`31905`)
- Bug in :meth:`DataFrame.iloc.__setitem__` on a :class:`DataFrame` with duplicate columns incorrectly setting values for all matching columns (:issue:`15686`, :issue:`22036`)
- Bug in :meth:`DataFrame.loc` and :meth:`Series.loc` with a :class:`DatetimeIndex`, :class:`TimedeltaIndex`, or :class:`PeriodIndex` incorrectly allowing lookups of non-matching datetime-like dtypes (:issue:`32650`)
- Bug in :meth:`Series.__getitem__` indexing with non-standard scalars, e.g. ``np.dtype`` (:issue:`32684`)
- Bug in :class:`Index` constructor where an unhelpful error message was raised for NumPy scalars (:issue:`33017`)
- Bug in :meth:`DataFrame.lookup` incorrectly raising an ``AttributeError`` when ``frame.index`` or ``frame.columns`` is not unique; this will now raise a ``ValueError`` with a helpful error message (:issue:`33041`)
- Bug in :class:`Interval` where a :class:`Timedelta` could not be added or subtracted from a :class:`Timestamp` interval (:issue:`32023`)
- Bug in :meth:`DataFrame.copy` not invalidating _item_cache after copy caused post-copy value updates to not be reflected (:issue:`31784`)
- Fixed regression in :meth:`DataFrame.loc` and :meth:`Series.loc` throwing an error when a ``datetime64[ns, tz]`` value is provided (:issue:`32395`)
- Bug in :meth:`Series.__getitem__` with an integer key and a :class:`MultiIndex` with leading integer level failing to raise ``KeyError`` if the key is not present in the first level (:issue:`33355`)
- Bug in :meth:`DataFrame.iloc` when slicing a single column :class:`DataFrame` with ``ExtensionDtype`` (e.g. ``df.iloc[:, :1]``) returning an invalid result (:issue:`32957`)
- Bug in :meth:`DatetimeIndex.insert` and :meth:`TimedeltaIndex.insert` causing index ``freq`` to be lost when setting an element into an empty :class:`Series` (:issue:`33573`)
- Bug in :meth:`Series.__setitem__` with an :class:`IntervalIndex` and a list-like key of integers (:issue:`33473`)
- Bug in :meth:`Series.__getitem__` allowing missing labels with ``np.ndarray``, :class:`Index`, :class:`Series` indexers but not ``list``, these now all raise ``KeyError`` (:issue:`33646`)
- Bug in :meth:`DataFrame.truncate` and :meth:`Series.truncate` where index was assumed to be monotone increasing (:issue:`33756`)
- Indexing with a list of strings representing datetimes failed on :class:`DatetimeIndex` or :class:`PeriodIndex` (:issue:`11278`)
- Bug in :meth:`Series.at` when used with a :class:`MultiIndex` would raise an exception on valid inputs (:issue:`26989`)
- Bug in :meth:`DataFrame.loc` with dictionary of values changes columns with dtype of ``int`` to ``float`` (:issue:`34573`)
- Bug in :meth:`Series.loc` when used with a :class:`MultiIndex` would raise an ``IndexingError`` when accessing a ``None`` value (:issue:`34318`)
- Bug in :meth:`DataFrame.reset_index` and :meth:`Series.reset_index` would not preserve data types on an empty :class:`DataFrame` or :class:`Series` with a :class:`MultiIndex` (:issue:`19602`)
- Bug in :class:`Series` and :class:`DataFrame` indexing with a ``time`` key on a :class:`DatetimeIndex` with ``NaT`` entries (:issue:`35114`)

Missing
^^^^^^^
<<<<<<< HEAD

- Calling :meth:`fillna` on an empty Series now correctly returns a shallow copied object. The behaviour is now consistent with :class:`Index`, :class:`DataFrame` and a non-empty :class:`Series` (:issue:`32543`).
- Bug in :meth:`Series.interpolate` where kwarg ``limit_area`` and ``limit_direction`` had no effect when using methods ``pad`` and `backfill`` (:issue:`31048`)
=======
- Calling :meth:`fillna` on an empty :class:`Series` now correctly returns a shallow copied object. The behaviour is now consistent with :class:`Index`, :class:`DataFrame` and a non-empty :class:`Series` (:issue:`32543`).
- Bug in :meth:`Series.replace` when argument ``to_replace`` is of type dict/list and is used on a :class:`Series` containing ``<NA>`` was raising a ``TypeError``. The method now handles this by ignoring ``<NA>`` values when doing the comparison for the replacement (:issue:`32621`)
- Bug in :meth:`~Series.any` and :meth:`~Series.all` incorrectly returning ``<NA>`` for all ``False`` or all ``True`` values using the nulllable Boolean dtype and with ``skipna=False`` (:issue:`33253`)
- Clarified documentation on interpolate with ``method=akima``. The ``der`` parameter must be scalar or ``None`` (:issue:`33426`)
- :meth:`DataFrame.interpolate` uses the correct axis convention now. Previously interpolating along columns lead to interpolation along indices and vice versa. Furthermore interpolating with methods ``pad``, ``ffill``, ``bfill`` and ``backfill`` are identical to using these methods with :meth:`DataFrame.fillna` (:issue:`12918`, :issue:`29146`)
- Bug in :meth:`DataFrame.interpolate` when called on a :class:`DataFrame` with column names of string type was throwing a ValueError. The method is now independent of the type of the column names (:issue:`33956`)
- Passing :class:`NA` into a format string using format specs will now work. For example ``"{:.1f}".format(pd.NA)`` would previously raise a ``ValueError``, but will now return the string ``"<NA>"`` (:issue:`34740`)
- Bug in :meth:`Series.map` not raising on invalid ``na_action`` (:issue:`32815`)
>>>>>>> 2f15d1c3

MultiIndex
^^^^^^^^^^

- :meth:`DataFrame.swaplevels` now raises a ``TypeError`` if the axis is not a :class:`MultiIndex`. Previously an ``AttributeError`` was raised (:issue:`31126`)
- Bug in :meth:`Dataframe.loc` when used with a :class:`MultiIndex`. The returned values were not in the same order as the given inputs (:issue:`22797`)

.. ipython:: python

        df = pd.DataFrame(np.arange(4),
                          index=[["a", "a", "b", "b"], [1, 2, 1, 2]])
        # Rows are now ordered as the requested keys
        df.loc[(['b', 'a'], [2, 1]), :]

- Bug in :meth:`MultiIndex.intersection` was not guaranteed to preserve order when ``sort=False``. (:issue:`31325`)
- Bug in :meth:`DataFrame.truncate` was dropping :class:`MultiIndex` names. (:issue:`34564`)

.. ipython:: python

        left = pd.MultiIndex.from_arrays([["b", "a"], [2, 1]])
        right = pd.MultiIndex.from_arrays([["a", "b", "c"], [1, 2, 3]])
        # Common elements are now guaranteed to be ordered by the left side
        left.intersection(right, sort=False)

- Bug when joining two :class:`MultiIndex` without specifying level with different columns. Return-indexers parameter was ignored. (:issue:`34074`)

I/O
^^^
- Passing a ``set`` as ``names`` argument to :func:`pandas.read_csv`, :func:`pandas.read_table`, or :func:`pandas.read_fwf` will raise ``ValueError: Names should be an ordered collection.`` (:issue:`34946`)
- Bug in print-out when ``display.precision`` is zero. (:issue:`20359`)
- Bug in :func:`read_json` where integer overflow was occurring when json contains big number strings. (:issue:`30320`)
- :func:`read_csv` will now raise a ``ValueError`` when the arguments ``header`` and ``prefix`` both are not ``None``. (:issue:`27394`)
- Bug in :meth:`DataFrame.to_json` was raising ``NotFoundError`` when ``path_or_buf`` was an S3 URI (:issue:`28375`)
- Bug in :meth:`DataFrame.to_parquet` overwriting pyarrow's default for
  ``coerce_timestamps``; following pyarrow's default allows writing nanosecond
  timestamps with ``version="2.0"`` (:issue:`31652`).
- Bug in :func:`read_csv` was raising ``TypeError`` when ``sep=None`` was used in combination with ``comment`` keyword (:issue:`31396`)
- Bug in :class:`HDFStore` that caused it to set to ``int64`` the dtype of a ``datetime64`` column when reading a :class:`DataFrame` in Python 3 from fixed format written in Python 2 (:issue:`31750`)
- :func:`read_sas()` now handles dates and datetimes larger than :attr:`Timestamp.max` returning them as :class:`datetime.datetime` objects (:issue:`20927`)
- Bug in :meth:`DataFrame.to_json` where ``Timedelta`` objects would not be serialized correctly with ``date_format="iso"`` (:issue:`28256`)
- :func:`read_csv` will raise a ``ValueError`` when the column names passed in ``parse_dates`` are missing in the :class:`Dataframe` (:issue:`31251`)
- Bug in :func:`read_excel` where a UTF-8 string with a high surrogate would cause a segmentation violation (:issue:`23809`)
- Bug in :func:`read_csv` was causing a file descriptor leak on an empty file (:issue:`31488`)
- Bug in :func:`read_csv` was causing a segfault when there were blank lines between the header and data rows (:issue:`28071`)
- Bug in :func:`read_csv` was raising a misleading exception on a permissions issue (:issue:`23784`)
- Bug in :func:`read_csv` was raising an ``IndexError`` when ``header=None`` and two extra data columns
- Bug in :func:`read_sas` was raising an ``AttributeError`` when reading files from Google Cloud Storage (:issue:`33069`)
- Bug in :meth:`DataFrame.to_sql` where an ``AttributeError`` was raised when saving an out of bounds date (:issue:`26761`)
- Bug in :func:`read_excel` did not correctly handle multiple embedded spaces in OpenDocument text cells. (:issue:`32207`)
- Bug in :func:`read_json` was raising ``TypeError`` when reading a ``list`` of Booleans into a :class:`Series`. (:issue:`31464`)
- Bug in :func:`pandas.io.json.json_normalize` where location specified by ``record_path`` doesn't point to an array. (:issue:`26284`)
- :func:`pandas.read_hdf` has a more explicit error message when loading an
  unsupported HDF file (:issue:`9539`)
- Bug in :meth:`~DataFrame.read_feather` was raising an ``ArrowIOError`` when reading an s3 or http file path (:issue:`29055`)
- Bug in :meth:`~DataFrame.to_excel` could not handle the column name ``render`` and was raising an ``KeyError`` (:issue:`34331`)
- Bug in :meth:`~SQLDatabase.execute` was raising a ``ProgrammingError`` for some DB-API drivers when the SQL statement contained the ``%`` character and no parameters were present (:issue:`34211`)
- Bug in :meth:`~pandas.io.stata.StataReader` which resulted in categorical variables with different dtypes when reading data using an iterator. (:issue:`31544`)
- :meth:`HDFStore.keys` has now an optional ``include`` parameter that allows the retrieval of all native HDF5 table names (:issue:`29916`)
- ``TypeError`` exceptions raised by :func:`read_csv` and :func:`read_table` were showing as ``parser_f`` when an unexpected keyword argument was passed (:issue:`25648`)
- Bug in :func:`read_excel` for ODS files removes 0.0 values (:issue:`27222`)
- Bug in :func:`ujson.encode` was raising an ``OverflowError`` with numbers larger than ``sys.maxsize`` (:issue:`34395`)
- Bug in :meth:`HDFStore.append_to_multiple` was raising a ``ValueError`` when the ``min_itemsize`` parameter is set (:issue:`11238`)
- Bug in :meth:`~HDFStore.create_table` now raises an error when ``column`` argument was not specified in ``data_columns`` on input (:issue:`28156`)
- :func:`read_json` now could read line-delimited json file from a file url while ``lines`` and ``chunksize`` are set.
- Bug in :meth:`DataFrame.to_sql` when reading DataFrames with ``-np.inf`` entries with MySQL now has a more explicit ``ValueError`` (:issue:`34431`)
- Bug where capitalised files extensions were not decompressed by read_* functions (:issue:`35164`)
- Bug in :meth:`read_excel` that was raising a ``TypeError`` when ``header=None`` and ``index_col`` is given as a ``list`` (:issue:`31783`)
- Bug in :func:`read_excel` where datetime values are used in the header in a :class:`MultiIndex` (:issue:`34748`)
- :func:`read_excel` no longer takes ``**kwds`` arguments. This means that passing in the keyword argument ``chunksize`` now raises a ``TypeError`` (previously raised a ``NotImplementedError``), while passing in the keyword argument ``encoding`` now raises a ``TypeError`` (:issue:`34464`)
- Bug in :meth:`DataFrame.to_records` was incorrectly losing timezone information in timezone-aware ``datetime64`` columns (:issue:`32535`)

Plotting
^^^^^^^^

- :meth:`DataFrame.plot` for line/bar now accepts color by dictionary (:issue:`8193`).
- Bug in :meth:`DataFrame.plot.hist` where weights are not working for multiple columns (:issue:`33173`)
- Bug in :meth:`DataFrame.boxplot` and :meth:`DataFrame.plot.boxplot` lost color attributes of ``medianprops``, ``whiskerprops``, ``capprops`` and ``boxprops`` (:issue:`30346`)
- Bug in :meth:`DataFrame.hist` where the order of ``column`` argument was ignored (:issue:`29235`)
- Bug in :meth:`DataFrame.plot.scatter` that when adding multiple plots with different ``cmap``, colorbars always use the first ``cmap`` (:issue:`33389`)
- Bug in :meth:`DataFrame.plot.scatter` was adding a colorbar to the plot even if the argument ``c`` was assigned to a column containing color names (:issue:`34316`)
- Bug in :meth:`pandas.plotting.bootstrap_plot` was causing cluttered axes and overlapping labels (:issue:`34905`)
- Bug in :meth:`DataFrame.plot.scatter` caused an error when plotting variable marker sizes (:issue:`32904`)

Groupby/resample/rolling
^^^^^^^^^^^^^^^^^^^^^^^^

- Using a :class:`pandas.api.indexers.BaseIndexer` with ``count``, ``min``, ``max``, ``median``, ``skew``,  ``cov``, ``corr`` will now return correct results for any monotonic :class:`pandas.api.indexers.BaseIndexer` descendant (:issue:`32865`)
- :meth:`DataFrameGroupby.mean` and :meth:`SeriesGroupby.mean` (and similarly for :meth:`~DataFrameGroupby.median`, :meth:`~DataFrameGroupby.std` and :meth:`~DataFrameGroupby.var`) now raise a ``TypeError`` if a non-accepted keyword argument is passed into it. Previously an ``UnsupportedFunctionCall`` was raised (``AssertionError`` if ``min_count`` passed into :meth:`~DataFrameGroupby.median`) (:issue:`31485`)
- Bug in :meth:`GroupBy.apply` raises ``ValueError`` when the ``by`` axis is not sorted, has duplicates, and the applied ``func`` does not mutate passed in objects (:issue:`30667`)
- Bug in :meth:`DataFrameGroupBy.transform` produces an incorrect result with transformation functions (:issue:`30918`)
- Bug in :meth:`Groupby.transform` was returning the wrong result when grouping by multiple keys of which some were categorical and others not (:issue:`32494`)
- Bug in :meth:`GroupBy.count` causes segmentation fault when grouped-by columns contain NaNs (:issue:`32841`)
- Bug in :meth:`DataFrame.groupby` and :meth:`Series.groupby` produces inconsistent type when aggregating Boolean :class:`Series` (:issue:`32894`)
- Bug in :meth:`DataFrameGroupBy.sum` and :meth:`SeriesGroupBy.sum` where a large negative number would be returned when the number of non-null values was below ``min_count`` for nullable integer dtypes (:issue:`32861`)
- Bug in :meth:`SeriesGroupBy.quantile` was raising on nullable integers (:issue:`33136`)
- Bug in :meth:`DataFrame.resample` where an ``AmbiguousTimeError`` would be raised when the resulting timezone aware :class:`DatetimeIndex` had a DST transition at midnight (:issue:`25758`)
- Bug in :meth:`DataFrame.groupby` where a ``ValueError`` would be raised when grouping by a categorical column with read-only categories and ``sort=False`` (:issue:`33410`)
- Bug in :meth:`GroupBy.agg`, :meth:`GroupBy.transform`, and :meth:`GroupBy.resample` where subclasses are not preserved (:issue:`28330`)
- Bug in :meth:`SeriesGroupBy.agg` where any column name was accepted in the named aggregation of :class:`SeriesGroupBy` previously. The behaviour now allows only ``str`` and callables else would raise ``TypeError``. (:issue:`34422`)
- Bug in :meth:`DataFrame.groupby` lost the name of the :class:`Index` when one of the ``agg`` keys referenced an empty list (:issue:`32580`)
- Bug in :meth:`Rolling.apply` where ``center=True`` was ignored when ``engine='numba'`` was specified (:issue:`34784`)
- Bug in :meth:`DataFrame.ewm.cov` was throwing ``AssertionError`` for :class:`MultiIndex` inputs (:issue:`34440`)
- Bug in :meth:`core.groupby.DataFrameGroupBy.quantile` raised ``TypeError`` for non-numeric types rather than dropping the columns (:issue:`27892`)
- Bug in :meth:`core.groupby.DataFrameGroupBy.transform` when ``func='nunique'`` and columns are of type ``datetime64``, the result would also be of type ``datetime64`` instead of ``int64`` (:issue:`35109`)
- Bug in :meth:`DataFrame.groupby` raising an ``AttributeError`` when selecting a column and aggregating with ``as_index=False`` (:issue:`35246`).
- Bug in :meth:`DataFrameGroupBy.first` and :meth:`DataFrameGroupBy.last` that would raise an unnecessary ``ValueError`` when grouping on multiple ``Categoricals`` (:issue:`34951`)

Reshaping
^^^^^^^^^

- Bug effecting all numeric and Boolean reduction methods not returning subclassed data type. (:issue:`25596`)
- Bug in :meth:`DataFrame.pivot_table` when only :class:`MultiIndexed` columns is set (:issue:`17038`)
- Bug in :meth:`DataFrame.unstack` and :meth:`Series.unstack` can take tuple names in :class:`MultiIndexed` data (:issue:`19966`)
- Bug in :meth:`DataFrame.pivot_table` when ``margin`` is ``True`` and only ``column`` is defined (:issue:`31016`)
- Fixed incorrect error message in :meth:`DataFrame.pivot` when ``columns`` is set to ``None``. (:issue:`30924`)
- Bug in :func:`crosstab` when inputs are two :class:`Series` and have tuple names, the output will keep a dummy :class:`MultiIndex` as columns. (:issue:`18321`)
- :meth:`DataFrame.pivot` can now take lists for ``index`` and ``columns`` arguments (:issue:`21425`)
- Bug in :func:`concat` where the resulting indices are not copied when ``copy=True`` (:issue:`29879`)
- Bug in :meth:`SeriesGroupBy.aggregate` was resulting in aggregations being overwritten when they shared the same name (:issue:`30880`)
- Bug where :meth:`Index.astype` would lose the :attr:`name` attribute when converting from ``Float64Index`` to ``Int64Index``, or when casting to an ``ExtensionArray`` dtype (:issue:`32013`)
- :meth:`Series.append` will now raise a ``TypeError`` when passed a :class:`DataFrame` or a sequence containing :class:`DataFrame` (:issue:`31413`)
- :meth:`DataFrame.replace` and :meth:`Series.replace` will raise a ``TypeError`` if ``to_replace`` is not an expected type. Previously the ``replace`` would fail silently (:issue:`18634`)
- Bug on inplace operation of a :class:`Series` that was adding a column to the :class:`DataFrame` from where it was originally dropped from (using ``inplace=True``) (:issue:`30484`)
- Bug in :meth:`DataFrame.apply` where callback was called with :class:`Series` parameter even though ``raw=True`` requested. (:issue:`32423`)
- Bug in :meth:`DataFrame.pivot_table` losing timezone information when creating a :class:`MultiIndex` level from a column with timezone-aware dtype (:issue:`32558`)
- Bug in :func:`concat` where when passing a non-dict mapping as ``objs`` would raise a ``TypeError`` (:issue:`32863`)
- :meth:`DataFrame.agg` now provides more descriptive ``SpecificationError`` message when attempting to aggregate a non-existent column (:issue:`32755`)
- Bug in :meth:`DataFrame.unstack` when :class:`MultiIndex` columns and :class:`MultiIndex` rows were used (:issue:`32624`, :issue:`24729` and :issue:`28306`)
- Appending a dictionary to a :class:`DataFrame` without passing ``ignore_index=True`` will raise ``TypeError: Can only append a dict if ignore_index=True`` instead of ``TypeError: Can only append a :class:`Series` if ignore_index=True or if the :class:`Series` has a name`` (:issue:`30871`)
- Bug in :meth:`DataFrame.corrwith()`, :meth:`DataFrame.memory_usage()`, :meth:`DataFrame.dot()`,
  :meth:`DataFrame.idxmin()`, :meth:`DataFrame.idxmax()`, :meth:`DataFrame.duplicated()`, :meth:`DataFrame.isin()`,
  :meth:`DataFrame.count()`, :meth:`Series.explode()`, :meth:`Series.asof()` and :meth:`DataFrame.asof()` not
  returning subclassed types. (:issue:`31331`)
- Bug in :func:`concat` was not allowing for concatenation of :class:`DataFrame` and :class:`Series` with duplicate keys (:issue:`33654`)
- Bug in :func:`cut` raised an error when the argument ``labels`` contains duplicates (:issue:`33141`)
- Ensure only named functions can be used in :func:`eval()` (:issue:`32460`)
- Bug in :meth:`Dataframe.aggregate` and :meth:`Series.aggregate` was causing a recursive loop in some cases (:issue:`34224`)
- Fixed bug in :func:`melt` where melting :class:`MultiIndex` columns with ``col_level > 0`` would raise a ``KeyError`` on ``id_vars`` (:issue:`34129`)
- Bug in :meth:`Series.where` with an empty :class:`Series` and empty ``cond`` having non-bool dtype (:issue:`34592`)
- Fixed regression where :meth:`DataFrame.apply` would raise ``ValueError`` for elements with ``S`` dtype (:issue:`34529`)

Sparse
^^^^^^
- Creating a :class:`SparseArray` from timezone-aware dtype will issue a warning before dropping timezone information, instead of doing so silently (:issue:`32501`)
- Bug in :meth:`arrays.SparseArray.from_spmatrix` wrongly read scipy sparse matrix (:issue:`31991`)
- Bug in :meth:`Series.sum` with ``SparseArray`` raised a ``TypeError`` (:issue:`25777`)
- Bug where :class:`DataFrame` containing an all-sparse :class:`SparseArray` filled with ``NaN`` when indexed by a list-like (:issue:`27781`, :issue:`29563`)
- The repr of :class:`SparseDtype` now includes the repr of its ``fill_value`` attribute. Previously it used ``fill_value``'s  string representation (:issue:`34352`)
- Bug where empty :class:`DataFrame` could not be cast to :class:`SparseDtype` (:issue:`33113`)
- Bug in :meth:`arrays.SparseArray` was returning the incorrect type when indexing a sparse dataframe with an iterable (:issue:`34526`, :issue:`34540`)

ExtensionArray
^^^^^^^^^^^^^^

- Fixed bug where :meth:`Series.value_counts` would raise on empty input of ``Int64`` dtype (:issue:`33317`)
- Fixed bug in :func:`concat` when concatenating :class:`DataFrame` objects with non-overlapping columns resulting in object-dtype columns rather than preserving the extension dtype (:issue:`27692`, :issue:`33027`)
- Fixed bug where :meth:`StringArray.isna` would return ``False`` for NA values when ``pandas.options.mode.use_inf_as_na`` was set to ``True`` (:issue:`33655`)
- Fixed bug in :class:`Series` construction with EA dtype and index but no data or scalar data fails (:issue:`26469`)
- Fixed bug that caused :meth:`Series.__repr__()` to crash for extension types whose elements are multidimensional arrays (:issue:`33770`).
- Fixed bug where :meth:`Series.update` would raise a ``ValueError`` for ``ExtensionArray`` dtypes with missing values (:issue:`33980`)
- Fixed bug where :meth:`StringArray.memory_usage` was not implemented (:issue:`33963`)
- Fixed bug where :meth:`DataFrameGroupBy` would ignore the ``min_count`` argument for aggregations on nullable Boolean dtypes (:issue:`34051`)
- Fixed bug where the constructor of :class:`DataFrame` with ``dtype='string'`` would fail (:issue:`27953`, :issue:`33623`)
- Bug where :class:`DataFrame` column set to scalar extension type was considered an object type rather than the extension type (:issue:`34832`)
- Fixed bug in :meth:`IntegerArray.astype` to correctly copy the mask as well (:issue:`34931`).

Other
^^^^^

- Set operations on an object-dtype :class:`Index` now always return object-dtype results (:issue:`31401`)
- Fixed :func:`pandas.testing.assert_series_equal` to correctly raise if the ``left`` argument is a different subclass with ``check_series_type=True`` (:issue:`32670`).
- Getting a missing attribute in a :meth:`DataFrame.query` or :meth:`DataFrame.eval` string raises the correct ``AttributeError`` (:issue:`32408`)
- Fixed bug in :func:`pandas.testing.assert_series_equal` where dtypes were checked for ``Interval`` and ``ExtensionArray`` operands when ``check_dtype`` was ``False`` (:issue:`32747`)
- Bug in :meth:`DataFrame.__dir__` caused a segfault when using unicode surrogates in a column name (:issue:`25509`)
- Bug in :meth:`DataFrame.equals` and :meth:`Series.equals` in allowing subclasses to be equal (:issue:`34402`).

.. ---------------------------------------------------------------------------

.. _whatsnew_110.contributors:

Contributors
~~~~~~~~~~~~

.. contributors:: v1.0.5..v1.1.0|HEAD<|MERGE_RESOLUTION|>--- conflicted
+++ resolved
@@ -1017,11 +1017,6 @@
 
 Missing
 ^^^^^^^
-<<<<<<< HEAD
-
-- Calling :meth:`fillna` on an empty Series now correctly returns a shallow copied object. The behaviour is now consistent with :class:`Index`, :class:`DataFrame` and a non-empty :class:`Series` (:issue:`32543`).
-- Bug in :meth:`Series.interpolate` where kwarg ``limit_area`` and ``limit_direction`` had no effect when using methods ``pad`` and `backfill`` (:issue:`31048`)
-=======
 - Calling :meth:`fillna` on an empty :class:`Series` now correctly returns a shallow copied object. The behaviour is now consistent with :class:`Index`, :class:`DataFrame` and a non-empty :class:`Series` (:issue:`32543`).
 - Bug in :meth:`Series.replace` when argument ``to_replace`` is of type dict/list and is used on a :class:`Series` containing ``<NA>`` was raising a ``TypeError``. The method now handles this by ignoring ``<NA>`` values when doing the comparison for the replacement (:issue:`32621`)
 - Bug in :meth:`~Series.any` and :meth:`~Series.all` incorrectly returning ``<NA>`` for all ``False`` or all ``True`` values using the nulllable Boolean dtype and with ``skipna=False`` (:issue:`33253`)
@@ -1030,7 +1025,6 @@
 - Bug in :meth:`DataFrame.interpolate` when called on a :class:`DataFrame` with column names of string type was throwing a ValueError. The method is now independent of the type of the column names (:issue:`33956`)
 - Passing :class:`NA` into a format string using format specs will now work. For example ``"{:.1f}".format(pd.NA)`` would previously raise a ``ValueError``, but will now return the string ``"<NA>"`` (:issue:`34740`)
 - Bug in :meth:`Series.map` not raising on invalid ``na_action`` (:issue:`32815`)
->>>>>>> 2f15d1c3
 
 MultiIndex
 ^^^^^^^^^^
