.. _whatsnew_0251:

What's new in 0.25.1 (July XX, 2019)
------------------------------------

Enhancements
~~~~~~~~~~~~


.. _whatsnew_0251.enhancements.other:

Other enhancements
^^^^^^^^^^^^^^^^^^

-
-
-

.. _whatsnew_0251.bug_fixes:

Bug fixes
~~~~~~~~~


Categorical
^^^^^^^^^^^

-
-
-

Datetimelike
^^^^^^^^^^^^
- Bug in :func:`to_datetime` where passing a timezone-naive :class:`DatetimeArray` or :class:`DatetimeIndex` and ``utc=True`` would incorrectly return a timezone-naive result (:issue:`27733`)
-
-
-

Timedelta
^^^^^^^^^

-
-
-

Timezones
^^^^^^^^^

- Bug in :class:`Index` where a numpy object array with a timezone aware :class:`Timestamp` and ``np.nan`` would not return a :class:`DatetimeIndex` (:issue:`27011`)
-
-

Numeric
^^^^^^^
- Bug in :meth:`Series.interpolate` when using a timezone aware :class:`DatetimeIndex` (:issue:`27548`)
- Bug when printing negative floating point complex numbers would raise an ``IndexError`` (:issue:`27484`)
-
-

Conversion
^^^^^^^^^^

- Improved the warnings for the deprecated methods :meth:`Series.real` and :meth:`Series.imag` (:issue:`27610`)
-
-

Strings
^^^^^^^

-
-
-


Interval
^^^^^^^^
- Bug in :class:`IntervalIndex` where `dir(obj)` would raise ``ValueError`` (:issue:`27571`)
-
-
-

Indexing
^^^^^^^^

- Bug in partial-string indexing returning a NumPy array rather than a ``Series`` when indexing with a scalar like ``.loc['2015']`` (:issue:`27516`)
- Break reference cycle involving :class:`Index` to allow garbage collection of :class:`Index` objects without running the GC. (:issue:`27585`)
-
-

Missing
^^^^^^^

-
-
-

MultiIndex
^^^^^^^^^^

-
-
-

I/O
^^^

-
-
-

Plotting
^^^^^^^^

- Added a pandas_plotting_backends entrypoint group for registering plot backends. See :ref:`extending.plotting-backends` for more (:issue:`26747`).
- Fix compatibility issue with matplotlib when passing a pandas ``Index`` to a plot call (:issue:`27775`).
-

Groupby/resample/rolling
^^^^^^^^^^^^^^^^^^^^^^^^

- Bug in :meth:`pandas.core.groupby.DataFrameGroupBy.transform` where applying a timezone conversion lambda function would drop timezone information (:issue:`27496`)
- Bug in windowing over read-only arrays (:issue:`27766`)
<<<<<<< HEAD
-
- Bug in :meth:`pandas.core.groupby.DataFrameGroupBy.transform` where ``cumcount`` and ``ngroup`` fail (:issue:`27472` and :issue:`27468`)
=======
- Fixed segfault in `pandas.core.groupby.DataFrameGroupBy.quantile` when an invalid quantile was passed (:issue:`27470`)
-
>>>>>>> 9fd432be

Reshaping
^^^^^^^^^

- A ``KeyError`` is now raised if ``.unstack()`` is called on a :class:`Series` or :class:`DataFrame` with a flat :class:`Index` passing a name which is not the correct one (:issue:`18303`)
-  Bug in :meth:`DataFrame.crosstab` when ``margins`` set to ``True`` and ``normalize`` is not ``False``, an error is raised. (:issue:`27500`)
- :meth:`DataFrame.join` now suppresses the ``FutureWarning`` when the sort parameter is specified (:issue:`21952`)
-

Sparse
^^^^^^

-
-
-


Build Changes
^^^^^^^^^^^^^

-
-
-

ExtensionArray
^^^^^^^^^^^^^^

-
-
-

Other
^^^^^
- Bug in :meth:`Series.replace` and :meth:`DataFrame.replace` when replacing timezone-aware timestamps using a dict-like replacer (:issue:`27720`)
-
-
-

.. _whatsnew_0.251.contributors:

Contributors
~~~~~~~~~~~~

.. contributors:: v0.25.0..HEAD<|MERGE_RESOLUTION|>--- conflicted
+++ resolved
@@ -120,13 +120,9 @@
 
 - Bug in :meth:`pandas.core.groupby.DataFrameGroupBy.transform` where applying a timezone conversion lambda function would drop timezone information (:issue:`27496`)
 - Bug in windowing over read-only arrays (:issue:`27766`)
-<<<<<<< HEAD
 -
 - Bug in :meth:`pandas.core.groupby.DataFrameGroupBy.transform` where ``cumcount`` and ``ngroup`` fail (:issue:`27472` and :issue:`27468`)
-=======
 - Fixed segfault in `pandas.core.groupby.DataFrameGroupBy.quantile` when an invalid quantile was passed (:issue:`27470`)
--
->>>>>>> 9fd432be
 
 Reshaping
 ^^^^^^^^^
