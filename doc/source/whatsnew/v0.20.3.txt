--- conflicted
+++ resolved
@@ -37,13 +37,10 @@
 Bug Fixes
 ~~~~~~~~~
 - Fixed issue with dataframe scatter plot for categorical data that reports incorrect column key not found when categorical data is used for plotting (:issue:`16199`)
-<<<<<<< HEAD
-- fix issue when rendering dataframe to html where element id's were not unique (:issue:`16780`)
-=======
+- Fixed issue with :meth:`DataFrame.style` where element id's were not unique (:issue:`16780`)
 - Fixed a pytest marker failing downstream packages' tests suites (:issue:`16680`)
 
 
->>>>>>> 85740a5b
 
 Conversion
 ^^^^^^^^^^
