--- conflicted
+++ resolved
@@ -21,12 +21,8 @@
 - Fixed performance regression in :func:`read_csv` (:issue:`44106`)
 - Fixed regression in :meth:`Series.duplicated` and :meth:`Series.drop_duplicates` when Series has :class:`Categorical` dtype with boolean categories (:issue:`44351`)
 - Fixed regression in :meth:`.GroupBy.sum` with ``timedelta64[ns]`` dtype containing ``NaT`` failing to treat that value as NA (:issue:`42659`)
-<<<<<<< HEAD
 - Fixed regression in :meth:`~Series.reindex` raising an error when using an incompatible fill value with a datetime-like dtype (or not raising a deprecation warning for using a ``datetime.date`` as fill value) (:issue:`42921`)
--
-=======
 - Fixed regression in :meth:`.RollingGroupby.cov` and :meth:`.RollingGroupby.corr` when ``other`` had the same shape as each group would incorrectly return superfluous groups in the result (:issue:`42915`)
->>>>>>> 351b688f
 
 .. ---------------------------------------------------------------------------
 
