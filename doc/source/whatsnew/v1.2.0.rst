--- conflicted
+++ resolved
@@ -501,12 +501,9 @@
 - Bug in :meth:`RollingGroupby.count` where a ``ValueError`` was raised when specifying the ``closed`` parameter (:issue:`35869`)
 - Bug in :meth:`DataFrame.groupby.rolling` returning wrong values with partial centered window (:issue:`36040`).
 - Bug in :meth:`DataFrameGroupBy.rolling` returned wrong values with timeaware window containing ``NaN``. Raises ``ValueError`` because windows are not monotonic now (:issue:`34617`)
-<<<<<<< HEAD
-- Bug in :meth:`DataFrame.groupby` dropped ``nan`` groups from result with ``dropna=False`` when grouping over a single column (:issue:`35646`, :issue:`35542`)
-=======
 - Bug in :meth:`Rolling.__iter__` where a ``ValueError`` was not raised when ``min_periods`` was larger than ``window`` (:issue:`37156`)
 - Using :meth:`Rolling.var()` instead of :meth:`Rolling.std()` avoids numerical issues for :meth:`Rolling.corr()` when :meth:`Rolling.var()` is still within floating point precision while :meth:`Rolling.std()` is not (:issue:`31286`)
->>>>>>> 0647f02c
+- Bug in :meth:`DataFrame.groupby` dropped ``nan`` groups from result with ``dropna=False`` when grouping over a single column (:issue:`35646`, :issue:`35542`)
 
 Reshaping
 ^^^^^^^^^
