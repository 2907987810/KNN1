--- conflicted
+++ resolved
@@ -623,11 +623,8 @@
 - Bug in :meth:`DataFrame.to_hdf` was not dropping missing rows with ``dropna=True`` (:issue:`35719`)
 - Bug in :func:`read_html` was raising a ``TypeError`` when supplying a ``pathlib.Path`` argument to the ``io`` parameter (:issue:`37705`)
 - :meth:`to_excel` and :meth:`to_markdown` support writing to fsspec URLs such as S3 and Google Cloud Storage (:issue:`33987`)
-<<<<<<< HEAD
+- Bug in :meth:`read_fw` was not skipping blank lines (even with ``skip_blank_lines=True``) (:issue:`37758`)
 - Parse missing values using :func:`read_json` with ``dtype=False`` to NaN instead of None (:issue:`28501`)
-=======
-- Bug in :meth:`read_fw` was not skipping blank lines (even with ``skip_blank_lines=True``) (:issue:`37758`)
->>>>>>> 5b98dc6f
 
 Plotting
 ^^^^^^^^
