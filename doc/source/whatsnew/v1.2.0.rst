--- conflicted
+++ resolved
@@ -518,14 +518,7 @@
 - Date parser functions :func:`~pandas.io.date_converters.parse_date_time`, :func:`~pandas.io.date_converters.parse_date_fields`, :func:`~pandas.io.date_converters.parse_all_fields` and :func:`~pandas.io.date_converters.generic_parser` from ``pandas.io.date_converters`` are deprecated and will be removed in a future version; use :func:`to_datetime` instead (:issue:`35741`)
 - :meth:`DataFrame.lookup` is deprecated and will be removed in a future version, use :meth:`DataFrame.melt` and :meth:`DataFrame.loc` instead (:issue:`18682`)
 - The method :meth:`Index.to_native_types` is deprecated. Use ``.astype(str)`` instead (:issue:`28867`)
-<<<<<<< HEAD
 - Deprecated indexing :class:`DataFrame` rows with a single datetime-like string as ``df[string]`` (given the ambiguity whether it is indexing the rows or selecting a column), use ``df.loc[string]`` instead (:issue:`36179`)
-- Deprecated casting an object-dtype index of ``datetime`` objects to :class:`.DatetimeIndex` in the :class:`Series` constructor (:issue:`23598`)
-=======
-- Deprecated indexing :class:`DataFrame` rows with a single datetime-like string as ``df[string]``
-  (given the ambiguity whether it is indexing the rows or selecting a column), use
-  ``df.loc[string]`` instead (:issue:`36179`)
->>>>>>> b27caf05
 - Deprecated :meth:`Index.is_all_dates` (:issue:`27744`)
 - The default value of ``regex`` for :meth:`Series.str.replace` will change from ``True`` to ``False`` in a future release. In addition, single character regular expressions will *not* be treated as literal strings when ``regex=True`` is set (:issue:`24804`)
 - Deprecated automatic alignment on comparison operations between :class:`DataFrame` and :class:`Series`, do ``frame, ser = frame.align(ser, axis=1, copy=False)`` before e.g. ``frame == ser`` (:issue:`28759`)
