--- conflicted
+++ resolved
@@ -695,12 +695,8 @@
 - Bug in :meth:`DataFrame.loc` and :meth:`DataFrame.__getitem__`  raising ``KeyError`` when columns were :class:`MultiIndex` with only one level (:issue:`29749`)
 - Bug in :meth:`Series.__getitem__` and :meth:`DataFrame.__getitem__` raising blank ``KeyError`` without missing keys for :class:`IntervalIndex` (:issue:`27365`)
 - Bug in setting a new label on a :class:`DataFrame` or :class:`Series` with a :class:`CategoricalIndex` incorrectly raising ``TypeError`` when the new label is not among the index's categories (:issue:`38098`)
-<<<<<<< HEAD
-- Bug in :meth:`DataFrame.loc` dropping levels of :class:`MultiIndex` when :class:`DataFrame` used as input has only one row (:issue:`10521`)
-=======
 - Bug in :meth:`Series.loc` and :meth:`Series.iloc` raising ``ValueError`` when inserting a listlike ``np.array``, ``list`` or ``tuple`` in an ``object`` Series of equal length (:issue:`37748`, :issue:`37486`)
 - Bug in :meth:`Series.loc` and :meth:`Series.iloc` setting all the values of an ``object`` Series with those of a listlike ``ExtensionArray`` instead of inserting it (:issue:`38271`)
->>>>>>> 75d02c73
 
 Missing
 ^^^^^^^
