.. _whatsnew_120:

What's new in 1.2.0 (??)
------------------------

These are the changes in pandas 1.2.0. See :ref:`release` for a full changelog
including other versions of pandas.

{{ header }}

.. warning::

   Previously, the default argument ``engine=None`` to ``pd.read_excel``
   would result in using the `xlrd <https://xlrd.readthedocs.io/en/latest/>`_ engine in
   many cases. The engine ``xlrd`` is no longer maintained, and is not supported with
   python >= 3.9. If `openpyxl <https://pypi.org/project/openpyxl/>`_  is installed,
   many of these  cases will now default to using the ``openpyxl`` engine. See the
   :func:`read_excel` documentation for more details.

.. ---------------------------------------------------------------------------

Enhancements
~~~~~~~~~~~~

.. _whatsnew_120.duplicate_labels:

Optionally disallow duplicate labels
^^^^^^^^^^^^^^^^^^^^^^^^^^^^^^^^^^^^

:class:`Series` and :class:`DataFrame` can now be created with ``allows_duplicate_labels=False`` flag to
control whether the index or columns can contain duplicate labels (:issue:`28394`). This can be used to
prevent accidental introduction of duplicate labels, which can affect downstream operations.

By default, duplicates continue to be allowed.

.. code-block:: ipython

    In [1]: pd.Series([1, 2], index=['a', 'a'])
    Out[1]:
    a    1
    a    2
    Length: 2, dtype: int64

    In [2]: pd.Series([1, 2], index=['a', 'a']).set_flags(allows_duplicate_labels=False)
    ...
    DuplicateLabelError: Index has duplicates.
          positions
    label
    a        [0, 1]

pandas will propagate the ``allows_duplicate_labels`` property through many operations.

.. code-block:: ipython

    In [3]: a = (
       ...:     pd.Series([1, 2], index=['a', 'b'])
       ...:       .set_flags(allows_duplicate_labels=False)
       ...: )

    In [4]: a
    Out[4]:
    a    1
    b    2
    Length: 2, dtype: int64

    # An operation introducing duplicates
    In [5]: a.reindex(['a', 'b', 'a'])
    ...
    DuplicateLabelError: Index has duplicates.
          positions
    label
    a        [0, 2]

    [1 rows x 1 columns]

.. warning::

   This is an experimental feature. Currently, many methods fail to
   propagate the ``allows_duplicate_labels`` value. In future versions
   it is expected that every method taking or returning one or more
   DataFrame or Series objects will propagate ``allows_duplicate_labels``.

See :ref:`duplicates` for more.

The ``allows_duplicate_labels`` flag is stored in the new :attr:`DataFrame.flags`
attribute. This stores global attributes that apply to the *pandas object*. This
differs from :attr:`DataFrame.attrs`, which stores information that applies to
the dataset.

Passing arguments to fsspec backends
^^^^^^^^^^^^^^^^^^^^^^^^^^^^^^^^^^^^

Many read/write functions have acquired the ``storage_options`` optional argument,
to pass a dictionary of parameters to the storage backend. This allows, for
example, for passing credentials to S3 and GCS storage. The details of what
parameters can be passed to which backends can be found in the documentation
of the individual storage backends (detailed from the fsspec docs for
`builtin implementations`_ and linked to `external ones`_). See
Section :ref:`io.remote`.

:issue:`35655` added fsspec support (including ``storage_options``)
for reading excel files.

.. _builtin implementations: https://filesystem-spec.readthedocs.io/en/latest/api.html#built-in-implementations
.. _external ones: https://filesystem-spec.readthedocs.io/en/latest/api.html#other-known-implementations

.. _whatsnew_120.binary_handle_to_csv:

Support for binary file handles in ``to_csv``
^^^^^^^^^^^^^^^^^^^^^^^^^^^^^^^^^^^^^^^^^^^^^

:meth:`to_csv` supports file handles in binary mode (:issue:`19827` and :issue:`35058`)
with ``encoding`` (:issue:`13068` and :issue:`23854`) and ``compression`` (:issue:`22555`).
If pandas does not automatically detect whether the file handle is opened in binary or text mode,
it is necessary to provide ``mode="wb"``.

For example:

.. ipython:: python

   import io

   data = pd.DataFrame([0, 1, 2])
   buffer = io.BytesIO()
   data.to_csv(buffer, encoding="utf-8", compression="gzip")

Support for short caption and table position in ``to_latex``
^^^^^^^^^^^^^^^^^^^^^^^^^^^^^^^^^^^^^^^^^^^^^^^^^^^^^^^^^^^^

:meth:`DataFrame.to_latex` now allows one to specify
a floating table position (:issue:`35281`)
and a short caption (:issue:`36267`).

The keyword ``position`` has been added to set the position.

.. ipython:: python

   data = pd.DataFrame({'a': [1, 2], 'b': [3, 4]})
   table = data.to_latex(position='ht')
   print(table)

Usage of the keyword ``caption`` has been extended.
Besides taking a single string as an argument,
one can optionally provide a tuple ``(full_caption, short_caption)``
to add a short caption macro.

.. ipython:: python

   data = pd.DataFrame({'a': [1, 2], 'b': [3, 4]})
   table = data.to_latex(caption=('the full long caption', 'short caption'))
   print(table)

.. _whatsnew_120.read_csv_table_precision_default:

Change in default floating precision for ``read_csv`` and ``read_table``
^^^^^^^^^^^^^^^^^^^^^^^^^^^^^^^^^^^^^^^^^^^^^^^^^^^^^^^^^^^^^^^^^^^^^^^^

For the C parsing engine, the methods :meth:`read_csv` and :meth:`read_table` previously defaulted to a parser that
could read floating point numbers slightly incorrectly with respect to the last bit in precision.
The option ``floating_precision="high"`` has always been available to avoid this issue.
Beginning with this version, the default is now to use the more accurate parser by making
``floating_precision=None`` correspond to the high precision parser, and the new option
``floating_precision="legacy"`` to use the legacy parser. The change to using the higher precision
parser by default should have no impact on performance. (:issue:`17154`)

.. _whatsnew_120.floating:

Experimental nullable data types for float data
^^^^^^^^^^^^^^^^^^^^^^^^^^^^^^^^^^^^^^^^^^^^^^^

We've added :class:`Float32Dtype` / :class:`Float64Dtype` and :class:`~arrays.FloatingArray`.
These are extension data types dedicated to floating point data that can hold the
``pd.NA`` missing value indicator (:issue:`32265`, :issue:`34307`).

While the default float data type already supports missing values using ``np.nan``,
these new data types use ``pd.NA`` (and its corresponding behaviour) as the missing
value indicator, in line with the already existing nullable :ref:`integer <integer_na>`
and :ref:`boolean <boolean>` data types.

One example where the behaviour of ``np.nan`` and ``pd.NA`` is different is
comparison operations:

.. ipython:: python

  # the default numpy float64 dtype
  s1 = pd.Series([1.5, None])
  s1
  s1 > 1

.. ipython:: python

  # the new nullable float64 dtype
  s2 = pd.Series([1.5, None], dtype="Float64")
  s2
  s2 > 1

See the :ref:`missing_data.NA` doc section for more details on the behaviour
when using the ``pd.NA`` missing value indicator.

As shown above, the dtype can be specified using the "Float64" or "Float32"
string (capitalized to distinguish it from the default "float64" data type).
Alternatively, you can also use the dtype object:

.. ipython:: python

   pd.Series([1.5, None], dtype=pd.Float32Dtype())

Operations with the existing integer or boolean nullable data types that
give float results will now also use the nullable floating data types (:issue:`38178`).

.. warning::

   Experimental: the new floating data types are currently experimental, and their
   behaviour or API may still change without warning. Especially the behaviour
   regarding NaN (distinct from NA missing values) is subject to change.

.. _whatsnew_120.index_name_preservation:

Index/column name preservation when aggregating
^^^^^^^^^^^^^^^^^^^^^^^^^^^^^^^^^^^^^^^^^^^^^^^

When aggregating using :meth:`concat` or the :class:`DataFrame` constructor, pandas
will now attempt to preserve index and column names whenever possible (:issue:`35847`).
In the case where all inputs share a common name, this name will be assigned to the
result. When the input names do not all agree, the result will be unnamed. Here is an
example where the index name is preserved:

.. ipython:: python

    idx = pd.Index(range(5), name='abc')
    ser = pd.Series(range(5, 10), index=idx)
    pd.concat({'x': ser[1:], 'y': ser[:-1]}, axis=1)

The same is true for :class:`MultiIndex`, but the logic is applied separately on a
level-by-level basis.

.. _whatsnew_120.groupby_ewm:

Groupby supports EWM operations directly
^^^^^^^^^^^^^^^^^^^^^^^^^^^^^^^^^^^^^^^^

:class:`.DataFrameGroupBy` now supports exponentially weighted window operations directly (:issue:`16037`).

.. ipython:: python

    df = pd.DataFrame({'A': ['a', 'b', 'a', 'b'], 'B': range(4)})
    df
    df.groupby('A').ewm(com=1.0).mean()

Additionally ``mean`` supports execution via `Numba <https://numba.pydata.org/>`__ with
the  ``engine`` and ``engine_kwargs`` arguments. Numba must be installed as an optional dependency
to use this feature.

.. _whatsnew_120.enhancements.other:

Other enhancements
^^^^^^^^^^^^^^^^^^
- Added ``day_of_week`` (compatibility alias ``dayofweek``) property to :class:`Timestamp`, :class:`.DatetimeIndex`, :class:`Period`, :class:`PeriodIndex` (:issue:`9605`)
- Added ``day_of_year`` (compatibility alias ``dayofyear``) property to :class:`Timestamp`, :class:`.DatetimeIndex`, :class:`Period`, :class:`PeriodIndex` (:issue:`9605`)
- Added :meth:`~DataFrame.set_flags` for setting table-wide flags on a Series or DataFrame (:issue:`28394`)
- :meth:`DataFrame.applymap` now supports ``na_action`` (:issue:`23803`)
- :class:`Index` with object dtype supports division and multiplication (:issue:`34160`)
- :meth:`DataFrame.explode` and :meth:`Series.explode` now support exploding of sets (:issue:`35614`)
- :meth:`DataFrame.hist` now supports time series (datetime) data (:issue:`32590`)
- :meth:`.Styler.set_table_styles` now allows the direct styling of rows and columns and can be chained (:issue:`35607`)
- :class:`.Styler` now allows direct CSS class name addition to individual data cells (:issue:`36159`)
- :meth:`.Rolling.mean` and :meth:`.Rolling.sum` use Kahan summation to calculate the mean to avoid numerical problems (:issue:`10319`, :issue:`11645`, :issue:`13254`, :issue:`32761`, :issue:`36031`)
- :meth:`.DatetimeIndex.searchsorted`, :meth:`.TimedeltaIndex.searchsorted`, :meth:`PeriodIndex.searchsorted`, and :meth:`Series.searchsorted` with datetimelike dtypes will now try to cast string arguments (listlike and scalar) to the matching datetimelike type (:issue:`36346`)
- Added methods :meth:`IntegerArray.prod`, :meth:`IntegerArray.min`, and :meth:`IntegerArray.max` (:issue:`33790`)
- Calling a NumPy ufunc on a ``DataFrame`` with extension types now preserves the extension types when possible (:issue:`23743`).
- Calling a binary-input NumPy ufunc on multiple ``DataFrame`` objects now aligns, matching the behavior of binary operations and ufuncs on ``Series`` (:issue:`23743`).
- Where possible :meth:`RangeIndex.difference` and :meth:`RangeIndex.symmetric_difference` will return :class:`RangeIndex` instead of :class:`Int64Index` (:issue:`36564`)
- :meth:`DataFrame.to_parquet` now supports :class:`MultiIndex` for columns in parquet format (:issue:`34777`)
- :func:`read_parquet` gained a ``use_nullable_dtypes=True`` option to use
  nullable dtypes that use ``pd.NA`` as missing value indicator where possible
  for the resulting DataFrame (default is False, and only applicable for
  ``engine="pyarrow"``) (:issue:`31242`)
- Added :meth:`.Rolling.sem` and :meth:`Expanding.sem` to compute the standard error of the mean (:issue:`26476`)
- :meth:`.Rolling.var` and :meth:`.Rolling.std` use Kahan summation and Welford's Method to avoid numerical issues (:issue:`37051`)
- :meth:`DataFrame.corr` and :meth:`DataFrame.cov` use Welford's Method to avoid numerical issues (:issue:`37448`)
- :meth:`DataFrame.plot` now recognizes ``xlabel`` and ``ylabel`` arguments for plots of type ``scatter`` and ``hexbin`` (:issue:`37001`)
- :class:`DataFrame` now supports the ``divmod`` operation (:issue:`37165`)
- :meth:`DataFrame.to_parquet` now returns a ``bytes`` object when no ``path`` argument is passed (:issue:`37105`)
- :class:`.Rolling` now supports the ``closed`` argument for fixed windows (:issue:`34315`)
- :class:`.DatetimeIndex` and :class:`Series` with ``datetime64`` or ``datetime64tz`` dtypes now support ``std`` (:issue:`37436`)
- :class:`Window` now supports all Scipy window types in ``win_type`` with flexible keyword argument support (:issue:`34556`)
- :meth:`testing.assert_index_equal` now has a ``check_order`` parameter that allows indexes to be checked in an order-insensitive manner (:issue:`37478`)
- :func:`read_csv` supports memory-mapping for compressed files (:issue:`37621`)
- Add support for ``min_count`` keyword for :meth:`DataFrame.groupby` and :meth:`DataFrame.resample` for functions ``min``, ``max``, ``first`` and ``last`` (:issue:`37821`, :issue:`37768`)
- Improve error reporting for :meth:`DataFrame.merge` when invalid merge column definitions were given (:issue:`16228`)
- Improve numerical stability for :meth:`.Rolling.skew`, :meth:`.Rolling.kurt`, :meth:`Expanding.skew` and :meth:`Expanding.kurt` through implementation of Kahan summation (:issue:`6929`)
- Improved error reporting for subsetting columns of a :class:`.DataFrameGroupBy` with ``axis=1`` (:issue:`37725`)
- Implement method ``cross`` for :meth:`DataFrame.merge` and :meth:`DataFrame.join` (:issue:`5401`)

.. ---------------------------------------------------------------------------

.. _whatsnew_120.notable_bug_fixes:

Notable bug fixes
~~~~~~~~~~~~~~~~~

These are bug fixes that might have notable behavior changes.

Consistency of DataFrame Reductions
^^^^^^^^^^^^^^^^^^^^^^^^^^^^^^^^^^^
:meth:`DataFrame.any` and :meth:`DataFrame.all` with ``bool_only=True`` now
determines whether to exclude object-dtype columns on a column-by-column basis,
instead of checking if *all* object-dtype columns can be considered boolean.

This prevents pathological behavior where applying the reduction on a subset
of columns could result in a larger Series result. See (:issue:`37799`).

.. ipython:: python

    df = pd.DataFrame({"A": ["foo", "bar"], "B": [True, False]}, dtype=object)
    df["C"] = pd.Series([True, True])


*Previous behavior*:

.. code-block:: ipython

    In [5]: df.all(bool_only=True)
    Out[5]:
    C    True
    dtype: bool

    In [6]: df[["B", "C"]].all(bool_only=True)
    Out[6]:
    B    False
    C    True
    dtype: bool

*New behavior*:

.. ipython:: python

    In [5]: df.all(bool_only=True)

    In [6]: df[["B", "C"]].all(bool_only=True)


Other DataFrame reductions with ``numeric_only=None`` will also avoid
this pathological behavior (:issue:`37827`):

.. ipython:: python

    df = pd.DataFrame({"A": [0, 1, 2], "B": ["a", "b", "c"]}, dtype=object)


*Previous behavior*:

.. code-block:: ipython

    In [3]: df.mean()
    Out[3]: Series([], dtype: float64)

    In [4]: df[["A"]].mean()
    Out[4]:
    A    1.0
    dtype: float64

*New behavior*:

.. ipython:: python

    df.mean()

    df[["A"]].mean()

Moreover, DataFrame reductions with ``numeric_only=None`` will now be
consistent with their Series counterparts.  In particular, for
reductions where the Series method raises ``TypeError``, the
DataFrame reduction will now consider that column non-numeric
instead of casting to a NumPy array which may have different semantics (:issue:`36076`,
:issue:`28949`, :issue:`21020`).

.. ipython:: python

    ser = pd.Series([0, 1], dtype="category", name="A")
    df = ser.to_frame()


*Previous behavior*:

.. code-block:: ipython

    In [5]: df.any()
    Out[5]:
    A    True
    dtype: bool

*New behavior*:

.. ipython:: python

    df.any()


.. _whatsnew_120.api_breaking.python:

Increased minimum version for Python
^^^^^^^^^^^^^^^^^^^^^^^^^^^^^^^^^^^^

pandas 1.2.0 supports Python 3.7.1 and higher (:issue:`35214`).

.. _whatsnew_120.api_breaking.deps:

Increased minimum versions for dependencies
^^^^^^^^^^^^^^^^^^^^^^^^^^^^^^^^^^^^^^^^^^^

Some minimum supported versions of dependencies were updated (:issue:`35214`).
If installed, we now require:

+-----------------+-----------------+----------+---------+
| Package         | Minimum Version | Required | Changed |
+=================+=================+==========+=========+
| numpy           | 1.16.5          |    X     |    X    |
+-----------------+-----------------+----------+---------+
| pytz            | 2017.3          |    X     |    X    |
+-----------------+-----------------+----------+---------+
| python-dateutil | 2.7.3           |    X     |         |
+-----------------+-----------------+----------+---------+
| bottleneck      | 1.2.1           |          |         |
+-----------------+-----------------+----------+---------+
| numexpr         | 2.6.8           |          |    X    |
+-----------------+-----------------+----------+---------+
| pytest (dev)    | 5.0.1           |          |    X    |
+-----------------+-----------------+----------+---------+
| mypy (dev)      | 0.782           |          |    X    |
+-----------------+-----------------+----------+---------+

For `optional libraries <https://dev.pandas.io/docs/install.html#dependencies>`_ the general recommendation is to use the latest version.
The following table lists the lowest version per library that is currently being tested throughout the development of pandas.
Optional libraries below the lowest tested version may still work, but are not considered supported.

+-----------------+-----------------+---------+
| Package         | Minimum Version | Changed |
+=================+=================+=========+
| beautifulsoup4  | 4.6.0           |         |
+-----------------+-----------------+---------+
| fastparquet     | 0.3.2           |         |
+-----------------+-----------------+---------+
| fsspec          | 0.7.4           |         |
+-----------------+-----------------+---------+
| gcsfs           | 0.6.0           |         |
+-----------------+-----------------+---------+
| lxml            | 4.3.0           |    X    |
+-----------------+-----------------+---------+
| matplotlib      | 2.2.3           |    X    |
+-----------------+-----------------+---------+
| numba           | 0.46.0          |         |
+-----------------+-----------------+---------+
| openpyxl        | 2.6.0           |    X    |
+-----------------+-----------------+---------+
| pyarrow         | 0.15.0          |    X    |
+-----------------+-----------------+---------+
| pymysql         | 0.7.11          |    X    |
+-----------------+-----------------+---------+
| pytables        | 3.5.1           |    X    |
+-----------------+-----------------+---------+
| s3fs            | 0.4.0           |         |
+-----------------+-----------------+---------+
| scipy           | 1.2.0           |         |
+-----------------+-----------------+---------+
| sqlalchemy      | 1.2.8           |    X    |
+-----------------+-----------------+---------+
| xarray          | 0.12.0          |    X    |
+-----------------+-----------------+---------+
| xlrd            | 1.2.0           |    X    |
+-----------------+-----------------+---------+
| xlsxwriter      | 1.0.2           |    X    |
+-----------------+-----------------+---------+
| xlwt            | 1.3.0           |    X    |
+-----------------+-----------------+---------+
| pandas-gbq      | 0.12.0          |         |
+-----------------+-----------------+---------+

See :ref:`install.dependencies` and :ref:`install.optional_dependencies` for more.

.. _whatsnew_200.api.other:

Other API changes
^^^^^^^^^^^^^^^^^

- Sorting in descending order is now stable for :meth:`Series.sort_values` and :meth:`Index.sort_values` for DateTime-like :class:`Index` subclasses. This will affect sort order when sorting a DataFrame on multiple columns, sorting with a key function that produces duplicates, or requesting the sorting index when using :meth:`Index.sort_values`. When using :meth:`Series.value_counts`, the count of missing values is no longer necessarily last in the list of duplicate counts. Instead, its position corresponds to the position in the original Series. When using :meth:`Index.sort_values` for DateTime-like :class:`Index` subclasses, NaTs ignored the ``na_position`` argument and were sorted to the beginning. Now they respect ``na_position``, the default being ``last``, same as other :class:`Index` subclasses. (:issue:`35992`)
- Passing an invalid ``fill_value`` to :meth:`Categorical.take`, :meth:`.DatetimeArray.take`, :meth:`TimedeltaArray.take`, or :meth:`PeriodArray.take` now raises a ``TypeError`` instead of a ``ValueError`` (:issue:`37733`)
- Passing an invalid ``fill_value`` to :meth:`Series.shift` with a ``CategoricalDtype`` now raises a ``TypeError`` instead of a ``ValueError`` (:issue:`37733`)
- Passing an invalid value to :meth:`IntervalIndex.insert` or :meth:`CategoricalIndex.insert` now raises a ``TypeError`` instead of a ``ValueError`` (:issue:`37733`)
- Attempting to reindex a Series with a :class:`CategoricalIndex` with an invalid ``fill_value`` now raises a ``TypeError`` instead of a ``ValueError`` (:issue:`37733`)
- :meth:`CategoricalIndex.append` with an index that contains non-category values will now cast instead of raising ``TypeError`` (:issue:`38098`)

.. ---------------------------------------------------------------------------

.. _whatsnew_120.deprecations:

Deprecations
~~~~~~~~~~~~
- Deprecated parameter ``inplace`` in :meth:`MultiIndex.set_codes` and :meth:`MultiIndex.set_levels` (:issue:`35626`)
- Deprecated parameter ``dtype`` of method :meth:`~Index.copy` for all :class:`Index` subclasses. Use the :meth:`~Index.astype` method instead for changing dtype (:issue:`35853`)
- Deprecated parameters ``levels`` and ``codes`` in :meth:`MultiIndex.copy`. Use the :meth:`~MultiIndex.set_levels` and :meth:`~MultiIndex.set_codes` methods instead (:issue:`36685`)
- Date parser functions :func:`~pandas.io.date_converters.parse_date_time`, :func:`~pandas.io.date_converters.parse_date_fields`, :func:`~pandas.io.date_converters.parse_all_fields` and :func:`~pandas.io.date_converters.generic_parser` from ``pandas.io.date_converters`` are deprecated and will be removed in a future version; use :func:`to_datetime` instead (:issue:`35741`)
- :meth:`DataFrame.lookup` is deprecated and will be removed in a future version, use :meth:`DataFrame.melt` and :meth:`DataFrame.loc` instead (:issue:`18682`)
- The method :meth:`Index.to_native_types` is deprecated. Use ``.astype(str)`` instead (:issue:`28867`)
- Deprecated indexing :class:`DataFrame` rows with a single datetime-like string as ``df[string]``
  (given the ambiguity whether it is indexing the rows or selecting a column), use
  ``df.loc[string]`` instead (:issue:`36179`)
- Deprecated casting an object-dtype index of ``datetime`` objects to :class:`.DatetimeIndex` in the :class:`Series` constructor (:issue:`23598`)
- Deprecated :meth:`Index.is_all_dates` (:issue:`27744`)
- The default value of ``regex`` for :meth:`Series.str.replace` will change from ``True`` to ``False`` in a future release. In addition, single character regular expressions will *not* be treated as literal strings when ``regex=True`` is set. (:issue:`24804`)
- Deprecated automatic alignment on comparison operations between :class:`DataFrame` and :class:`Series`, do ``frame, ser = frame.align(ser, axis=1, copy=False)`` before e.g. ``frame == ser`` (:issue:`28759`)
- :meth:`Rolling.count` with ``min_periods=None`` will default to the size of the window in a future version (:issue:`31302`)
- Using "outer" ufuncs on DataFrames to return 4d ndarray is now deprecated. Convert to an ndarray first (:issue:`23743`)
- Deprecated slice-indexing on timezone-aware :class:`DatetimeIndex` with naive ``datetime`` objects, to match scalar indexing behavior (:issue:`36148`)
- :meth:`Index.ravel` returning a ``np.ndarray`` is deprecated, in the future this will return a view on the same index (:issue:`19956`)
- Deprecate use of strings denoting units with 'M', 'Y' or 'y' in :func:`~pandas.to_timedelta` (:issue:`36666`)
- :class:`Index` methods ``&``, ``|``, and ``^`` behaving as the set operations :meth:`Index.intersection`, :meth:`Index.union`, and :meth:`Index.symmetric_difference`, respectively, are deprecated and in the future will behave as pointwise boolean operations matching :class:`Series` behavior.  Use the named set methods instead (:issue:`36758`)
- :meth:`Categorical.is_dtype_equal` and :meth:`CategoricalIndex.is_dtype_equal` are deprecated, will be removed in a future version (:issue:`37545`)
- :meth:`Series.slice_shift` and :meth:`DataFrame.slice_shift` are deprecated, use :meth:`Series.shift` or :meth:`DataFrame.shift` instead (:issue:`37601`)
- Partial slicing on unordered :class:`.DatetimeIndex` objects with keys that are not in the index is deprecated and will be removed in a future version (:issue:`18531`)
- The ``how`` keyword in :meth:`PeriodIndex.astype` is deprecated and will be removed in a future version, use ``index.to_timestamp(how=how)`` instead (:issue:`37982`)
- Deprecated :meth:`Index.asi8` for :class:`Index` subclasses other than :class:`.DatetimeIndex`, :class:`.TimedeltaIndex`, and :class:`PeriodIndex` (:issue:`37877`)
- The ``inplace`` parameter of :meth:`Categorical.remove_unused_categories` is deprecated and will be removed in a future version (:issue:`37643`)
- The ``null_counts`` parameter of :meth:`DataFrame.info` is deprecated and replaced by ``show_counts``. It will be removed in a future version (:issue:`37999`)

.. ---------------------------------------------------------------------------


.. _whatsnew_120.performance:

Performance improvements
~~~~~~~~~~~~~~~~~~~~~~~~

- Performance improvements when creating DataFrame or Series with dtype ``str`` or :class:`StringDtype` from array with many string elements (:issue:`36304`, :issue:`36317`, :issue:`36325`, :issue:`36432`, :issue:`37371`)
- Performance improvement in :meth:`.GroupBy.agg` with the ``numba`` engine (:issue:`35759`)
- Performance improvements when creating :meth:`Series.map` from a huge dictionary (:issue:`34717`)
- Performance improvement in :meth:`.GroupBy.transform` with the ``numba`` engine (:issue:`36240`)
- :class:`.Styler` uuid method altered to compress data transmission over web whilst maintaining reasonably low table collision probability (:issue:`36345`)
- Performance improvement in :func:`to_datetime` with non-ns time unit for ``float`` ``dtype`` columns (:issue:`20445`)
- Performance improvement in setting values on an :class:`IntervalArray` (:issue:`36310`)
- The internal index method :meth:`~Index._shallow_copy` now makes the new index and original index share cached attributes,
  avoiding creating these again, if created on either. This can speed up operations that depend on creating copies of existing indexes (:issue:`36840`)
- Performance improvement in :meth:`.RollingGroupby.count` (:issue:`35625`)
- Small performance decrease to :meth:`.Rolling.min` and :meth:`.Rolling.max` for fixed windows (:issue:`36567`)
- Reduced peak memory usage in :meth:`DataFrame.to_pickle` when using ``protocol=5`` in python 3.8+ (:issue:`34244`)
- Faster ``dir`` calls when the object has many index labels, e.g. ``dir(ser)`` (:issue:`37450`)
- Performance improvement in :class:`ExpandingGroupby` (:issue:`37064`)
- Performance improvement in :meth:`Series.astype` and :meth:`DataFrame.astype` for :class:`Categorical` (:issue:`8628`)
- Performance improvement in :meth:`DataFrame.groupby` for ``float`` ``dtype`` (:issue:`28303`), changes of the underlying hash-function can lead to changes in float based indexes sort ordering for ties (e.g. :meth:`Index.value_counts`)
- Performance improvement in :meth:`pd.isin` for inputs with more than 1e6 elements (:issue:`36611`)
- Performance improvement for :meth:`DataFrame.__setitem__` with list-like indexers (:issue:`37954`)

.. ---------------------------------------------------------------------------

.. _whatsnew_120.bug_fixes:

Bug fixes
~~~~~~~~~

Categorical
^^^^^^^^^^^
- :meth:`Categorical.fillna` will always return a copy, validate a passed fill value regardless of whether there are any NAs to fill, and disallow an ``NaT`` as a fill value for numeric categories (:issue:`36530`)
- Bug in :meth:`Categorical.__setitem__` that incorrectly raised when trying to set a tuple value (:issue:`20439`)
- Bug in :meth:`CategoricalIndex.equals` incorrectly casting non-category entries to ``np.nan`` (:issue:`37667`)
- Bug in :meth:`CategoricalIndex.where` incorrectly setting non-category entries to ``np.nan`` instead of raising ``TypeError`` (:issue:`37977`)
- Bug in :meth:`Categorical.to_numpy` and ``np.array(categorical)`` with timezone-aware ``datetime64`` categories incorrectly dropping the timezone information instead of casting to object dtype (:issue:`38136`)

Datetimelike
^^^^^^^^^^^^
- Bug in :meth:`DataFrame.combine_first` that would convert datetime-like column on other :class:`DataFrame` to integer when the column is not present in original :class:`DataFrame` (:issue:`28481`)
- Bug in :attr:`.DatetimeArray.date` where a ``ValueError`` would be raised with a read-only backing array (:issue:`33530`)
- Bug in ``NaT`` comparisons failing to raise ``TypeError`` on invalid inequality comparisons (:issue:`35046`)
- Bug in :class:`.DateOffset` where attributes reconstructed from pickle files differ from original objects when input values exceed normal ranges (e.g months=12) (:issue:`34511`)
- Bug in :meth:`.DatetimeIndex.get_slice_bound` where ``datetime.date`` objects were not accepted or naive :class:`Timestamp` with a tz-aware :class:`.DatetimeIndex` (:issue:`35690`)
- Bug in :meth:`.DatetimeIndex.slice_locs` where ``datetime.date`` objects were not accepted (:issue:`34077`)
- Bug in :meth:`.DatetimeIndex.searchsorted`, :meth:`.TimedeltaIndex.searchsorted`, :meth:`PeriodIndex.searchsorted`, and :meth:`Series.searchsorted` with ``datetime64``, ``timedelta64`` or :class:`Period` dtype placement of ``NaT`` values being inconsistent with NumPy (:issue:`36176`, :issue:`36254`)
- Inconsistency in :class:`.DatetimeArray`, :class:`.TimedeltaArray`, and :class:`.PeriodArray` method ``__setitem__`` casting arrays of strings to datetimelike scalars but not scalar strings (:issue:`36261`)
- Bug in :meth:`.DatetimeArray.take` incorrectly allowing ``fill_value`` with a mismatched timezone (:issue:`37356`)
- Bug in :class:`.DatetimeIndex.shift` incorrectly raising when shifting empty indexes (:issue:`14811`)
- :class:`Timestamp` and :class:`.DatetimeIndex` comparisons between timezone-aware and timezone-naive objects now follow the standard library ``datetime`` behavior, returning ``True``/``False`` for ``!=``/``==`` and raising for inequality comparisons (:issue:`28507`)
- Bug in :meth:`.DatetimeIndex.equals` and :meth:`.TimedeltaIndex.equals` incorrectly considering ``int64`` indexes as equal (:issue:`36744`)
- :meth:`Series.to_json`, :meth:`DataFrame.to_json`, and :meth:`read_json` now implement timezone parsing when orient structure is ``table`` (:issue:`35973`)
- :meth:`astype` now attempts to convert to ``datetime64[ns, tz]`` directly from ``object`` with inferred timezone from string (:issue:`35973`)
- Bug in :meth:`.TimedeltaIndex.sum` and :meth:`Series.sum` with ``timedelta64`` dtype on an empty index or series returning ``NaT`` instead of ``Timedelta(0)`` (:issue:`31751`)
- Bug in :meth:`.DatetimeArray.shift` incorrectly allowing ``fill_value`` with a mismatched timezone (:issue:`37299`)
- Bug in adding a :class:`.BusinessDay` with nonzero ``offset`` to a non-scalar other (:issue:`37457`)
- Bug in :func:`to_datetime` with a read-only array incorrectly raising (:issue:`34857`)
- Bug in :meth:`Series.isin` with ``datetime64[ns]`` dtype and :meth:`.DatetimeIndex.isin` incorrectly casting integers to datetimes (:issue:`36621`)
- Bug in :meth:`Series.isin` with ``datetime64[ns]`` dtype and :meth:`.DatetimeIndex.isin` failing to consider timezone-aware and timezone-naive datetimes as always different (:issue:`35728`)
- Bug in :meth:`Series.isin` with ``PeriodDtype`` dtype and :meth:`PeriodIndex.isin` failing to consider arguments with different ``PeriodDtype`` as always different (:issue:`37528`)
- Bug in :class:`Period` constructor now correctly handles nanoseconds in the ``value`` argument (:issue:`34621` and :issue:`17053`)

Timedelta
^^^^^^^^^
- Bug in :class:`.TimedeltaIndex`, :class:`Series`, and :class:`DataFrame` floor-division with ``timedelta64`` dtypes and ``NaT`` in the denominator (:issue:`35529`)
- Bug in parsing of ISO 8601 durations in :class:`Timedelta` and :func:`to_datetime` (:issue:`29773`, :issue:`36204`)
- Bug in :func:`to_timedelta` with a read-only array incorrectly raising (:issue:`34857`)
- Bug in :class:`Timedelta` incorrectly truncating to sub-second portion of a string input when it has precision higher than nanoseconds (:issue:`36738`)

Timezones
^^^^^^^^^

- Bug in :func:`date_range` was raising AmbiguousTimeError for valid input with ``ambiguous=False`` (:issue:`35297`)
- Bug in :meth:`Timestamp.replace` was losing fold information (:issue:`37610`)


Numeric
^^^^^^^
- Bug in :func:`to_numeric` where float precision was incorrect (:issue:`31364`)
- Bug in :meth:`DataFrame.any` with ``axis=1`` and ``bool_only=True`` ignoring the ``bool_only`` keyword (:issue:`32432`)
- Bug in :meth:`Series.equals` where a ``ValueError`` was raised when numpy arrays were compared to scalars (:issue:`35267`)
- Bug in :class:`Series` where two Series each have a :class:`.DatetimeIndex` with different timezones having those indexes incorrectly changed when performing arithmetic operations (:issue:`33671`)
- Bug in :mod:`pandas.testing` module functions when used with ``check_exact=False`` on complex numeric types (:issue:`28235`)
- Bug in :meth:`DataFrame.__rmatmul__` error handling reporting transposed shapes (:issue:`21581`)
- Bug in :class:`Series` flex arithmetic methods where the result when operating with a ``list``, ``tuple`` or ``np.ndarray`` would have an incorrect name (:issue:`36760`)
- Bug in :class:`.IntegerArray` multiplication with ``timedelta`` and ``np.timedelta64`` objects (:issue:`36870`)
- Bug in :class:`MultiIndex` comparison with tuple incorrectly treating tuple as array-like (:issue:`21517`)
- Bug in :meth:`DataFrame.diff` with ``datetime64`` dtypes including ``NaT`` values failing to fill ``NaT`` results correctly (:issue:`32441`)
- Bug in :class:`DataFrame` arithmetic ops incorrectly accepting keyword arguments (:issue:`36843`)
- Bug in :class:`.IntervalArray` comparisons with :class:`Series` not returning Series (:issue:`36908`)
- Bug in :class:`DataFrame` allowing arithmetic operations with list of array-likes with undefined results. Behavior changed to raising ``ValueError`` (:issue:`36702`)
- Bug in :meth:`DataFrame.std` with ``timedelta64`` dtype and ``skipna=False`` (:issue:`37392`)
- Bug in :meth:`DataFrame.min` and :meth:`DataFrame.max` with ``datetime64`` dtype and ``skipna=False`` (:issue:`36907`)
- Bug in :meth:`DataFrame.idxmax` and :meth:`DataFrame.idxmin` with mixed dtypes incorrectly raising ``TypeError`` (:issue:`38195`)

Conversion
^^^^^^^^^^

- Bug in :meth:`DataFrame.to_dict` with ``orient='records'`` now returns python native datetime objects for datetimelike columns (:issue:`21256`)
- Bug in :meth:`Series.astype` conversion from ``string`` to ``float`` raised in presence of ``pd.NA`` values (:issue:`37626`)
-

Strings
^^^^^^^
- Bug in :meth:`Series.to_string`, :meth:`DataFrame.to_string`, and :meth:`DataFrame.to_latex` adding a leading space when ``index=False`` (:issue:`24980`)
- Bug in :func:`to_numeric` raising a ``TypeError`` when attempting to convert a string dtype Series containing only numeric strings and ``NA`` (:issue:`37262`)
-

Interval
^^^^^^^^

- Bug in :meth:`DataFrame.replace` and :meth:`Series.replace` where :class:`Interval` dtypes would be converted to object dtypes (:issue:`34871`)
- Bug in :meth:`IntervalIndex.take` with negative indices and ``fill_value=None`` (:issue:`37330`)
- Bug in :meth:`IntervalIndex.putmask` with datetime-like dtype incorrectly casting to object dtype (:issue:`37968`)
- Bug in :meth:`IntervalArray.astype` incorrectly dropping dtype information with a :class:`CategoricalDtype` object (:issue:`37984`)
-

Indexing
^^^^^^^^

- Bug in :meth:`PeriodIndex.get_loc` incorrectly raising ``ValueError`` on non-datelike strings instead of ``KeyError``, causing similar errors in :meth:`Series.__getitem__`, :meth:`Series.__contains__`, and :meth:`Series.loc.__getitem__` (:issue:`34240`)
- Bug in :meth:`Index.sort_values` where, when empty values were passed, the method would break by trying to compare missing values instead of pushing them to the end of the sort order. (:issue:`35584`)
- Bug in :meth:`Index.get_indexer` and :meth:`Index.get_indexer_non_unique` where ``int64`` arrays are returned instead of ``intp``. (:issue:`36359`)
- Bug in :meth:`DataFrame.sort_index` where parameter ascending passed as a list on a single level index gives wrong result. (:issue:`32334`)
- Bug in :meth:`DataFrame.reset_index` was incorrectly raising a ``ValueError`` for input with a :class:`MultiIndex` with missing values in a level with ``Categorical`` dtype (:issue:`24206`)
- Bug in indexing with boolean masks on datetime-like values sometimes returning a view instead of a copy (:issue:`36210`)
- Bug in :meth:`DataFrame.__getitem__` and :meth:`DataFrame.loc.__getitem__` with :class:`IntervalIndex` columns and a numeric indexer (:issue:`26490`)
- Bug in :meth:`Series.loc.__getitem__` with a non-unique :class:`MultiIndex` and an empty-list indexer (:issue:`13691`)
- Bug in indexing on a :class:`Series` or :class:`DataFrame` with a :class:`MultiIndex` and a level named ``"0"`` (:issue:`37194`)
- Bug in :meth:`Series.__getitem__` when using an unsigned integer array as an indexer giving incorrect results or segfaulting instead of raising ``KeyError`` (:issue:`37218`)
- Bug in :meth:`Index.where` incorrectly casting numeric values to strings (:issue:`37591`)
- Bug in :meth:`DataFrame.loc` returning empty result when indexer is a slice with negative step size (:issue:`38071`)
- Bug in :meth:`Series.loc` and :meth:`DataFrame.loc` raises when the index was of ``object`` dtype and the given numeric label was in the index (:issue:`26491`)
- Bug in :meth:`DataFrame.loc` returned requested key plus missing values when ``loc`` was applied to single level from a :class:`MultiIndex` (:issue:`27104`)
- Bug in indexing on a :class:`Series` or :class:`DataFrame` with a :class:`CategoricalIndex` using a listlike indexer containing NA values (:issue:`37722`)
- Bug in :meth:`DataFrame.loc.__setitem__` expanding an empty :class:`DataFrame` with mixed dtypes (:issue:`37932`)
- Bug in :meth:`DataFrame.xs` ignored ``droplevel=False`` for columns (:issue:`19056`)
- Bug in :meth:`DataFrame.reindex` raising ``IndexingError`` wrongly for empty DataFrame with ``tolerance`` not None or ``method="nearest"`` (:issue:`27315`)
- Bug in indexing on a :class:`Series` or :class:`DataFrame` with a :class:`CategoricalIndex` using listlike indexer that contains elements that are in the index's ``categories`` but not in the index itself failing to raise ``KeyError`` (:issue:`37901`)
- Bug on inserting a boolean label into a :class:`DataFrame` with a numeric :class:`Index` columns incorrectly casting to integer (:issue:`36319`)
- Bug in :meth:`DataFrame.iloc` and :meth:`Series.iloc` aligning objects in ``__setitem__`` (:issue:`22046`)
- Bug in :meth:`MultiIndex.drop` does not raise if labels are partially found (:issue:`37820`)
- Bug in :meth:`DataFrame.loc` did not raise ``KeyError`` when missing combination was given with ``slice(None)`` for remaining levels (:issue:`19556`)
- Bug in :meth:`DataFrame.loc` raising ``TypeError`` when non-integer slice was given to select values from :class:`MultiIndex` (:issue:`25165`, :issue:`24263`)
- Bug in :meth:`Series.at` returning :class:`Series` with one element instead of scalar when index is a :class:`MultiIndex` with one level (:issue:`38053`)
- Bug in :meth:`DataFrame.loc` returning and assigning elements in wrong order when indexer is differently ordered than the :class:`MultiIndex` to filter (:issue:`31330`, :issue:`34603`)
- Bug in :meth:`DataFrame.loc` and :meth:`DataFrame.__getitem__`  raising ``KeyError`` when columns were :class:`MultiIndex` with only one level (:issue:`29749`)
- Bug in :meth:`Series.__getitem__` and :meth:`DataFrame.__getitem__` raising blank ``KeyError`` without missing keys for :class:`IntervalIndex` (:issue:`27365`)
- Bug in setting a new label on a :class:`DataFrame` or :class:`Series` with a :class:`CategoricalIndex` incorrectly raising ``TypeError`` when the new label is not among the index's categories (:issue:`38098`)

Missing
^^^^^^^

- Bug in :meth:`.SeriesGroupBy.transform` now correctly handles missing values for ``dropna=False`` (:issue:`35014`)
- Bug in :meth:`Series.nunique` with ``dropna=True`` was returning incorrect results when both ``NA`` and ``None`` missing values were present (:issue:`37566`)
- Bug in :meth:`Series.interpolate` where kwarg ``limit_area`` and ``limit_direction`` had no effect when using methods ``pad`` and ``backfill`` (:issue:`31048`)
-

MultiIndex
^^^^^^^^^^

- Bug in :meth:`DataFrame.xs` when used with :class:`IndexSlice` raises ``TypeError`` with message ``"Expected label or tuple of labels"`` (:issue:`35301`)
- Bug in :meth:`DataFrame.reset_index` with ``NaT`` values in index raises ``ValueError`` with message ``"cannot convert float NaN to integer"`` (:issue:`36541`)
- Bug in :meth:`DataFrame.combine_first` when used with :class:`MultiIndex` containing string and ``NaN`` values raises ``TypeError`` (:issue:`36562`)
- Bug in :meth:`MultiIndex.drop` dropped ``NaN`` values when non existing key was given as input (:issue:`18853`)
- Bug in :meth:`MultiIndex.drop` dropping more values than expected when index has duplicates and is not sorted (:issue:`33494`)

I/O
^^^

- :func:`read_sas` no longer leaks resources on failure (:issue:`35566`)
- Bug in :meth:`DataFrame.to_csv` and :meth:`Series.to_csv` caused a ``ValueError`` when it was called with a filename in combination with ``mode`` containing a ``b`` (:issue:`35058`)
- Bug in :meth:`read_csv` with ``float_precision='round_trip'`` did not handle ``decimal`` and ``thousands`` parameters (:issue:`35365`)
- :meth:`to_pickle` and :meth:`read_pickle` were closing user-provided file objects (:issue:`35679`)
- :meth:`to_csv` passes compression arguments for ``'gzip'`` always to ``gzip.GzipFile`` (:issue:`28103`)
- :meth:`to_csv` did not support zip compression for binary file object not having a filename (:issue:`35058`)
- :meth:`to_csv` and :meth:`read_csv` did not honor ``compression`` and ``encoding`` for path-like objects that are internally converted to file-like objects (:issue:`35677`, :issue:`26124`, :issue:`32392`)
- :meth:`DataFrame.to_pickle`, :meth:`Series.to_pickle`, and :meth:`read_pickle` did not support compression for file-objects (:issue:`26237`, :issue:`29054`, :issue:`29570`)
- Bug in :func:`LongTableBuilder.middle_separator` was duplicating LaTeX longtable entries in the List of Tables of a LaTeX document (:issue:`34360`)
- Bug in :meth:`read_csv` with ``engine='python'`` truncating data if multiple items present in first row and first element started with BOM (:issue:`36343`)
- Removed ``private_key`` and ``verbose`` from :func:`read_gbq` as they are no longer supported in ``pandas-gbq`` (:issue:`34654`, :issue:`30200`)
- Bumped minimum pytables version to 3.5.1 to avoid a ``ValueError`` in :meth:`read_hdf` (:issue:`24839`)
- Bug in :func:`read_table` and :func:`read_csv` when ``delim_whitespace=True`` and ``sep=default`` (:issue:`36583`)
- Bug in :meth:`DataFrame.to_json` and :meth:`Series.to_json` when used with ``lines=True`` and ``orient='records'`` the last line of the record is not appended with 'new line character' (:issue:`36888`)
- Bug in :meth:`read_parquet` with fixed offset timezones. String representation of timezones was not recognized (:issue:`35997`, :issue:`36004`)
- Bug in :meth:`DataFrame.to_html`, :meth:`DataFrame.to_string`, and :meth:`DataFrame.to_latex` ignoring the ``na_rep`` argument when ``float_format`` was also specified (:issue:`9046`, :issue:`13828`)
- Bug in output rendering of complex numbers showing too many trailing zeros (:issue:`36799`)
- Bug in :class:`HDFStore` threw a ``TypeError`` when exporting an empty DataFrame with ``datetime64[ns, tz]`` dtypes with a fixed HDF5 store (:issue:`20594`)
- Bug in :class:`HDFStore` was dropping timezone information when exporting a Series with ``datetime64[ns, tz]`` dtypes with a fixed HDF5 store (:issue:`20594`)
- :func:`read_csv` was closing user-provided binary file handles when ``engine="c"`` and an ``encoding`` was requested (:issue:`36980`)
- Bug in :meth:`DataFrame.to_hdf` was not dropping missing rows with ``dropna=True`` (:issue:`35719`)
- Bug in :func:`read_html` was raising a ``TypeError`` when supplying a ``pathlib.Path`` argument to the ``io`` parameter (:issue:`37705`)
- :meth:`DataFrame.to_excel`, :meth:`Series.to_excel`, :meth:`DataFrame.to_markdown`, and :meth:`Series.to_markdown` now support writing to fsspec URLs such as S3 and Google Cloud Storage (:issue:`33987`)
- Bug in :func:`read_fwf` with ``skip_blank_lines=True`` was not skipping blank lines (:issue:`37758`)
- Parse missing values using :func:`read_json` with ``dtype=False`` to ``NaN`` instead of ``None`` (:issue:`28501`)
- :meth:`read_fwf` was inferring compression with ``compression=None`` which was not consistent with the other :meth:``read_*`` functions (:issue:`37909`)
- :meth:`DataFrame.to_html` was ignoring ``formatters`` argument for ``ExtensionDtype`` columns (:issue:`36525`)
- Bumped minimum xarray version to 0.12.3 to avoid reference to the removed ``Panel`` class (:issue:`27101`)

Period
^^^^^^

- Bug in :meth:`DataFrame.replace` and :meth:`Series.replace` where :class:`Period` dtypes would be converted to object dtypes (:issue:`34871`)

Plotting
^^^^^^^^

- Bug in :meth:`DataFrame.plot` was rotating xticklabels when ``subplots=True``, even if the x-axis wasn't an irregular time series (:issue:`29460`)
- Bug in :meth:`DataFrame.plot` where a marker letter in the ``style`` keyword sometimes caused a ``ValueError`` (:issue:`21003`)
- Bug in :meth:`DataFrame.plot.bar` and :meth:`Series.plot.bar` where ticks positions were assigned by value order instead of using the actual value for numeric or a smart ordering for string (:issue:`26186`, :issue:`11465`)
- Twinned axes were losing their tick labels which should only happen to all but the last row or column of 'externally' shared axes (:issue:`33819`)
- Bug in :meth:`Series.plot` and :meth:`DataFrame.plot` was throwing a :exc:`ValueError` when the Series or DataFrame was
  indexed by a :class:`.TimedeltaIndex` with a fixed frequency and the x-axis lower limit was greater than the upper limit (:issue:`37454`)
- Bug in :meth:`.DataFrameGroupBy.boxplot` when ``subplots=False`` would raise a ``KeyError`` (:issue:`16748`)
- Bug in :meth:`DataFrame.plot` and :meth:`Series.plot` was overwriting matplotlib's shared y axes behaviour when no ``sharey`` parameter was passed (:issue:`37942`)


Groupby/resample/rolling
^^^^^^^^^^^^^^^^^^^^^^^^

- Bug in :meth:`.DataFrameGroupBy.count` and :meth:`SeriesGroupBy.sum` returning ``NaN`` for missing categories when grouped on multiple ``Categoricals``. Now returning ``0`` (:issue:`35028`)
- Bug in :meth:`.DataFrameGroupBy.apply` that would sometimes throw an erroneous ``ValueError`` if the grouping axis had duplicate entries (:issue:`16646`)
- Bug in :meth:`DataFrame.resample` that would throw a ``ValueError`` when resampling from ``"D"`` to ``"24H"`` over a transition into daylight savings time (DST) (:issue:`35219`)
- Bug when combining methods :meth:`DataFrame.groupby` with :meth:`DataFrame.resample` and :meth:`DataFrame.interpolate` raising a ``TypeError`` (:issue:`35325`)
- Bug in :meth:`.DataFrameGroupBy.apply` where a non-nuisance grouping column would be dropped from the output columns if another groupby method was called before ``.apply`` (:issue:`34656`)
- Bug when subsetting columns on a :class:`~pandas.core.groupby.DataFrameGroupBy` (e.g. ``df.groupby('a')[['b']])``) would reset the attributes ``axis``, ``dropna``, ``group_keys``, ``level``, ``mutated``, ``sort``, and ``squeeze`` to their default values. (:issue:`9959`)
- Bug in :meth:`.DataFrameGroupBy.tshift` failing to raise ``ValueError`` when a frequency cannot be inferred for the index of a group (:issue:`35937`)
- Bug in :meth:`DataFrame.groupby` does not always maintain column index name for ``any``, ``all``, ``bfill``, ``ffill``, ``shift`` (:issue:`29764`)
- Bug in :meth:`.DataFrameGroupBy.apply` raising error with ``np.nan`` group(s) when ``dropna=False`` (:issue:`35889`)
- Bug in :meth:`.Rolling.sum` returned wrong values when dtypes where mixed between float and integer and ``axis=1`` (:issue:`20649`, :issue:`35596`)
- Bug in :meth:`.Rolling.count` returned ``np.nan`` with :class:`~pandas.api.indexers.FixedForwardWindowIndexer` as window, ``min_periods=0`` and only missing values in the window (:issue:`35579`)
- Bug where :class:`pandas.core.window.Rolling` produces incorrect window sizes when using a ``PeriodIndex`` (:issue:`34225`)
- Bug in :meth:`.DataFrameGroupBy.ffill` and :meth:`.DataFrameGroupBy.bfill` where a ``NaN`` group would return filled values instead of ``NaN`` when ``dropna=True`` (:issue:`34725`)
- Bug in :meth:`.RollingGroupby.count` where a ``ValueError`` was raised when specifying the ``closed`` parameter (:issue:`35869`)
- Bug in :meth:`.DataFrameGroupBy.rolling` returning wrong values with partial centered window (:issue:`36040`)
- Bug in :meth:`.DataFrameGroupBy.rolling` returned wrong values with timeaware window containing ``NaN``. Raises ``ValueError`` because windows are not monotonic now (:issue:`34617`)
- Bug in :meth:`.Rolling.__iter__` where a ``ValueError`` was not raised when ``min_periods`` was larger than ``window`` (:issue:`37156`)
- Using :meth:`.Rolling.var` instead of :meth:`.Rolling.std` avoids numerical issues for :meth:`.Rolling.corr` when :meth:`.Rolling.var` is still within floating point precision while :meth:`.Rolling.std` is not (:issue:`31286`)
- Bug in :meth:`.DataFrameGroupBy.quantile` and :meth:`.Resampler.quantile` raised ``TypeError`` when values were of type ``Timedelta`` (:issue:`29485`)
- Bug in :meth:`.Rolling.median` and :meth:`.Rolling.quantile` returned wrong values for :class:`.BaseIndexer` subclasses with non-monotonic starting or ending points for windows (:issue:`37153`)
- Bug in :meth:`DataFrame.groupby` dropped ``nan`` groups from result with ``dropna=False`` when grouping over a single column (:issue:`35646`, :issue:`35542`)
- Bug in :meth:`.DataFrameGroupBy.head`, :meth:`DataFrameGroupBy.tail`, :meth:`SeriesGroupBy.head`, and :meth:`SeriesGroupBy.tail` would raise when used with ``axis=1`` (:issue:`9772`)
- Bug in :meth:`.DataFrameGroupBy.transform` would raise when used with ``axis=1`` and a transformation kernel (e.g. "shift") (:issue:`36308`)
<<<<<<< HEAD
- Bug in :meth:`.DataFrameGroupBy.resample` using ``.agg`` with sum produced different result than just calling ``.sum`` (:issue:`33548`)
=======
- Bug in :meth:`.DataFrameGroupBy.quantile` couldn't handle with arraylike ``q`` when grouping by columns (:issue:`33795`)
- Bug in :meth:`DataFrameGroupBy.rank` with ``datetime64tz`` or period dtype incorrectly casting results to those dtypes instead of returning ``float64`` dtype (:issue:`38187`)
>>>>>>> 65f0463d

Reshaping
^^^^^^^^^

- Bug in :meth:`DataFrame.crosstab` was returning incorrect results on inputs with duplicate row names, duplicate column names or duplicate names between row and column labels (:issue:`22529`)
- Bug in :meth:`DataFrame.pivot_table` with ``aggfunc='count'`` or ``aggfunc='sum'`` returning ``NaN`` for missing categories when pivoted on a ``Categorical``. Now returning ``0`` (:issue:`31422`)
- Bug in :func:`concat` and :class:`DataFrame` constructor where input index names are not preserved in some cases (:issue:`13475`)
- Bug in func :meth:`crosstab` when using multiple columns with ``margins=True`` and ``normalize=True`` (:issue:`35144`)
- Bug in :meth:`DataFrame.stack` where an empty DataFrame.stack would raise an error (:issue:`36113`). Now returning an empty Series with empty MultiIndex.
- Bug in :meth:`Series.unstack`. Now a Series with single level of Index trying to unstack would raise a ValueError. (:issue:`36113`)
- Bug in :meth:`DataFrame.agg` with ``func={'name':<FUNC>}`` incorrectly raising ``TypeError`` when ``DataFrame.columns==['Name']`` (:issue:`36212`)
- Bug in :meth:`Series.transform` would give incorrect results or raise when the argument ``func`` was a dictionary (:issue:`35811`)
- Bug in :meth:`DataFrame.pivot` did not preserve :class:`MultiIndex` level names for columns when rows and columns are both multiindexed (:issue:`36360`)
- Bug in :meth:`DataFrame.pivot` modified ``index`` argument when ``columns`` was passed but ``values`` was not (:issue:`37635`)
- Bug in :meth:`DataFrame.join` returned a non deterministic level-order for the resulting :class:`MultiIndex` (:issue:`36910`)
- Bug in :meth:`DataFrame.combine_first` caused wrong alignment with dtype ``string`` and one level of ``MultiIndex`` containing only ``NA`` (:issue:`37591`)
- Fixed regression in :func:`merge` on merging :class:`.DatetimeIndex` with empty DataFrame (:issue:`36895`)
- Bug in :meth:`DataFrame.apply` not setting index of return value when ``func`` return type is ``dict`` (:issue:`37544`)
- Bug in :func:`concat` resulting in a ``ValueError`` when at least one of both inputs had a non-unique index (:issue:`36263`)
- Bug in :meth:`DataFrame.merge` and :meth:`pandas.merge` returning inconsistent ordering in result for ``how=right`` and ``how=left`` (:issue:`35382`)
- Bug in :func:`merge_ordered` couldn't handle list-like ``left_by`` or ``right_by`` (:issue:`35269`)
- Bug in :func:`merge_ordered` returned wrong join result when length of ``left_by`` or ``right_by`` equals to the rows of ``left`` or ``right`` (:issue:`38166`)
- Bug in :func:`merge_ordered` didn't raise when elements in ``left_by`` or ``right_by`` not exist in ``left`` columns or ``right`` columns (:issue:`38167`)

Sparse
^^^^^^

-
-

ExtensionArray
^^^^^^^^^^^^^^

- Fixed bug where :class:`DataFrame` column set to scalar extension type via a dict instantiation was considered an object type rather than the extension type (:issue:`35965`)
- Fixed bug where ``astype()`` with equal dtype and ``copy=False`` would return a new object (:issue:`28488`)
- Fixed bug when applying a NumPy ufunc with multiple outputs to an :class:`.IntegerArray` returning None (:issue:`36913`)
- Fixed an inconsistency in :class:`.PeriodArray`'s ``__init__`` signature to those of :class:`.DatetimeArray` and :class:`.TimedeltaArray` (:issue:`37289`)
- Reductions for :class:`.BooleanArray`, :class:`.Categorical`, :class:`.DatetimeArray`, :class:`.FloatingArray`, :class:`.IntegerArray`, :class:`.PeriodArray`, :class:`.TimedeltaArray`, and :class:`.PandasArray` are now keyword-only methods (:issue:`37541`)
- Fixed a bug where a  ``TypeError`` was wrongly raised if a membership check was made on an ``ExtensionArray`` containing nan-like values (:issue:`37867`)

Other
^^^^^

- Bug in :meth:`DataFrame.replace` and :meth:`Series.replace` incorrectly raising an ``AssertionError`` instead of a ``ValueError`` when invalid parameter combinations are passed (:issue:`36045`)
- Bug in :meth:`DataFrame.replace` and :meth:`Series.replace` with numeric values and string ``to_replace`` (:issue:`34789`)
- Fixed metadata propagation in :meth:`Series.abs` and ufuncs called on Series and DataFrames (:issue:`28283`)
- Bug in :meth:`DataFrame.replace` and :meth:`Series.replace` incorrectly casting from ``PeriodDtype`` to object dtype (:issue:`34871`)
- Fixed bug in metadata propagation incorrectly copying DataFrame columns as metadata when the column name overlaps with the metadata name (:issue:`37037`)
- Fixed metadata propagation in the :class:`Series.dt`, :class:`Series.str` accessors, :class:`DataFrame.duplicated`, :class:`DataFrame.stack`, :class:`DataFrame.unstack`, :class:`DataFrame.pivot`, :class:`DataFrame.append`, :class:`DataFrame.diff`, :class:`DataFrame.applymap` and :class:`DataFrame.update` methods (:issue:`28283`, :issue:`37381`)
- Fixed metadata propagation when selecting columns with ``DataFrame.__getitem__`` (:issue:`28283`)
- Bug in :meth:`Index.intersection` with non-:class:`Index` failing to set the correct name on the returned :class:`Index` (:issue:`38111`)
- Bug in :meth:`RangeIndex.intersection` failing to set the correct name on the returned :class:`Index` in some corner cases (:issue:`38197`)
- Bug in :meth:`Index.union` behaving differently depending on whether operand is an :class:`Index` or other list-like (:issue:`36384`)
- Bug in :meth:`Index.intersection` with non-matching numeric dtypes casting to ``object`` dtype instead of minimal common dtype (:issue:`38122`)
- Passing an array with 2 or more dimensions to the :class:`Series` constructor now raises the more specific ``ValueError`` rather than a bare ``Exception`` (:issue:`35744`)
- Bug in ``dir`` where ``dir(obj)`` wouldn't show attributes defined on the instance for pandas objects (:issue:`37173`)
- Bug in :meth:`Index.drop` raising ``InvalidIndexError`` when index has duplicates (:issue:`38051`)
- Bug in :meth:`RangeIndex.difference` returning :class:`Int64Index` in some cases where it should return :class:`RangeIndex` (:issue:`38028`)
- Fixed bug in :func:`assert_series_equal` when comparing a datetime-like array with an equivalent non extension dtype array (:issue:`37609`)



.. ---------------------------------------------------------------------------

.. _whatsnew_120.contributors:

Contributors
~~~~~~~~~~~~

.. contributors:: v1.1.4..v1.2.0|HEAD<|MERGE_RESOLUTION|>--- conflicted
+++ resolved
@@ -771,12 +771,9 @@
 - Bug in :meth:`DataFrame.groupby` dropped ``nan`` groups from result with ``dropna=False`` when grouping over a single column (:issue:`35646`, :issue:`35542`)
 - Bug in :meth:`.DataFrameGroupBy.head`, :meth:`DataFrameGroupBy.tail`, :meth:`SeriesGroupBy.head`, and :meth:`SeriesGroupBy.tail` would raise when used with ``axis=1`` (:issue:`9772`)
 - Bug in :meth:`.DataFrameGroupBy.transform` would raise when used with ``axis=1`` and a transformation kernel (e.g. "shift") (:issue:`36308`)
-<<<<<<< HEAD
 - Bug in :meth:`.DataFrameGroupBy.resample` using ``.agg`` with sum produced different result than just calling ``.sum`` (:issue:`33548`)
-=======
 - Bug in :meth:`.DataFrameGroupBy.quantile` couldn't handle with arraylike ``q`` when grouping by columns (:issue:`33795`)
 - Bug in :meth:`DataFrameGroupBy.rank` with ``datetime64tz`` or period dtype incorrectly casting results to those dtypes instead of returning ``float64`` dtype (:issue:`38187`)
->>>>>>> 65f0463d
 
 Reshaping
 ^^^^^^^^^
