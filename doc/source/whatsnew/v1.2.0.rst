--- conflicted
+++ resolved
@@ -528,20 +528,11 @@
 ExtensionArray
 ^^^^^^^^^^^^^^
 
-<<<<<<< HEAD
-- Added :meth:`api.extensionExtensionArray._accumulate` to the extension array interface. Implements this interface for :class: `IntegerArray` and :class: `BooleanArray` such that type coercion to `object` is avoided (:issue:`28385`)
--
-=======
 - Fixed Bug where :class:`DataFrame` column set to scalar extension type via a dict instantion was considered an object type rather than the extension type (:issue:`35965`)
 - Fixed bug where ``astype()`` with equal dtype and ``copy=False`` would return a new object (:issue:`284881`)
-<<<<<<< HEAD
->>>>>>> master
--
-
-=======
 - Fixed bug when applying a NumPy ufunc with multiple outputs to a :class:`pandas.arrays.IntegerArray` returning None (:issue:`36913`)
 - Fixed an inconsistency in :class:`PeriodArray`'s ``__init__`` signature to those of :class:`DatetimeArray` and :class:`TimedeltaArray` (:issue:`37289`)
->>>>>>> 22799d7b
+- Added :meth:``api.extensionExtensionArray._accumulate`` to the extension array interface. Implements this interface for :class: `IntegerArray` and :class: `BooleanArray` such that type coercion to `object` is avoided (:issue:`28385`)
 
 Other
 ^^^^^
