.. _whatsnew_120:

What's new in 1.2.0 (December 26, 2020)
---------------------------------------

These are the changes in pandas 1.2.0. See :ref:`release` for a full changelog
including other versions of pandas.

{{ header }}

.. warning::

   The `xlwt <https://xlwt.readthedocs.io/en/latest/>`_ package for writing old-style ``.xls``
   excel files is no longer maintained.
   The `xlrd <https://xlrd.readthedocs.io/en/latest/>`_ package is now only for reading
   old-style ``.xls`` files.

   Previously, the default argument ``engine=None`` to :func:`~pandas.read_excel`
   would result in using the ``xlrd`` engine in many cases, including new
   Excel 2007+ (``.xlsx``) files.
   If `openpyxl <https://openpyxl.readthedocs.io/en/stable/>`_  is installed,
   many of these cases will now default to using the ``openpyxl`` engine.
   See the :func:`read_excel` documentation for more details.

   Thus, it is strongly encouraged to install ``openpyxl`` to read Excel 2007+
   (``.xlsx``) files.
   **Please do not report issues when using ``xlrd`` to read ``.xlsx`` files.**
   This is no longer supported, switch to using ``openpyxl`` instead.

   Attempting to use the ``xlwt`` engine will raise a ``FutureWarning``
   unless the option :attr:`io.excel.xls.writer` is set to ``"xlwt"``.
   While this option is now deprecated and will also raise a ``FutureWarning``,
   it can be globally set and the warning suppressed. Users are recommended to
   write ``.xlsx`` files using the ``openpyxl`` engine instead.

.. ---------------------------------------------------------------------------

Enhancements
~~~~~~~~~~~~

.. _whatsnew_120.duplicate_labels:

Optionally disallow duplicate labels
^^^^^^^^^^^^^^^^^^^^^^^^^^^^^^^^^^^^

:class:`Series` and :class:`DataFrame` can now be created with ``allows_duplicate_labels=False`` flag to
control whether the index or columns can contain duplicate labels (:issue:`28394`). This can be used to
prevent accidental introduction of duplicate labels, which can affect downstream operations.

By default, duplicates continue to be allowed.

.. code-block:: ipython

    In [1]: pd.Series([1, 2], index=['a', 'a'])
    Out[1]:
    a    1
    a    2
    Length: 2, dtype: int64

    In [2]: pd.Series([1, 2], index=['a', 'a']).set_flags(allows_duplicate_labels=False)
    ...
    DuplicateLabelError: Index has duplicates.
          positions
    label
    a        [0, 1]

pandas will propagate the ``allows_duplicate_labels`` property through many operations.

.. code-block:: ipython

    In [3]: a = (
       ...:     pd.Series([1, 2], index=['a', 'b'])
       ...:       .set_flags(allows_duplicate_labels=False)
       ...: )

    In [4]: a
    Out[4]:
    a    1
    b    2
    Length: 2, dtype: int64

    # An operation introducing duplicates
    In [5]: a.reindex(['a', 'b', 'a'])
    ...
    DuplicateLabelError: Index has duplicates.
          positions
    label
    a        [0, 2]

    [1 rows x 1 columns]

.. warning::

   This is an experimental feature. Currently, many methods fail to
   propagate the ``allows_duplicate_labels`` value. In future versions
   it is expected that every method taking or returning one or more
   DataFrame or Series objects will propagate ``allows_duplicate_labels``.

See :ref:`duplicates` for more.

The ``allows_duplicate_labels`` flag is stored in the new :attr:`DataFrame.flags`
attribute. This stores global attributes that apply to the *pandas object*. This
differs from :attr:`DataFrame.attrs`, which stores information that applies to
the dataset.

Passing arguments to fsspec backends
^^^^^^^^^^^^^^^^^^^^^^^^^^^^^^^^^^^^

Many read/write functions have acquired the ``storage_options`` optional argument,
to pass a dictionary of parameters to the storage backend. This allows, for
example, for passing credentials to S3 and GCS storage. The details of what
parameters can be passed to which backends can be found in the documentation
of the individual storage backends (detailed from the fsspec docs for
`builtin implementations`_ and linked to `external ones`_). See
Section :ref:`io.remote`.

:issue:`35655` added fsspec support (including ``storage_options``)
for reading excel files.

.. _builtin implementations: https://filesystem-spec.readthedocs.io/en/latest/api.html#built-in-implementations
.. _external ones: https://filesystem-spec.readthedocs.io/en/latest/api.html#other-known-implementations

.. _whatsnew_120.binary_handle_to_csv:

Support for binary file handles in ``to_csv``
^^^^^^^^^^^^^^^^^^^^^^^^^^^^^^^^^^^^^^^^^^^^^

:meth:`to_csv` supports file handles in binary mode (:issue:`19827` and :issue:`35058`)
with ``encoding`` (:issue:`13068` and :issue:`23854`) and ``compression`` (:issue:`22555`).
If pandas does not automatically detect whether the file handle is opened in binary or text mode,
it is necessary to provide ``mode="wb"``.

For example:

.. ipython:: python

   import io

   data = pd.DataFrame([0, 1, 2])
   buffer = io.BytesIO()
   data.to_csv(buffer, encoding="utf-8", compression="gzip")

Support for short caption and table position in ``to_latex``
^^^^^^^^^^^^^^^^^^^^^^^^^^^^^^^^^^^^^^^^^^^^^^^^^^^^^^^^^^^^

:meth:`DataFrame.to_latex` now allows one to specify
a floating table position (:issue:`35281`)
and a short caption (:issue:`36267`).

The keyword ``position`` has been added to set the position.

.. ipython:: python

   data = pd.DataFrame({'a': [1, 2], 'b': [3, 4]})
   table = data.to_latex(position='ht')
   print(table)

Usage of the keyword ``caption`` has been extended.
Besides taking a single string as an argument,
one can optionally provide a tuple ``(full_caption, short_caption)``
to add a short caption macro.

.. ipython:: python

   data = pd.DataFrame({'a': [1, 2], 'b': [3, 4]})
   table = data.to_latex(caption=('the full long caption', 'short caption'))
   print(table)

.. _whatsnew_120.read_csv_table_precision_default:

Change in default floating precision for ``read_csv`` and ``read_table``
^^^^^^^^^^^^^^^^^^^^^^^^^^^^^^^^^^^^^^^^^^^^^^^^^^^^^^^^^^^^^^^^^^^^^^^^

For the C parsing engine, the methods :meth:`read_csv` and :meth:`read_table` previously defaulted to a parser that
could read floating point numbers slightly incorrectly with respect to the last bit in precision.
The option ``floating_precision="high"`` has always been available to avoid this issue.
Beginning with this version, the default is now to use the more accurate parser by making
``floating_precision=None`` correspond to the high precision parser, and the new option
``floating_precision="legacy"`` to use the legacy parser. The change to using the higher precision
parser by default should have no impact on performance. (:issue:`17154`)

.. _whatsnew_120.floating:

Experimental nullable data types for float data
^^^^^^^^^^^^^^^^^^^^^^^^^^^^^^^^^^^^^^^^^^^^^^^

We've added :class:`Float32Dtype` / :class:`Float64Dtype` and :class:`~arrays.FloatingArray`.
These are extension data types dedicated to floating point data that can hold the
``pd.NA`` missing value indicator (:issue:`32265`, :issue:`34307`).

While the default float data type already supports missing values using ``np.nan``,
these new data types use ``pd.NA`` (and its corresponding behavior) as the missing
value indicator, in line with the already existing nullable :ref:`integer <integer_na>`
and :ref:`boolean <boolean>` data types.

One example where the behavior of ``np.nan`` and ``pd.NA`` is different is
comparison operations:

.. ipython:: python

  # the default NumPy float64 dtype
  s1 = pd.Series([1.5, None])
  s1
  s1 > 1

.. ipython:: python

  # the new nullable float64 dtype
  s2 = pd.Series([1.5, None], dtype="Float64")
  s2
  s2 > 1

See the :ref:`missing_data.NA` doc section for more details on the behavior
when using the ``pd.NA`` missing value indicator.

As shown above, the dtype can be specified using the "Float64" or "Float32"
string (capitalized to distinguish it from the default "float64" data type).
Alternatively, you can also use the dtype object:

.. ipython:: python

   pd.Series([1.5, None], dtype=pd.Float32Dtype())

Operations with the existing integer or boolean nullable data types that
give float results will now also use the nullable floating data types (:issue:`38178`).

.. warning::

   Experimental: the new floating data types are currently experimental, and their
   behavior or API may still change without warning. Especially the behavior
   regarding NaN (distinct from NA missing values) is subject to change.

.. _whatsnew_120.index_name_preservation:

Index/column name preservation when aggregating
^^^^^^^^^^^^^^^^^^^^^^^^^^^^^^^^^^^^^^^^^^^^^^^

When aggregating using :meth:`concat` or the :class:`DataFrame` constructor, pandas
will now attempt to preserve index and column names whenever possible (:issue:`35847`).
In the case where all inputs share a common name, this name will be assigned to the
result. When the input names do not all agree, the result will be unnamed. Here is an
example where the index name is preserved:

.. ipython:: python

    idx = pd.Index(range(5), name='abc')
    ser = pd.Series(range(5, 10), index=idx)
    pd.concat({'x': ser[1:], 'y': ser[:-1]}, axis=1)

The same is true for :class:`MultiIndex`, but the logic is applied separately on a
level-by-level basis.

.. _whatsnew_120.groupby_ewm:

GroupBy supports EWM operations directly
^^^^^^^^^^^^^^^^^^^^^^^^^^^^^^^^^^^^^^^^

:class:`.DataFrameGroupBy` now supports exponentially weighted window operations directly (:issue:`16037`).

.. ipython:: python

    df = pd.DataFrame({'A': ['a', 'b', 'a', 'b'], 'B': range(4)})
    df
    df.groupby('A').ewm(com=1.0).mean()

Additionally ``mean`` supports execution via `Numba <https://numba.pydata.org/>`__ with
the  ``engine`` and ``engine_kwargs`` arguments. Numba must be installed as an optional dependency
to use this feature.

.. _whatsnew_120.enhancements.other:

Other enhancements
^^^^^^^^^^^^^^^^^^
- Added ``day_of_week`` (compatibility alias ``dayofweek``) property to :class:`Timestamp`, :class:`.DatetimeIndex`, :class:`Period`, :class:`PeriodIndex` (:issue:`9605`)
- Added ``day_of_year`` (compatibility alias ``dayofyear``) property to :class:`Timestamp`, :class:`.DatetimeIndex`, :class:`Period`, :class:`PeriodIndex` (:issue:`9605`)
- Added :meth:`~DataFrame.set_flags` for setting table-wide flags on a Series or DataFrame (:issue:`28394`)
- :meth:`DataFrame.applymap` now supports ``na_action`` (:issue:`23803`)
- :class:`Index` with object dtype supports division and multiplication (:issue:`34160`)
- :meth:`io.sql.get_schema` now supports a ``schema`` keyword argument that will add a schema into the create table statement (:issue:`28486`)
- :meth:`DataFrame.explode` and :meth:`Series.explode` now support exploding of sets (:issue:`35614`)
<<<<<<< HEAD
- ``Styler`` now allows direct CSS class name addition to individual data cells (:issue:`36159`)
- ``Styler`` now has the ability to add tooltips to styled dataframes from strings (:issue:`35643`)
- :meth:`Rolling.mean()` and :meth:`Rolling.sum()` use Kahan summation to calculate the mean to avoid numerical problems (:issue:`10319`, :issue:`11645`, :issue:`13254`, :issue:`32761`, :issue:`36031`)
- :meth:`DatetimeIndex.searchsorted`, :meth:`TimedeltaIndex.searchsorted`, :meth:`PeriodIndex.searchsorted`, and :meth:`Series.searchsorted` with datetimelike dtypes will now try to cast string arguments (listlike and scalar) to the matching datetimelike type (:issue:`36346`)
=======
- :meth:`DataFrame.hist` now supports time series (datetime) data (:issue:`32590`)
- :meth:`.Styler.set_table_styles` now allows the direct styling of rows and columns and can be chained (:issue:`35607`)
- :class:`.Styler` now allows direct CSS class name addition to individual data cells (:issue:`36159`)
- :meth:`.Rolling.mean` and :meth:`.Rolling.sum` use Kahan summation to calculate the mean to avoid numerical problems (:issue:`10319`, :issue:`11645`, :issue:`13254`, :issue:`32761`, :issue:`36031`)
- :meth:`.DatetimeIndex.searchsorted`, :meth:`.TimedeltaIndex.searchsorted`, :meth:`PeriodIndex.searchsorted`, and :meth:`Series.searchsorted` with datetime-like dtypes will now try to cast string arguments (list-like and scalar) to the matching datetime-like type (:issue:`36346`)
- Added methods :meth:`IntegerArray.prod`, :meth:`IntegerArray.min`, and :meth:`IntegerArray.max` (:issue:`33790`)
- Calling a NumPy ufunc on a ``DataFrame`` with extension types now preserves the extension types when possible (:issue:`23743`)
- Calling a binary-input NumPy ufunc on multiple ``DataFrame`` objects now aligns, matching the behavior of binary operations and ufuncs on ``Series`` (:issue:`23743`).
- Where possible :meth:`RangeIndex.difference` and :meth:`RangeIndex.symmetric_difference` will return :class:`RangeIndex` instead of :class:`Int64Index` (:issue:`36564`)
- :meth:`DataFrame.to_parquet` now supports :class:`MultiIndex` for columns in parquet format (:issue:`34777`)
- :func:`read_parquet` gained a ``use_nullable_dtypes=True`` option to use nullable dtypes that use ``pd.NA`` as missing value indicator where possible for the resulting DataFrame (default is ``False``, and only applicable for ``engine="pyarrow"``) (:issue:`31242`)
- Added :meth:`.Rolling.sem` and :meth:`Expanding.sem` to compute the standard error of the mean (:issue:`26476`)
- :meth:`.Rolling.var` and :meth:`.Rolling.std` use Kahan summation and Welford's Method to avoid numerical issues (:issue:`37051`)
- :meth:`DataFrame.corr` and :meth:`DataFrame.cov` use Welford's Method to avoid numerical issues (:issue:`37448`)
- :meth:`DataFrame.plot` now recognizes ``xlabel`` and ``ylabel`` arguments for plots of type ``scatter`` and ``hexbin`` (:issue:`37001`)
- :class:`DataFrame` now supports the ``divmod`` operation (:issue:`37165`)
- :meth:`DataFrame.to_parquet` now returns a ``bytes`` object when no ``path`` argument is passed (:issue:`37105`)
- :class:`.Rolling` now supports the ``closed`` argument for fixed windows (:issue:`34315`)
- :class:`.DatetimeIndex` and :class:`Series` with ``datetime64`` or ``datetime64tz`` dtypes now support ``std`` (:issue:`37436`)
- :class:`Window` now supports all Scipy window types in ``win_type`` with flexible keyword argument support (:issue:`34556`)
- :meth:`testing.assert_index_equal` now has a ``check_order`` parameter that allows indexes to be checked in an order-insensitive manner (:issue:`37478`)
- :func:`read_csv` supports memory-mapping for compressed files (:issue:`37621`)
- Add support for ``min_count`` keyword for :meth:`DataFrame.groupby` and :meth:`DataFrame.resample` for functions ``min``, ``max``, ``first`` and ``last`` (:issue:`37821`, :issue:`37768`)
- Improve error reporting for :meth:`DataFrame.merge` when invalid merge column definitions were given (:issue:`16228`)
- Improve numerical stability for :meth:`.Rolling.skew`, :meth:`.Rolling.kurt`, :meth:`Expanding.skew` and :meth:`Expanding.kurt` through implementation of Kahan summation (:issue:`6929`)
- Improved error reporting for subsetting columns of a :class:`.DataFrameGroupBy` with ``axis=1`` (:issue:`37725`)
- Implement method ``cross`` for :meth:`DataFrame.merge` and :meth:`DataFrame.join` (:issue:`5401`)
- When :func:`read_csv`, :func:`read_sas` and :func:`read_json` are called with ``chunksize``/``iterator`` they can be used in a ``with`` statement as they return context-managers (:issue:`38225`)
- Augmented the list of named colors available for styling Excel exports, enabling all of CSS4 colors (:issue:`38247`)

.. ---------------------------------------------------------------------------

.. _whatsnew_120.notable_bug_fixes:

Notable bug fixes
~~~~~~~~~~~~~~~~~

These are bug fixes that might have notable behavior changes.

Consistency of DataFrame Reductions
^^^^^^^^^^^^^^^^^^^^^^^^^^^^^^^^^^^
:meth:`DataFrame.any` and :meth:`DataFrame.all` with ``bool_only=True`` now
determines whether to exclude object-dtype columns on a column-by-column basis,
instead of checking if *all* object-dtype columns can be considered boolean.

This prevents pathological behavior where applying the reduction on a subset
of columns could result in a larger Series result. See (:issue:`37799`).

.. ipython:: python

    df = pd.DataFrame({"A": ["foo", "bar"], "B": [True, False]}, dtype=object)
    df["C"] = pd.Series([True, True])


*Previous behavior*:

.. code-block:: ipython

    In [5]: df.all(bool_only=True)
    Out[5]:
    C    True
    dtype: bool

    In [6]: df[["B", "C"]].all(bool_only=True)
    Out[6]:
    B    False
    C    True
    dtype: bool

*New behavior*:

.. ipython:: python

    In [5]: df.all(bool_only=True)

    In [6]: df[["B", "C"]].all(bool_only=True)


Other DataFrame reductions with ``numeric_only=None`` will also avoid
this pathological behavior (:issue:`37827`):

.. ipython:: python

    df = pd.DataFrame({"A": [0, 1, 2], "B": ["a", "b", "c"]}, dtype=object)


*Previous behavior*:

.. code-block:: ipython

    In [3]: df.mean()
    Out[3]: Series([], dtype: float64)

    In [4]: df[["A"]].mean()
    Out[4]:
    A    1.0
    dtype: float64

*New behavior*:

.. ipython:: python

    df.mean()

    df[["A"]].mean()

Moreover, DataFrame reductions with ``numeric_only=None`` will now be
consistent with their Series counterparts.  In particular, for
reductions where the Series method raises ``TypeError``, the
DataFrame reduction will now consider that column non-numeric
instead of casting to a NumPy array which may have different semantics (:issue:`36076`,
:issue:`28949`, :issue:`21020`).

.. ipython:: python

    ser = pd.Series([0, 1], dtype="category", name="A")
    df = ser.to_frame()


*Previous behavior*:

.. code-block:: ipython

    In [5]: df.any()
    Out[5]:
    A    True
    dtype: bool

*New behavior*:

.. ipython:: python

    df.any()

>>>>>>> bbffcb95

.. _whatsnew_120.api_breaking.python:

Increased minimum version for Python
^^^^^^^^^^^^^^^^^^^^^^^^^^^^^^^^^^^^

pandas 1.2.0 supports Python 3.7.1 and higher (:issue:`35214`).

.. _whatsnew_120.api_breaking.deps:

Increased minimum versions for dependencies
^^^^^^^^^^^^^^^^^^^^^^^^^^^^^^^^^^^^^^^^^^^

Some minimum supported versions of dependencies were updated (:issue:`35214`).
If installed, we now require:

+-----------------+-----------------+----------+---------+
| Package         | Minimum Version | Required | Changed |
+=================+=================+==========+=========+
| numpy           | 1.16.5          |    X     |    X    |
+-----------------+-----------------+----------+---------+
| pytz            | 2017.3          |    X     |    X    |
+-----------------+-----------------+----------+---------+
| python-dateutil | 2.7.3           |    X     |         |
+-----------------+-----------------+----------+---------+
| bottleneck      | 1.2.1           |          |         |
+-----------------+-----------------+----------+---------+
| numexpr         | 2.6.8           |          |    X    |
+-----------------+-----------------+----------+---------+
| pytest (dev)    | 5.0.1           |          |    X    |
+-----------------+-----------------+----------+---------+
| mypy (dev)      | 0.782           |          |    X    |
+-----------------+-----------------+----------+---------+

For `optional libraries <https://dev.pandas.io/docs/install.html#dependencies>`_ the general recommendation is to use the latest version.
The following table lists the lowest version per library that is currently being tested throughout the development of pandas.
Optional libraries below the lowest tested version may still work, but are not considered supported.

+-----------------+-----------------+---------+
| Package         | Minimum Version | Changed |
+=================+=================+=========+
| beautifulsoup4  | 4.6.0           |         |
+-----------------+-----------------+---------+
| fastparquet     | 0.3.2           |         |
+-----------------+-----------------+---------+
| fsspec          | 0.7.4           |         |
+-----------------+-----------------+---------+
| gcsfs           | 0.6.0           |         |
+-----------------+-----------------+---------+
| lxml            | 4.3.0           |    X    |
+-----------------+-----------------+---------+
| matplotlib      | 2.2.3           |    X    |
+-----------------+-----------------+---------+
| numba           | 0.46.0          |         |
+-----------------+-----------------+---------+
| openpyxl        | 2.6.0           |    X    |
+-----------------+-----------------+---------+
| pyarrow         | 0.15.0          |    X    |
+-----------------+-----------------+---------+
| pymysql         | 0.7.11          |    X    |
+-----------------+-----------------+---------+
| pytables        | 3.5.1           |    X    |
+-----------------+-----------------+---------+
| s3fs            | 0.4.0           |         |
+-----------------+-----------------+---------+
| scipy           | 1.2.0           |         |
+-----------------+-----------------+---------+
| sqlalchemy      | 1.2.8           |    X    |
+-----------------+-----------------+---------+
| xarray          | 0.12.3          |    X    |
+-----------------+-----------------+---------+
| xlrd            | 1.2.0           |    X    |
+-----------------+-----------------+---------+
| xlsxwriter      | 1.0.2           |    X    |
+-----------------+-----------------+---------+
| xlwt            | 1.3.0           |    X    |
+-----------------+-----------------+---------+
| pandas-gbq      | 0.12.0          |         |
+-----------------+-----------------+---------+

See :ref:`install.dependencies` and :ref:`install.optional_dependencies` for more.

.. _whatsnew_120.api.other:

Other API changes
^^^^^^^^^^^^^^^^^

- Sorting in descending order is now stable for :meth:`Series.sort_values` and :meth:`Index.sort_values` for Datetime-like :class:`Index` subclasses. This will affect sort order when sorting a DataFrame on multiple columns, sorting with a key function that produces duplicates, or requesting the sorting index when using :meth:`Index.sort_values`. When using :meth:`Series.value_counts`, the count of missing values is no longer necessarily last in the list of duplicate counts. Instead, its position corresponds to the position in the original Series. When using :meth:`Index.sort_values` for Datetime-like :class:`Index` subclasses, NaTs ignored the ``na_position`` argument and were sorted to the beginning. Now they respect ``na_position``, the default being ``last``, same as other :class:`Index` subclasses (:issue:`35992`)
- Passing an invalid ``fill_value`` to :meth:`Categorical.take`, :meth:`.DatetimeArray.take`, :meth:`TimedeltaArray.take`, or :meth:`PeriodArray.take` now raises a ``TypeError`` instead of a ``ValueError`` (:issue:`37733`)
- Passing an invalid ``fill_value`` to :meth:`Series.shift` with a ``CategoricalDtype`` now raises a ``TypeError`` instead of a ``ValueError`` (:issue:`37733`)
- Passing an invalid value to :meth:`IntervalIndex.insert` or :meth:`CategoricalIndex.insert` now raises a ``TypeError`` instead of a ``ValueError`` (:issue:`37733`)
- Attempting to reindex a Series with a :class:`CategoricalIndex` with an invalid ``fill_value`` now raises a ``TypeError`` instead of a ``ValueError`` (:issue:`37733`)
- :meth:`CategoricalIndex.append` with an index that contains non-category values will now cast instead of raising ``TypeError`` (:issue:`38098`)

.. ---------------------------------------------------------------------------

.. _whatsnew_120.deprecations:

Deprecations
~~~~~~~~~~~~
- Deprecated parameter ``inplace`` in :meth:`MultiIndex.set_codes` and :meth:`MultiIndex.set_levels` (:issue:`35626`)
- Deprecated parameter ``dtype`` of method :meth:`~Index.copy` for all :class:`Index` subclasses. Use the :meth:`~Index.astype` method instead for changing dtype (:issue:`35853`)
- Deprecated parameters ``levels`` and ``codes`` in :meth:`MultiIndex.copy`. Use the :meth:`~MultiIndex.set_levels` and :meth:`~MultiIndex.set_codes` methods instead (:issue:`36685`)
- Date parser functions :func:`~pandas.io.date_converters.parse_date_time`, :func:`~pandas.io.date_converters.parse_date_fields`, :func:`~pandas.io.date_converters.parse_all_fields` and :func:`~pandas.io.date_converters.generic_parser` from ``pandas.io.date_converters`` are deprecated and will be removed in a future version; use :func:`to_datetime` instead (:issue:`35741`)
- :meth:`DataFrame.lookup` is deprecated and will be removed in a future version, use :meth:`DataFrame.melt` and :meth:`DataFrame.loc` instead (:issue:`18682`)
- The method :meth:`Index.to_native_types` is deprecated. Use ``.astype(str)`` instead (:issue:`28867`)
- Deprecated indexing :class:`DataFrame` rows with a single datetime-like string as ``df[string]`` (given the ambiguity whether it is indexing the rows or selecting a column), use ``df.loc[string]`` instead (:issue:`36179`)
- Deprecated :meth:`Index.is_all_dates` (:issue:`27744`)
- The default value of ``regex`` for :meth:`Series.str.replace` will change from ``True`` to ``False`` in a future release. In addition, single character regular expressions will *not* be treated as literal strings when ``regex=True`` is set (:issue:`24804`)
- Deprecated automatic alignment on comparison operations between :class:`DataFrame` and :class:`Series`, do ``frame, ser = frame.align(ser, axis=1, copy=False)`` before e.g. ``frame == ser`` (:issue:`28759`)
- :meth:`Rolling.count` with ``min_periods=None`` will default to the size of the window in a future version (:issue:`31302`)
- Using "outer" ufuncs on DataFrames to return 4d ndarray is now deprecated. Convert to an ndarray first (:issue:`23743`)
- Deprecated slice-indexing on tz-aware :class:`DatetimeIndex` with naive ``datetime`` objects, to match scalar indexing behavior (:issue:`36148`)
- :meth:`Index.ravel` returning a ``np.ndarray`` is deprecated, in the future this will return a view on the same index (:issue:`19956`)
- Deprecate use of strings denoting units with 'M', 'Y' or 'y' in :func:`~pandas.to_timedelta` (:issue:`36666`)
- :class:`Index` methods ``&``, ``|``, and ``^`` behaving as the set operations :meth:`Index.intersection`, :meth:`Index.union`, and :meth:`Index.symmetric_difference`, respectively, are deprecated and in the future will behave as pointwise boolean operations matching :class:`Series` behavior.  Use the named set methods instead (:issue:`36758`)
- :meth:`Categorical.is_dtype_equal` and :meth:`CategoricalIndex.is_dtype_equal` are deprecated, will be removed in a future version (:issue:`37545`)
- :meth:`Series.slice_shift` and :meth:`DataFrame.slice_shift` are deprecated, use :meth:`Series.shift` or :meth:`DataFrame.shift` instead (:issue:`37601`)
- Partial slicing on unordered :class:`.DatetimeIndex` objects with keys that are not in the index is deprecated and will be removed in a future version (:issue:`18531`)
- The ``how`` keyword in :meth:`PeriodIndex.astype` is deprecated and will be removed in a future version, use ``index.to_timestamp(how=how)`` instead (:issue:`37982`)
- Deprecated :meth:`Index.asi8` for :class:`Index` subclasses other than :class:`.DatetimeIndex`, :class:`.TimedeltaIndex`, and :class:`PeriodIndex` (:issue:`37877`)
- The ``inplace`` parameter of :meth:`Categorical.remove_unused_categories` is deprecated and will be removed in a future version (:issue:`37643`)
- The ``null_counts`` parameter of :meth:`DataFrame.info` is deprecated and replaced by ``show_counts``. It will be removed in a future version (:issue:`37999`)

.. ---------------------------------------------------------------------------


.. _whatsnew_120.performance:

Performance improvements
~~~~~~~~~~~~~~~~~~~~~~~~

- Performance improvements when creating DataFrame or Series with dtype ``str`` or :class:`StringDtype` from array with many string elements (:issue:`36304`, :issue:`36317`, :issue:`36325`, :issue:`36432`, :issue:`37371`)
- Performance improvement in :meth:`.GroupBy.agg` with the ``numba`` engine (:issue:`35759`)
- Performance improvements when creating :meth:`Series.map` from a huge dictionary (:issue:`34717`)
- Performance improvement in :meth:`.GroupBy.transform` with the ``numba`` engine (:issue:`36240`)
- :class:`.Styler` uuid method altered to compress data transmission over web whilst maintaining reasonably low table collision probability (:issue:`36345`)
- Performance improvement in :func:`to_datetime` with non-ns time unit for ``float`` ``dtype`` columns (:issue:`20445`)
- Performance improvement in setting values on an :class:`IntervalArray` (:issue:`36310`)
- The internal index method :meth:`~Index._shallow_copy` now makes the new index and original index share cached attributes, avoiding creating these again, if created on either. This can speed up operations that depend on creating copies of existing indexes (:issue:`36840`)
- Performance improvement in :meth:`.RollingGroupby.count` (:issue:`35625`)
- Small performance decrease to :meth:`.Rolling.min` and :meth:`.Rolling.max` for fixed windows (:issue:`36567`)
- Reduced peak memory usage in :meth:`DataFrame.to_pickle` when using ``protocol=5`` in python 3.8+ (:issue:`34244`)
- Faster ``dir`` calls when the object has many index labels, e.g. ``dir(ser)`` (:issue:`37450`)
- Performance improvement in :class:`ExpandingGroupby` (:issue:`37064`)
- Performance improvement in :meth:`Series.astype` and :meth:`DataFrame.astype` for :class:`Categorical` (:issue:`8628`)
- Performance improvement in :meth:`DataFrame.groupby` for ``float`` ``dtype`` (:issue:`28303`), changes of the underlying hash-function can lead to changes in float based indexes sort ordering for ties (e.g. :meth:`Index.value_counts`)
- Performance improvement in :meth:`pd.isin` for inputs with more than 1e6 elements (:issue:`36611`)
- Performance improvement for :meth:`DataFrame.__setitem__` with list-like indexers (:issue:`37954`)
- :meth:`read_json` now avoids reading entire file into memory when chunksize is specified (:issue:`34548`)

.. ---------------------------------------------------------------------------

.. _whatsnew_120.bug_fixes:

Bug fixes
~~~~~~~~~

Categorical
^^^^^^^^^^^
- :meth:`Categorical.fillna` will always return a copy, validate a passed fill value regardless of whether there are any NAs to fill, and disallow an ``NaT`` as a fill value for numeric categories (:issue:`36530`)
- Bug in :meth:`Categorical.__setitem__` that incorrectly raised when trying to set a tuple value (:issue:`20439`)
- Bug in :meth:`CategoricalIndex.equals` incorrectly casting non-category entries to ``np.nan`` (:issue:`37667`)
- Bug in :meth:`CategoricalIndex.where` incorrectly setting non-category entries to ``np.nan`` instead of raising ``TypeError`` (:issue:`37977`)
- Bug in :meth:`Categorical.to_numpy` and ``np.array(categorical)`` with tz-aware ``datetime64`` categories incorrectly dropping the time zone information instead of casting to object dtype (:issue:`38136`)

Datetime-like
^^^^^^^^^^^^^
- Bug in :meth:`DataFrame.combine_first` that would convert datetime-like column on other :class:`DataFrame` to integer when the column is not present in original :class:`DataFrame` (:issue:`28481`)
- Bug in :attr:`.DatetimeArray.date` where a ``ValueError`` would be raised with a read-only backing array (:issue:`33530`)
- Bug in ``NaT`` comparisons failing to raise ``TypeError`` on invalid inequality comparisons (:issue:`35046`)
- Bug in :class:`.DateOffset` where attributes reconstructed from pickle files differ from original objects when input values exceed normal ranges (e.g. months=12) (:issue:`34511`)
- Bug in :meth:`.DatetimeIndex.get_slice_bound` where ``datetime.date`` objects were not accepted or naive :class:`Timestamp` with a tz-aware :class:`.DatetimeIndex` (:issue:`35690`)
- Bug in :meth:`.DatetimeIndex.slice_locs` where ``datetime.date`` objects were not accepted (:issue:`34077`)
- Bug in :meth:`.DatetimeIndex.searchsorted`, :meth:`.TimedeltaIndex.searchsorted`, :meth:`PeriodIndex.searchsorted`, and :meth:`Series.searchsorted` with ``datetime64``, ``timedelta64`` or :class:`Period` dtype placement of ``NaT`` values being inconsistent with NumPy (:issue:`36176`, :issue:`36254`)
- Inconsistency in :class:`.DatetimeArray`, :class:`.TimedeltaArray`, and :class:`.PeriodArray` method ``__setitem__`` casting arrays of strings to datetime-like scalars but not scalar strings (:issue:`36261`)
- Bug in :meth:`.DatetimeArray.take` incorrectly allowing ``fill_value`` with a mismatched time zone (:issue:`37356`)
- Bug in :class:`.DatetimeIndex.shift` incorrectly raising when shifting empty indexes (:issue:`14811`)
- :class:`Timestamp` and :class:`.DatetimeIndex` comparisons between tz-aware and tz-naive objects now follow the standard library ``datetime`` behavior, returning ``True``/``False`` for ``!=``/``==`` and raising for inequality comparisons (:issue:`28507`)
- Bug in :meth:`.DatetimeIndex.equals` and :meth:`.TimedeltaIndex.equals` incorrectly considering ``int64`` indexes as equal (:issue:`36744`)
- :meth:`Series.to_json`, :meth:`DataFrame.to_json`, and :meth:`read_json` now implement time zone parsing when orient structure is ``table`` (:issue:`35973`)
- :meth:`astype` now attempts to convert to ``datetime64[ns, tz]`` directly from ``object`` with inferred time zone from string (:issue:`35973`)
- Bug in :meth:`.TimedeltaIndex.sum` and :meth:`Series.sum` with ``timedelta64`` dtype on an empty index or series returning ``NaT`` instead of ``Timedelta(0)`` (:issue:`31751`)
- Bug in :meth:`.DatetimeArray.shift` incorrectly allowing ``fill_value`` with a mismatched time zone (:issue:`37299`)
- Bug in adding a :class:`.BusinessDay` with nonzero ``offset`` to a non-scalar other (:issue:`37457`)
- Bug in :func:`to_datetime` with a read-only array incorrectly raising (:issue:`34857`)
- Bug in :meth:`Series.isin` with ``datetime64[ns]`` dtype and :meth:`.DatetimeIndex.isin` incorrectly casting integers to datetimes (:issue:`36621`)
- Bug in :meth:`Series.isin` with ``datetime64[ns]`` dtype and :meth:`.DatetimeIndex.isin` failing to consider tz-aware and tz-naive datetimes as always different (:issue:`35728`)
- Bug in :meth:`Series.isin` with ``PeriodDtype`` dtype and :meth:`PeriodIndex.isin` failing to consider arguments with different ``PeriodDtype`` as always different (:issue:`37528`)
- Bug in :class:`Period` constructor now correctly handles nanoseconds in the ``value`` argument (:issue:`34621` and :issue:`17053`)

Timedelta
^^^^^^^^^
- Bug in :class:`.TimedeltaIndex`, :class:`Series`, and :class:`DataFrame` floor-division with ``timedelta64`` dtypes and ``NaT`` in the denominator (:issue:`35529`)
- Bug in parsing of ISO 8601 durations in :class:`Timedelta` and :func:`to_datetime` (:issue:`29773`, :issue:`36204`)
- Bug in :func:`to_timedelta` with a read-only array incorrectly raising (:issue:`34857`)
- Bug in :class:`Timedelta` incorrectly truncating to sub-second portion of a string input when it has precision higher than nanoseconds (:issue:`36738`)

Timezones
^^^^^^^^^

- Bug in :func:`date_range` was raising ``AmbiguousTimeError`` for valid input with ``ambiguous=False`` (:issue:`35297`)
- Bug in :meth:`Timestamp.replace` was losing fold information (:issue:`37610`)


Numeric
^^^^^^^
- Bug in :func:`to_numeric` where float precision was incorrect (:issue:`31364`)
- Bug in :meth:`DataFrame.any` with ``axis=1`` and ``bool_only=True`` ignoring the ``bool_only`` keyword (:issue:`32432`)
- Bug in :meth:`Series.equals` where a ``ValueError`` was raised when NumPy arrays were compared to scalars (:issue:`35267`)
- Bug in :class:`Series` where two Series each have a :class:`.DatetimeIndex` with different time zones having those indexes incorrectly changed when performing arithmetic operations (:issue:`33671`)
- Bug in :mod:`pandas.testing` module functions when used with ``check_exact=False`` on complex numeric types (:issue:`28235`)
- Bug in :meth:`DataFrame.__rmatmul__` error handling reporting transposed shapes (:issue:`21581`)
- Bug in :class:`Series` flex arithmetic methods where the result when operating with a ``list``, ``tuple`` or ``np.ndarray`` would have an incorrect name (:issue:`36760`)
- Bug in :class:`.IntegerArray` multiplication with ``timedelta`` and ``np.timedelta64`` objects (:issue:`36870`)
- Bug in :class:`MultiIndex` comparison with tuple incorrectly treating tuple as array-like (:issue:`21517`)
- Bug in :meth:`DataFrame.diff` with ``datetime64`` dtypes including ``NaT`` values failing to fill ``NaT`` results correctly (:issue:`32441`)
- Bug in :class:`DataFrame` arithmetic ops incorrectly accepting keyword arguments (:issue:`36843`)
- Bug in :class:`.IntervalArray` comparisons with :class:`Series` not returning Series (:issue:`36908`)
- Bug in :class:`DataFrame` allowing arithmetic operations with list of array-likes with undefined results. Behavior changed to raising ``ValueError`` (:issue:`36702`)
- Bug in :meth:`DataFrame.std` with ``timedelta64`` dtype and ``skipna=False`` (:issue:`37392`)
- Bug in :meth:`DataFrame.min` and :meth:`DataFrame.max` with ``datetime64`` dtype and ``skipna=False`` (:issue:`36907`)
- Bug in :meth:`DataFrame.idxmax` and :meth:`DataFrame.idxmin` with mixed dtypes incorrectly raising ``TypeError`` (:issue:`38195`)

Conversion
^^^^^^^^^^

- Bug in :meth:`DataFrame.to_dict` with ``orient='records'`` now returns python native datetime objects for datetime-like columns (:issue:`21256`)
- Bug in :meth:`Series.astype` conversion from ``string`` to ``float`` raised in presence of ``pd.NA`` values (:issue:`37626`)

Strings
^^^^^^^
- Bug in :meth:`Series.to_string`, :meth:`DataFrame.to_string`, and :meth:`DataFrame.to_latex` adding a leading space when ``index=False`` (:issue:`24980`)
- Bug in :func:`to_numeric` raising a ``TypeError`` when attempting to convert a string dtype Series containing only numeric strings and ``NA`` (:issue:`37262`)

Interval
^^^^^^^^

- Bug in :meth:`DataFrame.replace` and :meth:`Series.replace` where :class:`Interval` dtypes would be converted to object dtypes (:issue:`34871`)
- Bug in :meth:`IntervalIndex.take` with negative indices and ``fill_value=None`` (:issue:`37330`)
- Bug in :meth:`IntervalIndex.putmask` with datetime-like dtype incorrectly casting to object dtype (:issue:`37968`)
- Bug in :meth:`IntervalArray.astype` incorrectly dropping dtype information with a :class:`CategoricalDtype` object (:issue:`37984`)

Indexing
^^^^^^^^

- Bug in :meth:`PeriodIndex.get_loc` incorrectly raising ``ValueError`` on non-datelike strings instead of ``KeyError``, causing similar errors in :meth:`Series.__getitem__`, :meth:`Series.__contains__`, and :meth:`Series.loc.__getitem__` (:issue:`34240`)
- Bug in :meth:`Index.sort_values` where, when empty values were passed, the method would break by trying to compare missing values instead of pushing them to the end of the sort order (:issue:`35584`)
- Bug in :meth:`Index.get_indexer` and :meth:`Index.get_indexer_non_unique` where ``int64`` arrays are returned instead of ``intp`` (:issue:`36359`)
- Bug in :meth:`DataFrame.sort_index` where parameter ascending passed as a list on a single level index gives wrong result (:issue:`32334`)
- Bug in :meth:`DataFrame.reset_index` was incorrectly raising a ``ValueError`` for input with a :class:`MultiIndex` with missing values in a level with ``Categorical`` dtype (:issue:`24206`)
- Bug in indexing with boolean masks on datetime-like values sometimes returning a view instead of a copy (:issue:`36210`)
- Bug in :meth:`DataFrame.__getitem__` and :meth:`DataFrame.loc.__getitem__` with :class:`IntervalIndex` columns and a numeric indexer (:issue:`26490`)
- Bug in :meth:`Series.loc.__getitem__` with a non-unique :class:`MultiIndex` and an empty-list indexer (:issue:`13691`)
- Bug in indexing on a :class:`Series` or :class:`DataFrame` with a :class:`MultiIndex` and a level named ``"0"`` (:issue:`37194`)
- Bug in :meth:`Series.__getitem__` when using an unsigned integer array as an indexer giving incorrect results or segfaulting instead of raising ``KeyError`` (:issue:`37218`)
- Bug in :meth:`Index.where` incorrectly casting numeric values to strings (:issue:`37591`)
- Bug in :meth:`DataFrame.loc` returning empty result when indexer is a slice with negative step size (:issue:`38071`)
- Bug in :meth:`Series.loc` and :meth:`DataFrame.loc` raises when the index was of ``object`` dtype and the given numeric label was in the index (:issue:`26491`)
- Bug in :meth:`DataFrame.loc` returned requested key plus missing values when ``loc`` was applied to single level from a :class:`MultiIndex` (:issue:`27104`)
- Bug in indexing on a :class:`Series` or :class:`DataFrame` with a :class:`CategoricalIndex` using a list-like indexer containing NA values (:issue:`37722`)
- Bug in :meth:`DataFrame.loc.__setitem__` expanding an empty :class:`DataFrame` with mixed dtypes (:issue:`37932`)
- Bug in :meth:`DataFrame.xs` ignored ``droplevel=False`` for columns (:issue:`19056`)
- Bug in :meth:`DataFrame.reindex` raising ``IndexingError`` wrongly for empty DataFrame with ``tolerance`` not ``None`` or ``method="nearest"`` (:issue:`27315`)
- Bug in indexing on a :class:`Series` or :class:`DataFrame` with a :class:`CategoricalIndex` using list-like indexer that contains elements that are in the index's ``categories`` but not in the index itself failing to raise ``KeyError`` (:issue:`37901`)
- Bug on inserting a boolean label into a :class:`DataFrame` with a numeric :class:`Index` columns incorrectly casting to integer (:issue:`36319`)
- Bug in :meth:`DataFrame.iloc` and :meth:`Series.iloc` aligning objects in ``__setitem__`` (:issue:`22046`)
- Bug in :meth:`MultiIndex.drop` does not raise if labels are partially found (:issue:`37820`)
- Bug in :meth:`DataFrame.loc` did not raise ``KeyError`` when missing combination was given with ``slice(None)`` for remaining levels (:issue:`19556`)
- Bug in :meth:`DataFrame.loc` raising ``TypeError`` when non-integer slice was given to select values from :class:`MultiIndex` (:issue:`25165`, :issue:`24263`)
- Bug in :meth:`Series.at` returning :class:`Series` with one element instead of scalar when index is a :class:`MultiIndex` with one level (:issue:`38053`)
- Bug in :meth:`DataFrame.loc` returning and assigning elements in wrong order when indexer is differently ordered than the :class:`MultiIndex` to filter (:issue:`31330`, :issue:`34603`)
- Bug in :meth:`DataFrame.loc` and :meth:`DataFrame.__getitem__`  raising ``KeyError`` when columns were :class:`MultiIndex` with only one level (:issue:`29749`)
- Bug in :meth:`Series.__getitem__` and :meth:`DataFrame.__getitem__` raising blank ``KeyError`` without missing keys for :class:`IntervalIndex` (:issue:`27365`)
- Bug in setting a new label on a :class:`DataFrame` or :class:`Series` with a :class:`CategoricalIndex` incorrectly raising ``TypeError`` when the new label is not among the index's categories (:issue:`38098`)
- Bug in :meth:`Series.loc` and :meth:`Series.iloc` raising ``ValueError`` when inserting a list-like ``np.array``, ``list`` or ``tuple`` in an ``object`` Series of equal length (:issue:`37748`, :issue:`37486`)
- Bug in :meth:`Series.loc` and :meth:`Series.iloc` setting all the values of an ``object`` Series with those of a list-like ``ExtensionArray`` instead of inserting it (:issue:`38271`)

Missing
^^^^^^^

- Bug in :meth:`.SeriesGroupBy.transform` now correctly handles missing values for ``dropna=False`` (:issue:`35014`)
- Bug in :meth:`Series.nunique` with ``dropna=True`` was returning incorrect results when both ``NA`` and ``None`` missing values were present (:issue:`37566`)
- Bug in :meth:`Series.interpolate` where kwarg ``limit_area`` and ``limit_direction`` had no effect when using methods ``pad`` and ``backfill`` (:issue:`31048`)

MultiIndex
^^^^^^^^^^

- Bug in :meth:`DataFrame.xs` when used with :class:`IndexSlice` raises ``TypeError`` with message ``"Expected label or tuple of labels"`` (:issue:`35301`)
- Bug in :meth:`DataFrame.reset_index` with ``NaT`` values in index raises ``ValueError`` with message ``"cannot convert float NaN to integer"`` (:issue:`36541`)
- Bug in :meth:`DataFrame.combine_first` when used with :class:`MultiIndex` containing string and ``NaN`` values raises ``TypeError`` (:issue:`36562`)
- Bug in :meth:`MultiIndex.drop` dropped ``NaN`` values when non existing key was given as input (:issue:`18853`)
- Bug in :meth:`MultiIndex.drop` dropping more values than expected when index has duplicates and is not sorted (:issue:`33494`)

I/O
^^^

- :func:`read_sas` no longer leaks resources on failure (:issue:`35566`)
- Bug in :meth:`DataFrame.to_csv` and :meth:`Series.to_csv` caused a ``ValueError`` when it was called with a filename in combination with ``mode`` containing a ``b`` (:issue:`35058`)
- Bug in :meth:`read_csv` with ``float_precision='round_trip'`` did not handle ``decimal`` and ``thousands`` parameters (:issue:`35365`)
- :meth:`to_pickle` and :meth:`read_pickle` were closing user-provided file objects (:issue:`35679`)
- :meth:`to_csv` passes compression arguments for ``'gzip'`` always to ``gzip.GzipFile`` (:issue:`28103`)
- :meth:`to_csv` did not support zip compression for binary file object not having a filename (:issue:`35058`)
- :meth:`to_csv` and :meth:`read_csv` did not honor ``compression`` and ``encoding`` for path-like objects that are internally converted to file-like objects (:issue:`35677`, :issue:`26124`, :issue:`32392`)
- :meth:`DataFrame.to_pickle`, :meth:`Series.to_pickle`, and :meth:`read_pickle` did not support compression for file-objects (:issue:`26237`, :issue:`29054`, :issue:`29570`)
- Bug in :func:`LongTableBuilder.middle_separator` was duplicating LaTeX longtable entries in the List of Tables of a LaTeX document (:issue:`34360`)
- Bug in :meth:`read_csv` with ``engine='python'`` truncating data if multiple items present in first row and first element started with BOM (:issue:`36343`)
- Removed ``private_key`` and ``verbose`` from :func:`read_gbq` as they are no longer supported in ``pandas-gbq`` (:issue:`34654`, :issue:`30200`)
- Bumped minimum pytables version to 3.5.1 to avoid a ``ValueError`` in :meth:`read_hdf` (:issue:`24839`)
- Bug in :func:`read_table` and :func:`read_csv` when ``delim_whitespace=True`` and ``sep=default`` (:issue:`36583`)
- Bug in :meth:`DataFrame.to_json` and :meth:`Series.to_json` when used with ``lines=True`` and ``orient='records'`` the last line of the record is not appended with 'new line character' (:issue:`36888`)
- Bug in :meth:`read_parquet` with fixed offset time zones. String representation of time zones was not recognized (:issue:`35997`, :issue:`36004`)
- Bug in :meth:`DataFrame.to_html`, :meth:`DataFrame.to_string`, and :meth:`DataFrame.to_latex` ignoring the ``na_rep`` argument when ``float_format`` was also specified (:issue:`9046`, :issue:`13828`)
- Bug in output rendering of complex numbers showing too many trailing zeros (:issue:`36799`)
- Bug in :class:`HDFStore` threw a ``TypeError`` when exporting an empty DataFrame with ``datetime64[ns, tz]`` dtypes with a fixed HDF5 store (:issue:`20594`)
- Bug in :class:`HDFStore` was dropping time zone information when exporting a Series with ``datetime64[ns, tz]`` dtypes with a fixed HDF5 store (:issue:`20594`)
- :func:`read_csv` was closing user-provided binary file handles when ``engine="c"`` and an ``encoding`` was requested (:issue:`36980`)
- Bug in :meth:`DataFrame.to_hdf` was not dropping missing rows with ``dropna=True`` (:issue:`35719`)
- Bug in :func:`read_html` was raising a ``TypeError`` when supplying a ``pathlib.Path`` argument to the ``io`` parameter (:issue:`37705`)
- :meth:`DataFrame.to_excel`, :meth:`Series.to_excel`, :meth:`DataFrame.to_markdown`, and :meth:`Series.to_markdown` now support writing to fsspec URLs such as S3 and Google Cloud Storage (:issue:`33987`)
- Bug in :func:`read_fwf` with ``skip_blank_lines=True`` was not skipping blank lines (:issue:`37758`)
- Parse missing values using :func:`read_json` with ``dtype=False`` to ``NaN`` instead of ``None`` (:issue:`28501`)
- :meth:`read_fwf` was inferring compression with ``compression=None`` which was not consistent with the other ``read_*`` functions (:issue:`37909`)
- :meth:`DataFrame.to_html` was ignoring ``formatters`` argument for ``ExtensionDtype`` columns (:issue:`36525`)
- Bumped minimum xarray version to 0.12.3 to avoid reference to the removed ``Panel`` class (:issue:`27101`)
- :meth:`DataFrame.to_csv` was re-opening file-like handles that also implement ``os.PathLike`` (:issue:`38125`)
- Bug in the conversion of a sliced ``pyarrow.Table`` with missing values to a DataFrame (:issue:`38525`)
- Bug in :func:`read_sql_table` raising a ``sqlalchemy.exc.OperationalError`` when column names contained a percentage sign (:issue:`37517`)

Period
^^^^^^

- Bug in :meth:`DataFrame.replace` and :meth:`Series.replace` where :class:`Period` dtypes would be converted to object dtypes (:issue:`34871`)

Plotting
^^^^^^^^

- Bug in :meth:`DataFrame.plot` was rotating xticklabels when ``subplots=True``, even if the x-axis wasn't an irregular time series (:issue:`29460`)
- Bug in :meth:`DataFrame.plot` where a marker letter in the ``style`` keyword sometimes caused a ``ValueError`` (:issue:`21003`)
- Bug in :meth:`DataFrame.plot.bar` and :meth:`Series.plot.bar` where ticks positions were assigned by value order instead of using the actual value for numeric or a smart ordering for string (:issue:`26186`, :issue:`11465`)
- Twinned axes were losing their tick labels which should only happen to all but the last row or column of 'externally' shared axes (:issue:`33819`)
- Bug in :meth:`Series.plot` and :meth:`DataFrame.plot` was throwing a :exc:`ValueError` when the Series or DataFrame was
  indexed by a :class:`.TimedeltaIndex` with a fixed frequency and the x-axis lower limit was greater than the upper limit (:issue:`37454`)
- Bug in :meth:`.DataFrameGroupBy.boxplot` when ``subplots=False`` would raise a ``KeyError`` (:issue:`16748`)
- Bug in :meth:`DataFrame.plot` and :meth:`Series.plot` was overwriting matplotlib's shared y axes behavior when no ``sharey`` parameter was passed (:issue:`37942`)
- Bug in :meth:`DataFrame.plot` was raising a ``TypeError`` with ``ExtensionDtype`` columns (:issue:`32073`)

Styler
^^^^^^

- Bug in :meth:`Styler.render` HTML was generated incorrectly because of formatting error in ``rowspan`` attribute, it now matches with w3 syntax (:issue:`38234`)

Groupby/resample/rolling
^^^^^^^^^^^^^^^^^^^^^^^^

- Bug in :meth:`.DataFrameGroupBy.count` and :meth:`SeriesGroupBy.sum` returning ``NaN`` for missing categories when grouped on multiple ``Categoricals``. Now returning ``0`` (:issue:`35028`)
- Bug in :meth:`.DataFrameGroupBy.apply` that would sometimes throw an erroneous ``ValueError`` if the grouping axis had duplicate entries (:issue:`16646`)
- Bug in :meth:`DataFrame.resample` that would throw a ``ValueError`` when resampling from ``"D"`` to ``"24H"`` over a transition into daylight savings time (DST) (:issue:`35219`)
- Bug when combining methods :meth:`DataFrame.groupby` with :meth:`DataFrame.resample` and :meth:`DataFrame.interpolate` raising a ``TypeError`` (:issue:`35325`)
- Bug in :meth:`.DataFrameGroupBy.apply` where a non-nuisance grouping column would be dropped from the output columns if another groupby method was called before ``.apply`` (:issue:`34656`)
- Bug when subsetting columns on a :class:`~pandas.core.groupby.DataFrameGroupBy` (e.g. ``df.groupby('a')[['b']])``) would reset the attributes ``axis``, ``dropna``, ``group_keys``, ``level``, ``mutated``, ``sort``, and ``squeeze`` to their default values (:issue:`9959`)
- Bug in :meth:`.DataFrameGroupBy.tshift` failing to raise ``ValueError`` when a frequency cannot be inferred for the index of a group (:issue:`35937`)
- Bug in :meth:`DataFrame.groupby` does not always maintain column index name for ``any``, ``all``, ``bfill``, ``ffill``, ``shift`` (:issue:`29764`)
- Bug in :meth:`.DataFrameGroupBy.apply` raising error with ``np.nan`` group(s) when ``dropna=False`` (:issue:`35889`)
- Bug in :meth:`.Rolling.sum` returned wrong values when dtypes where mixed between float and integer and ``axis=1`` (:issue:`20649`, :issue:`35596`)
- Bug in :meth:`.Rolling.count` returned ``np.nan`` with :class:`~pandas.api.indexers.FixedForwardWindowIndexer` as window, ``min_periods=0`` and only missing values in the window (:issue:`35579`)
- Bug where :class:`pandas.core.window.Rolling` produces incorrect window sizes when using a ``PeriodIndex`` (:issue:`34225`)
- Bug in :meth:`.DataFrameGroupBy.ffill` and :meth:`.DataFrameGroupBy.bfill` where a ``NaN`` group would return filled values instead of ``NaN`` when ``dropna=True`` (:issue:`34725`)
- Bug in :meth:`.RollingGroupby.count` where a ``ValueError`` was raised when specifying the ``closed`` parameter (:issue:`35869`)
- Bug in :meth:`.DataFrameGroupBy.rolling` returning wrong values with partial centered window (:issue:`36040`)
- Bug in :meth:`.DataFrameGroupBy.rolling` returned wrong values with time aware window containing ``NaN``. Raises ``ValueError`` because windows are not monotonic now (:issue:`34617`)
- Bug in :meth:`.Rolling.__iter__` where a ``ValueError`` was not raised when ``min_periods`` was larger than ``window`` (:issue:`37156`)
- Using :meth:`.Rolling.var` instead of :meth:`.Rolling.std` avoids numerical issues for :meth:`.Rolling.corr` when :meth:`.Rolling.var` is still within floating point precision while :meth:`.Rolling.std` is not (:issue:`31286`)
- Bug in :meth:`.DataFrameGroupBy.quantile` and :meth:`.Resampler.quantile` raised ``TypeError`` when values were of type ``Timedelta`` (:issue:`29485`)
- Bug in :meth:`.Rolling.median` and :meth:`.Rolling.quantile` returned wrong values for :class:`.BaseIndexer` subclasses with non-monotonic starting or ending points for windows (:issue:`37153`)
- Bug in :meth:`DataFrame.groupby` dropped ``nan`` groups from result with ``dropna=False`` when grouping over a single column (:issue:`35646`, :issue:`35542`)
- Bug in :meth:`.DataFrameGroupBy.head`, :meth:`DataFrameGroupBy.tail`, :meth:`SeriesGroupBy.head`, and :meth:`SeriesGroupBy.tail` would raise when used with ``axis=1`` (:issue:`9772`)
- Bug in :meth:`.DataFrameGroupBy.transform` would raise when used with ``axis=1`` and a transformation kernel (e.g. "shift") (:issue:`36308`)
- Bug in :meth:`.DataFrameGroupBy.resample` using ``.agg`` with sum produced different result than just calling ``.sum`` (:issue:`33548`)
- Bug in :meth:`.DataFrameGroupBy.apply` dropped values on ``nan`` group when returning the same axes with the original frame (:issue:`38227`)
- Bug in :meth:`.DataFrameGroupBy.quantile` couldn't handle with arraylike ``q`` when grouping by columns (:issue:`33795`)
- Bug in :meth:`DataFrameGroupBy.rank` with ``datetime64tz`` or period dtype incorrectly casting results to those dtypes instead of returning ``float64`` dtype (:issue:`38187`)

Reshaping
^^^^^^^^^

- Bug in :meth:`DataFrame.crosstab` was returning incorrect results on inputs with duplicate row names, duplicate column names or duplicate names between row and column labels (:issue:`22529`)
- Bug in :meth:`DataFrame.pivot_table` with ``aggfunc='count'`` or ``aggfunc='sum'`` returning ``NaN`` for missing categories when pivoted on a ``Categorical``. Now returning ``0`` (:issue:`31422`)
- Bug in :func:`concat` and :class:`DataFrame` constructor where input index names are not preserved in some cases (:issue:`13475`)
- Bug in func :meth:`crosstab` when using multiple columns with ``margins=True`` and ``normalize=True`` (:issue:`35144`)
- Bug in :meth:`DataFrame.stack` where an empty DataFrame.stack would raise an error (:issue:`36113`). Now returning an empty Series with empty MultiIndex.
- Bug in :meth:`Series.unstack`. Now a Series with single level of Index trying to unstack would raise a ``ValueError`` (:issue:`36113`)
- Bug in :meth:`DataFrame.agg` with ``func={'name':<FUNC>}`` incorrectly raising ``TypeError`` when ``DataFrame.columns==['Name']`` (:issue:`36212`)
- Bug in :meth:`Series.transform` would give incorrect results or raise when the argument ``func`` was a dictionary (:issue:`35811`)
- Bug in :meth:`DataFrame.pivot` did not preserve :class:`MultiIndex` level names for columns when rows and columns are both multiindexed (:issue:`36360`)
- Bug in :meth:`DataFrame.pivot` modified ``index`` argument when ``columns`` was passed but ``values`` was not (:issue:`37635`)
- Bug in :meth:`DataFrame.join` returned a non deterministic level-order for the resulting :class:`MultiIndex` (:issue:`36910`)
- Bug in :meth:`DataFrame.combine_first` caused wrong alignment with dtype ``string`` and one level of ``MultiIndex`` containing only ``NA`` (:issue:`37591`)
- Fixed regression in :func:`merge` on merging :class:`.DatetimeIndex` with empty DataFrame (:issue:`36895`)
- Bug in :meth:`DataFrame.apply` not setting index of return value when ``func`` return type is ``dict`` (:issue:`37544`)
- Bug in :meth:`DataFrame.merge` and :meth:`pandas.merge` returning inconsistent ordering in result for ``how=right`` and ``how=left`` (:issue:`35382`)
- Bug in :func:`merge_ordered` couldn't handle list-like ``left_by`` or ``right_by`` (:issue:`35269`)
- Bug in :func:`merge_ordered` returned wrong join result when length of ``left_by`` or ``right_by`` equals to the rows of ``left`` or ``right`` (:issue:`38166`)
- Bug in :func:`merge_ordered` didn't raise when elements in ``left_by`` or ``right_by`` not exist in ``left`` columns or ``right`` columns (:issue:`38167`)
- Bug in :func:`DataFrame.drop_duplicates` not validating bool dtype for ``ignore_index`` keyword (:issue:`38274`)

ExtensionArray
^^^^^^^^^^^^^^

- Fixed bug where :class:`DataFrame` column set to scalar extension type via a dict instantiation was considered an object type rather than the extension type (:issue:`35965`)
- Fixed bug where ``astype()`` with equal dtype and ``copy=False`` would return a new object (:issue:`28488`)
- Fixed bug when applying a NumPy ufunc with multiple outputs to an :class:`.IntegerArray` returning ``None`` (:issue:`36913`)
- Fixed an inconsistency in :class:`.PeriodArray`'s ``__init__`` signature to those of :class:`.DatetimeArray` and :class:`.TimedeltaArray` (:issue:`37289`)
- Reductions for :class:`.BooleanArray`, :class:`.Categorical`, :class:`.DatetimeArray`, :class:`.FloatingArray`, :class:`.IntegerArray`, :class:`.PeriodArray`, :class:`.TimedeltaArray`, and :class:`.PandasArray` are now keyword-only methods (:issue:`37541`)
- Fixed a bug where a  ``TypeError`` was wrongly raised if a membership check was made on an ``ExtensionArray`` containing nan-like values (:issue:`37867`)

Other
^^^^^

- Bug in :meth:`DataFrame.replace` and :meth:`Series.replace` incorrectly raising an ``AssertionError`` instead of a ``ValueError`` when invalid parameter combinations are passed (:issue:`36045`)
- Bug in :meth:`DataFrame.replace` and :meth:`Series.replace` with numeric values and string ``to_replace`` (:issue:`34789`)
- Fixed metadata propagation in :meth:`Series.abs` and ufuncs called on Series and DataFrames (:issue:`28283`)
- Bug in :meth:`DataFrame.replace` and :meth:`Series.replace` incorrectly casting from ``PeriodDtype`` to object dtype (:issue:`34871`)
- Fixed bug in metadata propagation incorrectly copying DataFrame columns as metadata when the column name overlaps with the metadata name (:issue:`37037`)
- Fixed metadata propagation in the :class:`Series.dt`, :class:`Series.str` accessors, :class:`DataFrame.duplicated`, :class:`DataFrame.stack`, :class:`DataFrame.unstack`, :class:`DataFrame.pivot`, :class:`DataFrame.append`, :class:`DataFrame.diff`, :class:`DataFrame.applymap` and :class:`DataFrame.update` methods (:issue:`28283`, :issue:`37381`)
- Fixed metadata propagation when selecting columns with ``DataFrame.__getitem__`` (:issue:`28283`)
- Bug in :meth:`Index.intersection` with non-:class:`Index` failing to set the correct name on the returned :class:`Index` (:issue:`38111`)
- Bug in :meth:`RangeIndex.intersection` failing to set the correct name on the returned :class:`Index` in some corner cases (:issue:`38197`)
- Bug in :meth:`Index.difference` failing to set the correct name on the returned :class:`Index` in some corner cases (:issue:`38268`)
- Bug in :meth:`Index.union` behaving differently depending on whether operand is an :class:`Index` or other list-like (:issue:`36384`)
- Bug in :meth:`Index.intersection` with non-matching numeric dtypes casting to ``object`` dtype instead of minimal common dtype (:issue:`38122`)
- Bug in :meth:`IntervalIndex.union` returning an incorrectly-typed :class:`Index` when empty (:issue:`38282`)
- Passing an array with 2 or more dimensions to the :class:`Series` constructor now raises the more specific ``ValueError`` rather than a bare ``Exception`` (:issue:`35744`)
- Bug in ``dir`` where ``dir(obj)`` wouldn't show attributes defined on the instance for pandas objects (:issue:`37173`)
- Bug in :meth:`Index.drop` raising ``InvalidIndexError`` when index has duplicates (:issue:`38051`)
- Bug in :meth:`RangeIndex.difference` returning :class:`Int64Index` in some cases where it should return :class:`RangeIndex` (:issue:`38028`)
- Fixed bug in :func:`assert_series_equal` when comparing a datetime-like array with an equivalent non extension dtype array (:issue:`37609`)
- Bug in :func:`.is_bool_dtype` would raise when passed a valid string such as ``"boolean"`` (:issue:`38386`)
- Fixed regression in logical operators raising ``ValueError`` when columns of :class:`DataFrame` are a :class:`CategoricalIndex` with unused categories (:issue:`38367`)

.. ---------------------------------------------------------------------------

.. _whatsnew_120.contributors:

Contributors
~~~~~~~~~~~~

.. contributors:: v1.1.5..v1.2.0<|MERGE_RESOLUTION|>--- conflicted
+++ resolved
@@ -278,12 +278,6 @@
 - :class:`Index` with object dtype supports division and multiplication (:issue:`34160`)
 - :meth:`io.sql.get_schema` now supports a ``schema`` keyword argument that will add a schema into the create table statement (:issue:`28486`)
 - :meth:`DataFrame.explode` and :meth:`Series.explode` now support exploding of sets (:issue:`35614`)
-<<<<<<< HEAD
-- ``Styler`` now allows direct CSS class name addition to individual data cells (:issue:`36159`)
-- ``Styler`` now has the ability to add tooltips to styled dataframes from strings (:issue:`35643`)
-- :meth:`Rolling.mean()` and :meth:`Rolling.sum()` use Kahan summation to calculate the mean to avoid numerical problems (:issue:`10319`, :issue:`11645`, :issue:`13254`, :issue:`32761`, :issue:`36031`)
-- :meth:`DatetimeIndex.searchsorted`, :meth:`TimedeltaIndex.searchsorted`, :meth:`PeriodIndex.searchsorted`, and :meth:`Series.searchsorted` with datetimelike dtypes will now try to cast string arguments (listlike and scalar) to the matching datetimelike type (:issue:`36346`)
-=======
 - :meth:`DataFrame.hist` now supports time series (datetime) data (:issue:`32590`)
 - :meth:`.Styler.set_table_styles` now allows the direct styling of rows and columns and can be chained (:issue:`35607`)
 - :class:`.Styler` now allows direct CSS class name addition to individual data cells (:issue:`36159`)
@@ -418,7 +412,6 @@
 
     df.any()
 
->>>>>>> bbffcb95
 
 .. _whatsnew_120.api_breaking.python:
 
