--- conflicted
+++ resolved
@@ -669,15 +669,10 @@
 - :func:`read_csv` was closing user-provided binary file handles when ``engine="c"`` and an ``encoding`` was requested (:issue:`36980`)
 - Bug in :meth:`DataFrame.to_hdf` was not dropping missing rows with ``dropna=True`` (:issue:`35719`)
 - Bug in :func:`read_html` was raising a ``TypeError`` when supplying a ``pathlib.Path`` argument to the ``io`` parameter (:issue:`37705`)
-<<<<<<< HEAD
 - :meth:`read_sql` returned an empty generator if ``chunksize`` was no-zero and the query returned no results. Now returns a generator with a single empty dataframe (:issue:`34411`)
-- :meth:`to_excel` and :meth:`to_markdown` support writing to fsspec URLs such as S3 and Google Cloud Storage (:issue:`33987`)
-- Bug in :meth:`read_fw` was not skipping blank lines (even with ``skip_blank_lines=True``) (:issue:`37758`)
-=======
 - :meth:`DataFrame.to_excel`, :meth:`Series.to_excel`, :meth:`DataFrame.to_markdown`, and :meth:`Series.to_markdown` now support writing to fsspec URLs such as S3 and Google Cloud Storage (:issue:`33987`)
 - Bug in :func:`read_fwf` with ``skip_blank_lines=True`` was not skipping blank lines (:issue:`37758`)
 - Parse missing values using :func:`read_json` with ``dtype=False`` to ``NaN`` instead of ``None`` (:issue:`28501`)
->>>>>>> 28634289
 - :meth:`read_fwf` was inferring compression with ``compression=None`` which was not consistent with the other :meth:``read_*`` functions (:issue:`37909`)
 - :meth:`DataFrame.to_html` was ignoring ``formatters`` argument for ``ExtensionDtype`` columns (:issue:`36525`)
 - Bumped minimum xarray version to 0.12.3 to avoid reference to the removed ``Panel`` class (:issue:`27101`)
