--- conflicted
+++ resolved
@@ -623,14 +623,11 @@
 - Bug in :meth:`DataFrame.reindex` raising ``IndexingError`` wrongly for empty :class:`DataFrame` with ``tolerance`` not None or ``method="nearest"`` (:issue:`27315`)
 - Bug in indexing on a :class:`Series` or :class:`DataFrame` with a :class:`CategoricalIndex` using listlike indexer that contains elements that are in the index's ``categories`` but not in the index itself failing to raise ``KeyError`` (:issue:`37901`)
 - Bug in :meth:`DataFrame.iloc` and :meth:`Series.iloc` aligning objects in ``__setitem__`` (:issue:`22046`)
-<<<<<<< HEAD
-- Bug in :meth:`Series.__getitem__` and :meth:`DataFrame.__getitem__` raising blank ``KeyError`` without missing keys for :class:`IntervalIndex` (:issue:`27365`)
-=======
 - Bug in :meth:`DataFrame.loc` did not raise ``KeyError`` when missing combination was given with ``slice(None)`` for remaining levels (:issue:`19556`)
 - Bug in :meth:`DataFrame.loc` raising ``TypeError`` when non-integer slice was given to select values from :class:`MultiIndex` (:issue:`25165`, :issue:`24263`)
 - Bug in :meth:`DataFrame.loc` returning and assigning elements in wrong order when indexer is differently ordered than the :class:`MultiIndex` to filter (:issue:`31330`, :issue:`34603`)
 - Bug in :meth:`DataFrame.loc` and :meth:`DataFrame.__getitem__`  raising ``KeyError`` when columns were :class:`MultiIndex` with only one level (:issue:`29749`)
->>>>>>> 2f1465ff
+- Bug in :meth:`Series.__getitem__` and :meth:`DataFrame.__getitem__` raising blank ``KeyError`` without missing keys for :class:`IntervalIndex` (:issue:`27365`)
 
 Missing
 ^^^^^^^
