--- conflicted
+++ resolved
@@ -103,12 +103,9 @@
 
 - Added :meth:`~DataFrame.set_flags` for setting table-wide flags on a ``Series`` or ``DataFrame`` (:issue:`28394`)
 - :class:`Index` with object dtype supports division and multiplication (:issue:`34160`)
-<<<<<<< HEAD
+- :meth:`DataFrame.explode` and :meth:`Series.explode` now support exploding of sets (:issue:`35614`)
 - :meth:`Styler.set_table_styles` now allows the direct styling of rows and columns and can be chained (:issue:`35607`)
 -
-=======
-- :meth:`DataFrame.explode` and :meth:`Series.explode` now support exploding of sets (:issue:`35614`)
->>>>>>> 8c7efd1c
 -
 
 .. _whatsnew_120.api_breaking.python:
