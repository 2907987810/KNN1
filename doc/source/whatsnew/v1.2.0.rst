--- conflicted
+++ resolved
@@ -348,11 +348,8 @@
 - Bug in :meth:`DataFrameGroupby.tshift` failing to raise ``ValueError`` when a frequency cannot be inferred for the index of a group (:issue:`35937`)
 - Bug in :meth:`DataFrame.groupby` does not always maintain column index name for ``any``, ``all``, ``bfill``, ``ffill``, ``shift`` (:issue:`29764`)
 - Bug in :meth:`DataFrameGroupBy.apply` raising error with ``np.nan`` group(s) when ``dropna=False`` (:issue:`35889`)
-<<<<<<< HEAD
+- Bug in :meth:`Rolling.sum()` returned wrong values when dtypes where mixed between float and integer and axis was equal to one (:issue:`20649`, :issue:`35596`)
 - Using :meth:`Rolling.var()` instead of :meth:`Rolling.std()` avoids numerical issues for :meth:`Rolling.corr()` when :meth:`Rolling.var()` is still within floating point precision while :meth:`Rolling.std()` is not (:issue:`31286`)
-=======
-- Bug in :meth:`Rolling.sum()` returned wrong values when dtypes where mixed between float and integer and axis was equal to one (:issue:`20649`, :issue:`35596`)
->>>>>>> 8f26d872
 
 Reshaping
 ^^^^^^^^^
