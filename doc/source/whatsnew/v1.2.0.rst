.. _whatsnew_120:

What's new in 1.2.0 (??)
------------------------

These are the changes in pandas 1.2.0. See :ref:`release` for a full changelog
including other versions of pandas.

{{ header }}

.. ---------------------------------------------------------------------------

Enhancements
~~~~~~~~~~~~

.. _whatsnew_120.duplicate_labels:

Optionally disallow duplicate labels
^^^^^^^^^^^^^^^^^^^^^^^^^^^^^^^^^^^^

:class:`Series` and :class:`DataFrame` can now be created with ``allows_duplicate_labels=False`` flag to
control whether the index or columns can contain duplicate labels (:issue:`28394`). This can be used to
prevent accidental introduction of duplicate labels, which can affect downstream operations.

By default, duplicates continue to be allowed

.. ipython:: python

   pd.Series([1, 2], index=['a', 'a'])

.. ipython:: python
   :okexcept:

   pd.Series([1, 2], index=['a', 'a']).set_flags(allows_duplicate_labels=False)

Pandas will propagate the ``allows_duplicate_labels`` property through many operations.

.. ipython:: python
   :okexcept:

   a = (
       pd.Series([1, 2], index=['a', 'b'])
         .set_flags(allows_duplicate_labels=False)
   )
   a
   # An operation introducing duplicates
   a.reindex(['a', 'b', 'a'])

.. warning::

   This is an experimental feature. Currently, many methods fail to
   propagate the ``allows_duplicate_labels`` value. In future versions
   it is expected that every method taking or returning one or more
   DataFrame or Series objects will propagate ``allows_duplicate_labels``.

See :ref:`duplicates` for more.

The ``allows_duplicate_labels`` flag is stored in the new :attr:`DataFrame.flags`
attribute. This stores global attributes that apply to the *pandas object*. This
differs from :attr:`DataFrame.attrs`, which stores information that applies to
the dataset.

Passing arguments to fsspec backends
^^^^^^^^^^^^^^^^^^^^^^^^^^^^^^^^^^^^

Many read/write functions have acquired the ``storage_options`` optional argument,
to pass a dictionary of parameters to the storage backend. This allows, for
example, for passing credentials to S3 and GCS storage. The details of what
parameters can be passed to which backends can be found in the documentation
of the individual storage backends (detailed from the fsspec docs for
`builtin implementations`_ and linked to `external ones`_). See
Section :ref:`io.remote`.

:issue:`35655` added fsspec support (including ``storage_options``)
for reading excel files.

.. _builtin implementations: https://filesystem-spec.readthedocs.io/en/latest/api.html#built-in-implementations
.. _external ones: https://filesystem-spec.readthedocs.io/en/latest/api.html#other-known-implementations

.. _whatsnew_120.binary_handle_to_csv:

Support for binary file handles in ``to_csv``
^^^^^^^^^^^^^^^^^^^^^^^^^^^^^^^^^^^^^^^^^^^^^

:meth:`to_csv` supports file handles in binary mode (:issue:`19827` and :issue:`35058`)
with ``encoding`` (:issue:`13068` and :issue:`23854`) and ``compression`` (:issue:`22555`).
``mode`` has to contain a ``b`` for binary handles to be supported.

For example:

.. ipython:: python

   import io

   data = pd.DataFrame([0, 1, 2])
   buffer = io.BytesIO()
   data.to_csv(buffer, mode="w+b", encoding="utf-8", compression="gzip")

.. _whatsnew_120.read_csv_table_precision_default:

Change in default floating precision for ``read_csv`` and ``read_table``
^^^^^^^^^^^^^^^^^^^^^^^^^^^^^^^^^^^^^^^^^^^^^^^^^^^^^^^^^^^^^^^^^^^^^^^^

For the C parsing engine, the methods :meth:`read_csv` and :meth:`read_table` previously defaulted to a parser that
could read floating point numbers slightly incorrectly with respect to the last bit in precision.
The option ``floating_precision="high"`` has always been available to avoid this issue.
Beginning with this version, the default is now to use the more accurate parser by making
``floating_precision=None`` correspond to the high precision parser, and the new option
``floating_precision="legacy"`` to use the legacy parser. The change to using the higher precision
parser by default should have no impact on performance. (:issue:`17154`)

.. _whatsnew_120.enhancements.other:

Other enhancements
^^^^^^^^^^^^^^^^^^
- Added :meth:`~DataFrame.set_flags` for setting table-wide flags on a ``Series`` or ``DataFrame`` (:issue:`28394`)
- :meth:`DataFrame.applymap` now supports ``na_action`` (:issue:`23803`)
- :class:`Index` with object dtype supports division and multiplication (:issue:`34160`)
- :meth:`DataFrame.explode` and :meth:`Series.explode` now support exploding of sets (:issue:`35614`)
- ``Styler`` now allows direct CSS class name addition to individual data cells (:issue:`36159`)
- :meth:`Rolling.mean()` and :meth:`Rolling.sum()` use Kahan summation to calculate the mean to avoid numerical problems (:issue:`10319`, :issue:`11645`, :issue:`13254`, :issue:`32761`, :issue:`36031`)
- :meth:`DatetimeIndex.searchsorted`, :meth:`TimedeltaIndex.searchsorted`, :meth:`PeriodIndex.searchsorted`, and :meth:`Series.searchsorted` with datetimelike dtypes will now try to cast string arguments (listlike and scalar) to the matching datetimelike type (:issue:`36346`)

.. _whatsnew_120.api_breaking.python:

Increased minimum version for Python
^^^^^^^^^^^^^^^^^^^^^^^^^^^^^^^^^^^^

Pandas 1.2.0 supports Python 3.7.1 and higher (:issue:`35214`).

.. _whatsnew_120.api_breaking.deps:

Increased minimum versions for dependencies
^^^^^^^^^^^^^^^^^^^^^^^^^^^^^^^^^^^^^^^^^^^

Some minimum supported versions of dependencies were updated (:issue:`35214`).
If installed, we now require:

+-----------------+-----------------+----------+---------+
| Package         | Minimum Version | Required | Changed |
+=================+=================+==========+=========+
| numpy           | 1.16.5          |    X     |    X    |
+-----------------+-----------------+----------+---------+
| pytz            | 2017.3          |    X     |    X    |
+-----------------+-----------------+----------+---------+
| python-dateutil | 2.7.3           |    X     |         |
+-----------------+-----------------+----------+---------+
| bottleneck      | 1.2.1           |          |         |
+-----------------+-----------------+----------+---------+
| numexpr         | 2.6.8           |          |    X    |
+-----------------+-----------------+----------+---------+
| pytest (dev)    | 5.0.1           |          |    X    |
+-----------------+-----------------+----------+---------+
| mypy (dev)      | 0.782           |          |    X    |
+-----------------+-----------------+----------+---------+

For `optional libraries <https://dev.pandas.io/docs/install.html#dependencies>`_ the general recommendation is to use the latest version.
The following table lists the lowest version per library that is currently being tested throughout the development of pandas.
Optional libraries below the lowest tested version may still work, but are not considered supported.

+-----------------+-----------------+---------+
| Package         | Minimum Version | Changed |
+=================+=================+=========+
| beautifulsoup4  | 4.6.0           |         |
+-----------------+-----------------+---------+
| fastparquet     | 0.3.2           |         |
+-----------------+-----------------+---------+
| fsspec          | 0.7.4           |         |
+-----------------+-----------------+---------+
| gcsfs           | 0.6.0           |         |
+-----------------+-----------------+---------+
| lxml            | 4.3.0           |    X    |
+-----------------+-----------------+---------+
| matplotlib      | 2.2.3           |    X    |
+-----------------+-----------------+---------+
| numba           | 0.46.0          |         |
+-----------------+-----------------+---------+
| openpyxl        | 2.6.0           |    X    |
+-----------------+-----------------+---------+
| pyarrow         | 0.15.0          |    X    |
+-----------------+-----------------+---------+
| pymysql         | 0.7.11          |    X    |
+-----------------+-----------------+---------+
| pytables        | 3.4.4           |    X    |
+-----------------+-----------------+---------+
| s3fs            | 0.4.0           |         |
+-----------------+-----------------+---------+
| scipy           | 1.2.0           |         |
+-----------------+-----------------+---------+
| sqlalchemy      | 1.2.8           |    X    |
+-----------------+-----------------+---------+
| xarray          | 0.12.0          |    X    |
+-----------------+-----------------+---------+
| xlrd            | 1.2.0           |    X    |
+-----------------+-----------------+---------+
| xlsxwriter      | 1.0.2           |    X    |
+-----------------+-----------------+---------+
| xlwt            | 1.3.0           |    X    |
+-----------------+-----------------+---------+
| pandas-gbq      | 0.12.0          |         |
+-----------------+-----------------+---------+

See :ref:`install.dependencies` and :ref:`install.optional_dependencies` for more.

.. ---------------------------------------------------------------------------

.. _whatsnew_120.deprecations:

Deprecations
~~~~~~~~~~~~
- Deprecated parameter ``inplace`` in :meth:`MultiIndex.set_codes` and :meth:`MultiIndex.set_levels` (:issue:`35626`)
- Deprecated parameter ``dtype`` in :meth:`~Index.copy` on method all index classes. Use the :meth:`~Index.astype` method instead for changing dtype (:issue:`35853`)
- Date parser functions :func:`~pandas.io.date_converters.parse_date_time`, :func:`~pandas.io.date_converters.parse_date_fields`, :func:`~pandas.io.date_converters.parse_all_fields` and :func:`~pandas.io.date_converters.generic_parser` from ``pandas.io.date_converters`` are deprecated and will be removed in a future version; use :func:`to_datetime` instead (:issue:`35741`)
- :meth:`DataFrame.lookup` is deprecated and will be removed in a future version, use :meth:`DataFrame.melt` and :meth:`DataFrame.loc` instead (:issue:`18682`)
- The :meth:`Index.to_native_types` is deprecated. Use ``.astype(str)`` instead (:issue:`28867`)
- Deprecated indexing :class:`DataFrame` rows with datetime-like strings ``df[string]``, use ``df.loc[string]`` instead (:issue:`36179`)

.. ---------------------------------------------------------------------------


.. _whatsnew_120.performance:

Performance improvements
~~~~~~~~~~~~~~~~~~~~~~~~

- Performance improvements when creating DataFrame or Series with dtype ``str`` or :class:`StringDtype` from array with many string elements (:issue:`36304`, :issue:`36317`, :issue:`36325`, :issue:`36432`)
- Performance improvement in :meth:`GroupBy.agg` with the ``numba`` engine (:issue:`35759`)
- Performance improvements when creating :meth:`pd.Series.map` from a huge dictionary (:issue:`34717`)
- Performance improvement in :meth:`GroupBy.transform` with the ``numba`` engine (:issue:`36240`)
- ``Styler`` uuid method altered to compress data transmission over web whilst maintaining reasonably low table collision probability (:issue:`36345`)
- Performance improvement in :meth:`pd.to_datetime` with non-ns time unit for ``float`` ``dtype`` columns (:issue:`20445`)

.. ---------------------------------------------------------------------------

.. _whatsnew_120.bug_fixes:

Bug fixes
~~~~~~~~~

Categorical
^^^^^^^^^^^
- :meth:`Categorical.fillna` will always return a copy, will validate a passed fill value regardless of whether there are any NAs to fill, and will disallow a ``NaT`` as a fill value for numeric categories (:issue:`36530`)
-
-

Datetimelike
^^^^^^^^^^^^
- Bug in :attr:`DatetimeArray.date` where a ``ValueError`` would be raised with a read-only backing array (:issue:`33530`)
- Bug in ``NaT`` comparisons failing to raise ``TypeError`` on invalid inequality comparisons (:issue:`35046`)
- Bug in :class:`DateOffset` where attributes reconstructed from pickle files differ from original objects when input values exceed normal ranges (e.g months=12) (:issue:`34511`)
- Bug in :meth:`DatetimeIndex.get_slice_bound` where ``datetime.date`` objects were not accepted or naive :class:`Timestamp` with a tz-aware :class:`DatetimeIndex` (:issue:`35690`)
- Bug in :meth:`DatetimeIndex.slice_locs` where ``datetime.date`` objects were not accepted (:issue:`34077`)
- Bug in :meth:`DatetimeIndex.searchsorted`, :meth:`TimedeltaIndex.searchsorted`, :meth:`PeriodIndex.searchsorted`, and :meth:`Series.searchsorted` with ``datetime64``, ``timedelta64`` or ``Period`` dtype placement of ``NaT`` values being inconsistent with ``NumPy`` (:issue:`36176`, :issue:`36254`)
- Inconsistency in :class:`DatetimeArray`, :class:`TimedeltaArray`, and :class:`PeriodArray`  setitem casting arrays of strings to datetimelike scalars but not scalar strings (:issue:`36261`)
-

Timedelta
^^^^^^^^^
- Bug in :class:`TimedeltaIndex`, :class:`Series`, and :class:`DataFrame` floor-division with ``timedelta64`` dtypes and ``NaT`` in the denominator (:issue:`35529`)
-
-

Timezones
^^^^^^^^^

- Bug in :func:`date_range` was raising AmbiguousTimeError for valid input with ``ambiguous=False`` (:issue:`35297`)
-


Numeric
^^^^^^^
- Bug in :func:`to_numeric` where float precision was incorrect (:issue:`31364`)
- Bug in :meth:`DataFrame.any` with ``axis=1`` and ``bool_only=True`` ignoring the ``bool_only`` keyword (:issue:`32432`)
- Bug in :meth:`Series.equals` where a ``ValueError`` was raised when numpy arrays were compared to scalars (:issue:`35267`)
- Bug in :class:`Series` where two :class:`Series` each have a :class:`DatetimeIndex` with different timezones having those indexes incorrectly changed when performing arithmetic operations (:issue:`33671`)
-

Conversion
^^^^^^^^^^

-
-

Strings
^^^^^^^
- Bug in :meth:`Series.to_string`, :meth:`DataFrame.to_string`, and :meth:`DataFrame.to_latex` adding a leading space when ``index=False`` (:issue:`24980`)
-
-


Interval
^^^^^^^^

-
-

Indexing
^^^^^^^^

- Bug in :meth:`PeriodIndex.get_loc` incorrectly raising ``ValueError`` on non-datelike strings instead of ``KeyError``, causing similar errors in :meth:`Series.__geitem__`, :meth:`Series.__contains__`, and :meth:`Series.loc.__getitem__` (:issue:`34240`)
- Bug in :meth:`Index.sort_values` where, when empty values were passed, the method would break by trying to compare missing values instead of pushing them to the end of the sort order. (:issue:`35584`)
- Bug in :meth:`Index.get_indexer` and :meth:`Index.get_indexer_non_unique` where int64 arrays are returned instead of intp. (:issue:`36359`)
-

Missing
^^^^^^^

- Bug in :meth:`SeriesGroupBy.transform` now correctly handles missing values for ``dropna=False`` (:issue:`35014`)
-

MultiIndex
^^^^^^^^^^

<<<<<<< HEAD
- Bug in :meth:`DataFrame.xs` when used with :class:`IndexSlice` raises ``TypeError`` with message `Expected label or tuple of labels` (:issue:`35301`)
- Bug in :meth:`DataFrame.reset_index` with ``NaT`` values in index raises ``ValueError`` with message `cannot convert float NaN to integer` (:issue:`36541`)
=======
- Bug in :meth:`DataFrame.xs` when used with :class:`IndexSlice` raises ``TypeError`` with message ``"Expected label or tuple of labels"`` (:issue:`35301`)
>>>>>>> 3b12293c
-

I/O
^^^

- :func:`read_sas` no longer leaks resources on failure (:issue:`35566`)
- Bug in :meth:`to_csv` caused a ``ValueError`` when it was called with a filename in combination with ``mode`` containing a ``b`` (:issue:`35058`)
- In :meth:`read_csv` ``float_precision='round_trip'`` now handles ``decimal`` and ``thousands`` parameters (:issue:`35365`)
- :meth:`to_pickle` and :meth:`read_pickle` were closing user-provided file objects (:issue:`35679`)
- :meth:`to_csv` passes compression arguments for ``'gzip'`` always to ``gzip.GzipFile`` (:issue:`28103`)
- :meth:`to_csv` did not support zip compression for binary file object not having a filename (:issue:`35058`)
- :meth:`to_csv` and :meth:`read_csv` did not honor ``compression`` and ``encoding`` for path-like objects that are internally converted to file-like objects (:issue:`35677`, :issue:`26124`, and :issue:`32392`)
- :meth:`to_picke` and :meth:`read_pickle` did not support compression for file-objects (:issue:`26237`, :issue:`29054`, and :issue:`29570`)
- Bug in :func:`LongTableBuilder.middle_separator` was duplicating LaTeX longtable entires in the List of Tables of a LaTeX document (:issue:`34360`)
- Bug in :meth:`read_csv` with ``engine='python'`` truncating data if multiple items present in first row and first element started with BOM (:issue:`36343`)
- Removed ``private_key`` and ``verbose`` from :func:`read_gbq` as they are no longer supported in ``pandas-gbq`` (:issue:`34654`, :issue:`30200`)

Plotting
^^^^^^^^

- Bug in :meth:`DataFrame.plot` was rotating xticklabels when ``subplots=True``, even if the x-axis wasn't an irregular time series (:issue:`29460`)
- Bug in :meth:`DataFrame.plot` where a marker letter in the ``style`` keyword sometimes causes a ``ValueError`` (:issue:`21003`)

Groupby/resample/rolling
^^^^^^^^^^^^^^^^^^^^^^^^

- Bug in :meth:`DataFrameGroupBy.count` and :meth:`SeriesGroupBy.sum` returning ``NaN`` for missing categories when grouped on multiple ``Categoricals``. Now returning ``0`` (:issue:`35028`)
- Bug in :meth:`DataFrameGroupBy.apply` that would some times throw an erroneous ``ValueError`` if the grouping axis had duplicate entries (:issue:`16646`)
- Bug in :meth:`DataFrame.resample(...)` that would throw a ``ValueError`` when resampling from "D" to "24H" over a transition into daylight savings time (DST) (:issue:`35219`)
- Bug when combining methods :meth:`DataFrame.groupby` with :meth:`DataFrame.resample` and :meth:`DataFrame.interpolate` raising an ``TypeError`` (:issue:`35325`)
- Bug in :meth:`DataFrameGroupBy.apply` where a non-nuisance grouping column would be dropped from the output columns if another groupby method was called before ``.apply()`` (:issue:`34656`)
- Bug in :meth:`DataFrameGroupby.apply` would drop a :class:`CategoricalIndex` when grouped on. (:issue:`35792`)
- Bug when subsetting columns on a :class:`~pandas.core.groupby.DataFrameGroupBy` (e.g. ``df.groupby('a')[['b']])``) would reset the attributes ``axis``, ``dropna``, ``group_keys``, ``level``, ``mutated``, ``sort``, and ``squeeze`` to their default values. (:issue:`9959`)
- Bug in :meth:`DataFrameGroupby.tshift` failing to raise ``ValueError`` when a frequency cannot be inferred for the index of a group (:issue:`35937`)
- Bug in :meth:`DataFrame.groupby` does not always maintain column index name for ``any``, ``all``, ``bfill``, ``ffill``, ``shift`` (:issue:`29764`)
- Bug in :meth:`DataFrameGroupBy.apply` raising error with ``np.nan`` group(s) when ``dropna=False`` (:issue:`35889`)
- Bug in :meth:`Rolling.sum()` returned wrong values when dtypes where mixed between float and integer and axis was equal to one (:issue:`20649`, :issue:`35596`)

Reshaping
^^^^^^^^^

- Bug in :meth:`DataFrame.pivot_table` with ``aggfunc='count'`` or ``aggfunc='sum'`` returning ``NaN`` for missing categories when pivoted on a ``Categorical``. Now returning ``0`` (:issue:`31422`)
- Bug in :func:`union_indexes` where input index names are not preserved in some cases. Affects :func:`concat` and :class:`DataFrame` constructor (:issue:`13475`)
- Bug in func :meth:`crosstab` when using multiple columns with ``margins=True`` and ``normalize=True`` (:issue:`35144`)
- Bug in :meth:`DataFrame.agg` with ``func={'name':<FUNC>}`` incorrectly raising ``TypeError`` when ``DataFrame.columns==['Name']`` (:issue:`36212`)
-

Sparse
^^^^^^

-
-

ExtensionArray
^^^^^^^^^^^^^^

- Fixed Bug where :class:`DataFrame` column set to scalar extension type via a dict instantion was considered an object type rather than the extension type (:issue:`35965`)
- Fixed bug where ``astype()`` with equal dtype and ``copy=False`` would return a new object (:issue:`284881`)
-


Other
^^^^^

- Bug in :meth:`DataFrame.replace` and :meth:`Series.replace` incorrectly raising ``AssertionError`` instead of ``ValueError`` when invalid parameter combinations are passed (:issue:`36045`)
- Bug in :meth:`DataFrame.replace` and :meth:`Series.replace` with numeric values and string ``to_replace`` (:issue:`34789`)
- Fixed metadata propagation in the :class:`Series.dt` accessor (:issue:`28283`)
- Bug in :meth:`Series.transform` would give incorrect results or raise when the argument ``func`` was dictionary (:issue:`35811`)
- Bug in :meth:`Index.union` behaving differently depending on whether operand is a :class:`Index` or other list-like (:issue:`36384`)

.. ---------------------------------------------------------------------------

.. _whatsnew_120.contributors:

Contributors
~~~~~~~~~~~~<|MERGE_RESOLUTION|>--- conflicted
+++ resolved
@@ -311,12 +311,8 @@
 MultiIndex
 ^^^^^^^^^^
 
-<<<<<<< HEAD
-- Bug in :meth:`DataFrame.xs` when used with :class:`IndexSlice` raises ``TypeError`` with message `Expected label or tuple of labels` (:issue:`35301`)
-- Bug in :meth:`DataFrame.reset_index` with ``NaT`` values in index raises ``ValueError`` with message `cannot convert float NaN to integer` (:issue:`36541`)
-=======
 - Bug in :meth:`DataFrame.xs` when used with :class:`IndexSlice` raises ``TypeError`` with message ``"Expected label or tuple of labels"`` (:issue:`35301`)
->>>>>>> 3b12293c
+- Bug in :meth:`DataFrame.reset_index` with ``NaT`` values in index raises ``ValueError`` with message ``"cannot convert float NaN to integer"`` (:issue:`36541`)
 -
 
 I/O
