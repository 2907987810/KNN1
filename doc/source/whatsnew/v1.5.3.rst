--- conflicted
+++ resolved
@@ -48,12 +48,7 @@
     as pandas works toward compatibility with SQLAlchemy 2.0.
 
 - Reverted deprecation (:issue:`45324`) of behavior of :meth:`Series.__getitem__` and :meth:`Series.__setitem__` slicing with an integer :class:`Index`; this will remain positional (:issue:`49612`)
-<<<<<<< HEAD
 - A ``FutureWarning`` raised when attempting to set values inplace with :meth:`DataFrame.loc` or :meth:`DataFrame.iloc` has been changed to a ``DeprecationWarning`` (:issue:`48673`)
--
-=======
-- A ``FutureWarning`` raised when attempting to set values inplace with :meth:`DataFrame.loc` or :meth:`DataFrame.loc` has been changed to a ``DeprecationWarning`` (:issue:`48673`)
->>>>>>> c2ab9024
 
 .. ---------------------------------------------------------------------------
 .. _whatsnew_153.contributors:
