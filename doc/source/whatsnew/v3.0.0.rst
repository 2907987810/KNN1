--- conflicted
+++ resolved
@@ -359,12 +359,8 @@
 - Bug in :class:`Timestamp` constructor failing to raise when ``tz=None`` is explicitly specified in conjunction with timezone-aware ``tzinfo`` or data (:issue:`48688`)
 - Bug in :func:`date_range` where the last valid timestamp would sometimes not be produced (:issue:`56134`)
 - Bug in :func:`date_range` where using a negative frequency value would not include all points between the start and end values (:issue:`56382`)
-<<<<<<< HEAD
+- Bug in :func:`tseries.api.guess_datetime_format` would fail to infer time format when "%Y" == "%H%M" (:issue:`57452`)
 - Bug in setting scalar values with mismatched resolution into arrays with non-nanosecond ``datetime64``, ``timedelta64`` or :class:`DatetimeTZDtype` incorrectly truncating those scalars (:issue:`56410`)
--
-=======
-- Bug in :func:`tseries.api.guess_datetime_format` would fail to infer time format when "%Y" == "%H%M" (:issue:`57452`)
->>>>>>> bfe5be01
 
 Timedelta
 ^^^^^^^^^
