.. _whatsnew_230:

What's new in 3.0.0 (Month XX, 2024)
------------------------------------

These are the changes in pandas 3.0.0. See :ref:`release` for a full changelog
including other versions of pandas.

{{ header }}

.. ---------------------------------------------------------------------------
.. _whatsnew_300.enhancements:

Enhancements
~~~~~~~~~~~~

.. _whatsnew_300.enhancements.enhancement1:

enhancement1
^^^^^^^^^^^^

.. _whatsnew_300.enhancements.enhancement2:

enhancement2
^^^^^^^^^^^^

.. _whatsnew_300.enhancements.other:

Other enhancements
^^^^^^^^^^^^^^^^^^
- :class:`pandas.api.typing.FrozenList` is available for typing the outputs of :attr:`MultiIndex.names`, :attr:`MultiIndex.codes` and :attr:`MultiIndex.levels` (:issue:`58237`)
- :func:`DataFrame.to_excel` now raises an ``UserWarning`` when the character count in a cell exceeds Excel's limitation of 32767 characters (:issue:`56954`)
- :func:`read_stata` now returns ``datetime64`` resolutions better matching those natively stored in the stata format (:issue:`55642`)
- :meth:`Styler.set_tooltips` provides alternative method to storing tooltips by using title attribute of td elements. (:issue:`56981`)
- Allow dictionaries to be passed to :meth:`pandas.Series.str.replace` via ``pat`` parameter (:issue:`51748`)
- Support passing a :class:`Series` input to :func:`json_normalize` that retains the :class:`Series` :class:`Index` (:issue:`51452`)
- Support reading value labels from Stata 108-format (Stata 6) and earlier files (:issue:`58154`)
- Users can globally disable any ``PerformanceWarning`` by setting the option ``mode.performance_warnings`` to ``False`` (:issue:`56920`)
- :meth:`Styler.format_index_names` can now be used to format the index and column names (:issue:`48936` and :issue:`47489`)
- :class:`.errors.DtypeWarning` improved to include column names when mixed data types are detected (:issue:`58174`)
- :meth:`DataFrame.cummin`, :meth:`DataFrame.cummax`, :meth:`DataFrame.cumprod` and :meth:`DataFrame.cumsum` methods now have a ``numeric_only`` parameter (:issue:`53072`)
- :meth:`DataFrame.fillna` and :meth:`Series.fillna` can now accept ``value=None``; for non-object dtype the corresponding NA value will be used (:issue:`57723`)

.. ---------------------------------------------------------------------------
.. _whatsnew_300.notable_bug_fixes:

Notable bug fixes
~~~~~~~~~~~~~~~~~

These are bug fixes that might have notable behavior changes.

.. _whatsnew_300.notable_bug_fixes.groupby_unobs_and_na:

Improved behavior in groupby for ``observed=False``
^^^^^^^^^^^^^^^^^^^^^^^^^^^^^^^^^^^^^^^^^^^^^^^^^^^

A number of bugs have been fixed due to improved handling of unobserved groups (:issue:`55738`). All remarks in this section equally impact :class:`.SeriesGroupBy`.

In previous versions of pandas, a single grouping with :meth:`.DataFrameGroupBy.apply` or :meth:`.DataFrameGroupBy.agg` would pass the unobserved groups to the provided function, resulting in ``0`` below.

.. ipython:: python

    df = pd.DataFrame(
        {
            "key1": pd.Categorical(list("aabb"), categories=list("abc")),
            "key2": [1, 1, 1, 2],
            "values": [1, 2, 3, 4],
        }
    )
    df
    gb = df.groupby("key1", observed=False)
    gb[["values"]].apply(lambda x: x.sum())

However this was not the case when using multiple groupings, resulting in ``NaN`` below.

.. code-block:: ipython

    In [1]: gb = df.groupby(["key1", "key2"], observed=False)
    In [2]: gb[["values"]].apply(lambda x: x.sum())
    Out[2]:
               values
    key1 key2
    a    1        3.0
         2        NaN
    b    1        3.0
         2        4.0
    c    1        NaN
         2        NaN

Now using multiple groupings will also pass the unobserved groups to the provided function.

.. ipython:: python

    gb = df.groupby(["key1", "key2"], observed=False)
    gb[["values"]].apply(lambda x: x.sum())

Similarly:

- In previous versions of pandas the method :meth:`.DataFrameGroupBy.sum` would result in ``0`` for unobserved groups, but :meth:`.DataFrameGroupBy.prod`, :meth:`.DataFrameGroupBy.all`, and :meth:`.DataFrameGroupBy.any` would all result in NA values. Now these methods result in ``1``, ``True``, and ``False`` respectively.
- :meth:`.DataFrameGroupBy.groups` did not include unobserved groups and now does.

These improvements also fixed certain bugs in groupby:

- :meth:`.DataFrameGroupBy.agg` would fail when there are multiple groupings, unobserved groups, and ``as_index=False`` (:issue:`36698`)
- :meth:`.DataFrameGroupBy.groups` with ``sort=False`` would sort groups; they now occur in the order they are observed (:issue:`56966`)
- :meth:`.DataFrameGroupBy.nunique` would fail when there are multiple groupings, unobserved groups, and ``as_index=False`` (:issue:`52848`)
- :meth:`.DataFrameGroupBy.sum` would have incorrect values when there are multiple groupings, unobserved groups, and non-numeric data (:issue:`43891`)
- :meth:`.DataFrameGroupBy.value_counts` would produce incorrect results when used with some categorical and some non-categorical groupings and ``observed=False`` (:issue:`56016`)

.. _whatsnew_300.notable_bug_fixes.notable_bug_fix2:

notable_bug_fix2
^^^^^^^^^^^^^^^^

.. ---------------------------------------------------------------------------
.. _whatsnew_300.api_breaking:

Backwards incompatible API changes
~~~~~~~~~~~~~~~~~~~~~~~~~~~~~~~~~~

.. _whatsnew_300.api_breaking.deps:

Increased minimum versions for dependencies
^^^^^^^^^^^^^^^^^^^^^^^^^^^^^^^^^^^^^^^^^^^
Some minimum supported versions of dependencies were updated.
If installed, we now require:

+-----------------+-----------------+----------+---------+
| Package         | Minimum Version | Required | Changed |
+=================+=================+==========+=========+
| numpy           | 1.23.5          |    X     |    X    |
+-----------------+-----------------+----------+---------+

For `optional libraries <https://pandas.pydata.org/docs/getting_started/install.html>`_ the general recommendation is to use the latest version.
The following table lists the lowest version per library that is currently being tested throughout the development of pandas.
Optional libraries below the lowest tested version may still work, but are not considered supported.

+------------------------+---------------------+
| Package                | New Minimum Version |
+========================+=====================+
| fastparquet            | 2023.10.0           |
+------------------------+---------------------+
| adbc-driver-postgresql | 0.10.0              |
+------------------------+---------------------+
| mypy (dev)             | 1.9.0               |
+------------------------+---------------------+

See :ref:`install.dependencies` and :ref:`install.optional_dependencies` for more.

.. _whatsnew_300.api_breaking.other:

Other API changes
^^^^^^^^^^^^^^^^^
- 3rd party ``py.path`` objects are no longer explicitly supported in IO methods. Use :py:class:`pathlib.Path` objects instead (:issue:`57091`)
- :func:`read_table`'s ``parse_dates`` argument defaults to ``None`` to improve consistency with :func:`read_csv` (:issue:`57476`)
- Made ``dtype`` a required argument in :meth:`ExtensionArray._from_sequence_of_strings` (:issue:`56519`)
- Updated :meth:`DataFrame.to_excel` so that the output spreadsheet has no styling. Custom styling can still be done using :meth:`Styler.to_excel` (:issue:`54154`)
- pickle and HDF (``.h5``) files created with Python 2 are no longer explicitly supported (:issue:`57387`)
- pickled objects from pandas version less than ``1.0.0`` are no longer supported (:issue:`57155`)

.. ---------------------------------------------------------------------------
.. _whatsnew_300.deprecations:

Deprecations
~~~~~~~~~~~~

Copy keyword
^^^^^^^^^^^^

The ``copy`` keyword argument in the following methods is deprecated and
will be removed in a future version:

- :meth:`DataFrame.truncate` / :meth:`Series.truncate`
- :meth:`DataFrame.tz_convert` / :meth:`Series.tz_convert`
- :meth:`DataFrame.tz_localize` / :meth:`Series.tz_localize`
- :meth:`DataFrame.infer_objects` / :meth:`Series.infer_objects`
- :meth:`DataFrame.align` / :meth:`Series.align`
- :meth:`DataFrame.astype` / :meth:`Series.astype`
- :meth:`DataFrame.reindex` / :meth:`Series.reindex`
- :meth:`DataFrame.reindex_like` / :meth:`Series.reindex_like`
- :meth:`DataFrame.set_axis` / :meth:`Series.set_axis`
- :meth:`DataFrame.to_period` / :meth:`Series.to_period`
- :meth:`DataFrame.to_timestamp` / :meth:`Series.to_timestamp`
- :meth:`DataFrame.rename` / :meth:`Series.rename`
- :meth:`DataFrame.transpose`
- :meth:`DataFrame.swaplevel`
- :meth:`DataFrame.merge` / :func:`pd.merge`

Copy-on-Write utilizes a lazy copy mechanism that defers copying the data until
necessary. Use ``.copy`` to trigger an eager copy. The copy keyword has no effect
starting with 3.0, so it can be safely removed from your code.

Other Deprecations
^^^^^^^^^^^^^^^^^^

- Deprecated :meth:`Timestamp.utcfromtimestamp`, use ``Timestamp.fromtimestamp(ts, "UTC")`` instead (:issue:`56680`)
- Deprecated :meth:`Timestamp.utcnow`, use ``Timestamp.now("UTC")`` instead (:issue:`56680`)
- Deprecated allowing non-keyword arguments in :meth:`DataFrame.all`, :meth:`DataFrame.min`, :meth:`DataFrame.max`, :meth:`DataFrame.sum`, :meth:`DataFrame.prod`, :meth:`DataFrame.mean`, :meth:`DataFrame.median`, :meth:`DataFrame.sem`, :meth:`DataFrame.var`, :meth:`DataFrame.std`, :meth:`DataFrame.skew`, :meth:`DataFrame.kurt`, :meth:`Series.all`,  :meth:`Series.min`, :meth:`Series.max`, :meth:`Series.sum`, :meth:`Series.prod`, :meth:`Series.mean`, :meth:`Series.median`, :meth:`Series.sem`, :meth:`Series.var`, :meth:`Series.std`, :meth:`Series.skew`, and :meth:`Series.kurt`. (:issue:`57087`)
- Deprecated allowing non-keyword arguments in :meth:`Series.to_markdown` except ``buf``. (:issue:`57280`)
- Deprecated allowing non-keyword arguments in :meth:`Series.to_string` except ``buf``. (:issue:`57280`)
- Deprecated using ``epoch`` date format in :meth:`DataFrame.to_json` and :meth:`Series.to_json`, use ``iso`` instead. (:issue:`57063`)
-

.. ---------------------------------------------------------------------------
.. _whatsnew_300.prior_deprecations:

Removal of prior version deprecations/changes
~~~~~~~~~~~~~~~~~~~~~~~~~~~~~~~~~~~~~~~~~~~~~
- :class:`.DataFrameGroupBy.idxmin`, :class:`.DataFrameGroupBy.idxmax`, :class:`.SeriesGroupBy.idxmin`, and :class:`.SeriesGroupBy.idxmax` will now raise a ``ValueError`` when used with ``skipna=False`` and an NA value is encountered (:issue:`10694`)
- :func:`concat` no longer ignores empty objects when determining output dtypes (:issue:`39122`)
- :func:`concat` with all-NA entries no longer ignores the dtype of those entries when determining the result dtype (:issue:`40893`)
- :func:`read_excel`, :func:`read_json`, :func:`read_html`, and :func:`read_xml` no longer accept raw string or byte representation of the data. That type of data must be wrapped in a :py:class:`StringIO` or :py:class:`BytesIO` (:issue:`53767`)
- :meth:`DataFrame.groupby` with ``as_index=False`` and aggregation methods will no longer exclude from the result the groupings that do not arise from the input (:issue:`49519`)
- :meth:`Series.dt.to_pydatetime` now returns a :class:`Series` of :py:class:`datetime.datetime` objects (:issue:`52459`)
- :meth:`SeriesGroupBy.agg` no longer pins the name of the group to the input passed to the provided ``func`` (:issue:`51703`)
- All arguments except ``name`` in :meth:`Index.rename` are now keyword only (:issue:`56493`)
- All arguments except the first ``path``-like argument in IO writers are now keyword only (:issue:`54229`)
- Disallow allowing logical operations (``||``, ``&``, ``^``) between pandas objects and dtype-less sequences (e.g. ``list``, ``tuple``); wrap the objects in :class:`Series`, :class:`Index`, or ``np.array`` first instead (:issue:`52264`)
- Disallow automatic casting to object in :class:`Series` logical operations (``&``, ``^``, ``||``) between series with mismatched indexes and dtypes other than ``object`` or ``bool`` (:issue:`52538`)
- Disallow calling :meth:`Series.replace` or :meth:`DataFrame.replace` without a ``value`` and with non-dict-like ``to_replace`` (:issue:`33302`)
- Disallow constructing a :class:`arrays.SparseArray` with scalar data (:issue:`53039`)
- Disallow non-standard (``np.ndarray``, :class:`Index`, :class:`ExtensionArray`, or :class:`Series`) to :func:`isin`, :func:`unique`, :func:`factorize` (:issue:`52986`)
- Disallow passing a pandas type to :meth:`Index.view` (:issue:`55709`)
- Disallow units other than "s", "ms", "us", "ns" for datetime64 and timedelta64 dtypes in :func:`array` (:issue:`53817`)
- Removed "freq" keyword from :class:`PeriodArray` constructor, use "dtype" instead (:issue:`52462`)
- Removed 'fastpath' keyword in :class:`Categorical` constructor (:issue:`20110`)
- Removed 'kind' keyword in :meth:`Series.resample` and :meth:`DataFrame.resample` (:issue:`58125`)
- Removed alias :class:`arrays.PandasArray` for :class:`arrays.NumpyExtensionArray` (:issue:`53694`)
- Removed deprecated "method" and "limit" keywords from :meth:`Series.replace` and :meth:`DataFrame.replace` (:issue:`53492`)
- Removed extension test classes ``BaseNoReduceTests``, ``BaseNumericReduceTests``, ``BaseBooleanReduceTests`` (:issue:`54663`)
- Removed the "closed" and "normalize" keywords in :meth:`DatetimeIndex.__new__` (:issue:`52628`)
- Require :meth:`SparseDtype.fill_value` to be a valid value for the :meth:`SparseDtype.subtype` (:issue:`53043`)
- Stopped performing dtype inference with in :meth:`Index.insert` with object-dtype index; this often affects the index/columns that result when setting new entries into an empty :class:`Series` or :class:`DataFrame` (:issue:`51363`)
- Removed the "closed" and "unit" keywords in :meth:`TimedeltaIndex.__new__` (:issue:`52628`, :issue:`55499`)
- All arguments in :meth:`Index.sort_values` are now keyword only (:issue:`56493`)
- All arguments in :meth:`Series.to_dict` are now keyword only (:issue:`56493`)
- Changed the default value of ``observed`` in :meth:`DataFrame.groupby` and :meth:`Series.groupby` to ``True`` (:issue:`51811`)
- Enforce deprecation in :func:`testing.assert_series_equal` and :func:`testing.assert_frame_equal` with object dtype and mismatched null-like values, which are now considered not-equal (:issue:`18463`)
- Enforced deprecation ``all`` and ``any`` reductions with ``datetime64``, :class:`DatetimeTZDtype`, and :class:`PeriodDtype` dtypes (:issue:`58029`)
- Enforced deprecation disallowing ``float`` "periods" in :func:`date_range`, :func:`period_range`, :func:`timedelta_range`, :func:`interval_range`,  (:issue:`56036`)
- Enforced deprecation disallowing parsing datetimes with mixed time zones unless user passes ``utc=True`` to :func:`to_datetime` (:issue:`57275`)
- Enforced deprecation in :meth:`Series.value_counts` and :meth:`Index.value_counts` with object dtype performing dtype inference on the ``.index`` of the result (:issue:`56161`)
- Enforced deprecation of :meth:`.DataFrameGroupBy.get_group` and :meth:`.SeriesGroupBy.get_group` allowing the ``name`` argument to be a non-tuple when grouping by a list of length 1 (:issue:`54155`)
- Enforced deprecation of :meth:`Series.interpolate` and :meth:`DataFrame.interpolate` for object-dtype (:issue:`57820`)
- Enforced deprecation of :meth:`offsets.Tick.delta`, use ``pd.Timedelta(obj)`` instead (:issue:`55498`)
- Enforced deprecation of ``axis=None`` acting the same as ``axis=0`` in the DataFrame reductions ``sum``, ``prod``, ``std``, ``var``, and ``sem``, passing ``axis=None`` will now reduce over both axes; this is particularly the case when doing e.g. ``numpy.sum(df)`` (:issue:`21597`)
- Enforced deprecation of non-standard (``np.ndarray``, :class:`ExtensionArray`, :class:`Index`, or :class:`Series`) argument to :func:`api.extensions.take` (:issue:`52981`)
- Enforced deprecation of parsing system timezone strings to ``tzlocal``, which depended on system timezone, pass the 'tz' keyword instead (:issue:`50791`)
- Enforced deprecation of passing a dictionary to :meth:`SeriesGroupBy.agg` (:issue:`52268`)
- Enforced deprecation of string ``AS`` denoting frequency in :class:`YearBegin` and strings ``AS-DEC``, ``AS-JAN``, etc. denoting annual frequencies with various fiscal year starts (:issue:`57793`)
- Enforced deprecation of string ``A`` denoting frequency in :class:`YearEnd` and strings ``A-DEC``, ``A-JAN``, etc. denoting annual frequencies with various fiscal year ends (:issue:`57699`)
- Enforced deprecation of string ``BAS`` denoting frequency in :class:`BYearBegin` and strings ``BAS-DEC``, ``BAS-JAN``, etc. denoting annual frequencies with various fiscal year starts (:issue:`57793`)
- Enforced deprecation of string ``BA`` denoting frequency in :class:`BYearEnd` and strings ``BA-DEC``, ``BA-JAN``, etc. denoting annual frequencies with various fiscal year ends (:issue:`57793`)
- Enforced deprecation of strings ``T``, ``L``, ``U``, and ``N`` denoting frequencies in :class:`Minute`, :class:`Second`, :class:`Milli`, :class:`Micro`, :class:`Nano` (:issue:`57627`)
- Enforced deprecation of strings ``T``, ``L``, ``U``, and ``N`` denoting units in :class:`Timedelta` (:issue:`57627`)
- Enforced deprecation of the behavior of :func:`concat` when ``len(keys) != len(objs)`` would truncate to the shorter of the two. Now this raises a ``ValueError`` (:issue:`43485`)
- Enforced deprecation of values "pad", "ffill", "bfill", and "backfill" for :meth:`Series.interpolate` and :meth:`DataFrame.interpolate` (:issue:`57869`)
- Enforced deprecation removing :meth:`Categorical.to_list`, use ``obj.tolist()`` instead (:issue:`51254`)
- Enforced silent-downcasting deprecation for :ref:`all relevant methods <whatsnew_220.silent_downcasting>` (:issue:`54710`)
- In :meth:`DataFrame.stack`, the default value of ``future_stack`` is now ``True``; specifying ``False`` will raise a ``FutureWarning`` (:issue:`55448`)
- Iterating over a :class:`.DataFrameGroupBy` or :class:`.SeriesGroupBy` will return tuples of length 1 for the groups when grouping by ``level`` a list of length 1 (:issue:`50064`)
- Methods ``apply``, ``agg``, and ``transform`` will no longer replace NumPy functions (e.g. ``np.sum``) and built-in functions (e.g. ``min``) with the equivalent pandas implementation; use string aliases (e.g. ``"sum"`` and ``"min"``) if you desire to use the pandas implementation (:issue:`53974`)
- Passing both ``freq`` and ``fill_value`` in :meth:`DataFrame.shift` and :meth:`Series.shift` and :meth:`.DataFrameGroupBy.shift` now raises a ``ValueError`` (:issue:`54818`)
- Removed :meth:`.DataFrameGroupBy.quantile` and :meth:`.SeriesGroupBy.quantile` supporting bool dtype (:issue:`53975`)
- Removed :meth:`DateOffset.is_anchored` and :meth:`offsets.Tick.is_anchored` (:issue:`56594`)
- Removed ``DataFrame.applymap``, ``Styler.applymap`` and ``Styler.applymap_index`` (:issue:`52364`)
- Removed ``DataFrame.bool`` and ``Series.bool`` (:issue:`51756`)
- Removed ``DataFrame.first`` and ``DataFrame.last`` (:issue:`53710`)
- Removed ``DataFrame.swapaxes`` and ``Series.swapaxes`` (:issue:`51946`)
- Removed ``DataFrameGroupBy.grouper`` and ``SeriesGroupBy.grouper`` (:issue:`56521`)
- Removed ``DataFrameGroupby.fillna`` and ``SeriesGroupBy.fillna``` (:issue:`55719`)
- Removed ``Index.format``, use :meth:`Index.astype` with ``str`` or :meth:`Index.map` with a ``formatter`` function instead (:issue:`55439`)
- Removed ``Resample.fillna`` (:issue:`55719`)
- Removed ``Series.__int__`` and ``Series.__float__``. Call ``int(Series.iloc[0])`` or ``float(Series.iloc[0])`` instead. (:issue:`51131`)
- Removed ``Series.ravel`` (:issue:`56053`)
- Removed ``Series.view`` (:issue:`56054`)
- Removed ``StataReader.close`` (:issue:`49228`)
- Removed ``_data`` from :class:`DataFrame`, :class:`Series`, :class:`.arrays.ArrowExtensionArray` (:issue:`52003`)
- Removed ``axis`` argument from :meth:`DataFrame.groupby`, :meth:`Series.groupby`, :meth:`DataFrame.rolling`, :meth:`Series.rolling`, :meth:`DataFrame.resample`, and :meth:`Series.resample` (:issue:`51203`)
- Removed ``axis`` argument from all groupby operations (:issue:`50405`)
- Removed ``convert_dtype`` from :meth:`Series.apply` (:issue:`52257`)
- Removed ``method``, ``limit`` ``fill_axis`` and ``broadcast_axis`` keywords from :meth:`DataFrame.align` (:issue:`51968`)
- Removed ``pandas.api.types.is_interval`` and ``pandas.api.types.is_period``, use ``isinstance(obj, pd.Interval)`` and ``isinstance(obj, pd.Period)`` instead (:issue:`55264`)
- Removed ``pandas.io.sql.execute`` (:issue:`50185`)
- Removed ``pandas.value_counts``, use :meth:`Series.value_counts` instead (:issue:`53493`)
- Removed ``read_gbq`` and ``DataFrame.to_gbq``. Use ``pandas_gbq.read_gbq`` and ``pandas_gbq.to_gbq`` instead https://pandas-gbq.readthedocs.io/en/latest/api.html (:issue:`55525`)
- Removed ``use_nullable_dtypes`` from :func:`read_parquet` (:issue:`51853`)
- Removed ``year``, ``month``, ``quarter``, ``day``, ``hour``, ``minute``, and ``second`` keywords in the :class:`PeriodIndex` constructor, use :meth:`PeriodIndex.from_fields` instead (:issue:`55960`)
- Removed argument ``limit`` from :meth:`DataFrame.pct_change`, :meth:`Series.pct_change`, :meth:`.DataFrameGroupBy.pct_change`, and :meth:`.SeriesGroupBy.pct_change`; the argument ``method`` must be set to ``None`` and will be removed in a future version of pandas (:issue:`53520`)
- Removed deprecated argument ``obj`` in :meth:`.DataFrameGroupBy.get_group` and :meth:`.SeriesGroupBy.get_group` (:issue:`53545`)
- Removed deprecated behavior of :meth:`Series.agg` using :meth:`Series.apply` (:issue:`53325`)
- Removed deprecated keyword ``method`` on :meth:`Series.fillna`, :meth:`DataFrame.fillna` (:issue:`57760`)
- Removed option ``mode.use_inf_as_na``, convert inf entries to ``NaN`` before instead (:issue:`51684`)
- Removed support for :class:`DataFrame` in :meth:`DataFrame.from_records`(:issue:`51697`)
- Removed support for ``errors="ignore"`` in :func:`to_datetime`, :func:`to_timedelta` and :func:`to_numeric` (:issue:`55734`)
- Removed support for ``slice`` in :meth:`DataFrame.take` (:issue:`51539`)
- Removed the ``ArrayManager`` (:issue:`55043`)
- Removed the ``fastpath`` argument from the :class:`Series` constructor (:issue:`55466`)
- Removed the ``is_boolean``, ``is_integer``, ``is_floating``, ``holds_integer``, ``is_numeric``, ``is_categorical``, ``is_object``, and ``is_interval`` attributes of :class:`Index` (:issue:`50042`)
- Removed the ``ordinal`` keyword in :class:`PeriodIndex`, use :meth:`PeriodIndex.from_ordinals` instead (:issue:`55960`)
- Removed unused arguments ``*args`` and ``**kwargs`` in :class:`Resampler` methods (:issue:`50977`)
- Unrecognized timezones when parsing strings to datetimes now raises a ``ValueError`` (:issue:`51477`)
- Removed the :class:`Grouper` attributes ``ax``, ``groups``, ``indexer``, and ``obj`` (:issue:`51206`, :issue:`51182`)
- Removed deprecated keyword ``verbose`` on :func:`read_csv` and :func:`read_table` (:issue:`56556`)
- Removed the ``method`` keyword in ``ExtensionArray.fillna``, implement ``ExtensionArray._pad_or_backfill`` instead (:issue:`53621`)
- Removed the attribute ``dtypes`` from :class:`.DataFrameGroupBy` (:issue:`51997`)
- Enforced deprecation of ``argmin``, ``argmax``, ``idxmin``, and ``idxmax`` returning a result when ``skipna=False`` and an NA value is encountered or all values are NA values; these operations will now raise in such cases (:issue:`33941`, :issue:`51276`)

.. ---------------------------------------------------------------------------
.. _whatsnew_300.performance:

Performance improvements
~~~~~~~~~~~~~~~~~~~~~~~~
- :attr:`Categorical.categories` returns a :class:`RangeIndex` columns instead of an :class:`Index` if the constructed ``values`` was a ``range``. (:issue:`57787`)
- :class:`DataFrame` returns a :class:`RangeIndex` columns when possible when ``data`` is a ``dict`` (:issue:`57943`)
- :class:`Series` returns a :class:`RangeIndex` index when possible when ``data`` is a ``dict`` (:issue:`58118`)
- :func:`concat` returns a :class:`RangeIndex` column when possible when ``objs`` contains :class:`Series` and :class:`DataFrame` and ``axis=0`` (:issue:`58119`)
- :func:`concat` returns a :class:`RangeIndex` level in the :class:`MultiIndex` result when ``keys`` is a ``range`` or :class:`RangeIndex` (:issue:`57542`)
- :meth:`RangeIndex.append` returns a :class:`RangeIndex` instead of a :class:`Index` when appending values that could continue the :class:`RangeIndex` (:issue:`57467`)
- :meth:`Series.str.extract` returns a :class:`RangeIndex` columns instead of an :class:`Index` column when possible (:issue:`57542`)
- :meth:`Series.str.partition` with :class:`ArrowDtype` returns a :class:`RangeIndex` columns instead of an :class:`Index` column when possible (:issue:`57768`)
- Performance improvement in :class:`DataFrame` when ``data`` is a ``dict`` and ``columns`` is specified (:issue:`24368`)
- Performance improvement in :meth:`DataFrame.join` for sorted but non-unique indexes (:issue:`56941`)
- Performance improvement in :meth:`DataFrame.join` when left and/or right are non-unique and ``how`` is ``"left"``, ``"right"``, or ``"inner"`` (:issue:`56817`)
- Performance improvement in :meth:`DataFrame.join` with ``how="left"`` or ``how="right"`` and ``sort=True`` (:issue:`56919`)
- Performance improvement in :meth:`DataFrameGroupBy.ffill`, :meth:`DataFrameGroupBy.bfill`, :meth:`SeriesGroupBy.ffill`, and :meth:`SeriesGroupBy.bfill` (:issue:`56902`)
- Performance improvement in :meth:`Index.join` by propagating cached attributes in cases where the result matches one of the inputs (:issue:`57023`)
- Performance improvement in :meth:`Index.take` when ``indices`` is a full range indexer from zero to length of index (:issue:`56806`)
- Performance improvement in :meth:`Index.to_frame` returning a :class:`RangeIndex` columns of a :class:`Index` when possible. (:issue:`58018`)
- Performance improvement in :meth:`MultiIndex.equals` for equal length indexes (:issue:`56990`)
- Performance improvement in :meth:`RangeIndex.__getitem__` with a boolean mask or integers returning a :class:`RangeIndex` instead of a :class:`Index` when possible. (:issue:`57588`)
- Performance improvement in :meth:`RangeIndex.append` when appending the same index (:issue:`57252`)
- Performance improvement in :meth:`RangeIndex.argmin` and :meth:`RangeIndex.argmax` (:issue:`57823`)
- Performance improvement in :meth:`RangeIndex.insert` returning a :class:`RangeIndex` instead of a :class:`Index` when the :class:`RangeIndex` is empty. (:issue:`57833`)
- Performance improvement in :meth:`RangeIndex.round` returning a :class:`RangeIndex` instead of a :class:`Index` when possible. (:issue:`57824`)
- Performance improvement in :meth:`RangeIndex.join` returning a :class:`RangeIndex` instead of a :class:`Index` when possible. (:issue:`57651`, :issue:`57752`)
- Performance improvement in :meth:`RangeIndex.reindex` returning a :class:`RangeIndex` instead of a :class:`Index` when possible. (:issue:`57647`, :issue:`57752`)
- Performance improvement in :meth:`RangeIndex.take` returning a :class:`RangeIndex` instead of a :class:`Index` when possible. (:issue:`57445`, :issue:`57752`)
- Performance improvement in :func:`merge` if hash-join can be used (:issue:`57970`)
- Performance improvement in :meth:`to_hdf` avoid unnecessary reopenings of the HDF5 file to speedup data addition to files with a very large number of groups . (:issue:`58248`)
- Performance improvement in ``DataFrameGroupBy.__len__`` and ``SeriesGroupBy.__len__`` (:issue:`57595`)
- Performance improvement in indexing operations for string dtypes (:issue:`56997`)
- Performance improvement in unary methods on a :class:`RangeIndex` returning a :class:`RangeIndex` instead of a :class:`Index` when possible. (:issue:`57825`)

.. ---------------------------------------------------------------------------
.. _whatsnew_300.bug_fixes:

Bug fixes
~~~~~~~~~

Categorical
^^^^^^^^^^^
-
-

Datetimelike
^^^^^^^^^^^^
- Bug in :class:`Timestamp` constructor failing to raise when ``tz=None`` is explicitly specified in conjunction with timezone-aware ``tzinfo`` or data (:issue:`48688`)
- Bug in :func:`date_range` where the last valid timestamp would sometimes not be produced (:issue:`56134`)
- Bug in :func:`date_range` where using a negative frequency value would not include all points between the start and end values (:issue:`56382`)
- Bug in :func:`tseries.api.guess_datetime_format` would fail to infer time format when "%Y" == "%H%M" (:issue:`57452`)

Timedelta
^^^^^^^^^
- Accuracy improvement in :meth:`Timedelta.to_pytimedelta` to round microseconds consistently for large nanosecond based Timedelta (:issue:`57841`)
- Bug in :meth:`DataFrame.cumsum` which was raising ``IndexError`` if dtype is ``timedelta64[ns]`` (:issue:`57956`)

Timezones
^^^^^^^^^
-
-

Numeric
^^^^^^^
- Bug in ``np.matmul`` with :class:`Index` inputs raising a ``TypeError`` (:issue:`57079`)
-

Conversion
^^^^^^^^^^
- Bug in :meth:`DataFrame.update` bool dtype being converted to object (:issue:`55509`)
- Bug in :meth:`Series.astype` might modify read-only array inplace when casting to a string dtype (:issue:`57212`)
- Bug in :meth:`Series.reindex` not maintaining ``float32`` type when a ``reindex`` introduces a missing value (:issue:`45857`)

Strings
^^^^^^^
- Bug in :meth:`Series.value_counts` would not respect ``sort=False`` for series having ``string`` dtype (:issue:`55224`)
-

Interval
^^^^^^^^
- Bug in :func:`interval_range` where start and end numeric types were always cast to 64 bit (:issue:`57268`)
-

Indexing
^^^^^^^^
- Bug in :meth:`DataFrame.__getitem__` returning modified columns when called with ``slice`` in Python 3.12 (:issue:`57500`)
-

Missing
^^^^^^^
-
-

MultiIndex
^^^^^^^^^^
- :func:`DataFrame.loc` with ``axis=0``  and :class:`MultiIndex` when setting a value adds extra columns (:issue:`58116`)
-

I/O
^^^
- Bug in :class:`DataFrame` and :class:`Series` ``repr`` of :py:class:`collections.abc.Mapping`` elements. (:issue:`57915`)
- Bug in :meth:`DataFrame.to_excel` when writing empty :class:`DataFrame` with :class:`MultiIndex` on both axes (:issue:`57696`)
- Bug in :meth:`DataFrame.to_string` that raised ``StopIteration`` with nested DataFrames. (:issue:`16098`)
- Bug in :meth:`read_csv` raising ``TypeError`` when ``index_col`` is specified and ``na_values`` is a dict containing the key ``None``. (:issue:`57547`)

Period
^^^^^^
-
-

Plotting
^^^^^^^^
<<<<<<< HEAD
- Bug in :meth:`MPLPlot._plot` ignoring parameter ``style`` when using error bar parameters ``yerr`` or ``xerr`` (:issue:`7023`)
=======
- Bug in  :meth:`.DataFrameGroupBy.boxplot` failed when there were multiple groupings (:issue:`14701`)
- Bug in :meth:`DataFrame.plot` that causes a shift to the right when the frequency multiplier is greater than one. (:issue:`57587`)
>>>>>>> 9f7e89e7
-

Groupby/resample/rolling
^^^^^^^^^^^^^^^^^^^^^^^^
- Bug in :meth:`.DataFrameGroupBy.groups` and :meth:`.SeriesGroupby.groups` that would not respect groupby argument ``dropna`` (:issue:`55919`)
- Bug in :meth:`.DataFrameGroupBy.median` where nat values gave an incorrect result. (:issue:`57926`)
- Bug in :meth:`.DataFrameGroupBy.quantile` when ``interpolation="nearest"`` is inconsistent with :meth:`DataFrame.quantile` (:issue:`47942`)
- Bug in :meth:`DataFrame.ewm` and :meth:`Series.ewm` when passed ``times`` and aggregation functions other than mean (:issue:`51695`)
- Bug in :meth:`DataFrameGroupBy.apply` that was returning a completely empty DataFrame when all return values of ``func`` were ``None`` instead of returning an empty DataFrame with the original columns and dtypes. (:issue:`57775`)


Reshaping
^^^^^^^^^
- Bug in :meth:`DataFrame.join` inconsistently setting result index name (:issue:`55815`)
-

Sparse
^^^^^^
- Bug in :class:`SparseDtype` for equal comparison with na fill value. (:issue:`54770`)
-

ExtensionArray
^^^^^^^^^^^^^^
- Bug in :meth:`api.types.is_datetime64_any_dtype` where a custom :class:`ExtensionDtype` would return ``False`` for array-likes (:issue:`57055`)
-

Styler
^^^^^^
-

Other
^^^^^
- Bug in :class:`DataFrame` when passing a ``dict`` with a NA scalar and ``columns`` that would always return ``np.nan`` (:issue:`57205`)
- Bug in :func:`unique` on :class:`Index` not always returning :class:`Index` (:issue:`57043`)
- Bug in :meth:`DataFrame.eval` and :meth:`DataFrame.query` which caused an exception when using NumPy attributes via ``@`` notation, e.g., ``df.eval("@np.floor(a)")``. (:issue:`58041`)
- Bug in :meth:`DataFrame.sort_index` when passing ``axis="columns"`` and ``ignore_index=True`` and ``ascending=False`` not returning a :class:`RangeIndex` columns (:issue:`57293`)
- Bug in :meth:`DataFrame.transform` that was returning the wrong order unless the index was monotonically increasing. (:issue:`57069`)
- Bug in :meth:`DataFrame.where` where using a non-bool type array in the function would return a ``ValueError`` instead of a ``TypeError`` (:issue:`56330`)
- Bug in :meth:`Index.sort_values` when passing a key function that turns values into tuples, e.g. ``key=natsort.natsort_key``, would raise ``TypeError`` (:issue:`56081`)
- Bug in :meth:`Series.diff` allowing non-integer values for the ``periods`` argument. (:issue:`56607`)
- Bug in :meth:`Series.rank` that doesn't preserve missing values for nullable integers when ``na_option='keep'``. (:issue:`56976`)
- Bug in :meth:`Series.replace` and :meth:`DataFrame.replace` inconsistently replacing matching instances when ``regex=True`` and missing values are present. (:issue:`56599`)
- Bug in Dataframe Interchange Protocol implementation was returning incorrect results for data buffers' associated dtype, for string and datetime columns (:issue:`54781`)

.. ***DO NOT USE THIS SECTION***

-
-

.. ---------------------------------------------------------------------------
.. _whatsnew_300.contributors:

Contributors
~~~~~~~~~~~~<|MERGE_RESOLUTION|>--- conflicted
+++ resolved
@@ -420,13 +420,9 @@
 
 Plotting
 ^^^^^^^^
-<<<<<<< HEAD
-- Bug in :meth:`MPLPlot._plot` ignoring parameter ``style`` when using error bar parameters ``yerr`` or ``xerr`` (:issue:`7023`)
-=======
 - Bug in  :meth:`.DataFrameGroupBy.boxplot` failed when there were multiple groupings (:issue:`14701`)
 - Bug in :meth:`DataFrame.plot` that causes a shift to the right when the frequency multiplier is greater than one. (:issue:`57587`)
->>>>>>> 9f7e89e7
--
+- Bug in :meth:`MPLPlot._plot` ignoring parameter ``style`` when using error bar parameters ``yerr`` or ``xerr`` (:issue:`7023`)
 
 Groupby/resample/rolling
 ^^^^^^^^^^^^^^^^^^^^^^^^
