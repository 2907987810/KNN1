--- conflicted
+++ resolved
@@ -31,14 +31,11 @@
 - :func:`DataFrame.to_excel` now raises an ``UserWarning`` when the character count in a cell exceeds Excel's limitation of 32767 characters (:issue:`56954`)
 - :func:`read_spss` now supports kwargs to be passed to pyreadstat (:issue:`56356`)
 - :func:`read_stata` now returns ``datetime64`` resolutions better matching those natively stored in the stata format (:issue:`55642`)
-<<<<<<< HEAD
-=======
 - :meth:`Styler.set_tooltips` provides alternative method to storing tooltips by using title attribute of td elements. (:issue:`56981`)
 - Allow dictionaries to be passed to :meth:`pandas.Series.str.replace` via ``pat`` parameter (:issue:`51748`)
 - Support passing a :class:`Series` input to :func:`json_normalize` that retains the :class:`Series` :class:`Index` (:issue:`51452`)
 - Users can globally disable any ``PerformanceWarning`` by setting the option ``mode.performance_warnings`` to ``False`` (:issue:`56920`)
 -
->>>>>>> 4692686a
 
 .. ---------------------------------------------------------------------------
 .. _whatsnew_300.notable_bug_fixes:
