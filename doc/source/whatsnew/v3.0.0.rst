--- conflicted
+++ resolved
@@ -207,11 +207,8 @@
 - :meth:`SeriesGroupBy.agg` no longer pins the name of the group to the input passed to the provided ``func`` (:issue:`51703`)
 - All arguments except ``name`` in :meth:`Index.rename` are now keyword only (:issue:`56493`)
 - All arguments except the first ``path``-like argument in IO writers are now keyword only (:issue:`54229`)
-<<<<<<< HEAD
 - Changed behavior of :meth:`Series.__getitem__` and :meth:`Series.__setitem__` to always treat integer keys as labels, never as positional, consistent with :class:`DataFrame` behavior (:issue:`50617`)
-=======
 - Disallow calling :meth:`Series.replace` or :meth:`DataFrame.replace` without a ``value`` and with non-dict-like ``to_replace`` (:issue:`33302`)
->>>>>>> e4468c95
 - Disallow non-standard (``np.ndarray``, :class:`Index`, :class:`ExtensionArray`, or :class:`Series`) to :func:`isin`, :func:`unique`, :func:`factorize` (:issue:`52986`)
 - Disallow passing a pandas type to :meth:`Index.view` (:issue:`55709`)
 - Disallow units other than "s", "ms", "us", "ns" for datetime64 and timedelta64 dtypes in :func:`array` (:issue:`53817`)
