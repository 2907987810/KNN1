--- conflicted
+++ resolved
@@ -645,11 +645,8 @@
 - Bug in :meth:`.DataFrameGroupBy.quantile` when ``interpolation="nearest"`` is inconsistent with :meth:`DataFrame.quantile` (:issue:`47942`)
 - Bug in :meth:`.Resampler.interpolate` on a :class:`DataFrame` with non-uniform sampling and/or indices not aligning with the resulting resampled index would result in wrong interpolation (:issue:`21351`)
 - Bug in :meth:`DataFrame.ewm` and :meth:`Series.ewm` when passed ``times`` and aggregation functions other than mean (:issue:`51695`)
-<<<<<<< HEAD
 - Bug in :meth:`DataFrameGroupBy.agg` and :meth:`SeriesGroupBy.agg` that was returning numpy dtype values when input values are pyarrow dtype values, instead of returning pyarrow dtype values. (:issue:`53030`)
-=======
 - Bug in :meth:`DataFrameGroupBy.agg` that raises ``AttributeError`` when there is dictionary input and duplicated columns, instead of returning a DataFrame with the aggregation of all duplicate columns. (:issue:`55041`)
->>>>>>> 224c6ff2
 - Bug in :meth:`DataFrameGroupBy.apply` that was returning a completely empty DataFrame when all return values of ``func`` were ``None`` instead of returning an empty DataFrame with the original columns and dtypes. (:issue:`57775`)
 - Bug in :meth:`DataFrameGroupBy.apply` with ``as_index=False`` that was returning :class:`MultiIndex` instead of returning :class:`Index`. (:issue:`58291`)
 - Bug in :meth:`DataFrameGroupBy.cumsum` and :meth:`DataFrameGroupBy.cumprod` where ``numeric_only`` parameter was passed indirectly through kwargs instead of passing directly. (:issue:`58811`)
