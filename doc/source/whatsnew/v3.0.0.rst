.. _whatsnew_230:

What's new in 3.0.0 (Month XX, 2024)
------------------------------------

These are the changes in pandas 3.0.0. See :ref:`release` for a full changelog
including other versions of pandas.

{{ header }}

.. ---------------------------------------------------------------------------
.. _whatsnew_300.enhancements:

Enhancements
~~~~~~~~~~~~

.. _whatsnew_300.enhancements.enhancement1:

enhancement1
^^^^^^^^^^^^

.. _whatsnew_300.enhancements.enhancement2:

enhancement2
^^^^^^^^^^^^

.. _whatsnew_300.enhancements.other:

Other enhancements
^^^^^^^^^^^^^^^^^^
- :func:`DataFrame.to_excel` now raises an ``UserWarning`` when the character count in a cell exceeds Excel's limitation of 32767 characters (:issue:`56954`)
- :func:`read_stata` now returns ``datetime64`` resolutions better matching those natively stored in the stata format (:issue:`55642`)
- :meth:`Styler.set_tooltips` provides alternative method to storing tooltips by using title attribute of td elements. (:issue:`56981`)
- Allow dictionaries to be passed to :meth:`pandas.Series.str.replace` via ``pat`` parameter (:issue:`51748`)
- Support passing a :class:`Series` input to :func:`json_normalize` that retains the :class:`Series` :class:`Index` (:issue:`51452`)
- Users can globally disable any ``PerformanceWarning`` by setting the option ``mode.performance_warnings`` to ``False`` (:issue:`56920`)
-

.. ---------------------------------------------------------------------------
.. _whatsnew_300.notable_bug_fixes:

Notable bug fixes
~~~~~~~~~~~~~~~~~

These are bug fixes that might have notable behavior changes.

.. _whatsnew_300.notable_bug_fixes.groupby_unobs_and_na:

Improved behavior in groupby for ``observed=False``
^^^^^^^^^^^^^^^^^^^^^^^^^^^^^^^^^^^^^^^^^^^^^^^^^^^

A number of bugs have been fixed due to improved handling of unobserved groups (:issue:`55738`). All remarks in this section equally impact :class:`.SeriesGroupBy`.

In previous versions of pandas, a single grouping with :meth:`.DataFrameGroupBy.apply` or :meth:`.DataFrameGroupBy.agg` would pass the unobserved groups to the provided function, resulting in ``0`` below.

.. ipython:: python

    df = pd.DataFrame(
        {
            "key1": pd.Categorical(list("aabb"), categories=list("abc")),
            "key2": [1, 1, 1, 2],
            "values": [1, 2, 3, 4],
        }
    )
    df
    gb = df.groupby("key1", observed=False)
    gb[["values"]].apply(lambda x: x.sum())

However this was not the case when using multiple groupings, resulting in ``NaN`` below.

.. code-block:: ipython

    In [1]: gb = df.groupby(["key1", "key2"], observed=False)
    In [2]: gb[["values"]].apply(lambda x: x.sum())
    Out[2]:
               values
    key1 key2
    a    1        3.0
         2        NaN
    b    1        3.0
         2        4.0
    c    1        NaN
         2        NaN

Now using multiple groupings will also pass the unobserved groups to the provided function.

.. ipython:: python

    gb = df.groupby(["key1", "key2"], observed=False)
    gb[["values"]].apply(lambda x: x.sum())

Similarly:

- In previous versions of pandas the method :meth:`.DataFrameGroupBy.sum` would result in ``0`` for unobserved groups, but :meth:`.DataFrameGroupBy.prod`, :meth:`.DataFrameGroupBy.all`, and :meth:`.DataFrameGroupBy.any` would all result in NA values. Now these methods result in ``1``, ``True``, and ``False`` respectively.
- :meth:`.DataFrameGroupBy.groups` did not include unobserved groups and now does.

These improvements also fixed certain bugs in groupby:

- :meth:`.DataFrameGroupBy.agg` would fail when there are multiple groupings, unobserved groups, and ``as_index=False`` (:issue:`36698`)
- :meth:`.DataFrameGroupBy.groups` with ``sort=False`` would sort groups; they now occur in the order they are observed (:issue:`56966`)
- :meth:`.DataFrameGroupBy.nunique` would fail when there are multiple groupings, unobserved groups, and ``as_index=False`` (:issue:`52848`)
- :meth:`.DataFrameGroupBy.sum` would have incorrect values when there are multiple groupings, unobserved groups, and non-numeric data (:issue:`43891`)
- :meth:`.DataFrameGroupBy.value_counts` would produce incorrect results when used with some categorical and some non-categorical groupings and ``observed=False`` (:issue:`56016`)

.. _whatsnew_300.notable_bug_fixes.notable_bug_fix2:

notable_bug_fix2
^^^^^^^^^^^^^^^^

.. ---------------------------------------------------------------------------
.. _whatsnew_300.api_breaking:

Backwards incompatible API changes
~~~~~~~~~~~~~~~~~~~~~~~~~~~~~~~~~~

.. _whatsnew_300.api_breaking.deps:

Increased minimum versions for dependencies
^^^^^^^^^^^^^^^^^^^^^^^^^^^^^^^^^^^^^^^^^^^
Some minimum supported versions of dependencies were updated.
If installed, we now require:

+-----------------+-----------------+----------+---------+
| Package         | Minimum Version | Required | Changed |
+=================+=================+==========+=========+
| numpy           | 1.23.5          |    X     |    X    |
+-----------------+-----------------+----------+---------+

For `optional libraries <https://pandas.pydata.org/docs/getting_started/install.html>`_ the general recommendation is to use the latest version.
The following table lists the lowest version per library that is currently being tested throughout the development of pandas.
Optional libraries below the lowest tested version may still work, but are not considered supported.

+-----------------+---------------------+
| Package         | New Minimum Version |
+=================+=====================+
| fastparquet     | 2023.04.0           |
+-----------------+---------------------+

See :ref:`install.dependencies` and :ref:`install.optional_dependencies` for more.

.. _whatsnew_300.api_breaking.other:

Other API changes
^^^^^^^^^^^^^^^^^
- 3rd party ``py.path`` objects are no longer explicitly supported in IO methods. Use :py:class:`pathlib.Path` objects instead (:issue:`57091`)
- :attr:`MultiIndex.codes`, :attr:`MultiIndex.levels`, and :attr:`MultiIndex.names` now returns a ``tuple`` instead of a ``FrozenList`` (:issue:`53531`)
- :func:`read_table`'s ``parse_dates`` argument defaults to ``None`` to improve consistency with :func:`read_csv` (:issue:`57476`)
- Made ``dtype`` a required argument in :meth:`ExtensionArray._from_sequence_of_strings` (:issue:`56519`)
- Updated :meth:`DataFrame.to_excel` so that the output spreadsheet has no styling. Custom styling can still be done using :meth:`Styler.to_excel` (:issue:`54154`)
- pickle and HDF (``.h5``) files created with Python 2 are no longer explicitly supported (:issue:`57387`)
- pickled objects from pandas version less than ``1.0.0`` are no longer supported (:issue:`57155`)

.. ---------------------------------------------------------------------------
.. _whatsnew_300.deprecations:

Deprecations
~~~~~~~~~~~~

Copy keyword
^^^^^^^^^^^^

The ``copy`` keyword argument in the following methods is deprecated and
will be removed in a future version:

- :meth:`DataFrame.truncate` / :meth:`Series.truncate`
- :meth:`DataFrame.tz_convert` / :meth:`Series.tz_convert`
- :meth:`DataFrame.tz_localize` / :meth:`Series.tz_localize`
- :meth:`DataFrame.infer_objects` / :meth:`Series.infer_objects`
- :meth:`DataFrame.align` / :meth:`Series.align`
- :meth:`DataFrame.astype` / :meth:`Series.astype`
- :meth:`DataFrame.reindex` / :meth:`Series.reindex`
- :meth:`DataFrame.reindex_like` / :meth:`Series.reindex_like`

Copy-on-Write utilizes a lazy copy mechanism that defers copying the data until
necessary. Use ``.copy`` to trigger an eager copy. The copy keyword has no effect
starting with 3.0, so it can be safely removed from your code.

Other Deprecations
^^^^^^^^^^^^^^^^^^

- Deprecated :meth:`Timestamp.utcfromtimestamp`, use ``Timestamp.fromtimestamp(ts, "UTC")`` instead (:issue:`56680`)
- Deprecated :meth:`Timestamp.utcnow`, use ``Timestamp.now("UTC")`` instead (:issue:`56680`)
- Deprecated allowing non-keyword arguments in :meth:`Series.to_markdown` except ``buf``. (:issue:`57280`)
- Deprecated allowing non-keyword arguments in :meth:`Series.to_string` except ``buf``. (:issue:`57280`)
-

.. ---------------------------------------------------------------------------
.. _whatsnew_300.prior_deprecations:

Removal of prior version deprecations/changes
~~~~~~~~~~~~~~~~~~~~~~~~~~~~~~~~~~~~~~~~~~~~~
- :class:`.DataFrameGroupBy.idxmin`, :class:`.DataFrameGroupBy.idxmax`, :class:`.SeriesGroupBy.idxmin`, and :class:`.SeriesGroupBy.idxmax` will now raise a ``ValueError`` when used with ``skipna=False`` and an NA value is encountered (:issue:`10694`)
- :func:`read_excel`, :func:`read_json`, :func:`read_html`, and :func:`read_xml` no longer accept raw string or byte representation of the data. That type of data must be wrapped in a :py:class:`StringIO` or :py:class:`BytesIO` (:issue:`53767`)
- :meth:`DataFrame.groupby` with ``as_index=False`` and aggregation methods will no longer exclude from the result the groupings that do not arise from the input (:issue:`49519`)
- :meth:`Series.dt.to_pydatetime` now returns a :class:`Series` of :py:class:`datetime.datetime` objects (:issue:`52459`)
- :meth:`SeriesGroupBy.agg` no longer pins the name of the group to the input passed to the provided ``func`` (:issue:`51703`)
- All arguments except ``name`` in :meth:`Index.rename` are now keyword only (:issue:`56493`)
- All arguments except the first ``path``-like argument in IO writers are now keyword only (:issue:`54229`)
- All arguments in :meth:`Index.sort_values` are now keyword only (:issue:`56493`)
- All arguments in :meth:`Series.to_dict` are now keyword only (:issue:`56493`)
- Changed the default value of ``observed`` in :meth:`DataFrame.groupby` and :meth:`Series.groupby` to ``True`` (:issue:`51811`)
- Enforced deprecation disallowing parsing datetimes with mixed time zones unless user passes ``utc=True`` to :func:`to_datetime` (:issue:`57275`)
- Enforced deprecation of :meth:`.DataFrameGroupBy.get_group` and :meth:`.SeriesGroupBy.get_group` allowing the ``name`` argument to be a non-tuple when grouping by a list of length 1 (:issue:`54155`)
- Enforced deprecation of :meth:`Series.interpolate` and :meth:`DataFrame.interpolate` for object-dtype (:issue:`57820`)
- Enforced deprecation of ``axis=None`` acting the same as ``axis=0`` in the DataFrame reductions ``sum``, ``prod``, ``std``, ``var``, and ``sem``, passing ``axis=None`` will now reduce over both axes; this is particularly the case when doing e.g. ``numpy.sum(df)`` (:issue:`21597`)
- Enforced deprecation of passing a dictionary to :meth:`SeriesGroupBy.agg` (:issue:`52268`)
- Enforced deprecation of string ``AS`` denoting frequency in :class:`YearBegin` and strings ``AS-DEC``, ``AS-JAN``, etc. denoting annual frequencies with various fiscal year starts (:issue:`57793`)
- Enforced deprecation of string ``A`` denoting frequency in :class:`YearEnd` and strings ``A-DEC``, ``A-JAN``, etc. denoting annual frequencies with various fiscal year ends (:issue:`57699`)
- Enforced deprecation of string ``BAS`` denoting frequency in :class:`BYearBegin` and strings ``BAS-DEC``, ``BAS-JAN``, etc. denoting annual frequencies with various fiscal year starts (:issue:`57793`)
- Enforced deprecation of string ``BA`` denoting frequency in :class:`BYearEnd` and strings ``BA-DEC``, ``BA-JAN``, etc. denoting annual frequencies with various fiscal year ends (:issue:`57793`)
- Enforced deprecation of strings ``T``, ``L``, ``U``, and ``N`` denoting frequencies in :class:`Minute`, :class:`Second`, :class:`Milli`, :class:`Micro`, :class:`Nano` (:issue:`57627`)
- Enforced deprecation of strings ``T``, ``L``, ``U``, and ``N`` denoting units in :class:`Timedelta` (:issue:`57627`)
- Enforced deprecation of the behavior of :func:`concat` when ``len(keys) != len(objs)`` would truncate to the shorter of the two. Now this raises a ``ValueError`` (:issue:`43485`)
- Enforced silent-downcasting deprecation for :ref:`all relevant methods <whatsnew_220.silent_downcasting>` (:issue:`54710`)
- In :meth:`DataFrame.stack`, the default value of ``future_stack`` is now ``True``; specifying ``False`` will raise a ``FutureWarning`` (:issue:`55448`)
- Iterating over a :class:`.DataFrameGroupBy` or :class:`.SeriesGroupBy` will return tuples of length 1 for the groups when grouping by ``level`` a list of length 1 (:issue:`50064`)
- Methods ``apply``, ``agg``, and ``transform`` will no longer replace NumPy functions (e.g. ``np.sum``) and built-in functions (e.g. ``min``) with the equivalent pandas implementation; use string aliases (e.g. ``"sum"`` and ``"min"``) if you desire to use the pandas implementation (:issue:`53974`)
- Passing both ``freq`` and ``fill_value`` in :meth:`DataFrame.shift` and :meth:`Series.shift` and :meth:`.DataFrameGroupBy.shift` now raises a ``ValueError`` (:issue:`54818`)
- Removed :meth:`.DataFrameGroupBy.quantile` and :meth:`.SeriesGroupBy.quantile` supporting bool dtype (:issue:`53975`)
- Removed :meth:`DateOffset.is_anchored` and :meth:`offsets.Tick.is_anchored` (:issue:`56594`)
- Removed ``DataFrame.applymap``, ``Styler.applymap`` and ``Styler.applymap_index`` (:issue:`52364`)
- Removed ``DataFrame.bool`` and ``Series.bool`` (:issue:`51756`)
- Removed ``DataFrame.first`` and ``DataFrame.last`` (:issue:`53710`)
- Removed ``DataFrame.swapaxes`` and ``Series.swapaxes`` (:issue:`51946`)
- Removed ``DataFrameGroupBy.grouper`` and ``SeriesGroupBy.grouper`` (:issue:`56521`)
- Removed ``DataFrameGroupby.fillna`` and ``SeriesGroupBy.fillna``` (:issue:`55719`)
- Removed ``Index.format``, use :meth:`Index.astype` with ``str`` or :meth:`Index.map` with a ``formatter`` function instead (:issue:`55439`)
- Removed ``Resample.fillna`` (:issue:`55719`)
- Removed ``Series.__int__`` and ``Series.__float__``. Call ``int(Series.iloc[0])`` or ``float(Series.iloc[0])`` instead. (:issue:`51131`)
- Removed ``Series.ravel`` (:issue:`56053`)
- Removed ``Series.view`` (:issue:`56054`)
- Removed ``StataReader.close`` (:issue:`49228`)
- Removed ``_data`` from :class:`DataFrame`, :class:`Series`, :class:`.arrays.ArrowExtensionArray` (:issue:`52003`)
- Removed ``axis`` argument from :meth:`DataFrame.groupby`, :meth:`Series.groupby`, :meth:`DataFrame.rolling`, :meth:`Series.rolling`, :meth:`DataFrame.resample`, and :meth:`Series.resample` (:issue:`51203`)
- Removed ``axis`` argument from all groupby operations (:issue:`50405`)
- Removed ``convert_dtype`` from :meth:`Series.apply` (:issue:`52257`)
- Removed ``method``, ``limit`` ``fill_axis`` and ``broadcast_axis`` keywords from :meth:`DataFrame.align` (:issue:`51968`)
- Removed ``pandas.api.types.is_interval`` and ``pandas.api.types.is_period``, use ``isinstance(obj, pd.Interval)`` and ``isinstance(obj, pd.Period)`` instead (:issue:`55264`)
- Removed ``pandas.io.sql.execute`` (:issue:`50185`)
- Removed ``pandas.value_counts``, use :meth:`Series.value_counts` instead (:issue:`53493`)
- Removed ``read_gbq`` and ``DataFrame.to_gbq``. Use ``pandas_gbq.read_gbq`` and ``pandas_gbq.to_gbq`` instead https://pandas-gbq.readthedocs.io/en/latest/api.html (:issue:`55525`)
- Removed ``use_nullable_dtypes`` from :func:`read_parquet` (:issue:`51853`)
- Removed ``year``, ``month``, ``quarter``, ``day``, ``hour``, ``minute``, and ``second`` keywords in the :class:`PeriodIndex` constructor, use :meth:`PeriodIndex.from_fields` instead (:issue:`55960`)
- Removed argument ``limit`` from :meth:`DataFrame.pct_change`, :meth:`Series.pct_change`, :meth:`.DataFrameGroupBy.pct_change`, and :meth:`.SeriesGroupBy.pct_change`; the argument ``method`` must be set to ``None`` and will be removed in a future version of pandas (:issue:`53520`)
- Removed deprecated argument ``obj`` in :meth:`.DataFrameGroupBy.get_group` and :meth:`.SeriesGroupBy.get_group` (:issue:`53545`)
- Removed deprecated behavior of :meth:`Series.agg` using :meth:`Series.apply` (:issue:`53325`)
- Removed deprecated keyword ``method`` on :meth:`Series.fillna`, :meth:`DataFrame.fillna` (:issue:`57760`)
- Removed option ``mode.use_inf_as_na``, convert inf entries to ``NaN`` before instead (:issue:`51684`)
- Removed support for :class:`DataFrame` in :meth:`DataFrame.from_records`(:issue:`51697`)
- Removed support for ``errors="ignore"`` in :func:`to_datetime`, :func:`to_timedelta` and :func:`to_numeric` (:issue:`55734`)
- Removed support for ``slice`` in :meth:`DataFrame.take` (:issue:`51539`)
- Removed the ``ArrayManager`` (:issue:`55043`)
- Removed the ``fastpath`` argument from the :class:`Series` constructor (:issue:`55466`)
- Removed the ``is_boolean``, ``is_integer``, ``is_floating``, ``holds_integer``, ``is_numeric``, ``is_categorical``, ``is_object``, and ``is_interval`` attributes of :class:`Index` (:issue:`50042`)
- Removed the ``ordinal`` keyword in :class:`PeriodIndex`, use :meth:`PeriodIndex.from_ordinals` instead (:issue:`55960`)
- Removed unused arguments ``*args`` and ``**kwargs`` in :class:`Resampler` methods (:issue:`50977`)
- Unrecognized timezones when parsing strings to datetimes now raises a ``ValueError`` (:issue:`51477`)
- Removed the :class:`Grouper` attributes ``ax``, ``groups``, ``indexer``, and ``obj`` (:issue:`51206`, :issue:`51182`)
- Removed the attribute ``dtypes`` from :class:`.DataFrameGroupBy` (:issue:`51997`)

.. ---------------------------------------------------------------------------
.. _whatsnew_300.performance:

Performance improvements
~~~~~~~~~~~~~~~~~~~~~~~~
- :attr:`Categorical.categories` returns a :class:`RangeIndex` columns instead of an :class:`Index` if the constructed ``values`` was a ``range``. (:issue:`57787`)
- :func:`concat` returns a :class:`RangeIndex` level in the :class:`MultiIndex` result when ``keys`` is a ``range`` or :class:`RangeIndex` (:issue:`57542`)
- :meth:`RangeIndex.append` returns a :class:`RangeIndex` instead of a :class:`Index` when appending values that could continue the :class:`RangeIndex` (:issue:`57467`)
- :meth:`Series.str.extract` returns a :class:`RangeIndex` columns instead of an :class:`Index` column when possible (:issue:`57542`)
- :meth:`Series.str.partition` with :class:`ArrowDtype` returns a :class:`RangeIndex` columns instead of an :class:`Index` column when possible (:issue:`57768`)
- Performance improvement in :class:`DataFrame` when ``data`` is a ``dict`` and ``columns`` is specified (:issue:`24368`)
- Performance improvement in :meth:`DataFrame.join` for sorted but non-unique indexes (:issue:`56941`)
- Performance improvement in :meth:`DataFrame.join` when left and/or right are non-unique and ``how`` is ``"left"``, ``"right"``, or ``"inner"`` (:issue:`56817`)
- Performance improvement in :meth:`DataFrame.join` with ``how="left"`` or ``how="right"`` and ``sort=True`` (:issue:`56919`)
- Performance improvement in :meth:`DataFrameGroupBy.ffill`, :meth:`DataFrameGroupBy.bfill`, :meth:`SeriesGroupBy.ffill`, and :meth:`SeriesGroupBy.bfill` (:issue:`56902`)
- Performance improvement in :meth:`Index.join` by propagating cached attributes in cases where the result matches one of the inputs (:issue:`57023`)
- Performance improvement in :meth:`Index.take` when ``indices`` is a full range indexer from zero to length of index (:issue:`56806`)
- Performance improvement in :meth:`MultiIndex.equals` for equal length indexes (:issue:`56990`)
- Performance improvement in :meth:`RangeIndex.__getitem__` with a boolean mask or integers returning a :class:`RangeIndex` instead of a :class:`Index` when possible. (:issue:`57588`)
- Performance improvement in :meth:`RangeIndex.append` when appending the same index (:issue:`57252`)
- Performance improvement in :meth:`RangeIndex.argmin` and :meth:`RangeIndex.argmax` (:issue:`57823`)
- Performance improvement in :meth:`RangeIndex.insert` returning a :class:`RangeIndex` instead of a :class:`Index` when the :class:`RangeIndex` is empty. (:issue:`57833`)
- Performance improvement in :meth:`RangeIndex.round` returning a :class:`RangeIndex` instead of a :class:`Index` when possible. (:issue:`57824`)
- Performance improvement in :meth:`RangeIndex.join` returning a :class:`RangeIndex` instead of a :class:`Index` when possible. (:issue:`57651`, :issue:`57752`)
- Performance improvement in :meth:`RangeIndex.reindex` returning a :class:`RangeIndex` instead of a :class:`Index` when possible. (:issue:`57647`, :issue:`57752`)
- Performance improvement in :meth:`RangeIndex.take` returning a :class:`RangeIndex` instead of a :class:`Index` when possible. (:issue:`57445`, :issue:`57752`)
- Performance improvement in ``DataFrameGroupBy.__len__`` and ``SeriesGroupBy.__len__`` (:issue:`57595`)
- Performance improvement in indexing operations for string dtypes (:issue:`56997`)
- Performance improvement in unary methods on a :class:`RangeIndex` returning a :class:`RangeIndex` instead of a :class:`Index` when possible. (:issue:`57825`)

.. ---------------------------------------------------------------------------
.. _whatsnew_300.bug_fixes:

Bug fixes
~~~~~~~~~
- Fixed bug in :class:`SparseDtype` for equal comparison with na fill value. (:issue:`54770`)
- Fixed bug in :meth:`DataFrame.join` inconsistently setting result index name (:issue:`55815`)
- Fixed bug in :meth:`DataFrame.to_string` that raised ``StopIteration`` with nested DataFrames. (:issue:`16098`)
- Fixed bug in :meth:`DataFrame.update` bool dtype being converted to object (:issue:`55509`)
- Fixed bug in :meth:`DataFrameGroupBy.apply` that was returning a completely empty DataFrame when all return values of ``func`` were ``None`` instead of returning an empty DataFrame with the original columns and dtypes. (:issue:`57775`)
- Fixed bug in :meth:`Series.diff` allowing non-integer values for the ``periods`` argument. (:issue:`56607`)
- Fixed bug in :meth:`Series.rank` that doesn't preserve missing values for nullable integers when ``na_option='keep'``. (:issue:`56976`)
- Fixed bug in :meth:`Series.replace` and :meth:`DataFrame.replace` inconsistently replacing matching instances when ``regex=True`` and missing values are present. (:issue:`56599`)

Categorical
^^^^^^^^^^^
-
-

Datetimelike
^^^^^^^^^^^^
- Bug in :func:`date_range` where the last valid timestamp would sometimes not be produced (:issue:`56134`)
<<<<<<< HEAD
- Bug in setting scalar values with mismatched resolution into arrays with non-nanosecond ``datetime64``, ``timedelta64`` or :class:`DatetimeTZDtype` incorrectly truncating those scalars (:issue:`56410`)
=======
- Bug in :func:`date_range` where using a negative frequency value would not include all points between the start and end values (:issue:`56382`)
>>>>>>> 41383cf1
-

Timedelta
^^^^^^^^^
-
-

Timezones
^^^^^^^^^
-
-

Numeric
^^^^^^^
- Bug in ``np.matmul`` with :class:`Index` inputs raising a ``TypeError`` (:issue:`57079`)
-

Conversion
^^^^^^^^^^
- Bug in :meth:`Series.astype` might modify read-only array inplace when casting to a string dtype (:issue:`57212`)
- Bug in :meth:`Series.reindex` not maintaining ``float32`` type when a ``reindex`` introduces a missing value (:issue:`45857`)

Strings
^^^^^^^
- Bug in :meth:`Series.value_counts` would not respect ``sort=False`` for series having ``string`` dtype (:issue:`55224`)
-

Interval
^^^^^^^^
- Bug in :func:`interval_range` where start and end numeric types were always cast to 64 bit (:issue:`57268`)
-

Indexing
^^^^^^^^
-
-

Missing
^^^^^^^
-
-

MultiIndex
^^^^^^^^^^
-
-

I/O
^^^
- Bug in :meth:`DataFrame.to_excel` when writing empty :class:`DataFrame` with :class:`MultiIndex` on both axes (:issue:`57696`)
- Now all ``Mapping`` s are pretty printed correctly. Before only literal ``dict`` s were. (:issue:`57915`)
-
-

Period
^^^^^^
-
-

Plotting
^^^^^^^^
-
-

Groupby/resample/rolling
^^^^^^^^^^^^^^^^^^^^^^^^
- Bug in :meth:`.DataFrameGroupBy.groups` and :meth:`.SeriesGroupby.groups` that would not respect groupby argument ``dropna`` (:issue:`55919`)
- Bug in :meth:`.DataFrameGroupBy.quantile` when ``interpolation="nearest"`` is inconsistent with :meth:`DataFrame.quantile` (:issue:`47942`)
- Bug in :meth:`DataFrame.ewm` and :meth:`Series.ewm` when passed ``times`` and aggregation functions other than mean (:issue:`51695`)
-

Reshaping
^^^^^^^^^
-
-

Sparse
^^^^^^
-
-

ExtensionArray
^^^^^^^^^^^^^^
- Fixed bug in :meth:`api.types.is_datetime64_any_dtype` where a custom :class:`ExtensionDtype` would return ``False`` for array-likes (:issue:`57055`)
-

Styler
^^^^^^
-

Other
^^^^^
- Bug in :class:`DataFrame` when passing a ``dict`` with a NA scalar and ``columns`` that would always return ``np.nan`` (:issue:`57205`)
- Bug in :func:`tseries.api.guess_datetime_format` would fail to infer time format when "%Y" == "%H%M" (:issue:`57452`)
- Bug in :func:`unique` on :class:`Index` not always returning :class:`Index` (:issue:`57043`)
- Bug in :meth:`DataFrame.sort_index` when passing ``axis="columns"`` and ``ignore_index=True`` and ``ascending=False`` not returning a :class:`RangeIndex` columns (:issue:`57293`)
- Bug in :meth:`DataFrame.where` where using a non-bool type array in the function would return a ``ValueError`` instead of a ``TypeError`` (:issue:`56330`)
- Bug in Dataframe Interchange Protocol implementation was returning incorrect results for data buffers' associated dtype, for string and datetime columns (:issue:`54781`)

.. ***DO NOT USE THIS SECTION***

-
-

.. ---------------------------------------------------------------------------
.. _whatsnew_300.contributors:

Contributors
~~~~~~~~~~~~<|MERGE_RESOLUTION|>--- conflicted
+++ resolved
@@ -310,11 +310,8 @@
 Datetimelike
 ^^^^^^^^^^^^
 - Bug in :func:`date_range` where the last valid timestamp would sometimes not be produced (:issue:`56134`)
-<<<<<<< HEAD
+- Bug in :func:`date_range` where using a negative frequency value would not include all points between the start and end values (:issue:`56382`)
 - Bug in setting scalar values with mismatched resolution into arrays with non-nanosecond ``datetime64``, ``timedelta64`` or :class:`DatetimeTZDtype` incorrectly truncating those scalars (:issue:`56410`)
-=======
-- Bug in :func:`date_range` where using a negative frequency value would not include all points between the start and end values (:issue:`56382`)
->>>>>>> 41383cf1
 -
 
 Timedelta
