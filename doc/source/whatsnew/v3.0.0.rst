--- conflicted
+++ resolved
@@ -256,11 +256,8 @@
 - Enforced deprecation of ``core.internals`` members ``Block``, ``ExtensionBlock``, and ``DatetimeTZBlock`` (:issue:`58467`)
 - Enforced deprecation of ``keep_date_col`` keyword in :func:`read_csv` (:issue:`55569`)
 - Enforced deprecation of ``quantile`` keyword in :meth:`.Rolling.quantile` and :meth:`.Expanding.quantile`, renamed to ``q`` instead. (:issue:`52550`)
-<<<<<<< HEAD
+- Enforced deprecation of argument ``infer_datetime_format`` in :func:`read_csv`, as a strict version of it is now the default (:issue:`48621`)
 - Enforced deprecation of combining parsed datetime columns in :func:`read_csv` in ``parse_dates`` (:issue:`55569`)
-=======
-- Enforced deprecation of argument ``infer_datetime_format`` in :func:`read_csv`, as a strict version of it is now the default (:issue:`48621`)
->>>>>>> e6edc472
 - Enforced deprecation of non-standard (``np.ndarray``, :class:`ExtensionArray`, :class:`Index`, or :class:`Series`) argument to :func:`api.extensions.take` (:issue:`52981`)
 - Enforced deprecation of parsing system timezone strings to ``tzlocal``, which depended on system timezone, pass the 'tz' keyword instead (:issue:`50791`)
 - Enforced deprecation of passing a dictionary to :meth:`SeriesGroupBy.agg` (:issue:`52268`)
