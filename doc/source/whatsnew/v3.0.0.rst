.. _whatsnew_230:

What's new in 3.0.0 (Month XX, 2024)
------------------------------------

These are the changes in pandas 3.0.0. See :ref:`release` for a full changelog
including other versions of pandas.

{{ header }}

.. ---------------------------------------------------------------------------
.. _whatsnew_300.enhancements:

Enhancements
~~~~~~~~~~~~

.. _whatsnew_300.enhancements.enhancement1:

enhancement1
^^^^^^^^^^^^

.. _whatsnew_300.enhancements.enhancement2:

enhancement2
^^^^^^^^^^^^

.. _whatsnew_300.enhancements.other:

Other enhancements
^^^^^^^^^^^^^^^^^^
- :class:`pandas.api.typing.FrozenList` is available for typing the outputs of :attr:`MultiIndex.names`, :attr:`MultiIndex.codes` and :attr:`MultiIndex.levels` (:issue:`58237`)
- :class:`pandas.api.typing.SASReader` is available for typing the output of :func:`read_sas` (:issue:`55689`)
- :func:`DataFrame.to_excel` now raises an ``UserWarning`` when the character count in a cell exceeds Excel's limitation of 32767 characters (:issue:`56954`)
- :func:`read_stata` now returns ``datetime64`` resolutions better matching those natively stored in the stata format (:issue:`55642`)
- :meth:`Styler.set_tooltips` provides alternative method to storing tooltips by using title attribute of td elements. (:issue:`56981`)
- Allow dictionaries to be passed to :meth:`pandas.Series.str.replace` via ``pat`` parameter (:issue:`51748`)
- Support passing a :class:`Series` input to :func:`json_normalize` that retains the :class:`Series` :class:`Index` (:issue:`51452`)
- Support reading value labels from Stata 108-format (Stata 6) and earlier files (:issue:`58154`)
- Users can globally disable any ``PerformanceWarning`` by setting the option ``mode.performance_warnings`` to ``False`` (:issue:`56920`)
- :meth:`Styler.format_index_names` can now be used to format the index and column names (:issue:`48936` and :issue:`47489`)
- :class:`.errors.DtypeWarning` improved to include column names when mixed data types are detected (:issue:`58174`)
- :meth:`DataFrame.cummin`, :meth:`DataFrame.cummax`, :meth:`DataFrame.cumprod` and :meth:`DataFrame.cumsum` methods now have a ``numeric_only`` parameter (:issue:`53072`)
- :meth:`DataFrame.fillna` and :meth:`Series.fillna` can now accept ``value=None``; for non-object dtype the corresponding NA value will be used (:issue:`57723`)
- :meth:`Series.cummin` and :meth:`Series.cummax` now supports :class:`CategoricalDtype` (:issue:`52335`)
- :meth:`Series.plot` now correctly handle the ``ylabel`` parameter for pie charts, allowing for explicit control over the y-axis label (:issue:`58239`)

.. ---------------------------------------------------------------------------
.. _whatsnew_300.notable_bug_fixes:

Notable bug fixes
~~~~~~~~~~~~~~~~~

These are bug fixes that might have notable behavior changes.

.. _whatsnew_300.notable_bug_fixes.groupby_unobs_and_na:

Improved behavior in groupby for ``observed=False``
^^^^^^^^^^^^^^^^^^^^^^^^^^^^^^^^^^^^^^^^^^^^^^^^^^^

A number of bugs have been fixed due to improved handling of unobserved groups (:issue:`55738`). All remarks in this section equally impact :class:`.SeriesGroupBy`.

In previous versions of pandas, a single grouping with :meth:`.DataFrameGroupBy.apply` or :meth:`.DataFrameGroupBy.agg` would pass the unobserved groups to the provided function, resulting in ``0`` below.

.. ipython:: python

    df = pd.DataFrame(
        {
            "key1": pd.Categorical(list("aabb"), categories=list("abc")),
            "key2": [1, 1, 1, 2],
            "values": [1, 2, 3, 4],
        }
    )
    df
    gb = df.groupby("key1", observed=False)
    gb[["values"]].apply(lambda x: x.sum())

However this was not the case when using multiple groupings, resulting in ``NaN`` below.

.. code-block:: ipython

    In [1]: gb = df.groupby(["key1", "key2"], observed=False)
    In [2]: gb[["values"]].apply(lambda x: x.sum())
    Out[2]:
               values
    key1 key2
    a    1        3.0
         2        NaN
    b    1        3.0
         2        4.0
    c    1        NaN
         2        NaN

Now using multiple groupings will also pass the unobserved groups to the provided function.

.. ipython:: python

    gb = df.groupby(["key1", "key2"], observed=False)
    gb[["values"]].apply(lambda x: x.sum())

Similarly:

- In previous versions of pandas the method :meth:`.DataFrameGroupBy.sum` would result in ``0`` for unobserved groups, but :meth:`.DataFrameGroupBy.prod`, :meth:`.DataFrameGroupBy.all`, and :meth:`.DataFrameGroupBy.any` would all result in NA values. Now these methods result in ``1``, ``True``, and ``False`` respectively.
- :meth:`.DataFrameGroupBy.groups` did not include unobserved groups and now does.

These improvements also fixed certain bugs in groupby:

- :meth:`.DataFrameGroupBy.agg` would fail when there are multiple groupings, unobserved groups, and ``as_index=False`` (:issue:`36698`)
- :meth:`.DataFrameGroupBy.groups` with ``sort=False`` would sort groups; they now occur in the order they are observed (:issue:`56966`)
- :meth:`.DataFrameGroupBy.nunique` would fail when there are multiple groupings, unobserved groups, and ``as_index=False`` (:issue:`52848`)
- :meth:`.DataFrameGroupBy.sum` would have incorrect values when there are multiple groupings, unobserved groups, and non-numeric data (:issue:`43891`)
- :meth:`.DataFrameGroupBy.value_counts` would produce incorrect results when used with some categorical and some non-categorical groupings and ``observed=False`` (:issue:`56016`)

.. _whatsnew_300.notable_bug_fixes.notable_bug_fix2:

notable_bug_fix2
^^^^^^^^^^^^^^^^

.. ---------------------------------------------------------------------------
.. _whatsnew_300.api_breaking:

Backwards incompatible API changes
~~~~~~~~~~~~~~~~~~~~~~~~~~~~~~~~~~

.. _whatsnew_300.api_breaking.deps:

Increased minimum versions for dependencies
^^^^^^^^^^^^^^^^^^^^^^^^^^^^^^^^^^^^^^^^^^^
Some minimum supported versions of dependencies were updated.
If installed, we now require:

+-----------------+-----------------+----------+---------+
| Package         | Minimum Version | Required | Changed |
+=================+=================+==========+=========+
| numpy           | 1.23.5          |    X     |    X    |
+-----------------+-----------------+----------+---------+

For `optional libraries <https://pandas.pydata.org/docs/getting_started/install.html>`_ the general recommendation is to use the latest version.
The following table lists the lowest version per library that is currently being tested throughout the development of pandas.
Optional libraries below the lowest tested version may still work, but are not considered supported.

+------------------------+---------------------+
| Package                | New Minimum Version |
+========================+=====================+
| fastparquet            | 2023.10.0           |
+------------------------+---------------------+
| adbc-driver-postgresql | 0.10.0              |
+------------------------+---------------------+
| mypy (dev)             | 1.9.0               |
+------------------------+---------------------+

See :ref:`install.dependencies` and :ref:`install.optional_dependencies` for more.

.. _whatsnew_300.api_breaking.other:

Other API changes
^^^^^^^^^^^^^^^^^
- 3rd party ``py.path`` objects are no longer explicitly supported in IO methods. Use :py:class:`pathlib.Path` objects instead (:issue:`57091`)
- :func:`read_table`'s ``parse_dates`` argument defaults to ``None`` to improve consistency with :func:`read_csv` (:issue:`57476`)
- Made ``dtype`` a required argument in :meth:`ExtensionArray._from_sequence_of_strings` (:issue:`56519`)
- Updated :meth:`DataFrame.to_excel` so that the output spreadsheet has no styling. Custom styling can still be done using :meth:`Styler.to_excel` (:issue:`54154`)
- pickle and HDF (``.h5``) files created with Python 2 are no longer explicitly supported (:issue:`57387`)
- pickled objects from pandas version less than ``1.0.0`` are no longer supported (:issue:`57155`)
- when comparing the indexes in :func:`testing.assert_series_equal`, check_exact defaults to True if an :class:`Index` is of integer dtypes. (:issue:`57386`)

.. ---------------------------------------------------------------------------
.. _whatsnew_300.deprecations:

Deprecations
~~~~~~~~~~~~

Copy keyword
^^^^^^^^^^^^

The ``copy`` keyword argument in the following methods is deprecated and
will be removed in a future version:

- :meth:`DataFrame.truncate` / :meth:`Series.truncate`
- :meth:`DataFrame.tz_convert` / :meth:`Series.tz_convert`
- :meth:`DataFrame.tz_localize` / :meth:`Series.tz_localize`
- :meth:`DataFrame.infer_objects` / :meth:`Series.infer_objects`
- :meth:`DataFrame.align` / :meth:`Series.align`
- :meth:`DataFrame.astype` / :meth:`Series.astype`
- :meth:`DataFrame.reindex` / :meth:`Series.reindex`
- :meth:`DataFrame.reindex_like` / :meth:`Series.reindex_like`
- :meth:`DataFrame.set_axis` / :meth:`Series.set_axis`
- :meth:`DataFrame.to_period` / :meth:`Series.to_period`
- :meth:`DataFrame.to_timestamp` / :meth:`Series.to_timestamp`
- :meth:`DataFrame.rename` / :meth:`Series.rename`
- :meth:`DataFrame.transpose`
- :meth:`DataFrame.swaplevel`
- :meth:`DataFrame.merge` / :func:`pd.merge`

Copy-on-Write utilizes a lazy copy mechanism that defers copying the data until
necessary. Use ``.copy`` to trigger an eager copy. The copy keyword has no effect
starting with 3.0, so it can be safely removed from your code.

Other Deprecations
^^^^^^^^^^^^^^^^^^

- Deprecated :meth:`Timestamp.utcfromtimestamp`, use ``Timestamp.fromtimestamp(ts, "UTC")`` instead (:issue:`56680`)
- Deprecated :meth:`Timestamp.utcnow`, use ``Timestamp.now("UTC")`` instead (:issue:`56680`)
- Deprecated allowing non-keyword arguments in :meth:`DataFrame.all`, :meth:`DataFrame.min`, :meth:`DataFrame.max`, :meth:`DataFrame.sum`, :meth:`DataFrame.prod`, :meth:`DataFrame.mean`, :meth:`DataFrame.median`, :meth:`DataFrame.sem`, :meth:`DataFrame.var`, :meth:`DataFrame.std`, :meth:`DataFrame.skew`, :meth:`DataFrame.kurt`, :meth:`Series.all`,  :meth:`Series.min`, :meth:`Series.max`, :meth:`Series.sum`, :meth:`Series.prod`, :meth:`Series.mean`, :meth:`Series.median`, :meth:`Series.sem`, :meth:`Series.var`, :meth:`Series.std`, :meth:`Series.skew`, and :meth:`Series.kurt`. (:issue:`57087`)
- Deprecated allowing non-keyword arguments in :meth:`Series.to_markdown` except ``buf``. (:issue:`57280`)
- Deprecated allowing non-keyword arguments in :meth:`Series.to_string` except ``buf``. (:issue:`57280`)
- Deprecated behavior of :meth:`Series.dt.to_pytimedelta`, in a future version this will return a :class:`Series` containing python ``datetime.timedelta`` objects instead of an ``ndarray`` of timedelta; this matches the behavior of other :meth:`Series.dt` properties. (:issue:`57463`)
- Deprecated using ``epoch`` date format in :meth:`DataFrame.to_json` and :meth:`Series.to_json`, use ``iso`` instead. (:issue:`57063`)
-

.. ---------------------------------------------------------------------------
.. _whatsnew_300.prior_deprecations:

Removal of prior version deprecations/changes
~~~~~~~~~~~~~~~~~~~~~~~~~~~~~~~~~~~~~~~~~~~~~
- :class:`.DataFrameGroupBy.idxmin`, :class:`.DataFrameGroupBy.idxmax`, :class:`.SeriesGroupBy.idxmin`, and :class:`.SeriesGroupBy.idxmax` will now raise a ``ValueError`` when used with ``skipna=False`` and an NA value is encountered (:issue:`10694`)
- :func:`concat` no longer ignores empty objects when determining output dtypes (:issue:`39122`)
- :func:`concat` with all-NA entries no longer ignores the dtype of those entries when determining the result dtype (:issue:`40893`)
- :func:`read_excel`, :func:`read_json`, :func:`read_html`, and :func:`read_xml` no longer accept raw string or byte representation of the data. That type of data must be wrapped in a :py:class:`StringIO` or :py:class:`BytesIO` (:issue:`53767`)
- :func:`to_datetime` with a ``unit`` specified no longer parses strings into floats, instead parses them the same way as without ``unit`` (:issue:`50735`)
- :meth:`DataFrame.groupby` with ``as_index=False`` and aggregation methods will no longer exclude from the result the groupings that do not arise from the input (:issue:`49519`)
- :meth:`Series.dt.to_pydatetime` now returns a :class:`Series` of :py:class:`datetime.datetime` objects (:issue:`52459`)
- :meth:`SeriesGroupBy.agg` no longer pins the name of the group to the input passed to the provided ``func`` (:issue:`51703`)
- All arguments except ``name`` in :meth:`Index.rename` are now keyword only (:issue:`56493`)
- All arguments except the first ``path``-like argument in IO writers are now keyword only (:issue:`54229`)
- Changed behavior of :meth:`Series.__getitem__` and :meth:`Series.__setitem__` to always treat integer keys as labels, never as positional, consistent with :class:`DataFrame` behavior (:issue:`50617`)
- Disallow allowing logical operations (``||``, ``&``, ``^``) between pandas objects and dtype-less sequences (e.g. ``list``, ``tuple``); wrap the objects in :class:`Series`, :class:`Index`, or ``np.array`` first instead (:issue:`52264`)
- Disallow automatic casting to object in :class:`Series` logical operations (``&``, ``^``, ``||``) between series with mismatched indexes and dtypes other than ``object`` or ``bool`` (:issue:`52538`)
- Disallow calling :meth:`Series.replace` or :meth:`DataFrame.replace` without a ``value`` and with non-dict-like ``to_replace`` (:issue:`33302`)
- Disallow constructing a :class:`arrays.SparseArray` with scalar data (:issue:`53039`)
- Disallow indexing an :class:`Index` with a boolean indexer of length zero, it now raises ``ValueError`` (:issue:`55820`)
- Disallow non-standard (``np.ndarray``, :class:`Index`, :class:`ExtensionArray`, or :class:`Series`) to :func:`isin`, :func:`unique`, :func:`factorize` (:issue:`52986`)
- Disallow passing a pandas type to :meth:`Index.view` (:issue:`55709`)
- Disallow units other than "s", "ms", "us", "ns" for datetime64 and timedelta64 dtypes in :func:`array` (:issue:`53817`)
- Removed "freq" keyword from :class:`PeriodArray` constructor, use "dtype" instead (:issue:`52462`)
- Removed 'fastpath' keyword in :class:`Categorical` constructor (:issue:`20110`)
- Removed 'kind' keyword in :meth:`Series.resample` and :meth:`DataFrame.resample` (:issue:`58125`)
- Removed alias :class:`arrays.PandasArray` for :class:`arrays.NumpyExtensionArray` (:issue:`53694`)
- Removed deprecated "method" and "limit" keywords from :meth:`Series.replace` and :meth:`DataFrame.replace` (:issue:`53492`)
- Removed extension test classes ``BaseNoReduceTests``, ``BaseNumericReduceTests``, ``BaseBooleanReduceTests`` (:issue:`54663`)
- Removed the "closed" and "normalize" keywords in :meth:`DatetimeIndex.__new__` (:issue:`52628`)
- Require :meth:`SparseDtype.fill_value` to be a valid value for the :meth:`SparseDtype.subtype` (:issue:`53043`)
- Stopped performing dtype inference with in :meth:`Index.insert` with object-dtype index; this often affects the index/columns that result when setting new entries into an empty :class:`Series` or :class:`DataFrame` (:issue:`51363`)
- Removed the "closed" and "unit" keywords in :meth:`TimedeltaIndex.__new__` (:issue:`52628`, :issue:`55499`)
- All arguments in :meth:`Index.sort_values` are now keyword only (:issue:`56493`)
- All arguments in :meth:`Series.to_dict` are now keyword only (:issue:`56493`)
- Changed the default value of ``observed`` in :meth:`DataFrame.groupby` and :meth:`Series.groupby` to ``True`` (:issue:`51811`)
- Enforce deprecation in :func:`testing.assert_series_equal` and :func:`testing.assert_frame_equal` with object dtype and mismatched null-like values, which are now considered not-equal (:issue:`18463`)
- Enforced deprecation ``all`` and ``any`` reductions with ``datetime64``, :class:`DatetimeTZDtype`, and :class:`PeriodDtype` dtypes (:issue:`58029`)
- Enforced deprecation disallowing ``float`` "periods" in :func:`date_range`, :func:`period_range`, :func:`timedelta_range`, :func:`interval_range`,  (:issue:`56036`)
- Enforced deprecation disallowing parsing datetimes with mixed time zones unless user passes ``utc=True`` to :func:`to_datetime` (:issue:`57275`)
- Enforced deprecation in :meth:`Series.value_counts` and :meth:`Index.value_counts` with object dtype performing dtype inference on the ``.index`` of the result (:issue:`56161`)
- Enforced deprecation of :meth:`.DataFrameGroupBy.get_group` and :meth:`.SeriesGroupBy.get_group` allowing the ``name`` argument to be a non-tuple when grouping by a list of length 1 (:issue:`54155`)
- Enforced deprecation of :meth:`Series.interpolate` and :meth:`DataFrame.interpolate` for object-dtype (:issue:`57820`)
- Enforced deprecation of :meth:`offsets.Tick.delta`, use ``pd.Timedelta(obj)`` instead (:issue:`55498`)
- Enforced deprecation of ``axis=None`` acting the same as ``axis=0`` in the DataFrame reductions ``sum``, ``prod``, ``std``, ``var``, and ``sem``, passing ``axis=None`` will now reduce over both axes; this is particularly the case when doing e.g. ``numpy.sum(df)`` (:issue:`21597`)
- Enforced deprecation of non-standard (``np.ndarray``, :class:`ExtensionArray`, :class:`Index`, or :class:`Series`) argument to :func:`api.extensions.take` (:issue:`52981`)
- Enforced deprecation of parsing system timezone strings to ``tzlocal``, which depended on system timezone, pass the 'tz' keyword instead (:issue:`50791`)
- Enforced deprecation of passing a dictionary to :meth:`SeriesGroupBy.agg` (:issue:`52268`)
- Enforced deprecation of string ``AS`` denoting frequency in :class:`YearBegin` and strings ``AS-DEC``, ``AS-JAN``, etc. denoting annual frequencies with various fiscal year starts (:issue:`57793`)
- Enforced deprecation of string ``A`` denoting frequency in :class:`YearEnd` and strings ``A-DEC``, ``A-JAN``, etc. denoting annual frequencies with various fiscal year ends (:issue:`57699`)
- Enforced deprecation of string ``BAS`` denoting frequency in :class:`BYearBegin` and strings ``BAS-DEC``, ``BAS-JAN``, etc. denoting annual frequencies with various fiscal year starts (:issue:`57793`)
- Enforced deprecation of string ``BA`` denoting frequency in :class:`BYearEnd` and strings ``BA-DEC``, ``BA-JAN``, etc. denoting annual frequencies with various fiscal year ends (:issue:`57793`)
- Enforced deprecation of strings ``T``, ``L``, ``U``, and ``N`` denoting frequencies in :class:`Minute`, :class:`Second`, :class:`Milli`, :class:`Micro`, :class:`Nano` (:issue:`57627`)
- Enforced deprecation of strings ``T``, ``L``, ``U``, and ``N`` denoting units in :class:`Timedelta` (:issue:`57627`)
- Enforced deprecation of the behavior of :func:`concat` when ``len(keys) != len(objs)`` would truncate to the shorter of the two. Now this raises a ``ValueError`` (:issue:`43485`)
- Enforced deprecation of values "pad", "ffill", "bfill", and "backfill" for :meth:`Series.interpolate` and :meth:`DataFrame.interpolate` (:issue:`57869`)
- Enforced deprecation removing :meth:`Categorical.to_list`, use ``obj.tolist()`` instead (:issue:`51254`)
- Enforced silent-downcasting deprecation for :ref:`all relevant methods <whatsnew_220.silent_downcasting>` (:issue:`54710`)
- In :meth:`DataFrame.stack`, the default value of ``future_stack`` is now ``True``; specifying ``False`` will raise a ``FutureWarning`` (:issue:`55448`)
- Iterating over a :class:`.DataFrameGroupBy` or :class:`.SeriesGroupBy` will return tuples of length 1 for the groups when grouping by ``level`` a list of length 1 (:issue:`50064`)
- Methods ``apply``, ``agg``, and ``transform`` will no longer replace NumPy functions (e.g. ``np.sum``) and built-in functions (e.g. ``min``) with the equivalent pandas implementation; use string aliases (e.g. ``"sum"`` and ``"min"``) if you desire to use the pandas implementation (:issue:`53974`)
- Passing both ``freq`` and ``fill_value`` in :meth:`DataFrame.shift` and :meth:`Series.shift` and :meth:`.DataFrameGroupBy.shift` now raises a ``ValueError`` (:issue:`54818`)
- Removed :meth:`.DataFrameGroupBy.quantile` and :meth:`.SeriesGroupBy.quantile` supporting bool dtype (:issue:`53975`)
- Removed :meth:`DateOffset.is_anchored` and :meth:`offsets.Tick.is_anchored` (:issue:`56594`)
- Removed ``DataFrame.applymap``, ``Styler.applymap`` and ``Styler.applymap_index`` (:issue:`52364`)
- Removed ``DataFrame.bool`` and ``Series.bool`` (:issue:`51756`)
- Removed ``DataFrame.first`` and ``DataFrame.last`` (:issue:`53710`)
- Removed ``DataFrame.swapaxes`` and ``Series.swapaxes`` (:issue:`51946`)
- Removed ``DataFrameGroupBy.grouper`` and ``SeriesGroupBy.grouper`` (:issue:`56521`)
- Removed ``DataFrameGroupby.fillna`` and ``SeriesGroupBy.fillna``` (:issue:`55719`)
- Removed ``Index.format``, use :meth:`Index.astype` with ``str`` or :meth:`Index.map` with a ``formatter`` function instead (:issue:`55439`)
- Removed ``Resample.fillna`` (:issue:`55719`)
- Removed ``Series.__int__`` and ``Series.__float__``. Call ``int(Series.iloc[0])`` or ``float(Series.iloc[0])`` instead. (:issue:`51131`)
- Removed ``Series.ravel`` (:issue:`56053`)
- Removed ``Series.view`` (:issue:`56054`)
- Removed ``StataReader.close`` (:issue:`49228`)
- Removed ``_data`` from :class:`DataFrame`, :class:`Series`, :class:`.arrays.ArrowExtensionArray` (:issue:`52003`)
- Removed ``axis`` argument from :meth:`DataFrame.groupby`, :meth:`Series.groupby`, :meth:`DataFrame.rolling`, :meth:`Series.rolling`, :meth:`DataFrame.resample`, and :meth:`Series.resample` (:issue:`51203`)
- Removed ``axis`` argument from all groupby operations (:issue:`50405`)
- Removed ``convert_dtype`` from :meth:`Series.apply` (:issue:`52257`)
- Removed ``method``, ``limit`` ``fill_axis`` and ``broadcast_axis`` keywords from :meth:`DataFrame.align` (:issue:`51968`)
- Removed ``pandas.api.types.is_interval`` and ``pandas.api.types.is_period``, use ``isinstance(obj, pd.Interval)`` and ``isinstance(obj, pd.Period)`` instead (:issue:`55264`)
- Removed ``pandas.io.sql.execute`` (:issue:`50185`)
- Removed ``pandas.value_counts``, use :meth:`Series.value_counts` instead (:issue:`53493`)
- Removed ``read_gbq`` and ``DataFrame.to_gbq``. Use ``pandas_gbq.read_gbq`` and ``pandas_gbq.to_gbq`` instead https://pandas-gbq.readthedocs.io/en/latest/api.html (:issue:`55525`)
- Removed ``use_nullable_dtypes`` from :func:`read_parquet` (:issue:`51853`)
- Removed ``year``, ``month``, ``quarter``, ``day``, ``hour``, ``minute``, and ``second`` keywords in the :class:`PeriodIndex` constructor, use :meth:`PeriodIndex.from_fields` instead (:issue:`55960`)
- Removed argument ``limit`` from :meth:`DataFrame.pct_change`, :meth:`Series.pct_change`, :meth:`.DataFrameGroupBy.pct_change`, and :meth:`.SeriesGroupBy.pct_change`; the argument ``method`` must be set to ``None`` and will be removed in a future version of pandas (:issue:`53520`)
- Removed deprecated argument ``obj`` in :meth:`.DataFrameGroupBy.get_group` and :meth:`.SeriesGroupBy.get_group` (:issue:`53545`)
- Removed deprecated behavior of :meth:`Series.agg` using :meth:`Series.apply` (:issue:`53325`)
- Removed deprecated keyword ``method`` on :meth:`Series.fillna`, :meth:`DataFrame.fillna` (:issue:`57760`)
- Removed option ``mode.use_inf_as_na``, convert inf entries to ``NaN`` before instead (:issue:`51684`)
- Removed support for :class:`DataFrame` in :meth:`DataFrame.from_records`(:issue:`51697`)
- Removed support for ``errors="ignore"`` in :func:`to_datetime`, :func:`to_timedelta` and :func:`to_numeric` (:issue:`55734`)
- Removed support for ``slice`` in :meth:`DataFrame.take` (:issue:`51539`)
- Removed the ``ArrayManager`` (:issue:`55043`)
- Removed the ``fastpath`` argument from the :class:`Series` constructor (:issue:`55466`)
- Removed the ``is_boolean``, ``is_integer``, ``is_floating``, ``holds_integer``, ``is_numeric``, ``is_categorical``, ``is_object``, and ``is_interval`` attributes of :class:`Index` (:issue:`50042`)
- Removed the ``ordinal`` keyword in :class:`PeriodIndex`, use :meth:`PeriodIndex.from_ordinals` instead (:issue:`55960`)
- Removed unused arguments ``*args`` and ``**kwargs`` in :class:`Resampler` methods (:issue:`50977`)
- Unrecognized timezones when parsing strings to datetimes now raises a ``ValueError`` (:issue:`51477`)
- Removed the :class:`Grouper` attributes ``ax``, ``groups``, ``indexer``, and ``obj`` (:issue:`51206`, :issue:`51182`)
- Removed deprecated keyword ``verbose`` on :func:`read_csv` and :func:`read_table` (:issue:`56556`)
- Removed the ``method`` keyword in ``ExtensionArray.fillna``, implement ``ExtensionArray._pad_or_backfill`` instead (:issue:`53621`)
- Removed the attribute ``dtypes`` from :class:`.DataFrameGroupBy` (:issue:`51997`)
- Enforced deprecation of ``argmin``, ``argmax``, ``idxmin``, and ``idxmax`` returning a result when ``skipna=False`` and an NA value is encountered or all values are NA values; these operations will now raise in such cases (:issue:`33941`, :issue:`51276`)

.. ---------------------------------------------------------------------------
.. _whatsnew_300.performance:

Performance improvements
~~~~~~~~~~~~~~~~~~~~~~~~
- :attr:`Categorical.categories` returns a :class:`RangeIndex` columns instead of an :class:`Index` if the constructed ``values`` was a ``range``. (:issue:`57787`)
- :class:`DataFrame` returns a :class:`RangeIndex` columns when possible when ``data`` is a ``dict`` (:issue:`57943`)
- :class:`Series` returns a :class:`RangeIndex` index when possible when ``data`` is a ``dict`` (:issue:`58118`)
- :func:`concat` returns a :class:`RangeIndex` column when possible when ``objs`` contains :class:`Series` and :class:`DataFrame` and ``axis=0`` (:issue:`58119`)
- :func:`concat` returns a :class:`RangeIndex` level in the :class:`MultiIndex` result when ``keys`` is a ``range`` or :class:`RangeIndex` (:issue:`57542`)
- :meth:`RangeIndex.append` returns a :class:`RangeIndex` instead of a :class:`Index` when appending values that could continue the :class:`RangeIndex` (:issue:`57467`)
- :meth:`Series.str.extract` returns a :class:`RangeIndex` columns instead of an :class:`Index` column when possible (:issue:`57542`)
- :meth:`Series.str.partition` with :class:`ArrowDtype` returns a :class:`RangeIndex` columns instead of an :class:`Index` column when possible (:issue:`57768`)
- Performance improvement in :class:`DataFrame` when ``data`` is a ``dict`` and ``columns`` is specified (:issue:`24368`)
- Performance improvement in :meth:`DataFrame.join` for sorted but non-unique indexes (:issue:`56941`)
- Performance improvement in :meth:`DataFrame.join` when left and/or right are non-unique and ``how`` is ``"left"``, ``"right"``, or ``"inner"`` (:issue:`56817`)
- Performance improvement in :meth:`DataFrame.join` with ``how="left"`` or ``how="right"`` and ``sort=True`` (:issue:`56919`)
- Performance improvement in :meth:`DataFrameGroupBy.ffill`, :meth:`DataFrameGroupBy.bfill`, :meth:`SeriesGroupBy.ffill`, and :meth:`SeriesGroupBy.bfill` (:issue:`56902`)
- Performance improvement in :meth:`Index.join` by propagating cached attributes in cases where the result matches one of the inputs (:issue:`57023`)
- Performance improvement in :meth:`Index.take` when ``indices`` is a full range indexer from zero to length of index (:issue:`56806`)
- Performance improvement in :meth:`Index.to_frame` returning a :class:`RangeIndex` columns of a :class:`Index` when possible. (:issue:`58018`)
- Performance improvement in :meth:`MultiIndex.equals` for equal length indexes (:issue:`56990`)
- Performance improvement in :meth:`MultiIndex.memory_usage` to ignore the index engine when it isn't already cached. (:issue:`58385`)
- Performance improvement in :meth:`RangeIndex.__getitem__` with a boolean mask or integers returning a :class:`RangeIndex` instead of a :class:`Index` when possible. (:issue:`57588`)
- Performance improvement in :meth:`RangeIndex.append` when appending the same index (:issue:`57252`)
- Performance improvement in :meth:`RangeIndex.argmin` and :meth:`RangeIndex.argmax` (:issue:`57823`)
- Performance improvement in :meth:`RangeIndex.insert` returning a :class:`RangeIndex` instead of a :class:`Index` when the :class:`RangeIndex` is empty. (:issue:`57833`)
- Performance improvement in :meth:`RangeIndex.round` returning a :class:`RangeIndex` instead of a :class:`Index` when possible. (:issue:`57824`)
- Performance improvement in :meth:`RangeIndex.searchsorted` (:issue:`58376`)
- Performance improvement in :meth:`RangeIndex.to_numpy` when specifying an ``na_value`` (:issue:`58376`)
- Performance improvement in :meth:`RangeIndex.value_counts` (:issue:`58376`)
- Performance improvement in :meth:`RangeIndex.join` returning a :class:`RangeIndex` instead of a :class:`Index` when possible. (:issue:`57651`, :issue:`57752`)
- Performance improvement in :meth:`RangeIndex.reindex` returning a :class:`RangeIndex` instead of a :class:`Index` when possible. (:issue:`57647`, :issue:`57752`)
- Performance improvement in :meth:`RangeIndex.take` returning a :class:`RangeIndex` instead of a :class:`Index` when possible. (:issue:`57445`, :issue:`57752`)
- Performance improvement in :func:`merge` if hash-join can be used (:issue:`57970`)
- Performance improvement in :meth:`to_hdf` avoid unnecessary reopenings of the HDF5 file to speedup data addition to files with a very large number of groups . (:issue:`58248`)
- Performance improvement in ``DataFrameGroupBy.__len__`` and ``SeriesGroupBy.__len__`` (:issue:`57595`)
- Performance improvement in indexing operations for string dtypes (:issue:`56997`)
- Performance improvement in unary methods on a :class:`RangeIndex` returning a :class:`RangeIndex` instead of a :class:`Index` when possible. (:issue:`57825`)

.. ---------------------------------------------------------------------------
.. _whatsnew_300.bug_fixes:

Bug fixes
~~~~~~~~~

Categorical
^^^^^^^^^^^
-
-

Datetimelike
^^^^^^^^^^^^
- Bug in :class:`Timestamp` constructor failing to raise when ``tz=None`` is explicitly specified in conjunction with timezone-aware ``tzinfo`` or data (:issue:`48688`)
- Bug in :func:`date_range` where the last valid timestamp would sometimes not be produced (:issue:`56134`)
- Bug in :func:`date_range` where using a negative frequency value would not include all points between the start and end values (:issue:`56382`)
- Bug in :func:`tseries.api.guess_datetime_format` would fail to infer time format when "%Y" == "%H%M" (:issue:`57452`)
- Bug in setting scalar values with mismatched resolution into arrays with non-nanosecond ``datetime64``, ``timedelta64`` or :class:`DatetimeTZDtype` incorrectly truncating those scalars (:issue:`56410`)

Timedelta
^^^^^^^^^
- Accuracy improvement in :meth:`Timedelta.to_pytimedelta` to round microseconds consistently for large nanosecond based Timedelta (:issue:`57841`)
- Bug in :meth:`DataFrame.cumsum` which was raising ``IndexError`` if dtype is ``timedelta64[ns]`` (:issue:`57956`)

Timezones
^^^^^^^^^
-
-

Numeric
^^^^^^^
- Bug in ``np.matmul`` with :class:`Index` inputs raising a ``TypeError`` (:issue:`57079`)
-

Conversion
^^^^^^^^^^
- Bug in :meth:`DataFrame.update` bool dtype being converted to object (:issue:`55509`)
- Bug in :meth:`Series.astype` might modify read-only array inplace when casting to a string dtype (:issue:`57212`)
- Bug in :meth:`Series.reindex` not maintaining ``float32`` type when a ``reindex`` introduces a missing value (:issue:`45857`)

Strings
^^^^^^^
- Bug in :meth:`Series.value_counts` would not respect ``sort=False`` for series having ``string`` dtype (:issue:`55224`)
-

Interval
^^^^^^^^
- Bug in :func:`interval_range` where start and end numeric types were always cast to 64 bit (:issue:`57268`)
-

Indexing
^^^^^^^^
- Bug in :meth:`DataFrame.__getitem__` returning modified columns when called with ``slice`` in Python 3.12 (:issue:`57500`)
-

Missing
^^^^^^^
-
-

MultiIndex
^^^^^^^^^^
- :func:`DataFrame.loc` with ``axis=0``  and :class:`MultiIndex` when setting a value adds extra columns (:issue:`58116`)
-

I/O
^^^
- Bug in :class:`DataFrame` and :class:`Series` ``repr`` of :py:class:`collections.abc.Mapping`` elements. (:issue:`57915`)
- Bug in :meth:`DataFrame.to_dict` raises unnecessary ``UserWarning`` when columns are not unique and ``orient='tight'``. (:issue:`58281`)
- Bug in :meth:`DataFrame.to_excel` when writing empty :class:`DataFrame` with :class:`MultiIndex` on both axes (:issue:`57696`)
- Bug in :meth:`DataFrame.to_string` that raised ``StopIteration`` with nested DataFrames. (:issue:`16098`)
- Bug in :meth:`read_csv` raising ``TypeError`` when ``index_col`` is specified and ``na_values`` is a dict containing the key ``None``. (:issue:`57547`)

Period
^^^^^^
-
-

Plotting
^^^^^^^^
- Bug in  :meth:`.DataFrameGroupBy.boxplot` failed when there were multiple groupings (:issue:`14701`)
- Bug in :meth:`DataFrame.plot` that causes a shift to the right when the frequency multiplier is greater than one. (:issue:`57587`)
-

Groupby/resample/rolling
^^^^^^^^^^^^^^^^^^^^^^^^
- Bug in :meth:`.DataFrameGroupBy.groups` and :meth:`.SeriesGroupby.groups` that would not respect groupby argument ``dropna`` (:issue:`55919`)
- Bug in :meth:`.DataFrameGroupBy.median` where nat values gave an incorrect result. (:issue:`57926`)
- Bug in :meth:`.DataFrameGroupBy.quantile` when ``interpolation="nearest"`` is inconsistent with :meth:`DataFrame.quantile` (:issue:`47942`)
- Bug in :meth:`.Resampler.interpolate` on a :class:`DataFrame` with non-uniform sampling and/or indices not aligning with the resulting resampled index would result in wrong interpolation (:issue:`21351`)
- Bug in :meth:`DataFrame.ewm` and :meth:`Series.ewm` when passed ``times`` and aggregation functions other than mean (:issue:`51695`)
- Bug in :meth:`DataFrameGroupBy.apply` that was returning a completely empty DataFrame when all return values of ``func`` were ``None`` instead of returning an empty DataFrame with the original columns and dtypes. (:issue:`57775`)


Reshaping
^^^^^^^^^
- Bug in :meth:`DataFrame.join` inconsistently setting result index name (:issue:`55815`)
-

Sparse
^^^^^^
- Bug in :class:`SparseDtype` for equal comparison with na fill value. (:issue:`54770`)
-

ExtensionArray
^^^^^^^^^^^^^^
- Bug in :meth:`api.types.is_datetime64_any_dtype` where a custom :class:`ExtensionDtype` would return ``False`` for array-likes (:issue:`57055`)
-

Styler
^^^^^^
-

Other
^^^^^
- Bug in :class:`DataFrame` when passing a ``dict`` with a NA scalar and ``columns`` that would always return ``np.nan`` (:issue:`57205`)
<<<<<<< HEAD
- Bug in ``Series.list`` methods not preserving the original :class:`Index`. (:issue:`58425`)
=======
- Bug in :func:`eval` where the names of the :class:`Series` were not preserved when using ``engine="numexpr"``. (:issue:`10239`)
>>>>>>> a052307e
- Bug in :func:`unique` on :class:`Index` not always returning :class:`Index` (:issue:`57043`)
- Bug in :meth:`DataFrame.eval` and :meth:`DataFrame.query` which caused an exception when using NumPy attributes via ``@`` notation, e.g., ``df.eval("@np.floor(a)")``. (:issue:`58041`)
- Bug in :meth:`DataFrame.eval` and :meth:`DataFrame.query` which did not allow to use ``tan`` function. (:issue:`55091`)
- Bug in :meth:`DataFrame.sort_index` when passing ``axis="columns"`` and ``ignore_index=True`` and ``ascending=False`` not returning a :class:`RangeIndex` columns (:issue:`57293`)
- Bug in :meth:`DataFrame.transform` that was returning the wrong order unless the index was monotonically increasing. (:issue:`57069`)
- Bug in :meth:`DataFrame.where` where using a non-bool type array in the function would return a ``ValueError`` instead of a ``TypeError`` (:issue:`56330`)
- Bug in :meth:`Index.sort_values` when passing a key function that turns values into tuples, e.g. ``key=natsort.natsort_key``, would raise ``TypeError`` (:issue:`56081`)
- Bug in :meth:`Series.diff` allowing non-integer values for the ``periods`` argument. (:issue:`56607`)
- Bug in :meth:`Series.rank` that doesn't preserve missing values for nullable integers when ``na_option='keep'``. (:issue:`56976`)
- Bug in :meth:`Series.replace` and :meth:`DataFrame.replace` inconsistently replacing matching instances when ``regex=True`` and missing values are present. (:issue:`56599`)
- Bug in Dataframe Interchange Protocol implementation was returning incorrect results for data buffers' associated dtype, for string and datetime columns (:issue:`54781`)

.. ***DO NOT USE THIS SECTION***

-
-

.. ---------------------------------------------------------------------------
.. _whatsnew_300.contributors:

Contributors
~~~~~~~~~~~~<|MERGE_RESOLUTION|>--- conflicted
+++ resolved
@@ -470,11 +470,8 @@
 Other
 ^^^^^
 - Bug in :class:`DataFrame` when passing a ``dict`` with a NA scalar and ``columns`` that would always return ``np.nan`` (:issue:`57205`)
-<<<<<<< HEAD
+- Bug in :func:`eval` where the names of the :class:`Series` were not preserved when using ``engine="numexpr"``. (:issue:`10239`)
 - Bug in ``Series.list`` methods not preserving the original :class:`Index`. (:issue:`58425`)
-=======
-- Bug in :func:`eval` where the names of the :class:`Series` were not preserved when using ``engine="numexpr"``. (:issue:`10239`)
->>>>>>> a052307e
 - Bug in :func:`unique` on :class:`Index` not always returning :class:`Index` (:issue:`57043`)
 - Bug in :meth:`DataFrame.eval` and :meth:`DataFrame.query` which caused an exception when using NumPy attributes via ``@`` notation, e.g., ``df.eval("@np.floor(a)")``. (:issue:`58041`)
 - Bug in :meth:`DataFrame.eval` and :meth:`DataFrame.query` which did not allow to use ``tan`` function. (:issue:`55091`)
