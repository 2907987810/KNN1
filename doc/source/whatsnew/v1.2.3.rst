--- conflicted
+++ resolved
@@ -21,30 +21,6 @@
 - Fixed regression in :meth:`~DataFrame.to_json` failing to use ``compression`` with URL-like paths that are internally opened in binary mode or with user-provided file objects that are opened in binary mode (:issue:`39985`)
 - Fixed regression in :meth:`Series.sort_index` and :meth:`DataFrame.sort_index`, which exited with an ungraceful error when having kwarg ``ascending=None`` passed. Passing ``ascending=None`` is still considered invalid, and the improved error message suggests a proper usage (``ascending`` must be a boolean or a list-like of boolean) (:issue:`39434`)
 - Fixed regression in :meth:`DataFrame.transform` and :meth:`Series.transform` giving incorrect column labels when passed a dictionary with a mix of list and non-list values (:issue:`40018`)
-<<<<<<< HEAD
-- Fixed regression in :meth:`DataFrame.sum` when ``min_count`` greater than the :class:`DataFrame` shape was passed resulted in a ``ValueError`` (:issue:`39738`)
-
-.. ---------------------------------------------------------------------------
-
-.. _whatsnew_123.bug_fixes:
-
-Bug fixes
-~~~~~~~~~
-
--
--
-
-.. ---------------------------------------------------------------------------
-
-.. _whatsnew_123.other:
-
-Other
-~~~~~
-
--
--
-=======
->>>>>>> 7c59101f
 
 .. ---------------------------------------------------------------------------
 
