--- conflicted
+++ resolved
@@ -212,11 +212,8 @@
   that is the actual tuple, instead of treating the tuple as multiple keys. To
   retain the previous behavior, use a list instead of a tuple (:issue:`18314`)
 - ``Series.valid`` is deprecated. Use :meth:`Series.dropna` instead (:issue:`18800`).
-<<<<<<< HEAD
+- :func:`read_excel` has deprecated the ``skip_footer`` parameter. Use ``skipfooter`` instead (:issue:`18836`)
 - The ``is_copy`` attribute is deprecated and will be removed in a future version (:issue:`18801`).
-=======
-- :func:`read_excel` has deprecated the ``skip_footer`` parameter. Use ``skipfooter`` instead (:issue:`18836`)
->>>>>>> b2a02bd0
 
 .. _whatsnew_0220.prior_deprecations:
 
