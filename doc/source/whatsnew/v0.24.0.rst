--- conflicted
+++ resolved
@@ -418,13 +418,10 @@
 - The ``scatter_matrix``, ``andrews_curves``, ``parallel_coordinates``, ``lag_plot``, ``autocorrelation_plot``, ``bootstrap_plot``, and ``radviz`` plots from the ``pandas.plotting`` module are now accessible from calling :meth:`DataFrame.plot` (:issue:`11978`)
 - :meth:`DataFrame.to_records` now accepts ``index_dtypes`` and ``column_dtypes`` parameters to allow different data types in stored column and index records (:issue:`18146`)
 - :class:`IntervalIndex` has gained the :attr:`~IntervalIndex.is_overlapping` attribute to indicate if the ``IntervalIndex`` contains any overlapping intervals (:issue:`23309`)
-<<<<<<< HEAD
-- :func: qcut now accepts ``bounded`` as a keyword argument, allowing for unbounded quantiles such that the lower/upper bounds are -inf/inf (:issue:`17282`)
-=======
 - :func:`pandas.DataFrame.to_sql` has gained the ``method`` argument to control SQL insertion clause. See the :ref:`insertion method <io.sql.method>` section in the documentation. (:issue:`8953`)
 - :meth:`DataFrame.corrwith` now supports Spearman's rank correlation, Kendall's tau as well as callable correlation methods. (:issue:`21925`)
 - :meth:`DataFrame.to_json`, :meth:`DataFrame.to_csv`, :meth:`DataFrame.to_pickle`, and :meth:`DataFrame.to_XXX` etc. now support tilde(~) in path argument. (:issue:`23473`)
->>>>>>> 6d3565a5
+- :func: qcut now accepts ``bounded`` as a keyword argument, allowing for unbounded quantiles such that the lower/upper bounds are -inf/inf (:issue:`17282`)
 
 .. _whatsnew_0240.api_breaking:
 
