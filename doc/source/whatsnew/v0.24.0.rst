--- conflicted
+++ resolved
@@ -379,13 +379,9 @@
 ~~~~~~~~~~~~~~~~~~~~~~~~~~~~~~~~~~
 
 - A newly constructed empty :class:`DataFrame` with integer as the ``dtype`` will now only be cast to ``float64`` if ``index`` is specified (:issue:`22858`)
-<<<<<<< HEAD
 - :meth:`Series.str.cat` will now raise if `others` is a `set` (:issue:`23009`)
 - The `.str`-accessor will perform more rigorous type checking for inputs. Previously, some types that were never intended to be used,
   "worked" due to limitations of dtype checking -- e.g. ``bytes``, which is now disabled except for `decode` and `len` (:issue:`23011`, :issue:`23163`)
-=======
-- :meth:`Series.str.cat` will now raise if ``others`` is a ``set`` (:issue:`23009`)
->>>>>>> 6111f645
 - Passing scalar values to :class:`DatetimeIndex` or :class:`TimedeltaIndex` will now raise ``TypeError`` instead of ``ValueError`` (:issue:`23539`)
 - ``max_rows`` and ``max_cols`` parameters removed from :class:`HTMLFormatter` since truncation is handled by :class:`DataFrameFormatter` (:issue:`23818`)
 - :func:`read_csv` will now raise a ``ValueError`` if a column with missing values is declared as having dtype ``bool`` (:issue:`20591`)
