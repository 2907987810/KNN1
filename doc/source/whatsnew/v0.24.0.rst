--- conflicted
+++ resolved
@@ -25,11 +25,8 @@
   dataframe's indexes from the resulting Parquet file. (:issue:`20768`)
 - :meth:`DataFrame.corr` and :meth:`Series.corr` now accept a callable for generic calculation methods of correlation, e.g. histogram intersection (:issue:`22684`)
 - :func:`DataFrame.to_string` now accepts ``decimal`` as an argument, allowing the user to specify which decimal separator should be used in the output. (:issue:`23614`)
-<<<<<<< HEAD
+- :func:`DataFrame.read_feather` now accepts ``columns`` as an argument, allowing the user to specify which columns should be read. (:issue:`24025`)
 - :func:`DataFrame.to_html` now accepts ``render_links`` as an argument, allowing the user to generate HTML with links to any URLs that appear in the DataFrame. (:issue:`2679`)
-=======
-- :func:`DataFrame.read_feather` now accepts ``columns`` as an argument, allowing the user to specify which columns should be read. (:issue:`24025`)
->>>>>>> 4b5f4d1a
 
 .. _whatsnew_0240.values_api:
 
