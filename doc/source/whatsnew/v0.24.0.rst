--- conflicted
+++ resolved
@@ -591,51 +591,6 @@
     pd.to_datetime(["2015-11-18 15:30:00+05:30",
                     "2015-11-18 16:30:00+06:30"], utc=True)
 
-<<<<<<< HEAD
-=======
-.. _whatsnew_0240.api_breaking.calendarday:
-
-CalendarDay Offset
-^^^^^^^^^^^^^^^^^^
-
-:class:`Day` and associated frequency alias ``'D'`` were documented to represent
-a calendar day; however, arithmetic and operations with :class:`Day` sometimes
-respected absolute time instead (i.e. ``Day(n)`` and acted identically to ``Timedelta(days=n)``).
-
-*Previous Behavior*:
-
-.. code-block:: ipython
-
-
-    In [2]: ts = pd.Timestamp('2016-10-30 00:00:00', tz='Europe/Helsinki')
-
-    # Respects calendar arithmetic
-    In [3]: pd.date_range(start=ts, freq='D', periods=3)
-    Out[3]:
-    DatetimeIndex(['2016-10-30 00:00:00+03:00', '2016-10-31 00:00:00+02:00',
-                   '2016-11-01 00:00:00+02:00'],
-                  dtype='datetime64[ns, Europe/Helsinki]', freq='D')
-
-    # Respects absolute arithmetic
-    In [4]: ts + pd.tseries.frequencies.to_offset('D')
-    Out[4]: Timestamp('2016-10-30 23:00:00+0200', tz='Europe/Helsinki')
-
-*New Behavior*:
-
-:class:`CalendarDay` and associated frequency alias ``'CD'`` are now available
-and respect calendar day arithmetic while :class:`Day` and frequency alias ``'D'``
-will now respect absolute time (:issue:`22274`, :issue:`20596`, :issue:`16980`, :issue:`8774`)
-See the :ref:`documentation here <timeseries.dayvscalendarday>` for more information.
-
-Addition with :class:`CalendarDay` across a daylight savings time transition:
-
-.. ipython:: python
-
-   ts = pd.Timestamp('2016-10-30 00:00:00', tz='Europe/Helsinki')
-   ts + pd.offsets.Day(1)
-   ts + pd.offsets.CalendarDay(1)
-
->>>>>>> 216986d4
 .. _whatsnew_0240.api_breaking.period_end_time:
 
 Time values in ``dt.end_time`` and ``to_timestamp(how='end')``
