.. _whatsnew_0250:

What's New in 0.25.0 (April XX, 2019)
-------------------------------------

.. warning::

   Starting with the 0.25.x series of releases, pandas only supports Python 3.5 and higher.
   See :ref:`install.dropping-27` for more details.

{{ header }}

These are the changes in pandas 0.25.0. See :ref:`release` for a full changelog
including other versions of pandas.


.. _whatsnew_0250.enhancements.other:

Other Enhancements
^^^^^^^^^^^^^^^^^^

- Indexing of ``DataFrame`` and ``Series`` now accepts zerodim ``np.ndarray`` (:issue:`24919`)
- :meth:`Timestamp.replace` now supports the ``fold`` argument to disambiguate DST transition times (:issue:`25017`)
<<<<<<< HEAD
- :meth:`DataFrame.pivot_table` now accepts an ``observed`` parameter which is passed to underlying calls to :meth:`DataFrame.groupby` to speed up grouping categorical data. (:issue:`24923`)
=======
- :meth:`DataFrame.at_time` and :meth:`Series.at_time` now support :meth:`datetime.time` objects with timezones (:issue:`24043`)
>>>>>>> 9c0f6a8d
-

.. _whatsnew_0250.api_breaking:

Backwards incompatible API changes
~~~~~~~~~~~~~~~~~~~~~~~~~~~~~~~~~~

- :meth:`Timestamp.strptime` will now raise a NotImplementedError (:issue:`25016`)

.. _whatsnew_0250.api.other:

Other API Changes
^^^^^^^^^^^^^^^^^

- :class:`DatetimeTZDtype` will now standardize pytz timezones to a common timezone instance (:issue:`24713`)
- ``Timestamp`` and ``Timedelta`` scalars now implement the :meth:`to_numpy` method as aliases to :meth:`Timestamp.to_datetime64` and :meth:`Timedelta.to_timedelta64`, respectively. (:issue:`24653`)
-
-

.. _whatsnew_0250.deprecations:

Deprecations
~~~~~~~~~~~~

- Deprecated the `M (months)` and `Y (year)` `units` parameter of :func: `pandas.to_timedelta`, :func: `pandas.Timedelta` and :func: `pandas.TimedeltaIndex` (:issue:`16344`)

.. _whatsnew_0250.prior_deprecations:

Removal of prior version deprecations/changes
~~~~~~~~~~~~~~~~~~~~~~~~~~~~~~~~~~~~~~~~~~~~~
- Removed (parts of) :class:`Panel` (:issue:`25047`,:issue:`25191`,:issue:`25231`)
-
-
-

.. _whatsnew_0250.performance:

Performance Improvements
~~~~~~~~~~~~~~~~~~~~~~~~

- Significant speedup in `SparseArray` initialization that benefits most operations, fixing performance regression introduced in v0.20.0 (:issue:`24985`)
- `DataFrame.to_stata()` is now faster when outputting data with any string or non-native endian columns (:issue:`25045`)
-


.. _whatsnew_0250.bug_fixes:

Bug Fixes
~~~~~~~~~

-

Categorical
^^^^^^^^^^^

-
-
-

Datetimelike
^^^^^^^^^^^^

-
-
-

Timedelta
^^^^^^^^^

-
-
-

Timezones
^^^^^^^^^

- Bug in :func:`to_datetime` with ``utc=True`` and datetime strings that would apply previously parsed UTC offsets to subsequent arguments (:issue:`24992`)
- Bug in :func:`Timestamp.tz_localize` and :func:`Timestamp.tz_convert` does not propagate ``freq`` (:issue:`25241`)
-

Numeric
^^^^^^^

- Bug in :meth:`to_numeric` in which large negative numbers were being improperly handled (:issue:`24910`)
- Bug in :meth:`to_numeric` in which numbers were being coerced to float, even though ``errors`` was not ``coerce`` (:issue:`24910`)
-
-
-


Conversion
^^^^^^^^^^

-
-
-

Strings
^^^^^^^

-
-
-


Interval
^^^^^^^^

-
-
-

Indexing
^^^^^^^^

-
-
-


Missing
^^^^^^^

- Fixed misleading exception message in :meth:`Series.missing` if argument ``order`` is required, but omitted (:issue:`10633`, :issue:`24014`).
-
-

MultiIndex
^^^^^^^^^^

- Bug in which incorrect exception raised by :meth:`pd.Timedelta` when testing the membership of :class:`MultiIndex` (:issue:`24570`)
-
-

I/O
^^^

- Fixed bug in missing text when using :meth:`to_clipboard` if copying utf-16 characters in Python 3 on Windows (:issue:`25040`)
-
-
-


Plotting
^^^^^^^^

-
-
-

Groupby/Resample/Rolling
^^^^^^^^^^^^^^^^^^^^^^^^

- Bug in :meth:`pandas.core.resample.Resampler.agg` with a timezone aware index where ``OverflowError`` would raise when passing a list of functions (:issue:`22660`)
-
-


Reshaping
^^^^^^^^^

- Bug in :func:`pandas.merge` adds a string of ``None`` if ``None`` is assigned in suffixes instead of remain the column name as-is (:issue:`24782`).
- Bug in :func:`merge` when merging by index name would sometimes result in an incorrectly numbered index (:issue:`24212`)
- :func:`to_records` now accepts dtypes to its `column_dtypes` parameter (:issue:`24895`)


Sparse
^^^^^^

- Significant speedup in `SparseArray` initialization that benefits most operations, fixing performance regression introduced in v0.20.0 (:issue:`24985`)
-
-


Other
^^^^^

-
-
-


.. _whatsnew_0.250.contributors:

Contributors
~~~~~~~~~~~~

.. contributors:: v0.24.x..HEAD<|MERGE_RESOLUTION|>--- conflicted
+++ resolved
@@ -21,12 +21,8 @@
 
 - Indexing of ``DataFrame`` and ``Series`` now accepts zerodim ``np.ndarray`` (:issue:`24919`)
 - :meth:`Timestamp.replace` now supports the ``fold`` argument to disambiguate DST transition times (:issue:`25017`)
-<<<<<<< HEAD
+- :meth:`DataFrame.at_time` and :meth:`Series.at_time` now support :meth:`datetime.time` objects with timezones (:issue:`24043`)
 - :meth:`DataFrame.pivot_table` now accepts an ``observed`` parameter which is passed to underlying calls to :meth:`DataFrame.groupby` to speed up grouping categorical data. (:issue:`24923`)
-=======
-- :meth:`DataFrame.at_time` and :meth:`Series.at_time` now support :meth:`datetime.time` objects with timezones (:issue:`24043`)
->>>>>>> 9c0f6a8d
--
 
 .. _whatsnew_0250.api_breaking:
 
