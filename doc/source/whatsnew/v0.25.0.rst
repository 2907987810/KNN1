--- conflicted
+++ resolved
@@ -387,18 +387,9 @@
 - Ensured that ordering of outputs in ``groupby`` aggregation functions is consistent across all versions of Python (:issue:`25692`)
 - Ensured that result group order is correct when grouping on an ordered ``Categorical`` and specifying ``observed=True`` (:issue:`25871`, :issue:`25167`)
 - Bug in :meth:`pandas.core.window.Rolling.min` and :meth:`pandas.core.window.Rolling.max` that caused a memory leak (:issue:`25893`)
-<<<<<<< HEAD
-<<<<<<< HEAD
 - Bug in :meth:`pandas.core.window.Rolling.count` and `pandas.core. window.Expanding.count` was previously ignoring the axis keyword (:issue:`13503`)
-=======
 - Bug in :meth:`pandas.core.groupby.GroupBy.idxmax` and :meth:`pandas.core.groupby.GroupBy.idxmin` with datetime column would return incorrect dtype (:issue:`25444`, :issue:`15306`)
 - Bug in :meth:`pandas.core.groupby.GroupBy.cumsum`, :meth:`pandas.core.groupby.GroupBy.cumprod`, :meth:`pandas.core.groupby.GroupBy.cummin` and :meth:`pandas.core.groupby.GroupBy.cummax` with categorical column having absent categories, would return incorrect result or segfault (:issue:`16771`)
->>>>>>> upstream/master
-=======
-- Bug in :meth:`pandas.core.window.Rolling.count` and `pandas.core.window.Expanding.count` was previously ignoring the axis keyword (:issue:`13503`)
-- Bug in :meth:`pandas.core.groupby.GroupBy.idxmax` and :meth:`pandas.core.groupby.GroupBy.idxmin` with datetime column would return incorrect dtype (:issue:`25444`, :issue:`15306`)
-- Bug in :meth:`pandas.core.groupby.GroupBy.cumsum`, :meth:`pandas.core.groupby.GroupBy.cumprod`, :meth:`pandas.core.groupby.GroupBy.cummin` and :meth:`pandas.core.groupby.GroupBy.cummax` with categorical column having absent categories, would return incorrect result or segfault (:issue:`16771`)
->>>>>>> a23c176e
 
 Reshaping
 ^^^^^^^^^
@@ -418,14 +409,7 @@
 
 - Significant speedup in :class:`SparseArray` initialization that benefits most operations, fixing performance regression introduced in v0.20.0 (:issue:`24985`)
 - Bug in :class:`SparseFrame` constructor where passing ``None`` as the data would cause ``default_fill_value`` to be ignored (:issue:`16807`)
-<<<<<<< HEAD
-<<<<<<< HEAD
-=======
 - Bug in :class:`SparseDataFrame` when adding a column in which the length of values does not match length of index, ``AssertionError`` is raised instead of raising ``ValueError`` (:issue:`25484`)
->>>>>>> upstream/master
-=======
-- Bug in :class:`SparseDataFrame` when adding a column in which the length of values does not match length of index, ``AssertionError`` is raised instead of raising ``ValueError`` (:issue:`25484`)
->>>>>>> a23c176e
 
 
 Other
