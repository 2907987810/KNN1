.. _whatsnew_0250:

What's New in 0.25.0 (April XX, 2019)
-------------------------------------

.. warning::

   Starting with the 0.25.x series of releases, pandas only supports Python 3.5 and higher.
   See :ref:`install.dropping-27` for more details.

{{ header }}

These are the changes in pandas 0.25.0. See :ref:`release` for a full changelog
including other versions of pandas.


.. _whatsnew_0250.enhancements.other:

Other Enhancements
^^^^^^^^^^^^^^^^^^

<<<<<<< HEAD
- Indexing and __getitem__ of DataFrame and Series now accept zerodim np.ndarray. (:issue:`24919`)
=======
- :meth:`Timestamp.replace` now supports the ``fold`` argument to disambiguate DST transition times (:issue:`25017`)
-
>>>>>>> bb43726e
-

.. _whatsnew_0250.api_breaking:

Backwards incompatible API changes
~~~~~~~~~~~~~~~~~~~~~~~~~~~~~~~~~~

.. _whatsnew_0250.api.other:

Other API Changes
^^^^^^^^^^^^^^^^^

-
-
-

.. _whatsnew_0250.deprecations:

Deprecations
~~~~~~~~~~~~

-
-
-


.. _whatsnew_0250.prior_deprecations:

Removal of prior version deprecations/changes
~~~~~~~~~~~~~~~~~~~~~~~~~~~~~~~~~~~~~~~~~~~~~

-
-
-

.. _whatsnew_0250.performance:

Performance Improvements
~~~~~~~~~~~~~~~~~~~~~~~~

- Significant speedup in `SparseArray` initialization that benefits most operations, fixing performance regression introduced in v0.20.0 (:issue:`24985`)
- `DataFrame.to_stata()` is now faster when outputting data with any string or non-native endian columns (:issue:`25045`)
-


.. _whatsnew_0250.bug_fixes:

Bug Fixes
~~~~~~~~~

Categorical
^^^^^^^^^^^

-
-
-

Datetimelike
^^^^^^^^^^^^

-
-
-

Timedelta
^^^^^^^^^

-
-
-

Timezones
^^^^^^^^^

- Bug in :func:`to_datetime` with ``utc=True`` and datetime strings that would apply previously parsed UTC offsets to subsequent arguments (:issue:`24992`)
-
-

Numeric
^^^^^^^

- Bug in :meth:`to_numeric` in which large negative numbers were being improperly handled (:issue:`24910`)
- Bug in :meth:`to_numeric` in which numbers were being coerced to float, even though ``errors`` was not ``coerce`` (:issue:`24910`)
-
-
-


Conversion
^^^^^^^^^^

-
-
-

Strings
^^^^^^^

-
-
-


Interval
^^^^^^^^

-
-
-

Indexing
^^^^^^^^

-
-
-


Missing
^^^^^^^

-
-
-

MultiIndex
^^^^^^^^^^

-
-
-


I/O
^^^

- Fixed bug in missing text when using :meth:`to_clipboard` if copying utf-16 characters in Python 3 on Windows (:issue:`25040`)
-
-
-


Plotting
^^^^^^^^

-
-
-

Groupby/Resample/Rolling
^^^^^^^^^^^^^^^^^^^^^^^^

-
-
-


Reshaping
^^^^^^^^^

- Bug in :func:`merge` when merging by index name would sometimes result in an incorrectly numbered index (:issue:`24212`)
- :func:`to_records` now accepts dtypes to its `column_dtypes` parameter (:issue:`24895`)
-


Sparse
^^^^^^

- Significant speedup in `SparseArray` initialization that benefits most operations, fixing performance regression introduced in v0.20.0 (:issue:`24985`)
-
-


Other
^^^^^

-
-
-


.. _whatsnew_0.250.contributors:

Contributors
~~~~~~~~~~~~

.. contributors:: v0.24.x..HEAD<|MERGE_RESOLUTION|>--- conflicted
+++ resolved
@@ -19,12 +19,9 @@
 Other Enhancements
 ^^^^^^^^^^^^^^^^^^
 
-<<<<<<< HEAD
 - Indexing and __getitem__ of DataFrame and Series now accept zerodim np.ndarray. (:issue:`24919`)
-=======
 - :meth:`Timestamp.replace` now supports the ``fold`` argument to disambiguate DST transition times (:issue:`25017`)
 -
->>>>>>> bb43726e
 -
 
 .. _whatsnew_0250.api_breaking:
