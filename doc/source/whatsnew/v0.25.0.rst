.. _whatsnew_0250:

What's New in 0.25.0 (April XX, 2019)
-------------------------------------

.. warning::

   Starting with the 0.25.x series of releases, pandas only supports Python 3.5 and higher.
   See :ref:`install.dropping-27` for more details.

{{ header }}

These are the changes in pandas 0.25.0. See :ref:`release` for a full changelog
including other versions of pandas.


.. _whatsnew_0250.enhancements.other:

Other Enhancements
^^^^^^^^^^^^^^^^^^

- :meth:`Timestamp.replace` now supports the ``fold`` argument to disambiguate DST transition times (:issue:`25017`)
<<<<<<< HEAD
- :meth:`DataFrame.pivot` now supports multiple column indexes (:issue:`21425`)
=======
- :meth:`DataFrame.at_time` and :meth:`Series.at_time` now support :meth:`datetime.time` objects with timezones (:issue:`24043`)
>>>>>>> 29008f56
-

.. _whatsnew_0250.api_breaking:

Backwards incompatible API changes
~~~~~~~~~~~~~~~~~~~~~~~~~~~~~~~~~~

.. _whatsnew_0250.api.other:

Other API Changes
^^^^^^^^^^^^^^^^^

- :class:`DatetimeTZDtype` will now standardize pytz timezones to a common timezone instance (:issue:`24713`)
- ``Timestamp`` and ``Timedelta`` scalars now implement the :meth:`to_numpy` method as aliases to :meth:`Timestamp.to_datetime64` and :meth:`Timedelta.to_timedelta64`, respectively. (:issue:`24653`)
-
-

.. _whatsnew_0250.deprecations:

Deprecations
~~~~~~~~~~~~

- Deprecated the `M (months)` and `Y (year)` `units` parameter of :func: `pandas.to_timedelta`, :func: `pandas.Timedelta` and :func: `pandas.TimedeltaIndex` (:issue:`16344`)

.. _whatsnew_0250.prior_deprecations:

Removal of prior version deprecations/changes
~~~~~~~~~~~~~~~~~~~~~~~~~~~~~~~~~~~~~~~~~~~~~
- Removed (parts of) :class:`Panel` (:issue:`25047`,:issue:`25191`,:issue:`25231`)
-
-
-

.. _whatsnew_0250.performance:

Performance Improvements
~~~~~~~~~~~~~~~~~~~~~~~~

- Significant speedup in `SparseArray` initialization that benefits most operations, fixing performance regression introduced in v0.20.0 (:issue:`24985`)
- `DataFrame.to_stata()` is now faster when outputting data with any string or non-native endian columns (:issue:`25045`)
-


.. _whatsnew_0250.bug_fixes:

Bug Fixes
~~~~~~~~~

-

Categorical
^^^^^^^^^^^

-
-
-

Datetimelike
^^^^^^^^^^^^

-
-
-

Timedelta
^^^^^^^^^

-
-
-

Timezones
^^^^^^^^^

- Bug in :func:`to_datetime` with ``utc=True`` and datetime strings that would apply previously parsed UTC offsets to subsequent arguments (:issue:`24992`)
- Bug in :func:`Timestamp.tz_localize` and :func:`Timestamp.tz_convert` does not propagate ``freq`` (:issue:`25241`)
-

Numeric
^^^^^^^

- Bug in :meth:`to_numeric` in which large negative numbers were being improperly handled (:issue:`24910`)
- Bug in :meth:`to_numeric` in which numbers were being coerced to float, even though ``errors`` was not ``coerce`` (:issue:`24910`)
-
-
-


Conversion
^^^^^^^^^^

-
-
-

Strings
^^^^^^^

-
-
-


Interval
^^^^^^^^

-
-
-

Indexing
^^^^^^^^

-
-
-


Missing
^^^^^^^

- Fixed misleading exception message in :meth:`Series.missing` if argument ``order`` is required, but omitted (:issue:`10633`, :issue:`24014`).
-
-

MultiIndex
^^^^^^^^^^

-
-
-


I/O
^^^

- Fixed bug in missing text when using :meth:`to_clipboard` if copying utf-16 characters in Python 3 on Windows (:issue:`25040`)
-
-
-


Plotting
^^^^^^^^

-
-
-

Groupby/Resample/Rolling
^^^^^^^^^^^^^^^^^^^^^^^^

- Bug in :meth:`pandas.core.resample.Resampler.agg` with a timezone aware index where ``OverflowError`` would raise when passing a list of functions (:issue:`22660`)
-
-


Reshaping
^^^^^^^^^

- Bug in :func:`pandas.merge` adds a string of ``None`` if ``None`` is assigned in suffixes instead of remain the column name as-is (:issue:`24782`).
- Bug in :func:`merge` when merging by index name would sometimes result in an incorrectly numbered index (:issue:`24212`)
- :func:`to_records` now accepts dtypes to its `column_dtypes` parameter (:issue:`24895`)


Sparse
^^^^^^

- Significant speedup in `SparseArray` initialization that benefits most operations, fixing performance regression introduced in v0.20.0 (:issue:`24985`)
-
-


Other
^^^^^

-
-
-


.. _whatsnew_0.250.contributors:

Contributors
~~~~~~~~~~~~

.. contributors:: v0.24.x..HEAD<|MERGE_RESOLUTION|>--- conflicted
+++ resolved
@@ -20,12 +20,8 @@
 ^^^^^^^^^^^^^^^^^^
 
 - :meth:`Timestamp.replace` now supports the ``fold`` argument to disambiguate DST transition times (:issue:`25017`)
-<<<<<<< HEAD
-- :meth:`DataFrame.pivot` now supports multiple column indexes (:issue:`21425`)
-=======
 - :meth:`DataFrame.at_time` and :meth:`Series.at_time` now support :meth:`datetime.time` objects with timezones (:issue:`24043`)
->>>>>>> 29008f56
--
+- :meth:`DataFrame.pivot` now supports multiple column indexes by accepting a list of columns (:issue:`21425`)
 
 .. _whatsnew_0250.api_breaking:
 
