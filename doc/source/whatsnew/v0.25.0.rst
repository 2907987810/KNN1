--- conflicted
+++ resolved
@@ -38,11 +38,8 @@
 - :class:`RangeIndex` has gained :attr:`~RangeIndex.start`, :attr:`~RangeIndex.stop`, and :attr:`~RangeIndex.step` attributes (:issue:`25710`)
 - :class:`datetime.timezone` objects are now supported as arguments to timezone methods and constructors (:issue:`25065`)
 - :meth:`DataFrame.query` and :meth:`DataFrame.eval` now supports quoting column names with backticks to refer to names with spaces (:issue:`6508`)
-<<<<<<< HEAD
 - :meth:`DataFrame.to_csv` and :meth:`Series.to_csv` now support dicts as ``compression`` argument with key ``'method'`` being the compression method and others as additional compression options when the compression method is ``'zip'``. (:issue:`26023`)
-=======
 - :func:`merge_asof` now gives a more clear error message when merge keys are categoricals that are not equal (:issue:`26136`)
->>>>>>> 8ac31233
 
 .. _whatsnew_0250.api_breaking:
 
