--- conflicted
+++ resolved
@@ -208,11 +208,8 @@
 
 MultiIndex
 ^^^^^^^^^^
-<<<<<<< HEAD
 - Bug in :meth:`MultiIndex.difference` losing extension array dtype (:issue:`48606`)
-=======
 - Bug in :class:`MultiIndex.set_levels` raising ``IndexError`` when setting empty level (:issue:`48636`)
->>>>>>> c68a96f6
 - Bug in :meth:`MultiIndex.unique` losing extension array dtype (:issue:`48335`)
 - Bug in :meth:`MultiIndex.intersection` losing extension array (:issue:`48604`)
 - Bug in :meth:`MultiIndex.union` losing extension array (:issue:`48498`, :issue:`48505`)
