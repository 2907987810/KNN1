.. _whatsnew_202:

What's new in 2.0.2 (May ..., 2023)
-----------------------------------

These are the changes in pandas 2.0.2. See :ref:`release` for a full changelog
including other versions of pandas.

{{ header }}

.. ---------------------------------------------------------------------------
.. _whatsnew_202.regressions:

Fixed regressions
~~~~~~~~~~~~~~~~~
- Fixed performance regression in :meth:`GroupBy.apply` (:issue:`53195`)
- Fixed regression in :func:`merge` on Windows when dtype is ``np.intc`` (:issue:`52451`)
- Fixed regression in :func:`read_sql` dropping columns with duplicated column names (:issue:`53117`)
- Fixed regression in :meth:`DataFrame.loc` losing :class:`MultiIndex` name when enlarging object (:issue:`53053`)
- Fixed regression in :meth:`DataFrame.to_string` printing a backslash at the end of the first row of data, instead of headers, when the DataFrame doesn't fit the line width (:issue:`53054`)
- Fixed regression in :meth:`MultiIndex.join` returning levels in wrong order (:issue:`53093`)

.. ---------------------------------------------------------------------------
.. _whatsnew_202.bug_fixes:

Bug fixes
~~~~~~~~~
- Bug in :func:`api.interchange.from_dataframe` was raising ``IndexError`` on empty categorical data (:issue:`53077`)
- Bug in :func:`api.interchange.from_dataframe` was returning :class:`DataFrame`'s of incorrect sizes when called on slices (:issue:`52824`)
- Bug in :func:`api.interchange.from_dataframe` was unnecessarily raising on bitmasks (:issue:`49888`)
- Bug in :func:`merge` when merging on datetime columns on different resolutions (:issue:`53200`)
<<<<<<< HEAD
- Bug in :func:`read_csv` raising ``OverflowError`` for ``engine="pyarrow"`` and ``parse_dates`` set (:issue:`53295`)
=======
- Bug in :func:`to_datetime` was inferring format to contain ``"%H"`` instead of ``"%I"`` if date contained "AM" / "PM" tokens (:issue:`53147`)
>>>>>>> 634b9402
- Bug in :func:`to_timedelta` was raising ``ValueError`` with ``pandas.NA`` (:issue:`52909`)
- Bug in :meth:`DataFrame.__getitem__` not preserving dtypes for :class:`MultiIndex` partial keys (:issue:`51895`)
- Bug in :meth:`DataFrame.convert_dtypes` ignores ``convert_*`` keywords when set to False ``dtype_backend="pyarrow"`` (:issue:`52872`)
- Bug in :meth:`DataFrame.sort_values` raising for PyArrow ``dictionary`` dtype (:issue:`53232`)
- Bug in :meth:`Series.describe` treating pyarrow-backed timestamps and timedeltas as categorical data (:issue:`53001`)
- Bug in :meth:`Series.rename` not making a lazy copy when Copy-on-Write is enabled when a scalar is passed to it (:issue:`52450`)
- Bug in :meth:`pd.array` raising for ``NumPy`` array and ``pa.large_string`` or ``pa.large_binary`` (:issue:`52590`)

.. ---------------------------------------------------------------------------
.. _whatsnew_202.other:

Other
~~~~~
- Raised a better error message when calling :func:`Series.dt.to_pydatetime` with :class:`ArrowDtype` with ``pyarrow.date32`` or ``pyarrow.date64`` type (:issue:`52812`)

.. ---------------------------------------------------------------------------
.. _whatsnew_202.contributors:

Contributors
~~~~~~~~~~~~

.. contributors:: v2.0.1..v2.0.2|HEAD<|MERGE_RESOLUTION|>--- conflicted
+++ resolved
@@ -29,11 +29,8 @@
 - Bug in :func:`api.interchange.from_dataframe` was returning :class:`DataFrame`'s of incorrect sizes when called on slices (:issue:`52824`)
 - Bug in :func:`api.interchange.from_dataframe` was unnecessarily raising on bitmasks (:issue:`49888`)
 - Bug in :func:`merge` when merging on datetime columns on different resolutions (:issue:`53200`)
-<<<<<<< HEAD
 - Bug in :func:`read_csv` raising ``OverflowError`` for ``engine="pyarrow"`` and ``parse_dates`` set (:issue:`53295`)
-=======
 - Bug in :func:`to_datetime` was inferring format to contain ``"%H"`` instead of ``"%I"`` if date contained "AM" / "PM" tokens (:issue:`53147`)
->>>>>>> 634b9402
 - Bug in :func:`to_timedelta` was raising ``ValueError`` with ``pandas.NA`` (:issue:`52909`)
 - Bug in :meth:`DataFrame.__getitem__` not preserving dtypes for :class:`MultiIndex` partial keys (:issue:`51895`)
 - Bug in :meth:`DataFrame.convert_dtypes` ignores ``convert_*`` keywords when set to False ``dtype_backend="pyarrow"`` (:issue:`52872`)
