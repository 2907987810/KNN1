--- conflicted
+++ resolved
@@ -14,11 +14,8 @@
 
 Fixed regressions
 ~~~~~~~~~~~~~~~~~
-<<<<<<< HEAD
 - Fixed regression in :meth:`DataFrame.fillna` not working :class:`DataFrame` with :class:`MultiIndex` and ``inplace=True`` (:issue:`47649`)
-=======
 - Fixed regression in taking NULL :class:`objects` from a :class:`DataFrame` causing a segmentation violation. These NULL values are created by :meth:`numpy.empty_like` (:issue:`46848`)
->>>>>>> 065b51c1
 - Fixed regression in :func:`concat` materializing :class:`Index` during sorting even if :class:`Index` was already sorted (:issue:`47501`)
 - Fixed regression in :meth:`DataFrame.loc` not updating the cache correctly after values were set (:issue:`47867`)
 - Fixed regression in :meth:`DataFrame.loc` not aligning index in some cases when setting a :class:`DataFrame` (:issue:`47578`)
