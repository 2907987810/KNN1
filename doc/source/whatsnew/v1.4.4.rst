.. _whatsnew_144:

What's new in 1.4.4 (July ??, 2022)
-----------------------------------

These are the changes in pandas 1.4.4. See :ref:`release` for a full changelog
including other versions of pandas.

{{ header }}

.. ---------------------------------------------------------------------------

.. _whatsnew_144.regressions:

Fixed regressions
~~~~~~~~~~~~~~~~~
- Fixed regression in :meth:`DataFrame.fillna` not working :class:`DataFrame` with :class:`MultiIndex` (:issue:`47649`)
- Fixed regression in taking NULL :class:`objects` from a :class:`DataFrame` causing a segmentation violation. These NULL values are created by :meth:`numpy.empty_like` (:issue:`46848`)
- Fixed regression in :func:`concat` materializing :class:`Index` during sorting even if :class:`Index` was already sorted (:issue:`47501`)
- Fixed regression in calling bitwise numpy ufuncs (for example, ``np.bitwise_and``) on Index objects (:issue:`46769`)
- Fixed regression in :func:`cut` using a ``datetime64`` IntervalIndex as bins (:issue:`46218`)
- Fixed regression in :meth:`DataFrame.select_dtypes` where ``include="number"`` included :class:`BooleanDtype` (:issue:`46870`)
- Fixed regression in :meth:`DataFrame.loc` raising error when indexing with a ``NamedTuple`` (:issue:`48124`)
- Fixed regression in :meth:`DataFrame.loc` not updating the cache correctly after values were set (:issue:`47867`)
- Fixed regression in :meth:`DataFrame.loc` not aligning index in some cases when setting a :class:`DataFrame` (:issue:`47578`)
- Fixed regression in :meth:`DataFrame.loc` setting a length-1 array like value to a single value in the DataFrame (:issue:`46268`)
- Fixed regression when slicing with :meth:`DataFrame.loc` with :class:`DateOffset`-index (:issue:`46671`)
- Fixed regression in setting ``None`` or non-string value into a ``string``-dtype Series using a mask (:issue:`47628`)
- Fixed regression using custom Index subclasses (for example, used in xarray) with :meth:`~DataFrame.reset_index` or :meth:`Index.insert` (:issue:`47071`)
- Fixed regression in :meth:`DatetimeIndex.intersection` when the :class:`DatetimeIndex` has dates crossing daylight savings time (:issue:`46702`)
- Fixed regression in :func:`merge` throwing an error when passing a :class:`Series` with a multi-level name (:issue:`47946`)
- Fixed regression in :meth:`DataFrame.eval` creating a copy when updating inplace (:issue:`47449`)
-

.. ---------------------------------------------------------------------------

.. _whatsnew_144.bug_fixes:

Bug fixes
~~~~~~~~~
- The :class:`errors.FutureWarning` raised when passing arguments (other than ``filepath_or_buffer``) as positional in :func:`read_csv` is now raised at the correct stacklevel (:issue:`47385`)
- Bug in :meth:`DataFrame.to_sql` when ``method`` was a ``callable`` that did not return an ``int`` and would raise a ``TypeError`` (:issue:`46891`)
- Bug in :meth:`DataFrameGroupBy.value_counts` where ``subset`` had no effect (:issue:`44267`)
- Bug in :meth:`loc.__getitem__` with a list of keys causing an internal inconsistency that could lead to a disconnect between ``frame.at[x, y]`` vs ``frame[y].loc[x]`` (:issue:`22372`)
<<<<<<< HEAD
- :class:`Period` now raises a warning when created with data that contains timezone information. This is necessary because :class:`Period`, :class:`PeriodArray` and :class:`PeriodIndex` do not support timezones and hence drop any timezone information used when creating them. (:issue:`47005`)
=======
- Bug in the :meth:`Series.dt.strftime` accessor return a float instead of object dtype Series for all-NaT input, which also causes a spurious deprecation warning (:issue:`45858`)
>>>>>>> 53d3c459

.. ---------------------------------------------------------------------------

.. _whatsnew_144.other:

Other
~~~~~
- The minimum version of Cython needed to compile pandas is now ``0.29.32`` (:issue:`47978`)
-

.. ---------------------------------------------------------------------------

.. _whatsnew_144.contributors:

Contributors
~~~~~~~~~~~~

.. contributors:: v1.4.3..v1.4.4|HEAD<|MERGE_RESOLUTION|>--- conflicted
+++ resolved
@@ -42,11 +42,8 @@
 - Bug in :meth:`DataFrame.to_sql` when ``method`` was a ``callable`` that did not return an ``int`` and would raise a ``TypeError`` (:issue:`46891`)
 - Bug in :meth:`DataFrameGroupBy.value_counts` where ``subset`` had no effect (:issue:`44267`)
 - Bug in :meth:`loc.__getitem__` with a list of keys causing an internal inconsistency that could lead to a disconnect between ``frame.at[x, y]`` vs ``frame[y].loc[x]`` (:issue:`22372`)
-<<<<<<< HEAD
+- Bug in the :meth:`Series.dt.strftime` accessor return a float instead of object dtype Series for all-NaT input, which also causes a spurious deprecation warning (:issue:`45858`)
 - :class:`Period` now raises a warning when created with data that contains timezone information. This is necessary because :class:`Period`, :class:`PeriodArray` and :class:`PeriodIndex` do not support timezones and hence drop any timezone information used when creating them. (:issue:`47005`)
-=======
-- Bug in the :meth:`Series.dt.strftime` accessor return a float instead of object dtype Series for all-NaT input, which also causes a spurious deprecation warning (:issue:`45858`)
->>>>>>> 53d3c459
 
 .. ---------------------------------------------------------------------------
 
