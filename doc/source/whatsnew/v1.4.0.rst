--- conflicted
+++ resolved
@@ -226,11 +226,8 @@
   ``USFederalHolidayCalendar``.  See also `Other API changes`_.
 - :meth:`.Rolling.var`, :meth:`.Expanding.var`, :meth:`.Rolling.std`, :meth:`.Expanding.std` now support `Numba <http://numba.pydata.org/>`_ execution with the ``engine`` keyword (:issue:`44461`)
 - :meth:`Series.info` has been added, for compatibility with :meth:`DataFrame.info` (:issue:`5167`)
-<<<<<<< HEAD
 - Implemented :meth:`IntervalArray.min`, :meth:`IntervalArray.max`, as a result of which ``min`` and ``max`` now work for :class:`IntervalIndex`, :class:`Series` and :class:`DataFrame` with ``IntervalDtype`` (:issue:`44746`)
-=======
 - :meth:`UInt64Index.map` now retains ``dtype`` where possible (:issue:`44609`)
->>>>>>> ed5a0044
 -
 
 
