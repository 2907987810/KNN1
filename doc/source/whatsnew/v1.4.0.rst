.. _whatsnew_140:

What's new in 1.4.0 (??)
------------------------

These are the changes in pandas 1.4.0. See :ref:`release` for a full changelog
including other versions of pandas.

{{ header }}

.. ---------------------------------------------------------------------------

.. _whatsnew_140.enhancements:

Enhancements
~~~~~~~~~~~~

.. _whatsnew_140.enhancements.numeric_index:

More flexible numeric dtypes for indexes
^^^^^^^^^^^^^^^^^^^^^^^^^^^^^^^^^^^^^^^^

Until now, it has only been possible to create numeric indexes with int64/float64/uint64 dtypes.
It is now possible to create an index of any numpy int/uint/float dtype using the new :class:`NumericIndex` index type (:issue:`41153`):

.. ipython:: python

    pd.NumericIndex([1, 2, 3], dtype="int8")
    pd.NumericIndex([1, 2, 3], dtype="uint32")
    pd.NumericIndex([1, 2, 3], dtype="float32")

In order to maintain backwards compatibility, calls to the base :class:`Index` will in
pandas 1.x. return :class:`Int64Index`, :class:`UInt64Index` and :class:`Float64Index`.
For example, the code below returns an ``Int64Index`` with dtype ``int64``:

.. code-block:: ipython

    In [1]: pd.Index([1, 2, 3], dtype="int8")
    Int64Index([1, 2, 3], dtype='int64')

For the duration of Pandas 1.x, in order to maintain backwards compatibility, all
operations that until now have returned :class:`Int64Index`, :class:`UInt64Index` and
:class:`Float64Index` will continue to so. This means, that in order to use
``NumericIndex``, you will have to call ``NumericIndex`` explicitly. For example the below series
will have an ``Int64Index``:

.. code-block:: ipython

    In [2]: ser = pd.Series([1, 2, 3], index=[1, 2, 3])
    In [3]: ser.index
    Int64Index([1, 2, 3], dtype='int64')

Instead if you want to use a ``NumericIndex``, you should do:

.. ipython:: python

    idx = pd.NumericIndex([1, 2, 3], dtype="int8")
    ser = pd.Series([1, 2, 3], index=idx)
    ser.index

In Pandas 2.0, :class:`NumericIndex` will become the default numeric index type and
``Int64Index``, ``UInt64Index`` and ``Float64Index`` will be removed.

See :ref:`here <advanced.numericindex>` for more.

.. _whatsnew_140.enhancements.styler:

Styler
^^^^^^

:class:`.Styler` has been further developed in 1.4.0. The following enhancements have been made:

  - Styling of indexing has been added, with :meth:`.Styler.apply_index` and :meth:`.Styler.applymap_index`. These mirror the signature of the methods already used to style data values, and work with both HTML and LaTeX format (:issue:`41893`).
  - :meth:`.Styler.bar` introduces additional arguments to control alignment and display (:issue:`26070`, :issue:`36419`), and it also validates the input arguments ``width`` and ``height`` (:issue:`42511`).
  - :meth:`.Styler.to_latex` introduces keyword argument ``environment``, which also allows a specific "longtable" entry through a separate jinja2 template (:issue:`41866`).
  - :meth:`.Styler.to_html` introduces keyword arguments ``sparse_index`` and ``sparse_columns`` (:issue:`41946`)
  - Keyword argument ``level`` is added to :meth:`.Styler.hide_index` and :meth:`.Styler.hide_columns` for optionally controlling hidden levels in a MultiIndex (:issue:`25475`)

There are also bug fixes and deprecations listed below.

.. _whatsnew_140.enhancements.enhancement2:

enhancement2
^^^^^^^^^^^^

.. _whatsnew_140.enhancements.other:

Other enhancements
^^^^^^^^^^^^^^^^^^
- :class:`DataFrameGroupBy` operations with ``as_index=False`` now correctly retain ``ExtensionDtype`` dtypes for columns being grouped on (:issue:`41373`)
- Add support for assigning values to ``by`` argument in :meth:`DataFrame.plot.hist` and :meth:`DataFrame.plot.box` (:issue:`15079`)
- :meth:`Series.sample`, :meth:`DataFrame.sample`, and :meth:`.GroupBy.sample` now accept a ``np.random.Generator`` as input to ``random_state``. A generator will be more performant, especially with ``replace=False`` (:issue:`38100`)
- :meth:`Series.ewm`, :meth:`DataFrame.ewm`, now support a ``method`` argument with a ``'table'`` option that performs the windowing operation over an entire :class:`DataFrame`. See :ref:`Window Overview <window.overview>` for performance and functional benefits (:issue:`42273`)
- :meth:`.GroupBy.cummin` and :meth:`.GroupBy.cummax` now support the argument ``skipna`` (:issue:`34047`)
-

.. ---------------------------------------------------------------------------

.. _whatsnew_140.notable_bug_fixes:

Notable bug fixes
~~~~~~~~~~~~~~~~~

These are bug fixes that might have notable behavior changes.

.. _whatsnew_140.notable_bug_fixes.notable_bug_fix1:

notable_bug_fix1
^^^^^^^^^^^^^^^^

.. _whatsnew_140.notable_bug_fixes.notable_bug_fix2:

notable_bug_fix2
^^^^^^^^^^^^^^^^

.. ---------------------------------------------------------------------------

.. _whatsnew_140.api_breaking:

Backwards incompatible API changes
~~~~~~~~~~~~~~~~~~~~~~~~~~~~~~~~~~

.. _whatsnew_140.api_breaking.deps:

Increased minimum versions for dependencies
^^^^^^^^^^^^^^^^^^^^^^^^^^^^^^^^^^^^^^^^^^^
Some minimum supported versions of dependencies were updated.
If installed, we now require:

+-----------------+-----------------+----------+---------+
| Package         | Minimum Version | Required | Changed |
+=================+=================+==========+=========+
| numpy           | 1.18.5          |    X     |    X    |
+-----------------+-----------------+----------+---------+
| pytz            | 2020.1          |    X     |    X    |
+-----------------+-----------------+----------+---------+
| python-dateutil | 2.8.1           |    X     |    X    |
+-----------------+-----------------+----------+---------+
| bottleneck      | 1.3.1           |          |    X    |
+-----------------+-----------------+----------+---------+
| numexpr         | 2.7.1           |          |    X    |
+-----------------+-----------------+----------+---------+
| pytest (dev)    | 6.0             |          |         |
+-----------------+-----------------+----------+---------+
| mypy (dev)      | 0.910           |          |    X    |
+-----------------+-----------------+----------+---------+

For `optional libraries <https://pandas.pydata.org/docs/getting_started/install.html>`_ the general recommendation is to use the latest version.
The following table lists the lowest version per library that is currently being tested throughout the development of pandas.
Optional libraries below the lowest tested version may still work, but are not considered supported.

+-----------------+-----------------+---------+
| Package         | Minimum Version | Changed |
+=================+=================+=========+
| beautifulsoup4  | 4.8.2           |    X    |
+-----------------+-----------------+---------+
| fastparquet     | 0.4.0           |         |
+-----------------+-----------------+---------+
| fsspec          | 0.7.4           |         |
+-----------------+-----------------+---------+
| gcsfs           | 0.6.0           |         |
+-----------------+-----------------+---------+
| lxml            | 4.5.0           |    X    |
+-----------------+-----------------+---------+
| matplotlib      | 3.3.2           |    X    |
+-----------------+-----------------+---------+
| numba           | 0.50.1          |    X    |
+-----------------+-----------------+---------+
| openpyxl        | 3.0.2           |    X    |
+-----------------+-----------------+---------+
| pyarrow         | 0.17.0          |         |
+-----------------+-----------------+---------+
| pymysql         | 0.10.1          |    X    |
+-----------------+-----------------+---------+
| pytables        | 3.6.1           |    X    |
+-----------------+-----------------+---------+
| s3fs            | 0.4.0           |         |
+-----------------+-----------------+---------+
| scipy           | 1.4.1           |    X    |
+-----------------+-----------------+---------+
| sqlalchemy      | 1.3.11          |    X    |
+-----------------+-----------------+---------+
| tabulate        | 0.8.7           |         |
+-----------------+-----------------+---------+
| xarray          | 0.15.1          |    X    |
+-----------------+-----------------+---------+
| xlrd            | 2.0.1           |    X    |
+-----------------+-----------------+---------+
| xlsxwriter      | 1.2.2           |    X    |
+-----------------+-----------------+---------+
| xlwt            | 1.3.0           |         |
+-----------------+-----------------+---------+
| pandas-gbq      | 0.14.0          |    X    |
+-----------------+-----------------+---------+

See :ref:`install.dependencies` and :ref:`install.optional_dependencies` for more.

.. _whatsnew_140.api_breaking.other:

Other API changes
^^^^^^^^^^^^^^^^^
- :meth:`Index.get_indexer_for` no longer accepts keyword arguments (other than 'target'); in the past these would be silently ignored if the index was not unique (:issue:`42310`)
-

.. ---------------------------------------------------------------------------

.. _whatsnew_140.deprecations:

Deprecations
~~~~~~~~~~~~
- Deprecated :meth:`Index.is_type_compatible` (:issue:`42113`)
- Deprecated ``method`` argument in :meth:`Index.get_loc`, use ``index.get_indexer([label], method=...)`` instead (:issue:`42269`)
- Deprecated treating integer keys in :meth:`Series.__setitem__` as positional when the index is a :class:`Float64Index` not containing the key, a :class:`IntervalIndex` with no entries containing the key, or a :class:`MultiIndex` with leading :class:`Float64Index` level not containing the key (:issue:`33469`)
- Deprecated treating ``numpy.datetime64`` objects as UTC times when passed to the :class:`Timestamp` constructor along with a timezone. In a future version, these will be treated as wall-times. To retain the old behavior, use ``Timestamp(dt64).tz_localize("UTC").tz_convert(tz)`` (:issue:`24559`)
- Deprecated ignoring missing labels when indexing with a sequence of labels on a level of a MultiIndex (:issue:`42351`)
- Creating an empty Series without a dtype will now raise a more visible ``FutureWarning`` instead of a ``DeprecationWarning`` (:issue:`30017`)
- Deprecated the 'kind' argument in :meth:`Index.get_slice_bound`, :meth:`Index.slice_indexer`, :meth:`Index.slice_locs`; in a future version passing 'kind' will raise (:issue:`42857`)
- Deprecated dropping of nuisance columns in :class:`Rolling`, :class:`Expanding`, and :class:`EWM` aggregations (:issue:`42738`)
- Deprecated :meth:`Index.reindex` with a non-unique index (:issue:`42568`)
- Deprecated :meth:`.Styler.render` in favour of :meth:`.Styler.to_html` (:issue:`42140`)

.. ---------------------------------------------------------------------------

.. _whatsnew_140.performance:

Performance improvements
~~~~~~~~~~~~~~~~~~~~~~~~
- Performance improvement in :meth:`.GroupBy.sample`, especially when ``weights`` argument provided (:issue:`34483`)
- Performance improvement in :meth:`.GroupBy.transform` for user-defined functions (:issue:`41598`)
- Performance improvement in constructing :class:`DataFrame` objects (:issue:`42631`)
- Performance improvement in :meth:`GroupBy.shift` when ``fill_value`` argument is provided (:issue:`26615`)
- Performance improvement in :meth:`DataFrame.corr` for ``method=pearson`` on data without missing values (:issue:`40956`)
- Performance improvement in some :meth:`GroupBy.apply` operations (:issue:`42992`)
- Performance improvement in :func:`read_stata` (:issue:`43059`)
-

.. ---------------------------------------------------------------------------

.. _whatsnew_140.bug_fixes:

Bug fixes
~~~~~~~~~

Categorical
^^^^^^^^^^^
- Bug in setting dtype-incompatible values into a :class:`Categorical` (or ``Series`` or ``DataFrame`` backed by ``Categorical``) raising ``ValueError`` instead of ``TypeError`` (:issue:`41919`)
- Bug in :meth:`Categorical.searchsorted` when passing a dtype-incompatible value raising ``KeyError`` instead of ``TypeError`` (:issue:`41919`)
- Bug in :meth:`Series.where` with ``CategoricalDtype`` when passing a dtype-incompatible value raising ``ValueError`` instead of ``TypeError`` (:issue:`41919`)
- Bug in :meth:`Categorical.fillna` when passing a dtype-incompatible value raising ``ValueError`` instead of ``TypeError`` (:issue:`41919`)
- Bug in :meth:`Categorical.fillna` with a tuple-like category raising ``ValueError`` instead of ``TypeError`` when filling with a non-category tuple (:issue:`41919`)
-

Datetimelike
^^^^^^^^^^^^
- Bug in :class:`DataFrame` constructor unnecessarily copying non-datetimelike 2D object arrays (:issue:`39272`)
-

Timedelta
^^^^^^^^^
-
-

Timezones
^^^^^^^^^
-
-

Numeric
^^^^^^^
- Bug in :meth:`DataFrame.rank` raising ``ValueError`` with ``object`` columns and ``method="first"`` (:issue:`41931`)
- Bug in :meth:`DataFrame.rank` treating missing values and extreme values as equal (for example ``np.nan`` and ``np.inf``), causing incorrect results when ``na_option="bottom"`` or ``na_option="top`` used (:issue:`41931`)
- Bug in ``numexpr`` engine still being used when the option ``compute.use_numexpr`` is set to ``False`` (:issue:`32556`)

Conversion
^^^^^^^^^^
- Bug in :class:`UInt64Index` constructor when passing a list containing both positive integers small enough to cast to int64 and integers too large too hold in int64 (:issue:`42201`)
- Bug in :class:`Series` constructor returning 0 for missing values with dtype ``int64`` and ``False`` for dtype ``bool`` (:issue:`43017`, :issue:`43018`)
-

Strings
^^^^^^^
-
-

Interval
^^^^^^^^
-
-

Indexing
^^^^^^^^
- Bug in :meth:`DataFrame.truncate` and :meth:`Series.truncate` when the object's Index has a length greater than one but only one unique value (:issue:`42365`)
- Bug in :meth:`Series.loc` and :meth:`DataFrame.loc` with a :class:`MultiIndex` when indexing with a tuple in which one of the levels is also a tuple (:issue:`27591`)
- Bug in :meth:`Series.loc` when with a :class:`MultiIndex` whose first level contains only ``np.nan`` values (:issue:`42055`)
- Bug in indexing on a :class:`Series` or :class:`DataFrame` with a :class:`DatetimeIndex` when passing a string, the return type depended on whether the index was monotonic (:issue:`24892`)
- Bug in indexing on a :class:`MultiIndex` failing to drop scalar levels when the indexer is a tuple containing a datetime-like string (:issue:`42476`)
- Bug in :meth:`DataFrame.sort_values` and :meth:`Series.sort_values` when passing an ascending value, failed to raise or incorrectly raising ``ValueError`` (:issue:`41634`)
- Bug in updating values of :class:`pandas.Series` using boolean index, created by using :meth:`pandas.DataFrame.pop` (:issue:`42530`)
- Bug in :meth:`Index.get_indexer_non_unique` when index contains multiple ``np.nan`` (:issue:`35392`)
- Bug in :meth:`DataFrame.query` did not handle the degree sign in a backticked column name, such as \`Temp(°C)\`, used in an expression to query a dataframe (:issue:`42826`)
- Bug in :meth:`DataFrame.drop` where the error message did not show missing labels with commas when raising ``KeyError`` (:issue:`42881`)
-

Missing
^^^^^^^
-
-

MultiIndex
^^^^^^^^^^
- Bug in :meth:`MultiIndex.get_loc` where the first level is a :class:`DatetimeIndex` and a string key is passed (:issue:`42465`)
- Bug in :meth:`MultiIndex.reindex` when passing a ``level`` that corresponds to an ``ExtensionDtype`` level (:issue:`42043`)
- Bug in :meth:`MultiIndex.get_loc` raising ``TypeError`` instead of ``KeyError`` on nested tuple (:issue:`42440`)
-

I/O
^^^
- Bug in :func:`read_excel` attempting to read chart sheets from .xlsx files (:issue:`41448`)
- Bug in :func:`json_normalize` where ``errors=ignore`` could fail to ignore missing values of ``meta`` when ``record_path`` has a length greater than one (:issue:`41876`)
- Bug in :func:`read_csv` with multi-header input and arguments referencing column names as tuples (:issue:`42446`)
- Bug in :func:`Series.to_json` and :func:`DataFrame.to_json` where some attributes were skipped when serialising plain Python objects to JSON (:issue:`42768`, :issue:`33043`)
-

Period
^^^^^^
-
-

Plotting
^^^^^^^^
-
-

Groupby/resample/rolling
^^^^^^^^^^^^^^^^^^^^^^^^
- Fixed bug in :meth:`SeriesGroupBy.apply` where passing an unrecognized string argument failed to raise ``TypeError`` when the underlying ``Series`` is empty (:issue:`42021`)
- Bug in :meth:`Series.rolling.apply`, :meth:`DataFrame.rolling.apply`, :meth:`Series.expanding.apply` and :meth:`DataFrame.expanding.apply` with ``engine="numba"`` where ``*args`` were being cached with the user passed function (:issue:`42287`)
- Bug in :meth:`DataFrame.groupby.rolling.var` would calculate the rolling variance only on the first group (:issue:`42442`)
- Bug in :meth:`GroupBy.shift` that would return the grouping columns if ``fill_value`` was not None (:issue:`41556`)
- Bug in :meth:`SeriesGroupBy.nlargest` and :meth:`SeriesGroupBy.nsmallest` would have an inconsistent index when the input Series was sorted and ``n`` was greater than or equal to all group sizes (:issue:`15272`, :issue:`16345`, :issue:`29129`)
- Bug in :meth:`pandas.DataFrame.ewm`, where non-float64 dtypes were silently failing (:issue:`42452`)
- Bug in :meth:`pandas.DataFrame.rolling` operation along rows (``axis=1``) incorrectly omits columns containing ``float16`` and ``float32`` (:issue:`41779`)
- Bug in :meth:`Resampler.aggregate` did not allow the use of Named Aggregation (:issue:`32803`)
-

Reshaping
^^^^^^^^^
- Improved error message when creating a :class:`DataFrame` column from a multi-dimensional :class:`numpy.ndarray` (:issue:`42463`)
- :func:`concat` creating :class:`MultiIndex` with duplicate level entries when concatenating a :class:`DataFrame` with duplicates in :class:`Index` and multiple keys (:issue:`42651`)
- Bug in :meth:`pandas.cut` on :class:`Series` with duplicate indices (:issue:`42185`) and non-exact :meth:`pandas.CategoricalIndex` (:issue:`42425`)
-

Sparse
^^^^^^
-
-

ExtensionArray
^^^^^^^^^^^^^^
-
-

Styler
^^^^^^
- Minor bug in :class:`.Styler` where the ``uuid`` at initialization maintained a floating underscore (:issue:`43037`)
<<<<<<< HEAD
- Bug in :meth:`Styler.apply` where functions which returned Series objects were not correctly handled in terms of aligning their index labels (:issue:`13657`, :issue:`42014`)
-
=======
- Bug in :meth:`.Styler.to_html` where the ``Styler`` object was updated if the ``to_html`` method was called with some args (:issue:`43034`)
- Bug in :meth:`.Styler.copy` where ``uuid`` was not previously copied (:issue:`40675`)
>>>>>>> 1581f470

Other
^^^^^
- Bug in :meth:`CustomBusinessMonthBegin.__add__` (:meth:`CustomBusinessMonthEnd.__add__`) not applying the extra ``offset`` parameter when beginning (end) of the target month is already a business day (:issue:`41356`)

.. ***DO NOT USE THIS SECTION***

-
-

.. ---------------------------------------------------------------------------

.. _whatsnew_140.contributors:

Contributors
~~~~~~~~~~~~<|MERGE_RESOLUTION|>--- conflicted
+++ resolved
@@ -363,13 +363,10 @@
 Styler
 ^^^^^^
 - Minor bug in :class:`.Styler` where the ``uuid`` at initialization maintained a floating underscore (:issue:`43037`)
-<<<<<<< HEAD
-- Bug in :meth:`Styler.apply` where functions which returned Series objects were not correctly handled in terms of aligning their index labels (:issue:`13657`, :issue:`42014`)
--
-=======
 - Bug in :meth:`.Styler.to_html` where the ``Styler`` object was updated if the ``to_html`` method was called with some args (:issue:`43034`)
 - Bug in :meth:`.Styler.copy` where ``uuid`` was not previously copied (:issue:`40675`)
->>>>>>> 1581f470
+- Bug in :meth:`Styler.apply` where functions which returned Series objects were not correctly handled in terms of aligning their index labels (:issue:`13657`, :issue:`42014`)
+-
 
 Other
 ^^^^^
