--- conflicted
+++ resolved
@@ -591,14 +591,10 @@
 - Bug in :meth:`Series.__setitem__` with object dtype when setting an array with matching size and dtype='datetime64[ns]' or dtype='timedelta64[ns]' incorrectly converting the datetime/timedeltas to integers (:issue:`43868`)
 - Bug in :meth:`DataFrame.sort_index` where ``ignore_index=True`` was not being respected when the index was already sorted (:issue:`43591`)
 - Bug in :meth:`Index.get_indexer_non_unique` when index contains multiple ``np.datetime64("NaT")`` and ``np.timedelta64("NaT")`` (:issue:`43869`)
-<<<<<<< HEAD
-- Bug in :class:`Series.argsort` where the index was misaligned and the indexed values were not correct (:issue:`12694`, :issue:`42056`)
--
-=======
 - Bug in setting a scalar :class:`Interval` value into a :class:`Series` with ``IntervalDtype`` when the scalar's sides are floats and the values' sides are integers (:issue:`44201`)
 - Bug when setting string-backed :class:`Categorical` values that can be parsed to datetimes into a :class:`DatetimeArray` or :class:`Series` or :class:`DataFrame` column backed by :class:`DatetimeArray` failing to parse these strings (:issue:`44236`)
-
->>>>>>> 2e29e117
+- Bug in :class:`Series.argsort` where the index was misaligned and the indexed values were not correct (:issue:`12694`, :issue:`42056`)
+-
 
 Missing
 ^^^^^^^
