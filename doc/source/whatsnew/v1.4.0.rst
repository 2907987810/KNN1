--- conflicted
+++ resolved
@@ -623,13 +623,9 @@
 
 ExtensionArray
 ^^^^^^^^^^^^^^
-<<<<<<< HEAD
--
-=======
 - Bug in :func:`array` failing to preserve :class:`PandasArray` (:issue:`43887`)
 - NumPy ufuncs ``np.abs``, ``np.positive``, ``np.negative`` now correctly preserve dtype when called on ExtensionArrays that implement ``__abs__, __pos__, __neg__``, respectively. In particular this is fixed for :class:`TimedeltaArray` (:issue:`43899`)
 - Avoid raising ``PerformanceWarning`` about fragmented DataFrame when using many columns with an extension dtype (:issue:`44098`)
->>>>>>> f3958f05
 -
 
 Styler
