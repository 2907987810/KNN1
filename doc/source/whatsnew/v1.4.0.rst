.. _whatsnew_140:

What's new in 1.4.0 (??)
------------------------

These are the changes in pandas 1.4.0. See :ref:`release` for a full changelog
including other versions of pandas.

{{ header }}

.. ---------------------------------------------------------------------------

.. _whatsnew_140.enhancements:

Enhancements
~~~~~~~~~~~~

.. _whatsnew_140.enhancements.enhancement1:

enhancement1
^^^^^^^^^^^^

.. _whatsnew_140.enhancements.enhancement2:

enhancement2
^^^^^^^^^^^^

.. _whatsnew_140.enhancements.other:

Other enhancements
^^^^^^^^^^^^^^^^^^
- :class:`DataFrameGroupBy` operations with ``as_index=False`` now correctly retain ``ExtensionDtype`` dtypes for columns being grouped on (:issue:`41373`)
- Add support for assigning values to ``by`` argument in :meth:`DataFrame.plot.hist` and :meth:`DataFrame.plot.box` (:issue:`15079`)
- :meth:`Series.sample`, :meth:`DataFrame.sample`, and :meth:`.GroupBy.sample` now accept a ``np.random.Generator`` as input to ``random_state``. A generator will be more performant, especially with ``replace=False`` (:issue:`38100`)
-  Additional options added to :meth:`.Styler.bar` to control alignment and display, with keyword only arguments (:issue:`26070`, :issue:`36419`)
- :meth:`Styler.bar` now validates the input argument ``width`` and ``height`` (:issue:`42511`)
- :meth:`Series.ewm`, :meth:`DataFrame.ewm`, now support a ``method`` argument with a ``'table'`` option that performs the windowing operation over an entire :class:`DataFrame`. See :ref:`Window Overview <window.overview>` for performance and functional benefits (:issue:`42273`)
- Added keyword argument ``environment`` to :meth:`.Styler.to_latex` also allowing a specific "longtable" entry with a separate jinja2 template (:issue:`41866`)
-

.. ---------------------------------------------------------------------------

.. _whatsnew_140.notable_bug_fixes:

Notable bug fixes
~~~~~~~~~~~~~~~~~

These are bug fixes that might have notable behavior changes.

.. _whatsnew_140.notable_bug_fixes.notable_bug_fix1:

notable_bug_fix1
^^^^^^^^^^^^^^^^

.. _whatsnew_140.notable_bug_fixes.notable_bug_fix2:

notable_bug_fix2
^^^^^^^^^^^^^^^^

.. ---------------------------------------------------------------------------

.. _whatsnew_140.api_breaking:

Backwards incompatible API changes
~~~~~~~~~~~~~~~~~~~~~~~~~~~~~~~~~~

.. _whatsnew_140.api_breaking.deps:

Increased minimum versions for dependencies
^^^^^^^^^^^^^^^^^^^^^^^^^^^^^^^^^^^^^^^^^^^
Some minimum supported versions of dependencies were updated.
If installed, we now require:

+-----------------+-----------------+----------+---------+
| Package         | Minimum Version | Required | Changed |
+=================+=================+==========+=========+
| numpy           | 1.18.5          |    X     |    X    |
+-----------------+-----------------+----------+---------+
| pytz            | 2020.1          |    X     |    X    |
+-----------------+-----------------+----------+---------+
| python-dateutil | 2.8.1           |    X     |    X    |
+-----------------+-----------------+----------+---------+
| bottleneck      | 1.3.1           |          |    X    |
+-----------------+-----------------+----------+---------+
| numexpr         | 2.7.1           |          |    X    |
+-----------------+-----------------+----------+---------+
| pytest (dev)    | 6.0             |          |         |
+-----------------+-----------------+----------+---------+
| mypy (dev)      | 0.910           |          |    X    |
+-----------------+-----------------+----------+---------+

For `optional libraries <https://pandas.pydata.org/docs/getting_started/install.html>`_ the general recommendation is to use the latest version.
The following table lists the lowest version per library that is currently being tested throughout the development of pandas.
Optional libraries below the lowest tested version may still work, but are not considered supported.

+-----------------+-----------------+---------+
| Package         | Minimum Version | Changed |
+=================+=================+=========+
| beautifulsoup4  | 4.8.2           |    X    |
+-----------------+-----------------+---------+
| fastparquet     | 0.4.0           |         |
+-----------------+-----------------+---------+
| fsspec          | 0.7.4           |         |
+-----------------+-----------------+---------+
| gcsfs           | 0.6.0           |         |
+-----------------+-----------------+---------+
| lxml            | 4.5.0           |    X    |
+-----------------+-----------------+---------+
| matplotlib      | 3.3.2           |    X    |
+-----------------+-----------------+---------+
| numba           | 0.50.1          |    X    |
+-----------------+-----------------+---------+
| openpyxl        | 3.0.2           |    X    |
+-----------------+-----------------+---------+
| pyarrow         | 0.17.0          |         |
+-----------------+-----------------+---------+
| pymysql         | 0.10.1          |    X    |
+-----------------+-----------------+---------+
| pytables        | 3.6.1           |    X    |
+-----------------+-----------------+---------+
| s3fs            | 0.4.0           |         |
+-----------------+-----------------+---------+
| scipy           | 1.4.1           |    X    |
+-----------------+-----------------+---------+
| sqlalchemy      | 1.3.11          |    X    |
+-----------------+-----------------+---------+
| tabulate        | 0.8.7           |         |
+-----------------+-----------------+---------+
| xarray          | 0.15.1          |    X    |
+-----------------+-----------------+---------+
| xlrd            | 2.0.1           |    X    |
+-----------------+-----------------+---------+
| xlsxwriter      | 1.2.2           |    X    |
+-----------------+-----------------+---------+
| xlwt            | 1.3.0           |         |
+-----------------+-----------------+---------+
| pandas-gbq      | 0.14.0          |    X    |
+-----------------+-----------------+---------+

See :ref:`install.dependencies` and :ref:`install.optional_dependencies` for more.

.. _whatsnew_140.api_breaking.other:

Other API changes
^^^^^^^^^^^^^^^^^
- :meth:`Index.get_indexer_for` no longer accepts keyword arguments (other than 'target'); in the past these would be silently ignored if the index was not unique (:issue:`42310`)
-

.. ---------------------------------------------------------------------------

.. _whatsnew_140.deprecations:

Deprecations
~~~~~~~~~~~~
- Deprecated :meth:`Index.is_type_compatible` (:issue:`42113`)
- Deprecated ``method`` argument in :meth:`Index.get_loc`, use ``index.get_indexer([label], method=...)`` instead (:issue:`42269`)
- Deprecated treating integer keys in :meth:`Series.__setitem__` as positional when the index is a :class:`Float64Index` not containing the key, a :class:`IntervalIndex` with no entries containing the key, or a :class:`MultiIndex` with leading :class:`Float64Index` level not containing the key (:issue:`33469`)
- Deprecated treating ``numpy.datetime64`` objects as UTC times when passed to the :class:`Timestamp` constructor along with a timezone. In a future version, these will be treated as wall-times. To retain the old behavior, use ``Timestamp(dt64).tz_localize("UTC").tz_convert(tz)`` (:issue:`24559`)
- Deprecated ignoring missing labels when indexing with a sequence of labels on a level of a MultiIndex (:issue:`42351`)
- Creating an empty Series without a dtype will now raise a more visible ``FutureWarning`` instead of a ``DeprecationWarning`` (:issue:`30017`)

.. ---------------------------------------------------------------------------

.. _whatsnew_140.performance:

Performance improvements
~~~~~~~~~~~~~~~~~~~~~~~~
- Performance improvement in :meth:`.GroupBy.sample`, especially when ``weights`` argument provided (:issue:`34483`)
- Performance improvement in :meth:`.GroupBy.transform` for user-defined functions (:issue:`41598`)
- Performance improvement in constructing :class:`DataFrame` objects (:issue:`42631`)
- Performance improvement in :meth:`GroupBy.shift` when ``fill_value`` argument is provided (:issue:`26615`)

.. ---------------------------------------------------------------------------

.. _whatsnew_140.bug_fixes:

Bug fixes
~~~~~~~~~

Categorical
^^^^^^^^^^^
- Bug in setting dtype-incompatible values into a :class:`Categorical` (or ``Series`` or ``DataFrame`` backed by ``Categorical``) raising ``ValueError`` instead of ``TypeError`` (:issue:`41919`)
- Bug in :meth:`Categorical.searchsorted` when passing a dtype-incompatible value raising ``KeyError`` instead of ``TypeError`` (:issue:`41919`)
- Bug in :meth:`Series.where` with ``CategoricalDtype`` when passing a dtype-incompatible value raising ``ValueError`` instead of ``TypeError`` (:issue:`41919`)
- Bug in :meth:`Categorical.fillna` when passing a dtype-incompatible value raising ``ValueError`` instead of ``TypeError`` (:issue:`41919`)
- Bug in :meth:`Categorical.fillna` with a tuple-like category raising ``ValueError`` instead of ``TypeError`` when filling with a non-category tuple (:issue:`41919`)
-

Datetimelike
^^^^^^^^^^^^
- Bug in :class:`DataFrame` constructor unnecessarily copying non-datetimelike 2D object arrays (:issue:`39272`)
-

Timedelta
^^^^^^^^^
-
-

Timezones
^^^^^^^^^
-
-

Numeric
^^^^^^^
- Bug in :meth:`DataFrame.rank` raising ``ValueError`` with ``object`` columns and ``method="first"`` (:issue:`41931`)
- Bug in :meth:`DataFrame.rank` treating missing values and extreme values as equal (for example ``np.nan`` and ``np.inf``), causing incorrect results when ``na_option="bottom"`` or ``na_option="top`` used (:issue:`41931`)
- Bug in ``numexpr`` engine still being used when the option ``compute.use_numexpr`` is set to ``False`` (:issue:`32556`)

Conversion
^^^^^^^^^^
- Bug in :class:`UInt64Index` constructor when passing a list containing both positive integers small enough to cast to int64 and integers too large too hold in int64 (:issue:`42201`)
-

Strings
^^^^^^^
-
-

Interval
^^^^^^^^
-
-

Indexing
^^^^^^^^
- Bug in :meth:`DataFrame.truncate` and :meth:`Series.truncate` when the object's Index has a length greater than one but only one unique value (:issue:`42365`)
- Bug in :meth:`Series.loc` when with a :class:`MultiIndex` whose first level contains only ``np.nan`` values (:issue:`42055`)
- Bug in indexing on a :class:`Series` or :class:`DataFrame` with a :class:`DatetimeIndex` when passing a string, the return type depended on whether the index was monotonic (:issue:`24892`)
- Bug in indexing on a :class:`MultiIndex` failing to drop scalar levels when the indexer is a tuple containing a datetime-like string (:issue:`42476`)

Missing
^^^^^^^
-
-

MultiIndex
^^^^^^^^^^
- Bug in :meth:`MultiIndex.get_loc` where the first level is a :class:`DatetimeIndex` and a string key is passed (:issue:`42465`)
- Bug in :meth:`MultiIndex.reindex` when passing a ``level`` that corresponds to an ``ExtensionDtype`` level (:issue:`42043`)
- Bug in :meth:`MultiIndex.get_loc` raising ``TypeError`` instead of ``KeyError`` on nested tuple (:issue:`42440`)
-

I/O
^^^
- Bug in :func:`read_excel` attempting to read chart sheets from .xlsx files (:issue:`41448`)
- Bug in :func:`json_normalize` where ``errors=ignore`` could fail to ignore missing values of ``meta`` when ``record_path`` has a length greater than one (:issue:`41876`)
- Bug in :func:`read_csv` with multi-header input and arguments referencing column names as tuples (:issue:`42446`)
-

Period
^^^^^^
-
-

Plotting
^^^^^^^^
-
-

Groupby/resample/rolling
^^^^^^^^^^^^^^^^^^^^^^^^
- Fixed bug in :meth:`SeriesGroupBy.apply` where passing an unrecognized string argument failed to raise ``TypeError`` when the underlying ``Series`` is empty (:issue:`42021`)
- Bug in :meth:`Series.rolling.apply`, :meth:`DataFrame.rolling.apply`, :meth:`Series.expanding.apply` and :meth:`DataFrame.expanding.apply` with ``engine="numba"`` where ``*args`` were being cached with the user passed function (:issue:`42287`)
<<<<<<< HEAD
- Bug in :meth:`GroupBy.shift` that would return the grouping columns if ``fill_value`` was not None (:issue:`41556`)
-
=======
- Bug in :meth:`DataFrame.groupby.rolling.var` would calculate the rolling variance only on the first group (:issue:`42442`)
>>>>>>> 8924277f

Reshaping
^^^^^^^^^
- Improved error message when creating a :class:`DataFrame` column from a multi-dimensional :class:`numpy.ndarray` (:issue:`42463`)
- :func:`concat` creating :class:`MultiIndex` with duplicate level entries when concatenating a :class:`DataFrame` with duplicates in :class:`Index` and multiple keys (:issue:`42651`)
- Bug in :meth:`pandas.cut` on :class:`Series` with duplicate indices (:issue:`42185`) and non-exact :meth:`pandas.CategoricalIndex` (:issue:`42425`)
-

Sparse
^^^^^^
-
-

ExtensionArray
^^^^^^^^^^^^^^
-
-

Styler
^^^^^^
-
-

Other
^^^^^
- Bug in :meth:`CustomBusinessMonthBegin.__add__` (:meth:`CustomBusinessMonthEnd.__add__`) not applying the extra ``offset`` parameter when beginning (end) of the target month is already a business day (:issue:`41356`)

.. ***DO NOT USE THIS SECTION***

-
-

.. ---------------------------------------------------------------------------

.. _whatsnew_140.contributors:

Contributors
~~~~~~~~~~~~<|MERGE_RESOLUTION|>--- conflicted
+++ resolved
@@ -262,12 +262,8 @@
 ^^^^^^^^^^^^^^^^^^^^^^^^
 - Fixed bug in :meth:`SeriesGroupBy.apply` where passing an unrecognized string argument failed to raise ``TypeError`` when the underlying ``Series`` is empty (:issue:`42021`)
 - Bug in :meth:`Series.rolling.apply`, :meth:`DataFrame.rolling.apply`, :meth:`Series.expanding.apply` and :meth:`DataFrame.expanding.apply` with ``engine="numba"`` where ``*args`` were being cached with the user passed function (:issue:`42287`)
-<<<<<<< HEAD
+- Bug in :meth:`DataFrame.groupby.rolling.var` would calculate the rolling variance only on the first group (:issue:`42442`)
 - Bug in :meth:`GroupBy.shift` that would return the grouping columns if ``fill_value`` was not None (:issue:`41556`)
--
-=======
-- Bug in :meth:`DataFrame.groupby.rolling.var` would calculate the rolling variance only on the first group (:issue:`42442`)
->>>>>>> 8924277f
 
 Reshaping
 ^^^^^^^^^
