.. _whatsnew_140:

What's new in 1.4.0 (January 22, 2022)
--------------------------------------

These are the changes in pandas 1.4.0. See :ref:`release` for a full changelog
including other versions of pandas.

{{ header }}

.. ---------------------------------------------------------------------------

.. _whatsnew_140.enhancements:

Enhancements
~~~~~~~~~~~~

.. _whatsnew_140.enhancements.warning_lineno:

Improved warning messages
^^^^^^^^^^^^^^^^^^^^^^^^^

Previously, warning messages may have pointed to lines within the pandas
library. Running the script ``setting_with_copy_warning.py``

.. code-block:: python

    import pandas as pd

    df = pd.DataFrame({'a': [1, 2, 3]})
    df[:2].loc[:, 'a'] = 5

with pandas 1.3 resulted in::

    .../site-packages/pandas/core/indexing.py:1951: SettingWithCopyWarning:
    A value is trying to be set on a copy of a slice from a DataFrame.

This made it difficult to determine where the warning was being generated from.
Now pandas will inspect the call stack, reporting the first line outside of the
pandas library that gave rise to the warning. The output of the above script is
now::

    setting_with_copy_warning.py:4: SettingWithCopyWarning:
    A value is trying to be set on a copy of a slice from a DataFrame.




.. _whatsnew_140.enhancements.ExtensionIndex:

Index can hold arbitrary ExtensionArrays
^^^^^^^^^^^^^^^^^^^^^^^^^^^^^^^^^^^^^^^^

Until now, passing a custom :class:`ExtensionArray` to ``pd.Index`` would cast
the array to ``object`` dtype. Now :class:`Index` can directly hold arbitrary
ExtensionArrays (:issue:`43930`).

*Previous behavior*:

.. ipython:: python

   arr = pd.array([1, 2, pd.NA])
   idx = pd.Index(arr)

In the old behavior, ``idx`` would be object-dtype:

*Previous behavior*:

.. code-block:: ipython

   In [1]: idx
   Out[1]: Index([1, 2, <NA>], dtype='object')

With the new behavior, we keep the original dtype:

*New behavior*:

.. ipython:: python

   idx

One exception to this is ``SparseArray``, which will continue to cast to numpy
dtype until pandas 2.0. At that point it will retain its dtype like other
ExtensionArrays.

.. _whatsnew_140.enhancements.styler:

Styler
^^^^^^

:class:`.Styler` has been further developed in 1.4.0. The following general enhancements have been made:

  - Styling and formatting of indexes has been added, with :meth:`.Styler.apply_index`, :meth:`.Styler.applymap_index` and :meth:`.Styler.format_index`. These mirror the signature of the methods already used to style and format data values, and work with both HTML, LaTeX and Excel format (:issue:`41893`, :issue:`43101`, :issue:`41993`, :issue:`41995`)
  - The new method :meth:`.Styler.hide` deprecates :meth:`.Styler.hide_index` and :meth:`.Styler.hide_columns` (:issue:`43758`)
  - The keyword arguments ``level`` and ``names`` have been added to :meth:`.Styler.hide` (and implicitly to the deprecated methods :meth:`.Styler.hide_index` and :meth:`.Styler.hide_columns`) for additional control of visibility of MultiIndexes and of Index names (:issue:`25475`, :issue:`43404`, :issue:`43346`)
  - The :meth:`.Styler.export` and :meth:`.Styler.use` have been updated to address all of the added functionality from v1.2.0 and v1.3.0 (:issue:`40675`)
  - Global options under the category ``pd.options.styler`` have been extended to configure default ``Styler`` properties which address formatting, encoding, and HTML and LaTeX rendering. Note that formerly ``Styler`` relied on ``display.html.use_mathjax``, which has now been replaced by ``styler.html.mathjax`` (:issue:`41395`)
  - Validation of certain keyword arguments, e.g. ``caption`` (:issue:`43368`)
  - Various bug fixes as recorded below

Additionally there are specific enhancements to the HTML specific rendering:

  - :meth:`.Styler.bar` introduces additional arguments to control alignment and display (:issue:`26070`, :issue:`36419`), and it also validates the input arguments ``width`` and ``height`` (:issue:`42511`)
  - :meth:`.Styler.to_html` introduces keyword arguments ``sparse_index``, ``sparse_columns``, ``bold_headers``, ``caption``, ``max_rows`` and ``max_columns`` (:issue:`41946`, :issue:`43149`, :issue:`42972`)
  - :meth:`.Styler.to_html` omits CSSStyle rules for hidden table elements as a performance enhancement (:issue:`43619`)
  - Custom CSS classes can now be directly specified without string replacement (:issue:`43686`)
  - Ability to render hyperlinks automatically via a new ``hyperlinks`` formatting keyword argument (:issue:`45058`)

There are also some LaTeX specific enhancements:

  - :meth:`.Styler.to_latex` introduces keyword argument ``environment``, which also allows a specific "longtable" entry through a separate jinja2 template (:issue:`41866`)
  - Naive sparsification is now possible for LaTeX without the necessity of including the multirow package (:issue:`43369`)
  - *cline* support has been added for :class:`MultiIndex` row sparsification through a keyword argument (:issue:`45138`)

.. _whatsnew_140.enhancements.pyarrow_csv_engine:

Multi-threaded CSV reading with a new CSV Engine based on pyarrow
^^^^^^^^^^^^^^^^^^^^^^^^^^^^^^^^^^^^^^^^^^^^^^^^^^^^^^^^^^^^^^^^^

:func:`pandas.read_csv` now accepts ``engine="pyarrow"`` (requires at least
``pyarrow`` 1.0.1) as an argument, allowing for faster csv parsing on multicore
machines with pyarrow installed. See the :doc:`I/O docs </user_guide/io>` for
more info. (:issue:`23697`, :issue:`43706`)

.. _whatsnew_140.enhancements.window_rank:

Rank function for rolling and expanding windows
^^^^^^^^^^^^^^^^^^^^^^^^^^^^^^^^^^^^^^^^^^^^^^^

Added ``rank`` function to :class:`Rolling` and :class:`Expanding`. The new
function supports the ``method``, ``ascending``, and ``pct`` flags of
:meth:`DataFrame.rank`. The ``method`` argument supports ``min``, ``max``, and
``average`` ranking methods.
Example:

.. ipython:: python

    s = pd.Series([1, 4, 2, 3, 5, 3])
    s.rolling(3).rank()

    s.rolling(3).rank(method="max")

.. _whatsnew_140.enhancements.groupby_indexing:

Groupby positional indexing
^^^^^^^^^^^^^^^^^^^^^^^^^^^

It is now possible to specify positional ranges relative to the ends of each
group.

Negative arguments for :meth:`.GroupBy.head` and :meth:`.GroupBy.tail` now work
correctly and result in ranges relative to the end and start of each group,
respectively. Previously, negative arguments returned empty frames.

.. ipython:: python

    df = pd.DataFrame([["g", "g0"], ["g", "g1"], ["g", "g2"], ["g", "g3"],
                       ["h", "h0"], ["h", "h1"]], columns=["A", "B"])
    df.groupby("A").head(-1)


:meth:`.GroupBy.nth` now accepts a slice or list of integers and slices.

.. ipython:: python

    df.groupby("A").nth(slice(1, -1))
    df.groupby("A").nth([slice(None, 1), slice(-1, None)])

:meth:`.GroupBy.nth` now accepts index notation.

.. ipython:: python

    df.groupby("A").nth[1, -1]
    df.groupby("A").nth[1:-1]
    df.groupby("A").nth[:1, -1:]

.. _whatsnew_140.dict_tight:

DataFrame.from_dict and DataFrame.to_dict have new ``'tight'`` option
^^^^^^^^^^^^^^^^^^^^^^^^^^^^^^^^^^^^^^^^^^^^^^^^^^^^^^^^^^^^^^^^^^^^^

A new ``'tight'`` dictionary format that preserves :class:`MultiIndex` entries
and names is now available with the :meth:`DataFrame.from_dict` and
:meth:`DataFrame.to_dict` methods and can be used with the standard ``json``
library to produce a tight representation of :class:`DataFrame` objects
(:issue:`4889`).

.. ipython:: python

    df = pd.DataFrame.from_records(
        [[1, 3], [2, 4]],
        index=pd.MultiIndex.from_tuples([("a", "b"), ("a", "c")],
                                        names=["n1", "n2"]),
        columns=pd.MultiIndex.from_tuples([("x", 1), ("y", 2)],
                                          names=["z1", "z2"]),
    )
    df
    df.to_dict(orient='tight')

.. _whatsnew_140.enhancements.other:

Other enhancements
^^^^^^^^^^^^^^^^^^
- :meth:`concat` will preserve the ``attrs`` when it is the same for all objects and discard the ``attrs`` when they are different (:issue:`41828`)
- :class:`DataFrameGroupBy` operations with ``as_index=False`` now correctly retain ``ExtensionDtype`` dtypes for columns being grouped on (:issue:`41373`)
- Add support for assigning values to ``by`` argument in :meth:`DataFrame.plot.hist` and :meth:`DataFrame.plot.box` (:issue:`15079`)
- :meth:`Series.sample`, :meth:`DataFrame.sample`, and :meth:`.GroupBy.sample` now accept a ``np.random.Generator`` as input to ``random_state``. A generator will be more performant, especially with ``replace=False`` (:issue:`38100`)
- :meth:`Series.ewm` and :meth:`DataFrame.ewm` now support a ``method`` argument with a ``'table'`` option that performs the windowing operation over an entire :class:`DataFrame`. See :ref:`Window Overview <window.overview>` for performance and functional benefits (:issue:`42273`)
- :meth:`.GroupBy.cummin` and :meth:`.GroupBy.cummax` now support the argument ``skipna`` (:issue:`34047`)
- :meth:`read_table` now supports the argument ``storage_options`` (:issue:`39167`)
- :meth:`DataFrame.to_stata` and :meth:`StataWriter` now accept the keyword only argument ``value_labels`` to save labels for non-categorical columns (:issue:`38454`)
- Methods that relied on hashmap based algos such as :meth:`DataFrameGroupBy.value_counts`, :meth:`DataFrameGroupBy.count` and :func:`factorize` ignored imaginary component for complex numbers (:issue:`17927`)
- Add :meth:`Series.str.removeprefix` and :meth:`Series.str.removesuffix` introduced in Python 3.9 to remove pre-/suffixes from string-type :class:`Series` (:issue:`36944`)
- Attempting to write into a file in missing parent directory with :meth:`DataFrame.to_csv`, :meth:`DataFrame.to_html`, :meth:`DataFrame.to_excel`, :meth:`DataFrame.to_feather`, :meth:`DataFrame.to_parquet`, :meth:`DataFrame.to_stata`, :meth:`DataFrame.to_json`, :meth:`DataFrame.to_pickle`, and :meth:`DataFrame.to_xml` now explicitly mentions missing parent directory, the same is true for :class:`Series` counterparts (:issue:`24306`)
- Indexing with ``.loc`` and ``.iloc`` now supports ``Ellipsis`` (:issue:`37750`)
- :meth:`IntegerArray.all` , :meth:`IntegerArray.any`, :meth:`FloatingArray.any`, and :meth:`FloatingArray.all` use Kleene logic (:issue:`41967`)
- Added support for nullable boolean and integer types in :meth:`DataFrame.to_stata`, :class:`~pandas.io.stata.StataWriter`, :class:`~pandas.io.stata.StataWriter117`, and :class:`~pandas.io.stata.StataWriterUTF8` (:issue:`40855`)
- :meth:`DataFrame.__pos__` and :meth:`DataFrame.__neg__` now retain ``ExtensionDtype`` dtypes (:issue:`43883`)
- The error raised when an optional dependency can't be imported now includes the original exception, for easier investigation (:issue:`43882`)
- Added :meth:`.ExponentialMovingWindow.sum` (:issue:`13297`)
- :meth:`Series.str.split` now supports a ``regex`` argument that explicitly specifies whether the pattern is a regular expression. Default is ``None`` (:issue:`43563`, :issue:`32835`, :issue:`25549`)
- :meth:`DataFrame.dropna` now accepts a single label as ``subset`` along with array-like (:issue:`41021`)
- Added :meth:`DataFrameGroupBy.value_counts` (:issue:`43564`)
- :func:`read_csv` now accepts a ``callable`` function in ``on_bad_lines`` when ``engine="python"`` for custom handling of bad lines (:issue:`5686`)
- :class:`ExcelWriter` argument ``if_sheet_exists="overlay"`` option added (:issue:`40231`)
- :meth:`read_excel` now accepts a ``decimal`` argument that allow the user to specify the decimal point when parsing string columns to numeric (:issue:`14403`)
- :meth:`.GroupBy.mean`, :meth:`.GroupBy.std`, :meth:`.GroupBy.var`, and :meth:`.GroupBy.sum` now support `Numba <http://numba.pydata.org/>`_ execution with the ``engine`` keyword (:issue:`43731`, :issue:`44862`, :issue:`44939`)
- :meth:`Timestamp.isoformat` now handles the ``timespec`` argument from the base ``datetime`` class (:issue:`26131`)
- :meth:`NaT.to_numpy` ``dtype`` argument is now respected, so ``np.timedelta64`` can be returned (:issue:`44460`)
- New option ``display.max_dir_items`` customizes the number of columns added to :meth:`Dataframe.__dir__` and suggested for tab completion (:issue:`37996`)
- Added "Juneteenth National Independence Day" to ``USFederalHolidayCalendar`` (:issue:`44574`)
- :meth:`.Rolling.var`, :meth:`.Expanding.var`, :meth:`.Rolling.std`, and :meth:`.Expanding.std` now support `Numba <http://numba.pydata.org/>`_ execution with the ``engine`` keyword (:issue:`44461`)
- :meth:`Series.info` has been added, for compatibility with :meth:`DataFrame.info` (:issue:`5167`)
- Implemented :meth:`IntervalArray.min` and :meth:`IntervalArray.max`, as a result of which ``min`` and ``max`` now work for :class:`IntervalIndex`, :class:`Series` and :class:`DataFrame` with ``IntervalDtype`` (:issue:`44746`)
- :meth:`UInt64Index.map` now retains ``dtype`` where possible (:issue:`44609`)
- :meth:`read_json` can now parse unsigned long long integers (:issue:`26068`)
- :meth:`DataFrame.take` now raises a ``TypeError`` when passed a scalar for the indexer (:issue:`42875`)
- :meth:`is_list_like` now identifies duck-arrays as list-like unless ``.ndim == 0`` (:issue:`35131`)
- :class:`ExtensionDtype` and :class:`ExtensionArray` are now (de)serialized when exporting a :class:`DataFrame` with :meth:`DataFrame.to_json` using ``orient='table'`` (:issue:`20612`, :issue:`44705`)
- Add support for `Zstandard <http://facebook.github.io/zstd/>`_ compression to :meth:`DataFrame.to_pickle`/:meth:`read_pickle` and friends (:issue:`43925`)
- :meth:`DataFrame.to_sql` now returns an ``int`` of the number of written rows (:issue:`23998`)

.. ---------------------------------------------------------------------------

.. _whatsnew_140.notable_bug_fixes:

Notable bug fixes
~~~~~~~~~~~~~~~~~

These are bug fixes that might have notable behavior changes.

.. _whatsnew_140.notable_bug_fixes.inconsistent_date_string_parsing:

Inconsistent date string parsing
^^^^^^^^^^^^^^^^^^^^^^^^^^^^^^^^

The ``dayfirst`` option of :func:`to_datetime` isn't strict, and this can lead
to surprising behavior:

.. ipython:: python
    :okwarning:

    pd.to_datetime(["31-12-2021"], dayfirst=False)

Now, a warning will be raised if a date string cannot be parsed accordance to
the given ``dayfirst`` value when the value is a delimited date string (e.g.
``31-12-2012``).

.. _whatsnew_140.notable_bug_fixes.concat_with_empty_or_all_na:

Ignoring dtypes in concat with empty or all-NA columns
^^^^^^^^^^^^^^^^^^^^^^^^^^^^^^^^^^^^^^^^^^^^^^^^^^^^^^

When using :func:`concat` to concatenate two or more :class:`DataFrame` objects,
if one of the DataFrames was empty or had all-NA values, its dtype was
*sometimes* ignored when finding the concatenated dtype.  These are now
consistently *not* ignored (:issue:`43507`).

.. ipython:: python

    df1 = pd.DataFrame({"bar": [pd.Timestamp("2013-01-01")]}, index=range(1))
    df2 = pd.DataFrame({"bar": np.nan}, index=range(1, 2))
    res = pd.concat([df1, df2])

Previously, the float-dtype in ``df2`` would be ignored so the result dtype
would be ``datetime64[ns]``. As a result, the ``np.nan`` would be cast to
``NaT``.

*Previous behavior*:

.. code-block:: ipython

    In [4]: res
    Out[4]:
             bar
    0 2013-01-01
    1        NaT

Now the float-dtype is respected. Since the common dtype for these DataFrames is
object, the ``np.nan`` is retained.

*New behavior*:

.. ipython:: python

    res

.. _whatsnew_140.notable_bug_fixes.value_counts_and_mode_do_not_coerce_to_nan:

Null-values are no longer coerced to NaN-value in value_counts and mode
^^^^^^^^^^^^^^^^^^^^^^^^^^^^^^^^^^^^^^^^^^^^^^^^^^^^^^^^^^^^^^^^^^^^^^^

:meth:`Series.value_counts` and :meth:`Series.mode` no longer coerce ``None``,
``NaT`` and other null-values to a NaN-value for ``np.object``-dtype. This
behavior is now consistent with ``unique``, ``isin`` and others
(:issue:`42688`).

.. ipython:: python

    s = pd.Series([True, None, pd.NaT, None, pd.NaT, None])
    res = s.value_counts(dropna=False)

Previously, all null-values were replaced by a NaN-value.

*Previous behavior*:

.. code-block:: ipython

    In [3]: res
    Out[3]:
    NaN     5
    True    1
    dtype: int64

Now null-values are no longer mangled.

*New behavior*:

.. ipython:: python

    res

.. _whatsnew_140.notable_bug_fixes.read_csv_mangle_dup_cols:

mangle_dupe_cols in read_csv no longer renames unique columns conflicting with target names
^^^^^^^^^^^^^^^^^^^^^^^^^^^^^^^^^^^^^^^^^^^^^^^^^^^^^^^^^^^^^^^^^^^^^^^^^^^^^^^^^^^^^^^^^^^

:func:`read_csv` no longer renames unique column labels which conflict with the target
names of duplicated columns. Already existing columns are skipped, i.e. the next
available index is used for the target column name (:issue:`14704`).

.. ipython:: python

    import io

    data = "a,a,a.1\n1,2,3"
    res = pd.read_csv(io.StringIO(data))

Previously, the second column was called ``a.1``, while the third column was
also renamed to ``a.1.1``.

*Previous behavior*:

.. code-block:: ipython

    In [3]: res
    Out[3]:
        a  a.1  a.1.1
    0   1    2      3

Now the renaming checks if ``a.1`` already exists when changing the name of the
second column and jumps this index. The second column is instead renamed to
``a.2``.

*New behavior*:

.. ipython:: python

    res

.. _whatsnew_140.notable_bug_fixes.unstack_pivot_int32_limit:

unstack and pivot_table no longer raises ValueError for result that would exceed int32 limit
^^^^^^^^^^^^^^^^^^^^^^^^^^^^^^^^^^^^^^^^^^^^^^^^^^^^^^^^^^^^^^^^^^^^^^^^^^^^^^^^^^^^^^^^^^^^

Previously :meth:`DataFrame.pivot_table` and :meth:`DataFrame.unstack` would
raise a ``ValueError`` if the operation could produce a result with more than
``2**31 - 1`` elements. This operation now raises a
:class:`errors.PerformanceWarning` instead (:issue:`26314`).

*Previous behavior*:

.. code-block:: ipython

    In [3]: df = DataFrame({"ind1": np.arange(2 ** 16), "ind2": np.arange(2 ** 16), "count": 0})
    In [4]: df.pivot_table(index="ind1", columns="ind2", values="count", aggfunc="count")
    ValueError: Unstacked DataFrame is too big, causing int32 overflow

*New behavior*:

.. code-block:: python

    In [4]: df.pivot_table(index="ind1", columns="ind2", values="count", aggfunc="count")
    PerformanceWarning: The following operation may generate 4294967296 cells in the resulting pandas object.

.. ---------------------------------------------------------------------------

.. _whatsnew_140.notable_bug_fixes.groupby_apply_mutation:

groupby.apply consistent transform detection
^^^^^^^^^^^^^^^^^^^^^^^^^^^^^^^^^^^^^^^^^^^^

:meth:`.GroupBy.apply` is designed to be flexible, allowing users to perform
aggregations, transformations, filters, and use it with user-defined functions
that might not fall into any of these categories. As part of this, apply will
attempt to detect when an operation is a transform, and in such a case, the
result will have the same index as the input. In order to determine if the
operation is a transform, pandas compares the input's index to the result's and
determines if it has been mutated. Previously in pandas 1.3, different code
paths used different definitions of "mutated": some would use Python's ``is``
whereas others would test only up to equality.

This inconsistency has been removed, pandas now tests up to equality.

.. ipython:: python

    def func(x):
        return x.copy()

    df = pd.DataFrame({'a': [1, 2], 'b': [3, 4], 'c': [5, 6]})
    df

*Previous behavior*:

.. code-block:: ipython

    In [3]: df.groupby(['a']).apply(func)
    Out[3]:
         a  b  c
    a
    1 0  1  3  5
    2 1  2  4  6

    In [4]: df.set_index(['a', 'b']).groupby(['a']).apply(func)
    Out[4]:
         c
    a b
    1 3  5
    2 4  6

In the examples above, the first uses a code path where pandas uses ``is`` and
determines that ``func`` is not a transform whereas the second tests up to
equality and determines that ``func`` is a transform. In the first case, the
result's index is not the same as the input's.

*New behavior*:

.. ipython:: python

    df.groupby(['a']).apply(func)
    df.set_index(['a', 'b']).groupby(['a']).apply(func)

Now in both cases it is determined that ``func`` is a transform. In each case,
the result has the same index as the input.

.. _whatsnew_140.api_breaking:

Backwards incompatible API changes
~~~~~~~~~~~~~~~~~~~~~~~~~~~~~~~~~~

.. _whatsnew_140.api_breaking.python:

Increased minimum version for Python
^^^^^^^^^^^^^^^^^^^^^^^^^^^^^^^^^^^^

pandas 1.4.0 supports Python 3.8 and higher.

.. _whatsnew_140.api_breaking.deps:

Increased minimum versions for dependencies
^^^^^^^^^^^^^^^^^^^^^^^^^^^^^^^^^^^^^^^^^^^
Some minimum supported versions of dependencies were updated.
If installed, we now require:

+-----------------+-----------------+----------+---------+
| Package         | Minimum Version | Required | Changed |
+=================+=================+==========+=========+
| numpy           | 1.18.5          |    X     |    X    |
+-----------------+-----------------+----------+---------+
| pytz            | 2020.1          |    X     |    X    |
+-----------------+-----------------+----------+---------+
| python-dateutil | 2.8.1           |    X     |    X    |
+-----------------+-----------------+----------+---------+
| bottleneck      | 1.3.1           |          |    X    |
+-----------------+-----------------+----------+---------+
| numexpr         | 2.7.1           |          |    X    |
+-----------------+-----------------+----------+---------+
| pytest (dev)    | 6.0             |          |         |
+-----------------+-----------------+----------+---------+
| mypy (dev)      | 0.930           |          |    X    |
+-----------------+-----------------+----------+---------+

For `optional libraries
<https://pandas.pydata.org/docs/getting_started/install.html>`_ the general
recommendation is to use the latest version. The following table lists the
lowest version per library that is currently being tested throughout the
development of pandas. Optional libraries below the lowest tested version may
still work, but are not considered supported.

+-----------------+-----------------+---------+
| Package         | Minimum Version | Changed |
+=================+=================+=========+
| beautifulsoup4  | 4.8.2           |    X    |
+-----------------+-----------------+---------+
| fastparquet     | 0.4.0           |         |
+-----------------+-----------------+---------+
| fsspec          | 0.7.4           |         |
+-----------------+-----------------+---------+
| gcsfs           | 0.6.0           |         |
+-----------------+-----------------+---------+
| lxml            | 4.5.0           |    X    |
+-----------------+-----------------+---------+
| matplotlib      | 3.3.2           |    X    |
+-----------------+-----------------+---------+
| numba           | 0.50.1          |    X    |
+-----------------+-----------------+---------+
| openpyxl        | 3.0.3           |    X    |
+-----------------+-----------------+---------+
| pandas-gbq      | 0.14.0          |    X    |
+-----------------+-----------------+---------+
| pyarrow         | 1.0.1           |    X    |
+-----------------+-----------------+---------+
| pymysql         | 0.10.1          |    X    |
+-----------------+-----------------+---------+
| pytables        | 3.6.1           |    X    |
+-----------------+-----------------+---------+
| s3fs            | 0.4.0           |         |
+-----------------+-----------------+---------+
| scipy           | 1.4.1           |    X    |
+-----------------+-----------------+---------+
| sqlalchemy      | 1.4.0           |    X    |
+-----------------+-----------------+---------+
| tabulate        | 0.8.7           |         |
+-----------------+-----------------+---------+
| xarray          | 0.15.1          |    X    |
+-----------------+-----------------+---------+
| xlrd            | 2.0.1           |    X    |
+-----------------+-----------------+---------+
| xlsxwriter      | 1.2.2           |    X    |
+-----------------+-----------------+---------+
| xlwt            | 1.3.0           |         |
+-----------------+-----------------+---------+

See :ref:`install.dependencies` and :ref:`install.optional_dependencies` for more.

.. _whatsnew_140.api_breaking.other:

Other API changes
^^^^^^^^^^^^^^^^^
- :meth:`Index.get_indexer_for` no longer accepts keyword arguments (other than ``target``); in the past these would be silently ignored if the index was not unique (:issue:`42310`)
- Change in the position of the ``min_rows`` argument in :meth:`DataFrame.to_string` due to change in the docstring (:issue:`44304`)
- Reduction operations for :class:`DataFrame` or :class:`Series` now raising a ``ValueError`` when ``None`` is passed for ``skipna`` (:issue:`44178`)
- :func:`read_csv` and :func:`read_html` no longer raising an error when one of the header rows consists only of ``Unnamed:`` columns (:issue:`13054`)
- Changed the ``name`` attribute of several holidays in
  ``USFederalHolidayCalendar`` to match `official federal holiday
  names <https://www.opm.gov/policy-data-oversight/pay-leave/federal-holidays/>`_
  specifically:

   - "New Year's Day" gains the possessive apostrophe
   - "Presidents Day" becomes "Washington's Birthday"
   - "Martin Luther King Jr. Day" is now "Birthday of Martin Luther King, Jr."
   - "July 4th" is now "Independence Day"
   - "Thanksgiving" is now "Thanksgiving Day"
   - "Christmas" is now "Christmas Day"
   - Added "Juneteenth National Independence Day"

.. ---------------------------------------------------------------------------

.. _whatsnew_140.deprecations:

Deprecations
~~~~~~~~~~~~

.. _whatsnew_140.deprecations.int64_uint64_float64index:

Deprecated Int64Index, UInt64Index & Float64Index
^^^^^^^^^^^^^^^^^^^^^^^^^^^^^^^^^^^^^^^^^^^^^^^^^

:class:`Int64Index`, :class:`UInt64Index` and :class:`Float64Index` have been
deprecated in favor of the base :class:`Index` class and will be removed in
Pandas 2.0 (:issue:`43028`).

For constructing a numeric index, you can use the base :class:`Index` class
instead specifying the data type (which will also work on older pandas
releases):

.. code-block:: python

    # replace
    pd.Int64Index([1, 2, 3])
    # with
    pd.Index([1, 2, 3], dtype="int64")

For checking the data type of an index object, you can replace ``isinstance``
checks with checking the ``dtype``:

.. code-block:: python

    # replace
    isinstance(idx, pd.Int64Index)
    # with
    idx.dtype == "int64"

Currently, in order to maintain backward compatibility, calls to :class:`Index`
will continue to return :class:`Int64Index`, :class:`UInt64Index` and
:class:`Float64Index` when given numeric data, but in the future, an
:class:`Index` will be returned.

*Current behavior*:

.. code-block:: ipython

    In [1]: pd.Index([1, 2, 3], dtype="int32")
    Out [1]: Int64Index([1, 2, 3], dtype='int64')
    In [1]: pd.Index([1, 2, 3], dtype="uint64")
    Out [1]: UInt64Index([1, 2, 3], dtype='uint64')

*Future behavior*:

.. code-block:: ipython

    In [3]: pd.Index([1, 2, 3], dtype="int32")
    Out [3]: Index([1, 2, 3], dtype='int32')
    In [4]: pd.Index([1, 2, 3], dtype="uint64")
    Out [4]: Index([1, 2, 3], dtype='uint64')


.. _whatsnew_140.deprecations.frame_series_append:

Deprecated Frame.append and Series.append
^^^^^^^^^^^^^^^^^^^^^^^^^^^^^^^^^^^^^^^^^

:meth:`DataFrame.append` and :meth:`Series.append` have been deprecated and will
be removed in Pandas 2.0. Use :func:`pandas.concat` instead (:issue:`35407`).

*Deprecated syntax*

.. code-block:: ipython

    In [1]: pd.Series([1, 2]).append(pd.Series([3, 4])
    Out [1]:
    <stdin>:1: FutureWarning: The series.append method is deprecated and will be removed from pandas in a future version. Use pandas.concat instead.
    0    1
    1    2
    0    3
    1    4
    dtype: int64

    In [2]: df1 = pd.DataFrame([[1, 2], [3, 4]], columns=list('AB'))
    In [3]: df2 = pd.DataFrame([[5, 6], [7, 8]], columns=list('AB'))
    In [4]: df1.append(df2)
    Out [4]:
    <stdin>:1: FutureWarning: The series.append method is deprecated and will be removed from pandas in a future version. Use pandas.concat instead.
       A  B
    0  1  2
    1  3  4
    0  5  6
    1  7  8

*Recommended syntax*

.. ipython:: python

    pd.concat([pd.Series([1, 2]), pd.Series([3, 4])])

    df1 = pd.DataFrame([[1, 2], [3, 4]], columns=list('AB'))
    df2 = pd.DataFrame([[5, 6], [7, 8]], columns=list('AB'))
    pd.concat([df1, df2])


.. _whatsnew_140.deprecations.other:

Other Deprecations
^^^^^^^^^^^^^^^^^^
- Deprecated :meth:`Index.is_type_compatible` (:issue:`42113`)
- Deprecated ``method`` argument in :meth:`Index.get_loc`, use ``index.get_indexer([label], method=...)`` instead (:issue:`42269`)
- Deprecated treating integer keys in :meth:`Series.__setitem__` as positional when the index is a :class:`Float64Index` not containing the key, a :class:`IntervalIndex` with no entries containing the key, or a :class:`MultiIndex` with leading :class:`Float64Index` level not containing the key (:issue:`33469`)
- Deprecated treating ``numpy.datetime64`` objects as UTC times when passed to the :class:`Timestamp` constructor along with a timezone. In a future version, these will be treated as wall-times. To retain the old behavior, use ``Timestamp(dt64).tz_localize("UTC").tz_convert(tz)`` (:issue:`24559`)
- Deprecated ignoring missing labels when indexing with a sequence of labels on a level of a :class:`MultiIndex` (:issue:`42351`)
- Creating an empty :class:`Series` without a ``dtype`` will now raise a more visible ``FutureWarning`` instead of a ``DeprecationWarning`` (:issue:`30017`)
- Deprecated the ``kind`` argument in :meth:`Index.get_slice_bound`, :meth:`Index.slice_indexer`, and :meth:`Index.slice_locs`; in a future version passing ``kind`` will raise (:issue:`42857`)
- Deprecated dropping of nuisance columns in :class:`Rolling`, :class:`Expanding`, and :class:`EWM` aggregations (:issue:`42738`)
- Deprecated :meth:`Index.reindex` with a non-unique :class:`Index` (:issue:`42568`)
- Deprecated :meth:`.Styler.render` in favor of :meth:`.Styler.to_html` (:issue:`42140`)
- Deprecated :meth:`.Styler.hide_index` and :meth:`.Styler.hide_columns` in favor of :meth:`.Styler.hide` (:issue:`43758`)
- Deprecated passing in a string column label into ``times`` in :meth:`DataFrame.ewm` (:issue:`43265`)
- Deprecated the ``include_start`` and ``include_end`` arguments in :meth:`DataFrame.between_time`; in a future version passing ``include_start`` or ``include_end`` will raise (:issue:`40245`)
- Deprecated the ``squeeze`` argument to :meth:`read_csv`, :meth:`read_table`, and :meth:`read_excel`. Users should squeeze the :class:`DataFrame` afterwards with ``.squeeze("columns")`` instead (:issue:`43242`)
- Deprecated the ``index`` argument to :class:`SparseArray` construction (:issue:`23089`)
- Deprecated the ``closed`` argument in :meth:`date_range` and :meth:`bdate_range` in favor of ``inclusive`` argument; In a future version passing ``closed`` will raise (:issue:`40245`)
- Deprecated :meth:`.Rolling.validate`, :meth:`.Expanding.validate`, and :meth:`.ExponentialMovingWindow.validate` (:issue:`43665`)
- Deprecated silent dropping of columns that raised a ``TypeError`` in :class:`Series.transform` and :class:`DataFrame.transform` when used with a dictionary (:issue:`43740`)
- Deprecated silent dropping of columns that raised a ``TypeError``, ``DataError``, and some cases of ``ValueError`` in :meth:`Series.aggregate`, :meth:`DataFrame.aggregate`, :meth:`Series.groupby.aggregate`, and :meth:`DataFrame.groupby.aggregate` when used with a list (:issue:`43740`)
- Deprecated casting behavior when setting timezone-aware value(s) into a timezone-aware :class:`Series` or :class:`DataFrame` column when the timezones do not match. Previously this cast to object dtype. In a future version, the values being inserted will be converted to the series or column's existing timezone (:issue:`37605`)
- Deprecated casting behavior when passing an item with mismatched-timezone to :meth:`DatetimeIndex.insert`, :meth:`DatetimeIndex.putmask`, :meth:`DatetimeIndex.where` :meth:`DatetimeIndex.fillna`, :meth:`Series.mask`, :meth:`Series.where`, :meth:`Series.fillna`, :meth:`Series.shift`, :meth:`Series.replace`, :meth:`Series.reindex` (and :class:`DataFrame` column analogues). In the past this has cast to object ``dtype``. In a future version, these will cast the passed item to the index or series's timezone (:issue:`37605`, :issue:`44940`)
- Deprecated the ``prefix`` keyword argument in :func:`read_csv` and :func:`read_table`, in a future version the argument will be removed (:issue:`43396`)
- Deprecated passing non boolean argument to ``sort`` in :func:`concat` (:issue:`41518`)
- Deprecated passing arguments as positional for :func:`read_fwf` other than ``filepath_or_buffer`` (:issue:`41485`)
- Deprecated passing arguments as positional for :func:`read_xml` other than ``path_or_buffer`` (:issue:`45133`)
- Deprecated passing ``skipna=None`` for :meth:`DataFrame.mad` and :meth:`Series.mad`, pass ``skipna=True`` instead (:issue:`44580`)
- Deprecated the behavior of :func:`to_datetime` with the string "now" with ``utc=False``; in a future version this will match ``Timestamp("now")``, which in turn matches :meth:`Timestamp.now` returning the local time (:issue:`18705`)
- Deprecated :meth:`DateOffset.apply`, use ``offset + other`` instead (:issue:`44522`)
- Deprecated parameter ``names`` in :meth:`Index.copy` (:issue:`44916`)
- A deprecation warning is now shown for :meth:`DataFrame.to_latex` indicating the arguments signature may change and emulate more the arguments to :meth:`.Styler.to_latex` in future versions (:issue:`44411`)
- Deprecated behavior of :func:`concat` between objects with bool-dtype and numeric-dtypes; in a future version these will cast to object dtype instead of coercing bools to numeric values (:issue:`39817`)
- Deprecated :meth:`Categorical.replace`, use :meth:`Series.replace` instead (:issue:`44929`)
- Deprecated passing ``set`` or ``dict`` as indexer for :meth:`DataFrame.loc.__setitem__`, :meth:`DataFrame.loc.__getitem__`, :meth:`Series.loc.__setitem__`, :meth:`Series.loc.__getitem__`, :meth:`DataFrame.__getitem__`, :meth:`Series.__getitem__` and :meth:`Series.__setitem__` (:issue:`42825`)
- Deprecated :meth:`Index.__getitem__` with a bool key; use ``index.values[key]`` to get the old behavior (:issue:`44051`)
- Deprecated downcasting column-by-column in :meth:`DataFrame.where` with integer-dtypes (:issue:`44597`)
- Deprecated :meth:`DatetimeIndex.union_many`, use :meth:`DatetimeIndex.union` instead (:issue:`44091`)
- Deprecated :meth:`.Groupby.pad` in favor of :meth:`.Groupby.ffill` (:issue:`33396`)
- Deprecated :meth:`.Groupby.backfill` in favor of :meth:`.Groupby.bfill` (:issue:`33396`)
- Deprecated :meth:`.Resample.pad` in favor of :meth:`.Resample.ffill` (:issue:`33396`)
- Deprecated :meth:`.Resample.backfill` in favor of :meth:`.Resample.bfill` (:issue:`33396`)
- Deprecated ``numeric_only=None`` in :meth:`DataFrame.rank`; in a future version ``numeric_only`` must be either ``True`` or ``False`` (the default) (:issue:`45036`)
- Deprecated the behavior of :meth:`Timestamp.utcfromtimestamp`, in the future it will return a timezone-aware UTC :class:`Timestamp` (:issue:`22451`)
- Deprecated :meth:`NaT.freq` (:issue:`45071`)
- Deprecated behavior of :class:`Series` and :class:`DataFrame` construction when passed float-dtype data containing ``NaN`` and an integer dtype ignoring the dtype argument; in a future version this will raise (:issue:`40110`)
- Deprecated the behaviour of :meth:`Series.to_frame` and :meth:`Index.to_frame` to ignore the ``name`` argument when ``name=None``. Currently, this means to preserve the existing name, but in the future explicitly passing ``name=None`` will set ``None`` as the name of the column in the resulting DataFrame (:issue:`44212`)

.. ---------------------------------------------------------------------------

.. _whatsnew_140.performance:

Performance improvements
~~~~~~~~~~~~~~~~~~~~~~~~
- Performance improvement in :meth:`.GroupBy.sample`, especially when ``weights`` argument provided (:issue:`34483`)
- Performance improvement when converting non-string arrays to string arrays (:issue:`34483`)
- Performance improvement in :meth:`.GroupBy.transform` for user-defined functions (:issue:`41598`)
- Performance improvement in constructing :class:`DataFrame` objects (:issue:`42631`, :issue:`43142`, :issue:`43147`, :issue:`43307`, :issue:`43144`, :issue:`44826`)
- Performance improvement in :meth:`GroupBy.shift` when ``fill_value`` argument is provided (:issue:`26615`)
- Performance improvement in :meth:`DataFrame.corr` for ``method=pearson`` on data without missing values (:issue:`40956`)
- Performance improvement in some :meth:`GroupBy.apply` operations (:issue:`42992`, :issue:`43578`)
- Performance improvement in :func:`read_stata` (:issue:`43059`, :issue:`43227`)
- Performance improvement in :func:`read_sas` (:issue:`43333`)
- Performance improvement in :meth:`to_datetime` with ``uint`` dtypes (:issue:`42606`)
- Performance improvement in :meth:`to_datetime` with ``infer_datetime_format`` set to ``True`` (:issue:`43901`)
- Performance improvement in :meth:`Series.sparse.to_coo` (:issue:`42880`)
- Performance improvement in indexing with a :class:`UInt64Index` (:issue:`43862`)
- Performance improvement in indexing with a :class:`Float64Index` (:issue:`43705`)
- Performance improvement in indexing with a non-unique :class:`Index` (:issue:`43792`)
- Performance improvement in indexing with a listlike indexer on a :class:`MultiIndex` (:issue:`43370`)
- Performance improvement in indexing with a :class:`MultiIndex` indexer on another :class:`MultiIndex` (:issue:`43370`)
- Performance improvement in :meth:`GroupBy.quantile` (:issue:`43469`, :issue:`43725`)
- Performance improvement in :meth:`GroupBy.count` (:issue:`43730`, :issue:`43694`)
- Performance improvement in :meth:`GroupBy.any` and :meth:`GroupBy.all` (:issue:`43675`, :issue:`42841`)
- Performance improvement in :meth:`GroupBy.std` (:issue:`43115`, :issue:`43576`)
- Performance improvement in :meth:`GroupBy.cumsum` (:issue:`43309`)
- :meth:`SparseArray.min` and :meth:`SparseArray.max` no longer require converting to a dense array (:issue:`43526`)
- Indexing into a :class:`SparseArray` with a ``slice`` with ``step=1`` no longer requires converting to a dense array (:issue:`43777`)
- Performance improvement in :meth:`SparseArray.take` with ``allow_fill=False`` (:issue:`43654`)
- Performance improvement in :meth:`.Rolling.mean`, :meth:`.Expanding.mean`, :meth:`.Rolling.sum`, :meth:`.Expanding.sum`, :meth:`.Rolling.max`, :meth:`.Expanding.max`, :meth:`.Rolling.min` and :meth:`.Expanding.min` with ``engine="numba"`` (:issue:`43612`, :issue:`44176`, :issue:`45170`)
- Improved performance of :meth:`pandas.read_csv` with ``memory_map=True`` when file encoding is UTF-8 (:issue:`43787`)
- Performance improvement in :meth:`RangeIndex.sort_values` overriding :meth:`Index.sort_values` (:issue:`43666`)
- Performance improvement in :meth:`RangeIndex.insert` (:issue:`43988`)
- Performance improvement in :meth:`Index.insert` (:issue:`43953`)
- Performance improvement in :meth:`DatetimeIndex.tolist` (:issue:`43823`)
- Performance improvement in :meth:`DatetimeIndex.union` (:issue:`42353`)
- Performance improvement in :meth:`Series.nsmallest` (:issue:`43696`)
- Performance improvement in :meth:`DataFrame.insert` (:issue:`42998`)
- Performance improvement in :meth:`DataFrame.dropna` (:issue:`43683`)
- Performance improvement in :meth:`DataFrame.fillna` (:issue:`43316`)
- Performance improvement in :meth:`DataFrame.values` (:issue:`43160`)
- Performance improvement in :meth:`DataFrame.select_dtypes` (:issue:`42611`)
- Performance improvement in :class:`DataFrame` reductions (:issue:`43185`, :issue:`43243`, :issue:`43311`, :issue:`43609`)
- Performance improvement in :meth:`Series.unstack` and :meth:`DataFrame.unstack` (:issue:`43335`, :issue:`43352`, :issue:`42704`, :issue:`43025`)
- Performance improvement in :meth:`Series.to_frame` (:issue:`43558`)
- Performance improvement in :meth:`Series.mad` (:issue:`43010`)
- Performance improvement in :func:`merge` (:issue:`43332`)
- Performance improvement in :func:`to_csv` when index column is a datetime and is formatted (:issue:`39413`)
- Performance improvement in :func:`to_csv` when :class:`MultiIndex` contains a lot of unused levels (:issue:`37484`)
- Performance improvement in :func:`read_csv` when ``index_col`` was set with a numeric column (:issue:`44158`)
- Performance improvement in :func:`concat` (:issue:`43354`)
- Performance improvement in :meth:`SparseArray.__getitem__` (:issue:`23122`)
- Performance improvement in constructing a :class:`DataFrame` from array-like objects like a ``Pytorch`` tensor (:issue:`44616`)

.. ---------------------------------------------------------------------------

.. _whatsnew_140.bug_fixes:

Bug fixes
~~~~~~~~~

Categorical
^^^^^^^^^^^
- Bug in setting dtype-incompatible values into a :class:`Categorical` (or ``Series`` or ``DataFrame`` backed by ``Categorical``) raising ``ValueError`` instead of ``TypeError`` (:issue:`41919`)
- Bug in :meth:`Categorical.searchsorted` when passing a dtype-incompatible value raising ``KeyError`` instead of ``TypeError`` (:issue:`41919`)
- Bug in :meth:`Categorical.astype` casting datetimes and :class:`Timestamp` to int for dtype ``object`` (:issue:`44930`)
- Bug in :meth:`Series.where` with ``CategoricalDtype`` when passing a dtype-incompatible value raising ``ValueError`` instead of ``TypeError`` (:issue:`41919`)
- Bug in :meth:`Categorical.fillna` when passing a dtype-incompatible value raising ``ValueError`` instead of ``TypeError`` (:issue:`41919`)
- Bug in :meth:`Categorical.fillna` with a tuple-like category raising ``ValueError`` instead of ``TypeError`` when filling with a non-category tuple (:issue:`41919`)

Datetimelike
^^^^^^^^^^^^
- Bug in :class:`DataFrame` constructor unnecessarily copying non-datetimelike 2D object arrays (:issue:`39272`)
- Bug in :func:`to_datetime` with ``format`` and ``pandas.NA`` was raising ``ValueError`` (:issue:`42957`)
- :func:`to_datetime` would silently swap ``MM/DD/YYYY`` and ``DD/MM/YYYY`` formats if the given ``dayfirst`` option could not be respected - now, a warning is raised in the case of delimited date strings (e.g. ``31-12-2012``) (:issue:`12585`)
- Bug in :meth:`date_range` and :meth:`bdate_range` do not return right bound when ``start`` = ``end`` and set is closed on one side (:issue:`43394`)
- Bug in inplace addition and subtraction of :class:`DatetimeIndex` or :class:`TimedeltaIndex` with :class:`DatetimeArray` or :class:`TimedeltaArray` (:issue:`43904`)
- Bug in calling ``np.isnan``, ``np.isfinite``, or ``np.isinf`` on a timezone-aware :class:`DatetimeIndex` incorrectly raising ``TypeError`` (:issue:`43917`)
- Bug in constructing a :class:`Series` from datetime-like strings with mixed timezones incorrectly partially-inferring datetime values (:issue:`40111`)
- Bug in addition of a :class:`Tick` object and a ``np.timedelta64`` object incorrectly raising instead of returning :class:`Timedelta` (:issue:`44474`)
- ``np.maximum.reduce`` and ``np.minimum.reduce`` now correctly return :class:`Timestamp` and :class:`Timedelta` objects when operating on :class:`Series`, :class:`DataFrame`, or :class:`Index` with ``datetime64[ns]`` or ``timedelta64[ns]`` dtype (:issue:`43923`)
- Bug in adding a ``np.timedelta64`` object to a :class:`BusinessDay` or :class:`CustomBusinessDay` object incorrectly raising (:issue:`44532`)
- Bug in :meth:`Index.insert` for inserting ``np.datetime64``, ``np.timedelta64`` or ``tuple`` into :class:`Index` with ``dtype='object'`` with negative loc adding ``None`` and replacing existing value (:issue:`44509`)
- Bug in :meth:`Timestamp.to_pydatetime` failing to retain the ``fold`` attribute (:issue:`45087`)
- Bug in :meth:`Series.mode` with ``DatetimeTZDtype`` incorrectly returning timezone-naive and ``PeriodDtype`` incorrectly raising (:issue:`41927`)
- Fixed regression in :meth:`~Series.reindex` raising an error when using an incompatible fill value with a datetime-like dtype (or not raising a deprecation warning for using a ``datetime.date`` as fill value) (:issue:`42921`)
- Bug in :class:`DateOffset`` addition with :class:`Timestamp` where ``offset.nanoseconds`` would not be included in the result (:issue:`43968`, :issue:`36589`)
- Bug in :meth:`Timestamp.fromtimestamp` not supporting the ``tz`` argument (:issue:`45083`)
- Bug in :class:`DataFrame` construction from dict of :class:`Series` with mismatched index dtypes sometimes raising depending on the ordering of the passed dict (:issue:`44091`)
- Bug in :class:`Timestamp` hashing during some DST transitions caused a segmentation fault (:issue:`33931` and :issue:`40817`)

Timedelta
^^^^^^^^^
- Bug in division of all-``NaT`` :class:`TimeDeltaIndex`, :class:`Series` or :class:`DataFrame` column with object-dtype array like of numbers failing to infer the result as timedelta64-dtype (:issue:`39750`)
- Bug in floor division of ``timedelta64[ns]`` data with a scalar returning garbage values (:issue:`44466`)
- Bug in :class:`Timedelta` now properly taking into account any nanoseconds contribution of any kwarg (:issue:`43764`, :issue:`45227`)

Time Zones
^^^^^^^^^^
- Bug in :func:`to_datetime` with ``infer_datetime_format=True`` failing to parse zero UTC offset (``Z``) correctly (:issue:`41047`)
- Bug in :meth:`Series.dt.tz_convert` resetting index in a :class:`Series` with :class:`CategoricalIndex` (:issue:`43080`)
- Bug in ``Timestamp`` and ``DatetimeIndex`` incorrectly raising a ``TypeError`` when subtracting two timezone-aware objects with mismatched timezones (:issue:`31793`)

Numeric
^^^^^^^
- Bug in floor-dividing a list or tuple of integers by a :class:`Series` incorrectly raising (:issue:`44674`)
- Bug in :meth:`DataFrame.rank` raising ``ValueError`` with ``object`` columns and ``method="first"`` (:issue:`41931`)
- Bug in :meth:`DataFrame.rank` treating missing values and extreme values as equal (for example ``np.nan`` and ``np.inf``), causing incorrect results when ``na_option="bottom"`` or ``na_option="top`` used (:issue:`41931`)
- Bug in ``numexpr`` engine still being used when the option ``compute.use_numexpr`` is set to ``False`` (:issue:`32556`)
- Bug in :class:`DataFrame` arithmetic ops with a subclass whose :meth:`_constructor` attribute is a callable other than the subclass itself (:issue:`43201`)
- Bug in arithmetic operations involving :class:`RangeIndex` where the result would have the incorrect ``name`` (:issue:`43962`)
- Bug in arithmetic operations involving :class:`Series` where the result could have the incorrect ``name`` when the operands having matching NA or matching tuple names (:issue:`44459`)
- Bug in division with ``IntegerDtype`` or ``BooleanDtype`` array and NA scalar incorrectly raising (:issue:`44685`)
- Bug in multiplying a :class:`Series` with ``FloatingDtype`` with a timedelta-like scalar incorrectly raising (:issue:`44772`)

Conversion
^^^^^^^^^^
- Bug in :class:`UInt64Index` constructor when passing a list containing both positive integers small enough to cast to int64 and integers too large to hold in int64 (:issue:`42201`)
- Bug in :class:`Series` constructor returning 0 for missing values with dtype ``int64`` and ``False`` for dtype ``bool`` (:issue:`43017`, :issue:`43018`)
- Bug in constructing a :class:`DataFrame` from a :class:`PandasArray` containing :class:`Series` objects behaving differently than an equivalent ``np.ndarray`` (:issue:`43986`)
- Bug in :class:`IntegerDtype` not allowing coercion from string dtype (:issue:`25472`)
- Bug in :func:`to_datetime` with ``arg:xr.DataArray`` and ``unit="ns"`` specified raises ``TypeError`` (:issue:`44053`)
- Bug in :meth:`DataFrame.convert_dtypes` not returning the correct type when a subclass does not overload :meth:`_constructor_sliced` (:issue:`43201`)
- Bug in :meth:`DataFrame.astype` not propagating ``attrs`` from the original :class:`DataFrame` (:issue:`44414`)
- Bug in :meth:`DataFrame.convert_dtypes` result losing ``columns.names`` (:issue:`41435`)
- Bug in constructing a ``IntegerArray`` from pyarrow data failing to validate dtypes (:issue:`44891`)
- Bug in :meth:`Series.astype` not allowing converting from a ``PeriodDtype`` to ``datetime64`` dtype, inconsistent with the :class:`PeriodIndex` behavior (:issue:`45038`)

Strings
^^^^^^^
- Bug in checking for ``string[pyarrow]`` dtype incorrectly raising an ``ImportError`` when pyarrow is not installed (:issue:`44276`)

Interval
^^^^^^^^
- Bug in :meth:`Series.where` with ``IntervalDtype`` incorrectly raising when the ``where`` call should not replace anything (:issue:`44181`)

Indexing
^^^^^^^^
- Bug in :meth:`Series.rename` with :class:`MultiIndex` and ``level`` is provided (:issue:`43659`)
- Bug in :meth:`DataFrame.truncate` and :meth:`Series.truncate` when the object's :class:`Index` has a length greater than one but only one unique value (:issue:`42365`)
- Bug in :meth:`Series.loc` and :meth:`DataFrame.loc` with a :class:`MultiIndex` when indexing with a tuple in which one of the levels is also a tuple (:issue:`27591`)
- Bug in :meth:`Series.loc` with a :class:`MultiIndex` whose first level contains only ``np.nan`` values (:issue:`42055`)
- Bug in indexing on a :class:`Series` or :class:`DataFrame` with a :class:`DatetimeIndex` when passing a string, the return type depended on whether the index was monotonic (:issue:`24892`)
- Bug in indexing on a :class:`MultiIndex` failing to drop scalar levels when the indexer is a tuple containing a datetime-like string (:issue:`42476`)
- Bug in :meth:`DataFrame.sort_values` and :meth:`Series.sort_values` when passing an ascending value, failed to raise or incorrectly raising ``ValueError`` (:issue:`41634`)
- Bug in updating values of :class:`pandas.Series` using boolean index, created by using :meth:`pandas.DataFrame.pop` (:issue:`42530`)
- Bug in :meth:`Index.get_indexer_non_unique` when index contains multiple ``np.nan`` (:issue:`35392`)
- Bug in :meth:`DataFrame.query` did not handle the degree sign in a backticked column name, such as \`Temp(°C)\`, used in an expression to query a :class:`DataFrame` (:issue:`42826`)
- Bug in :meth:`DataFrame.drop` where the error message did not show missing labels with commas when raising ``KeyError`` (:issue:`42881`)
- Bug in :meth:`DataFrame.query` where method calls in query strings led to errors when the ``numexpr`` package was installed (:issue:`22435`)
- Bug in :meth:`DataFrame.nlargest` and :meth:`Series.nlargest` where sorted result did not count indexes containing ``np.nan`` (:issue:`28984`)
- Bug in indexing on a non-unique object-dtype :class:`Index` with an NA scalar (e.g. ``np.nan``) (:issue:`43711`)
- Bug in :meth:`DataFrame.__setitem__` incorrectly writing into an existing column's array rather than setting a new array when the new dtype and the old dtype match (:issue:`43406`)
- Bug in setting floating-dtype values into a :class:`Series` with integer dtype failing to set inplace when those values can be losslessly converted to integers (:issue:`44316`)
- Bug in :meth:`Series.__setitem__` with object dtype when setting an array with matching size and dtype='datetime64[ns]' or dtype='timedelta64[ns]' incorrectly converting the datetime/timedeltas to integers (:issue:`43868`)
- Bug in :meth:`DataFrame.sort_index` where ``ignore_index=True`` was not being respected when the index was already sorted (:issue:`43591`)
- Bug in :meth:`Index.get_indexer_non_unique` when index contains multiple ``np.datetime64("NaT")`` and ``np.timedelta64("NaT")`` (:issue:`43869`)
- Bug in setting a scalar :class:`Interval` value into a :class:`Series` with ``IntervalDtype`` when the scalar's sides are floats and the values' sides are integers (:issue:`44201`)
- Bug when setting string-backed :class:`Categorical` values that can be parsed to datetimes into a :class:`DatetimeArray` or :class:`Series` or :class:`DataFrame` column backed by :class:`DatetimeArray` failing to parse these strings (:issue:`44236`)
- Bug in :meth:`Series.__setitem__` with an integer dtype other than ``int64`` setting with a ``range`` object unnecessarily upcasting to ``int64`` (:issue:`44261`)
- Bug in :meth:`Series.__setitem__` with a boolean mask indexer setting a listlike value of length 1 incorrectly broadcasting that value (:issue:`44265`)
- Bug in :meth:`Series.reset_index` not ignoring ``name`` argument when ``drop`` and ``inplace`` are set to ``True`` (:issue:`44575`)
- Bug in :meth:`DataFrame.loc.__setitem__` and :meth:`DataFrame.iloc.__setitem__` with mixed dtypes sometimes failing to operate in-place (:issue:`44345`)
- Bug in :meth:`DataFrame.loc.__getitem__` incorrectly raising ``KeyError`` when selecting a single column with a boolean key (:issue:`44322`).
- Bug in setting :meth:`DataFrame.iloc` with a single ``ExtensionDtype`` column and setting 2D values e.g. ``df.iloc[:] = df.values`` incorrectly raising (:issue:`44514`)
- Bug in setting values with :meth:`DataFrame.iloc` with a single ``ExtensionDtype`` column and a tuple of arrays as the indexer (:issue:`44703`)
- Bug in indexing on columns with ``loc`` or ``iloc`` using a slice with a negative step with ``ExtensionDtype`` columns incorrectly raising (:issue:`44551`)
- Bug in :meth:`DataFrame.loc.__setitem__` changing dtype when indexer was completely ``False`` (:issue:`37550`)
- Bug in :meth:`IntervalIndex.get_indexer_non_unique` returning boolean mask instead of array of integers for a non unique and non monotonic index (:issue:`44084`)
- Bug in :meth:`IntervalIndex.get_indexer_non_unique` not handling targets of ``dtype`` 'object' with NaNs correctly (:issue:`44482`)
- Fixed regression where a single column ``np.matrix`` was no longer coerced to a 1d ``np.ndarray`` when added to a :class:`DataFrame` (:issue:`42376`)
- Bug in :meth:`Series.__getitem__` with a :class:`CategoricalIndex` of integers treating lists of integers as positional indexers, inconsistent with the behavior with a single scalar integer (:issue:`15470`, :issue:`14865`)
- Bug in :meth:`Series.__setitem__` when setting floats or integers into integer-dtype :class:`Series` failing to upcast when necessary to retain precision (:issue:`45121`)
- Bug in :meth:`DataFrame.iloc.__setitem__` ignores axis argument (:issue:`45032`)

Missing
^^^^^^^
- Bug in :meth:`DataFrame.fillna` with ``limit`` and no ``method`` ignores ``axis='columns'`` or ``axis = 1`` (:issue:`40989`, :issue:`17399`)
- Bug in :meth:`DataFrame.fillna` not replacing missing values when using a dict-like ``value`` and duplicate column names (:issue:`43476`)
- Bug in constructing a :class:`DataFrame` with a dictionary ``np.datetime64`` as a value and ``dtype='timedelta64[ns]'``, or vice-versa, incorrectly casting instead of raising (:issue:`44428`)
- Bug in :meth:`Series.interpolate` and :meth:`DataFrame.interpolate` with ``inplace=True`` not writing to the underlying array(s) in-place (:issue:`44749`)
- Bug in :meth:`Index.fillna` incorrectly returning an unfilled :class:`Index` when NA values are present and ``downcast`` argument is specified. This now raises ``NotImplementedError`` instead; do not pass ``downcast`` argument (:issue:`44873`)
- Bug in :meth:`DataFrame.dropna` changing :class:`Index` even if no entries were dropped (:issue:`41965`)
- Bug in :meth:`Series.fillna` with an object-dtype incorrectly ignoring ``downcast="infer"`` (:issue:`44241`)

MultiIndex
^^^^^^^^^^
- Bug in :meth:`MultiIndex.get_loc` where the first level is a :class:`DatetimeIndex` and a string key is passed (:issue:`42465`)
- Bug in :meth:`MultiIndex.reindex` when passing a ``level`` that corresponds to an ``ExtensionDtype`` level (:issue:`42043`)
- Bug in :meth:`MultiIndex.get_loc` raising ``TypeError`` instead of ``KeyError`` on nested tuple (:issue:`42440`)
- Bug in :meth:`MultiIndex.union` setting wrong ``sortorder`` causing errors in subsequent indexing operations with slices (:issue:`44752`)
- Bug in :meth:`MultiIndex.putmask` where the other value was also a :class:`MultiIndex` (:issue:`43212`)
- Bug in :meth:`MultiIndex.dtypes` duplicate level names returned only one dtype per name (:issue:`45174`)

I/O
^^^
- Bug in :func:`read_excel` attempting to read chart sheets from .xlsx files (:issue:`41448`)
- Bug in :func:`json_normalize` where ``errors=ignore`` could fail to ignore missing values of ``meta`` when ``record_path`` has a length greater than one (:issue:`41876`)
- Bug in :func:`read_csv` with multi-header input and arguments referencing column names as tuples (:issue:`42446`)
- Bug in :func:`read_fwf`, where difference in lengths of ``colspecs`` and ``names`` was not raising ``ValueError`` (:issue:`40830`)
- Bug in :func:`Series.to_json` and :func:`DataFrame.to_json` where some attributes were skipped when serializing plain Python objects to JSON (:issue:`42768`, :issue:`33043`)
- Column headers are dropped when constructing a :class:`DataFrame` from a sqlalchemy's ``Row`` object (:issue:`40682`)
- Bug in unpickling an :class:`Index` with object dtype incorrectly inferring numeric dtypes (:issue:`43188`)
- Bug in :func:`read_csv` where reading multi-header input with unequal lengths incorrectly raised ``IndexError`` (:issue:`43102`)
- Bug in :func:`read_csv` raising ``ParserError`` when reading file in chunks and some chunk blocks have fewer columns than header for ``engine="c"`` (:issue:`21211`)
- Bug in :func:`read_csv`, changed exception class when expecting a file path name or file-like object from ``OSError`` to ``TypeError`` (:issue:`43366`)
- Bug in :func:`read_csv` and :func:`read_fwf` ignoring all ``skiprows`` except first when ``nrows`` is specified for ``engine='python'`` (:issue:`44021`, :issue:`10261`)
- Bug in :func:`read_csv` keeping the original column in object format when ``keep_date_col=True`` is set (:issue:`13378`)
- Bug in :func:`read_json` not handling non-numpy dtypes correctly (especially ``category``) (:issue:`21892`, :issue:`33205`)
- Bug in :func:`json_normalize` where multi-character ``sep`` parameter is incorrectly prefixed to every key (:issue:`43831`)
- Bug in :func:`json_normalize` where reading data with missing multi-level metadata would not respect ``errors="ignore"`` (:issue:`44312`)
- Bug in :func:`read_csv` used second row to guess implicit index if ``header`` was set to ``None`` for ``engine="python"`` (:issue:`22144`)
- Bug in :func:`read_csv` not recognizing bad lines when ``names`` were given for ``engine="c"`` (:issue:`22144`)
- Bug in :func:`read_csv` with :code:`float_precision="round_trip"` which did not skip initial/trailing whitespace (:issue:`43713`)
- Bug when Python is built without the lzma module: a warning was raised at the pandas import time, even if the lzma capability isn't used (:issue:`43495`)
- Bug in :func:`read_csv` not applying dtype for ``index_col`` (:issue:`9435`)
- Bug in dumping/loading a :class:`DataFrame` with ``yaml.dump(frame)`` (:issue:`42748`)
- Bug in :func:`read_csv` raising ``ValueError`` when ``names`` was longer than ``header`` but equal to data rows for ``engine="python"`` (:issue:`38453`)
- Bug in :class:`ExcelWriter`, where ``engine_kwargs`` were not passed through to all engines (:issue:`43442`)
- Bug in :func:`read_csv` raising ``ValueError`` when ``parse_dates`` was used with :class:`MultiIndex` columns (:issue:`8991`)
- Bug in :func:`read_csv` not raising an ``ValueError`` when ``\n`` was specified as ``delimiter`` or ``sep`` which conflicts with ``lineterminator`` (:issue:`43528`)
- Bug in :func:`to_csv` converting datetimes in categorical :class:`Series` to integers (:issue:`40754`)
- Bug in :func:`read_csv` converting columns to numeric after date parsing failed (:issue:`11019`)
- Bug in :func:`read_csv` not replacing ``NaN`` values with ``np.nan`` before attempting date conversion (:issue:`26203`)
- Bug in :func:`read_csv` raising ``AttributeError`` when attempting to read a .csv file and infer index column dtype from an nullable integer type (:issue:`44079`)
- Bug in :func:`to_csv` always coercing datetime columns with different formats to the same format (:issue:`21734`)
- :meth:`DataFrame.to_csv` and :meth:`Series.to_csv` with ``compression`` set to ``'zip'`` no longer create a zip file containing a file ending with ".zip". Instead, they try to infer the inner file name more smartly (:issue:`39465`)
- Bug in :func:`read_csv` where reading a mixed column of booleans and missing values to a float type results in the missing values becoming 1.0 rather than NaN (:issue:`42808`, :issue:`34120`)
- Bug in :func:`to_xml` raising error for ``pd.NA`` with extension array dtype (:issue:`43903`)
- Bug in :func:`read_csv` when passing simultaneously a parser in ``date_parser`` and ``parse_dates=False``, the parsing was still called (:issue:`44366`)
- Bug in :func:`read_csv` not setting name of :class:`MultiIndex` columns correctly when ``index_col`` is not the first column (:issue:`38549`)
- Bug in :func:`read_csv` silently ignoring errors when failing to create a memory-mapped file (:issue:`44766`)
- Bug in :func:`read_csv` when passing a ``tempfile.SpooledTemporaryFile`` opened in binary mode (:issue:`44748`)
- Bug in :func:`read_json` raising ``ValueError`` when attempting to parse json strings containing "://" (:issue:`36271`)
- Bug in :func:`read_csv` when ``engine="c"`` and ``encoding_errors=None`` which caused a segfault (:issue:`45180`)
<<<<<<< HEAD
- Bug in :func:`read_csv` an invalid value of ``usecols`` leading to an un-closed file handle (:issue:`45384`)
- Bug in :meth:`to_json` fix memory leak (:issue:`43877`)
=======
- Bug in :func:`read_csv` an invalid value of ``usecols`` leading to an unclosed file handle (:issue:`45384`)
>>>>>>> 243b5bca

Period
^^^^^^
- Bug in adding a :class:`Period` object to a ``np.timedelta64`` object incorrectly raising ``TypeError`` (:issue:`44182`)
- Bug in :meth:`PeriodIndex.to_timestamp` when the index has ``freq="B"`` inferring ``freq="D"`` for its result instead of ``freq="B"`` (:issue:`44105`)
- Bug in :class:`Period` constructor incorrectly allowing ``np.timedelta64("NaT")`` (:issue:`44507`)
- Bug in :meth:`PeriodIndex.to_timestamp` giving incorrect values for indexes with non-contiguous data (:issue:`44100`)
- Bug in :meth:`Series.where` with ``PeriodDtype`` incorrectly raising when the ``where`` call should not replace anything (:issue:`45135`)

Plotting
^^^^^^^^
- When given non-numeric data, :meth:`DataFrame.boxplot` now raises a ``ValueError`` rather than a cryptic ``KeyError`` or ``ZeroDivisionError``, in line with other plotting functions like :meth:`DataFrame.hist` (:issue:`43480`)

Groupby/resample/rolling
^^^^^^^^^^^^^^^^^^^^^^^^
- Bug in :meth:`SeriesGroupBy.apply` where passing an unrecognized string argument failed to raise ``TypeError`` when the underlying ``Series`` is empty (:issue:`42021`)
- Bug in :meth:`Series.rolling.apply`, :meth:`DataFrame.rolling.apply`, :meth:`Series.expanding.apply` and :meth:`DataFrame.expanding.apply` with ``engine="numba"`` where ``*args`` were being cached with the user passed function (:issue:`42287`)
- Bug in :meth:`GroupBy.max` and :meth:`GroupBy.min` with nullable integer dtypes losing precision (:issue:`41743`)
- Bug in :meth:`DataFrame.groupby.rolling.var` would calculate the rolling variance only on the first group (:issue:`42442`)
- Bug in :meth:`GroupBy.shift` that would return the grouping columns if ``fill_value`` was not ``None`` (:issue:`41556`)
- Bug in :meth:`SeriesGroupBy.nlargest` and :meth:`SeriesGroupBy.nsmallest` would have an inconsistent index when the input :class:`Series` was sorted and ``n`` was greater than or equal to all group sizes (:issue:`15272`, :issue:`16345`, :issue:`29129`)
- Bug in :meth:`pandas.DataFrame.ewm`, where non-float64 dtypes were silently failing (:issue:`42452`)
- Bug in :meth:`pandas.DataFrame.rolling` operation along rows (``axis=1``) incorrectly omits columns containing ``float16`` and ``float32`` (:issue:`41779`)
- Bug in :meth:`Resampler.aggregate` did not allow the use of Named Aggregation (:issue:`32803`)
- Bug in :meth:`Series.rolling` when the :class:`Series` ``dtype`` was ``Int64`` (:issue:`43016`)
- Bug in :meth:`DataFrame.rolling.corr` when the :class:`DataFrame` columns was a :class:`MultiIndex` (:issue:`21157`)
- Bug in :meth:`DataFrame.groupby.rolling` when specifying ``on`` and calling ``__getitem__`` would subsequently return incorrect results (:issue:`43355`)
- Bug in :meth:`GroupBy.apply` with time-based :class:`Grouper` objects incorrectly raising ``ValueError`` in corner cases where the grouping vector contains a ``NaT`` (:issue:`43500`, :issue:`43515`)
- Bug in :meth:`GroupBy.mean` failing with ``complex`` dtype (:issue:`43701`)
- Bug in :meth:`Series.rolling` and :meth:`DataFrame.rolling` not calculating window bounds correctly for the first row when ``center=True`` and index is decreasing (:issue:`43927`)
- Bug in :meth:`Series.rolling` and :meth:`DataFrame.rolling` for centered datetimelike windows with uneven nanosecond (:issue:`43997`)
- Bug in :meth:`GroupBy.mean` raising ``KeyError`` when column was selected at least twice (:issue:`44924`)
- Bug in :meth:`GroupBy.nth` failing on ``axis=1`` (:issue:`43926`)
- Bug in :meth:`Series.rolling` and :meth:`DataFrame.rolling` not respecting right bound on centered datetime-like windows, if the index contain duplicates (:issue:`3944`)
- Bug in :meth:`Series.rolling` and :meth:`DataFrame.rolling` when using a :class:`pandas.api.indexers.BaseIndexer` subclass that returned unequal start and end arrays would segfault instead of raising a ``ValueError`` (:issue:`44470`)
- Bug in :meth:`Groupby.nunique` not respecting ``observed=True`` for ``categorical`` grouping columns (:issue:`45128`)
- Bug in :meth:`GroupBy.head` and :meth:`GroupBy.tail` not dropping groups with ``NaN`` when ``dropna=True`` (:issue:`45089`)
- Bug in :meth:`GroupBy.__iter__` after selecting a subset of columns in a :class:`GroupBy` object, which returned all columns instead of the chosen subset (:issue:`44821`)
- Bug in :meth:`Groupby.rolling` when non-monotonic data passed, fails to correctly raise ``ValueError`` (:issue:`43909`)
- Bug where grouping by a :class:`Series` that has a ``categorical`` data type and length unequal to the axis of grouping raised ``ValueError`` (:issue:`44179`)

Reshaping
^^^^^^^^^
- Improved error message when creating a :class:`DataFrame` column from a multi-dimensional :class:`numpy.ndarray` (:issue:`42463`)
- Bug in :func:`concat` creating :class:`MultiIndex` with duplicate level entries when concatenating a :class:`DataFrame` with duplicates in :class:`Index` and multiple keys (:issue:`42651`)
- Bug in :meth:`pandas.cut` on :class:`Series` with duplicate indices and non-exact :meth:`pandas.CategoricalIndex` (:issue:`42185`, :issue:`42425`)
- Bug in :meth:`DataFrame.append` failing to retain dtypes when appended columns do not match (:issue:`43392`)
- Bug in :func:`concat` of ``bool`` and ``boolean`` dtypes resulting in ``object`` dtype instead of ``boolean`` dtype (:issue:`42800`)
- Bug in :func:`crosstab` when inputs are categorical :class:`Series`, there are categories that are not present in one or both of the :class:`Series`, and ``margins=True``. Previously the margin value for missing categories was ``NaN``. It is now correctly reported as 0 (:issue:`43505`)
- Bug in :func:`concat` would fail when the ``objs`` argument all had the same index and the ``keys`` argument contained duplicates (:issue:`43595`)
- Bug in :func:`concat` which ignored the ``sort`` parameter (:issue:`43375`)
- Bug in :func:`merge` with :class:`MultiIndex` as column index for the ``on`` argument returning an error when assigning a column internally (:issue:`43734`)
- Bug in :func:`crosstab` would fail when inputs are lists or tuples (:issue:`44076`)
- Bug in :meth:`DataFrame.append` failing to retain ``index.name`` when appending a list of :class:`Series` objects (:issue:`44109`)
- Fixed metadata propagation in :meth:`Dataframe.apply` method, consequently fixing the same issue for :meth:`Dataframe.transform`, :meth:`Dataframe.nunique` and :meth:`Dataframe.mode` (:issue:`28283`)
- Bug in :func:`concat` casting levels of :class:`MultiIndex` to float if all levels only consist of missing values (:issue:`44900`)
- Bug in :meth:`DataFrame.stack` with ``ExtensionDtype`` columns incorrectly raising (:issue:`43561`)
- Bug in :func:`merge` raising ``KeyError`` when joining over differently named indexes with on keywords (:issue:`45094`)
- Bug in :meth:`Series.unstack` with object doing unwanted type inference on resulting columns (:issue:`44595`)
- Bug in :meth:`MultiIndex.join()` with overlapping ``IntervalIndex`` levels (:issue:`44096`)
- Bug in :meth:`DataFrame.replace` and :meth:`Series.replace` results is different ``dtype`` based on ``regex`` parameter (:issue:`44864`)
- Bug in :meth:`DataFrame.pivot` with ``index=None`` when the :class:`DataFrame` index was a :class:`MultiIndex` (:issue:`23955`)

Sparse
^^^^^^
- Bug in :meth:`DataFrame.sparse.to_coo` raising ``AttributeError`` when column names are not unique (:issue:`29564`)
- Bug in :meth:`SparseArray.max` and :meth:`SparseArray.min` raising ``ValueError`` for arrays with 0 non-null elements (:issue:`43527`)
- Bug in :meth:`DataFrame.sparse.to_coo` silently converting non-zero fill values to zero (:issue:`24817`)
- Bug in :class:`SparseArray` comparison methods with an array-like operand of mismatched length raising ``AssertionError`` or unclear ``ValueError`` depending on the input (:issue:`43863`)
- Bug in :class:`SparseArray` arithmetic methods ``floordiv`` and ``mod`` behaviors when dividing by zero not matching the non-sparse :class:`Series` behavior (:issue:`38172`)
- Bug in :class:`SparseArray` unary methods as well as :meth:`SparseArray.isna` doesn't recalculate indexes (:issue:`44955`)

ExtensionArray
^^^^^^^^^^^^^^
- Bug in :func:`array` failing to preserve :class:`PandasArray` (:issue:`43887`)
- NumPy ufuncs ``np.abs``, ``np.positive``, ``np.negative`` now correctly preserve dtype when called on ExtensionArrays that implement ``__abs__, __pos__, __neg__``, respectively. In particular this is fixed for :class:`TimedeltaArray` (:issue:`43899`, :issue:`23316`)
- NumPy ufuncs ``np.minimum.reduce`` ``np.maximum.reduce``, ``np.add.reduce``, and ``np.prod.reduce`` now work correctly instead of raising ``NotImplementedError`` on :class:`Series` with ``IntegerDtype`` or ``FloatDtype`` (:issue:`43923`, :issue:`44793`)
- NumPy ufuncs with ``out`` keyword are now supported by arrays with ``IntegerDtype`` and ``FloatingDtype`` (:issue:`45122`)
- Avoid raising ``PerformanceWarning`` about fragmented :class:`DataFrame` when using many columns with an extension dtype (:issue:`44098`)
- Bug in :class:`IntegerArray` and :class:`FloatingArray` construction incorrectly coercing mismatched NA values (e.g. ``np.timedelta64("NaT")``) to numeric NA (:issue:`44514`)
- Bug in :meth:`BooleanArray.__eq__` and :meth:`BooleanArray.__ne__` raising ``TypeError`` on comparison with an incompatible type (like a string). This caused :meth:`DataFrame.replace` to sometimes raise a ``TypeError`` if a nullable boolean column was included (:issue:`44499`)
- Bug in :func:`array` incorrectly raising when passed a ``ndarray`` with ``float16`` dtype (:issue:`44715`)
- Bug in calling ``np.sqrt`` on :class:`BooleanArray` returning a malformed :class:`FloatingArray` (:issue:`44715`)
- Bug in :meth:`Series.where` with ``ExtensionDtype`` when ``other`` is a NA scalar incompatible with the :class:`Series` dtype (e.g. ``NaT`` with a numeric dtype) incorrectly casting to a compatible NA value (:issue:`44697`)
- Bug in :meth:`Series.replace` where explicitly passing ``value=None`` is treated as if no ``value`` was passed, and ``None`` not being in the result (:issue:`36984`, :issue:`19998`)
- Bug in :meth:`Series.replace` with unwanted downcasting being done in no-op replacements (:issue:`44498`)
- Bug in :meth:`Series.replace` with ``FloatDtype``, ``string[python]``, or ``string[pyarrow]`` dtype not being preserved when possible (:issue:`33484`, :issue:`40732`, :issue:`31644`, :issue:`41215`, :issue:`25438`)

Styler
^^^^^^
- Bug in :class:`.Styler` where the ``uuid`` at initialization maintained a floating underscore (:issue:`43037`)
- Bug in :meth:`.Styler.to_html` where the ``Styler`` object was updated if the ``to_html`` method was called with some args (:issue:`43034`)
- Bug in :meth:`.Styler.copy` where ``uuid`` was not previously copied (:issue:`40675`)
- Bug in :meth:`Styler.apply` where functions which returned :class:`Series` objects were not correctly handled in terms of aligning their index labels (:issue:`13657`, :issue:`42014`)
- Bug when rendering an empty :class:`DataFrame` with a named :class:`Index` (:issue:`43305`)
- Bug when rendering a single level :class:`MultiIndex` (:issue:`43383`)
- Bug when combining non-sparse rendering and :meth:`.Styler.hide_columns` or :meth:`.Styler.hide_index` (:issue:`43464`)
- Bug setting a table style when using multiple selectors in :class:`.Styler` (:issue:`44011`)
- Bugs where row trimming and column trimming failed to reflect hidden rows (:issue:`43703`, :issue:`44247`)

Other
^^^^^
- Bug in :meth:`DataFrame.astype` with non-unique columns and a :class:`Series` ``dtype`` argument (:issue:`44417`)
- Bug in :meth:`CustomBusinessMonthBegin.__add__` (:meth:`CustomBusinessMonthEnd.__add__`) not applying the extra ``offset`` parameter when beginning (end) of the target month is already a business day (:issue:`41356`)
- Bug in :meth:`RangeIndex.union` with another ``RangeIndex`` with matching (even) ``step`` and starts differing by strictly less than ``step / 2`` (:issue:`44019`)
- Bug in :meth:`RangeIndex.difference` with ``sort=None`` and ``step<0`` failing to sort (:issue:`44085`)
- Bug in :meth:`Series.replace` and :meth:`DataFrame.replace` with ``value=None`` and ExtensionDtypes (:issue:`44270`, :issue:`37899`)
- Bug in :meth:`FloatingArray.equals` failing to consider two arrays equal if they contain ``np.nan`` values (:issue:`44382`)
- Bug in :meth:`DataFrame.shift` with ``axis=1`` and ``ExtensionDtype`` columns incorrectly raising when an incompatible ``fill_value`` is passed (:issue:`44564`)
- Bug in :meth:`DataFrame.shift` with ``axis=1`` and ``periods`` larger than ``len(frame.columns)`` producing an invalid :class:`DataFrame` (:issue:`44978`)
- Bug in :meth:`DataFrame.diff` when passing a NumPy integer object instead of an ``int`` object (:issue:`44572`)
- Bug in :meth:`Series.replace` raising ``ValueError`` when using ``regex=True`` with a :class:`Series` containing ``np.nan`` values (:issue:`43344`)
- Bug in :meth:`DataFrame.to_records` where an incorrect ``n`` was used when missing names were replaced by ``level_n`` (:issue:`44818`)
- Bug in :meth:`DataFrame.eval` where ``resolvers`` argument was overriding the default resolvers (:issue:`34966`)
- :meth:`Series.__repr__` and :meth:`DataFrame.__repr__` no longer replace all null-values in indexes with "NaN" but use their real string-representations. "NaN" is used only for ``float("nan")`` (:issue:`45263`)

.. ---------------------------------------------------------------------------

.. _whatsnew_140.contributors:

Contributors
~~~~~~~~~~~~

.. contributors:: v1.3.5..v1.4.0|HEAD<|MERGE_RESOLUTION|>--- conflicted
+++ resolved
@@ -965,12 +965,8 @@
 - Bug in :func:`read_csv` when passing a ``tempfile.SpooledTemporaryFile`` opened in binary mode (:issue:`44748`)
 - Bug in :func:`read_json` raising ``ValueError`` when attempting to parse json strings containing "://" (:issue:`36271`)
 - Bug in :func:`read_csv` when ``engine="c"`` and ``encoding_errors=None`` which caused a segfault (:issue:`45180`)
-<<<<<<< HEAD
-- Bug in :func:`read_csv` an invalid value of ``usecols`` leading to an un-closed file handle (:issue:`45384`)
+- Bug in :func:`read_csv` an invalid value of ``usecols`` leading to an unclosed file handle (:issue:`45384`)
 - Bug in :meth:`to_json` fix memory leak (:issue:`43877`)
-=======
-- Bug in :func:`read_csv` an invalid value of ``usecols`` leading to an unclosed file handle (:issue:`45384`)
->>>>>>> 243b5bca
 
 Period
 ^^^^^^
