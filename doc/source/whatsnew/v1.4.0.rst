.. _whatsnew_140:

What's new in 1.4.0 (??)
------------------------

These are the changes in pandas 1.4.0. See :ref:`release` for a full changelog
including other versions of pandas.

{{ header }}

.. ---------------------------------------------------------------------------

.. _whatsnew_140.enhancements:

Enhancements
~~~~~~~~~~~~

.. _whatsnew_140.enhancements.warning_lineno:

Improved warning messages
^^^^^^^^^^^^^^^^^^^^^^^^^

Previously, warning messages may have pointed to lines within the pandas library. Running the script ``setting_with_copy_warning.py``

.. code-block:: python

    import pandas as pd

    df = pd.DataFrame({'a': [1, 2, 3]})
    df[:2].loc[:, 'a'] = 5

with pandas 1.3 resulted in::

    .../site-packages/pandas/core/indexing.py:1951: SettingWithCopyWarning:
    A value is trying to be set on a copy of a slice from a DataFrame.

This made it difficult to determine where the warning was being generated from. Now pandas will inspect the call stack, reporting the first line outside of the pandas library that gave rise to the warning. The output of the above script is now::

    setting_with_copy_warning.py:4: SettingWithCopyWarning:
    A value is trying to be set on a copy of a slice from a DataFrame.


.. _whatsnew_140.enhancements.numeric_index:

More flexible numeric dtypes for indexes
^^^^^^^^^^^^^^^^^^^^^^^^^^^^^^^^^^^^^^^^

Until now, it has only been possible to create numeric indexes with int64/float64/uint64 dtypes.
It is now possible to create an index of any numpy int/uint/float dtype using the new :class:`NumericIndex` index type (:issue:`41153`):

.. ipython:: python

    pd.NumericIndex([1, 2, 3], dtype="int8")
    pd.NumericIndex([1, 2, 3], dtype="uint32")
    pd.NumericIndex([1, 2, 3], dtype="float32")

In order to maintain backwards compatibility, calls to the base :class:`Index` will currently
return :class:`Int64Index`, :class:`UInt64Index` and :class:`Float64Index`, where relevant.
For example, the code below returns an ``Int64Index`` with dtype ``int64``:

.. code-block:: ipython

    In [1]: pd.Index([1, 2, 3], dtype="int8")
    Int64Index([1, 2, 3], dtype='int64')

but will in a future version return a :class:`NumericIndex` with dtype ``int8``.

More generally, currently, all operations that until now have
returned :class:`Int64Index`, :class:`UInt64Index` and :class:`Float64Index` will
continue to so. This means, that in order to use ``NumericIndex`` in the current version, you
will have to call ``NumericIndex`` explicitly. For example the below series will have an ``Int64Index``:

.. code-block:: ipython

    In [2]: ser = pd.Series([1, 2, 3], index=[1, 2, 3])
    In [3]: ser.index
    Int64Index([1, 2, 3], dtype='int64')

Instead, if you want to use a ``NumericIndex``, you should do:

.. ipython:: python

    idx = pd.NumericIndex([1, 2, 3], dtype="int8")
    ser = pd.Series([1, 2, 3], index=idx)
    ser.index

In a future version of Pandas, :class:`NumericIndex` will become the default numeric index type and
``Int64Index``, ``UInt64Index`` and ``Float64Index`` are therefore deprecated and will
be removed in the future, see :ref:`here <whatsnew_140.deprecations.int64_uint64_float64index>` for more.

See :ref:`here <advanced.numericindex>` for more about :class:`NumericIndex`.

.. _whatsnew_140.enhancements.styler:

Styler
^^^^^^

:class:`.Styler` has been further developed in 1.4.0. The following general enhancements have been made:

  - Styling and formatting of indexes has been added, with :meth:`.Styler.apply_index`, :meth:`.Styler.applymap_index` and :meth:`.Styler.format_index`. These mirror the signature of the methods already used to style and format data values, and work with both HTML, LaTeX and Excel format (:issue:`41893`, :issue:`43101`, :issue:`41993`, :issue:`41995`)
  - The new method :meth:`.Styler.hide` deprecates :meth:`.Styler.hide_index` and :meth:`.Styler.hide_columns` (:issue:`43758`)
  - The keyword arguments ``level`` and ``names`` have been added to :meth:`.Styler.hide` (and implicitly to the deprecated methods :meth:`.Styler.hide_index` and :meth:`.Styler.hide_columns`) for additional control of visibility of MultiIndexes and of index names (:issue:`25475`, :issue:`43404`, :issue:`43346`)
  - The :meth:`.Styler.export` and :meth:`.Styler.use` have been updated to address all of the added functionality from v1.2.0 and v1.3.0 (:issue:`40675`)
  - Global options under the category ``pd.options.styler`` have been extended to configure default ``Styler`` properties which address formatting, encoding, and HTML and LaTeX rendering. Note that formerly ``Styler`` relied on ``display.html.use_mathjax``, which has now been replaced by ``styler.html.mathjax``. (:issue:`41395`)
  - Validation of certain keyword arguments, e.g. ``caption`` (:issue:`43368`)
  - Various bug fixes as recorded below

Additionally there are specific enhancements to the HTML specific rendering:

  - :meth:`.Styler.bar` introduces additional arguments to control alignment and display (:issue:`26070`, :issue:`36419`), and it also validates the input arguments ``width`` and ``height`` (:issue:`42511`).
  - :meth:`.Styler.to_html` introduces keyword arguments ``sparse_index``, ``sparse_columns``, ``bold_headers``, ``caption``, ``max_rows`` and ``max_columns`` (:issue:`41946`, :issue:`43149`, :issue:`42972`).
  - :meth:`.Styler.to_html` omits CSSStyle rules for hidden table elements as a performance enhancement (:issue:`43619`)
  - Custom CSS classes can now be directly specified without string replacement (:issue:`43686`)

There are also some LaTeX specific enhancements:

  - :meth:`.Styler.to_latex` introduces keyword argument ``environment``, which also allows a specific "longtable" entry through a separate jinja2 template (:issue:`41866`).
  - Naive sparsification is now possible for LaTeX without the necessity of including the multirow package (:issue:`43369`)

.. _whatsnew_140.enhancements.pyarrow_csv_engine:

Multithreaded CSV reading with a new CSV Engine based on pyarrow
^^^^^^^^^^^^^^^^^^^^^^^^^^^^^^^^^^^^^^^^^^^^^^^^^^^^^^^^^^^^^^^^

:func:`pandas.read_csv` now accepts ``engine="pyarrow"`` (requires at least ``pyarrow`` 1.0.1) as an argument, allowing for faster csv parsing on multicore machines
with pyarrow installed. See the :doc:`I/O docs </user_guide/io>` for more info. (:issue:`23697`, :issue:`43706`)

.. _whatsnew_140.enhancements.window_rank:

Rank function for rolling and expanding windows
^^^^^^^^^^^^^^^^^^^^^^^^^^^^^^^^^^^^^^^^^^^^^^^

Added ``rank`` function to :class:`Rolling` and :class:`Expanding`. The new function supports the ``method``, ``ascending``, and ``pct`` flags of :meth:`DataFrame.rank`. The ``method`` argument supports ``min``, ``max``, and ``average`` ranking methods.
Example:

.. ipython:: python

    s = pd.Series([1, 4, 2, 3, 5, 3])
    s.rolling(3).rank()

    s.rolling(3).rank(method="max")

.. _whatsnew_140.enhancements.groupby_indexing:

Groupby positional indexing
^^^^^^^^^^^^^^^^^^^^^^^^^^^

It is now possible to specify positional ranges relative to the ends of each group.

Negative arguments for :meth:`.GroupBy.head` and :meth:`.GroupBy.tail` now work correctly and result in ranges relative to the end and start of each group, respectively.
Previously, negative arguments returned empty frames.

.. ipython:: python

    df = pd.DataFrame([["g", "g0"], ["g", "g1"], ["g", "g2"], ["g", "g3"],
                       ["h", "h0"], ["h", "h1"]], columns=["A", "B"])
    df.groupby("A").head(-1)


:meth:`.GroupBy.nth` now accepts a slice or list of integers and slices.

.. ipython:: python

    df.groupby("A").nth(slice(1, -1))
    df.groupby("A").nth([slice(None, 1), slice(-1, None)])

.. _whatsnew_140.dict_tight:

DataFrame.from_dict and DataFrame.to_dict have new ``'tight'`` option
^^^^^^^^^^^^^^^^^^^^^^^^^^^^^^^^^^^^^^^^^^^^^^^^^^^^^^^^^^^^^^^^^^^^^

A new ``'tight'`` dictionary format that preserves :class:`MultiIndex` entries and names
is now available with the :meth:`DataFrame.from_dict` and :meth:`DataFrame.to_dict` methods
and can be used with the standard ``json`` library to produce a tight
representation of :class:`DataFrame` objects (:issue:`4889`).

.. ipython:: python

    df = pd.DataFrame.from_records(
        [[1, 3], [2, 4]],
        index=pd.MultiIndex.from_tuples([("a", "b"), ("a", "c")],
                                        names=["n1", "n2"]),
        columns=pd.MultiIndex.from_tuples([("x", 1), ("y", 2)],
                                          names=["z1", "z2"]),
    )
    df
    df.to_dict(orient='tight')

.. _whatsnew_140.enhancements.other:

Other enhancements
^^^^^^^^^^^^^^^^^^
- :class:`DataFrameGroupBy` operations with ``as_index=False`` now correctly retain ``ExtensionDtype`` dtypes for columns being grouped on (:issue:`41373`)
- Add support for assigning values to ``by`` argument in :meth:`DataFrame.plot.hist` and :meth:`DataFrame.plot.box` (:issue:`15079`)
- :meth:`Series.sample`, :meth:`DataFrame.sample`, and :meth:`.GroupBy.sample` now accept a ``np.random.Generator`` as input to ``random_state``. A generator will be more performant, especially with ``replace=False`` (:issue:`38100`)
- :meth:`Series.ewm`, :meth:`DataFrame.ewm`, now support a ``method`` argument with a ``'table'`` option that performs the windowing operation over an entire :class:`DataFrame`. See :ref:`Window Overview <window.overview>` for performance and functional benefits (:issue:`42273`)
- :meth:`.GroupBy.cummin` and :meth:`.GroupBy.cummax` now support the argument ``skipna`` (:issue:`34047`)
- :meth:`read_table` now supports the argument ``storage_options`` (:issue:`39167`)
- :meth:`DataFrame.to_stata` and :meth:`StataWriter` now accept the keyword only argument ``value_labels`` to save labels for non-categorical columns
- Methods that relied on hashmap based algos such as :meth:`DataFrameGroupBy.value_counts`, :meth:`DataFrameGroupBy.count` and :func:`factorize` ignored imaginary component for complex numbers (:issue:`17927`)
- Add :meth:`Series.str.removeprefix` and :meth:`Series.str.removesuffix` introduced in Python 3.9 to remove pre-/suffixes from string-type :class:`Series` (:issue:`36944`)
- Attempting to write into a file in missing parent directory with :meth:`DataFrame.to_csv`, :meth:`DataFrame.to_html`, :meth:`DataFrame.to_excel`, :meth:`DataFrame.to_feather`, :meth:`DataFrame.to_parquet`, :meth:`DataFrame.to_stata`, :meth:`DataFrame.to_json`, :meth:`DataFrame.to_pickle`, and :meth:`DataFrame.to_xml` now explicitly mentions missing parent directory, the same is true for :class:`Series` counterparts (:issue:`24306`)
- Indexing with ``.loc`` and ``.iloc`` now supports ``Ellipsis`` (:issue:`37750`)
- :meth:`IntegerArray.all` , :meth:`IntegerArray.any`, :meth:`FloatingArray.any`, and :meth:`FloatingArray.all` use Kleene logic (:issue:`41967`)
- Added support for nullable boolean and integer types in :meth:`DataFrame.to_stata`, :class:`~pandas.io.stata.StataWriter`, :class:`~pandas.io.stata.StataWriter117`, and :class:`~pandas.io.stata.StataWriterUTF8` (:issue:`40855`)
- :meth:`DataFrame.__pos__`, :meth:`DataFrame.__neg__` now retain ``ExtensionDtype`` dtypes (:issue:`43883`)
- The error raised when an optional dependency can't be imported now includes the original exception, for easier investigation (:issue:`43882`)
- Added :meth:`.ExponentialMovingWindow.sum` (:issue:`13297`)
- :meth:`Series.str.split` now supports a ``regex`` argument that explicitly specifies whether the pattern is a regular expression. Default is ``None`` (:issue:`43563`, :issue:`32835`, :issue:`25549`)
- :meth:`DataFrame.dropna` now accepts a single label as ``subset`` along with array-like (:issue:`41021`)
- :class:`ExcelWriter` argument ``if_sheet_exists="overlay"`` option added (:issue:`40231`)
- :meth:`read_excel` now accepts a ``decimal`` argument that allow the user to specify the decimal point when parsing string columns to numeric (:issue:`14403`)
- :meth:`.GroupBy.mean` now supports `Numba <http://numba.pydata.org/>`_ execution with the ``engine`` keyword (:issue:`43731`)
- :meth:`Timestamp.isoformat`, now handles the ``timespec`` argument from the base :class:``datetime`` class (:issue:`26131`)
- :meth:`NaT.to_numpy` ``dtype`` argument is now respected, so ``np.timedelta64`` can be returned (:issue:`44460`)
- New option ``display.max_dir_items`` customizes the number of columns added to :meth:`Dataframe.__dir__` and suggested for tab completion (:issue:`37996`)
- :meth:`.Rolling.var`, :meth:`.Expanding.var`, :meth:`.Rolling.std`, :meth:`.Expanding.std` now support `Numba <http://numba.pydata.org/>`_ execution with the ``engine`` keyword (:issue:`44461`)


.. ---------------------------------------------------------------------------

.. _whatsnew_140.notable_bug_fixes:

Notable bug fixes
~~~~~~~~~~~~~~~~~

These are bug fixes that might have notable behavior changes.

.. _whatsnew_140.notable_bug_fixes.inconsistent_date_string_parsing:

Inconsistent date string parsing
^^^^^^^^^^^^^^^^^^^^^^^^^^^^^^^^

The ``dayfirst`` option of :func:`to_datetime` isn't strict, and this can lead to surprising behaviour:

.. ipython:: python
    :okwarning:

    pd.to_datetime(["31-12-2021"], dayfirst=False)

Now, a warning will be raised if a date string cannot be parsed accordance to the given ``dayfirst`` value when
the value is a delimited date string (e.g. ``31-12-2012``).

.. _whatsnew_140.notable_bug_fixes.concat_with_empty_or_all_na:

Ignoring dtypes in concat with empty or all-NA columns
^^^^^^^^^^^^^^^^^^^^^^^^^^^^^^^^^^^^^^^^^^^^^^^^^^^^^^

When using :func:`concat` to concatenate two or more :class:`DataFrame` objects,
if one of the DataFrames was empty or had all-NA values, its dtype was _sometimes_
ignored when finding the concatenated dtype.  These are now consistently _not_ ignored (:issue:`43507`).

.. ipython:: python

    df1 = pd.DataFrame({"bar": [pd.Timestamp("2013-01-01")]}, index=range(1))
    df2 = pd.DataFrame({"bar": np.nan}, index=range(1, 2))
    res = df1.append(df2)

Previously, the float-dtype in ``df2`` would be ignored so the result dtype would be ``datetime64[ns]``. As a result, the ``np.nan`` would be cast to ``NaT``.

*Previous behavior*:

.. code-block:: ipython

    In [4]: res
    Out[4]:
             bar
    0 2013-01-01
    1        NaT

Now the float-dtype is respected. Since the common dtype for these DataFrames is object, the ``np.nan`` is retained.

*New behavior*:

.. ipython:: python

    res

.. _whatsnew_140.notable_bug_fixes.value_counts_and_mode_do_not_coerse_to_nan:

Null-values are no longer coerced to NaN-value in value_counts and mode
^^^^^^^^^^^^^^^^^^^^^^^^^^^^^^^^^^^^^^^^^^^^^^^^^^^^^^^^^^^^^^^^^^^^^^^

:meth:`Series.value_counts` and :meth:`Series.mode` no longer coerce ``None``, ``NaT`` and other null-values to a NaN-value for ``np.object``-dtype. This behavior is now consistent with ``unique``, ``isin`` and others (:issue:`42688`).

.. ipython:: python

    s = pd.Series([True, None, pd.NaT, None, pd.NaT, None])
    res = s.value_counts(dropna=False)

Previously, all null-values were replaced by a NaN-value.

*Previous behavior*:

.. code-block:: ipython

    In [3]: res
    Out[3]:
    NaN     5
    True    1
    dtype: int64

Now null-values are no longer mangled.

*New behavior*:

.. ipython:: python

    res

.. _whatsnew_140.notable_bug_fixes.notable_bug_fix3:

notable_bug_fix3
^^^^^^^^^^^^^^^^

.. ---------------------------------------------------------------------------

.. _whatsnew_140.api_breaking:

Backwards incompatible API changes
~~~~~~~~~~~~~~~~~~~~~~~~~~~~~~~~~~

.. _whatsnew_140.api_breaking.deps:

Increased minimum versions for dependencies
^^^^^^^^^^^^^^^^^^^^^^^^^^^^^^^^^^^^^^^^^^^
Some minimum supported versions of dependencies were updated.
If installed, we now require:

+-----------------+-----------------+----------+---------+
| Package         | Minimum Version | Required | Changed |
+=================+=================+==========+=========+
| numpy           | 1.18.5          |    X     |    X    |
+-----------------+-----------------+----------+---------+
| pytz            | 2020.1          |    X     |    X    |
+-----------------+-----------------+----------+---------+
| python-dateutil | 2.8.1           |    X     |    X    |
+-----------------+-----------------+----------+---------+
| bottleneck      | 1.3.1           |          |    X    |
+-----------------+-----------------+----------+---------+
| numexpr         | 2.7.1           |          |    X    |
+-----------------+-----------------+----------+---------+
| pytest (dev)    | 6.0             |          |         |
+-----------------+-----------------+----------+---------+
| mypy (dev)      | 0.910           |          |    X    |
+-----------------+-----------------+----------+---------+

For `optional libraries <https://pandas.pydata.org/docs/getting_started/install.html>`_ the general recommendation is to use the latest version.
The following table lists the lowest version per library that is currently being tested throughout the development of pandas.
Optional libraries below the lowest tested version may still work, but are not considered supported.

+-----------------+-----------------+---------+
| Package         | Minimum Version | Changed |
+=================+=================+=========+
| beautifulsoup4  | 4.8.2           |    X    |
+-----------------+-----------------+---------+
| fastparquet     | 0.4.0           |         |
+-----------------+-----------------+---------+
| fsspec          | 0.7.4           |         |
+-----------------+-----------------+---------+
| gcsfs           | 0.6.0           |         |
+-----------------+-----------------+---------+
| lxml            | 4.5.0           |    X    |
+-----------------+-----------------+---------+
| matplotlib      | 3.3.2           |    X    |
+-----------------+-----------------+---------+
| numba           | 0.50.1          |    X    |
+-----------------+-----------------+---------+
| openpyxl        | 3.0.2           |    X    |
+-----------------+-----------------+---------+
| pyarrow         | 1.0.1           |    X    |
+-----------------+-----------------+---------+
| pymysql         | 0.10.1          |    X    |
+-----------------+-----------------+---------+
| pytables        | 3.6.1           |    X    |
+-----------------+-----------------+---------+
| s3fs            | 0.4.0           |         |
+-----------------+-----------------+---------+
| scipy           | 1.4.1           |    X    |
+-----------------+-----------------+---------+
| sqlalchemy      | 1.3.11          |    X    |
+-----------------+-----------------+---------+
| tabulate        | 0.8.7           |         |
+-----------------+-----------------+---------+
| xarray          | 0.15.1          |    X    |
+-----------------+-----------------+---------+
| xlrd            | 2.0.1           |    X    |
+-----------------+-----------------+---------+
| xlsxwriter      | 1.2.2           |    X    |
+-----------------+-----------------+---------+
| xlwt            | 1.3.0           |         |
+-----------------+-----------------+---------+
| pandas-gbq      | 0.14.0          |    X    |
+-----------------+-----------------+---------+

See :ref:`install.dependencies` and :ref:`install.optional_dependencies` for more.

.. _whatsnew_140.api_breaking.other:

Other API changes
^^^^^^^^^^^^^^^^^
- :meth:`Index.get_indexer_for` no longer accepts keyword arguments (other than 'target'); in the past these would be silently ignored if the index was not unique (:issue:`42310`)
- Change in the position of the ``min_rows`` argument in :meth:`DataFrame.to_string` due to change in the docstring (:issue:`44304`)
- Reduction operations for :class:`DataFrame` or :class:`Series` now raising a ``ValueError`` when ``None`` is passed for ``skipna`` (:issue:`44178`)
-

.. ---------------------------------------------------------------------------

.. _whatsnew_140.deprecations:

Deprecations
~~~~~~~~~~~~

.. _whatsnew_140.deprecations.int64_uint64_float64index:

Deprecated Int64Index, UInt64Index & Float64Index
^^^^^^^^^^^^^^^^^^^^^^^^^^^^^^^^^^^^^^^^^^^^^^^^^
:class:`Int64Index`, :class:`UInt64Index` and :class:`Float64Index` have been deprecated
in favor of the new :class:`NumericIndex` and will be removed in Pandas 2.0 (:issue:`43028`).

Currently, in order to maintain backward compatibility, calls to
:class:`Index` will continue to return :class:`Int64Index`, :class:`UInt64Index` and :class:`Float64Index`
when given numeric data, but in the future, a :class:`NumericIndex` will be returned.

*Current behavior*:

.. code-block:: ipython

    In [1]: pd.Index([1, 2, 3], dtype="int32")
    Out [1]: Int64Index([1, 2, 3], dtype='int64')
    In [1]: pd.Index([1, 2, 3], dtype="uint64")
    Out [1]: UInt64Index([1, 2, 3], dtype='uint64')

*Future behavior*:

.. code-block:: ipython

    In [3]: pd.Index([1, 2, 3], dtype="int32")
    Out [3]: NumericIndex([1, 2, 3], dtype='int32')
    In [4]: pd.Index([1, 2, 3], dtype="uint64")
    Out [4]: NumericIndex([1, 2, 3], dtype='uint64')


.. _whatsnew_140.deprecations.other:

Other Deprecations
^^^^^^^^^^^^^^^^^^
- Deprecated :meth:`Index.is_type_compatible` (:issue:`42113`)
- Deprecated ``method`` argument in :meth:`Index.get_loc`, use ``index.get_indexer([label], method=...)`` instead (:issue:`42269`)
- Deprecated treating integer keys in :meth:`Series.__setitem__` as positional when the index is a :class:`Float64Index` not containing the key, a :class:`IntervalIndex` with no entries containing the key, or a :class:`MultiIndex` with leading :class:`Float64Index` level not containing the key (:issue:`33469`)
- Deprecated treating ``numpy.datetime64`` objects as UTC times when passed to the :class:`Timestamp` constructor along with a timezone. In a future version, these will be treated as wall-times. To retain the old behavior, use ``Timestamp(dt64).tz_localize("UTC").tz_convert(tz)`` (:issue:`24559`)
- Deprecated ignoring missing labels when indexing with a sequence of labels on a level of a MultiIndex (:issue:`42351`)
- Creating an empty Series without a dtype will now raise a more visible ``FutureWarning`` instead of a ``DeprecationWarning`` (:issue:`30017`)
- Deprecated the 'kind' argument in :meth:`Index.get_slice_bound`, :meth:`Index.slice_indexer`, :meth:`Index.slice_locs`; in a future version passing 'kind' will raise (:issue:`42857`)
- Deprecated dropping of nuisance columns in :class:`Rolling`, :class:`Expanding`, and :class:`EWM` aggregations (:issue:`42738`)
- Deprecated :meth:`Index.reindex` with a non-unique index (:issue:`42568`)
- Deprecated :meth:`.Styler.render` in favour of :meth:`.Styler.to_html` (:issue:`42140`)
- Deprecated :meth:`.Styler.hide_index` and :meth:`.Styler.hide_columns` in favour of :meth:`.Styler.hide` (:issue:`43758`)
- Deprecated passing in a string column label into ``times`` in :meth:`DataFrame.ewm` (:issue:`43265`)
- Deprecated the 'include_start' and 'include_end' arguments in :meth:`DataFrame.between_time`; in a future version passing 'include_start' or 'include_end' will raise (:issue:`40245`)
- Deprecated the ``squeeze`` argument to :meth:`read_csv`, :meth:`read_table`, and :meth:`read_excel`. Users should squeeze the DataFrame afterwards with ``.squeeze("columns")`` instead. (:issue:`43242`)
- Deprecated the ``index`` argument to :class:`SparseArray` construction (:issue:`23089`)
- Deprecated the ``closed`` argument in :meth:`date_range` and :meth:`bdate_range` in favor of ``inclusive`` argument; In a future version passing ``closed`` will raise (:issue:`40245`)
- Deprecated :meth:`.Rolling.validate`, :meth:`.Expanding.validate`, and :meth:`.ExponentialMovingWindow.validate` (:issue:`43665`)
- Deprecated silent dropping of columns that raised a ``TypeError`` in :class:`Series.transform` and :class:`DataFrame.transform` when used with a dictionary (:issue:`43740`)
- Deprecated silent dropping of columns that raised a ``TypeError``, ``DataError``, and some cases of ``ValueError`` in :meth:`Series.aggregate`, :meth:`DataFrame.aggregate`, :meth:`Series.groupby.aggregate`, and :meth:`DataFrame.groupby.aggregate` when used with a list (:issue:`43740`)
- Deprecated casting behavior when setting timezone-aware value(s) into a timezone-aware :class:`Series` or :class:`DataFrame` column when the timezones do not match. Previously this cast to object dtype. In a future version, the values being inserted will be converted to the series or column's existing timezone (:issue:`37605`)
- Deprecated casting behavior when passing an item with mismatched-timezone to :meth:`DatetimeIndex.insert`, :meth:`DatetimeIndex.putmask`, :meth:`DatetimeIndex.where` :meth:`DatetimeIndex.fillna`, :meth:`Series.mask`, :meth:`Series.where`, :meth:`Series.fillna`, :meth:`Series.shift`, :meth:`Series.replace`, :meth:`Series.reindex` (and :class:`DataFrame` column analogues). In the past this has cast to object dtype. In a future version, these will cast the passed item to the index or series's timezone (:issue:`37605`)
- Deprecated the 'errors' keyword argument in :meth:`Series.where`, :meth:`DataFrame.where`, :meth:`Series.mask`, and meth:`DataFrame.mask`; in a future version the argument will be removed (:issue:`44294`)
- Deprecated :meth:`PeriodIndex.astype` to ``datetime64[ns]`` or ``DatetimeTZDtype``, use ``obj.to_timestamp(how).tz_localize(dtype.tz)`` instead (:issue:`44398`)
- Deprecated passing ``skipna=None`` for :meth:`DataFrame.mad` and :meth:`Series.mad`, pass ``skipna=True`` instead (:issue:`44580`)
- Deprecated :meth:`DateOffset.apply`, use ``offset + other`` instead (:issue:`44522`)
- A deprecation warning is now shown for :meth:`DataFrame.to_latex` indicating the arguments signature may change and emulate more the arguments to :meth:`.Styler.to_latex` in future versions (:issue:`44411`)
-

.. ---------------------------------------------------------------------------

.. _whatsnew_140.performance:

Performance improvements
~~~~~~~~~~~~~~~~~~~~~~~~
- Performance improvement in :meth:`.GroupBy.sample`, especially when ``weights`` argument provided (:issue:`34483`)
- Performance improvement when converting non-string arrays to string arrays (:issue:`34483`)
- Performance improvement in :meth:`.GroupBy.transform` for user-defined functions (:issue:`41598`)
- Performance improvement in constructing :class:`DataFrame` objects (:issue:`42631`, :issue:`43142`, :issue:`43147`, :issue:`43307`, :issue:`43144`)
- Performance improvement in :meth:`GroupBy.shift` when ``fill_value`` argument is provided (:issue:`26615`)
- Performance improvement in :meth:`DataFrame.corr` for ``method=pearson`` on data without missing values (:issue:`40956`)
- Performance improvement in some :meth:`GroupBy.apply` operations (:issue:`42992`, :issue:`43578`)
- Performance improvement in :func:`read_stata` (:issue:`43059`, :issue:`43227`)
- Performance improvement in :func:`read_sas` (:issue:`43333`)
- Performance improvement in :meth:`to_datetime` with ``uint`` dtypes (:issue:`42606`)
- Performance improvement in :meth:`to_datetime` with ``infer_datetime_format`` set to ``True`` (:issue:`43901`)
- Performance improvement in :meth:`Series.sparse.to_coo` (:issue:`42880`)
- Performance improvement in indexing with a :class:`UInt64Index` (:issue:`43862`)
- Performance improvement in indexing with a :class:`Float64Index` (:issue:`43705`)
- Performance improvement in indexing with a non-unique Index (:issue:`43792`)
- Performance improvement in indexing with a listlike indexer on a :class:`MultiIndex` (:issue:`43370`)
- Performance improvement in indexing with a :class:`MultiIndex` indexer on another :class:`MultiIndex` (:issue:43370`)
- Performance improvement in :meth:`GroupBy.quantile` (:issue:`43469`, :issue:`43725`)
- Performance improvement in :meth:`GroupBy.count` (:issue:`43730`, :issue:`43694`)
- Performance improvement in :meth:`GroupBy.any` and :meth:`GroupBy.all` (:issue:`43675`, :issue:`42841`)
- Performance improvement in :meth:`GroupBy.std` (:issue:`43115`, :issue:`43576`)
- Performance improvement in :meth:`GroupBy.cumsum` (:issue:`43309`)
- :meth:`SparseArray.min` and :meth:`SparseArray.max` no longer require converting to a dense array (:issue:`43526`)
- Indexing into a :class:`SparseArray` with a ``slice`` with ``step=1`` no longer requires converting to a dense array (:issue:`43777`)
- Performance improvement in :meth:`SparseArray.take` with ``allow_fill=False`` (:issue:`43654`)
- Performance improvement in :meth:`.Rolling.mean`, :meth:`.Expanding.mean`, :meth:`.Rolling.sum`, :meth:`.Expanding.sum` with ``engine="numba"`` (:issue:`43612`, :issue:`44176`)
- Improved performance of :meth:`pandas.read_csv` with ``memory_map=True`` when file encoding is UTF-8 (:issue:`43787`)
- Performance improvement in :meth:`RangeIndex.sort_values` overriding :meth:`Index.sort_values` (:issue:`43666`)
- Performance improvement in :meth:`RangeIndex.insert` (:issue:`43988`)
- Performance improvement in :meth:`Index.insert` (:issue:`43953`)
- Performance improvement in :meth:`DatetimeIndex.tolist` (:issue:`43823`)
- Performance improvement in :meth:`DatetimeIndex.union` (:issue:`42353`)
- Performance improvement in :meth:`Series.nsmallest` (:issue:`43696`)
- Performance improvement in :meth:`DataFrame.insert` (:issue:`42998`)
- Performance improvement in :meth:`DataFrame.dropna` (:issue:`43683`)
- Performance improvement in :meth:`DataFrame.fillna` (:issue:`43316`)
- Performance improvement in :meth:`DataFrame.values` (:issue:`43160`)
- Performance improvement in :meth:`DataFrame.select_dtypes` (:issue:`42611`)
- Performance improvement in :class:`DataFrame` reductions (:issue:`43185`, :issue:`43243`, :issue:`43311`, :issue:`43609`)
- Performance improvement in :meth:`Series.unstack` and :meth:`DataFrame.unstack` (:issue:`43335`, :issue:`43352`, :issue:`42704`, :issue:`43025`)
- Performance improvement in :meth:`Series.to_frame` (:issue:`43558`)
- Performance improvement in :meth:`Series.mad` (:issue:`43010`)
- Performance improvement in :func:`merge` (:issue:`43332`)
- Performance improvement in :func:`read_csv` when ``index_col`` was set with a numeric column (:issue:`44158`)
- Performance improvement in :func:`concat` (:issue:`43354`)
-

.. ---------------------------------------------------------------------------

.. _whatsnew_140.bug_fixes:

Bug fixes
~~~~~~~~~

Categorical
^^^^^^^^^^^
- Bug in setting dtype-incompatible values into a :class:`Categorical` (or ``Series`` or ``DataFrame`` backed by ``Categorical``) raising ``ValueError`` instead of ``TypeError`` (:issue:`41919`)
- Bug in :meth:`Categorical.searchsorted` when passing a dtype-incompatible value raising ``KeyError`` instead of ``TypeError`` (:issue:`41919`)
- Bug in :meth:`Series.where` with ``CategoricalDtype`` when passing a dtype-incompatible value raising ``ValueError`` instead of ``TypeError`` (:issue:`41919`)
- Bug in :meth:`Categorical.fillna` when passing a dtype-incompatible value raising ``ValueError`` instead of ``TypeError`` (:issue:`41919`)
- Bug in :meth:`Categorical.fillna` with a tuple-like category raising ``ValueError`` instead of ``TypeError`` when filling with a non-category tuple (:issue:`41919`)
-

Datetimelike
^^^^^^^^^^^^
- Bug in :class:`DataFrame` constructor unnecessarily copying non-datetimelike 2D object arrays (:issue:`39272`)
- Bug in :func:`to_datetime` with ``format`` and ``pandas.NA`` was raising ``ValueError`` (:issue:`42957`)
- :func:`to_datetime` would silently swap ``MM/DD/YYYY`` and ``DD/MM/YYYY`` formats if the given ``dayfirst`` option could not be respected - now, a warning is raised in the case of delimited date strings (e.g. ``31-12-2012``) (:issue:`12585`)
- Bug in :meth:`date_range` and :meth:`bdate_range` do not return right bound when ``start`` = ``end`` and set is closed on one side (:issue:`43394`)
- Bug in inplace addition and subtraction of :class:`DatetimeIndex` or :class:`TimedeltaIndex` with :class:`DatetimeArray` or :class:`TimedeltaArray` (:issue:`43904`)
- Bug in in calling ``np.isnan``, ``np.isfinite``, or ``np.isinf`` on a timezone-aware :class:`DatetimeIndex` incorrectly raising ``TypeError`` (:issue:`43917`)
- Bug in constructing a :class:`Series` from datetime-like strings with mixed timezones incorrectly partially-inferring datetime values (:issue:`40111`)
- Bug in addition with a :class:`Tick` object and a ``np.timedelta64`` object incorrectly raising instead of returning :class:`Timedelta` (:issue:`44474`)
<<<<<<< HEAD
- ``np.maximum.reduce`` and ``np.minimum.reduce`` now correctly return :class:`Timestamp` and :class:`Timedelta` objects when operating on :class:`Series`, :class:`DataFrame`, or :class:`Index` with ``datetime64[ns]`` or ``timedelta64[ns]`` dtype (:issue:`43923`)
=======
- Bug in adding a ``np.timedelta64`` object to a :class:`BusinessDay` or :class:`CustomBusinessDay` object incorrectly raising (:issue:`44532`)
- Bug in :meth:`Index.insert` for inserting ``np.datetime64``, ``np.timedelta64`` or ``tuple`` into :class:`Index` with ``dtype='object'`` with negative loc adding ``None`` and replacing existing value (:issue:`44509`)
- Bug in :meth:`Series.mode` with ``DatetimeTZDtype`` incorrectly returning timezone-naive and ``PeriodDtype`` incorrectly raising (:issue:`41927`)
-
>>>>>>> 8b858cda

Timedelta
^^^^^^^^^
- Bug in division of all-``NaT`` :class:`TimeDeltaIndex`, :class:`Series` or :class:`DataFrame` column with object-dtype arraylike of numbers failing to infer the result as timedelta64-dtype (:issue:`39750`)
- Bug in floor division of ``timedelta64[ns]`` data with a scalar returning garbage values (:issue:`44466`)

Timezones
^^^^^^^^^
- Bug in :func:`to_datetime` with ``infer_datetime_format=True`` failing to parse zero UTC offset (``Z``) correctly (:issue:`41047`)
- Bug in :meth:`Series.dt.tz_convert` resetting index in a :class:`Series` with :class:`CategoricalIndex` (:issue:`43080`)
-

Numeric
^^^^^^^
- Bug in :meth:`DataFrame.rank` raising ``ValueError`` with ``object`` columns and ``method="first"`` (:issue:`41931`)
- Bug in :meth:`DataFrame.rank` treating missing values and extreme values as equal (for example ``np.nan`` and ``np.inf``), causing incorrect results when ``na_option="bottom"`` or ``na_option="top`` used (:issue:`41931`)
- Bug in ``numexpr`` engine still being used when the option ``compute.use_numexpr`` is set to ``False`` (:issue:`32556`)
- Bug in :class:`DataFrame` arithmetic ops with a subclass whose :meth:`_constructor` attribute is a callable other than the subclass itself (:issue:`43201`)
- Bug in arithmetic operations involving :class:`RangeIndex` where the result would have the incorrect ``name`` (:issue:`43962`)
- Bug in arithmetic operations involving :class:`Series` where the result could have the incorrect ``name`` when the operands having matching NA or matching tuple names (:issue:`44459`)
-

Conversion
^^^^^^^^^^
- Bug in :class:`UInt64Index` constructor when passing a list containing both positive integers small enough to cast to int64 and integers too large too hold in int64 (:issue:`42201`)
- Bug in :class:`Series` constructor returning 0 for missing values with dtype ``int64`` and ``False`` for dtype ``bool`` (:issue:`43017`, :issue:`43018`)
- Bug in :class:`IntegerDtype` not allowing coercion from string dtype (:issue:`25472`)
- Bug in :func:`to_datetime` with ``arg:xr.DataArray`` and ``unit="ns"`` specified raises TypeError (:issue:`44053`)
- Bug in :meth:`DataFrame.convert_dtypes` not returning the correct type when a subclass does not overload :meth:`_constructor_sliced` (:issue:`43201`)
-

Strings
^^^^^^^
-
-

Interval
^^^^^^^^
- Bug in :meth:`Series.where` with ``IntervalDtype`` incorrectly raising when the ``where`` call should not replace anything (:issue:`44181`)
-
-

Indexing
^^^^^^^^
- Bug in :meth:`Series.rename` when index in Series is MultiIndex and level in rename is provided. (:issue:`43659`)
- Bug in :meth:`DataFrame.truncate` and :meth:`Series.truncate` when the object's Index has a length greater than one but only one unique value (:issue:`42365`)
- Bug in :meth:`Series.loc` and :meth:`DataFrame.loc` with a :class:`MultiIndex` when indexing with a tuple in which one of the levels is also a tuple (:issue:`27591`)
- Bug in :meth:`Series.loc` when with a :class:`MultiIndex` whose first level contains only ``np.nan`` values (:issue:`42055`)
- Bug in indexing on a :class:`Series` or :class:`DataFrame` with a :class:`DatetimeIndex` when passing a string, the return type depended on whether the index was monotonic (:issue:`24892`)
- Bug in indexing on a :class:`MultiIndex` failing to drop scalar levels when the indexer is a tuple containing a datetime-like string (:issue:`42476`)
- Bug in :meth:`DataFrame.sort_values` and :meth:`Series.sort_values` when passing an ascending value, failed to raise or incorrectly raising ``ValueError`` (:issue:`41634`)
- Bug in updating values of :class:`pandas.Series` using boolean index, created by using :meth:`pandas.DataFrame.pop` (:issue:`42530`)
- Bug in :meth:`Index.get_indexer_non_unique` when index contains multiple ``np.nan`` (:issue:`35392`)
- Bug in :meth:`DataFrame.query` did not handle the degree sign in a backticked column name, such as \`Temp(°C)\`, used in an expression to query a dataframe (:issue:`42826`)
- Bug in :meth:`DataFrame.drop` where the error message did not show missing labels with commas when raising ``KeyError`` (:issue:`42881`)
- Bug in :meth:`DataFrame.query` where method calls in query strings led to errors when the ``numexpr`` package was installed. (:issue:`22435`)
- Bug in :meth:`DataFrame.nlargest` and :meth:`Series.nlargest` where sorted result did not count indexes containing ``np.nan`` (:issue:`28984`)
- Bug in indexing on a non-unique object-dtype :class:`Index` with an NA scalar (e.g. ``np.nan``) (:issue:`43711`)
- Bug in :meth:`DataFrame.__setitem__` incorrectly writing into an existing column's array rather than setting a new array when the new dtype and the old dtype match (:issue:`43406`)
- Bug in setting floating-dtype values into a :class:`Series` with integer dtype failing to set inplace when those values can be losslessly converted to integers (:issue:`44316`)
- Bug in :meth:`Series.__setitem__` with object dtype when setting an array with matching size and dtype='datetime64[ns]' or dtype='timedelta64[ns]' incorrectly converting the datetime/timedeltas to integers (:issue:`43868`)
- Bug in :meth:`DataFrame.sort_index` where ``ignore_index=True`` was not being respected when the index was already sorted (:issue:`43591`)
- Bug in :meth:`Index.get_indexer_non_unique` when index contains multiple ``np.datetime64("NaT")`` and ``np.timedelta64("NaT")`` (:issue:`43869`)
- Bug in setting a scalar :class:`Interval` value into a :class:`Series` with ``IntervalDtype`` when the scalar's sides are floats and the values' sides are integers (:issue:`44201`)
- Bug when setting string-backed :class:`Categorical` values that can be parsed to datetimes into a :class:`DatetimeArray` or :class:`Series` or :class:`DataFrame` column backed by :class:`DatetimeArray` failing to parse these strings (:issue:`44236`)
- Bug in :meth:`Series.__setitem__` with an integer dtype other than ``int64`` setting with a ``range`` object unnecessarily upcasting to ``int64`` (:issue:`44261`)
- Bug in :meth:`Series.__setitem__` with a boolean mask indexer setting a listlike value of length 1 incorrectly broadcasting that value (:issue:`44265`)
- Bug in :meth:`Series.reset_index` not ignoring ``name`` argument when ``drop`` and ``inplace`` are set to ``True`` (:issue:`44575`)
- Bug in :meth:`DataFrame.loc.__setitem__` and :meth:`DataFrame.iloc.__setitem__` with mixed dtypes sometimes failing to operate in-place (:issue:`44345`)
- Bug in :meth:`DataFrame.loc.__getitem__` incorrectly raising ``KeyError`` when selecting a single column with a boolean key (:issue:`44322`).
- Bug in indexing on columns with ``loc`` or ``iloc`` using a slice with a negative step with ``ExtensionDtype`` columns incorrectly raising (:issue:`44551`)
- Bug in :meth:`IntervalIndex.get_indexer_non_unique` returning boolean mask instead of array of integers for a non unique and non monotonic index (:issue:`44084`)
- Bug in :meth:`IntervalIndex.get_indexer_non_unique` not handling targets of ``dtype`` 'object' with NaNs correctly (:issue:`44482`)
-

Missing
^^^^^^^
- Bug in :meth:`DataFrame.fillna` with limit and no method ignores axis='columns' or ``axis = 1`` (:issue:`40989`)
- Bug in :meth:`DataFrame.fillna` not replacing missing values when using a dict-like ``value`` and duplicate column names (:issue:`43476`)
- Bug in constructing a :class:`DataFrame` with a dictionary ``np.datetime64`` as a value and ``dtype='timedelta64[ns]'``, or vice-versa, incorrectly casting instead of raising (:issue:`??`)
-

MultiIndex
^^^^^^^^^^
- Bug in :meth:`MultiIndex.get_loc` where the first level is a :class:`DatetimeIndex` and a string key is passed (:issue:`42465`)
- Bug in :meth:`MultiIndex.reindex` when passing a ``level`` that corresponds to an ``ExtensionDtype`` level (:issue:`42043`)
- Bug in :meth:`MultiIndex.get_loc` raising ``TypeError`` instead of ``KeyError`` on nested tuple (:issue:`42440`)
- Bug in :meth:`MultiIndex.putmask` where the other value was also a :class:`MultiIndex` (:issue:`43212`)
-

I/O
^^^
- Bug in :func:`read_excel` attempting to read chart sheets from .xlsx files (:issue:`41448`)
- Bug in :func:`json_normalize` where ``errors=ignore`` could fail to ignore missing values of ``meta`` when ``record_path`` has a length greater than one (:issue:`41876`)
- Bug in :func:`read_csv` with multi-header input and arguments referencing column names as tuples (:issue:`42446`)
- Bug in :func:`read_fwf`, where difference in lengths of ``colspecs`` and ``names`` was not raising ``ValueError`` (:issue:`40830`)
- Bug in :func:`Series.to_json` and :func:`DataFrame.to_json` where some attributes were skipped when serialising plain Python objects to JSON (:issue:`42768`, :issue:`33043`)
- Column headers are dropped when constructing a :class:`DataFrame` from a sqlalchemy's ``Row`` object (:issue:`40682`)
- Bug in unpickling a :class:`Index` with object dtype incorrectly inferring numeric dtypes (:issue:`43188`)
- Bug in :func:`read_csv` where reading multi-header input with unequal lengths incorrectly raising uncontrolled ``IndexError`` (:issue:`43102`)
- Bug in :func:`read_csv`, changed exception class when expecting a file path name or file-like object from ``OSError`` to ``TypeError`` (:issue:`43366`)
- Bug in :func:`read_csv` and :func:`read_fwf` ignoring all ``skiprows`` except first when ``nrows`` is specified for ``engine='python'`` (:issue:`44021`, :issue:`10261`)
- Bug in :func:`read_json` not handling non-numpy dtypes correctly (especially ``category``) (:issue:`21892`, :issue:`33205`)
- Bug in :func:`json_normalize` where multi-character ``sep`` parameter is incorrectly prefixed to every key (:issue:`43831`)
- Bug in :func:`json_normalize` where reading data with missing multi-level metadata would not respect errors="ignore" (:issue:`44312`)
- Bug in :func:`read_csv` with :code:`float_precision="round_trip"` which did not skip initial/trailing whitespace (:issue:`43713`)
- Bug in dumping/loading a :class:`DataFrame` with ``yaml.dump(frame)`` (:issue:`42748`)
- Bug in :class:`ExcelWriter`, where ``engine_kwargs`` were not passed through to all engines (:issue:`43442`)
- Bug in :func:`read_csv` raising ``ValueError`` when ``parse_dates`` was used with ``MultiIndex`` columns (:issue:`8991`)
- Bug in :func:`read_csv` converting columns to numeric after date parsing failed (:issue:`11019`)
- Bug in :func:`read_csv` not replacing ``NaN`` values with ``np.nan`` before attempting date conversion (:issue:`26203`)
- Bug in :func:`read_csv` raising ``AttributeError`` when attempting to read a .csv file and infer index column dtype from an nullable integer type (:issue:`44079`)
- :meth:`DataFrame.to_csv` and :meth:`Series.to_csv` with ``compression`` set to ``'zip'`` no longer create a zip file containing a file ending with ".zip". Instead, they try to infer the inner file name more smartly. (:issue:`39465`)
- Bug in :func:`read_csv` when passing simultaneously a parser in ``date_parser`` and ``parse_dates=False``, the parsing was still called (:issue:`44366`)

Period
^^^^^^
- Bug in adding a :class:`Period` object to a ``np.timedelta64`` object incorrectly raising ``TypeError`` (:issue:`44182`)
- Bug in :meth:`PeriodIndex.to_timestamp` when the index has ``freq="B"`` inferring ``freq="D"`` for its result instead of ``freq="B"`` (:issue:`44105`)
- Bug in :class:`Period` constructor incorrectly allowing ``np.timedelta64("NaT")`` (:issue:`44507`)
-

Plotting
^^^^^^^^
- When given non-numeric data, :meth:`DataFrame.boxplot` now raises a ``ValueError`` rather than a cryptic ``KeyError`` or ``ZeroDivsionError``, in line with other plotting functions like :meth:`DataFrame.hist`. (:issue:`43480`)
-

Groupby/resample/rolling
^^^^^^^^^^^^^^^^^^^^^^^^
- Fixed bug in :meth:`SeriesGroupBy.apply` where passing an unrecognized string argument failed to raise ``TypeError`` when the underlying ``Series`` is empty (:issue:`42021`)
- Bug in :meth:`Series.rolling.apply`, :meth:`DataFrame.rolling.apply`, :meth:`Series.expanding.apply` and :meth:`DataFrame.expanding.apply` with ``engine="numba"`` where ``*args`` were being cached with the user passed function (:issue:`42287`)
- Bug in :meth:`GroupBy.max` and :meth:`GroupBy.min` with nullable integer dtypes losing precision (:issue:`41743`)
- Bug in :meth:`DataFrame.groupby.rolling.var` would calculate the rolling variance only on the first group (:issue:`42442`)
- Bug in :meth:`GroupBy.shift` that would return the grouping columns if ``fill_value`` was not None (:issue:`41556`)
- Bug in :meth:`SeriesGroupBy.nlargest` and :meth:`SeriesGroupBy.nsmallest` would have an inconsistent index when the input Series was sorted and ``n`` was greater than or equal to all group sizes (:issue:`15272`, :issue:`16345`, :issue:`29129`)
- Bug in :meth:`pandas.DataFrame.ewm`, where non-float64 dtypes were silently failing (:issue:`42452`)
- Bug in :meth:`pandas.DataFrame.rolling` operation along rows (``axis=1``) incorrectly omits columns containing ``float16`` and ``float32`` (:issue:`41779`)
- Bug in :meth:`Resampler.aggregate` did not allow the use of Named Aggregation (:issue:`32803`)
- Bug in :meth:`Series.rolling` when the :class:`Series` ``dtype`` was ``Int64`` (:issue:`43016`)
- Bug in :meth:`DataFrame.rolling.corr` when the :class:`DataFrame` columns was a :class:`MultiIndex` (:issue:`21157`)
- Bug in :meth:`DataFrame.groupby.rolling` when specifying ``on`` and calling ``__getitem__`` would subsequently return incorrect results (:issue:`43355`)
- Bug in :meth:`GroupBy.apply` with time-based :class:`Grouper` objects incorrectly raising ``ValueError`` in corner cases where the grouping vector contains a ``NaT`` (:issue:`43500`, :issue:`43515`)
- Bug in :meth:`GroupBy.mean` failing with ``complex`` dtype (:issue:`43701`)
- Fixed bug in :meth:`Series.rolling` and :meth:`DataFrame.rolling` not calculating window bounds correctly for the first row when ``center=True`` and index is decreasing (:issue:`43927`)
- Fixed bug in :meth:`Series.rolling` and :meth:`DataFrame.rolling` for centered datetimelike windows with uneven nanosecond (:issue:`43997`)
- Bug in :meth:`GroupBy.nth` failing on ``axis=1`` (:issue:`43926`)
- Fixed bug in :meth:`Series.rolling` and :meth:`DataFrame.rolling` not respecting right bound on centered datetime-like windows, if the index contain duplicates (:issue:`3944`)
- Bug in :meth:`Series.rolling` and :meth:`DataFrame.rolling` when using a :class:`pandas.api.indexers.BaseIndexer` subclass that returned unequal start and end arrays would segfault instead of raising a ``ValueError`` (:issue:`44470`)

Reshaping
^^^^^^^^^
- Improved error message when creating a :class:`DataFrame` column from a multi-dimensional :class:`numpy.ndarray` (:issue:`42463`)
- :func:`concat` creating :class:`MultiIndex` with duplicate level entries when concatenating a :class:`DataFrame` with duplicates in :class:`Index` and multiple keys (:issue:`42651`)
- Bug in :meth:`pandas.cut` on :class:`Series` with duplicate indices (:issue:`42185`) and non-exact :meth:`pandas.CategoricalIndex` (:issue:`42425`)
- Bug in :meth:`DataFrame.append` failing to retain dtypes when appended columns do not match (:issue:`43392`)
- Bug in :func:`concat` of ``bool`` and ``boolean`` dtypes resulting in ``object`` dtype instead of ``boolean`` dtype (:issue:`42800`)
- Bug in :func:`crosstab` when inputs are are categorical Series, there are categories that are not present in one or both of the Series, and ``margins=True``. Previously the margin value for missing categories was ``NaN``. It is now correctly reported as 0 (:issue:`43505`)
- Bug in :func:`concat` would fail when the ``objs`` argument all had the same index and the ``keys`` argument contained duplicates (:issue:`43595`)
- Bug in :func:`concat` which ignored the ``sort`` parameter (:issue:`43375`)
- Fixed bug in :func:`merge` with :class:`MultiIndex` as column index for the ``on`` argument returning an error when assigning a column internally (:issue:`43734`)
- Bug in :func:`crosstab` would fail when inputs are lists or tuples (:issue:`44076`)
- Bug in :meth:`DataFrame.append` failing to retain ``index.name`` when appending a list of :class:`Series` objects (:issue:`44109`)
- Fixed metadata propagation in :meth:`Dataframe.apply` method, consequently fixing the same issue for :meth:`Dataframe.transform`, :meth:`Dataframe.nunique` and :meth:`Dataframe.mode` (:issue:`28283`)
- Bug in :meth:`DataFrame.stack` with ``ExtensionDtype`` columns incorrectly raising (:issue:`43561`)
- Bug in :meth:`Series.unstack` with object doing unwanted type inference on resulting columns (:issue:`44595`)
- Bug in :class:`MultiIndex` failing join operations with overlapping ``IntervalIndex`` levels (:issue:`44096`)
-

Sparse
^^^^^^
- Bug in :meth:`DataFrame.sparse.to_coo` raising ``AttributeError`` when column names are not unique (:issue:`29564`)
- Bug in :meth:`SparseArray.max` and :meth:`SparseArray.min` raising ``ValueError`` for arrays with 0 non-null elements (:issue:`43527`)
- Bug in :meth:`DataFrame.sparse.to_coo` silently converting non-zero fill values to zero (:issue:`24817`)
- Bug in :class:`SparseArray` comparison methods with an array-like operand of mismatched length raising ``AssertionError`` or unclear ``ValueError`` depending on the input (:issue:`43863`)
-

ExtensionArray
^^^^^^^^^^^^^^
- Bug in :func:`array` failing to preserve :class:`PandasArray` (:issue:`43887`)
- NumPy ufuncs ``np.abs``, ``np.positive``, ``np.negative`` now correctly preserve dtype when called on ExtensionArrays that implement ``__abs__, __pos__, __neg__``, respectively. In particular this is fixed for :class:`TimedeltaArray` (:issue:`43899`)
- NumPy ufuncs ``np.minimum.reduce`` and ``np.maximum.reduce`` now work correctly instead of raising ``NotImplementedError`` on :class:`Series` with ``IntegerDtype`` or ``FloatDtype`` (:issue:`43923`)
- Avoid raising ``PerformanceWarning`` about fragmented DataFrame when using many columns with an extension dtype (:issue:`44098`)
- Bug in :meth:`BooleanArray.__eq__` and :meth:`BooleanArray.__ne__` raising ``TypeError`` on comparison with an incompatible type (like a string). This caused :meth:`DataFrame.replace` to sometimes raise a ``TypeError`` if a nullable boolean column was included (:issue:`44499`)
-

Styler
^^^^^^
- Minor bug in :class:`.Styler` where the ``uuid`` at initialization maintained a floating underscore (:issue:`43037`)
- Bug in :meth:`.Styler.to_html` where the ``Styler`` object was updated if the ``to_html`` method was called with some args (:issue:`43034`)
- Bug in :meth:`.Styler.copy` where ``uuid`` was not previously copied (:issue:`40675`)
- Bug in :meth:`Styler.apply` where functions which returned Series objects were not correctly handled in terms of aligning their index labels (:issue:`13657`, :issue:`42014`)
- Bug when rendering an empty DataFrame with a named index (:issue:`43305`).
- Bug when rendering a single level MultiIndex (:issue:`43383`).
- Bug when combining non-sparse rendering and :meth:`.Styler.hide_columns` or :meth:`.Styler.hide_index` (:issue:`43464`)
- Bug setting a table style when using multiple selectors in :class:`.Styler` (:issue:`44011`)
- Bugs where row trimming and column trimming failed to reflect hidden rows (:issue:`43703`, :issue:`44247`)

Other
^^^^^
- Bug in :meth:`DataFrame.astype` with non-unique columns and a :class:`Series` ``dtype`` argument (:issue:`44417`)
- Bug in :meth:`CustomBusinessMonthBegin.__add__` (:meth:`CustomBusinessMonthEnd.__add__`) not applying the extra ``offset`` parameter when beginning (end) of the target month is already a business day (:issue:`41356`)
- Bug in :meth:`RangeIndex.union` with another ``RangeIndex`` with matching (even) ``step`` and starts differing by strictly less than ``step / 2`` (:issue:`44019`)
- Bug in :meth:`RangeIndex.difference` with ``sort=None`` and ``step<0`` failing to sort (:issue:`44085`)
- Bug in :meth:`Series.to_frame` and :meth:`Index.to_frame` ignoring the ``name`` argument when ``name=None`` is explicitly passed (:issue:`44212`)
- Bug in :meth:`Series.replace` and :meth:`DataFrame.replace` with ``value=None`` and ExtensionDtypes (:issue:`44270`)
- Bug in :meth:`FloatingArray.equals` failing to consider two arrays equal if they contain ``np.nan`` values (:issue:`44382`)
- Bug in :meth:`DataFrame.shift` with ``axis=1`` and ``ExtensionDtype`` columns incorrectly raising when an incompatible ``fill_value`` is passed (:issue:`44564`)
- Bug in :meth:`DataFrame.diff` when passing a NumPy integer object instead of an ``int`` object (:issue:`44572`)
-

.. ***DO NOT USE THIS SECTION***

-
-

.. ---------------------------------------------------------------------------

.. _whatsnew_140.contributors:

Contributors
~~~~~~~~~~~~<|MERGE_RESOLUTION|>--- conflicted
+++ resolved
@@ -552,14 +552,11 @@
 - Bug in in calling ``np.isnan``, ``np.isfinite``, or ``np.isinf`` on a timezone-aware :class:`DatetimeIndex` incorrectly raising ``TypeError`` (:issue:`43917`)
 - Bug in constructing a :class:`Series` from datetime-like strings with mixed timezones incorrectly partially-inferring datetime values (:issue:`40111`)
 - Bug in addition with a :class:`Tick` object and a ``np.timedelta64`` object incorrectly raising instead of returning :class:`Timedelta` (:issue:`44474`)
-<<<<<<< HEAD
 - ``np.maximum.reduce`` and ``np.minimum.reduce`` now correctly return :class:`Timestamp` and :class:`Timedelta` objects when operating on :class:`Series`, :class:`DataFrame`, or :class:`Index` with ``datetime64[ns]`` or ``timedelta64[ns]`` dtype (:issue:`43923`)
-=======
 - Bug in adding a ``np.timedelta64`` object to a :class:`BusinessDay` or :class:`CustomBusinessDay` object incorrectly raising (:issue:`44532`)
 - Bug in :meth:`Index.insert` for inserting ``np.datetime64``, ``np.timedelta64`` or ``tuple`` into :class:`Index` with ``dtype='object'`` with negative loc adding ``None`` and replacing existing value (:issue:`44509`)
 - Bug in :meth:`Series.mode` with ``DatetimeTZDtype`` incorrectly returning timezone-naive and ``PeriodDtype`` incorrectly raising (:issue:`41927`)
 -
->>>>>>> 8b858cda
 
 Timedelta
 ^^^^^^^^^
