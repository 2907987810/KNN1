--- conflicted
+++ resolved
@@ -38,11 +38,8 @@
 - :meth:`Series.ewm`, :meth:`DataFrame.ewm`, now support a ``method`` argument with a ``'table'`` option that performs the windowing operation over an entire :class:`DataFrame`. See :ref:`Window Overview <window.overview>` for performance and functional benefits (:issue:`42273`)
 - Added ``sparse_index`` and ``sparse_columns`` keyword arguments to :meth:`.Styler.to_html` (:issue:`41946`)
 - Added keyword argument ``environment`` to :meth:`.Styler.to_latex` also allowing a specific "longtable" entry with a separate jinja2 template (:issue:`41866`)
-<<<<<<< HEAD
 - :meth:`.Styler.apply_header` and :meth:`.Styler.applymap_header` added to allow conditional styling of index and column header values (:issue:`41893`)
-=======
 - :meth:`.GroupBy.cummin` and :meth:`.GroupBy.cummax` now support the argument ``skipna`` (:issue:`34047`)
->>>>>>> eaee3487
 -
 
 .. ---------------------------------------------------------------------------
