.. _whatsnew_140:

What's new in 1.4.0 (??)
------------------------

These are the changes in pandas 1.4.0. See :ref:`release` for a full changelog
including other versions of pandas.

{{ header }}

.. ---------------------------------------------------------------------------

.. _whatsnew_140.enhancements:

Enhancements
~~~~~~~~~~~~

.. _whatsnew_140.enhancements.warning_lineno:

Improved warning messages
^^^^^^^^^^^^^^^^^^^^^^^^^

Previously, warning messages may have pointed to lines within the pandas library. Running the script ``setting_with_copy_warning.py``

.. code-block:: python

    import pandas as pd

    df = pd.DataFrame({'a': [1, 2, 3]})
    df[:2].loc[:, 'a'] = 5

with pandas 1.3 resulted in::

    .../site-packages/pandas/core/indexing.py:1951: SettingWithCopyWarning:
    A value is trying to be set on a copy of a slice from a DataFrame.

This made it difficult to determine where the warning was being generated from. Now pandas will inspect the call stack, reporting the first line outside of the pandas library that gave rise to the warning. The output of the above script is now::

    setting_with_copy_warning.py:4: SettingWithCopyWarning:
    A value is trying to be set on a copy of a slice from a DataFrame.


.. _whatsnew_140.enhancements.numeric_index:

More flexible numeric dtypes for indexes
^^^^^^^^^^^^^^^^^^^^^^^^^^^^^^^^^^^^^^^^

Until now, it has only been possible to create numeric indexes with int64/float64/uint64 dtypes.
It is now possible to create an index of any numpy int/uint/float dtype using the new :class:`NumericIndex` index type (:issue:`41153`):

.. ipython:: python

    pd.NumericIndex([1, 2, 3], dtype="int8")
    pd.NumericIndex([1, 2, 3], dtype="uint32")
    pd.NumericIndex([1, 2, 3], dtype="float32")

In order to maintain backwards compatibility, calls to the base :class:`Index` will currently
return :class:`Int64Index`, :class:`UInt64Index` and :class:`Float64Index`, where relevant.
For example, the code below returns an ``Int64Index`` with dtype ``int64``:

.. code-block:: ipython

    In [1]: pd.Index([1, 2, 3], dtype="int8")
    Int64Index([1, 2, 3], dtype='int64')

but will in a future version return a :class:`NumericIndex` with dtype ``int8``.

More generally, currently, all operations that until now have
returned :class:`Int64Index`, :class:`UInt64Index` and :class:`Float64Index` will
continue to so. This means, that in order to use ``NumericIndex`` in the current version, you
will have to call ``NumericIndex`` explicitly. For example the below series will have an ``Int64Index``:

.. code-block:: ipython

    In [2]: ser = pd.Series([1, 2, 3], index=[1, 2, 3])
    In [3]: ser.index
    Int64Index([1, 2, 3], dtype='int64')

Instead, if you want to use a ``NumericIndex``, you should do:

.. ipython:: python

    idx = pd.NumericIndex([1, 2, 3], dtype="int8")
    ser = pd.Series([1, 2, 3], index=idx)
    ser.index

In a future version of Pandas, :class:`NumericIndex` will become the default numeric index type and
``Int64Index``, ``UInt64Index`` and ``Float64Index`` are therefore deprecated and will
be removed in the future, see :ref:`here <whatsnew_140.deprecations.int64_uint64_float64index>` for more.

See :ref:`here <advanced.numericindex>` for more about :class:`NumericIndex`.

.. _whatsnew_140.enhancements.styler:

Styler
^^^^^^

:class:`.Styler` has been further developed in 1.4.0. The following general enhancements have been made:

  - Styling and formatting of indexes has been added, with :meth:`.Styler.apply_index`, :meth:`.Styler.applymap_index` and :meth:`.Styler.format_index`. These mirror the signature of the methods already used to style and format data values, and work with both HTML, LaTeX and Excel format (:issue:`41893`, :issue:`43101`, :issue:`41993`, :issue:`41995`)
  - The new method :meth:`.Styler.hide` deprecates :meth:`.Styler.hide_index` and :meth:`.Styler.hide_columns` (:issue:`43758`)
  - The keyword arguments ``level`` and ``names`` have been added to :meth:`.Styler.hide` (and implicitly to the deprecated methods :meth:`.Styler.hide_index` and :meth:`.Styler.hide_columns`) for additional control of visibility of MultiIndexes and of index names (:issue:`25475`, :issue:`43404`, :issue:`43346`)
  - The :meth:`.Styler.export` and :meth:`.Styler.use` have been updated to address all of the added functionality from v1.2.0 and v1.3.0 (:issue:`40675`)
  - Global options under the category ``pd.options.styler`` have been extended to configure default ``Styler`` properties which address formatting, encoding, and HTML and LaTeX rendering. Note that formerly ``Styler`` relied on ``display.html.use_mathjax``, which has now been replaced by ``styler.html.mathjax``. (:issue:`41395`)
  - Validation of certain keyword arguments, e.g. ``caption`` (:issue:`43368`)
  - Various bug fixes as recorded below

Additionally there are specific enhancements to the HTML specific rendering:

  - :meth:`.Styler.bar` introduces additional arguments to control alignment and display (:issue:`26070`, :issue:`36419`), and it also validates the input arguments ``width`` and ``height`` (:issue:`42511`).
  - :meth:`.Styler.to_html` introduces keyword arguments ``sparse_index``, ``sparse_columns``, ``bold_headers``, ``caption``, ``max_rows`` and ``max_columns`` (:issue:`41946`, :issue:`43149`, :issue:`42972`).
  - :meth:`.Styler.to_html` omits CSSStyle rules for hidden table elements as a performance enhancement (:issue:`43619`)
  - Custom CSS classes can now be directly specified without string replacement (:issue:`43686`)

There are also some LaTeX specific enhancements:

  - :meth:`.Styler.to_latex` introduces keyword argument ``environment``, which also allows a specific "longtable" entry through a separate jinja2 template (:issue:`41866`).
  - Naive sparsification is now possible for LaTeX without the necessity of including the multirow package (:issue:`43369`)

.. _whatsnew_140.enhancements.pyarrow_csv_engine:

Multithreaded CSV reading with a new CSV Engine based on pyarrow
^^^^^^^^^^^^^^^^^^^^^^^^^^^^^^^^^^^^^^^^^^^^^^^^^^^^^^^^^^^^^^^^

:func:`pandas.read_csv` now accepts ``engine="pyarrow"`` (requires at least ``pyarrow`` 1.0.1) as an argument, allowing for faster csv parsing on multicore machines
with pyarrow installed. See the :doc:`I/O docs </user_guide/io>` for more info. (:issue:`23697`, :issue:`43706`)

.. _whatsnew_140.enhancements.window_rank:

Rank function for rolling and expanding windows
^^^^^^^^^^^^^^^^^^^^^^^^^^^^^^^^^^^^^^^^^^^^^^^

Added ``rank`` function to :class:`Rolling` and :class:`Expanding`. The new function supports the ``method``, ``ascending``, and ``pct`` flags of :meth:`DataFrame.rank`. The ``method`` argument supports ``min``, ``max``, and ``average`` ranking methods.
Example:

.. ipython:: python

    s = pd.Series([1, 4, 2, 3, 5, 3])
    s.rolling(3).rank()

    s.rolling(3).rank(method="max")

.. _whatsnew_140.enhancements.groupby_indexing:

Groupby positional indexing
^^^^^^^^^^^^^^^^^^^^^^^^^^^

It is now possible to specify positional ranges relative to the ends of each group.

Negative arguments for :meth:`.GroupBy.head` and :meth:`.GroupBy.tail` now work correctly and result in ranges relative to the end and start of each group, respectively.
Previously, negative arguments returned empty frames.

.. ipython:: python

    df = pd.DataFrame([["g", "g0"], ["g", "g1"], ["g", "g2"], ["g", "g3"],
                       ["h", "h0"], ["h", "h1"]], columns=["A", "B"])
    df.groupby("A").head(-1)


:meth:`.GroupBy.nth` now accepts a slice or list of integers and slices.

.. ipython:: python

    df.groupby("A").nth(slice(1, -1))
    df.groupby("A").nth([slice(None, 1), slice(-1, None)])

:meth:`.GroupBy.nth` now accepts index notation.

.. ipython:: python

    df.groupby("A").nth[1, -1]
    df.groupby("A").nth[1:-1]
    df.groupby("A").nth[:1, -1:]

.. _whatsnew_140.dict_tight:

DataFrame.from_dict and DataFrame.to_dict have new ``'tight'`` option
^^^^^^^^^^^^^^^^^^^^^^^^^^^^^^^^^^^^^^^^^^^^^^^^^^^^^^^^^^^^^^^^^^^^^

A new ``'tight'`` dictionary format that preserves :class:`MultiIndex` entries and names
is now available with the :meth:`DataFrame.from_dict` and :meth:`DataFrame.to_dict` methods
and can be used with the standard ``json`` library to produce a tight
representation of :class:`DataFrame` objects (:issue:`4889`).

.. ipython:: python

    df = pd.DataFrame.from_records(
        [[1, 3], [2, 4]],
        index=pd.MultiIndex.from_tuples([("a", "b"), ("a", "c")],
                                        names=["n1", "n2"]),
        columns=pd.MultiIndex.from_tuples([("x", 1), ("y", 2)],
                                          names=["z1", "z2"]),
    )
    df
    df.to_dict(orient='tight')

.. _whatsnew_140.enhancements.other:

Other enhancements
^^^^^^^^^^^^^^^^^^
- :meth:`concat` will preserve the ``attrs`` when it is the same for all objects and discard the ``attrs`` when they are different. (:issue:`41828`)
- :class:`DataFrameGroupBy` operations with ``as_index=False`` now correctly retain ``ExtensionDtype`` dtypes for columns being grouped on (:issue:`41373`)
- Add support for assigning values to ``by`` argument in :meth:`DataFrame.plot.hist` and :meth:`DataFrame.plot.box` (:issue:`15079`)
- :meth:`Series.sample`, :meth:`DataFrame.sample`, and :meth:`.GroupBy.sample` now accept a ``np.random.Generator`` as input to ``random_state``. A generator will be more performant, especially with ``replace=False`` (:issue:`38100`)
- :meth:`Series.ewm`, :meth:`DataFrame.ewm`, now support a ``method`` argument with a ``'table'`` option that performs the windowing operation over an entire :class:`DataFrame`. See :ref:`Window Overview <window.overview>` for performance and functional benefits (:issue:`42273`)
- :meth:`.GroupBy.cummin` and :meth:`.GroupBy.cummax` now support the argument ``skipna`` (:issue:`34047`)
- :meth:`read_table` now supports the argument ``storage_options`` (:issue:`39167`)
- :meth:`DataFrame.to_stata` and :meth:`StataWriter` now accept the keyword only argument ``value_labels`` to save labels for non-categorical columns
- Methods that relied on hashmap based algos such as :meth:`DataFrameGroupBy.value_counts`, :meth:`DataFrameGroupBy.count` and :func:`factorize` ignored imaginary component for complex numbers (:issue:`17927`)
- Add :meth:`Series.str.removeprefix` and :meth:`Series.str.removesuffix` introduced in Python 3.9 to remove pre-/suffixes from string-type :class:`Series` (:issue:`36944`)
- Attempting to write into a file in missing parent directory with :meth:`DataFrame.to_csv`, :meth:`DataFrame.to_html`, :meth:`DataFrame.to_excel`, :meth:`DataFrame.to_feather`, :meth:`DataFrame.to_parquet`, :meth:`DataFrame.to_stata`, :meth:`DataFrame.to_json`, :meth:`DataFrame.to_pickle`, and :meth:`DataFrame.to_xml` now explicitly mentions missing parent directory, the same is true for :class:`Series` counterparts (:issue:`24306`)
- Indexing with ``.loc`` and ``.iloc`` now supports ``Ellipsis`` (:issue:`37750`)
- :meth:`IntegerArray.all` , :meth:`IntegerArray.any`, :meth:`FloatingArray.any`, and :meth:`FloatingArray.all` use Kleene logic (:issue:`41967`)
- Added support for nullable boolean and integer types in :meth:`DataFrame.to_stata`, :class:`~pandas.io.stata.StataWriter`, :class:`~pandas.io.stata.StataWriter117`, and :class:`~pandas.io.stata.StataWriterUTF8` (:issue:`40855`)
- :meth:`DataFrame.__pos__`, :meth:`DataFrame.__neg__` now retain ``ExtensionDtype`` dtypes (:issue:`43883`)
- The error raised when an optional dependency can't be imported now includes the original exception, for easier investigation (:issue:`43882`)
- Added :meth:`.ExponentialMovingWindow.sum` (:issue:`13297`)
- :meth:`Series.str.split` now supports a ``regex`` argument that explicitly specifies whether the pattern is a regular expression. Default is ``None`` (:issue:`43563`, :issue:`32835`, :issue:`25549`)
- :meth:`DataFrame.dropna` now accepts a single label as ``subset`` along with array-like (:issue:`41021`)
- Added :meth:`DataFrameGroupBy.value_counts` (:issue:`43564`)
- :class:`ExcelWriter` argument ``if_sheet_exists="overlay"`` option added (:issue:`40231`)
- :meth:`read_excel` now accepts a ``decimal`` argument that allow the user to specify the decimal point when parsing string columns to numeric (:issue:`14403`)
- :meth:`.GroupBy.mean`, :meth:`.GroupBy.std`, :meth:`.GroupBy.var`, :meth:`.GroupBy.sum` now supports `Numba <http://numba.pydata.org/>`_ execution with the ``engine`` keyword (:issue:`43731`, :issue:`44862`, :issue:`44939`)
- :meth:`Timestamp.isoformat`, now handles the ``timespec`` argument from the base :class:``datetime`` class (:issue:`26131`)
- :meth:`NaT.to_numpy` ``dtype`` argument is now respected, so ``np.timedelta64`` can be returned (:issue:`44460`)
- New option ``display.max_dir_items`` customizes the number of columns added to :meth:`Dataframe.__dir__` and suggested for tab completion (:issue:`37996`)
- Added "Juneteenth National Independence Day" to
  ``USFederalHolidayCalendar``.  See also `Other API changes`_.
- :meth:`.Rolling.var`, :meth:`.Expanding.var`, :meth:`.Rolling.std`, :meth:`.Expanding.std` now support `Numba <http://numba.pydata.org/>`_ execution with the ``engine`` keyword (:issue:`44461`)
- :meth:`Series.info` has been added, for compatibility with :meth:`DataFrame.info` (:issue:`5167`)
- Implemented :meth:`IntervalArray.min`, :meth:`IntervalArray.max`, as a result of which ``min`` and ``max`` now work for :class:`IntervalIndex`, :class:`Series` and :class:`DataFrame` with ``IntervalDtype`` (:issue:`44746`)
- :meth:`UInt64Index.map` now retains ``dtype`` where possible (:issue:`44609`)
- :meth:`read_json` can now parse unsigned long long integers (:issue:`26068`)
- :meth:`DataFrame.take` now raises a ``TypeError`` when passed a scalar for the indexer (:issue:`42875`)
- :meth:`is_list_like` now identifies duck-arrays as list-like unless ``.ndim == 0`` (:issue:`35131`)
- :class:`ExtensionDtype` and :class:`ExtensionArray` are now (de)serialized when exporting a :class:`DataFrame` with :meth:`DataFrame.to_json` using ``orient='table'`` (:issue:`20612`, :issue:`44705`).
- Add support for `Zstandard <http://facebook.github.io/zstd/>`_ compression to :meth:`DataFrame.to_pickle`/:meth:`read_pickle` and friends (:issue:`43925`)
-


.. ---------------------------------------------------------------------------

.. _whatsnew_140.notable_bug_fixes:

Notable bug fixes
~~~~~~~~~~~~~~~~~

These are bug fixes that might have notable behavior changes.

.. _whatsnew_140.notable_bug_fixes.inconsistent_date_string_parsing:

Inconsistent date string parsing
^^^^^^^^^^^^^^^^^^^^^^^^^^^^^^^^

The ``dayfirst`` option of :func:`to_datetime` isn't strict, and this can lead to surprising behaviour:

.. ipython:: python
    :okwarning:

    pd.to_datetime(["31-12-2021"], dayfirst=False)

Now, a warning will be raised if a date string cannot be parsed accordance to the given ``dayfirst`` value when
the value is a delimited date string (e.g. ``31-12-2012``).

.. _whatsnew_140.notable_bug_fixes.concat_with_empty_or_all_na:

Ignoring dtypes in concat with empty or all-NA columns
^^^^^^^^^^^^^^^^^^^^^^^^^^^^^^^^^^^^^^^^^^^^^^^^^^^^^^

When using :func:`concat` to concatenate two or more :class:`DataFrame` objects,
if one of the DataFrames was empty or had all-NA values, its dtype was _sometimes_
ignored when finding the concatenated dtype.  These are now consistently _not_ ignored (:issue:`43507`).

.. ipython:: python

    df1 = pd.DataFrame({"bar": [pd.Timestamp("2013-01-01")]}, index=range(1))
    df2 = pd.DataFrame({"bar": np.nan}, index=range(1, 2))
    res = df1.append(df2)

Previously, the float-dtype in ``df2`` would be ignored so the result dtype would be ``datetime64[ns]``. As a result, the ``np.nan`` would be cast to ``NaT``.

*Previous behavior*:

.. code-block:: ipython

    In [4]: res
    Out[4]:
             bar
    0 2013-01-01
    1        NaT

Now the float-dtype is respected. Since the common dtype for these DataFrames is object, the ``np.nan`` is retained.

*New behavior*:

.. ipython:: python

    res

.. _whatsnew_140.notable_bug_fixes.value_counts_and_mode_do_not_coerse_to_nan:

Null-values are no longer coerced to NaN-value in value_counts and mode
^^^^^^^^^^^^^^^^^^^^^^^^^^^^^^^^^^^^^^^^^^^^^^^^^^^^^^^^^^^^^^^^^^^^^^^

:meth:`Series.value_counts` and :meth:`Series.mode` no longer coerce ``None``, ``NaT`` and other null-values to a NaN-value for ``np.object``-dtype. This behavior is now consistent with ``unique``, ``isin`` and others (:issue:`42688`).

.. ipython:: python

    s = pd.Series([True, None, pd.NaT, None, pd.NaT, None])
    res = s.value_counts(dropna=False)

Previously, all null-values were replaced by a NaN-value.

*Previous behavior*:

.. code-block:: ipython

    In [3]: res
    Out[3]:
    NaN     5
    True    1
    dtype: int64

Now null-values are no longer mangled.

*New behavior*:

.. ipython:: python

    res

.. _whatsnew_140.notable_bug_fixes.read_csv_mangle_dup_cols:

mangle_dupe_cols in read_csv no longer renaming unique columns conflicting with target names
^^^^^^^^^^^^^^^^^^^^^^^^^^^^^^^^^^^^^^^^^^^^^^^^^^^^^^^^^^^^^^^^^^^^^^^^^^^^^^^^^^^^^^^^^^^^

:func:`read_csv` no longer renaming unique cols, which conflict with the target names of duplicated columns.
Already existing columns are jumped, e.g. the next available index is used for the target column name (:issue:`14704`).

.. ipython:: python

    import io

    data = "a,a,a.1\n1,2,3"
    res = pd.read_csv(io.StringIO(data))

Previously, the second column was called ``a.1``, while the third col was also renamed to ``a.1.1``.

*Previous behavior*:

.. code-block:: ipython

    In [3]: res
    Out[3]:
        a  a.1  a.1.1
    0   1    2      3

Now the renaming checks if ``a.1`` already exists when changing the name of the second column and jumps this index. The
second column is instead renamed to ``a.2``.

*New behavior*:

.. ipython:: python

    res

.. _whatsnew_140.notable_bug_fixes.notable_bug_fix3:

notable_bug_fix3
^^^^^^^^^^^^^^^^

.. ---------------------------------------------------------------------------

.. _whatsnew_140.api_breaking:

Backwards incompatible API changes
~~~~~~~~~~~~~~~~~~~~~~~~~~~~~~~~~~

.. _whatsnew_140.api_breaking.deps:

Increased minimum versions for dependencies
^^^^^^^^^^^^^^^^^^^^^^^^^^^^^^^^^^^^^^^^^^^
Some minimum supported versions of dependencies were updated.
If installed, we now require:

+-----------------+-----------------+----------+---------+
| Package         | Minimum Version | Required | Changed |
+=================+=================+==========+=========+
| numpy           | 1.18.5          |    X     |    X    |
+-----------------+-----------------+----------+---------+
| pytz            | 2020.1          |    X     |    X    |
+-----------------+-----------------+----------+---------+
| python-dateutil | 2.8.1           |    X     |    X    |
+-----------------+-----------------+----------+---------+
| bottleneck      | 1.3.1           |          |    X    |
+-----------------+-----------------+----------+---------+
| numexpr         | 2.7.1           |          |    X    |
+-----------------+-----------------+----------+---------+
| pytest (dev)    | 6.0             |          |         |
+-----------------+-----------------+----------+---------+
| mypy (dev)      | 0.920           |          |    X    |
+-----------------+-----------------+----------+---------+

For `optional libraries <https://pandas.pydata.org/docs/getting_started/install.html>`_ the general recommendation is to use the latest version.
The following table lists the lowest version per library that is currently being tested throughout the development of pandas.
Optional libraries below the lowest tested version may still work, but are not considered supported.

+-----------------+-----------------+---------+
| Package         | Minimum Version | Changed |
+=================+=================+=========+
| beautifulsoup4  | 4.8.2           |    X    |
+-----------------+-----------------+---------+
| fastparquet     | 0.4.0           |         |
+-----------------+-----------------+---------+
| fsspec          | 0.7.4           |         |
+-----------------+-----------------+---------+
| gcsfs           | 0.6.0           |         |
+-----------------+-----------------+---------+
| lxml            | 4.5.0           |    X    |
+-----------------+-----------------+---------+
| matplotlib      | 3.3.2           |    X    |
+-----------------+-----------------+---------+
| numba           | 0.50.1          |    X    |
+-----------------+-----------------+---------+
| openpyxl        | 3.0.2           |    X    |
+-----------------+-----------------+---------+
| pyarrow         | 1.0.1           |    X    |
+-----------------+-----------------+---------+
| pymysql         | 0.10.1          |    X    |
+-----------------+-----------------+---------+
| pytables        | 3.6.1           |    X    |
+-----------------+-----------------+---------+
| s3fs            | 0.4.0           |         |
+-----------------+-----------------+---------+
| scipy           | 1.4.1           |    X    |
+-----------------+-----------------+---------+
| sqlalchemy      | 1.4.0           |    X    |
+-----------------+-----------------+---------+
| tabulate        | 0.8.7           |         |
+-----------------+-----------------+---------+
| xarray          | 0.15.1          |    X    |
+-----------------+-----------------+---------+
| xlrd            | 2.0.1           |    X    |
+-----------------+-----------------+---------+
| xlsxwriter      | 1.2.2           |    X    |
+-----------------+-----------------+---------+
| xlwt            | 1.3.0           |         |
+-----------------+-----------------+---------+
| pandas-gbq      | 0.14.0          |    X    |
+-----------------+-----------------+---------+

See :ref:`install.dependencies` and :ref:`install.optional_dependencies` for more.

.. _whatsnew_140.api_breaking.other:

Other API changes
^^^^^^^^^^^^^^^^^
- :meth:`Index.get_indexer_for` no longer accepts keyword arguments (other than 'target'); in the past these would be silently ignored if the index was not unique (:issue:`42310`)
- Change in the position of the ``min_rows`` argument in :meth:`DataFrame.to_string` due to change in the docstring (:issue:`44304`)
- Reduction operations for :class:`DataFrame` or :class:`Series` now raising a ``ValueError`` when ``None`` is passed for ``skipna`` (:issue:`44178`)
- :func:`read_csv` and :func:`read_html` no longer raising an error when one of the header rows consists only of ``Unnamed:`` columns (:issue:`13054`)
- Changed the ``name`` attribute of several holidays in
  ``USFederalHolidayCalendar`` to match `official federal holiday
  names <https://www.opm.gov/policy-data-oversight/pay-leave/federal-holidays/>`_
  specifically:

   - "New Year's Day" gains the possessive apostrophe
   - "Presidents Day" becomes "Washington's Birthday"
   - "Martin Luther King Jr. Day" is now "Birthday of Martin Luther King, Jr."
   - "July 4th" is now "Independence Day"
   - "Thanksgiving" is now "Thanksgiving Day"
   - "Christmas" is now "Christmas Day"
   - Added "Juneteenth National Independence Day"
-

.. ---------------------------------------------------------------------------

.. _whatsnew_140.deprecations:

Deprecations
~~~~~~~~~~~~

.. _whatsnew_140.deprecations.int64_uint64_float64index:

Deprecated Int64Index, UInt64Index & Float64Index
^^^^^^^^^^^^^^^^^^^^^^^^^^^^^^^^^^^^^^^^^^^^^^^^^
:class:`Int64Index`, :class:`UInt64Index` and :class:`Float64Index` have been deprecated
in favor of the new :class:`NumericIndex` and will be removed in Pandas 2.0 (:issue:`43028`).

Currently, in order to maintain backward compatibility, calls to
:class:`Index` will continue to return :class:`Int64Index`, :class:`UInt64Index` and :class:`Float64Index`
when given numeric data, but in the future, a :class:`NumericIndex` will be returned.

*Current behavior*:

.. code-block:: ipython

    In [1]: pd.Index([1, 2, 3], dtype="int32")
    Out [1]: Int64Index([1, 2, 3], dtype='int64')
    In [1]: pd.Index([1, 2, 3], dtype="uint64")
    Out [1]: UInt64Index([1, 2, 3], dtype='uint64')

*Future behavior*:

.. code-block:: ipython

    In [3]: pd.Index([1, 2, 3], dtype="int32")
    Out [3]: NumericIndex([1, 2, 3], dtype='int32')
    In [4]: pd.Index([1, 2, 3], dtype="uint64")
    Out [4]: NumericIndex([1, 2, 3], dtype='uint64')


.. _whatsnew_140.deprecations.other:

Other Deprecations
^^^^^^^^^^^^^^^^^^
- Deprecated :meth:`Index.is_type_compatible` (:issue:`42113`)
- Deprecated ``method`` argument in :meth:`Index.get_loc`, use ``index.get_indexer([label], method=...)`` instead (:issue:`42269`)
- Deprecated treating integer keys in :meth:`Series.__setitem__` as positional when the index is a :class:`Float64Index` not containing the key, a :class:`IntervalIndex` with no entries containing the key, or a :class:`MultiIndex` with leading :class:`Float64Index` level not containing the key (:issue:`33469`)
- Deprecated treating ``numpy.datetime64`` objects as UTC times when passed to the :class:`Timestamp` constructor along with a timezone. In a future version, these will be treated as wall-times. To retain the old behavior, use ``Timestamp(dt64).tz_localize("UTC").tz_convert(tz)`` (:issue:`24559`)
- Deprecated ignoring missing labels when indexing with a sequence of labels on a level of a MultiIndex (:issue:`42351`)
- Creating an empty Series without a dtype will now raise a more visible ``FutureWarning`` instead of a ``DeprecationWarning`` (:issue:`30017`)
- Deprecated the 'kind' argument in :meth:`Index.get_slice_bound`, :meth:`Index.slice_indexer`, :meth:`Index.slice_locs`; in a future version passing 'kind' will raise (:issue:`42857`)
- Deprecated dropping of nuisance columns in :class:`Rolling`, :class:`Expanding`, and :class:`EWM` aggregations (:issue:`42738`)
- Deprecated :meth:`Index.reindex` with a non-unique index (:issue:`42568`)
- Deprecated :meth:`.Styler.render` in favour of :meth:`.Styler.to_html` (:issue:`42140`)
- Deprecated :meth:`.Styler.hide_index` and :meth:`.Styler.hide_columns` in favour of :meth:`.Styler.hide` (:issue:`43758`)
- Deprecated passing in a string column label into ``times`` in :meth:`DataFrame.ewm` (:issue:`43265`)
- Deprecated the 'include_start' and 'include_end' arguments in :meth:`DataFrame.between_time`; in a future version passing 'include_start' or 'include_end' will raise (:issue:`40245`)
- Deprecated the ``squeeze`` argument to :meth:`read_csv`, :meth:`read_table`, and :meth:`read_excel`. Users should squeeze the DataFrame afterwards with ``.squeeze("columns")`` instead. (:issue:`43242`)
- Deprecated the ``index`` argument to :class:`SparseArray` construction (:issue:`23089`)
- Deprecated the ``closed`` argument in :meth:`date_range` and :meth:`bdate_range` in favor of ``inclusive`` argument; In a future version passing ``closed`` will raise (:issue:`40245`)
- Deprecated :meth:`.Rolling.validate`, :meth:`.Expanding.validate`, and :meth:`.ExponentialMovingWindow.validate` (:issue:`43665`)
- Deprecated silent dropping of columns that raised a ``TypeError`` in :class:`Series.transform` and :class:`DataFrame.transform` when used with a dictionary (:issue:`43740`)
- Deprecated silent dropping of columns that raised a ``TypeError``, ``DataError``, and some cases of ``ValueError`` in :meth:`Series.aggregate`, :meth:`DataFrame.aggregate`, :meth:`Series.groupby.aggregate`, and :meth:`DataFrame.groupby.aggregate` when used with a list (:issue:`43740`)
- Deprecated casting behavior when setting timezone-aware value(s) into a timezone-aware :class:`Series` or :class:`DataFrame` column when the timezones do not match. Previously this cast to object dtype. In a future version, the values being inserted will be converted to the series or column's existing timezone (:issue:`37605`)
- Deprecated casting behavior when passing an item with mismatched-timezone to :meth:`DatetimeIndex.insert`, :meth:`DatetimeIndex.putmask`, :meth:`DatetimeIndex.where` :meth:`DatetimeIndex.fillna`, :meth:`Series.mask`, :meth:`Series.where`, :meth:`Series.fillna`, :meth:`Series.shift`, :meth:`Series.replace`, :meth:`Series.reindex` (and :class:`DataFrame` column analogues). In the past this has cast to object dtype. In a future version, these will cast the passed item to the index or series's timezone (:issue:`37605`,:issue:`44940`)
- Deprecated the 'errors' keyword argument in :meth:`Series.where`, :meth:`DataFrame.where`, :meth:`Series.mask`, and meth:`DataFrame.mask`; in a future version the argument will be removed (:issue:`44294`)
- Deprecated the ``prefix`` keyword argument in :func:`read_csv` and :func:`read_table`, in a future version the argument will be removed (:issue:`43396`)
- Deprecated :meth:`PeriodIndex.astype` to ``datetime64[ns]`` or ``DatetimeTZDtype``, use ``obj.to_timestamp(how).tz_localize(dtype.tz)`` instead (:issue:`44398`)
- Deprecated passing non boolean argument to sort in :func:`concat` (:issue:`41518`)
- Deprecated passing arguments as positional for :func:`read_fwf` other than ``filepath_or_buffer`` (:issue:`41485`):
- Deprecated passing ``skipna=None`` for :meth:`DataFrame.mad` and :meth:`Series.mad`, pass ``skipna=True`` instead (:issue:`44580`)
- Deprecated :meth:`DateOffset.apply`, use ``offset + other`` instead (:issue:`44522`)
- Deprecated parameter ``names`` in :meth:`Index.copy` (:issue:`44916`)
- A deprecation warning is now shown for :meth:`DataFrame.to_latex` indicating the arguments signature may change and emulate more the arguments to :meth:`.Styler.to_latex` in future versions (:issue:`44411`)
- Deprecated :meth:`Categorical.replace`, use :meth:`Series.replace` instead (:issue:`44929`)
- Deprecated :meth:`Index.__getitem__` with a bool key; use ``index.values[key]`` to get the old behavior (:issue:`44051`)
- Deprecated downcasting column-by-column in :meth:`DataFrame.where` with integer-dtypes (:issue:`44597`)
-

.. ---------------------------------------------------------------------------

.. _whatsnew_140.performance:

Performance improvements
~~~~~~~~~~~~~~~~~~~~~~~~
- Performance improvement in :meth:`.GroupBy.sample`, especially when ``weights`` argument provided (:issue:`34483`)
- Performance improvement when converting non-string arrays to string arrays (:issue:`34483`)
- Performance improvement in :meth:`.GroupBy.transform` for user-defined functions (:issue:`41598`)
- Performance improvement in constructing :class:`DataFrame` objects (:issue:`42631`, :issue:`43142`, :issue:`43147`, :issue:`43307`, :issue:`43144`, :issue:`44826`)
- Performance improvement in :meth:`GroupBy.shift` when ``fill_value`` argument is provided (:issue:`26615`)
- Performance improvement in :meth:`DataFrame.corr` for ``method=pearson`` on data without missing values (:issue:`40956`)
- Performance improvement in some :meth:`GroupBy.apply` operations (:issue:`42992`, :issue:`43578`)
- Performance improvement in :func:`read_stata` (:issue:`43059`, :issue:`43227`)
- Performance improvement in :func:`read_sas` (:issue:`43333`)
- Performance improvement in :meth:`to_datetime` with ``uint`` dtypes (:issue:`42606`)
- Performance improvement in :meth:`to_datetime` with ``infer_datetime_format`` set to ``True`` (:issue:`43901`)
- Performance improvement in :meth:`Series.sparse.to_coo` (:issue:`42880`)
- Performance improvement in indexing with a :class:`UInt64Index` (:issue:`43862`)
- Performance improvement in indexing with a :class:`Float64Index` (:issue:`43705`)
- Performance improvement in indexing with a non-unique Index (:issue:`43792`)
- Performance improvement in indexing with a listlike indexer on a :class:`MultiIndex` (:issue:`43370`)
- Performance improvement in indexing with a :class:`MultiIndex` indexer on another :class:`MultiIndex` (:issue:43370`)
- Performance improvement in :meth:`GroupBy.quantile` (:issue:`43469`, :issue:`43725`)
- Performance improvement in :meth:`GroupBy.count` (:issue:`43730`, :issue:`43694`)
- Performance improvement in :meth:`GroupBy.any` and :meth:`GroupBy.all` (:issue:`43675`, :issue:`42841`)
- Performance improvement in :meth:`GroupBy.std` (:issue:`43115`, :issue:`43576`)
- Performance improvement in :meth:`GroupBy.cumsum` (:issue:`43309`)
- :meth:`SparseArray.min` and :meth:`SparseArray.max` no longer require converting to a dense array (:issue:`43526`)
- Indexing into a :class:`SparseArray` with a ``slice`` with ``step=1`` no longer requires converting to a dense array (:issue:`43777`)
- Performance improvement in :meth:`SparseArray.take` with ``allow_fill=False`` (:issue:`43654`)
- Performance improvement in :meth:`.Rolling.mean`, :meth:`.Expanding.mean`, :meth:`.Rolling.sum`, :meth:`.Expanding.sum` with ``engine="numba"`` (:issue:`43612`, :issue:`44176`)
- Improved performance of :meth:`pandas.read_csv` with ``memory_map=True`` when file encoding is UTF-8 (:issue:`43787`)
- Performance improvement in :meth:`RangeIndex.sort_values` overriding :meth:`Index.sort_values` (:issue:`43666`)
- Performance improvement in :meth:`RangeIndex.insert` (:issue:`43988`)
- Performance improvement in :meth:`Index.insert` (:issue:`43953`)
- Performance improvement in :meth:`DatetimeIndex.tolist` (:issue:`43823`)
- Performance improvement in :meth:`DatetimeIndex.union` (:issue:`42353`)
- Performance improvement in :meth:`Series.nsmallest` (:issue:`43696`)
- Performance improvement in :meth:`DataFrame.insert` (:issue:`42998`)
- Performance improvement in :meth:`DataFrame.dropna` (:issue:`43683`)
- Performance improvement in :meth:`DataFrame.fillna` (:issue:`43316`)
- Performance improvement in :meth:`DataFrame.values` (:issue:`43160`)
- Performance improvement in :meth:`DataFrame.select_dtypes` (:issue:`42611`)
- Performance improvement in :class:`DataFrame` reductions (:issue:`43185`, :issue:`43243`, :issue:`43311`, :issue:`43609`)
- Performance improvement in :meth:`Series.unstack` and :meth:`DataFrame.unstack` (:issue:`43335`, :issue:`43352`, :issue:`42704`, :issue:`43025`)
- Performance improvement in :meth:`Series.to_frame` (:issue:`43558`)
- Performance improvement in :meth:`Series.mad` (:issue:`43010`)
- Performance improvement in :func:`merge` (:issue:`43332`)
- Performance improvement in :func:`to_csv` when index column is a datetime and is formatted (:issue:`39413`)
- Performance improvement in :func:`to_csv` when :class:`MultiIndex` contains a lot of unused levels (:issue:`37484`)
- Performance improvement in :func:`read_csv` when ``index_col`` was set with a numeric column (:issue:`44158`)
- Performance improvement in :func:`concat` (:issue:`43354`)
-

.. ---------------------------------------------------------------------------

.. _whatsnew_140.bug_fixes:

Bug fixes
~~~~~~~~~

Categorical
^^^^^^^^^^^
- Bug in setting dtype-incompatible values into a :class:`Categorical` (or ``Series`` or ``DataFrame`` backed by ``Categorical``) raising ``ValueError`` instead of ``TypeError`` (:issue:`41919`)
- Bug in :meth:`Categorical.searchsorted` when passing a dtype-incompatible value raising ``KeyError`` instead of ``TypeError`` (:issue:`41919`)
- Bug in :meth:`Categorical.astype` casting datetimes and :class:`Timestamp` to int for dtype ``object`` (:issue:`44930`)
- Bug in :meth:`Series.where` with ``CategoricalDtype`` when passing a dtype-incompatible value raising ``ValueError`` instead of ``TypeError`` (:issue:`41919`)
- Bug in :meth:`Categorical.fillna` when passing a dtype-incompatible value raising ``ValueError`` instead of ``TypeError`` (:issue:`41919`)
- Bug in :meth:`Categorical.fillna` with a tuple-like category raising ``ValueError`` instead of ``TypeError`` when filling with a non-category tuple (:issue:`41919`)
-

Datetimelike
^^^^^^^^^^^^
- Bug in :class:`DataFrame` constructor unnecessarily copying non-datetimelike 2D object arrays (:issue:`39272`)
- Bug in :func:`to_datetime` with ``format`` and ``pandas.NA`` was raising ``ValueError`` (:issue:`42957`)
- :func:`to_datetime` would silently swap ``MM/DD/YYYY`` and ``DD/MM/YYYY`` formats if the given ``dayfirst`` option could not be respected - now, a warning is raised in the case of delimited date strings (e.g. ``31-12-2012``) (:issue:`12585`)
- Bug in :meth:`date_range` and :meth:`bdate_range` do not return right bound when ``start`` = ``end`` and set is closed on one side (:issue:`43394`)
- Bug in inplace addition and subtraction of :class:`DatetimeIndex` or :class:`TimedeltaIndex` with :class:`DatetimeArray` or :class:`TimedeltaArray` (:issue:`43904`)
- Bug in in calling ``np.isnan``, ``np.isfinite``, or ``np.isinf`` on a timezone-aware :class:`DatetimeIndex` incorrectly raising ``TypeError`` (:issue:`43917`)
- Bug in constructing a :class:`Series` from datetime-like strings with mixed timezones incorrectly partially-inferring datetime values (:issue:`40111`)
- Bug in addition with a :class:`Tick` object and a ``np.timedelta64`` object incorrectly raising instead of returning :class:`Timedelta` (:issue:`44474`)
- ``np.maximum.reduce`` and ``np.minimum.reduce`` now correctly return :class:`Timestamp` and :class:`Timedelta` objects when operating on :class:`Series`, :class:`DataFrame`, or :class:`Index` with ``datetime64[ns]`` or ``timedelta64[ns]`` dtype (:issue:`43923`)
- Bug in adding a ``np.timedelta64`` object to a :class:`BusinessDay` or :class:`CustomBusinessDay` object incorrectly raising (:issue:`44532`)
- Bug in :meth:`Index.insert` for inserting ``np.datetime64``, ``np.timedelta64`` or ``tuple`` into :class:`Index` with ``dtype='object'`` with negative loc adding ``None`` and replacing existing value (:issue:`44509`)
- Bug in :meth:`Series.mode` with ``DatetimeTZDtype`` incorrectly returning timezone-naive and ``PeriodDtype`` incorrectly raising (:issue:`41927`)
- Bug in :class:`DateOffset`` addition with :class:`Timestamp` where ``offset.nanoseconds`` would not be included in the result. (:issue:`43968`,:issue:`36589`)
-

Timedelta
^^^^^^^^^
- Bug in division of all-``NaT`` :class:`TimeDeltaIndex`, :class:`Series` or :class:`DataFrame` column with object-dtype arraylike of numbers failing to infer the result as timedelta64-dtype (:issue:`39750`)
- Bug in floor division of ``timedelta64[ns]`` data with a scalar returning garbage values (:issue:`44466`)

Timezones
^^^^^^^^^
- Bug in :func:`to_datetime` with ``infer_datetime_format=True`` failing to parse zero UTC offset (``Z``) correctly (:issue:`41047`)
- Bug in :meth:`Series.dt.tz_convert` resetting index in a :class:`Series` with :class:`CategoricalIndex` (:issue:`43080`)
-

Numeric
^^^^^^^
- Bug in floor-dividing a list or tuple of integers by a :class:`Series` incorrectly raising (:issue:`44674`)
- Bug in :meth:`DataFrame.rank` raising ``ValueError`` with ``object`` columns and ``method="first"`` (:issue:`41931`)
- Bug in :meth:`DataFrame.rank` treating missing values and extreme values as equal (for example ``np.nan`` and ``np.inf``), causing incorrect results when ``na_option="bottom"`` or ``na_option="top`` used (:issue:`41931`)
- Bug in ``numexpr`` engine still being used when the option ``compute.use_numexpr`` is set to ``False`` (:issue:`32556`)
- Bug in :class:`DataFrame` arithmetic ops with a subclass whose :meth:`_constructor` attribute is a callable other than the subclass itself (:issue:`43201`)
- Bug in arithmetic operations involving :class:`RangeIndex` where the result would have the incorrect ``name`` (:issue:`43962`)
- Bug in arithmetic operations involving :class:`Series` where the result could have the incorrect ``name`` when the operands having matching NA or matching tuple names (:issue:`44459`)
- Bug in division with ``IntegerDtype`` or ``BooleanDtype`` array and NA scalar incorrectly raising (:issue:`44685`)
- Bug in multiplying a :class:`Series` with ``FloatingDtype`` with a timedelta-like scalar incorrectly raising (:issue:`44772`)
-

Conversion
^^^^^^^^^^
- Bug in :class:`UInt64Index` constructor when passing a list containing both positive integers small enough to cast to int64 and integers too large too hold in int64 (:issue:`42201`)
- Bug in :class:`Series` constructor returning 0 for missing values with dtype ``int64`` and ``False`` for dtype ``bool`` (:issue:`43017`, :issue:`43018`)
- Bug in :class:`IntegerDtype` not allowing coercion from string dtype (:issue:`25472`)
- Bug in :func:`to_datetime` with ``arg:xr.DataArray`` and ``unit="ns"`` specified raises TypeError (:issue:`44053`)
- Bug in :meth:`DataFrame.convert_dtypes` not returning the correct type when a subclass does not overload :meth:`_constructor_sliced` (:issue:`43201`)
- Bug in :meth:`DataFrame.astype` not propagating ``attrs`` from the original :class:`DataFrame` (:issue:`44414`)
- Bug in :meth:`DataFrame.convert_dtypes` result losing ``columns.names`` (:issue:`41435`)

Strings
^^^^^^^
- Fixed bug in checking for ``string[pyarrow]`` dtype incorrectly raising an ImportError when pyarrow is not installed (:issue:`44276`)
-

Interval
^^^^^^^^
- Bug in :meth:`Series.where` with ``IntervalDtype`` incorrectly raising when the ``where`` call should not replace anything (:issue:`44181`)
-
-

Indexing
^^^^^^^^
- Bug in :meth:`Series.rename` when index in Series is MultiIndex and level in rename is provided. (:issue:`43659`)
- Bug in :meth:`DataFrame.truncate` and :meth:`Series.truncate` when the object's Index has a length greater than one but only one unique value (:issue:`42365`)
- Bug in :meth:`Series.loc` and :meth:`DataFrame.loc` with a :class:`MultiIndex` when indexing with a tuple in which one of the levels is also a tuple (:issue:`27591`)
- Bug in :meth:`Series.loc` when with a :class:`MultiIndex` whose first level contains only ``np.nan`` values (:issue:`42055`)
- Bug in indexing on a :class:`Series` or :class:`DataFrame` with a :class:`DatetimeIndex` when passing a string, the return type depended on whether the index was monotonic (:issue:`24892`)
- Bug in indexing on a :class:`MultiIndex` failing to drop scalar levels when the indexer is a tuple containing a datetime-like string (:issue:`42476`)
- Bug in :meth:`DataFrame.sort_values` and :meth:`Series.sort_values` when passing an ascending value, failed to raise or incorrectly raising ``ValueError`` (:issue:`41634`)
- Bug in updating values of :class:`pandas.Series` using boolean index, created by using :meth:`pandas.DataFrame.pop` (:issue:`42530`)
- Bug in :meth:`Index.get_indexer_non_unique` when index contains multiple ``np.nan`` (:issue:`35392`)
- Bug in :meth:`DataFrame.query` did not handle the degree sign in a backticked column name, such as \`Temp(°C)\`, used in an expression to query a dataframe (:issue:`42826`)
- Bug in :meth:`DataFrame.drop` where the error message did not show missing labels with commas when raising ``KeyError`` (:issue:`42881`)
- Bug in :meth:`DataFrame.query` where method calls in query strings led to errors when the ``numexpr`` package was installed. (:issue:`22435`)
- Bug in :meth:`DataFrame.nlargest` and :meth:`Series.nlargest` where sorted result did not count indexes containing ``np.nan`` (:issue:`28984`)
- Bug in indexing on a non-unique object-dtype :class:`Index` with an NA scalar (e.g. ``np.nan``) (:issue:`43711`)
- Bug in :meth:`DataFrame.__setitem__` incorrectly writing into an existing column's array rather than setting a new array when the new dtype and the old dtype match (:issue:`43406`)
- Bug in setting floating-dtype values into a :class:`Series` with integer dtype failing to set inplace when those values can be losslessly converted to integers (:issue:`44316`)
- Bug in :meth:`Series.__setitem__` with object dtype when setting an array with matching size and dtype='datetime64[ns]' or dtype='timedelta64[ns]' incorrectly converting the datetime/timedeltas to integers (:issue:`43868`)
- Bug in :meth:`DataFrame.sort_index` where ``ignore_index=True`` was not being respected when the index was already sorted (:issue:`43591`)
- Bug in :meth:`Index.get_indexer_non_unique` when index contains multiple ``np.datetime64("NaT")`` and ``np.timedelta64("NaT")`` (:issue:`43869`)
- Bug in setting a scalar :class:`Interval` value into a :class:`Series` with ``IntervalDtype`` when the scalar's sides are floats and the values' sides are integers (:issue:`44201`)
- Bug when setting string-backed :class:`Categorical` values that can be parsed to datetimes into a :class:`DatetimeArray` or :class:`Series` or :class:`DataFrame` column backed by :class:`DatetimeArray` failing to parse these strings (:issue:`44236`)
- Bug in :meth:`Series.__setitem__` with an integer dtype other than ``int64`` setting with a ``range`` object unnecessarily upcasting to ``int64`` (:issue:`44261`)
- Bug in :meth:`Series.__setitem__` with a boolean mask indexer setting a listlike value of length 1 incorrectly broadcasting that value (:issue:`44265`)
- Bug in :meth:`Series.reset_index` not ignoring ``name`` argument when ``drop`` and ``inplace`` are set to ``True`` (:issue:`44575`)
- Bug in :meth:`DataFrame.loc.__setitem__` and :meth:`DataFrame.iloc.__setitem__` with mixed dtypes sometimes failing to operate in-place (:issue:`44345`)
- Bug in :meth:`DataFrame.loc.__getitem__` incorrectly raising ``KeyError`` when selecting a single column with a boolean key (:issue:`44322`).
- Bug in setting :meth:`DataFrame.iloc` with a single ``ExtensionDtype`` column and setting 2D values e.g. ``df.iloc[:] = df.values`` incorrectly raising (:issue:`44514`)
- Bug in indexing on columns with ``loc`` or ``iloc`` using a slice with a negative step with ``ExtensionDtype`` columns incorrectly raising (:issue:`44551`)
- Bug in :meth:`DataFrame.loc.__setitem__` changing dtype when indexer was completely ``False`` (:issue:`37550`)
- Bug in :meth:`IntervalIndex.get_indexer_non_unique` returning boolean mask instead of array of integers for a non unique and non monotonic index (:issue:`44084`)
- Bug in :meth:`IntervalIndex.get_indexer_non_unique` not handling targets of ``dtype`` 'object' with NaNs correctly (:issue:`44482`)
- Fixed regression where a single column ``np.matrix`` was no longer coerced to a 1d ``np.ndarray`` when added to a :class:`DataFrame` (:issue:`42376`)
-

Missing
^^^^^^^
- Bug in :meth:`DataFrame.fillna` with limit and no method ignores axis='columns' or ``axis = 1`` (:issue:`40989`)
- Bug in :meth:`DataFrame.fillna` not replacing missing values when using a dict-like ``value`` and duplicate column names (:issue:`43476`)
- Bug in constructing a :class:`DataFrame` with a dictionary ``np.datetime64`` as a value and ``dtype='timedelta64[ns]'``, or vice-versa, incorrectly casting instead of raising (:issue:`??`)
- Bug in :meth:`Series.interpolate` and :meth:`DataFrame.interpolate` with ``inplace=True`` not writing to the underlying array(s) in-place (:issue:`44749`)
- Bug in :meth:`Index.fillna` incorrectly returning an un-filled :class:`Index` when NA values are present and ``downcast`` argument is specified. This now raises ``NotImplementedError`` instead; do not pass ``downcast`` argument (:issue:`44873`)
-

MultiIndex
^^^^^^^^^^
- Bug in :meth:`MultiIndex.get_loc` where the first level is a :class:`DatetimeIndex` and a string key is passed (:issue:`42465`)
- Bug in :meth:`MultiIndex.reindex` when passing a ``level`` that corresponds to an ``ExtensionDtype`` level (:issue:`42043`)
- Bug in :meth:`MultiIndex.get_loc` raising ``TypeError`` instead of ``KeyError`` on nested tuple (:issue:`42440`)
- Bug in :meth:`MultiIndex.union` setting wrong ``sortorder`` causing errors in subsequent indexing operations with slices (:issue:`44752`)
- Bug in :meth:`MultiIndex.putmask` where the other value was also a :class:`MultiIndex` (:issue:`43212`)
-

I/O
^^^
- Bug in :func:`read_excel` attempting to read chart sheets from .xlsx files (:issue:`41448`)
- Bug in :func:`json_normalize` where ``errors=ignore`` could fail to ignore missing values of ``meta`` when ``record_path`` has a length greater than one (:issue:`41876`)
- Bug in :func:`read_csv` with multi-header input and arguments referencing column names as tuples (:issue:`42446`)
- Bug in :func:`read_fwf`, where difference in lengths of ``colspecs`` and ``names`` was not raising ``ValueError`` (:issue:`40830`)
- Bug in :func:`Series.to_json` and :func:`DataFrame.to_json` where some attributes were skipped when serialising plain Python objects to JSON (:issue:`42768`, :issue:`33043`)
- Column headers are dropped when constructing a :class:`DataFrame` from a sqlalchemy's ``Row`` object (:issue:`40682`)
- Bug in unpickling a :class:`Index` with object dtype incorrectly inferring numeric dtypes (:issue:`43188`)
- Bug in :func:`read_csv` where reading multi-header input with unequal lengths incorrectly raising uncontrolled ``IndexError`` (:issue:`43102`)
- Bug in :func:`read_csv` raising ``ParserError`` when reading file in chunks and aome chunk blocks have fewer columns than header for ``engine="c"`` (:issue:`21211`)
- Bug in :func:`read_csv`, changed exception class when expecting a file path name or file-like object from ``OSError`` to ``TypeError`` (:issue:`43366`)
- Bug in :func:`read_csv` and :func:`read_fwf` ignoring all ``skiprows`` except first when ``nrows`` is specified for ``engine='python'`` (:issue:`44021`, :issue:`10261`)
- Bug in :func:`read_csv` keeping the original column in object format when ``keep_date_col=True`` is set (:issue:`13378`)
- Bug in :func:`read_json` not handling non-numpy dtypes correctly (especially ``category``) (:issue:`21892`, :issue:`33205`)
- Bug in :func:`json_normalize` where multi-character ``sep`` parameter is incorrectly prefixed to every key (:issue:`43831`)
- Bug in :func:`json_normalize` where reading data with missing multi-level metadata would not respect errors="ignore" (:issue:`44312`)
- Bug in :func:`read_csv` used second row to guess implicit index if ``header`` was set to ``None`` for ``engine="python"`` (:issue:`22144`)
- Bug in :func:`read_csv` not recognizing bad lines when ``names`` were given for ``engine="c"`` (:issue:`22144`)
- Bug in :func:`read_csv` with :code:`float_precision="round_trip"` which did not skip initial/trailing whitespace (:issue:`43713`)
- Bug when Python is built without lzma module: a warning was raised at the pandas import time, even if the lzma capability isn't used. (:issue:`43495`)
- Bug in :func:`read_csv` not applying dtype for ``index_col`` (:issue:`9435`)
- Bug in dumping/loading a :class:`DataFrame` with ``yaml.dump(frame)`` (:issue:`42748`)
- Bug in :func:`read_csv` raising ``ValueError`` when names was longer than header but equal to data rows for ``engine="python"`` (:issue:`38453`)
- Bug in :class:`ExcelWriter`, where ``engine_kwargs`` were not passed through to all engines (:issue:`43442`)
- Bug in :func:`read_csv` raising ``ValueError`` when ``parse_dates`` was used with ``MultiIndex`` columns (:issue:`8991`)
- Bug in :func:`read_csv` not raising an ``ValueError`` when ``\n`` was specified as ``delimiter`` or ``sep`` which conflicts with ``lineterminator`` (:issue:`43528`)
- Bug in :func:`to_csv` converting datetimes in categorical :class:`Series` to integers (:issue:`40754`)
- Bug in :func:`read_csv` converting columns to numeric after date parsing failed (:issue:`11019`)
- Bug in :func:`read_csv` not replacing ``NaN`` values with ``np.nan`` before attempting date conversion (:issue:`26203`)
- Bug in :func:`read_csv` raising ``AttributeError`` when attempting to read a .csv file and infer index column dtype from an nullable integer type (:issue:`44079`)
- Bug in :func:`to_csv` always coercing datetime columns with different formats to the same format (:issue:`21734`)
- :meth:`DataFrame.to_csv` and :meth:`Series.to_csv` with ``compression`` set to ``'zip'`` no longer create a zip file containing a file ending with ".zip". Instead, they try to infer the inner file name more smartly. (:issue:`39465`)
- Bug in :func:`read_csv` where reading a mixed column of booleans and missing values to a float type results in the missing values becoming 1.0 rather than NaN (:issue:`42808`, :issue:`34120`)
- Bug in :func:`read_csv` when passing simultaneously a parser in ``date_parser`` and ``parse_dates=False``, the parsing was still called (:issue:`44366`)
- Bug in :func:`read_csv` not setting name of :class:`MultiIndex` columns correctly when ``index_col`` is not the first column (:issue:`38549`)
- Bug in :func:`read_csv` silently ignoring errors when failling to create a memory-mapped file (:issue:`44766`)
- Bug in :func:`read_csv` when passing a ``tempfile.SpooledTemporaryFile`` opened in binary mode (:issue:`44748`)
-

Period
^^^^^^
- Bug in adding a :class:`Period` object to a ``np.timedelta64`` object incorrectly raising ``TypeError`` (:issue:`44182`)
- Bug in :meth:`PeriodIndex.to_timestamp` when the index has ``freq="B"`` inferring ``freq="D"`` for its result instead of ``freq="B"`` (:issue:`44105`)
- Bug in :class:`Period` constructor incorrectly allowing ``np.timedelta64("NaT")`` (:issue:`44507`)
- Bug in :meth:`PeriodIndex.to_timestamp` giving incorrect values for indexes with non-contiguous data (:issue:`44100`)
-

Plotting
^^^^^^^^
- When given non-numeric data, :meth:`DataFrame.boxplot` now raises a ``ValueError`` rather than a cryptic ``KeyError`` or ``ZeroDivsionError``, in line with other plotting functions like :meth:`DataFrame.hist`. (:issue:`43480`)
-

Groupby/resample/rolling
^^^^^^^^^^^^^^^^^^^^^^^^
- Fixed bug in :meth:`SeriesGroupBy.apply` where passing an unrecognized string argument failed to raise ``TypeError`` when the underlying ``Series`` is empty (:issue:`42021`)
- Bug in :meth:`Series.rolling.apply`, :meth:`DataFrame.rolling.apply`, :meth:`Series.expanding.apply` and :meth:`DataFrame.expanding.apply` with ``engine="numba"`` where ``*args`` were being cached with the user passed function (:issue:`42287`)
- Bug in :meth:`GroupBy.max` and :meth:`GroupBy.min` with nullable integer dtypes losing precision (:issue:`41743`)
- Bug in :meth:`DataFrame.groupby.rolling.var` would calculate the rolling variance only on the first group (:issue:`42442`)
- Bug in :meth:`GroupBy.shift` that would return the grouping columns if ``fill_value`` was not None (:issue:`41556`)
- Bug in :meth:`SeriesGroupBy.nlargest` and :meth:`SeriesGroupBy.nsmallest` would have an inconsistent index when the input Series was sorted and ``n`` was greater than or equal to all group sizes (:issue:`15272`, :issue:`16345`, :issue:`29129`)
- Bug in :meth:`pandas.DataFrame.ewm`, where non-float64 dtypes were silently failing (:issue:`42452`)
- Bug in :meth:`pandas.DataFrame.rolling` operation along rows (``axis=1``) incorrectly omits columns containing ``float16`` and ``float32`` (:issue:`41779`)
- Bug in :meth:`Resampler.aggregate` did not allow the use of Named Aggregation (:issue:`32803`)
- Bug in :meth:`Series.rolling` when the :class:`Series` ``dtype`` was ``Int64`` (:issue:`43016`)
- Bug in :meth:`DataFrame.rolling.corr` when the :class:`DataFrame` columns was a :class:`MultiIndex` (:issue:`21157`)
- Bug in :meth:`DataFrame.groupby.rolling` when specifying ``on`` and calling ``__getitem__`` would subsequently return incorrect results (:issue:`43355`)
- Bug in :meth:`GroupBy.apply` with time-based :class:`Grouper` objects incorrectly raising ``ValueError`` in corner cases where the grouping vector contains a ``NaT`` (:issue:`43500`, :issue:`43515`)
- Bug in :meth:`GroupBy.mean` failing with ``complex`` dtype (:issue:`43701`)
- Fixed bug in :meth:`Series.rolling` and :meth:`DataFrame.rolling` not calculating window bounds correctly for the first row when ``center=True`` and index is decreasing (:issue:`43927`)
- Fixed bug in :meth:`Series.rolling` and :meth:`DataFrame.rolling` for centered datetimelike windows with uneven nanosecond (:issue:`43997`)
- Bug in :meth:`GroupBy.mean` raising ``KeyError`` when column was selected at least twice (:issue:`44924`)
- Bug in :meth:`GroupBy.nth` failing on ``axis=1`` (:issue:`43926`)
- Fixed bug in :meth:`Series.rolling` and :meth:`DataFrame.rolling` not respecting right bound on centered datetime-like windows, if the index contain duplicates (:issue:`3944`)
- Bug in :meth:`Series.rolling` and :meth:`DataFrame.rolling` when using a :class:`pandas.api.indexers.BaseIndexer` subclass that returned unequal start and end arrays would segfault instead of raising a ``ValueError`` (:issue:`44470`)
<<<<<<< HEAD
- Fixed bug in :meth:`GroupBy.__iter__` after selecting a subset of columns in a :class:`GroupBy` object, which returned all columns instead of the chosen subset (:issue:`#44821`).
=======
- Bug in :meth:`Groupby.rolling` when non-monotonic data passed, fails to correctly raise ``ValueError`` (:issue:`43909`)
- Fixed bug where grouping by a :class:`Series` that has a categorical data type and length unequal to the axis of grouping raised ``ValueError`` (:issue:`44179`)
>>>>>>> 5a22750b

Reshaping
^^^^^^^^^
- Improved error message when creating a :class:`DataFrame` column from a multi-dimensional :class:`numpy.ndarray` (:issue:`42463`)
- :func:`concat` creating :class:`MultiIndex` with duplicate level entries when concatenating a :class:`DataFrame` with duplicates in :class:`Index` and multiple keys (:issue:`42651`)
- Bug in :meth:`pandas.cut` on :class:`Series` with duplicate indices (:issue:`42185`) and non-exact :meth:`pandas.CategoricalIndex` (:issue:`42425`)
- Bug in :meth:`DataFrame.append` failing to retain dtypes when appended columns do not match (:issue:`43392`)
- Bug in :func:`concat` of ``bool`` and ``boolean`` dtypes resulting in ``object`` dtype instead of ``boolean`` dtype (:issue:`42800`)
- Bug in :func:`crosstab` when inputs are are categorical Series, there are categories that are not present in one or both of the Series, and ``margins=True``. Previously the margin value for missing categories was ``NaN``. It is now correctly reported as 0 (:issue:`43505`)
- Bug in :func:`concat` would fail when the ``objs`` argument all had the same index and the ``keys`` argument contained duplicates (:issue:`43595`)
- Bug in :func:`concat` which ignored the ``sort`` parameter (:issue:`43375`)
- Fixed bug in :func:`merge` with :class:`MultiIndex` as column index for the ``on`` argument returning an error when assigning a column internally (:issue:`43734`)
- Bug in :func:`crosstab` would fail when inputs are lists or tuples (:issue:`44076`)
- Bug in :meth:`DataFrame.append` failing to retain ``index.name`` when appending a list of :class:`Series` objects (:issue:`44109`)
- Fixed metadata propagation in :meth:`Dataframe.apply` method, consequently fixing the same issue for :meth:`Dataframe.transform`, :meth:`Dataframe.nunique` and :meth:`Dataframe.mode` (:issue:`28283`)
- Bug in :func:`concat` casting levels of :class:`MultiIndex` to float if the only consist of missing values (:issue:`44900`)
- Bug in :meth:`DataFrame.stack` with ``ExtensionDtype`` columns incorrectly raising (:issue:`43561`)
- Bug in :meth:`Series.unstack` with object doing unwanted type inference on resulting columns (:issue:`44595`)
- Bug in :class:`MultiIndex` failing join operations with overlapping ``IntervalIndex`` levels (:issue:`44096`)
- Bug in :meth:`DataFrame.replace` and :meth:`Series.replace` results is different ``dtype`` based on ``regex`` parameter (:issue:`44864`)

Sparse
^^^^^^
- Bug in :meth:`DataFrame.sparse.to_coo` raising ``AttributeError`` when column names are not unique (:issue:`29564`)
- Bug in :meth:`SparseArray.max` and :meth:`SparseArray.min` raising ``ValueError`` for arrays with 0 non-null elements (:issue:`43527`)
- Bug in :meth:`DataFrame.sparse.to_coo` silently converting non-zero fill values to zero (:issue:`24817`)
- Bug in :class:`SparseArray` comparison methods with an array-like operand of mismatched length raising ``AssertionError`` or unclear ``ValueError`` depending on the input (:issue:`43863`)
- Bug in :class:`SparseArray` arithmetic methods ``floordiv`` and ``mod`` behaviors when dividing by zero not matching the non-sparse :class:`Series` behavior (:issue:`38172`)
-

ExtensionArray
^^^^^^^^^^^^^^
- Bug in :func:`array` failing to preserve :class:`PandasArray` (:issue:`43887`)
- NumPy ufuncs ``np.abs``, ``np.positive``, ``np.negative`` now correctly preserve dtype when called on ExtensionArrays that implement ``__abs__, __pos__, __neg__``, respectively. In particular this is fixed for :class:`TimedeltaArray` (:issue:`43899`,:issue:`23316`)
- NumPy ufuncs ``np.minimum.reduce`` and ``np.maximum.reduce`` now work correctly instead of raising ``NotImplementedError`` on :class:`Series` with ``IntegerDtype`` or ``FloatDtype`` (:issue:`43923`)
- Avoid raising ``PerformanceWarning`` about fragmented DataFrame when using many columns with an extension dtype (:issue:`44098`)
- Bug in :class:`IntegerArray` and :class:`FloatingArray` construction incorrectly coercing mismatched NA values (e.g. ``np.timedelta64("NaT")``) to numeric NA (:issue:`44514`)
- Bug in :meth:`BooleanArray.__eq__` and :meth:`BooleanArray.__ne__` raising ``TypeError`` on comparison with an incompatible type (like a string). This caused :meth:`DataFrame.replace` to sometimes raise a ``TypeError`` if a nullable boolean column was included (:issue:`44499`)
- Bug in :func:`array` incorrectly raising when passed a ``ndarray`` with ``float16`` dtype (:issue:`44715`)
- Bug in calling ``np.sqrt`` on :class:`BooleanArray` returning a malformed :class:`FloatingArray` (:issue:`44715`)
- Bug in :meth:`Series.where` with ``ExtensionDtype`` when ``other`` is a NA scalar incompatible with the series dtype (e.g. ``NaT`` with a numeric dtype) incorrectly casting to a compatible NA value (:issue:`44697`)
- Fixed bug in :meth:`Series.replace` with ``FloatDtype``, ``string[python]``, or ``string[pyarrow]`` dtype not being preserved when possible (:issue:`33484`,:issue:`40732`,:issue:`31644`,:issue:`41215`,:issue:`25438`)
-

Styler
^^^^^^
- Minor bug in :class:`.Styler` where the ``uuid`` at initialization maintained a floating underscore (:issue:`43037`)
- Bug in :meth:`.Styler.to_html` where the ``Styler`` object was updated if the ``to_html`` method was called with some args (:issue:`43034`)
- Bug in :meth:`.Styler.copy` where ``uuid`` was not previously copied (:issue:`40675`)
- Bug in :meth:`Styler.apply` where functions which returned Series objects were not correctly handled in terms of aligning their index labels (:issue:`13657`, :issue:`42014`)
- Bug when rendering an empty DataFrame with a named index (:issue:`43305`).
- Bug when rendering a single level MultiIndex (:issue:`43383`).
- Bug when combining non-sparse rendering and :meth:`.Styler.hide_columns` or :meth:`.Styler.hide_index` (:issue:`43464`)
- Bug setting a table style when using multiple selectors in :class:`.Styler` (:issue:`44011`)
- Bugs where row trimming and column trimming failed to reflect hidden rows (:issue:`43703`, :issue:`44247`)

Other
^^^^^
- Bug in :meth:`DataFrame.astype` with non-unique columns and a :class:`Series` ``dtype`` argument (:issue:`44417`)
- Bug in :meth:`CustomBusinessMonthBegin.__add__` (:meth:`CustomBusinessMonthEnd.__add__`) not applying the extra ``offset`` parameter when beginning (end) of the target month is already a business day (:issue:`41356`)
- Bug in :meth:`RangeIndex.union` with another ``RangeIndex`` with matching (even) ``step`` and starts differing by strictly less than ``step / 2`` (:issue:`44019`)
- Bug in :meth:`RangeIndex.difference` with ``sort=None`` and ``step<0`` failing to sort (:issue:`44085`)
- Bug in :meth:`Series.to_frame` and :meth:`Index.to_frame` ignoring the ``name`` argument when ``name=None`` is explicitly passed (:issue:`44212`)
- Bug in :meth:`Series.replace` and :meth:`DataFrame.replace` with ``value=None`` and ExtensionDtypes (:issue:`44270`,:issue:`37899`)
- Bug in :meth:`FloatingArray.equals` failing to consider two arrays equal if they contain ``np.nan`` values (:issue:`44382`)
- Bug in :meth:`DataFrame.shift` with ``axis=1`` and ``ExtensionDtype`` columns incorrectly raising when an incompatible ``fill_value`` is passed (:issue:`44564`)
- Bug in :meth:`DataFrame.shift` with ``axis=1`` and ``periods`` larger than ``len(frame.columns)`` producing an invalid :class:`DataFrame` (:issue:`44978`)
- Bug in :meth:`DataFrame.diff` when passing a NumPy integer object instead of an ``int`` object (:issue:`44572`)
- Bug in :meth:`Series.replace` raising ``ValueError`` when using ``regex=True`` with a :class:`Series` containing ``np.nan`` values (:issue:`43344`)
- Bug in :meth:`DataFrame.to_records` where an incorrect ``n`` was used when missing names were replaced by ``level_n`` (:issue:`44818`)

.. ***DO NOT USE THIS SECTION***

-
-

.. ---------------------------------------------------------------------------

.. _whatsnew_140.contributors:

Contributors
~~~~~~~~~~~~<|MERGE_RESOLUTION|>--- conflicted
+++ resolved
@@ -812,12 +812,9 @@
 - Bug in :meth:`GroupBy.nth` failing on ``axis=1`` (:issue:`43926`)
 - Fixed bug in :meth:`Series.rolling` and :meth:`DataFrame.rolling` not respecting right bound on centered datetime-like windows, if the index contain duplicates (:issue:`3944`)
 - Bug in :meth:`Series.rolling` and :meth:`DataFrame.rolling` when using a :class:`pandas.api.indexers.BaseIndexer` subclass that returned unequal start and end arrays would segfault instead of raising a ``ValueError`` (:issue:`44470`)
-<<<<<<< HEAD
-- Fixed bug in :meth:`GroupBy.__iter__` after selecting a subset of columns in a :class:`GroupBy` object, which returned all columns instead of the chosen subset (:issue:`#44821`).
-=======
+- Fixed bug in :meth:`GroupBy.__iter__` after selecting a subset of columns in a :class:`GroupBy` object, which returned all columns instead of the chosen subset (:issue:`#44821`)
 - Bug in :meth:`Groupby.rolling` when non-monotonic data passed, fails to correctly raise ``ValueError`` (:issue:`43909`)
 - Fixed bug where grouping by a :class:`Series` that has a categorical data type and length unequal to the axis of grouping raised ``ValueError`` (:issue:`44179`)
->>>>>>> 5a22750b
 
 Reshaping
 ^^^^^^^^^
