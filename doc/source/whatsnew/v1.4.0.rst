--- conflicted
+++ resolved
@@ -702,12 +702,9 @@
 - Bug in :meth:`DataFrame.loc.__setitem__` changing dtype when indexer was completely ``False`` (:issue:`37550`)
 - Bug in :meth:`IntervalIndex.get_indexer_non_unique` returning boolean mask instead of array of integers for a non unique and non monotonic index (:issue:`44084`)
 - Bug in :meth:`IntervalIndex.get_indexer_non_unique` not handling targets of ``dtype`` 'object' with NaNs correctly (:issue:`44482`)
-<<<<<<< HEAD
 - Bug in :meth:`Series.loc.__setitem__` and :meth:`Series.loc.__getitem__` not raising when using multiple keys without using a :class:`MultiIndex` (:issue:`13831`)
-=======
 - Fixed regression where a single column ``np.matrix`` was no longer coerced to a 1d ``np.ndarray`` when added to a :class:`DataFrame` (:issue:`42376`)
 -
->>>>>>> 39ccb352
 
 Missing
 ^^^^^^^
