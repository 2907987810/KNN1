.. _whatsnew_140:

What's new in 1.4.0 (??)
------------------------

These are the changes in pandas 1.4.0. See :ref:`release` for a full changelog
including other versions of pandas.

{{ header }}

.. ---------------------------------------------------------------------------

.. _whatsnew_140.enhancements:

Enhancements
~~~~~~~~~~~~

.. _whatsnew_140.enhancements.numeric_index:

More flexible numeric dtypes for indexes
^^^^^^^^^^^^^^^^^^^^^^^^^^^^^^^^^^^^^^^^

Until now, it has only been possible to create numeric indexes with int64/float64/uint64 dtypes.
It is now possible to create an index of any numpy int/uint/float dtype using the new :class:`NumericIndex` index type (:issue:`41153`):

.. ipython:: python

    pd.NumericIndex([1, 2, 3], dtype="int8")
    pd.NumericIndex([1, 2, 3], dtype="uint32")
    pd.NumericIndex([1, 2, 3], dtype="float32")

In order to maintain backwards compatibility, calls to the base :class:`Index` will currently
return :class:`Int64Index`, :class:`UInt64Index` and :class:`Float64Index`, where relevant.
For example, the code below returns an ``Int64Index`` with dtype ``int64``:

.. code-block:: ipython

    In [1]: pd.Index([1, 2, 3], dtype="int8")
    Int64Index([1, 2, 3], dtype='int64')

but will in a future version return a :class:`NumericIndex` with dtype ``int8``.

More generally, currently, all operations that until now have
returned :class:`Int64Index`, :class:`UInt64Index` and :class:`Float64Index` will
continue to so. This means, that in order to use ``NumericIndex`` in the current version, you
will have to call ``NumericIndex`` explicitly. For example the below series will have an ``Int64Index``:

.. code-block:: ipython

    In [2]: ser = pd.Series([1, 2, 3], index=[1, 2, 3])
    In [3]: ser.index
    Int64Index([1, 2, 3], dtype='int64')

Instead, if you want to use a ``NumericIndex``, you should do:

.. ipython:: python

    idx = pd.NumericIndex([1, 2, 3], dtype="int8")
    ser = pd.Series([1, 2, 3], index=idx)
    ser.index

In a future version of Pandas, :class:`NumericIndex` will become the default numeric index type and
``Int64Index``, ``UInt64Index`` and ``Float64Index`` are therefore deprecated and will
be removed in the future, see :ref:`here <whatsnew_140.deprecations.int64_uint64_float64index>` for more.

See :ref:`here <advanced.numericindex>` for more about :class:`NumericIndex`.

.. _whatsnew_140.enhancements.styler:

Styler
^^^^^^

:class:`.Styler` has been further developed in 1.4.0. The following enhancements have been made:

  - Styling and formatting of indexes has been added, with :meth:`.Styler.apply_index`, :meth:`.Styler.applymap_index` and :meth:`.Styler.format_index`. These mirror the signature of the methods already used to style and format data values, and work with both HTML and LaTeX format (:issue:`41893`, :issue:`43101`).
  - :meth:`.Styler.bar` introduces additional arguments to control alignment and display (:issue:`26070`, :issue:`36419`), and it also validates the input arguments ``width`` and ``height`` (:issue:`42511`).
  - :meth:`.Styler.to_latex` introduces keyword argument ``environment``, which also allows a specific "longtable" entry through a separate jinja2 template (:issue:`41866`).
  - :meth:`.Styler.to_html` introduces keyword arguments ``sparse_index``, ``sparse_columns``, ``bold_headers``, ``caption``, ``max_rows`` and ``max_columns`` (:issue:`41946`, :issue:`43149`, :issue:`42972`).
  - Keyword arguments ``level`` and ``names`` added to :meth:`.Styler.hide_index` and :meth:`.Styler.hide_columns` for additional control of visibility of MultiIndexes and index names (:issue:`25475`, :issue:`43404`, :issue:`43346`)
  - Global options have been extended to configure default ``Styler`` properties including formatting and encoding and mathjax options and LaTeX (:issue:`41395`)
  - Naive sparsification is now possible for LaTeX without the multirow package (:issue:`43369`)
<<<<<<< HEAD
  - Custom CSS classes can now be directly specified without string replacement (:issue:`43686`)
=======
  - :meth:`Styler.to_html` omits CSSStyle rules for hidden table elements (:issue:`43619`)
>>>>>>> 556f4379

Formerly Styler relied on ``display.html.use_mathjax``, which has now been replaced by ``styler.html.mathjax``.

There are also bug fixes and deprecations listed below.

Validation now for ``caption`` arg (:issue:`43368`)

.. _whatsnew_140.enhancements.pyarrow_csv_engine:

Multithreaded CSV reading with a new CSV Engine based on pyarrow
^^^^^^^^^^^^^^^^^^^^^^^^^^^^^^^^^^^^^^^^^^^^^^^^^^^^^^^^^^^^^^^^

:func:`pandas.read_csv` now accepts ``engine="pyarrow"`` (requires at least ``pyarrow`` 0.17.0) as an argument, allowing for faster csv parsing on multicore machines
with pyarrow installed. See the :doc:`I/O docs </user_guide/io>` for more info. (:issue:`23697`)

.. _whatsnew_140.enhancements.window_rank:

Rank function for rolling and expanding windows
^^^^^^^^^^^^^^^^^^^^^^^^^^^^^^^^^^^^^^^^^^^^^^^

Added ``rank`` function to :class:`Rolling` and :class:`Expanding`. The new function supports the ``method``, ``ascending``, and ``pct`` flags of :meth:`DataFrame.rank`. The ``method`` argument supports ``min``, ``max``, and ``average`` ranking methods.
Example:

.. ipython:: python

    s = pd.Series([1, 4, 2, 3, 5, 3])
    s.rolling(3).rank()

    s.rolling(3).rank(method="max")

.. _whatsnew_140.enhancements.other:

Other enhancements
^^^^^^^^^^^^^^^^^^
- :class:`DataFrameGroupBy` operations with ``as_index=False`` now correctly retain ``ExtensionDtype`` dtypes for columns being grouped on (:issue:`41373`)
- Add support for assigning values to ``by`` argument in :meth:`DataFrame.plot.hist` and :meth:`DataFrame.plot.box` (:issue:`15079`)
- :meth:`Series.sample`, :meth:`DataFrame.sample`, and :meth:`.GroupBy.sample` now accept a ``np.random.Generator`` as input to ``random_state``. A generator will be more performant, especially with ``replace=False`` (:issue:`38100`)
- :meth:`Series.ewm`, :meth:`DataFrame.ewm`, now support a ``method`` argument with a ``'table'`` option that performs the windowing operation over an entire :class:`DataFrame`. See :ref:`Window Overview <window.overview>` for performance and functional benefits (:issue:`42273`)
- :meth:`.GroupBy.cummin` and :meth:`.GroupBy.cummax` now support the argument ``skipna`` (:issue:`34047`)
- :meth:`read_table` now supports the argument ``storage_options`` (:issue:`39167`)
- :meth:`DataFrame.to_stata` and :meth:`StataWriter` now accept the keyword only argument ``value_labels`` to save labels for non-categorical columns
- Methods that relied on hashmap based algos such as :meth:`DataFrameGroupBy.value_counts`, :meth:`DataFrameGroupBy.count` and :func:`factorize` ignored imaginary component for complex numbers (:issue:`17927`)
- Add :meth:`Series.str.removeprefix` and :meth:`Series.str.removesuffix` introduced in Python 3.9 to remove pre-/suffixes from string-type :class:`Series` (:issue:`36944`)
- Attempting to write into a file in missing parent directory with :meth:`DataFrame.to_csv`, :meth:`DataFrame.to_html`, :meth:`DataFrame.to_excel`, :meth:`DataFrame.to_feather`, :meth:`DataFrame.to_parquet`, :meth:`DataFrame.to_stata`, :meth:`DataFrame.to_json`, :meth:`DataFrame.to_pickle`, and :meth:`DataFrame.to_xml` now explicitly mentions missing parent directory, the same is true for :class:`Series` counterparts (:issue:`24306`)
- :meth:`IntegerArray.all` , :meth:`IntegerArray.any`, :meth:`FloatingArray.any`, and :meth:`FloatingArray.all` use Kleene logic (:issue:`41967`)
- Added support for nullable boolean and integer types in :meth:`DataFrame.to_stata`, :class:`~pandas.io.stata.StataWriter`, :class:`~pandas.io.stata.StataWriter117`, and :class:`~pandas.io.stata.StataWriterUTF8` (:issue:`40855`)
-

.. ---------------------------------------------------------------------------

.. _whatsnew_140.notable_bug_fixes:

Notable bug fixes
~~~~~~~~~~~~~~~~~

These are bug fixes that might have notable behavior changes.

.. _whatsnew_140.notable_bug_fixes.inconsistent_date_string_parsing:

Inconsistent date string parsing
^^^^^^^^^^^^^^^^^^^^^^^^^^^^^^^^

The ``dayfirst`` option of :func:`to_datetime` isn't strict, and this can lead to surprising behaviour:

.. ipython:: python
    :okwarning:

    pd.to_datetime(["31-12-2021"], dayfirst=False)

Now, a warning will be raised if a date string cannot be parsed accordance to the given ``dayfirst`` value when
the value is a delimited date string (e.g. ``31-12-2012``).

.. _whatsnew_140.notable_bug_fixes.concat_with_empty_or_all_na:

Ignoring dtypes in concat with empty or all-NA columns
^^^^^^^^^^^^^^^^^^^^^^^^^^^^^^^^^^^^^^^^^^^^^^^^^^^^^^

When using :func:`concat` to concatenate two or more :class:`DataFrame` objects,
if one of the DataFrames was empty or had all-NA values, its dtype was _sometimes_
ignored when finding the concatenated dtype.  These are now consistently _not_ ignored (:issue:`43507`).

.. ipython:: python

    df1 = pd.DataFrame({"bar": [pd.Timestamp("2013-01-01")]}, index=range(1))
    df2 = pd.DataFrame({"bar": np.nan}, index=range(1, 2))
    res = df1.append(df2)

Previously, the float-dtype in ``df2`` would be ignored so the result dtype would be ``datetime64[ns]``. As a result, the ``np.nan`` would be cast to ``NaT``.

*Previous behavior*:

.. code-block:: ipython

    In [4]: res
    Out[4]:
             bar
    0 2013-01-01
    1        NaT

Now the float-dtype is respected. Since the common dtype for these DataFrames is object, the ``np.nan`` is retained.

*New behavior*:

.. ipython:: python

    res

.. _whatsnew_140.notable_bug_fixes.notable_bug_fix3:

notable_bug_fix3
^^^^^^^^^^^^^^^^

.. ---------------------------------------------------------------------------

.. _whatsnew_140.api_breaking:

Backwards incompatible API changes
~~~~~~~~~~~~~~~~~~~~~~~~~~~~~~~~~~

.. _whatsnew_140.api_breaking.deps:

Increased minimum versions for dependencies
^^^^^^^^^^^^^^^^^^^^^^^^^^^^^^^^^^^^^^^^^^^
Some minimum supported versions of dependencies were updated.
If installed, we now require:

+-----------------+-----------------+----------+---------+
| Package         | Minimum Version | Required | Changed |
+=================+=================+==========+=========+
| numpy           | 1.18.5          |    X     |    X    |
+-----------------+-----------------+----------+---------+
| pytz            | 2020.1          |    X     |    X    |
+-----------------+-----------------+----------+---------+
| python-dateutil | 2.8.1           |    X     |    X    |
+-----------------+-----------------+----------+---------+
| bottleneck      | 1.3.1           |          |    X    |
+-----------------+-----------------+----------+---------+
| numexpr         | 2.7.1           |          |    X    |
+-----------------+-----------------+----------+---------+
| pytest (dev)    | 6.0             |          |         |
+-----------------+-----------------+----------+---------+
| mypy (dev)      | 0.910           |          |    X    |
+-----------------+-----------------+----------+---------+

For `optional libraries <https://pandas.pydata.org/docs/getting_started/install.html>`_ the general recommendation is to use the latest version.
The following table lists the lowest version per library that is currently being tested throughout the development of pandas.
Optional libraries below the lowest tested version may still work, but are not considered supported.

+-----------------+-----------------+---------+
| Package         | Minimum Version | Changed |
+=================+=================+=========+
| beautifulsoup4  | 4.8.2           |    X    |
+-----------------+-----------------+---------+
| fastparquet     | 0.4.0           |         |
+-----------------+-----------------+---------+
| fsspec          | 0.7.4           |         |
+-----------------+-----------------+---------+
| gcsfs           | 0.6.0           |         |
+-----------------+-----------------+---------+
| lxml            | 4.5.0           |    X    |
+-----------------+-----------------+---------+
| matplotlib      | 3.3.2           |    X    |
+-----------------+-----------------+---------+
| numba           | 0.50.1          |    X    |
+-----------------+-----------------+---------+
| openpyxl        | 3.0.2           |    X    |
+-----------------+-----------------+---------+
| pyarrow         | 0.17.0          |         |
+-----------------+-----------------+---------+
| pymysql         | 0.10.1          |    X    |
+-----------------+-----------------+---------+
| pytables        | 3.6.1           |    X    |
+-----------------+-----------------+---------+
| s3fs            | 0.4.0           |         |
+-----------------+-----------------+---------+
| scipy           | 1.4.1           |    X    |
+-----------------+-----------------+---------+
| sqlalchemy      | 1.3.11          |    X    |
+-----------------+-----------------+---------+
| tabulate        | 0.8.7           |         |
+-----------------+-----------------+---------+
| xarray          | 0.15.1          |    X    |
+-----------------+-----------------+---------+
| xlrd            | 2.0.1           |    X    |
+-----------------+-----------------+---------+
| xlsxwriter      | 1.2.2           |    X    |
+-----------------+-----------------+---------+
| xlwt            | 1.3.0           |         |
+-----------------+-----------------+---------+
| pandas-gbq      | 0.14.0          |    X    |
+-----------------+-----------------+---------+

See :ref:`install.dependencies` and :ref:`install.optional_dependencies` for more.

.. _whatsnew_140.api_breaking.other:

Other API changes
^^^^^^^^^^^^^^^^^
- :meth:`Index.get_indexer_for` no longer accepts keyword arguments (other than 'target'); in the past these would be silently ignored if the index was not unique (:issue:`42310`)
-

.. ---------------------------------------------------------------------------

.. _whatsnew_140.deprecations:

Deprecations
~~~~~~~~~~~~

.. _whatsnew_140.deprecations.int64_uint64_float64index:

Deprecated Int64Index, UInt64Index & Float64Index
^^^^^^^^^^^^^^^^^^^^^^^^^^^^^^^^^^^^^^^^^^^^^^^^^
:class:`Int64Index`, :class:`UInt64Index` and :class:`Float64Index` have been deprecated
in favor of the new :class:`NumericIndex` and will be removed in Pandas 2.0 (:issue:`43028`).

Currently, in order to maintain backward compatibility, calls to
:class:`Index` will continue to return :class:`Int64Index`, :class:`UInt64Index` and :class:`Float64Index`
when given numeric data, but in the future, a :class:`NumericIndex` will be returned.

*Current behavior*:

.. code-block:: ipython

    In [1]: pd.Index([1, 2, 3], dtype="int32")
    Out [1]: Int64Index([1, 2, 3], dtype='int64')
    In [1]: pd.Index([1, 2, 3], dtype="uint64")
    Out [1]: UInt64Index([1, 2, 3], dtype='uint64')

*Future behavior*:

.. code-block:: ipython

    In [3]: pd.Index([1, 2, 3], dtype="int32")
    Out [3]: NumericIndex([1, 2, 3], dtype='int32')
    In [4]: pd.Index([1, 2, 3], dtype="uint64")
    Out [4]: NumericIndex([1, 2, 3], dtype='uint64')


.. _whatsnew_140.deprecations.other:

Other Deprecations
^^^^^^^^^^^^^^^^^^
- Deprecated :meth:`Index.is_type_compatible` (:issue:`42113`)
- Deprecated ``method`` argument in :meth:`Index.get_loc`, use ``index.get_indexer([label], method=...)`` instead (:issue:`42269`)
- Deprecated treating integer keys in :meth:`Series.__setitem__` as positional when the index is a :class:`Float64Index` not containing the key, a :class:`IntervalIndex` with no entries containing the key, or a :class:`MultiIndex` with leading :class:`Float64Index` level not containing the key (:issue:`33469`)
- Deprecated treating ``numpy.datetime64`` objects as UTC times when passed to the :class:`Timestamp` constructor along with a timezone. In a future version, these will be treated as wall-times. To retain the old behavior, use ``Timestamp(dt64).tz_localize("UTC").tz_convert(tz)`` (:issue:`24559`)
- Deprecated ignoring missing labels when indexing with a sequence of labels on a level of a MultiIndex (:issue:`42351`)
- Creating an empty Series without a dtype will now raise a more visible ``FutureWarning`` instead of a ``DeprecationWarning`` (:issue:`30017`)
- Deprecated the 'kind' argument in :meth:`Index.get_slice_bound`, :meth:`Index.slice_indexer`, :meth:`Index.slice_locs`; in a future version passing 'kind' will raise (:issue:`42857`)
- Deprecated dropping of nuisance columns in :class:`Rolling`, :class:`Expanding`, and :class:`EWM` aggregations (:issue:`42738`)
- Deprecated :meth:`Index.reindex` with a non-unique index (:issue:`42568`)
- Deprecated :meth:`.Styler.render` in favour of :meth:`.Styler.to_html` (:issue:`42140`)
- Deprecated passing in a string column label into ``times`` in :meth:`DataFrame.ewm` (:issue:`43265`)
- Deprecated the 'include_start' and 'include_end' arguments in :meth:`DataFrame.between_time`; in a future version passing 'include_start' or 'include_end' will raise (:issue:`40245`)
- Deprecated the ``squeeze`` argument to :meth:`read_csv`, :meth:`read_table`, and :meth:`read_excel`. Users should squeeze the DataFrame afterwards with ``.squeeze("columns")`` instead. (:issue:`43242`)
- Deprecated the ``index`` argument to :class:`SparseArray` construction (:issue:`23089`)
- Deprecated :meth:`.Rolling.validate`, :meth:`.Expanding.validate`, and :meth:`.ExponentialMovingWindow.validate` (:issue:`43665`)

.. ---------------------------------------------------------------------------

.. _whatsnew_140.performance:

Performance improvements
~~~~~~~~~~~~~~~~~~~~~~~~
- Performance improvement in :meth:`.GroupBy.sample`, especially when ``weights`` argument provided (:issue:`34483`)
- Performance improvement in :meth:`.GroupBy.transform` for user-defined functions (:issue:`41598`)
- Performance improvement in constructing :class:`DataFrame` objects (:issue:`42631`)
- Performance improvement in :meth:`GroupBy.shift` when ``fill_value`` argument is provided (:issue:`26615`)
- Performance improvement in :meth:`DataFrame.corr` for ``method=pearson`` on data without missing values (:issue:`40956`)
- Performance improvement in some :meth:`GroupBy.apply` operations (:issue:`42992`)
- Performance improvement in :func:`read_stata` (:issue:`43059`)
- Performance improvement in :meth:`to_datetime` with ``uint`` dtypes (:issue:`42606`)
- Performance improvement in :meth:`Series.sparse.to_coo` (:issue:`42880`)
- Performance improvement in indexing with a :class:`MultiIndex` indexer on another :class:`MultiIndex` (:issue:43370`)
- Performance improvement in :meth:`GroupBy.quantile` (:issue:`43469`)
- :meth:`SparseArray.min` and :meth:`SparseArray.max` no longer require converting to a dense array (:issue:`43526`)
- Performance improvement in :meth:`SparseArray.take` with ``allow_fill=False`` (:issue:`43654`)
-

.. ---------------------------------------------------------------------------

.. _whatsnew_140.bug_fixes:

Bug fixes
~~~~~~~~~

Categorical
^^^^^^^^^^^
- Bug in setting dtype-incompatible values into a :class:`Categorical` (or ``Series`` or ``DataFrame`` backed by ``Categorical``) raising ``ValueError`` instead of ``TypeError`` (:issue:`41919`)
- Bug in :meth:`Categorical.searchsorted` when passing a dtype-incompatible value raising ``KeyError`` instead of ``TypeError`` (:issue:`41919`)
- Bug in :meth:`Series.where` with ``CategoricalDtype`` when passing a dtype-incompatible value raising ``ValueError`` instead of ``TypeError`` (:issue:`41919`)
- Bug in :meth:`Categorical.fillna` when passing a dtype-incompatible value raising ``ValueError`` instead of ``TypeError`` (:issue:`41919`)
- Bug in :meth:`Categorical.fillna` with a tuple-like category raising ``ValueError`` instead of ``TypeError`` when filling with a non-category tuple (:issue:`41919`)
-

Datetimelike
^^^^^^^^^^^^
- Bug in :class:`DataFrame` constructor unnecessarily copying non-datetimelike 2D object arrays (:issue:`39272`)
- :func:`to_datetime` would silently swap ``MM/DD/YYYY`` and ``DD/MM/YYYY`` formats if the given ``dayfirst`` option could not be respected - now, a warning is raised in the case of delimited date strings (e.g. ``31-12-2012``) (:issue:`12585`)
-

Timedelta
^^^^^^^^^
-
-

Timezones
^^^^^^^^^
- Bug in :func:`to_datetime` with ``infer_datetime_format=True`` failing to parse zero UTC offset (``Z``) correctly (:issue:`41047`)
- Bug in :meth:`Series.dt.tz_convert` resetting index in a :class:`Series` with :class:`CategoricalIndex` (:issue:`43080`)
-

Numeric
^^^^^^^
- Bug in :meth:`DataFrame.rank` raising ``ValueError`` with ``object`` columns and ``method="first"`` (:issue:`41931`)
- Bug in :meth:`DataFrame.rank` treating missing values and extreme values as equal (for example ``np.nan`` and ``np.inf``), causing incorrect results when ``na_option="bottom"`` or ``na_option="top`` used (:issue:`41931`)
- Bug in ``numexpr`` engine still being used when the option ``compute.use_numexpr`` is set to ``False`` (:issue:`32556`)

Conversion
^^^^^^^^^^
- Bug in :class:`UInt64Index` constructor when passing a list containing both positive integers small enough to cast to int64 and integers too large too hold in int64 (:issue:`42201`)
- Bug in :class:`Series` constructor returning 0 for missing values with dtype ``int64`` and ``False`` for dtype ``bool`` (:issue:`43017`, :issue:`43018`)
-

Strings
^^^^^^^
-
-

Interval
^^^^^^^^
-
-

Indexing
^^^^^^^^
- Bug in :meth:`DataFrame.truncate` and :meth:`Series.truncate` when the object's Index has a length greater than one but only one unique value (:issue:`42365`)
- Bug in :meth:`Series.loc` and :meth:`DataFrame.loc` with a :class:`MultiIndex` when indexing with a tuple in which one of the levels is also a tuple (:issue:`27591`)
- Bug in :meth:`Series.loc` when with a :class:`MultiIndex` whose first level contains only ``np.nan`` values (:issue:`42055`)
- Bug in indexing on a :class:`Series` or :class:`DataFrame` with a :class:`DatetimeIndex` when passing a string, the return type depended on whether the index was monotonic (:issue:`24892`)
- Bug in indexing on a :class:`MultiIndex` failing to drop scalar levels when the indexer is a tuple containing a datetime-like string (:issue:`42476`)
- Bug in :meth:`DataFrame.sort_values` and :meth:`Series.sort_values` when passing an ascending value, failed to raise or incorrectly raising ``ValueError`` (:issue:`41634`)
- Bug in updating values of :class:`pandas.Series` using boolean index, created by using :meth:`pandas.DataFrame.pop` (:issue:`42530`)
- Bug in :meth:`Index.get_indexer_non_unique` when index contains multiple ``np.nan`` (:issue:`35392`)
- Bug in :meth:`DataFrame.query` did not handle the degree sign in a backticked column name, such as \`Temp(°C)\`, used in an expression to query a dataframe (:issue:`42826`)
- Bug in :meth:`DataFrame.drop` where the error message did not show missing labels with commas when raising ``KeyError`` (:issue:`42881`)
- Bug in :meth:`DataFrame.nlargest` and :meth:`Series.nlargest` where sorted result did not count indexes containing ``np.nan`` (:issue:`28984`)


Missing
^^^^^^^
- Bug in :meth:`DataFrame.fillna` with limit and no method ignores axis='columns' or ``axis = 1`` (:issue:`40989`)
- Bug in :meth:`DataFrame.fillna` not replacing missing values when using a dict-like ``value`` and duplicate column names (:issue:`43476`)
-

MultiIndex
^^^^^^^^^^
- Bug in :meth:`MultiIndex.get_loc` where the first level is a :class:`DatetimeIndex` and a string key is passed (:issue:`42465`)
- Bug in :meth:`MultiIndex.reindex` when passing a ``level`` that corresponds to an ``ExtensionDtype`` level (:issue:`42043`)
- Bug in :meth:`MultiIndex.get_loc` raising ``TypeError`` instead of ``KeyError`` on nested tuple (:issue:`42440`)
- Bug in :meth:`MultiIndex.putmask` where the other value was also a :class:`MultiIndex` (:issue:`43212`)
-

I/O
^^^
- Bug in :func:`read_excel` attempting to read chart sheets from .xlsx files (:issue:`41448`)
- Bug in :func:`json_normalize` where ``errors=ignore`` could fail to ignore missing values of ``meta`` when ``record_path`` has a length greater than one (:issue:`41876`)
- Bug in :func:`read_csv` with multi-header input and arguments referencing column names as tuples (:issue:`42446`)
- Bug in :func:`read_fwf`, where difference in lengths of ``colspecs`` and ``names`` was not raising ``ValueError`` (:issue:`40830`)
- Bug in :func:`Series.to_json` and :func:`DataFrame.to_json` where some attributes were skipped when serialising plain Python objects to JSON (:issue:`42768`, :issue:`33043`)
- Column headers are dropped when constructing a :class:`DataFrame` from a sqlalchemy's ``Row`` object (:issue:`40682`)
- Bug in unpickling a :class:`Index` with object dtype incorrectly inferring numeric dtypes (:issue:`43188`)
- Bug in :func:`read_csv` where reading multi-header input with unequal lengths incorrectly raising uncontrolled ``IndexError`` (:issue:`43102`)
- Bug in :func:`read_csv`, changed exception class when expecting a file path name or file-like object from ``OSError`` to ``TypeError`` (:issue:`43366`)

Period
^^^^^^
-
-

Plotting
^^^^^^^^
-
-

Groupby/resample/rolling
^^^^^^^^^^^^^^^^^^^^^^^^
- Fixed bug in :meth:`SeriesGroupBy.apply` where passing an unrecognized string argument failed to raise ``TypeError`` when the underlying ``Series`` is empty (:issue:`42021`)
- Bug in :meth:`Series.rolling.apply`, :meth:`DataFrame.rolling.apply`, :meth:`Series.expanding.apply` and :meth:`DataFrame.expanding.apply` with ``engine="numba"`` where ``*args`` were being cached with the user passed function (:issue:`42287`)
- Bug in :meth:`GroupBy.max` and :meth:`GroupBy.min` with nullable integer dtypes losing precision (:issue:`41743`)
- Bug in :meth:`DataFrame.groupby.rolling.var` would calculate the rolling variance only on the first group (:issue:`42442`)
- Bug in :meth:`GroupBy.shift` that would return the grouping columns if ``fill_value`` was not None (:issue:`41556`)
- Bug in :meth:`SeriesGroupBy.nlargest` and :meth:`SeriesGroupBy.nsmallest` would have an inconsistent index when the input Series was sorted and ``n`` was greater than or equal to all group sizes (:issue:`15272`, :issue:`16345`, :issue:`29129`)
- Bug in :meth:`pandas.DataFrame.ewm`, where non-float64 dtypes were silently failing (:issue:`42452`)
- Bug in :meth:`pandas.DataFrame.rolling` operation along rows (``axis=1``) incorrectly omits columns containing ``float16`` and ``float32`` (:issue:`41779`)
- Bug in :meth:`Resampler.aggregate` did not allow the use of Named Aggregation (:issue:`32803`)
- Bug in :meth:`Series.rolling` when the :class:`Series` ``dtype`` was ``Int64`` (:issue:`43016`)
- Bug in :meth:`DataFrame.rolling.corr` when the :class:`DataFrame` columns was a :class:`MultiIndex` (:issue:`21157`)
- Bug in :meth:`DataFrame.groupby.rolling` when specifying ``on`` and calling ``__getitem__`` would subsequently return incorrect results (:issue:`43355`)
- Bug in :meth:`GroupBy.apply` with time-based :class:`Grouper` objects incorrectly raising ``ValueError`` in corner cases where the grouping vector contains a ``NaT`` (:issue:`43500`, :issue:`43515`)

Reshaping
^^^^^^^^^
- Improved error message when creating a :class:`DataFrame` column from a multi-dimensional :class:`numpy.ndarray` (:issue:`42463`)
- :func:`concat` creating :class:`MultiIndex` with duplicate level entries when concatenating a :class:`DataFrame` with duplicates in :class:`Index` and multiple keys (:issue:`42651`)
- Bug in :meth:`pandas.cut` on :class:`Series` with duplicate indices (:issue:`42185`) and non-exact :meth:`pandas.CategoricalIndex` (:issue:`42425`)
- Bug in :meth:`DataFrame.append` failing to retain dtypes when appended columns do not match (:issue:`43392`)
- Bug in :func:`concat` of ``bool`` and ``boolean`` dtypes resulting in ``object`` dtype instead of ``boolean`` dtype (:issue:`42800`)
- Bug in :func:`crosstab` when inputs are are categorical Series, there are categories that are not present in one or both of the Series, and ``margins=True``. Previously the margin value for missing categories was ``NaN``. It is now correctly reported as 0 (:issue:`43505`)
- Bug in :func:`concat` would fail when the ``objs`` argument all had the same index and the ``keys`` argument contained duplicates (:issue:`43595`)

Sparse
^^^^^^
- Bug in :meth:`DataFrame.sparse.to_coo` raising ``AttributeError`` when column names are not unique (:issue:`29564`)
- Bug in :meth:`SparseArray.max` and :meth:`SparseArray.min` raising ``ValueError`` for arrays with 0 non-null elements (:issue:`43527`)
-
-

ExtensionArray
^^^^^^^^^^^^^^
-
-

Styler
^^^^^^
- Minor bug in :class:`.Styler` where the ``uuid`` at initialization maintained a floating underscore (:issue:`43037`)
- Bug in :meth:`.Styler.to_html` where the ``Styler`` object was updated if the ``to_html`` method was called with some args (:issue:`43034`)
- Bug in :meth:`.Styler.copy` where ``uuid`` was not previously copied (:issue:`40675`)
- Bug in :meth:`Styler.apply` where functions which returned Series objects were not correctly handled in terms of aligning their index labels (:issue:`13657`, :issue:`42014`)
- Bug when rendering an empty DataFrame with a named index (:issue:`43305`).
- Bug when rendering a single level MultiIndex (:issue:`43383`).
- Bug when combining non-sparse rendering and :meth:`.Styler.hide_columns` or :meth:`.Styler.hide_index` (:issue:`43464`)

Other
^^^^^
- Bug in :meth:`CustomBusinessMonthBegin.__add__` (:meth:`CustomBusinessMonthEnd.__add__`) not applying the extra ``offset`` parameter when beginning (end) of the target month is already a business day (:issue:`41356`)

.. ***DO NOT USE THIS SECTION***

-
-

.. ---------------------------------------------------------------------------

.. _whatsnew_140.contributors:

Contributors
~~~~~~~~~~~~<|MERGE_RESOLUTION|>--- conflicted
+++ resolved
@@ -79,11 +79,8 @@
   - Keyword arguments ``level`` and ``names`` added to :meth:`.Styler.hide_index` and :meth:`.Styler.hide_columns` for additional control of visibility of MultiIndexes and index names (:issue:`25475`, :issue:`43404`, :issue:`43346`)
   - Global options have been extended to configure default ``Styler`` properties including formatting and encoding and mathjax options and LaTeX (:issue:`41395`)
   - Naive sparsification is now possible for LaTeX without the multirow package (:issue:`43369`)
-<<<<<<< HEAD
+  - :meth:`Styler.to_html` omits CSSStyle rules for hidden table elements (:issue:`43619`)
   - Custom CSS classes can now be directly specified without string replacement (:issue:`43686`)
-=======
-  - :meth:`Styler.to_html` omits CSSStyle rules for hidden table elements (:issue:`43619`)
->>>>>>> 556f4379
 
 Formerly Styler relied on ``display.html.use_mathjax``, which has now been replaced by ``styler.html.mathjax``.
 
