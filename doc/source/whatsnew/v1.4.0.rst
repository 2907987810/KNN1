--- conflicted
+++ resolved
@@ -232,11 +232,8 @@
 - :meth:`UInt64Index.map` now retains ``dtype`` where possible (:issue:`44609`)
 - :meth:`read_json` can now parse unsigned long long integers (:issue:`26068`)
 - :meth:`DataFrame.take` now raises a ``TypeError`` when passed a scalar for the indexer (:issue:`42875`)
-<<<<<<< HEAD
 - :meth:`is_list_like` now identifies duck-arrays as list-like unless ``.ndim == 0`` (:issue:`35131`)
-=======
 - :class:`ExtensionDtype` and :class:`ExtensionArray` are now (de)serialized when exporting a :class:`DataFrame` with :meth:`DataFrame.to_json` using ``orient='table'`` (:issue:`20612`, :issue:`44705`).
->>>>>>> 539545ba
 -
 
 
