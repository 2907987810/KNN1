--- conflicted
+++ resolved
@@ -263,13 +263,10 @@
 ^^^^^^^^^^^^^^^^^^^^^^^^
 - Fixed bug in :meth:`SeriesGroupBy.apply` where passing an unrecognized string argument failed to raise ``TypeError`` when the underlying ``Series`` is empty (:issue:`42021`)
 - Bug in :meth:`Series.rolling.apply`, :meth:`DataFrame.rolling.apply`, :meth:`Series.expanding.apply` and :meth:`DataFrame.expanding.apply` with ``engine="numba"`` where ``*args`` were being cached with the user passed function (:issue:`42287`)
-<<<<<<< HEAD
-- Bug in :meth:`SeriesGroupBy.nlargest` and :meth:`SeriesGroupBy.nsmallest` would have an inconsistent index when the input Series was sorted and ``n`` was greater than or equal to all group sizes (:issue:`15272`, :issue:`16345`, :issue:`29129`)
--
-=======
 - Bug in :meth:`DataFrame.groupby.rolling.var` would calculate the rolling variance only on the first group (:issue:`42442`)
 - Bug in :meth:`GroupBy.shift` that would return the grouping columns if ``fill_value`` was not None (:issue:`41556`)
->>>>>>> 91872e76
+- Bug in :meth:`SeriesGroupBy.nlargest` and :meth:`SeriesGroupBy.nsmallest` would have an inconsistent index when the input Series was sorted and ``n`` was greater than or equal to all group sizes (:issue:`15272`, :issue:`16345`, :issue:`29129`)
+-
 
 Reshaping
 ^^^^^^^^^
