.. _whatsnew_141:

What's new in 1.4.1 (February ??, 2022)
---------------------------------------

These are the changes in pandas 1.4.1. See :ref:`release` for a full changelog
including other versions of pandas.

{{ header }}

.. ---------------------------------------------------------------------------

.. _whatsnew_141.regressions:

Fixed regressions
~~~~~~~~~~~~~~~~~
- Regression in :meth:`Series.mask` with ``inplace=True`` and ``PeriodDtype`` and an incompatible ``other`` coercing to a common dtype instead of raising (:issue:`45546`)
- Regression in :func:`.assert_frame_equal` not respecting ``check_flags=False`` (:issue:`45554`)
- Regression in :meth:`Series.fillna` with ``downcast=False`` incorrectly downcasting ``object`` dtype (:issue:`45603`)
- Regression in :meth:`DataFrame.iat` setting values leading to not propagating correctly in subsequent lookups (:issue:`45684`)
<<<<<<< HEAD
- Regression in :meth:`DataFrame.loc.__setitem__` losing :class:`Index` name if :class:`DataFrame` was empty before (:issue:`45621`)
- Regression in :func:`join` with overlapping :class:`IntervalIndex` raising an ``InvalidIndexError`` (:issue:`45661`)
=======
- Regression when setting values with :meth:`DataFrame.loc` losing :class:`Index` name if :class:`DataFrame` was empty before (:issue:`45621`)
- Regression in :meth:`~Index.join` with overlapping :class:`IntervalIndex` raising an ``InvalidIndexError`` (:issue:`45661`)
- Regression in :meth:`Series.loc.__setitem__` raising with all ``False`` indexer and :class:`Series` on the right hand side (:issue:`45778`)
>>>>>>> ff48c3ec
- Regression in :func:`read_sql` with a DBAPI2 connection that is not an instance of ``sqlite3.Connection`` incorrectly requiring SQLAlchemy be installed (:issue:`45660`)
-

.. ---------------------------------------------------------------------------

.. _whatsnew_141.bug_fixes:

Bug fixes
~~~~~~~~~
<<<<<<< HEAD
- Fixed segfault in :meth:``DataFrame.to_json`` when dumping tz-aware datetimes in Python 3.10 (:issue:`42130`)
- Stopped emitting unnecessary ``FutureWarning`` in :meth:`DataFrame.sort_values` with sparse columns (:issue:`45618`)
- Fixed window aggregations in :meth:`DataFrame.rolling` and :meth:`Series.rolling` to skip over unused elements (:issue:`45647`)
- Bug in :func:`api.types.is_bool_dtype` was raising an ``AttributeError`` when evaluating a categorical :class:`Series` (:issue:`45615`)
=======
- Fixed segfault in :meth:`DataFrame.to_json` when dumping tz-aware datetimes in Python 3.10 (:issue:`42130`)
- Stopped emitting unnecessary ``FutureWarning`` in :meth:`DataFrame.sort_values` with sparse columns (:issue:`45618`)
- Fixed window aggregations in :meth:`DataFrame.rolling` and :meth:`Series.rolling` to skip over unused elements (:issue:`45647`)
- Bug in :func:`api.types.is_bool_dtype` was raising an ``AttributeError`` when evaluating a categorical :class:`Series` (:issue:`45615`)
- Fixed builtin highlighters in :class:`.Styler` to be responsive to ``NA`` with nullable dtypes (:issue:`45804`)
>>>>>>> ff48c3ec

.. ---------------------------------------------------------------------------

.. _whatsnew_141.other:

Other
~~~~~
- Reverted performance speedup of :meth:`DataFrame.corr` for ``method=pearson`` to fix precision regression (:issue:`45640`, :issue:`42761`)
-

.. ---------------------------------------------------------------------------

.. _whatsnew_141.contributors:

Contributors
~~~~~~~~~~~~

.. contributors:: v1.4.0..v1.4.1|HEAD<|MERGE_RESOLUTION|>--- conflicted
+++ resolved
@@ -18,14 +18,9 @@
 - Regression in :func:`.assert_frame_equal` not respecting ``check_flags=False`` (:issue:`45554`)
 - Regression in :meth:`Series.fillna` with ``downcast=False`` incorrectly downcasting ``object`` dtype (:issue:`45603`)
 - Regression in :meth:`DataFrame.iat` setting values leading to not propagating correctly in subsequent lookups (:issue:`45684`)
-<<<<<<< HEAD
-- Regression in :meth:`DataFrame.loc.__setitem__` losing :class:`Index` name if :class:`DataFrame` was empty before (:issue:`45621`)
-- Regression in :func:`join` with overlapping :class:`IntervalIndex` raising an ``InvalidIndexError`` (:issue:`45661`)
-=======
 - Regression when setting values with :meth:`DataFrame.loc` losing :class:`Index` name if :class:`DataFrame` was empty before (:issue:`45621`)
 - Regression in :meth:`~Index.join` with overlapping :class:`IntervalIndex` raising an ``InvalidIndexError`` (:issue:`45661`)
 - Regression in :meth:`Series.loc.__setitem__` raising with all ``False`` indexer and :class:`Series` on the right hand side (:issue:`45778`)
->>>>>>> ff48c3ec
 - Regression in :func:`read_sql` with a DBAPI2 connection that is not an instance of ``sqlite3.Connection`` incorrectly requiring SQLAlchemy be installed (:issue:`45660`)
 -
 
@@ -35,18 +30,11 @@
 
 Bug fixes
 ~~~~~~~~~
-<<<<<<< HEAD
-- Fixed segfault in :meth:``DataFrame.to_json`` when dumping tz-aware datetimes in Python 3.10 (:issue:`42130`)
-- Stopped emitting unnecessary ``FutureWarning`` in :meth:`DataFrame.sort_values` with sparse columns (:issue:`45618`)
-- Fixed window aggregations in :meth:`DataFrame.rolling` and :meth:`Series.rolling` to skip over unused elements (:issue:`45647`)
-- Bug in :func:`api.types.is_bool_dtype` was raising an ``AttributeError`` when evaluating a categorical :class:`Series` (:issue:`45615`)
-=======
 - Fixed segfault in :meth:`DataFrame.to_json` when dumping tz-aware datetimes in Python 3.10 (:issue:`42130`)
 - Stopped emitting unnecessary ``FutureWarning`` in :meth:`DataFrame.sort_values` with sparse columns (:issue:`45618`)
 - Fixed window aggregations in :meth:`DataFrame.rolling` and :meth:`Series.rolling` to skip over unused elements (:issue:`45647`)
 - Bug in :func:`api.types.is_bool_dtype` was raising an ``AttributeError`` when evaluating a categorical :class:`Series` (:issue:`45615`)
 - Fixed builtin highlighters in :class:`.Styler` to be responsive to ``NA`` with nullable dtypes (:issue:`45804`)
->>>>>>> ff48c3ec
 
 .. ---------------------------------------------------------------------------
 
