--- conflicted
+++ resolved
@@ -30,11 +30,8 @@
 
 Bug fixes
 ~~~~~~~~~
-<<<<<<< HEAD
+- 1D slices over extension types turn into N-dimensional slices over ExtensionArrays (:issue:`42430`)
 - Fixed bug in :meth:`Series.rolling` and :meth:`DataFrame.rolling` not calculating window bounds correctly for the first row when window is an offset that covers all the rows (:issue:`42753`)
-=======
-- 1D slices over extension types turn into N-dimensional slices over ExtensionArrays (:issue:`42430`)
->>>>>>> 26e7c0f8
 -
 
 .. ---------------------------------------------------------------------------
