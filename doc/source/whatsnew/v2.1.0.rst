.. _whatsnew_210:

What's new in 2.1.0 (Month XX, 2023)
--------------------------------------

These are the changes in pandas 2.1.0. See :ref:`release` for a full changelog
including other versions of pandas.

{{ header }}

.. ---------------------------------------------------------------------------
.. _whatsnew_210.enhancements:

Enhancements
~~~~~~~~~~~~

.. _whatsnew_210.enhancements.reduction_extension_dtypes:

DataFrame reductions preserve extension dtypes
^^^^^^^^^^^^^^^^^^^^^^^^^^^^^^^^^^^^^^^^^^^^^^

In previous versions of pandas, the results of DataFrame reductions
(:meth:`DataFrame.sum` :meth:`DataFrame.mean` etc.) had numpy dtypes, even when the DataFrames
were of extension dtypes. Pandas can now keep the dtypes when doing reductions over Dataframe
columns with a common dtype (:issue:`52788`).

*Old Behavior*

.. code-block:: ipython

    In [1]: df = pd.DataFrame({"a": [1, 1, 2, 1], "b": [np.nan, 2.0, 3.0, 4.0]}, dtype="Int64")
    In [2]: df.sum()
    Out[2]:
    a    5
    b    9
    dtype: int64
    In [3]: df = df.astype("int64[pyarrow]")
    In [4]: df.sum()
    Out[4]:
    a    5
    b    9
    dtype: int64

*New Behavior*

.. ipython:: python

    df = pd.DataFrame({"a": [1, 1, 2, 1], "b": [np.nan, 2.0, 3.0, 4.0]}, dtype="Int64")
    df.sum()
    df = df.astype("int64[pyarrow]")
    df.sum()

Notice that the dtype is now a masked dtype and pyarrow dtype, respectively, while previously it was a numpy integer dtype.

To allow Dataframe reductions to preserve extension dtypes, :meth:`ExtensionArray._reduce` has gotten a new keyword parameter ``keepdims``. Calling :meth:`ExtensionArray._reduce` with ``keepdims=True`` should return an array of length 1 along the reduction axis. In order to maintain backward compatibility, the parameter is not required, but will it become required in the future. If the parameter is not found in the signature, DataFrame reductions can not preserve extension dtypes. Also, if the parameter is not found, a ``FutureWarning`` will be emitted and type checkers like mypy may complain about the signature not being compatible with :meth:`ExtensionArray._reduce`.

.. _whatsnew_210.enhancements.cow:

Copy-on-Write improvements
^^^^^^^^^^^^^^^^^^^^^^^^^^

- :meth:`Series.transform` not respecting Copy-on-Write when ``func`` modifies :class:`Series` inplace (:issue:`53747`)
- Calling :meth:`Index.values` will now return a read-only NumPy array (:issue:`53704`)
- Setting a :class:`Series` into a :class:`DataFrame` now creates a lazy instead of a deep copy (:issue:`53142`)
- The :class:`DataFrame` constructor, when constructing a DataFrame from a dictionary
  of Index objects and specifying ``copy=False``, will now use a lazy copy
  of those Index objects for the columns of the DataFrame (:issue:`52947`)
- Add lazy copy mechanism to :meth:`DataFrame.eval` (:issue:`53746`)

- Trying to operate inplace on a temporary column selection
  (for example, ``df["a"].fillna(100, inplace=True)``)
  will now always raise a warning when Copy-on-Write is enabled. In this mode,
  operating inplace like this will never work, since the selection behaves
  as a temporary copy. This holds true for:

  - DataFrame.update / Series.update
  - DataFrame.fillna / Series.fillna

.. _whatsnew_210.enhancements.enhancement2:

``map(func, na_action="ignore")`` now works for all array types
^^^^^^^^^^^^^^^^^^^^^^^^^^^^^^^^^^^^^^^^^^^^^^^^^^^^^^^^^^^^^^^

When given a callable, :meth:`Series.map` applies the callable to all elements of the :class:`Series`.
Similarly, :meth:`DataFrame.map` applies the callable to all elements of the :class:`DataFrame`,
while :meth:`Index.map` applies the callable to all elements of the :class:`Index`.

Frequently, it is not desirable to apply the callable to nan-like values of the array and to avoid doing
that, the ``map`` method could be called with ``na_action="ignore"``, i.e. ``ser.map(func, na_action="ignore")``.
However, ``na_action="ignore"`` was not implemented for many ``ExtensionArray`` and ``Index`` types
and ``na_action="ignore"`` did not work correctly for any ``ExtensionArray`` subclass except the nullable numeric ones (i.e. with dtype :class:`Int64` etc.).

``na_action="ignore"`` now works for all array types (:issue:`52219`, :issue:`51645`, :issue:`51809`, :issue:`51936`, :issue:`52033`; :issue:`52096`).

*Previous behavior*:

.. code-block:: ipython

    In [1]: ser = pd.Series(["a", "b", np.nan], dtype="category")
    In [2]: ser.map(str.upper, na_action="ignore")
    NotImplementedError
    In [3]: df = pd.DataFrame(ser)
    In [4]: df.applymap(str.upper, na_action="ignore")  # worked for DataFrame
         0
    0    A
    1    B
    2  NaN
    In [5]: idx = pd.Index(ser)
    In [6]: idx.map(str.upper, na_action="ignore")
    TypeError: CategoricalIndex.map() got an unexpected keyword argument 'na_action'

*New behavior*:

.. ipython:: python

    ser = pd.Series(["a", "b", np.nan], dtype="category")
    ser.map(str.upper, na_action="ignore")
    df = pd.DataFrame(ser)
    df.map(str.upper, na_action="ignore")
    idx = pd.Index(ser)
    idx.map(str.upper, na_action="ignore")

Notice also that in this version, :meth:`DataFrame.map` been added and :meth:`DataFrame.applymap` has been deprecated. :meth:`DataFrame.map` has the same functionality as :meth:`DataFrame.applymap`, but the new name better communicate that this is the :class:`DataFrame` version of :meth:`Series.map` (:issue:`52353`).

Also, note that :meth:`Categorical.map` implicitly has had its ``na_action`` set to ``"ignore"`` by default.
This has been deprecated and will :meth:`Categorical.map` in the future change the default
to ``na_action=None``, like for all the other array types.

.. _whatsnew_210.enhancements.other:

Other enhancements
^^^^^^^^^^^^^^^^^^
- :meth:`Categorical.map` and :meth:`CategoricalIndex.map` now have a ``na_action`` parameter.
  :meth:`Categorical.map` implicitly had a default value of ``"ignore"`` for ``na_action``. This has formally been deprecated and will be changed to ``None`` in the future.
  Also notice that :meth:`Series.map` has default ``na_action=None`` and calls to series with categorical data will now use ``na_action=None`` unless explicitly set otherwise (:issue:`44279`)
- :class:`api.extensions.ExtensionArray` now has a :meth:`~api.extensions.ExtensionArray.map` method (:issue:`51809`)
- :meth:`DataFrame.applymap` now uses the :meth:`~api.extensions.ExtensionArray.map` method of underlying :class:`api.extensions.ExtensionArray` instances (:issue:`52219`)
- :meth:`MultiIndex.sort_values` now supports ``na_position`` (:issue:`51612`)
- :meth:`MultiIndex.sortlevel` and :meth:`Index.sortlevel` gained a new keyword ``na_position`` (:issue:`51612`)
- :meth:`arrays.DatetimeArray.map`, :meth:`arrays.TimedeltaArray.map` and :meth:`arrays.PeriodArray.map` can now take a ``na_action`` argument (:issue:`51644`)
- :meth:`arrays.SparseArray.map` now supports ``na_action`` (:issue:`52096`).
- Add :meth:`diff()` and :meth:`round()` for :class:`Index` (:issue:`19708`)
- Add dtype of categories to ``repr`` information of :class:`CategoricalDtype` (:issue:`52179`)
- Added to the escape mode "latex-math" preserving without escaping all characters between "\(" and "\)" in formatter (:issue:`51903`)
- Adding ``engine_kwargs`` parameter to :meth:`DataFrame.read_excel` (:issue:`52214`)
- Classes that are useful for type-hinting have been added to the public API in the new submodule ``pandas.api.typing`` (:issue:`48577`)
- Implemented :attr:`Series.dt.is_month_start`, :attr:`Series.dt.is_month_end`, :attr:`Series.dt.is_year_start`, :attr:`Series.dt.is_year_end`, :attr:`Series.dt.is_quarter_start`, :attr:`Series.dt.is_quarter_end`, :attr:`Series.dt.is_days_in_month`, :attr:`Series.dt.unit`, :meth:`Series.dt.is_normalize`, :meth:`Series.dt.day_name`, :meth:`Series.dt.month_name`, :meth:`Series.dt.tz_convert` for :class:`ArrowDtype` with ``pyarrow.timestamp`` (:issue:`52388`, :issue:`51718`)
- Implemented ``__from_arrow__`` on :class:`DatetimeTZDtype`. (:issue:`52201`)
- Implemented ``__pandas_priority__`` to allow custom types to take precedence over :class:`DataFrame`, :class:`Series`, :class:`Index`, or :class:`ExtensionArray` for arithmetic operations, :ref:`see the developer guide <extending.pandas_priority>` (:issue:`48347`)
- Improve error message when having incompatible columns using :meth:`DataFrame.merge` (:issue:`51861`)
- Improve error message when setting :class:`DataFrame` with wrong number of columns through :meth:`DataFrame.isetitem` (:issue:`51701`)
- Improved error handling when using :meth:`DataFrame.to_json` with incompatible ``index`` and ``orient`` arguments (:issue:`52143`)
- Improved error message when creating a DataFrame with empty data (0 rows), no index and an incorrect number of columns. (:issue:`52084`)
- Let :meth:`DataFrame.to_feather` accept a non-default :class:`Index` and non-string column names (:issue:`51787`)
- Performance improvement in :func:`read_csv` (:issue:`52632`) with ``engine="c"``
- :meth:`Categorical.from_codes` has gotten a ``validate`` parameter (:issue:`50975`)
- :meth:`DataFrame.stack` gained the ``sort`` keyword to dictate whether the resulting :class:`MultiIndex` levels are sorted (:issue:`15105`)
- :meth:`DataFrame.unstack` gained the ``sort`` keyword to dictate whether the resulting :class:`MultiIndex` levels are sorted (:issue:`15105`)
- :meth:`DataFrameGroupby.agg` and :meth:`DataFrameGroupby.transform` now support grouping by multiple keys when the index is not a :class:`MultiIndex` for ``engine="numba"`` (:issue:`53486`)
- :meth:`Series.explode` now supports pyarrow-backed list types (:issue:`53602`)
- :meth:`Series.str.join` now supports ``ArrowDtype(pa.string())`` (:issue:`53646`)
- :meth:`SeriesGroupby.agg` and :meth:`DataFrameGroupby.agg` now support passing in multiple functions for ``engine="numba"`` (:issue:`53486`)
- :meth:`SeriesGroupby.transform` and :meth:`DataFrameGroupby.transform` now support passing in a string as the function for ``engine="numba"`` (:issue:`53579`)
- Added :meth:`ExtensionArray.interpolate` used by :meth:`Series.interpolate` and :meth:`DataFrame.interpolate` (:issue:`53659`)
- Added ``engine_kwargs`` parameter to :meth:`DataFrame.to_excel` (:issue:`53220`)
- Added a new parameter ``by_row`` to :meth:`Series.apply` and :meth:`DataFrame.apply`. When set to ``False`` the supplied callables will always operate on the whole Series or DataFrame (:issue:`53400`, :issue:`53601`).
- Groupby aggregations (such as :meth:`DataFrameGroupby.sum`) now can preserve the dtype of the input instead of casting to ``float64`` (:issue:`44952`)
- Improved error message when :meth:`DataFrameGroupBy.agg` failed (:issue:`52930`)
- Many read/to_* functions, such as :meth:`DataFrame.to_pickle` and :func:`read_csv`, support forwarding compression arguments to lzma.LZMAFile (:issue:`52979`)
- Performance improvement in :func:`concat` with homogeneous ``np.float64`` or ``np.float32`` dtypes (:issue:`52685`)
- Performance improvement in :meth:`DataFrame.filter` when ``items`` is given (:issue:`52941`)
-

.. ---------------------------------------------------------------------------
.. _whatsnew_210.notable_bug_fixes:

Notable bug fixes
~~~~~~~~~~~~~~~~~

These are bug fixes that might have notable behavior changes.

.. _whatsnew_210.notable_bug_fixes.notable_bug_fix1:

notable_bug_fix1
^^^^^^^^^^^^^^^^

.. _whatsnew_210.notable_bug_fixes.notable_bug_fix2:

notable_bug_fix2
^^^^^^^^^^^^^^^^

.. ---------------------------------------------------------------------------
.. _whatsnew_210.api_breaking:

Backwards incompatible API changes
~~~~~~~~~~~~~~~~~~~~~~~~~~~~~~~~~~

.. _whatsnew_210.api_breaking.deps:

Increased minimum version for Python
^^^^^^^^^^^^^^^^^^^^^^^^^^^^^^^^^^^^

pandas 2.1.0 supports Python 3.9 and higher.

Increased minimum versions for dependencies
^^^^^^^^^^^^^^^^^^^^^^^^^^^^^^^^^^^^^^^^^^^
Some minimum supported versions of dependencies were updated.
If installed, we now require:

+-----------------+-----------------+----------+---------+
| Package         | Minimum Version | Required | Changed |
+=================+=================+==========+=========+
| numpy           | 1.21.6          |    X     |    X    |
+-----------------+-----------------+----------+---------+
| mypy (dev)      | 1.4.1           |          |    X    |
+-----------------+-----------------+----------+---------+
| beautifulsoup4  | 4.11.1          |          |    X    |
+-----------------+-----------------+----------+---------+
| bottleneck      | 1.3.4           |          |    X    |
+-----------------+-----------------+----------+---------+
| fastparquet     | 0.8.1           |          |    X    |
+-----------------+-----------------+----------+---------+
| fsspec          | 2022.05.0       |          |    X    |
+-----------------+-----------------+----------+---------+
| hypothesis      | 6.46.1          |          |    X    |
+-----------------+-----------------+----------+---------+
| gcsfs           | 2022.05.0       |          |    X    |
+-----------------+-----------------+----------+---------+
| jinja2          | 3.1.2           |          |    X    |
+-----------------+-----------------+----------+---------+
| lxml            | 4.8.0           |          |    X    |
+-----------------+-----------------+----------+---------+
| numba           | 0.55.2          |          |    X    |
+-----------------+-----------------+----------+---------+
| numexpr         | 2.8.0           |          |    X    |
+-----------------+-----------------+----------+---------+
| openpyxl        | 3.0.10          |          |    X    |
+-----------------+-----------------+----------+---------+
| pandas-gbq      | 0.17.5          |          |    X    |
+-----------------+-----------------+----------+---------+
| psycopg2        | 2.9.3           |          |    X    |
+-----------------+-----------------+----------+---------+
| pyreadstat      | 1.1.5           |          |    X    |
+-----------------+-----------------+----------+---------+
| pyqt5           | 5.15.6          |          |    X    |
+-----------------+-----------------+----------+---------+
| pytables        | 3.7.0           |          |    X    |
+-----------------+-----------------+----------+---------+
| pytest          | 7.3.2           |          |    X    |
+-----------------+-----------------+----------+---------+
| python-snappy   | 0.6.1           |          |    X    |
+-----------------+-----------------+----------+---------+
| pyxlsb          | 1.0.9           |          |    X    |
+-----------------+-----------------+----------+---------+
| s3fs            | 2022.05.0       |          |    X    |
+-----------------+-----------------+----------+---------+
| scipy           | 1.8.1           |          |    X    |
+-----------------+-----------------+----------+---------+
| sqlalchemy      | 1.4.36          |          |    X    |
+-----------------+-----------------+----------+---------+
| tabulate        | 0.8.10          |          |    X    |
+-----------------+-----------------+----------+---------+
| xarray          | 2022.03.0       |          |    X    |
+-----------------+-----------------+----------+---------+
| xlsxwriter      | 3.0.3           |          |    X    |
+-----------------+-----------------+----------+---------+
| zstandard       | 0.17.0          |          |    X    |
+-----------------+-----------------+----------+---------+

For `optional libraries <https://pandas.pydata.org/docs/getting_started/install.html>`_ the general recommendation is to use the latest version.
The following table lists the lowest version per library that is currently being tested throughout the development of pandas.
Optional libraries below the lowest tested version may still work, but are not considered supported.

+-----------------+-----------------+---------+
| Package         | Minimum Version | Changed |
+=================+=================+=========+
|                 |                 |    X    |
+-----------------+-----------------+---------+

See :ref:`install.dependencies` and :ref:`install.optional_dependencies` for more.

.. _whatsnew_210.api_breaking.other:

Other API changes
^^^^^^^^^^^^^^^^^
-

.. ---------------------------------------------------------------------------
.. _whatsnew_210.deprecations:

Deprecations
~~~~~~~~~~~~
- Deprecated 'broadcast_axis' keyword in :meth:`Series.align` and :meth:`DataFrame.align`, upcast before calling ``align`` with ``left = DataFrame({col: left for col in right.columns}, index=right.index)`` (:issue:`51856`)
- Deprecated 'downcast' keyword in :meth:`Index.fillna` (:issue:`53956`)
- Deprecated 'fill_method' and 'limit' keywords in :meth:`DataFrame.pct_change`, :meth:`Series.pct_change`, :meth:`DataFrameGroupBy.pct_change`, and :meth:`SeriesGroupBy.pct_change`, explicitly call ``ffill`` or ``bfill`` before calling ``pct_change`` instead (:issue:`53491`)
- Deprecated 'method', 'limit', and 'fill_axis' keywords in :meth:`DataFrame.align` and :meth:`Series.align`, explicitly call ``fillna`` on the alignment results instead (:issue:`51856`)
- Deprecated 'quantile' keyword in :meth:`Rolling.quantile` and :meth:`Expanding.quantile`, renamed as 'q' instead (:issue:`52550`)
- Deprecated :func:`concat` behavior when any of the objects being concatenated have length 0; in the past the dtypes of empty objects were ignored when determining the resulting dtype, in a future version they will not (:issue:`39122`)
- Deprecated :meth:`.DataFrameGroupBy.apply` and methods on the objects returned by :meth:`.DataFrameGroupBy.resample` operating on the grouping column(s); select the columns to operate on after groupby to either explicitly include or exclude the groupings and avoid the ``FutureWarning`` (:issue:`7155`)
- Deprecated :meth:`.Groupby.all` and :meth:`.GroupBy.any` with datetime64 or :class:`PeriodDtype` values, matching the :class:`Series` and :class:`DataFrame` deprecations (:issue:`34479`)
- Deprecated :meth:`Categorical.to_list`, use ``obj.tolist()`` instead (:issue:`51254`)
- Deprecated :meth:`DataFrame._data` and :meth:`Series._data`, use public APIs instead (:issue:`33333`)
- Deprecated :meth:`DataFrameGroupBy.dtypes`, check ``dtypes`` on the underlying object instead (:issue:`51045`)
- Deprecated ``axis=1`` in :meth:`DataFrame.ewm`, :meth:`DataFrame.rolling`, :meth:`DataFrame.expanding`, transpose before calling the method instead (:issue:`51778`)
- Deprecated ``axis=1`` in :meth:`DataFrame.groupby` and in :class:`Grouper` constructor, do ``frame.T.groupby(...)`` instead (:issue:`51203`)
- Deprecated accepting slices in :meth:`DataFrame.take`, call ``obj[slicer]`` or pass a sequence of integers instead (:issue:`51539`)
- Deprecated explicit support for subclassing :class:`Index` (:issue:`45289`)
- Deprecated making functions given to :meth:`Series.agg` attempt to operate on each element in the :class:`Series` and only operate on the whole :class:`Series` if the elementwise operations failed. In the future, functions given to :meth:`Series.agg` will always operate on the whole :class:`Series` only. To keep the current behavior, use :meth:`Series.transform` instead. (:issue:`53325`)
- Deprecated making the functions in a list of functions given to :meth:`DataFrame.agg` attempt to operate on each element in the :class:`DataFrame` and only operate on the columns of the :class:`DataFrame` if the elementwise operations failed. To keep the current behavior, use :meth:`DataFrame.transform` instead. (:issue:`53325`)
- Deprecated passing a :class:`DataFrame` to :meth:`DataFrame.from_records`, use :meth:`DataFrame.set_index` or :meth:`DataFrame.drop` instead (:issue:`51353`)
- Deprecated silently dropping unrecognized timezones when parsing strings to datetimes (:issue:`18702`)
- Deprecated the "downcast" keyword in :meth:`Series.interpolate`, :meth:`DataFrame.interpolate`, :meth:`Series.fillna`, :meth:`DataFrame.fillna`, :meth:`Series.ffill`, :meth:`DataFrame.ffill`, :meth:`Series.bfill`, :meth:`DataFrame.bfill` (:issue:`40988`)
- Deprecated the ``axis`` keyword in :meth:`DataFrame.ewm`, :meth:`Series.ewm`, :meth:`DataFrame.rolling`, :meth:`Series.rolling`, :meth:`DataFrame.expanding`, :meth:`Series.expanding` (:issue:`51778`)
- Deprecated the ``axis`` keyword in :meth:`DataFrame.resample`, :meth:`Series.resample` (:issue:`51778`)
- Deprecated the behavior of :func:`concat` with both ``len(keys) != len(objs)``, in a future version this will raise instead of truncating to the shorter of the two sequences (:issue:`43485`)
- Deprecated the default of ``observed=False`` in :meth:`DataFrame.groupby` and :meth:`Series.groupby`; this will default to ``True`` in a future version (:issue:`43999`)
- Deprecating pinning ``group.name`` to each group in :meth:`SeriesGroupBy.aggregate` aggregations; if your operation requires utilizing the groupby keys, iterate over the groupby object instead (:issue:`41090`)
- Deprecated the 'axis' keyword in :meth:`.GroupBy.idxmax`, :meth:`.GroupBy.idxmin`, :meth:`.GroupBy.fillna`, :meth:`.GroupBy.take`, :meth:`.GroupBy.skew`, :meth:`.GroupBy.rank`, :meth:`.GroupBy.cumprod`, :meth:`.GroupBy.cumsum`, :meth:`.GroupBy.cummax`, :meth:`.GroupBy.cummin`, :meth:`.GroupBy.pct_change`, :meth:`GroupBy.diff`, :meth:`.GroupBy.shift`, and :meth:`DataFrameGroupBy.corrwith`; for ``axis=1`` operate on the underlying :class:`DataFrame` instead (:issue:`50405`, :issue:`51046`)
- Deprecated :class:`.DataFrameGroupBy` with ``as_index=False`` not including groupings in the result when they are not columns of the DataFrame (:issue:`49519`)
- Deprecated :func:`is_categorical_dtype`, use ``isinstance(obj.dtype, pd.CategoricalDtype)`` instead (:issue:`52527`)
- Deprecated :func:`is_datetime64tz_dtype`, check ``isinstance(dtype, pd.DatetimeTZDtype)`` instead (:issue:`52607`)
- Deprecated :func:`is_int64_dtype`, check ``dtype == np.dtype(np.int64)`` instead (:issue:`52564`)
- Deprecated :func:`is_interval_dtype`, check ``isinstance(dtype, pd.IntervalDtype)`` instead (:issue:`52607`)
- Deprecated :func:`is_period_dtype`, check ``isinstance(dtype, pd.PeriodDtype)`` instead (:issue:`52642`)
- Deprecated :func:`is_sparse`, check ``isinstance(dtype, pd.SparseDtype)`` instead (:issue:`52642`)
- Deprecated :meth:`.Styler.applymap_index`. Use the new :meth:`.Styler.map_index` method instead (:issue:`52708`)
- Deprecated :meth:`.Styler.applymap`. Use the new :meth:`.Styler.map` method instead (:issue:`52708`)
- Deprecated :meth:`DataFrame.applymap`. Use the new :meth:`DataFrame.map` method instead (:issue:`52353`)
- Deprecated :meth:`DataFrame.swapaxes` and :meth:`Series.swapaxes`, use :meth:`DataFrame.transpose` or :meth:`Series.transpose` instead (:issue:`51946`)
- Deprecated ``freq`` parameter in :class:`PeriodArray` constructor, pass ``dtype`` instead (:issue:`52462`)
- Deprecated allowing non-standard inputs in :func:`take`, pass either a ``numpy.ndarray``, :class:`ExtensionArray`, :class:`Index`, or :class:`Series` (:issue:`52981`)
- Deprecated allowing non-standard sequences for :func:`isin`, :func:`value_counts`, :func:`unique`, :func:`factorize`, case to one of ``numpy.ndarray``, :class:`Index`, :class:`ExtensionArray`, or :class:`Series` before calling (:issue:`52986`)
- Deprecated behavior of :class:`DataFrame` reductions ``sum``, ``prod``, ``std``, ``var``, ``sem`` with ``axis=None``, in a future version this will operate over both axes returning a scalar instead of behaving like ``axis=0``; note this also affects numpy functions e.g. ``np.sum(df)`` (:issue:`21597`)
- Deprecated behavior of :func:`concat` when :class:`DataFrame` has columns that are all-NA, in a future version these will not be discarded when determining the resulting dtype (:issue:`40893`)
- Deprecated behavior of :meth:`Series.dt.to_pydatetime`, in a future version this will return a :class:`Series` containing python ``datetime`` objects instead of an ``ndarray`` of datetimes; this matches the behavior of other :meth:`Series.dt` properties (:issue:`20306`)
- Deprecated logical operations (``|``, ``&``, ``^``) between pandas objects and dtype-less sequences (e.g. ``list``, ``tuple``), wrap a sequence in a :class:`Series` or numpy array before operating instead (:issue:`51521`)
- Deprecated making :meth:`Series.apply` return a :class:`DataFrame` when the passed-in callable returns a :class:`Series` object. In the future this will return a :class:`Series` whose values are themselves :class:`Series`. This pattern was very slow and it's recommended to use alternative methods to archive the same goal (:issue:`52116`)
- Deprecated parameter ``convert_type`` in :meth:`Series.apply` (:issue:`52140`)
- Deprecated passing a dictionary to :meth:`.SeriesGroupBy.agg`; pass a list of aggregations instead (:issue:`50684`)
- Deprecated the "fastpath" keyword in :class:`Categorical` constructor, use :meth:`Categorical.from_codes` instead (:issue:`20110`)
- Deprecated the behavior of :func:`is_bool_dtype` returning ``True`` for object-dtype :class:`Index` of bool objects (:issue:`52680`)
- Deprecated the methods :meth:`Series.bool` and :meth:`DataFrame.bool` (:issue:`51749`)
- Deprecated unused "closed" and "normalize" keywords in the :class:`DatetimeIndex` constructor (:issue:`52628`)
- Deprecated unused "closed" keyword in the :class:`TimedeltaIndex` constructor (:issue:`52628`)
- Deprecated logical operation between two non boolean :class:`Series` with different indexes always coercing the result to bool dtype. In a future version, this will maintain the return type of the inputs. (:issue:`52500`, :issue:`52538`)
- Deprecated :func:`value_counts`, use ``pd.Series(obj).value_counts()`` instead (:issue:`47862`)
- Deprecated :meth:`Series.first` and :meth:`DataFrame.first` (please create a mask and filter using ``.loc`` instead) (:issue:`45908`)
- Deprecated :meth:`Series.interpolate` and :meth:`DataFrame.interpolate` for object-dtype (:issue:`53631`)
- Deprecated :meth:`Series.last` and :meth:`DataFrame.last` (please create a mask and filter using ``.loc`` instead) (:issue:`53692`)
- Deprecated allowing arbitrary ``fill_value`` in :class:`SparseDtype`, in a future version the ``fill_value`` will need to be compatible with the ``dtype.subtype``, either a scalar that can be held by that subtype or ``NaN`` for integer or bool subtypes (:issue:`23124`)
- Deprecated allowing bool dtype in :meth:`DataFrameGroupBy.quantile` and :meth:`SeriesGroupBy.quantile`, consistent with the :meth:`Series.quantile` and :meth:`DataFrame.quantile` behavior (:issue:`51424`)
- Deprecated behavior of :func:`assert_series_equal` and :func:`assert_frame_equal` considering NA-like values (e.g. ``NaN`` vs ``None`` as equivalent) (:issue:`52081`)
- Deprecated bytes input to :func:`read_excel`. To read a file path, use a string or path-like object. (:issue:`53767`)
- Deprecated constructing :class:`SparseArray` from scalar data, pass a sequence instead (:issue:`53039`)
- Deprecated falling back to filling when ``value`` is not specified in :meth:`DataFrame.replace` and :meth:`Series.replace` with non-dict-like ``to_replace`` (:issue:`33302`)
- Deprecated literal json input to :func:`read_json`. Wrap literal json string input in ``io.StringIO`` instead. (:issue:`53409`)
- Deprecated literal string input to :func:`read_xml`. Wrap literal string/bytes input in ``io.StringIO`` / ``io.BytesIO`` instead. (:issue:`53767`)
- Deprecated literal string/bytes input to :func:`read_html`. Wrap literal string/bytes input in ``io.StringIO`` / ``io.BytesIO`` instead. (:issue:`53767`)
- Deprecated option "mode.use_inf_as_na", convert inf entries to ``NaN`` before instead (:issue:`51684`)
- Deprecated parameter ``obj`` in :meth:`GroupBy.get_group` (:issue:`53545`)
- Deprecated positional indexing on :class:`Series` with :meth:`Series.__getitem__` and :meth:`Series.__setitem__`, in a future version ``ser[item]`` will *always* interpret ``item`` as a label, not a position (:issue:`50617`)
- Deprecated replacing builtin and NumPy functions in ``.agg``, ``.apply``, and ``.transform``; use the corresponding string alias (e.g. ``"sum"`` for ``sum`` or ``np.sum``) instead (:issue:`53425`)
- Deprecated strings ``T``, ``t``, ``L`` and ``l`` denoting units in :func:`to_timedelta` (:issue:`52536`)
- Deprecated the "method" and "limit" keywords on :meth:`Series.fillna`, :meth:`DataFrame.fillna`, :meth:`SeriesGroupBy.fillna`, :meth:`DataFrameGroupBy.fillna`, and :meth:`Resampler.fillna`, use ``obj.bfill()`` or ``obj.ffill()`` instead (:issue:`53394`)
- Deprecated the ``method`` and ``limit`` keywords in :meth:`DataFrame.replace` and :meth:`Series.replace` (:issue:`33302`)
- Deprecated the use of non-supported datetime64 and timedelta64 resolutions with :func:`pandas.array`. Supported resolutions are: "s", "ms", "us", "ns" resolutions (:issue:`53058`)
- Deprecated values "pad", "ffill", "bfill", "backfill" for :meth:`Series.interpolate` and :meth:`DataFrame.interpolate`, use ``obj.ffill()`` or ``obj.bfill()`` instead (:issue:`53581`)
-

.. ---------------------------------------------------------------------------
.. _whatsnew_210.performance:

Performance improvements
~~~~~~~~~~~~~~~~~~~~~~~~
- Performance improvement in :func:`factorize` for object columns not containing strings (:issue:`51921`)
- Performance improvement in :func:`read_orc` when reading a remote URI file path. (:issue:`51609`)
- Performance improvement in :func:`read_parquet` and :meth:`DataFrame.to_parquet` when reading a remote file with ``engine="pyarrow"`` (:issue:`51609`)
- Performance improvement in :func:`read_parquet` on string columns when using ``use_nullable_dtypes=True`` (:issue:`47345`)
- Performance improvement in :meth:`DataFrame.clip` and :meth:`Series.clip` (:issue:`51472`)
- Performance improvement in :meth:`DataFrame.first_valid_index` and :meth:`DataFrame.last_valid_index` for extension array dtypes (:issue:`51549`)
- Performance improvement in :meth:`DataFrame.where` when ``cond`` is backed by an extension dtype (:issue:`51574`)
- Performance improvement in :meth:`MultiIndex.set_levels` and :meth:`MultiIndex.set_codes` when ``verify_integrity=True`` (:issue:`51873`)
- Performance improvement in :meth:`MultiIndex.sortlevel` when ``ascending`` is a list (:issue:`51612`)
- Performance improvement in :meth:`Series.combine_first` (:issue:`51777`)
- Performance improvement in :meth:`~arrays.ArrowExtensionArray.fillna` when array does not contain nulls (:issue:`51635`)
- Performance improvement in :meth:`~arrays.ArrowExtensionArray.isna` when array has zero nulls or is all nulls (:issue:`51630`)
- Performance improvement when parsing strings to ``boolean[pyarrow]`` dtype (:issue:`51730`)
- Performance improvement when searching an :class:`Index` sliced from other indexes (:issue:`51738`)
- Performance improvement in :func:`concat` (:issue:`52291`, :issue:`52290`)
- :class:`Period`'s default formatter (`period_format`) is now significantly (~twice) faster. This improves performance of ``str(Period)``, ``repr(Period)``, and :meth:`Period.strftime(fmt=None)`, as well as ``PeriodArray.strftime(fmt=None)``, ``PeriodIndex.strftime(fmt=None)`` and ``PeriodIndex.format(fmt=None)``. Finally, ``to_csv`` operations involving :class:`PeriodArray` or :class:`PeriodIndex` with default ``date_format`` are also significantly accelerated. (:issue:`51459`)
- Performance improvement accessing :attr:`arrays.IntegerArrays.dtype` & :attr:`arrays.FloatingArray.dtype` (:issue:`52998`)
- Performance improvement in :class:`MultiIndex` and multi-column operations (e.g. :meth:`DataFrame.sort_values`, :meth:`DataFrame.groupby`, :meth:`Series.unstack`) when index/column values are already sorted (:issue:`53806`)
- Performance improvement in :class:`Series` reductions (:issue:`52341`)
- Performance improvement in :func:`concat` when ``axis=1`` and objects have different indexes (:issue:`52541`)
- Performance improvement in :func:`concat` when the concatenation axis is a :class:`MultiIndex` (:issue:`53574`)
- Performance improvement in :meth:`.DataFrameGroupBy.groups` (:issue:`53088`)
- Performance improvement in :meth:`DataFrame.isin` for extension dtypes (:issue:`53514`)
- Performance improvement in :meth:`DataFrame.loc` when selecting rows and columns (:issue:`53014`)
- Performance improvement in :meth:`Series.add` for pyarrow string and binary dtypes (:issue:`53150`)
- Performance improvement in :meth:`Series.corr` and :meth:`Series.cov` for extension dtypes (:issue:`52502`)
- Performance improvement in :meth:`Series.ffill`, :meth:`Series.bfill`, :meth:`DataFrame.ffill`, :meth:`DataFrame.bfill` with pyarrow dtypes (:issue:`53950`)
- Performance improvement in :meth:`Series.str.get_dummies` for pyarrow-backed strings (:issue:`53655`)
- Performance improvement in :meth:`Series.str.get` for pyarrow-backed strings (:issue:`53152`)
- Performance improvement in :meth:`Series.str.split` with ``expand=True`` for pyarrow-backed strings (:issue:`53585`)
- Performance improvement in :meth:`Series.to_numpy` when dtype is a numpy float dtype and ``na_value`` is ``np.nan`` (:issue:`52430`)
- Performance improvement in :meth:`~arrays.ArrowExtensionArray.astype` when converting from a pyarrow timestamp or duration dtype to numpy (:issue:`53326`)
- Performance improvement in :meth:`~arrays.ArrowExtensionArray.to_numpy` (:issue:`52525`)
- Performance improvement in various :class:`MultiIndex` set and indexing operations (:issue:`53955`)
- Performance improvement when doing various reshaping operations on :class:`arrays.IntegerArrays` & :class:`arrays.FloatingArray` by avoiding doing unnecessary validation (:issue:`53013`)
- Performance improvement when indexing with pyarrow timestamp and duration dtypes (:issue:`53368`)
-

.. ---------------------------------------------------------------------------
.. _whatsnew_210.bug_fixes:

Bug fixes
~~~~~~~~~

Categorical
^^^^^^^^^^^
- Bug in :meth:`CategoricalIndex.remove_categories` where ordered categories would not be maintained (:issue:`53935`).
- Bug in :meth:`Series.astype` with ``dtype="category"`` for nullable arrays with read-only null value masks (:issue:`53658`)
- Bug in :meth:`Series.map` , where the value of the ``na_action`` parameter was not used if the series held a :class:`Categorical` (:issue:`22527`).
-

Datetimelike
^^^^^^^^^^^^
- :meth:`DatetimeIndex.map` with ``na_action="ignore"`` now works as expected. (:issue:`51644`)
- Bug in :class:`DateOffset` which had inconsistent behavior when multiplying a :class:`DateOffset` object by a constant (:issue:`47953`)
- Bug in :func:`date_range` when ``freq`` was a :class:`DateOffset` with ``nanoseconds`` (:issue:`46877`)
- Bug in :func:`to_datetime` converting :class:`Series` or :class:`DataFrame` containing :class:`arrays.ArrowExtensionArray` of ``pyarrow`` timestamps to numpy datetimes (:issue:`52545`)
- Bug in :meth:`DataFrame.to_sql` raising ``ValueError`` for pyarrow-backed date like dtypes (:issue:`53854`)
- Bug in :meth:`Timestamp.date`, :meth:`Timestamp.isocalendar`, :meth:`Timestamp.timetuple`, and :meth:`Timestamp.toordinal` were returning incorrect results for inputs outside those supported by the Python standard library's datetime module (:issue:`53668`)
- Bug in :meth:`Timestamp.round` with values close to the implementation bounds returning incorrect results instead of raising ``OutOfBoundsDatetime`` (:issue:`51494`)
- Bug in :meth:`arrays.DatetimeArray.map` and :meth:`DatetimeIndex.map`, where the supplied callable operated array-wise instead of element-wise (:issue:`51977`)
- Bug in constructing a :class:`Series` or :class:`DataFrame` from a datetime or timedelta scalar always inferring nanosecond resolution instead of inferring from the input (:issue:`52212`)
<<<<<<< HEAD
- Bug in constructing a :class:`Timestamp` with ``ts_input=pd.NA`` raising ``TypeError`` (:issue:`45481`)
=======
- Bug in constructing a :class:`Timestamp` from a string representing a time without a date inferring an incorrect unit (:issue:`54097`)
>>>>>>> 3d7a44ab
- Bug in parsing datetime strings with weekday but no day e.g. "2023 Sept Thu" incorrectly raising ``AttributeError`` instead of ``ValueError`` (:issue:`52659`)

Timedelta
^^^^^^^^^
- :meth:`TimedeltaIndex.map` with ``na_action="ignore"`` now works as expected (:issue:`51644`)
- Bug in :class:`TimedeltaIndex` division or multiplication leading to ``.freq`` of "0 Days" instead of ``None`` (:issue:`51575`)
- Bug in :class:`Timedelta` with Numpy timedelta64 objects not properly raising ``ValueError`` (:issue:`52806`)
- Bug in :meth:`Timedelta.__hash__`, raising an ``OutOfBoundsTimedelta`` on certain large values of second resolution (:issue:`54037`)
- Bug in :meth:`Timedelta.round` with values close to the implementation bounds returning incorrect results instead of raising ``OutOfBoundsTimedelta`` (:issue:`51494`)
- Bug in :meth:`arrays.TimedeltaArray.map` and :meth:`TimedeltaIndex.map`, where the supplied callable operated array-wise instead of element-wise (:issue:`51977`)
-

Timezones
^^^^^^^^^
- Bug in :func:`infer_freq` that raises ``TypeError`` for ``Series`` of timezone-aware timestamps (:issue:`52456`)
- Bug in :meth:`DatetimeTZDtype.base` that always returns a NumPy dtype with nanosecond resolution (:issue:`52705`)
-

Numeric
^^^^^^^
- Bug in :class:`RangeIndex` setting ``step`` incorrectly when being the subtrahend with minuend a numeric value (:issue:`53255`)
- Bug in :meth:`Series.corr` and :meth:`Series.cov` raising ``AttributeError`` for masked dtypes (:issue:`51422`)
- Bug when calling :meth:`Series.kurt` and :meth:`Series.skew` on numpy data of all zero returning a python type instead of a numpy type (:issue:`53482`)
- Bug in :meth:`Series.mean`, :meth:`DataFrame.mean` with object-dtype values containing strings that can be converted to numbers (e.g. "2") returning incorrect numeric results; these now raise ``TypeError`` (:issue:`36703`, :issue:`44008`)
- Bug in :meth:`DataFrame.corrwith` raising ``NotImplementedError`` for pyarrow-backed dtypes (:issue:`52314`)
- Bug in :meth:`DataFrame.size` and :meth:`Series.size` returning 64-bit integer instead of int (:issue:`52897`)
- Bug in :meth:`Series.any`, :meth:`Series.all`, :meth:`DataFrame.any`, and :meth:`DataFrame.all` had the default value of ``bool_only`` set to ``None`` instead of ``False``; this change should have no impact on users (:issue:`53258`)
- Bug in :meth:`Series.corr` and :meth:`Series.cov` raising ``AttributeError`` for masked dtypes (:issue:`51422`)
- Bug in :meth:`Series.median` and :meth:`DataFrame.median` with object-dtype values containing strings that can be converted to numbers (e.g. "2") returning incorrect numeric results; these now raise ``TypeError`` (:issue:`34671`)
- Bug in :meth:`Series.sum` converting dtype ``uint64`` to ``int64`` (:issue:`53401`)


Conversion
^^^^^^^^^^
- Bug in :func:`DataFrame.style.to_latex` and :func:`DataFrame.style.to_html` if the DataFrame contains integers with more digits than can be represented by floating point double precision (:issue:`52272`)
- Bug in :func:`array`  when given a ``datetime64`` or ``timedelta64`` dtype with unit of "s", "us", or "ms" returning :class:`PandasArray` instead of :class:`DatetimeArray` or :class:`TimedeltaArray` (:issue:`52859`)
- Bug in :meth:`ArrowDtype.numpy_dtype` returning nanosecond units for non-nanosecond ``pyarrow.timestamp`` and ``pyarrow.duration`` types (:issue:`51800`)
- Bug in :meth:`DataFrame.__repr__` incorrectly raising a ``TypeError`` when the dtype of a column is ``np.record`` (:issue:`48526`)
- Bug in :meth:`DataFrame.info` raising  ``ValueError`` when ``use_numba`` is set (:issue:`51922`)
- Bug in :meth:`DataFrame.insert` raising ``TypeError`` if ``loc`` is ``np.int64`` (:issue:`53193`)
-

Strings
^^^^^^^
-
-

Interval
^^^^^^^^
- :meth:`pd.IntervalIndex.get_indexer` and :meth:`pd.IntervalIndex.get_indexer_nonunique` raising if ``target`` is read-only array (:issue:`53703`)
-

Indexing
^^^^^^^^
- Bug in :meth:`DataFrame.__setitem__` losing dtype when setting a :class:`DataFrame` into duplicated columns (:issue:`53143`)
- Bug in :meth:`DataFrame.__setitem__` with a boolean mask and :meth:`DataFrame.putmask` with mixed non-numeric dtypes and a value other than ``NaN`` incorrectly raising ``TypeError`` (:issue:`53291`)
- Bug in :meth:`DataFrame.iloc` when using ``nan`` as the only element (:issue:`52234`)

Missing
^^^^^^^
- Bug in :meth:`DataFrame.interpolate` failing to fill across multiblock data when ``method`` is "pad", "ffill", "bfill", or "backfill" (:issue:`53898`)
- Bug in :meth:`DataFrame.interpolate` ignoring ``inplace`` when :class:`DataFrame` is empty (:issue:`53199`)
- Bug in :meth:`Series.interpolate` and :meth:`DataFrame.interpolate` failing to raise on invalid ``downcast`` keyword, which can be only ``None`` or "infer" (:issue:`53103`)
- Bug in :meth:`Series.interpolate` and :meth:`DataFrame.interpolate` with complex dtype incorrectly failing to fill ``NaN`` entries (:issue:`53635`)
-

MultiIndex
^^^^^^^^^^
- Bug in :meth:`MultiIndex.set_levels` not preserving dtypes for :class:`Categorical` (:issue:`52125`)
- Bug in displaying a :class:`MultiIndex` with a long element (:issue:`52960`)

I/O
^^^
- :meth:`DataFrame.to_orc` now raising ``ValueError`` when non-default :class:`Index` is given (:issue:`51828`)
- :meth:`DataFrame.to_sql` now raising ``ValueError`` when the name param is left empty while using SQLAlchemy to connect (:issue:`52675`)
- Bug in :func:`json_normalize`, fix json_normalize cannot parse metadata fields list type (:issue:`37782`)
- Bug in :func:`read_csv` where it would error when ``parse_dates`` was set to a list or dictionary with ``engine="pyarrow"`` (:issue:`47961`)
- Bug in :func:`read_csv`, with ``engine="pyarrow"`` erroring when specifying a ``dtype`` with ``index_col`` (:issue:`53229`)
- Bug in :func:`read_hdf` not properly closing store after a ``IndexError`` is raised (:issue:`52781`)
- Bug in :func:`read_html`, style elements were read into DataFrames (:issue:`52197`)
- Bug in :func:`read_html`, tail texts were removed together with elements containing ``display:none`` style (:issue:`51629`)
- Bug in :func:`read_sql` when reading multiple timezone aware columns with the same column name (:issue:`44421`)
- Bug when writing and reading empty Stata dta files where dtype information was lost (:issue:`46240`)
- Bug where ``bz2`` was treated as a hard requirement (:issue:`53857`)

Period
^^^^^^
- :meth:`PeriodIndex.map` with ``na_action="ignore"`` now works as expected (:issue:`51644`)
- Bug in :class:`PeriodDtype` constructor failing to raise ``TypeError`` when no argument is passed or when ``None`` is passed (:issue:`27388`)
- Bug in :class:`PeriodDtype` constructor incorrectly returning the same ``normalize`` for different :class:`DateOffset` ``freq`` inputs (:issue:`24121`)
- Bug in :class:`PeriodDtype` constructor raising ``ValueError`` instead of ``TypeError`` when an invalid type is passed (:issue:`51790`)
- Bug in :func:`read_csv` not processing empty strings as a null value, with ``engine="pyarrow"`` (:issue:`52087`)
- Bug in :func:`read_csv` returning ``object`` dtype columns instead of ``float64`` dtype columns with ``engine="pyarrow"`` for columns that are all null with ``engine="pyarrow"`` (:issue:`52087`)
- Bug in :meth:`arrays.PeriodArray.map` and :meth:`PeriodIndex.map`, where the supplied callable operated array-wise instead of element-wise (:issue:`51977`)
- Bug in incorrectly allowing construction of :class:`Period` or :class:`PeriodDtype` with :class:`CustomBusinessDay` freq; use :class:`BusinessDay` instead (:issue:`52534`)

Plotting
^^^^^^^^
- Bug in :meth:`Series.plot` when invoked with ``color=None`` (:issue:`51953`)
-

Groupby/resample/rolling
^^^^^^^^^^^^^^^^^^^^^^^^
- Bug in :meth:`DataFrame.resample` and :meth:`Series.resample` in incorrectly allowing non-fixed ``freq`` when resampling on a :class:`TimedeltaIndex` (:issue:`51896`)
- Bug in :meth:`DataFrame.resample` and :meth:`Series.resample` losing time zone when resampling empty data (:issue:`53664`)
- Bug in :meth:`DataFrameGroupBy.idxmin`, :meth:`SeriesGroupBy.idxmin`, :meth:`DataFrameGroupBy.idxmax`, :meth:`SeriesGroupBy.idxmax` return wrong dtype when used on empty DataFrameGroupBy or SeriesGroupBy (:issue:`51423`)
- Bug in weighted rolling aggregations when specifying ``min_periods=0`` (:issue:`51449`)
- Bug in :meth:`DataFrame.groupby` and :meth:`Series.groupby`, where, when the index of the
  grouped :class:`Series` or :class:`DataFrame` was a :class:`DatetimeIndex`, :class:`TimedeltaIndex`
  or :class:`PeriodIndex`, and the ``groupby`` method was given a function as its first argument,
  the function operated on the whole index rather than each element of the index. (:issue:`51979`)
- Bug in :meth:`DataFrame.groupby` with column selection on the resulting groupby object not returning names as tuples when grouping by a list of a single element. (:issue:`53500`)
- Bug in :meth:`DataFrameGroupBy.agg` with lists not respecting ``as_index=False`` (:issue:`52849`)
- Bug in :meth:`DataFrameGroupBy.apply` causing an error to be raised when the input :class:`DataFrame` was subset as a :class:`DataFrame` after groupby (``[['a']]`` and not ``['a']``) and the given callable returned :class:`Series` that were not all indexed the same. (:issue:`52444`)
- Bug in :meth:`DataFrameGroupBy.apply` raising a ``TypeError`` when selecting multiple columns and providing a function that returns ``np.ndarray`` results (:issue:`18930`)
- Bug in :meth:`GroupBy.groups` with a datetime key in conjunction with another key produced incorrect number of group keys (:issue:`51158`)
- Bug in :meth:`GroupBy.quantile` may implicitly sort the result index with ``sort=False`` (:issue:`53009`)
- Bug in :meth:`GroupBy.var` failing to raise ``TypeError`` when called with datetime64, timedelta64 or :class:`PeriodDtype` values (:issue:`52128`, :issue:`53045`)
- Bug in :meth:`DataFrameGroupby.resample` with ``kind="period"`` raising ``AttributeError`` (:issue:`24103`)
- Bug in :meth:`Resampler.ohlc` with empty object returning a :class:`Series` instead of empty :class:`DataFrame` (:issue:`42902`)
- Bug in :meth:`SeriesGroupBy.nth` and :meth:`DataFrameGroupBy.nth` after performing column selection when using ``dropna="any"`` or ``dropna="all"`` would not subset columns (:issue:`53518`)
- Bug in :meth:`SeriesGroupBy.nth` and :meth:`DataFrameGroupBy.nth` raised after performing column selection when using ``dropna="any"`` or ``dropna="all"`` resulted in rows being dropped (:issue:`53518`)
- Bug in :meth:`SeriesGroupBy.sum` and :meth:`DataFrameGroupby.sum` summing ``np.inf + np.inf`` and ``(-np.inf) + (-np.inf)`` to ``np.nan`` (:issue:`53606`)

Reshaping
^^^^^^^^^
- Bug in :func:`concat` coercing to ``object`` dtype when one column has ``pa.null()`` dtype (:issue:`53702`)
- Bug in :func:`crosstab` when ``dropna=False`` would not keep ``np.nan`` in the result (:issue:`10772`)
- Bug in :func:`merge_asof` raising ``KeyError`` for extension dtypes (:issue:`52904`)
- Bug in :func:`merge_asof` raising ``ValueError`` for data backed by read-only ndarrays (:issue:`53513`)
- Bug in :func:`merge_asof` with ``left_index=True`` or ``right_index=True`` with mismatched index dtypes giving incorrect results in some cases instead of raising ``MergeError`` (:issue:`53870`)
- Bug in :meth:`DataFrame.agg` and :meth:`Series.agg` on non-unique columns would return incorrect type when dist-like argument passed in (:issue:`51099`)
- Bug in :meth:`DataFrame.combine_first` ignoring other's columns if ``other`` is empty (:issue:`53792`)
- Bug in :meth:`DataFrame.idxmin` and :meth:`DataFrame.idxmax`, where the axis dtype would be lost for empty frames (:issue:`53265`)
- Bug in :meth:`DataFrame.merge` not merging correctly when having ``MultiIndex`` with single level (:issue:`52331`)
- Bug in :meth:`DataFrame.stack` losing extension dtypes when columns is a :class:`MultiIndex` and frame contains mixed dtypes (:issue:`45740`)
- Bug in :meth:`DataFrame.stack` sorting columns lexicographically (:issue:`53786`)
- Bug in :meth:`DataFrame.transpose` inferring dtype for object column (:issue:`51546`)
- Bug in :meth:`Series.combine_first` converting ``int64`` dtype to ``float64`` and losing precision on very large integers (:issue:`51764`)
- Bug when joining empty :class:`DataFrame` objects, where the joined index would be a :class:`RangeIndex` instead of the joined index type (:issue:`52777`)
-

Sparse
^^^^^^
- Bug in :class:`SparseDtype` constructor failing to raise ``TypeError`` when given an incompatible ``dtype`` for its subtype, which must be a ``numpy`` dtype (:issue:`53160`)
- Bug in :meth:`arrays.SparseArray.map` allowed the fill value to be included in the sparse values (:issue:`52095`)
-

ExtensionArray
^^^^^^^^^^^^^^
- Bug in :class:`ArrowStringArray` constructor raises ``ValueError`` with dictionary types of strings (:issue:`54074`)
- Bug in :class:`DataFrame` constructor not copying :class:`Series` with extension dtype when given in dict (:issue:`53744`)
- Bug in :class:`~arrays.ArrowExtensionArray` converting pandas non-nanosecond temporal objects from non-zero values to zero values (:issue:`53171`)
- Bug in :meth:`Series.quantile` for pyarrow temporal types raising ArrowInvalid (:issue:`52678`)
- Bug in :meth:`Series.rank` returning wrong order for small values with ``Float64`` dtype (:issue:`52471`)
- Bug in :meth:`~arrays.ArrowExtensionArray.__iter__` and :meth:`~arrays.ArrowExtensionArray.__getitem__` returning python datetime and timedelta objects for non-nano dtypes (:issue:`53326`)
- Bug where the ``__from_arrow__`` method of masked ExtensionDtypes(e.g. :class:`Float64Dtype`, :class:`BooleanDtype`) would not accept pyarrow arrays of type ``pyarrow.null()`` (:issue:`52223`)

Styler
^^^^^^
- Bug in :meth:`Styler._copy` calling overridden methods in subclasses of :class:`Styler` (:issue:`52728`)
-

Metadata
^^^^^^^^
- Fixed metadata propagation in :meth:`DataFrame.squeeze`, and :meth:`DataFrame.describe` (:issue:`28283`)
- Fixed metadata propagation in :meth:`DataFrame.std` (:issue:`28283`)

Other
^^^^^
- Bug in :class:`DataFrame` and :class:`Series` raising for data of complex dtype when ``NaN`` values are present (:issue:`53627`)
- Bug in :class:`FloatingArray.__contains__` with ``NaN`` item incorrectly returning ``False`` when ``NaN`` values are present (:issue:`52840`)
- Bug in :func:`api.interchange.from_dataframe` when converting an empty DataFrame object (:issue:`53155`)
- Bug in :func:`assert_almost_equal` now throwing assertion error for two unequal sets (:issue:`51727`)
- Bug in :func:`assert_frame_equal` checks category dtypes even when asked not to check index type (:issue:`52126`)
- Bug in :meth:`DataFrame.reindex` with a ``fill_value`` that should be inferred with a :class:`ExtensionDtype` incorrectly inferring ``object`` dtype (:issue:`52586`)
- Bug in :meth:`DataFrame.shift` and :meth:`Series.shift` when passing both "freq" and "fill_value" silently ignoring "fill_value" instead of raising ``ValueError`` (:issue:`53832`)
- Bug in :meth:`DataFrame.shift` with ``axis=1`` on a :class:`DataFrame` with a single :class:`ExtensionDtype` column giving incorrect results (:issue:`53832`)
- Bug in :meth:`Series.align`, :meth:`DataFrame.align`, :meth:`Series.reindex`, :meth:`DataFrame.reindex`, :meth:`Series.interpolate`, :meth:`DataFrame.interpolate`, incorrectly failing to raise with method="asfreq" (:issue:`53620`)
- Bug in :meth:`Series.map` when giving a callable to an empty series, the returned series had ``object`` dtype. It now keeps the original dtype (:issue:`52384`)
- Bug in :meth:`Series.memory_usage` when ``deep=True`` throw an error with Series of objects and the returned value is incorrect, as it does not take into account GC corrections (:issue:`51858`)
- Bug in :meth:`period_range` the default behavior when freq was not passed as an argument was incorrect(:issue:`53687`)
- Fixed incorrect ``__name__`` attribute of ``pandas._libs.json`` (:issue:`52898`)

.. ***DO NOT USE THIS SECTION***

-

.. ---------------------------------------------------------------------------
.. _whatsnew_210.contributors:

Contributors
~~~~~~~~~~~~<|MERGE_RESOLUTION|>--- conflicted
+++ resolved
@@ -434,11 +434,8 @@
 - Bug in :meth:`Timestamp.round` with values close to the implementation bounds returning incorrect results instead of raising ``OutOfBoundsDatetime`` (:issue:`51494`)
 - Bug in :meth:`arrays.DatetimeArray.map` and :meth:`DatetimeIndex.map`, where the supplied callable operated array-wise instead of element-wise (:issue:`51977`)
 - Bug in constructing a :class:`Series` or :class:`DataFrame` from a datetime or timedelta scalar always inferring nanosecond resolution instead of inferring from the input (:issue:`52212`)
-<<<<<<< HEAD
+- Bug in constructing a :class:`Timestamp` from a string representing a time without a date inferring an incorrect unit (:issue:`54097`)
 - Bug in constructing a :class:`Timestamp` with ``ts_input=pd.NA`` raising ``TypeError`` (:issue:`45481`)
-=======
-- Bug in constructing a :class:`Timestamp` from a string representing a time without a date inferring an incorrect unit (:issue:`54097`)
->>>>>>> 3d7a44ab
 - Bug in parsing datetime strings with weekday but no day e.g. "2023 Sept Thu" incorrectly raising ``AttributeError`` instead of ``ValueError`` (:issue:`52659`)
 
 Timedelta
