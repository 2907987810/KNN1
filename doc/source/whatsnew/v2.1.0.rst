.. _whatsnew_210:

What's new in 2.1.0 (Month XX, 2023)
--------------------------------------

These are the changes in pandas 2.1.0. See :ref:`release` for a full changelog
including other versions of pandas.

{{ header }}

.. ---------------------------------------------------------------------------
.. _whatsnew_210.enhancements:

Enhancements
~~~~~~~~~~~~

.. _whatsnew_210.enhancements.reduction_extension_dtypes:

DataFrame reductions preserve extension dtypes
^^^^^^^^^^^^^^^^^^^^^^^^^^^^^^^^^^^^^^^^^^^^^^

In previous versions of pandas, the results of DataFrame reductions
(:meth:`DataFrame.sum` :meth:`DataFrame.mean` etc.) had numpy dtypes, even when the DataFrames
were of extension dtypes. Pandas can now keep the dtypes when doing reductions over Dataframe
columns with a common dtype (:issue:`52788`).

*Old Behavior*

.. code-block:: ipython

    In [1]: df = pd.DataFrame({"a": [1, 1, 2, 1], "b": [np.nan, 2.0, 3.0, 4.0]}, dtype="Int64")
    In [2]: df.sum()
    Out[2]:
    a    5
    b    9
    dtype: int64
    In [3]: df = df.astype("int64[pyarrow]")
    In [4]: df.sum()
    Out[4]:
    a    5
    b    9
    dtype: int64

*New Behavior*

.. ipython:: python

    df = pd.DataFrame({"a": [1, 1, 2, 1], "b": [np.nan, 2.0, 3.0, 4.0]}, dtype="Int64")
    df.sum()
    df = df.astype("int64[pyarrow]")
    df.sum()

Notice that the dtype is now a masked dtype and pyarrow dtype, respectively, while previously it was a numpy integer dtype.

To allow Dataframe reductions to preserve extension dtypes, :meth:`ExtensionArray._reduce` has gotten a new keyword parameter ``keepdims``. Calling :meth:`ExtensionArray._reduce` with ``keepdims=True`` should return an array of length 1 along the reduction axis. In order to maintain backward compatibility, the parameter is not required, but will it become required in the future. If the parameter is not found in the signature, DataFrame reductions can not preserve extension dtypes. Also, if the parameter is not found, a ``FutureWarning`` will be emitted and type checkers like mypy may complain about the signature not being compatible with :meth:`ExtensionArray._reduce`.

.. _whatsnew_210.enhancements.cow:

Copy-on-Write improvements
^^^^^^^^^^^^^^^^^^^^^^^^^^

- :meth:`Series.transform` not respecting Copy-on-Write when ``func`` modifies :class:`Series` inplace (:issue:`53747`)
- Calling :meth:`Index.values` will now return a read-only NumPy array (:issue:`53704`)
- Setting a :class:`Series` into a :class:`DataFrame` now creates a lazy instead of a deep copy (:issue:`53142`)
- The :class:`DataFrame` constructor, when constructing a DataFrame from a dictionary
  of Index objects and specifying ``copy=False``, will now use a lazy copy
  of those Index objects for the columns of the DataFrame (:issue:`52947`)
- :meth:`DataFrame.head` and :meth:`DataFrame.tail` will now return deep copies (:issue:`54011`)
- Add lazy copy mechanism to :meth:`DataFrame.eval` (:issue:`53746`)

- Trying to operate inplace on a temporary column selection
  (for example, ``df["a"].fillna(100, inplace=True)``)
  will now always raise a warning when Copy-on-Write is enabled. In this mode,
  operating inplace like this will never work, since the selection behaves
  as a temporary copy. This holds true for:

  - DataFrame.update / Series.update
  - DataFrame.fillna / Series.fillna
  - DataFrame.replace / Series.replace

.. _whatsnew_210.enhancements.enhancement2:

``map(func, na_action="ignore")`` now works for all array types
^^^^^^^^^^^^^^^^^^^^^^^^^^^^^^^^^^^^^^^^^^^^^^^^^^^^^^^^^^^^^^^

When given a callable, :meth:`Series.map` applies the callable to all elements of the :class:`Series`.
Similarly, :meth:`DataFrame.map` applies the callable to all elements of the :class:`DataFrame`,
while :meth:`Index.map` applies the callable to all elements of the :class:`Index`.

Frequently, it is not desirable to apply the callable to nan-like values of the array and to avoid doing
that, the ``map`` method could be called with ``na_action="ignore"``, i.e. ``ser.map(func, na_action="ignore")``.
However, ``na_action="ignore"`` was not implemented for many ``ExtensionArray`` and ``Index`` types
and ``na_action="ignore"`` did not work correctly for any ``ExtensionArray`` subclass except the nullable numeric ones (i.e. with dtype :class:`Int64` etc.).

``na_action="ignore"`` now works for all array types (:issue:`52219`, :issue:`51645`, :issue:`51809`, :issue:`51936`, :issue:`52033`; :issue:`52096`).

*Previous behavior*:

.. code-block:: ipython

    In [1]: ser = pd.Series(["a", "b", np.nan], dtype="category")
    In [2]: ser.map(str.upper, na_action="ignore")
    NotImplementedError
    In [3]: df = pd.DataFrame(ser)
    In [4]: df.applymap(str.upper, na_action="ignore")  # worked for DataFrame
         0
    0    A
    1    B
    2  NaN
    In [5]: idx = pd.Index(ser)
    In [6]: idx.map(str.upper, na_action="ignore")
    TypeError: CategoricalIndex.map() got an unexpected keyword argument 'na_action'

*New behavior*:

.. ipython:: python

    ser = pd.Series(["a", "b", np.nan], dtype="category")
    ser.map(str.upper, na_action="ignore")
    df = pd.DataFrame(ser)
    df.map(str.upper, na_action="ignore")
    idx = pd.Index(ser)
    idx.map(str.upper, na_action="ignore")

Notice also that in this version, :meth:`DataFrame.map` been added and :meth:`DataFrame.applymap` has been deprecated. :meth:`DataFrame.map` has the same functionality as :meth:`DataFrame.applymap`, but the new name better communicate that this is the :class:`DataFrame` version of :meth:`Series.map` (:issue:`52353`).

Also, note that :meth:`Categorical.map` implicitly has had its ``na_action`` set to ``"ignore"`` by default.
This has been deprecated and will :meth:`Categorical.map` in the future change the default
to ``na_action=None``, like for all the other array types.

.. _whatsnew_210.enhancements.other:

Other enhancements
^^^^^^^^^^^^^^^^^^
- :meth:`Categorical.map` and :meth:`CategoricalIndex.map` now have a ``na_action`` parameter.
  :meth:`Categorical.map` implicitly had a default value of ``"ignore"`` for ``na_action``. This has formally been deprecated and will be changed to ``None`` in the future.
  Also notice that :meth:`Series.map` has default ``na_action=None`` and calls to series with categorical data will now use ``na_action=None`` unless explicitly set otherwise (:issue:`44279`)
- :class:`api.extensions.ExtensionArray` now has a :meth:`~api.extensions.ExtensionArray.map` method (:issue:`51809`)
- :meth:`DataFrame.applymap` now uses the :meth:`~api.extensions.ExtensionArray.map` method of underlying :class:`api.extensions.ExtensionArray` instances (:issue:`52219`)
- :meth:`MultiIndex.sort_values` now supports ``na_position`` (:issue:`51612`)
- :meth:`MultiIndex.sortlevel` and :meth:`Index.sortlevel` gained a new keyword ``na_position`` (:issue:`51612`)
- :meth:`arrays.DatetimeArray.map`, :meth:`arrays.TimedeltaArray.map` and :meth:`arrays.PeriodArray.map` can now take a ``na_action`` argument (:issue:`51644`)
- :meth:`arrays.SparseArray.map` now supports ``na_action`` (:issue:`52096`).
- :meth:`pandas.read_html` now supports the ``storage_options`` keyword when used with a URL, allowing users to add headers the outbound HTTP request (:issue:`49944`)
- Add :meth:`diff()` and :meth:`round()` for :class:`Index` (:issue:`19708`)
- Add dtype of categories to ``repr`` information of :class:`CategoricalDtype` (:issue:`52179`)
- Added to the escape mode "latex-math" preserving without escaping all characters between "\(" and "\)" in formatter (:issue:`51903`)
- Adding ``engine_kwargs`` parameter to :meth:`DataFrame.read_excel` (:issue:`52214`)
- Classes that are useful for type-hinting have been added to the public API in the new submodule ``pandas.api.typing`` (:issue:`48577`)
- Implemented :attr:`Series.dt.is_month_start`, :attr:`Series.dt.is_month_end`, :attr:`Series.dt.is_year_start`, :attr:`Series.dt.is_year_end`, :attr:`Series.dt.is_quarter_start`, :attr:`Series.dt.is_quarter_end`, :attr:`Series.dt.is_days_in_month`, :attr:`Series.dt.unit`, :meth:`Series.dt.is_normalize`, :meth:`Series.dt.day_name`, :meth:`Series.dt.month_name`, :meth:`Series.dt.tz_convert` for :class:`ArrowDtype` with ``pyarrow.timestamp`` (:issue:`52388`, :issue:`51718`)
- Implemented ``__from_arrow__`` on :class:`DatetimeTZDtype`. (:issue:`52201`)
- Implemented ``__pandas_priority__`` to allow custom types to take precedence over :class:`DataFrame`, :class:`Series`, :class:`Index`, or :class:`ExtensionArray` for arithmetic operations, :ref:`see the developer guide <extending.pandas_priority>` (:issue:`48347`)
- Improve error message when having incompatible columns using :meth:`DataFrame.merge` (:issue:`51861`)
- Improve error message when setting :class:`DataFrame` with wrong number of columns through :meth:`DataFrame.isetitem` (:issue:`51701`)
- Improved error handling when using :meth:`DataFrame.to_json` with incompatible ``index`` and ``orient`` arguments (:issue:`52143`)
- Improved error message when creating a DataFrame with empty data (0 rows), no index and an incorrect number of columns. (:issue:`52084`)
- Let :meth:`DataFrame.to_feather` accept a non-default :class:`Index` and non-string column names (:issue:`51787`)
- Performance improvement in :func:`read_csv` (:issue:`52632`) with ``engine="c"``
- :meth:`Categorical.from_codes` has gotten a ``validate`` parameter (:issue:`50975`)
- :meth:`DataFrame.stack` gained the ``sort`` keyword to dictate whether the resulting :class:`MultiIndex` levels are sorted (:issue:`15105`)
- :meth:`DataFrame.unstack` gained the ``sort`` keyword to dictate whether the resulting :class:`MultiIndex` levels are sorted (:issue:`15105`)
- :meth:`DataFrameGroupby.agg` and :meth:`DataFrameGroupby.transform` now support grouping by multiple keys when the index is not a :class:`MultiIndex` for ``engine="numba"`` (:issue:`53486`)
- :meth:`Series.explode` now supports pyarrow-backed list types (:issue:`53602`)
- :meth:`Series.str.join` now supports ``ArrowDtype(pa.string())`` (:issue:`53646`)
- :meth:`SeriesGroupby.agg` and :meth:`DataFrameGroupby.agg` now support passing in multiple functions for ``engine="numba"`` (:issue:`53486`)
- :meth:`SeriesGroupby.transform` and :meth:`DataFrameGroupby.transform` now support passing in a string as the function for ``engine="numba"`` (:issue:`53579`)
- Added :meth:`ExtensionArray.interpolate` used by :meth:`Series.interpolate` and :meth:`DataFrame.interpolate` (:issue:`53659`)
- Added ``engine_kwargs`` parameter to :meth:`DataFrame.to_excel` (:issue:`53220`)
- Added a new parameter ``by_row`` to :meth:`Series.apply` and :meth:`DataFrame.apply`. When set to ``False`` the supplied callables will always operate on the whole Series or DataFrame (:issue:`53400`, :issue:`53601`).
- Groupby aggregations (such as :meth:`DataFrameGroupby.sum`) now can preserve the dtype of the input instead of casting to ``float64`` (:issue:`44952`)
- Improved error message when :meth:`DataFrameGroupBy.agg` failed (:issue:`52930`)
- Many read/to_* functions, such as :meth:`DataFrame.to_pickle` and :func:`read_csv`, support forwarding compression arguments to lzma.LZMAFile (:issue:`52979`)
- Performance improvement in :func:`concat` with homogeneous ``np.float64`` or ``np.float32`` dtypes (:issue:`52685`)
- Performance improvement in :meth:`DataFrame.filter` when ``items`` is given (:issue:`52941`)
- Reductions :meth:`Series.argmax`, :meth:`Series.argmin`, :meth:`Series.idxmax`, :meth:`Series.idxmin`, :meth:`Index.argmax`, :meth:`Index.argmin`, :meth:`DataFrame.idxmax`, :meth:`DataFrame.idxmin` are now supported for object-dtype objects (:issue:`4279`, :issue:`18021`, :issue:`40685`, :issue:`43697`)
-

.. ---------------------------------------------------------------------------
.. _whatsnew_210.notable_bug_fixes:

Notable bug fixes
~~~~~~~~~~~~~~~~~

These are bug fixes that might have notable behavior changes.

.. _whatsnew_210.notable_bug_fixes.notable_bug_fix1:

notable_bug_fix1
^^^^^^^^^^^^^^^^

.. _whatsnew_210.notable_bug_fixes.notable_bug_fix2:

notable_bug_fix2
^^^^^^^^^^^^^^^^

.. ---------------------------------------------------------------------------
.. _whatsnew_210.api_breaking:

Backwards incompatible API changes
~~~~~~~~~~~~~~~~~~~~~~~~~~~~~~~~~~

.. _whatsnew_210.api_breaking.deps:

Increased minimum version for Python
^^^^^^^^^^^^^^^^^^^^^^^^^^^^^^^^^^^^

pandas 2.1.0 supports Python 3.9 and higher.

Increased minimum versions for dependencies
^^^^^^^^^^^^^^^^^^^^^^^^^^^^^^^^^^^^^^^^^^^
Some minimum supported versions of dependencies were updated.
If installed, we now require:

+-----------------+-----------------+----------+---------+
| Package         | Minimum Version | Required | Changed |
+=================+=================+==========+=========+
| numpy           | 1.21.6          |    X     |    X    |
+-----------------+-----------------+----------+---------+
| mypy (dev)      | 1.4.1           |          |    X    |
+-----------------+-----------------+----------+---------+
| beautifulsoup4  | 4.11.1          |          |    X    |
+-----------------+-----------------+----------+---------+
| bottleneck      | 1.3.4           |          |    X    |
+-----------------+-----------------+----------+---------+
| fastparquet     | 0.8.1           |          |    X    |
+-----------------+-----------------+----------+---------+
| fsspec          | 2022.05.0       |          |    X    |
+-----------------+-----------------+----------+---------+
| hypothesis      | 6.46.1          |          |    X    |
+-----------------+-----------------+----------+---------+
| gcsfs           | 2022.05.0       |          |    X    |
+-----------------+-----------------+----------+---------+
| jinja2          | 3.1.2           |          |    X    |
+-----------------+-----------------+----------+---------+
| lxml            | 4.8.0           |          |    X    |
+-----------------+-----------------+----------+---------+
| numba           | 0.55.2          |          |    X    |
+-----------------+-----------------+----------+---------+
| numexpr         | 2.8.0           |          |    X    |
+-----------------+-----------------+----------+---------+
| openpyxl        | 3.0.10          |          |    X    |
+-----------------+-----------------+----------+---------+
| pandas-gbq      | 0.17.5          |          |    X    |
+-----------------+-----------------+----------+---------+
| psycopg2        | 2.9.3           |          |    X    |
+-----------------+-----------------+----------+---------+
| pyreadstat      | 1.1.5           |          |    X    |
+-----------------+-----------------+----------+---------+
| pyqt5           | 5.15.6          |          |    X    |
+-----------------+-----------------+----------+---------+
| pytables        | 3.7.0           |          |    X    |
+-----------------+-----------------+----------+---------+
| pytest          | 7.3.2           |          |    X    |
+-----------------+-----------------+----------+---------+
| python-snappy   | 0.6.1           |          |    X    |
+-----------------+-----------------+----------+---------+
| pyxlsb          | 1.0.9           |          |    X    |
+-----------------+-----------------+----------+---------+
| s3fs            | 2022.05.0       |          |    X    |
+-----------------+-----------------+----------+---------+
| scipy           | 1.8.1           |          |    X    |
+-----------------+-----------------+----------+---------+
| sqlalchemy      | 1.4.36          |          |    X    |
+-----------------+-----------------+----------+---------+
| tabulate        | 0.8.10          |          |    X    |
+-----------------+-----------------+----------+---------+
| xarray          | 2022.03.0       |          |    X    |
+-----------------+-----------------+----------+---------+
| xlsxwriter      | 3.0.3           |          |    X    |
+-----------------+-----------------+----------+---------+
| zstandard       | 0.17.0          |          |    X    |
+-----------------+-----------------+----------+---------+

For `optional libraries <https://pandas.pydata.org/docs/getting_started/install.html>`_ the general recommendation is to use the latest version.
The following table lists the lowest version per library that is currently being tested throughout the development of pandas.
Optional libraries below the lowest tested version may still work, but are not considered supported.

+-----------------+-----------------+---------+
| Package         | Minimum Version | Changed |
+=================+=================+=========+
|                 |                 |    X    |
+-----------------+-----------------+---------+

See :ref:`install.dependencies` and :ref:`install.optional_dependencies` for more.

.. _whatsnew_210.api_breaking.other:

Other API changes
^^^^^^^^^^^^^^^^^
- :class:`arrays.PandasArray` has been renamed ``NumpyExtensionArray`` and the attached dtype name changed from ``PandasDtype`` to ``NumpyEADtype``; importing ``PandasArray`` still works until the next major version (:issue:`53694`)
-

.. ---------------------------------------------------------------------------
.. _whatsnew_210.deprecations:

Deprecations
~~~~~~~~~~~~
- Deprecated 'broadcast_axis' keyword in :meth:`Series.align` and :meth:`DataFrame.align`, upcast before calling ``align`` with ``left = DataFrame({col: left for col in right.columns}, index=right.index)`` (:issue:`51856`)
- Deprecated 'downcast' keyword in :meth:`Index.fillna` (:issue:`53956`)
- Deprecated 'fill_method' and 'limit' keywords in :meth:`DataFrame.pct_change`, :meth:`Series.pct_change`, :meth:`DataFrameGroupBy.pct_change`, and :meth:`SeriesGroupBy.pct_change`, explicitly call ``ffill`` or ``bfill`` before calling ``pct_change`` instead (:issue:`53491`)
- Deprecated 'method', 'limit', and 'fill_axis' keywords in :meth:`DataFrame.align` and :meth:`Series.align`, explicitly call ``fillna`` on the alignment results instead (:issue:`51856`)
- Deprecated 'quantile' keyword in :meth:`Rolling.quantile` and :meth:`Expanding.quantile`, renamed as 'q' instead (:issue:`52550`)
- Deprecated :func:`concat` behavior when any of the objects being concatenated have length 0; in the past the dtypes of empty objects were ignored when determining the resulting dtype, in a future version they will not (:issue:`39122`)
- Deprecated :meth:`.DataFrameGroupBy.apply` and methods on the objects returned by :meth:`.DataFrameGroupBy.resample` operating on the grouping column(s); select the columns to operate on after groupby to either explicitly include or exclude the groupings and avoid the ``FutureWarning`` (:issue:`7155`)
- Deprecated :meth:`.Groupby.all` and :meth:`.GroupBy.any` with datetime64 or :class:`PeriodDtype` values, matching the :class:`Series` and :class:`DataFrame` deprecations (:issue:`34479`)
- Deprecated :meth:`Categorical.to_list`, use ``obj.tolist()`` instead (:issue:`51254`)
- Deprecated :meth:`DataFrame._data` and :meth:`Series._data`, use public APIs instead (:issue:`33333`)
- Deprecated :meth:`DataFrameGroupBy.dtypes`, check ``dtypes`` on the underlying object instead (:issue:`51045`)
- Deprecated ``axis=1`` in :meth:`DataFrame.ewm`, :meth:`DataFrame.rolling`, :meth:`DataFrame.expanding`, transpose before calling the method instead (:issue:`51778`)
- Deprecated ``axis=1`` in :meth:`DataFrame.groupby` and in :class:`Grouper` constructor, do ``frame.T.groupby(...)`` instead (:issue:`51203`)
- Deprecated accepting slices in :meth:`DataFrame.take`, call ``obj[slicer]`` or pass a sequence of integers instead (:issue:`51539`)
- Deprecated explicit support for subclassing :class:`Index` (:issue:`45289`)
- Deprecated making functions given to :meth:`Series.agg` attempt to operate on each element in the :class:`Series` and only operate on the whole :class:`Series` if the elementwise operations failed. In the future, functions given to :meth:`Series.agg` will always operate on the whole :class:`Series` only. To keep the current behavior, use :meth:`Series.transform` instead. (:issue:`53325`)
- Deprecated making the functions in a list of functions given to :meth:`DataFrame.agg` attempt to operate on each element in the :class:`DataFrame` and only operate on the columns of the :class:`DataFrame` if the elementwise operations failed. To keep the current behavior, use :meth:`DataFrame.transform` instead. (:issue:`53325`)
- Deprecated passing a :class:`DataFrame` to :meth:`DataFrame.from_records`, use :meth:`DataFrame.set_index` or :meth:`DataFrame.drop` instead (:issue:`51353`)
- Deprecated silently dropping unrecognized timezones when parsing strings to datetimes (:issue:`18702`)
- Deprecated the "downcast" keyword in :meth:`Series.interpolate`, :meth:`DataFrame.interpolate`, :meth:`Series.fillna`, :meth:`DataFrame.fillna`, :meth:`Series.ffill`, :meth:`DataFrame.ffill`, :meth:`Series.bfill`, :meth:`DataFrame.bfill` (:issue:`40988`)
- Deprecated the ``axis`` keyword in :meth:`DataFrame.ewm`, :meth:`Series.ewm`, :meth:`DataFrame.rolling`, :meth:`Series.rolling`, :meth:`DataFrame.expanding`, :meth:`Series.expanding` (:issue:`51778`)
- Deprecated the ``axis`` keyword in :meth:`DataFrame.resample`, :meth:`Series.resample` (:issue:`51778`)
- Deprecated the behavior of :func:`concat` with both ``len(keys) != len(objs)``, in a future version this will raise instead of truncating to the shorter of the two sequences (:issue:`43485`)
- Deprecated the default of ``observed=False`` in :meth:`DataFrame.groupby` and :meth:`Series.groupby`; this will default to ``True`` in a future version (:issue:`43999`)
- Deprecating pinning ``group.name`` to each group in :meth:`SeriesGroupBy.aggregate` aggregations; if your operation requires utilizing the groupby keys, iterate over the groupby object instead (:issue:`41090`)
- Deprecated the 'axis' keyword in :meth:`.GroupBy.idxmax`, :meth:`.GroupBy.idxmin`, :meth:`.GroupBy.fillna`, :meth:`.GroupBy.take`, :meth:`.GroupBy.skew`, :meth:`.GroupBy.rank`, :meth:`.GroupBy.cumprod`, :meth:`.GroupBy.cumsum`, :meth:`.GroupBy.cummax`, :meth:`.GroupBy.cummin`, :meth:`.GroupBy.pct_change`, :meth:`GroupBy.diff`, :meth:`.GroupBy.shift`, and :meth:`DataFrameGroupBy.corrwith`; for ``axis=1`` operate on the underlying :class:`DataFrame` instead (:issue:`50405`, :issue:`51046`)
- Deprecated :class:`.DataFrameGroupBy` with ``as_index=False`` not including groupings in the result when they are not columns of the DataFrame (:issue:`49519`)
- Deprecated :func:`is_categorical_dtype`, use ``isinstance(obj.dtype, pd.CategoricalDtype)`` instead (:issue:`52527`)
- Deprecated :func:`is_datetime64tz_dtype`, check ``isinstance(dtype, pd.DatetimeTZDtype)`` instead (:issue:`52607`)
- Deprecated :func:`is_int64_dtype`, check ``dtype == np.dtype(np.int64)`` instead (:issue:`52564`)
- Deprecated :func:`is_interval_dtype`, check ``isinstance(dtype, pd.IntervalDtype)`` instead (:issue:`52607`)
- Deprecated :func:`is_period_dtype`, check ``isinstance(dtype, pd.PeriodDtype)`` instead (:issue:`52642`)
- Deprecated :func:`is_sparse`, check ``isinstance(dtype, pd.SparseDtype)`` instead (:issue:`52642`)
- Deprecated :meth:`.Styler.applymap_index`. Use the new :meth:`.Styler.map_index` method instead (:issue:`52708`)
- Deprecated :meth:`.Styler.applymap`. Use the new :meth:`.Styler.map` method instead (:issue:`52708`)
- Deprecated :meth:`DataFrame.applymap`. Use the new :meth:`DataFrame.map` method instead (:issue:`52353`)
- Deprecated :meth:`DataFrame.swapaxes` and :meth:`Series.swapaxes`, use :meth:`DataFrame.transpose` or :meth:`Series.transpose` instead (:issue:`51946`)
- Deprecated ``freq`` parameter in :class:`PeriodArray` constructor, pass ``dtype`` instead (:issue:`52462`)
- Deprecated allowing non-standard inputs in :func:`take`, pass either a ``numpy.ndarray``, :class:`ExtensionArray`, :class:`Index`, or :class:`Series` (:issue:`52981`)
- Deprecated allowing non-standard sequences for :func:`isin`, :func:`value_counts`, :func:`unique`, :func:`factorize`, case to one of ``numpy.ndarray``, :class:`Index`, :class:`ExtensionArray`, or :class:`Series` before calling (:issue:`52986`)
- Deprecated behavior of :class:`DataFrame` reductions ``sum``, ``prod``, ``std``, ``var``, ``sem`` with ``axis=None``, in a future version this will operate over both axes returning a scalar instead of behaving like ``axis=0``; note this also affects numpy functions e.g. ``np.sum(df)`` (:issue:`21597`)
- Deprecated behavior of :func:`concat` when :class:`DataFrame` has columns that are all-NA, in a future version these will not be discarded when determining the resulting dtype (:issue:`40893`)
- Deprecated behavior of :meth:`Series.dt.to_pydatetime`, in a future version this will return a :class:`Series` containing python ``datetime`` objects instead of an ``ndarray`` of datetimes; this matches the behavior of other :meth:`Series.dt` properties (:issue:`20306`)
- Deprecated logical operations (``|``, ``&``, ``^``) between pandas objects and dtype-less sequences (e.g. ``list``, ``tuple``), wrap a sequence in a :class:`Series` or numpy array before operating instead (:issue:`51521`)
- Deprecated making :meth:`Series.apply` return a :class:`DataFrame` when the passed-in callable returns a :class:`Series` object. In the future this will return a :class:`Series` whose values are themselves :class:`Series`. This pattern was very slow and it's recommended to use alternative methods to archive the same goal (:issue:`52116`)
- Deprecated parameter ``convert_type`` in :meth:`Series.apply` (:issue:`52140`)
- Deprecated passing a dictionary to :meth:`.SeriesGroupBy.agg`; pass a list of aggregations instead (:issue:`50684`)
- Deprecated the "fastpath" keyword in :class:`Categorical` constructor, use :meth:`Categorical.from_codes` instead (:issue:`20110`)
- Deprecated the behavior of :func:`is_bool_dtype` returning ``True`` for object-dtype :class:`Index` of bool objects (:issue:`52680`)
- Deprecated the methods :meth:`Series.bool` and :meth:`DataFrame.bool` (:issue:`51749`)
- Deprecated unused "closed" and "normalize" keywords in the :class:`DatetimeIndex` constructor (:issue:`52628`)
- Deprecated unused "closed" keyword in the :class:`TimedeltaIndex` constructor (:issue:`52628`)
- Deprecated logical operation between two non boolean :class:`Series` with different indexes always coercing the result to bool dtype. In a future version, this will maintain the return type of the inputs. (:issue:`52500`, :issue:`52538`)
- Deprecated :func:`value_counts`, use ``pd.Series(obj).value_counts()`` instead (:issue:`47862`)
- Deprecated :meth:`Series.first` and :meth:`DataFrame.first` (please create a mask and filter using ``.loc`` instead) (:issue:`45908`)
- Deprecated :meth:`Series.interpolate` and :meth:`DataFrame.interpolate` for object-dtype (:issue:`53631`)
- Deprecated :meth:`Series.last` and :meth:`DataFrame.last` (please create a mask and filter using ``.loc`` instead) (:issue:`53692`)
- Deprecated allowing arbitrary ``fill_value`` in :class:`SparseDtype`, in a future version the ``fill_value`` will need to be compatible with the ``dtype.subtype``, either a scalar that can be held by that subtype or ``NaN`` for integer or bool subtypes (:issue:`23124`)
- Deprecated allowing bool dtype in :meth:`DataFrameGroupBy.quantile` and :meth:`SeriesGroupBy.quantile`, consistent with the :meth:`Series.quantile` and :meth:`DataFrame.quantile` behavior (:issue:`51424`)
- Deprecated behavior of :func:`assert_series_equal` and :func:`assert_frame_equal` considering NA-like values (e.g. ``NaN`` vs ``None`` as equivalent) (:issue:`52081`)
- Deprecated bytes input to :func:`read_excel`. To read a file path, use a string or path-like object. (:issue:`53767`)
- Deprecated constructing :class:`SparseArray` from scalar data, pass a sequence instead (:issue:`53039`)
- Deprecated falling back to filling when ``value`` is not specified in :meth:`DataFrame.replace` and :meth:`Series.replace` with non-dict-like ``to_replace`` (:issue:`33302`)
- Deprecated literal json input to :func:`read_json`. Wrap literal json string input in ``io.StringIO`` instead. (:issue:`53409`)
- Deprecated literal string input to :func:`read_xml`. Wrap literal string/bytes input in ``io.StringIO`` / ``io.BytesIO`` instead. (:issue:`53767`)
- Deprecated literal string/bytes input to :func:`read_html`. Wrap literal string/bytes input in ``io.StringIO`` / ``io.BytesIO`` instead. (:issue:`53767`)
- Deprecated option "mode.use_inf_as_na", convert inf entries to ``NaN`` before instead (:issue:`51684`)
- Deprecated parameter ``obj`` in :meth:`GroupBy.get_group` (:issue:`53545`)
- Deprecated positional indexing on :class:`Series` with :meth:`Series.__getitem__` and :meth:`Series.__setitem__`, in a future version ``ser[item]`` will *always* interpret ``item`` as a label, not a position (:issue:`50617`)
- Deprecated replacing builtin and NumPy functions in ``.agg``, ``.apply``, and ``.transform``; use the corresponding string alias (e.g. ``"sum"`` for ``sum`` or ``np.sum``) instead (:issue:`53425`)
- Deprecated strings ``T``, ``t``, ``L`` and ``l`` denoting units in :func:`to_timedelta` (:issue:`52536`)
- Deprecated the "method" and "limit" keywords on :meth:`Series.fillna`, :meth:`DataFrame.fillna`, :meth:`SeriesGroupBy.fillna`, :meth:`DataFrameGroupBy.fillna`, and :meth:`Resampler.fillna`, use ``obj.bfill()`` or ``obj.ffill()`` instead (:issue:`53394`)
- Deprecated the ``method`` and ``limit`` keywords in :meth:`DataFrame.replace` and :meth:`Series.replace` (:issue:`33302`)
- Deprecated the use of non-supported datetime64 and timedelta64 resolutions with :func:`pandas.array`. Supported resolutions are: "s", "ms", "us", "ns" resolutions (:issue:`53058`)
- Deprecated values "pad", "ffill", "bfill", "backfill" for :meth:`Series.interpolate` and :meth:`DataFrame.interpolate`, use ``obj.ffill()`` or ``obj.bfill()`` instead (:issue:`53581`)
-

.. ---------------------------------------------------------------------------
.. _whatsnew_210.performance:

Performance improvements
~~~~~~~~~~~~~~~~~~~~~~~~
- Performance improvement in :func:`factorize` for object columns not containing strings (:issue:`51921`)
- Performance improvement in :func:`read_orc` when reading a remote URI file path. (:issue:`51609`)
- Performance improvement in :func:`read_parquet` and :meth:`DataFrame.to_parquet` when reading a remote file with ``engine="pyarrow"`` (:issue:`51609`)
- Performance improvement in :func:`read_parquet` on string columns when using ``use_nullable_dtypes=True`` (:issue:`47345`)
- Performance improvement in :meth:`DataFrame.clip` and :meth:`Series.clip` (:issue:`51472`)
- Performance improvement in :meth:`DataFrame.first_valid_index` and :meth:`DataFrame.last_valid_index` for extension array dtypes (:issue:`51549`)
- Performance improvement in :meth:`DataFrame.where` when ``cond`` is backed by an extension dtype (:issue:`51574`)
- Performance improvement in :meth:`MultiIndex.set_levels` and :meth:`MultiIndex.set_codes` when ``verify_integrity=True`` (:issue:`51873`)
- Performance improvement in :meth:`MultiIndex.sortlevel` when ``ascending`` is a list (:issue:`51612`)
- Performance improvement in :meth:`Series.combine_first` (:issue:`51777`)
- Performance improvement in :meth:`~arrays.ArrowExtensionArray.fillna` when array does not contain nulls (:issue:`51635`)
- Performance improvement in :meth:`~arrays.ArrowExtensionArray.isna` when array has zero nulls or is all nulls (:issue:`51630`)
- Performance improvement when parsing strings to ``boolean[pyarrow]`` dtype (:issue:`51730`)
- Performance improvement when searching an :class:`Index` sliced from other indexes (:issue:`51738`)
- Performance improvement in :func:`concat` (:issue:`52291`, :issue:`52290`)
- :class:`Period`'s default formatter (`period_format`) is now significantly (~twice) faster. This improves performance of ``str(Period)``, ``repr(Period)``, and :meth:`Period.strftime(fmt=None)`, as well as ``PeriodArray.strftime(fmt=None)``, ``PeriodIndex.strftime(fmt=None)`` and ``PeriodIndex.format(fmt=None)``. Finally, ``to_csv`` operations involving :class:`PeriodArray` or :class:`PeriodIndex` with default ``date_format`` are also significantly accelerated. (:issue:`51459`)
- Performance improvement accessing :attr:`arrays.IntegerArrays.dtype` & :attr:`arrays.FloatingArray.dtype` (:issue:`52998`)
- Performance improvement in :class:`MultiIndex` and multi-column operations (e.g. :meth:`DataFrame.sort_values`, :meth:`DataFrame.groupby`, :meth:`Series.unstack`) when index/column values are already sorted (:issue:`53806`)
- Performance improvement in :class:`Series` reductions (:issue:`52341`)
- Performance improvement in :func:`concat` when ``axis=1`` and objects have different indexes (:issue:`52541`)
- Performance improvement in :func:`concat` when the concatenation axis is a :class:`MultiIndex` (:issue:`53574`)
- Performance improvement in :meth:`.DataFrameGroupBy.groups` (:issue:`53088`)
- Performance improvement in :meth:`DataFrame.isin` for extension dtypes (:issue:`53514`)
- Performance improvement in :meth:`DataFrame.loc` when selecting rows and columns (:issue:`53014`)
- Performance improvement in :meth:`DataFrame.transpose` when transposing a DataFrame with a single masked dtype, e.g. :class:`Int64` (:issue:`52836`)
- Performance improvement in :meth:`Series.add` for pyarrow string and binary dtypes (:issue:`53150`)
- Performance improvement in :meth:`Series.corr` and :meth:`Series.cov` for extension dtypes (:issue:`52502`)
- Performance improvement in :meth:`Series.ffill`, :meth:`Series.bfill`, :meth:`DataFrame.ffill`, :meth:`DataFrame.bfill` with pyarrow dtypes (:issue:`53950`)
- Performance improvement in :meth:`Series.str.get_dummies` for pyarrow-backed strings (:issue:`53655`)
- Performance improvement in :meth:`Series.str.get` for pyarrow-backed strings (:issue:`53152`)
- Performance improvement in :meth:`Series.str.split` with ``expand=True`` for pyarrow-backed strings (:issue:`53585`)
- Performance improvement in :meth:`Series.to_numpy` when dtype is a numpy float dtype and ``na_value`` is ``np.nan`` (:issue:`52430`)
- Performance improvement in :meth:`~arrays.ArrowExtensionArray.astype` when converting from a pyarrow timestamp or duration dtype to numpy (:issue:`53326`)
- Performance improvement in :meth:`~arrays.ArrowExtensionArray.to_numpy` (:issue:`52525`)
- Performance improvement in various :class:`MultiIndex` set and indexing operations (:issue:`53955`)
- Performance improvement when doing various reshaping operations on :class:`arrays.IntegerArrays` & :class:`arrays.FloatingArray` by avoiding doing unnecessary validation (:issue:`53013`)
- Performance improvement when indexing with pyarrow timestamp and duration dtypes (:issue:`53368`)
- Performance improvement when passing an array to :meth:`RangeIndex.take`, :meth:`DataFrame.loc`, or :meth:`DataFrame.iloc` and the DataFrame is using a RangeIndex (:issue:`53387`)
-

.. ---------------------------------------------------------------------------
.. _whatsnew_210.bug_fixes:

Bug fixes
~~~~~~~~~

Categorical
^^^^^^^^^^^
- Bug in :meth:`CategoricalIndex.remove_categories` where ordered categories would not be maintained (:issue:`53935`).
- Bug in :meth:`Series.astype` with ``dtype="category"`` for nullable arrays with read-only null value masks (:issue:`53658`)
- Bug in :meth:`Series.map` , where the value of the ``na_action`` parameter was not used if the series held a :class:`Categorical` (:issue:`22527`).
-

Datetimelike
^^^^^^^^^^^^
- :meth:`DatetimeIndex.map` with ``na_action="ignore"`` now works as expected. (:issue:`51644`)
- :meth:`DatetimeIndex.slice_indexer` now raises ``KeyError`` for non-monotonic indexes if either of the slice bounds is not in the index, this behaviour was previously deprecated but inconsistently handled. (:issue:`53983`)
- Bug in :class:`DateOffset` which had inconsistent behavior when multiplying a :class:`DateOffset` object by a constant (:issue:`47953`)
- Bug in :func:`date_range` when ``freq`` was a :class:`DateOffset` with ``nanoseconds`` (:issue:`46877`)
- Bug in :func:`to_datetime` converting :class:`Series` or :class:`DataFrame` containing :class:`arrays.ArrowExtensionArray` of ``pyarrow`` timestamps to numpy datetimes (:issue:`52545`)
- Bug in :meth:`DataFrame.to_sql` raising ``ValueError`` for pyarrow-backed date like dtypes (:issue:`53854`)
- Bug in :meth:`Timestamp.date`, :meth:`Timestamp.isocalendar`, :meth:`Timestamp.timetuple`, and :meth:`Timestamp.toordinal` were returning incorrect results for inputs outside those supported by the Python standard library's datetime module (:issue:`53668`)
- Bug in :meth:`Timestamp.round` with values close to the implementation bounds returning incorrect results instead of raising ``OutOfBoundsDatetime`` (:issue:`51494`)
- Bug in :meth:`arrays.DatetimeArray.map` and :meth:`DatetimeIndex.map`, where the supplied callable operated array-wise instead of element-wise (:issue:`51977`)
- Bug in constructing a :class:`Series` or :class:`DataFrame` from a datetime or timedelta scalar always inferring nanosecond resolution instead of inferring from the input (:issue:`52212`)
- Bug in constructing a :class:`Timestamp` from a string representing a time without a date inferring an incorrect unit (:issue:`54097`)
- Bug in constructing a :class:`Timestamp` with ``ts_input=pd.NA`` raising ``TypeError`` (:issue:`45481`)
- Bug in parsing datetime strings with weekday but no day e.g. "2023 Sept Thu" incorrectly raising ``AttributeError`` instead of ``ValueError`` (:issue:`52659`)

Timedelta
^^^^^^^^^
- :meth:`TimedeltaIndex.map` with ``na_action="ignore"`` now works as expected (:issue:`51644`)
- Bug in :class:`TimedeltaIndex` division or multiplication leading to ``.freq`` of "0 Days" instead of ``None`` (:issue:`51575`)
- Bug in :class:`Timedelta` with Numpy timedelta64 objects not properly raising ``ValueError`` (:issue:`52806`)
- Bug in :meth:`Timedelta.__hash__`, raising an ``OutOfBoundsTimedelta`` on certain large values of second resolution (:issue:`54037`)
- Bug in :meth:`Timedelta.round` with values close to the implementation bounds returning incorrect results instead of raising ``OutOfBoundsTimedelta`` (:issue:`51494`)
- Bug in :meth:`arrays.TimedeltaArray.map` and :meth:`TimedeltaIndex.map`, where the supplied callable operated array-wise instead of element-wise (:issue:`51977`)
-

Timezones
^^^^^^^^^
- Bug in :func:`infer_freq` that raises ``TypeError`` for ``Series`` of timezone-aware timestamps (:issue:`52456`)
- Bug in :meth:`DatetimeTZDtype.base` that always returns a NumPy dtype with nanosecond resolution (:issue:`52705`)
-

Numeric
^^^^^^^
- Bug in :class:`RangeIndex` setting ``step`` incorrectly when being the subtrahend with minuend a numeric value (:issue:`53255`)
- Bug in :meth:`Series.corr` and :meth:`Series.cov` raising ``AttributeError`` for masked dtypes (:issue:`51422`)
- Bug when calling :meth:`Series.kurt` and :meth:`Series.skew` on numpy data of all zero returning a python type instead of a numpy type (:issue:`53482`)
- Bug in :meth:`Series.mean`, :meth:`DataFrame.mean` with object-dtype values containing strings that can be converted to numbers (e.g. "2") returning incorrect numeric results; these now raise ``TypeError`` (:issue:`36703`, :issue:`44008`)
- Bug in :meth:`DataFrame.corrwith` raising ``NotImplementedError`` for pyarrow-backed dtypes (:issue:`52314`)
- Bug in :meth:`DataFrame.size` and :meth:`Series.size` returning 64-bit integer instead of int (:issue:`52897`)
- Bug in :meth:`DateFrame.dot` returning ``object`` dtype for :class:`ArrowDtype` data (:issue:`53979`)
- Bug in :meth:`Series.any`, :meth:`Series.all`, :meth:`DataFrame.any`, and :meth:`DataFrame.all` had the default value of ``bool_only`` set to ``None`` instead of ``False``; this change should have no impact on users (:issue:`53258`)
- Bug in :meth:`Series.corr` and :meth:`Series.cov` raising ``AttributeError`` for masked dtypes (:issue:`51422`)
- Bug in :meth:`Series.median` and :meth:`DataFrame.median` with object-dtype values containing strings that can be converted to numbers (e.g. "2") returning incorrect numeric results; these now raise ``TypeError`` (:issue:`34671`)
- Bug in :meth:`Series.sum` converting dtype ``uint64`` to ``int64`` (:issue:`53401`)


Conversion
^^^^^^^^^^
- Bug in :func:`DataFrame.style.to_latex` and :func:`DataFrame.style.to_html` if the DataFrame contains integers with more digits than can be represented by floating point double precision (:issue:`52272`)
- Bug in :func:`array`  when given a ``datetime64`` or ``timedelta64`` dtype with unit of "s", "us", or "ms" returning :class:`PandasArray` instead of :class:`DatetimeArray` or :class:`TimedeltaArray` (:issue:`52859`)
- Bug in :meth:`ArrowDtype.numpy_dtype` returning nanosecond units for non-nanosecond ``pyarrow.timestamp`` and ``pyarrow.duration`` types (:issue:`51800`)
- Bug in :meth:`DataFrame.__repr__` incorrectly raising a ``TypeError`` when the dtype of a column is ``np.record`` (:issue:`48526`)
- Bug in :meth:`DataFrame.info` raising  ``ValueError`` when ``use_numba`` is set (:issue:`51922`)
- Bug in :meth:`DataFrame.insert` raising ``TypeError`` if ``loc`` is ``np.int64`` (:issue:`53193`)
- Bug in :meth:`HDFStore.select` loses precision of large int when stored and retrieved (:issue:`54186`)

Strings
^^^^^^^
-
-

Interval
^^^^^^^^
- :meth:`pd.IntervalIndex.get_indexer` and :meth:`pd.IntervalIndex.get_indexer_nonunique` raising if ``target`` is read-only array (:issue:`53703`)
- Bug in :class:`IntervalDtype` where the object could be kept alive when deleted (:issue:`54184`)

Indexing
^^^^^^^^
- Bug in :meth:`DataFrame.__setitem__` losing dtype when setting a :class:`DataFrame` into duplicated columns (:issue:`53143`)
- Bug in :meth:`DataFrame.__setitem__` with a boolean mask and :meth:`DataFrame.putmask` with mixed non-numeric dtypes and a value other than ``NaN`` incorrectly raising ``TypeError`` (:issue:`53291`)
- Bug in :meth:`DataFrame.iloc` when using ``nan`` as the only element (:issue:`52234`)

Missing
^^^^^^^
- Bug in :meth:`DataFrame.interpolate` failing to fill across multiblock data when ``method`` is "pad", "ffill", "bfill", or "backfill" (:issue:`53898`)
- Bug in :meth:`DataFrame.interpolate` ignoring ``inplace`` when :class:`DataFrame` is empty (:issue:`53199`)
- Bug in :meth:`Series.idxmin`, :meth:`Series.idxmax`, :meth:`DataFrame.idxmin`, :meth:`DataFrame.idxmax` with a :class:`DatetimeIndex` index containing ``NaT`` incorrectly returning ``NaN`` instead of ``NaT`` (:issue:`43587`)
- Bug in :meth:`Series.interpolate` and :meth:`DataFrame.interpolate` failing to raise on invalid ``downcast`` keyword, which can be only ``None`` or "infer" (:issue:`53103`)
- Bug in :meth:`Series.interpolate` and :meth:`DataFrame.interpolate` with complex dtype incorrectly failing to fill ``NaN`` entries (:issue:`53635`)
-

MultiIndex
^^^^^^^^^^
- Bug in :meth:`MultiIndex.set_levels` not preserving dtypes for :class:`Categorical` (:issue:`52125`)
- Bug in displaying a :class:`MultiIndex` with a long element (:issue:`52960`)

I/O
^^^
- :meth:`DataFrame.to_orc` now raising ``ValueError`` when non-default :class:`Index` is given (:issue:`51828`)
- :meth:`DataFrame.to_sql` now raising ``ValueError`` when the name param is left empty while using SQLAlchemy to connect (:issue:`52675`)
- Bug in :func:`json_normalize`, fix json_normalize cannot parse metadata fields list type (:issue:`37782`)
- Bug in :func:`read_csv` where it would error when ``parse_dates`` was set to a list or dictionary with ``engine="pyarrow"`` (:issue:`47961`)
- Bug in :func:`read_csv`, with ``engine="pyarrow"`` erroring when specifying a ``dtype`` with ``index_col`` (:issue:`53229`)
- Bug in :func:`read_hdf` not properly closing store after a ``IndexError`` is raised (:issue:`52781`)
- Bug in :func:`read_html`, style elements were read into DataFrames (:issue:`52197`)
- Bug in :func:`read_html`, tail texts were removed together with elements containing ``display:none`` style (:issue:`51629`)
- Bug in :func:`read_sql` when reading multiple timezone aware columns with the same column name (:issue:`44421`)
<<<<<<< HEAD
- Bug in :meth:`DataFrame.to_json` where :class:`DateTimeArray`/:class:`DateTimeIndex` with non nanosecond precision could not be serialized correctly (:issue:`53686`)
=======
- Bug in :func:`read_xml` stripping whitespace in string data (:issue:`53811`)
- Bug in :meth:`DataFrame.to_html` where ``colspace`` was incorrectly applied in case of multi index columns (:issue:`53885`)
>>>>>>> c1f673b7
- Bug when writing and reading empty Stata dta files where dtype information was lost (:issue:`46240`)
- Bug where ``bz2`` was treated as a hard requirement (:issue:`53857`)

Period
^^^^^^
- :meth:`PeriodIndex.map` with ``na_action="ignore"`` now works as expected (:issue:`51644`)
- Bug in :class:`PeriodDtype` constructor failing to raise ``TypeError`` when no argument is passed or when ``None`` is passed (:issue:`27388`)
- Bug in :class:`PeriodDtype` constructor incorrectly returning the same ``normalize`` for different :class:`DateOffset` ``freq`` inputs (:issue:`24121`)
- Bug in :class:`PeriodDtype` constructor raising ``ValueError`` instead of ``TypeError`` when an invalid type is passed (:issue:`51790`)
- Bug in :class:`PeriodDtype` where the object could be kept alive when deleted (:issue:`54184`)
- Bug in :func:`read_csv` not processing empty strings as a null value, with ``engine="pyarrow"`` (:issue:`52087`)
- Bug in :func:`read_csv` returning ``object`` dtype columns instead of ``float64`` dtype columns with ``engine="pyarrow"`` for columns that are all null with ``engine="pyarrow"`` (:issue:`52087`)
- Bug in :meth:`Period.now` not accepting the ``freq`` parameter as a keyword argument (:issue:`53369`)
- Bug in :meth:`arrays.PeriodArray.map` and :meth:`PeriodIndex.map`, where the supplied callable operated array-wise instead of element-wise (:issue:`51977`)
- Bug in incorrectly allowing construction of :class:`Period` or :class:`PeriodDtype` with :class:`CustomBusinessDay` freq; use :class:`BusinessDay` instead (:issue:`52534`)

Plotting
^^^^^^^^
- Bug in :meth:`Series.plot` when invoked with ``color=None`` (:issue:`51953`)
- Fixed UserWarning in :meth:`DataFrame.plot.scatter` when invoked with ``c="b"`` (:issue:`53908`)
-

Groupby/resample/rolling
^^^^^^^^^^^^^^^^^^^^^^^^
- Bug in :meth:`DataFrame.resample` and :meth:`Series.resample` in incorrectly allowing non-fixed ``freq`` when resampling on a :class:`TimedeltaIndex` (:issue:`51896`)
- Bug in :meth:`DataFrame.resample` and :meth:`Series.resample` losing time zone when resampling empty data (:issue:`53664`)
- Bug in :meth:`DataFrameGroupBy.idxmin`, :meth:`SeriesGroupBy.idxmin`, :meth:`DataFrameGroupBy.idxmax`, :meth:`SeriesGroupBy.idxmax` return wrong dtype when used on empty DataFrameGroupBy or SeriesGroupBy (:issue:`51423`)
- Bug in weighted rolling aggregations when specifying ``min_periods=0`` (:issue:`51449`)
- Bug in :meth:`DataFrame.groupby` and :meth:`Series.groupby`, where, when the index of the
  grouped :class:`Series` or :class:`DataFrame` was a :class:`DatetimeIndex`, :class:`TimedeltaIndex`
  or :class:`PeriodIndex`, and the ``groupby`` method was given a function as its first argument,
  the function operated on the whole index rather than each element of the index. (:issue:`51979`)
- Bug in :meth:`DataFrame.groupby` with column selection on the resulting groupby object not returning names as tuples when grouping by a list of a single element. (:issue:`53500`)
- Bug in :meth:`DataFrameGroupBy.agg` with lists not respecting ``as_index=False`` (:issue:`52849`)
- Bug in :meth:`DataFrameGroupBy.apply` causing an error to be raised when the input :class:`DataFrame` was subset as a :class:`DataFrame` after groupby (``[['a']]`` and not ``['a']``) and the given callable returned :class:`Series` that were not all indexed the same. (:issue:`52444`)
- Bug in :meth:`DataFrameGroupBy.apply` raising a ``TypeError`` when selecting multiple columns and providing a function that returns ``np.ndarray`` results (:issue:`18930`)
- Bug in :meth:`GroupBy.groups` with a datetime key in conjunction with another key produced incorrect number of group keys (:issue:`51158`)
- Bug in :meth:`GroupBy.quantile` may implicitly sort the result index with ``sort=False`` (:issue:`53009`)
- Bug in :meth:`SeriesGroupBy.size` where the dtype would be ``np.int64`` for data with :class:`ArrowDtype` or masked dtypes (e.g. ``Int64``) (:issue:`53831`)
- Bug in :meth:`GroupBy.var` failing to raise ``TypeError`` when called with datetime64, timedelta64 or :class:`PeriodDtype` values (:issue:`52128`, :issue:`53045`)
- Bug in :meth:`DataFrameGroupby.resample` with ``kind="period"`` raising ``AttributeError`` (:issue:`24103`)
- Bug in :meth:`Resampler.ohlc` with empty object returning a :class:`Series` instead of empty :class:`DataFrame` (:issue:`42902`)
- Bug in :meth:`SeriesGroupBy.nth` and :meth:`DataFrameGroupBy.nth` after performing column selection when using ``dropna="any"`` or ``dropna="all"`` would not subset columns (:issue:`53518`)
- Bug in :meth:`SeriesGroupBy.nth` and :meth:`DataFrameGroupBy.nth` raised after performing column selection when using ``dropna="any"`` or ``dropna="all"`` resulted in rows being dropped (:issue:`53518`)
- Bug in :meth:`SeriesGroupBy.sum` and :meth:`DataFrameGroupby.sum` summing ``np.inf + np.inf`` and ``(-np.inf) + (-np.inf)`` to ``np.nan`` (:issue:`53606`)

Reshaping
^^^^^^^^^
- Bug in :func:`concat` coercing to ``object`` dtype when one column has ``pa.null()`` dtype (:issue:`53702`)
- Bug in :func:`crosstab` when ``dropna=False`` would not keep ``np.nan`` in the result (:issue:`10772`)
- Bug in :func:`merge_asof` raising ``KeyError`` for extension dtypes (:issue:`52904`)
- Bug in :func:`merge_asof` raising ``ValueError`` for data backed by read-only ndarrays (:issue:`53513`)
- Bug in :func:`merge_asof` with ``left_index=True`` or ``right_index=True`` with mismatched index dtypes giving incorrect results in some cases instead of raising ``MergeError`` (:issue:`53870`)
- Bug in :meth:`DataFrame.agg` and :meth:`Series.agg` on non-unique columns would return incorrect type when dist-like argument passed in (:issue:`51099`)
- Bug in :meth:`DataFrame.combine_first` ignoring other's columns if ``other`` is empty (:issue:`53792`)
- Bug in :meth:`DataFrame.idxmin` and :meth:`DataFrame.idxmax`, where the axis dtype would be lost for empty frames (:issue:`53265`)
- Bug in :meth:`DataFrame.merge` not merging correctly when having ``MultiIndex`` with single level (:issue:`52331`)
- Bug in :meth:`DataFrame.stack` losing extension dtypes when columns is a :class:`MultiIndex` and frame contains mixed dtypes (:issue:`45740`)
- Bug in :meth:`DataFrame.stack` sorting columns lexicographically (:issue:`53786`)
- Bug in :meth:`DataFrame.transpose` inferring dtype for object column (:issue:`51546`)
- Bug in :meth:`Series.combine_first` converting ``int64`` dtype to ``float64`` and losing precision on very large integers (:issue:`51764`)
- Bug when joining empty :class:`DataFrame` objects, where the joined index would be a :class:`RangeIndex` instead of the joined index type (:issue:`52777`)
-

Sparse
^^^^^^
- Bug in :class:`SparseDtype` constructor failing to raise ``TypeError`` when given an incompatible ``dtype`` for its subtype, which must be a ``numpy`` dtype (:issue:`53160`)
- Bug in :meth:`arrays.SparseArray.map` allowed the fill value to be included in the sparse values (:issue:`52095`)
-

ExtensionArray
^^^^^^^^^^^^^^
- Bug in :class:`ArrowStringArray` constructor raises ``ValueError`` with dictionary types of strings (:issue:`54074`)
- Bug in :class:`DataFrame` constructor not copying :class:`Series` with extension dtype when given in dict (:issue:`53744`)
- Bug in :class:`~arrays.ArrowExtensionArray` converting pandas non-nanosecond temporal objects from non-zero values to zero values (:issue:`53171`)
- Bug in :meth:`Series.quantile` for pyarrow temporal types raising ArrowInvalid (:issue:`52678`)
- Bug in :meth:`Series.rank` returning wrong order for small values with ``Float64`` dtype (:issue:`52471`)
- Bug in :meth:`~arrays.ArrowExtensionArray.__iter__` and :meth:`~arrays.ArrowExtensionArray.__getitem__` returning python datetime and timedelta objects for non-nano dtypes (:issue:`53326`)
- Bug where the :class:`DataFrame` repr would not work when a column would have an :class:`ArrowDtype` with an ``pyarrow.ExtensionDtype`` (:issue:`54063`)
- Bug where the ``__from_arrow__`` method of masked ExtensionDtypes(e.g. :class:`Float64Dtype`, :class:`BooleanDtype`) would not accept pyarrow arrays of type ``pyarrow.null()`` (:issue:`52223`)

Styler
^^^^^^
- Bug in :meth:`Styler._copy` calling overridden methods in subclasses of :class:`Styler` (:issue:`52728`)
-

Metadata
^^^^^^^^
- Fixed metadata propagation in :meth:`DataFrame.squeeze`, and :meth:`DataFrame.describe` (:issue:`28283`)
- Fixed metadata propagation in :meth:`DataFrame.std` (:issue:`28283`)

Other
^^^^^
- Bug in :class:`DataFrame` and :class:`Series` raising for data of complex dtype when ``NaN`` values are present (:issue:`53627`)
- Bug in :class:`FloatingArray.__contains__` with ``NaN`` item incorrectly returning ``False`` when ``NaN`` values are present (:issue:`52840`)
- Bug in :func:`api.interchange.from_dataframe` when converting an empty DataFrame object (:issue:`53155`)
- Bug in :func:`assert_almost_equal` now throwing assertion error for two unequal sets (:issue:`51727`)
- Bug in :func:`assert_frame_equal` checks category dtypes even when asked not to check index type (:issue:`52126`)
- Bug in :meth:`DataFrame.reindex` with a ``fill_value`` that should be inferred with a :class:`ExtensionDtype` incorrectly inferring ``object`` dtype (:issue:`52586`)
- Bug in :meth:`DataFrame.shift` and :meth:`Series.shift` and :meth:`DataFrameGroupBy.shift` when passing both "freq" and "fill_value" silently ignoring "fill_value" instead of raising ``ValueError`` (:issue:`53832`)
- Bug in :meth:`DataFrame.shift` with ``axis=1`` on a :class:`DataFrame` with a single :class:`ExtensionDtype` column giving incorrect results (:issue:`53832`)
- Bug in :meth:`Series.align`, :meth:`DataFrame.align`, :meth:`Series.reindex`, :meth:`DataFrame.reindex`, :meth:`Series.interpolate`, :meth:`DataFrame.interpolate`, incorrectly failing to raise with method="asfreq" (:issue:`53620`)
- Bug in :meth:`Series.map` when giving a callable to an empty series, the returned series had ``object`` dtype. It now keeps the original dtype (:issue:`52384`)
- Bug in :meth:`Series.memory_usage` when ``deep=True`` throw an error with Series of objects and the returned value is incorrect, as it does not take into account GC corrections (:issue:`51858`)
- Bug in :meth:`period_range` the default behavior when freq was not passed as an argument was incorrect(:issue:`53687`)
- Fixed incorrect ``__name__`` attribute of ``pandas._libs.json`` (:issue:`52898`)

.. ***DO NOT USE THIS SECTION***

-

.. ---------------------------------------------------------------------------
.. _whatsnew_210.contributors:

Contributors
~~~~~~~~~~~~<|MERGE_RESOLUTION|>--- conflicted
+++ resolved
@@ -528,12 +528,9 @@
 - Bug in :func:`read_html`, style elements were read into DataFrames (:issue:`52197`)
 - Bug in :func:`read_html`, tail texts were removed together with elements containing ``display:none`` style (:issue:`51629`)
 - Bug in :func:`read_sql` when reading multiple timezone aware columns with the same column name (:issue:`44421`)
-<<<<<<< HEAD
 - Bug in :meth:`DataFrame.to_json` where :class:`DateTimeArray`/:class:`DateTimeIndex` with non nanosecond precision could not be serialized correctly (:issue:`53686`)
-=======
 - Bug in :func:`read_xml` stripping whitespace in string data (:issue:`53811`)
 - Bug in :meth:`DataFrame.to_html` where ``colspace`` was incorrectly applied in case of multi index columns (:issue:`53885`)
->>>>>>> c1f673b7
 - Bug when writing and reading empty Stata dta files where dtype information was lost (:issue:`46240`)
 - Bug where ``bz2`` was treated as a hard requirement (:issue:`53857`)
 
