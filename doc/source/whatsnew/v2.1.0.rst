--- conflicted
+++ resolved
@@ -97,11 +97,8 @@
 - Let :meth:`DataFrame.to_feather` accept a non-default :class:`Index` and non-string column names (:issue:`51787`)
 - Performance improvement in :func:`read_csv` (:issue:`52632`) with ``engine="c"``
 - :meth:`Categorical.from_codes` has gotten a ``validate`` parameter (:issue:`50975`)
-<<<<<<< HEAD
 - :meth:`DataFrame.stack` gained the ``sort`` keyword to dictate whether the resulting :class:`MultiIndex` levels are sorted (:issue:`15105`)
-=======
 - Added ``engine_kwargs`` parameter to :meth:`DataFrame.to_excel` (:issue:`53220`)
->>>>>>> 3e913c27
 - Performance improvement in :func:`concat` with homogeneous ``np.float64`` or ``np.float32`` dtypes (:issue:`52685`)
 - Performance improvement in :meth:`DataFrame.filter` when ``items`` is given (:issue:`52941`)
 -
