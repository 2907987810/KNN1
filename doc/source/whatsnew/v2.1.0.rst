--- conflicted
+++ resolved
@@ -498,12 +498,8 @@
 - Bug in :meth:`DataFrame.idxmin` and :meth:`DataFrame.idxmax`, where the axis dtype would be lost for empty frames (:issue:`53265`)
 - Bug in :meth:`DataFrame.merge` not merging correctly when having ``MultiIndex`` with single level (:issue:`52331`)
 - Bug in :meth:`DataFrame.stack` losing extension dtypes when columns is a :class:`MultiIndex` and frame contains mixed dtypes (:issue:`45740`)
-<<<<<<< HEAD
-- Bug in :meth:`DataFrame.stack` sorting columns lexicographically (:issue:`53786`)
-=======
 - Bug in :meth:`DataFrame.stack` sorting columns lexicographically in rare cases (:issue:`53786`)
 - Bug in :meth:`DataFrame.stack` sorting index lexicographically in rare cases (:issue:`53824`)
->>>>>>> 1f7dc616
 - Bug in :meth:`DataFrame.transpose` inferring dtype for object column (:issue:`51546`)
 - Bug in :meth:`Series.combine_first` converting ``int64`` dtype to ``float64`` and losing precision on very large integers (:issue:`51764`)
 
