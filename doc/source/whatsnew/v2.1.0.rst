--- conflicted
+++ resolved
@@ -503,14 +503,11 @@
 - Bug in :meth:`GroupBy.groups` with a datetime key in conjunction with another key produced incorrect number of group keys (:issue:`51158`)
 - Bug in :meth:`GroupBy.quantile` may implicitly sort the result index with ``sort=False`` (:issue:`53009`)
 - Bug in :meth:`GroupBy.var` failing to raise ``TypeError`` when called with datetime64, timedelta64 or :class:`PeriodDtype` values (:issue:`52128`, :issue:`53045`)
-<<<<<<< HEAD
 - Bug in :meth:`Resampler.ohlc` with empty object returning a :class:`Series` instead of empty :class:`DataFrame` (:issue:`42902`)
--
-=======
 - Bug in :meth:`SeriesGroupBy.nth` and :meth:`DataFrameGroupBy.nth` after performing column selection when using ``dropna="any"`` or ``dropna="all"`` would not subset columns (:issue:`53518`)
 - Bug in :meth:`SeriesGroupBy.nth` and :meth:`DataFrameGroupBy.nth` raised after performing column selection when using ``dropna="any"`` or ``dropna="all"`` resulted in rows being dropped (:issue:`53518`)
 - Bug in :meth:`SeriesGroupBy.sum` and :meth:`DataFrameGroupby.sum` summing ``np.inf + np.inf`` and ``(-np.inf) + (-np.inf)`` to ``np.nan`` (:issue:`53606`)
->>>>>>> 45769099
+-
 
 Reshaping
 ^^^^^^^^^
