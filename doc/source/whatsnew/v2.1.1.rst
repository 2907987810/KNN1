--- conflicted
+++ resolved
@@ -13,11 +13,8 @@
 
 Fixed regressions
 ~~~~~~~~~~~~~~~~~
-<<<<<<< HEAD
 - Fixed regression in :func:`concat` when :class:`DataFrame`'s have two different extension dtypes (:issue:`54848`)
-=======
 - Fixed regression in :func:`read_csv` when ``usecols`` is given and ``dtypes`` is a dict for ``engine="python"`` (:issue:`54868`)
->>>>>>> c7325d7e
 - Fixed regression in :meth:`DataFrame.__setitem__` raising ``AssertionError`` when setting a :class:`Series` with a partial :class:`MultiIndex` (:issue:`54875`)
 - Fixed regression when comparing a :class:`Series` with ``datetime64`` dtype with ``None`` (:issue:`54870`)
 
