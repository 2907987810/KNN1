.. _whatsnew_211:

What's new in 2.1.1 (September XX, 2023)
----------------------------------------

These are the changes in pandas 2.1.1. See :ref:`release` for a full changelog
including other versions of pandas.

{{ header }}

.. ---------------------------------------------------------------------------
.. _whatsnew_211.regressions:

Fixed regressions
~~~~~~~~~~~~~~~~~
- Fixed regression in :func:`concat` when :class:`DataFrame` 's have two different extension dtypes (:issue:`54848`)
- Fixed regression in :func:`merge` when merging over a PyArrow string index (:issue:`54894`)
- Fixed regression in :func:`read_csv` when ``usecols`` is given and ``dtypes`` is a dict for ``engine="python"`` (:issue:`54868`)
- Fixed regression in :func:`read_csv` when ``delim_whitespace`` is True (:issue:`54918`, :issue:`54931`)
- Fixed regression in :meth:`.GroupBy.get_group` raising for ``axis=1`` (:issue:`54858`)
- Fixed regression in :meth:`DataFrame.__setitem__` raising ``AssertionError`` when setting a :class:`Series` with a partial :class:`MultiIndex` (:issue:`54875`)
<<<<<<< HEAD
- Fixed regression in :meth:`DataFrame.filter` not respecting the order of elements for ``filter`` (:issue:`54980`)
=======
- Fixed regression in :meth:`DataFrame.to_sql` not roundtripping datetime columns correctly for sqlite (:issue:`54877`)
>>>>>>> a3179956
- Fixed regression in :meth:`MultiIndex.append` raising when appending overlapping :class:`IntervalIndex` levels (:issue:`54934`)
- Fixed regression in :meth:`Series.drop_duplicates` for PyArrow strings (:issue:`54904`)
- Fixed regression in :meth:`Series.interpolate` raising when ``fill_value`` was given (:issue:`54920`)
- Fixed regression in :meth:`Series.value_counts` raising for numeric data if ``bins`` was specified (:issue:`54857`)
- Fixed regression when comparing a :class:`Series` with ``datetime64`` dtype with ``None`` (:issue:`54870`)

.. ---------------------------------------------------------------------------
.. _whatsnew_211.bug_fixes:

Bug fixes
~~~~~~~~~
- Fixed bug for :class:`ArrowDtype` raising ``NotImplementedError`` for fixed-size list (:issue:`55000`)
- Fixed bug in :meth:`DataFrame.stack` with ``future_stack=True`` and columns a non-:class:`MultiIndex` consisting of tuples (:issue:`54948`)

.. ---------------------------------------------------------------------------
.. _whatsnew_211.other:

Other
~~~~~
-

.. ---------------------------------------------------------------------------
.. _whatsnew_211.contributors:

Contributors
~~~~~~~~~~~~<|MERGE_RESOLUTION|>--- conflicted
+++ resolved
@@ -19,11 +19,8 @@
 - Fixed regression in :func:`read_csv` when ``delim_whitespace`` is True (:issue:`54918`, :issue:`54931`)
 - Fixed regression in :meth:`.GroupBy.get_group` raising for ``axis=1`` (:issue:`54858`)
 - Fixed regression in :meth:`DataFrame.__setitem__` raising ``AssertionError`` when setting a :class:`Series` with a partial :class:`MultiIndex` (:issue:`54875`)
-<<<<<<< HEAD
 - Fixed regression in :meth:`DataFrame.filter` not respecting the order of elements for ``filter`` (:issue:`54980`)
-=======
 - Fixed regression in :meth:`DataFrame.to_sql` not roundtripping datetime columns correctly for sqlite (:issue:`54877`)
->>>>>>> a3179956
 - Fixed regression in :meth:`MultiIndex.append` raising when appending overlapping :class:`IntervalIndex` levels (:issue:`54934`)
 - Fixed regression in :meth:`Series.drop_duplicates` for PyArrow strings (:issue:`54904`)
 - Fixed regression in :meth:`Series.interpolate` raising when ``fill_value`` was given (:issue:`54920`)
