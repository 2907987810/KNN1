--- conflicted
+++ resolved
@@ -24,12 +24,8 @@
 - Bug in :class:`Series` when trying to cast date-like string inputs to :class:`ArrowDtype` of ``pyarrow.timestamp`` (:issue:`56266`)
 - Bug in :class:`Timestamp` construction with ``ts_input="now"`` or ``ts_input="today"`` giving a different unit from :meth:`Timestamp.now` or :meth:`Timestamp.today` (:issue:`55879`)
 - Bug in :meth:`Index.__getitem__` returning wrong result for Arrow dtypes and negative stepsize (:issue:`55832`)
-<<<<<<< HEAD
-- Fixed bug in :func:`read_csv` not respecting object dtype when ``infer_string`` option is set (:issue:`56047`)
-=======
 - Fixed bug in :func:`to_numeric` converting to extension dtype for ``string[pyarrow_numpy]`` dtype (:issue:`56179`)
 - Fixed bug in :meth:`.DataFrameGroupBy.min` and :meth:`.DataFrameGroupBy.max` not preserving extension dtype for empty object (:issue:`55619`)
->>>>>>> 46c8da3e
 - Fixed bug in :meth:`DataFrame.__setitem__` casting :class:`Index` with object-dtype to PyArrow backed strings when ``infer_string`` option is set (:issue:`55638`)
 - Fixed bug in :meth:`DataFrame.to_hdf` raising when columns have ``StringDtype`` (:issue:`55088`)
 - Fixed bug in :meth:`Index.insert` casting object-dtype to PyArrow backed strings when ``infer_string`` option is set (:issue:`55638`)
