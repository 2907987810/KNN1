.. _whatsnew_214:

What's new in 2.1.4 (December ??, 2023)
---------------------------------------

These are the changes in pandas 2.1.4. See :ref:`release` for a full changelog
including other versions of pandas.

{{ header }}

.. ---------------------------------------------------------------------------
.. _whatsnew_214.regressions:

Fixed regressions
~~~~~~~~~~~~~~~~~
-
-

.. ---------------------------------------------------------------------------
.. _whatsnew_214.bug_fixes:

Bug fixes
~~~~~~~~~
- Bug in :class:`Series` constructor raising DeprecationWarning when ``index`` is a list of :class:`Series` (:issue:`55228`)
- Bug in :meth:`Index.__getitem__` returning wrong result for Arrow dtypes and negative stepsize (:issue:`55832`)
- Fixed bug in :meth:`DataFrame.__setitem__` casting :class:`Index` with object-dtype to PyArrow backed strings when ``infer_string`` option is set (:issue:`55638`)
- Fixed bug in :meth:`Index.insert` casting object-dtype to PyArrow backed strings when ``infer_string`` option is set (:issue:`55638`)
<<<<<<< HEAD
- Fixed bug in :meth:`Series.str.translate` losing object dtype when string option is set (:issue:`56152`)
=======
- Fixed bug in :meth:`Index.str.cat` always casting result to object dtype (:issue:`56157`)
>>>>>>> b366c3d3

.. ---------------------------------------------------------------------------
.. _whatsnew_214.other:

Other
~~~~~
-
-

.. ---------------------------------------------------------------------------
.. _whatsnew_214.contributors:

Contributors
~~~~~~~~~~~~

.. contributors:: v2.1.3..v2.1.4|HEAD<|MERGE_RESOLUTION|>--- conflicted
+++ resolved
@@ -25,11 +25,8 @@
 - Bug in :meth:`Index.__getitem__` returning wrong result for Arrow dtypes and negative stepsize (:issue:`55832`)
 - Fixed bug in :meth:`DataFrame.__setitem__` casting :class:`Index` with object-dtype to PyArrow backed strings when ``infer_string`` option is set (:issue:`55638`)
 - Fixed bug in :meth:`Index.insert` casting object-dtype to PyArrow backed strings when ``infer_string`` option is set (:issue:`55638`)
-<<<<<<< HEAD
+- Fixed bug in :meth:`Index.str.cat` always casting result to object dtype (:issue:`56157`)
 - Fixed bug in :meth:`Series.str.translate` losing object dtype when string option is set (:issue:`56152`)
-=======
-- Fixed bug in :meth:`Index.str.cat` always casting result to object dtype (:issue:`56157`)
->>>>>>> b366c3d3
 
 .. ---------------------------------------------------------------------------
 .. _whatsnew_214.other:
