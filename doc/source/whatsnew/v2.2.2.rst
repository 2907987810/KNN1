.. _whatsnew_222:

What's new in 2.2.2 (April XX, 2024)
---------------------------------------

These are the changes in pandas 2.2.2. See :ref:`release` for a full changelog
including other versions of pandas.

{{ header }}

.. ---------------------------------------------------------------------------
.. _whatsnew_222.regressions:

Fixed regressions
~~~~~~~~~~~~~~~~~
- :meth:`DataFrame.__dataframe__` was producing incorrect data buffers when the a column's type was a pandas nullable on with missing values (:issue:`56702`)
- :meth:`DataFrame.__dataframe__` was producing incorrect data buffers when the a column's type was a pyarrow nullable on with missing values (:issue:`57664`)
<<<<<<< HEAD
- :meth:`Index.is_monotonic_decreasing`, :meth:`Index.is_monotonic_increasing`, and :meth:`Index.is_unique` could incorrectly be ``False`` for an ``Index`` created from a slice of another ``Index``. (:issue:`57911`)
-
=======
- Avoid issuing a spurious ``DeprecationWarning`` when a custom :class:`DataFrame` or :class:`Series` subclass method is called (:issue:`57553`)
- Fixed regression in precision of :func:`to_datetime` with string and ``unit`` input (:issue:`57051`)
>>>>>>> 4241ba5e

.. ---------------------------------------------------------------------------
.. _whatsnew_222.bug_fixes:

Bug fixes
~~~~~~~~~
- :meth:`DataFrame.__dataframe__` was producing incorrect data buffers when the column's type was nullable boolean (:issue:`55332`)
- :meth:`DataFrame.__dataframe__` was showing bytemask instead of bitmask for ``'string[pyarrow]'`` validity buffer (:issue:`57762`)
- :meth:`DataFrame.__dataframe__` was showing non-null validity buffer (instead of ``None``) ``'string[pyarrow]'`` without missing values (:issue:`57761`)
- :meth:`DataFrame.to_sql` was failing to find the right table when using the schema argument (:issue:`57539`)

.. ---------------------------------------------------------------------------
.. _whatsnew_222.other:

Other
~~~~~
-

.. ---------------------------------------------------------------------------
.. _whatsnew_222.contributors:

Contributors
~~~~~~~~~~~~<|MERGE_RESOLUTION|>--- conflicted
+++ resolved
@@ -15,13 +15,9 @@
 ~~~~~~~~~~~~~~~~~
 - :meth:`DataFrame.__dataframe__` was producing incorrect data buffers when the a column's type was a pandas nullable on with missing values (:issue:`56702`)
 - :meth:`DataFrame.__dataframe__` was producing incorrect data buffers when the a column's type was a pyarrow nullable on with missing values (:issue:`57664`)
-<<<<<<< HEAD
 - :meth:`Index.is_monotonic_decreasing`, :meth:`Index.is_monotonic_increasing`, and :meth:`Index.is_unique` could incorrectly be ``False`` for an ``Index`` created from a slice of another ``Index``. (:issue:`57911`)
--
-=======
 - Avoid issuing a spurious ``DeprecationWarning`` when a custom :class:`DataFrame` or :class:`Series` subclass method is called (:issue:`57553`)
 - Fixed regression in precision of :func:`to_datetime` with string and ``unit`` input (:issue:`57051`)
->>>>>>> 4241ba5e
 
 .. ---------------------------------------------------------------------------
 .. _whatsnew_222.bug_fixes:
