.. _whatsnew_212:

What's new in 2.1.2 (October ??, 2023)
---------------------------------------

These are the changes in pandas 2.1.2. See :ref:`release` for a full changelog
including other versions of pandas.

{{ header }}

.. ---------------------------------------------------------------------------
.. _whatsnew_212.regressions:

Fixed regressions
~~~~~~~~~~~~~~~~~
- Fixed regression in :meth:`DataFrame.join` where result has missing values and dtype is arrow backed string (:issue:`55348`)
- Fixed regression in :meth:`DataFrame.resample` which was extrapolating back to ``origin`` when ``origin`` was outside its bounds (:issue:`55064`)
<<<<<<< HEAD
=======
- Fixed regression in :meth:`DataFrame.sort_index` which was not sorting correctly when the index was a sliced :class:`MultiIndex` (:issue:`55379`)
- Fixed performance regression with wide DataFrames, typically involving methods where all columns were accessed individually (:issue:`55256`, :issue:`55245`)
>>>>>>> 89b37c91

.. ---------------------------------------------------------------------------
.. _whatsnew_212.bug_fixes:

Bug fixes
~~~~~~~~~
- Fixed bug in :class:`.DataFrameGroupBy` reductions not preserving object dtype when ``infer_string`` is set (:issue:`55620`)
- Fixed bug in :meth:`Categorical.equals` if other has arrow backed string dtype (:issue:`55364`)
- Fixed bug in :meth:`DataFrame.__setitem__` not inferring string dtype for zero-dimensional array with ``infer_string=True`` (:issue:`55366`)
- Fixed bug in :meth:`DataFrame.idxmin` and :meth:`DataFrame.idxmax` raising for arrow dtypes (:issue:`55368`)
- Fixed bug in :meth:`DataFrame.interpolate` raising incorrect error message (:issue:`55347`)
- Fixed bug in :meth:`Index.insert` raising when inserting ``None`` into :class:`Index` with ``dtype="string[pyarrow_numpy]"`` (:issue:`55365`)
- Fixed bug in :meth:`Series.all`  and :meth:`Series.any` not treating missing values correctly for ``dtype="string[pyarrow_numpy]"`` (:issue:`55367`)
- Fixed bug in :meth:`Series.floordiv` for :class:`ArrowDtype` (:issue:`55561`)
- Fixed bug in :meth:`Series.rank` for ``string[pyarrow_numpy]`` dtype (:issue:`55362`)
- Fixed bug in :meth:`Series.str.extractall` for :class:`ArrowDtype` dtype being converted to object (:issue:`53846`)
- Fixed bug where PDEP-6 warning about setting an item of an incompatible dtype was being shown when creating a new conditional column (:issue:`55025`)
- Silence ``Period[B]`` warnings introduced by :issue:`53446` during normal plotting activity (:issue:`55138`)

.. ---------------------------------------------------------------------------
.. _whatsnew_212.other:

Other
~~~~~
- Fixed non-working installation of optional dependency group ``output_formatting``. Replacing underscore ``_`` with a dash ``-`` fixes broken dependency resolution. A correct way to use now is ``pip install pandas[output-formatting]``.
-

.. ---------------------------------------------------------------------------
.. _whatsnew_212.contributors:

Contributors
~~~~~~~~~~~~<|MERGE_RESOLUTION|>--- conflicted
+++ resolved
@@ -15,11 +15,8 @@
 ~~~~~~~~~~~~~~~~~
 - Fixed regression in :meth:`DataFrame.join` where result has missing values and dtype is arrow backed string (:issue:`55348`)
 - Fixed regression in :meth:`DataFrame.resample` which was extrapolating back to ``origin`` when ``origin`` was outside its bounds (:issue:`55064`)
-<<<<<<< HEAD
-=======
 - Fixed regression in :meth:`DataFrame.sort_index` which was not sorting correctly when the index was a sliced :class:`MultiIndex` (:issue:`55379`)
 - Fixed performance regression with wide DataFrames, typically involving methods where all columns were accessed individually (:issue:`55256`, :issue:`55245`)
->>>>>>> 89b37c91
 
 .. ---------------------------------------------------------------------------
 .. _whatsnew_212.bug_fixes:
