.. _whatsnew_212:

What's new in 2.1.2 (October ??, 2023)
---------------------------------------

These are the changes in pandas 2.1.2. See :ref:`release` for a full changelog
including other versions of pandas.

{{ header }}

.. ---------------------------------------------------------------------------
.. _whatsnew_212.regressions:

Fixed regressions
~~~~~~~~~~~~~~~~~
- Fixed bug in :meth:`DataFrame.resample` where bin edges were not correct for :class:`~pandas.tseries.offsets.MonthBegin` (:issue:`55271`)
- Fixed bug where PDEP-6 warning about setting an item of an incompatible dtype was being shown when creating a new conditional column (:issue:`55025`)
- Fixed regression in :meth:`DataFrame.join` where result has missing values and dtype is arrow backed string (:issue:`55348`)

.. ---------------------------------------------------------------------------
.. _whatsnew_212.bug_fixes:

Bug fixes
~~~~~~~~~
- Fixed bug in :meth:`DataFrame.interpolate` raising incorrect error message (:issue:`55347`)
- Fixed bug in :meth:`DataFrame.resample` not respecting ``closed`` and ``label`` arguments for :class:`~pandas.tseries.offsets.BusinessDay` (:issue:`55282`)
- Fixed bug in :meth:`DataFrame.resample` where bin edges were not correct for :class:`~pandas.tseries.offsets.BusinessDay` (:issue:`55281`)
<<<<<<< HEAD
- Fixed bug in :meth:`Series.rank` for ``string[pyarrow_numpy]`` dtype (:issue:`TODO`)
=======
- Fixed bug in :meth:`Categorical.equals` if other has arrow backed string dtype (:issue:`TODO`)
>>>>>>> e07f6393

.. ---------------------------------------------------------------------------
.. _whatsnew_212.other:

Other
~~~~~
- Fixed non-working installation of optional dependency group ``output_formatting``. Replacing underscore ``_`` with a dash ``-`` fixes broken dependency resolution. A correct way to use now is ``pip install pandas[output-formatting]``.
-

.. ---------------------------------------------------------------------------
.. _whatsnew_212.contributors:

Contributors
~~~~~~~~~~~~<|MERGE_RESOLUTION|>--- conflicted
+++ resolved
@@ -25,11 +25,8 @@
 - Fixed bug in :meth:`DataFrame.interpolate` raising incorrect error message (:issue:`55347`)
 - Fixed bug in :meth:`DataFrame.resample` not respecting ``closed`` and ``label`` arguments for :class:`~pandas.tseries.offsets.BusinessDay` (:issue:`55282`)
 - Fixed bug in :meth:`DataFrame.resample` where bin edges were not correct for :class:`~pandas.tseries.offsets.BusinessDay` (:issue:`55281`)
-<<<<<<< HEAD
+- Fixed bug in :meth:`Categorical.equals` if other has arrow backed string dtype (:issue:`TODO`)
 - Fixed bug in :meth:`Series.rank` for ``string[pyarrow_numpy]`` dtype (:issue:`TODO`)
-=======
-- Fixed bug in :meth:`Categorical.equals` if other has arrow backed string dtype (:issue:`TODO`)
->>>>>>> e07f6393
 
 .. ---------------------------------------------------------------------------
 .. _whatsnew_212.other:
