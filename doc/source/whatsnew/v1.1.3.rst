--- conflicted
+++ resolved
@@ -25,12 +25,9 @@
 
 Bug fixes
 ~~~~~~~~~
-<<<<<<< HEAD
 - Bug in :func:`read_spss` where passing a ``pathlib.Path`` as ``path`` would raise a ``TypeError`` (:issue:`33666`)
-=======
 - Bug in :meth:`Series.str.startswith` and :meth:`Series.str.endswith` with ``category`` dtype not propagating ``na`` parameter (:issue:`36241`)
 - Bug in :class:`Series` constructor where integer overflow would occur for sufficiently large scalar inputs when an index was provided (:issue:`36291`)
->>>>>>> 068d1b5b
 
 .. ---------------------------------------------------------------------------
 
