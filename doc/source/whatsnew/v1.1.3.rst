.. _whatsnew_113:

What's new in 1.1.3 (??)
------------------------

These are the changes in pandas 1.1.3. See :ref:`release` for a full changelog
including other versions of pandas.

{{ header }}

.. ---------------------------------------------------------------------------

Enhancements
~~~~~~~~~~~~

Added support for new Python version
^^^^^^^^^^^^^^^^^^^^^^^^^^^^^^^^^^^^

Pandas 1.1.3 now supports Python 3.9 (:issue:`36296`).

Development Changes
^^^^^^^^^^^^^^^^^^^

- The minimum version of Cython is now the most recent bug-fix version (0.29.21) (:issue:`36296`).

.. ---------------------------------------------------------------------------

.. _whatsnew_113.regressions:

Fixed regressions
~~~~~~~~~~~~~~~~~
- Fixed regression in :meth:`DataFrame.agg`, :meth:`DataFrame.apply`, :meth:`Series.agg`, and :meth:`Series.apply` where internal suffix is exposed to the users when no relabelling is applied (:issue:`36189`)
- Fixed regression in :class:`IntegerArray` unary plus and minus operations raising a ``TypeError`` (:issue:`36063`)
- Fixed regression in :meth:`Series.__getitem__` incorrectly raising when the input was a tuple (:issue:`35534`)
- Fixed regression in :meth:`Series.__getitem__` incorrectly raising when the input was a frozenset (:issue:`35747`)
- Fixed regression in :meth:`read_excel` with ``engine="odf"`` caused ``UnboundLocalError`` in some cases where cells had nested child nodes (:issue:`36122`,:issue:`35802`)
<<<<<<< HEAD
- Fixed regression in :meth:`DataFrame.replace` inconsistent replace when using a float in the replace method (:issue:`35376`)
=======
- Fixed regression in :class:`DataFrame` and :class:`Series` comparisons between numeric arrays and strings (:issue:`35700`,:issue:`36377`)
>>>>>>> 15539fa6

.. ---------------------------------------------------------------------------

.. _whatsnew_113.bug_fixes:

Bug fixes
~~~~~~~~~
- Bug in :func:`read_spss` where passing a ``pathlib.Path`` as ``path`` would raise a ``TypeError`` (:issue:`33666`)
- Bug in :meth:`Series.str.startswith` and :meth:`Series.str.endswith` with ``category`` dtype not propagating ``na`` parameter (:issue:`36241`)
- Bug in :class:`Series` constructor where integer overflow would occur for sufficiently large scalar inputs when an index was provided (:issue:`36291`)
- Bug in :meth:`DataFrame.sort_values` raising an ``AttributeError`` when sorting on a key that casts column to categorical dtype (:issue:`36383`)
- Bug in :meth:`DataFrame.stack` raising a ``ValueError`` when stacking :class:`MultiIndex` columns based on position when the levels had duplicate names (:issue:`36353`)
- Bug in :meth:`Series.isin` and :meth:`DataFrame.isin` when using ``NaN`` and a row length above 1,000,000 (:issue:`22205`)

.. ---------------------------------------------------------------------------

.. _whatsnew_113.other:

Other
~~~~~
-

.. ---------------------------------------------------------------------------

.. _whatsnew_113.contributors:

Contributors
~~~~~~~~~~~~

.. contributors:: v1.1.2..v1.1.3|HEAD<|MERGE_RESOLUTION|>--- conflicted
+++ resolved
@@ -34,11 +34,8 @@
 - Fixed regression in :meth:`Series.__getitem__` incorrectly raising when the input was a tuple (:issue:`35534`)
 - Fixed regression in :meth:`Series.__getitem__` incorrectly raising when the input was a frozenset (:issue:`35747`)
 - Fixed regression in :meth:`read_excel` with ``engine="odf"`` caused ``UnboundLocalError`` in some cases where cells had nested child nodes (:issue:`36122`,:issue:`35802`)
-<<<<<<< HEAD
 - Fixed regression in :meth:`DataFrame.replace` inconsistent replace when using a float in the replace method (:issue:`35376`)
-=======
 - Fixed regression in :class:`DataFrame` and :class:`Series` comparisons between numeric arrays and strings (:issue:`35700`,:issue:`36377`)
->>>>>>> 15539fa6
 
 .. ---------------------------------------------------------------------------
 
