.. _whatsnew_200:

What's new in 2.0.0 (??)
------------------------

These are the changes in pandas 2.0.0. See :ref:`release` for a full changelog
including other versions of pandas.

{{ header }}

.. ---------------------------------------------------------------------------
.. _whatsnew_200.enhancements:

Enhancements
~~~~~~~~~~~~

.. _whatsnew_200.enhancements.optional_dependency_management_pip:

Installing optional dependencies with pip extras
^^^^^^^^^^^^^^^^^^^^^^^^^^^^^^^^^^^^^^^^^^^^^^^^
When installing pandas using pip, sets of optional dependencies can also be installed by specifying extras.

.. code-block:: bash

  pip install "pandas[performance, aws]>=2.0.0"

The available extras, found in the :ref:`installation guide<install.dependencies>`, are
``[all, performance, computation, timezone, fss, aws, gcp, excel, parquet, feather, hdf5, spss, postgresql, mysql,
sql-other, html, xml, plot, output_formatting, clipboard, compression, test]`` (:issue:`39164`).

.. _whatsnew_200.enhancements.io_use_nullable_dtypes_and_dtype_backend:

Configuration option, ``mode.dtype_backend``, to return pyarrow-backed dtypes
^^^^^^^^^^^^^^^^^^^^^^^^^^^^^^^^^^^^^^^^^^^^^^^^^^^^^^^^^^^^^^^^^^^^^^^^^^^^^

The ``use_nullable_dtypes`` keyword argument has been expanded to the following functions to enable automatic conversion to nullable dtypes (:issue:`36712`)

* :func:`read_csv`
* :func:`read_fwf`
* :func:`read_excel`
* :func:`read_html`
* :func:`read_sql`
* :func:`read_sql_query`
* :func:`read_sql_table`

Additionally a new global configuration, ``mode.dtype_backend`` can now be used in conjunction with the parameter ``use_nullable_dtypes=True`` in the following functions
to select the nullable dtypes implementation.

* :func:`read_csv` (with ``engine="pyarrow"`` or ``engine="python"``)
* :func:`read_excel`
* :func:`read_html`
* :func:`read_parquet`
* :func:`read_orc`


And the following methods will also utilize the ``mode.dtype_backend`` option.

* :meth:`DataFrame.convert_dtypes`
* :meth:`Series.convert_dtypes`

By default, ``mode.dtype_backend`` is set to ``"pandas"`` to return existing, numpy-backed nullable dtypes, but it can also
be set to ``"pyarrow"`` to return pyarrow-backed, nullable :class:`ArrowDtype` (:issue:`48957`, :issue:`49997`).

.. ipython:: python

    import io
    data = io.StringIO("""a,b,c,d,e,f,g,h,i
        1,2.5,True,a,,,,,
        3,4.5,False,b,6,7.5,True,a,
    """)
    with pd.option_context("mode.dtype_backend", "pandas"):
        df = pd.read_csv(data, use_nullable_dtypes=True)
    df.dtypes

    data.seek(0)
    with pd.option_context("mode.dtype_backend", "pyarrow"):
        df_pyarrow = pd.read_csv(data, use_nullable_dtypes=True, engine="pyarrow")
    df_pyarrow.dtypes

.. _whatsnew_200.enhancements.other:

Other enhancements
^^^^^^^^^^^^^^^^^^
- :func:`read_sas` now supports using ``encoding='infer'`` to correctly read and use the encoding specified by the sas file. (:issue:`48048`)
- :meth:`.DataFrameGroupBy.quantile` and :meth:`.SeriesGroupBy.quantile` now preserve nullable dtypes instead of casting to numpy dtypes (:issue:`37493`)
- :meth:`Series.add_suffix`, :meth:`DataFrame.add_suffix`, :meth:`Series.add_prefix` and :meth:`DataFrame.add_prefix` support an ``axis`` argument. If ``axis`` is set, the default behaviour of which axis to consider can be overwritten (:issue:`47819`)
- :func:`assert_frame_equal` now shows the first element where the DataFrames differ, analogously to ``pytest``'s output (:issue:`47910`)
- Added ``index`` parameter to :meth:`DataFrame.to_dict` (:issue:`46398`)
- Added support for extension array dtypes in :func:`merge` (:issue:`44240`)
- Added metadata propagation for binary operators on :class:`DataFrame` (:issue:`28283`)
- Added ``cumsum``, ``cumprod``, ``cummin`` and ``cummax`` to the ``ExtensionArray`` interface via ``_accumulate`` (:issue:`28385`)
- :class:`.CategoricalConversionWarning`, :class:`.InvalidComparison`, :class:`.InvalidVersion`, :class:`.LossySetitemError`, and :class:`.NoBufferPresent` are now exposed in ``pandas.errors`` (:issue:`27656`)
- Fix ``test`` optional_extra by adding missing test package ``pytest-asyncio`` (:issue:`48361`)
- :func:`DataFrame.astype` exception message thrown improved to include column name when type conversion is not possible. (:issue:`47571`)
- :func:`date_range` now supports a ``unit`` keyword ("s", "ms", "us", or "ns") to specify the desired resolution of the output index (:issue:`49106`)
- :func:`timedelta_range` now supports a ``unit`` keyword ("s", "ms", "us", or "ns") to specify the desired resolution of the output index (:issue:`49824`)
- :meth:`DataFrame.to_json` now supports a ``mode`` keyword with supported inputs 'w' and 'a'. Defaulting to 'w', 'a' can be used when lines=True and orient='records' to append record oriented json lines to an existing json file. (:issue:`35849`)
- Added ``name`` parameter to :meth:`IntervalIndex.from_breaks`, :meth:`IntervalIndex.from_arrays` and :meth:`IntervalIndex.from_tuples` (:issue:`48911`)
- Improve exception message when using :func:`assert_frame_equal` on a :class:`DataFrame` to include the column that is compared (:issue:`50323`)
- Improved error message for :func:`merge_asof` when join-columns were duplicated (:issue:`50102`)
- Added :meth:`Index.infer_objects` analogous to :meth:`Series.infer_objects` (:issue:`50034`)
- Added ``copy`` parameter to :meth:`Series.infer_objects` and :meth:`DataFrame.infer_objects`, passing ``False`` will avoid making copies for series or columns that are already non-object or where no better dtype can be inferred (:issue:`50096`)
- :meth:`DataFrame.plot.hist` now recognizes ``xlabel`` and ``ylabel`` arguments (:issue:`49793`)
- Improved error message when trying to align :class:`DataFrame` objects (for example, in :func:`DataFrame.compare`) to clarify that "identically labelled" refers to both index and columns (:issue:`50083`)
-

.. ---------------------------------------------------------------------------
.. _whatsnew_200.notable_bug_fixes:

Notable bug fixes
~~~~~~~~~~~~~~~~~

These are bug fixes that might have notable behavior changes.

.. _whatsnew_200.notable_bug_fixes.cumsum_cumprod_overflow:

:meth:`.GroupBy.cumsum` and :meth:`.GroupBy.cumprod` overflow instead of lossy casting to float
^^^^^^^^^^^^^^^^^^^^^^^^^^^^^^^^^^^^^^^^^^^^^^^^^^^^^^^^^^^^^^^^^^^^^^^^^^^^^^^^^^^^^^^^^^^^^^^

In previous versions we cast to float when applying ``cumsum`` and ``cumprod`` which
lead to incorrect results even if the result could be hold by ``int64`` dtype.
Additionally, the aggregation overflows consistent with numpy and the regular
:meth:`DataFrame.cumprod` and :meth:`DataFrame.cumsum` methods when the limit of
``int64`` is reached (:issue:`37493`).

*Old Behavior*

.. code-block:: ipython

    In [1]: df = pd.DataFrame({"key": ["b"] * 7, "value": 625})
    In [2]: df.groupby("key")["value"].cumprod()[5]
    Out[2]: 5.960464477539062e+16

We return incorrect results with the 6th value.

*New Behavior*

.. ipython:: python

    df = pd.DataFrame({"key": ["b"] * 7, "value": 625})
    df.groupby("key")["value"].cumprod()

We overflow with the 7th value, but the 6th value is still correct.

.. _whatsnew_200.notable_bug_fixes.groupby_nth_filter:

:meth:`.DataFrameGroupBy.nth` and :meth:`.SeriesGroupBy.nth` now behave as filtrations
^^^^^^^^^^^^^^^^^^^^^^^^^^^^^^^^^^^^^^^^^^^^^^^^^^^^^^^^^^^^^^^^^^^^^^^^^^^^^^^^^^^^^^

In previous versions of pandas, :meth:`.DataFrameGroupBy.nth` and
:meth:`.SeriesGroupBy.nth` acted as if they were aggregations. However, for most
inputs ``n``, they may return either zero or multiple rows per group. This means
that they are filtrations, similar to e.g. :meth:`.DataFrameGroupBy.head`. pandas
now treats them as filtrations (:issue:`13666`).

.. ipython:: python

    df = pd.DataFrame({"a": [1, 1, 2, 1, 2], "b": [np.nan, 2.0, 3.0, 4.0, 5.0]})
    gb = df.groupby("a")

*Old Behavior*

.. code-block:: ipython

    In [5]: gb.nth(n=1)
    Out[5]:
       A    B
    1  1  2.0
    4  2  5.0

*New Behavior*

.. ipython:: python

    gb.nth(n=1)

In particular, the index of the result is derived from the input by selecting
the appropriate rows. Also, when ``n`` is larger than the group, no rows instead of
``NaN`` is returned.

*Old Behavior*

.. code-block:: ipython

    In [5]: gb.nth(n=3, dropna="any")
    Out[5]:
        B
    A
    1 NaN
    2 NaN

*New Behavior*

.. ipython:: python

    gb.nth(n=3, dropna="any")

.. ---------------------------------------------------------------------------
.. _whatsnew_200.api_breaking:

Backwards incompatible API changes
~~~~~~~~~~~~~~~~~~~~~~~~~~~~~~~~~~

.. _whatsnew_200.api_breaking.unsupported_datetimelike_dtype_arg:

Construction with datetime64 or timedelta64 dtype with unsupported resolution
^^^^^^^^^^^^^^^^^^^^^^^^^^^^^^^^^^^^^^^^^^^^^^^^^^^^^^^^^^^^^^^^^^^^^^^^^^^^^
In past versions, when constructing a :class:`Series` or :class:`DataFrame` and
passing a "datetime64" or "timedelta64" dtype with unsupported resolution
(i.e. anything other than "ns"), pandas would silently replace the given dtype
with its nanosecond analogue:

*Previous behavior*:

.. code-block:: ipython

   In [5]: pd.Series(["2016-01-01"], dtype="datetime64[s]")
   Out[5]:
   0   2016-01-01
   dtype: datetime64[ns]

   In [6] pd.Series(["2016-01-01"], dtype="datetime64[D]")
   Out[6]:
   0   2016-01-01
   dtype: datetime64[ns]

In pandas 2.0 we support resolutions "s", "ms", "us", and "ns". When passing
a supported dtype (e.g. "datetime64[s]"), the result now has exactly
the requested dtype:

*New behavior*:

.. ipython:: python

   pd.Series(["2016-01-01"], dtype="datetime64[s]")

With an un-supported dtype, pandas now raises instead of silently swapping in
a supported dtype:

*New behavior*:

.. ipython:: python
   :okexcept:

   pd.Series(["2016-01-01"], dtype="datetime64[D]")

.. _whatsnew_200.api_breaking.astype_to_unsupported_datetimelike:

Disallow astype conversion to non-supported datetime64/timedelta64 dtypes
^^^^^^^^^^^^^^^^^^^^^^^^^^^^^^^^^^^^^^^^^^^^^^^^^^^^^^^^^^^^^^^^^^^^^^^^^
In previous versions, converting a :class:`Series` or :class:`DataFrame`
from ``datetime64[ns]`` to a different ``datetime64[X]`` dtype would return
with ``datetime64[ns]`` dtype instead of the requested dtype. In pandas 2.0,
support is added for "datetime64[s]", "datetime64[ms]", and "datetime64[us]" dtypes,
so converting to those dtypes gives exactly the requested dtype:

*Previous behavior*:

.. ipython:: python

   idx = pd.date_range("2016-01-01", periods=3)
   ser = pd.Series(idx)

*Previous behavior*:

.. code-block:: ipython

   In [4]: ser.astype("datetime64[s]")
   Out[4]:
   0   2016-01-01
   1   2016-01-02
   2   2016-01-03
   dtype: datetime64[ns]

With the new behavior, we get exactly the requested dtype:

*New behavior*:

.. ipython:: python

   ser.astype("datetime64[s]")

For non-supported resolutions e.g. "datetime64[D]", we raise instead of silently
ignoring the requested dtype:

*New behavior*:

.. ipython:: python
   :okexcept:

   ser.astype("datetime64[D]")

For conversion from ``timedelta64[ns]`` dtypes, the old behavior converted
to a floating point format.

*Previous behavior*:

.. ipython:: python

   idx = pd.timedelta_range("1 Day", periods=3)
   ser = pd.Series(idx)

*Previous behavior*:

.. code-block:: ipython

   In [7]: ser.astype("timedelta64[s]")
   Out[7]:
   0     86400.0
   1    172800.0
   2    259200.0
   dtype: float64

   In [8]: ser.astype("timedelta64[D]")
   Out[8]:
   0    1.0
   1    2.0
   2    3.0
   dtype: float64

The new behavior, as for datetime64, either gives exactly the requested dtype or raises:

*New behavior*:

.. ipython:: python
   :okexcept:

   ser.astype("timedelta64[s]")
   ser.astype("timedelta64[D]")

.. _whatsnew_200.api_breaking.default_to_stdlib_tzinfos:

UTC and fixed-offset timezones default to standard-library tzinfo objects
^^^^^^^^^^^^^^^^^^^^^^^^^^^^^^^^^^^^^^^^^^^^^^^^^^^^^^^^^^^^^^^^^^^^^^^^^
In previous versions, the default ``tzinfo`` object used to represent UTC
was ``pytz.UTC``. In pandas 2.0, we default to ``datetime.timezone.utc`` instead.
Similarly, for timezones represent fixed UTC offsets, we use ``datetime.timezone``
objects instead of ``pytz.FixedOffset`` objects. See (:issue:`34916`)

*Previous behavior*:

.. code-block:: ipython

   In [2]: ts = pd.Timestamp("2016-01-01", tz="UTC")
   In [3]: type(ts.tzinfo)
   Out[3]: pytz.UTC

   In [4]: ts2 = pd.Timestamp("2016-01-01 04:05:06-07:00")
   In [3]: type(ts2.tzinfo)
   Out[5]: pytz._FixedOffset

*New behavior*:

.. ipython:: python

   ts = pd.Timestamp("2016-01-01", tz="UTC")
   type(ts.tzinfo)

   ts2 = pd.Timestamp("2016-01-01 04:05:06-07:00")
   type(ts2.tzinfo)

For timezones that are neither UTC nor fixed offsets, e.g. "US/Pacific", we
continue to default to ``pytz`` objects.

.. _whatsnew_200.api_breaking.zero_len_indexes:

Empty DataFrames/Series will now default to have a ``RangeIndex``
^^^^^^^^^^^^^^^^^^^^^^^^^^^^^^^^^^^^^^^^^^^^^^^^^^^^^^^^^^^^^^^^^

Before, constructing an empty (where ``data`` is ``None`` or an empty list-like argument) :class:`Series` or :class:`DataFrame` without
specifying the axes (``index=None``, ``columns=None``) would return the axes as empty :class:`Index` with object dtype.

Now, the axes return an empty :class:`RangeIndex`.

*Previous behavior*:

.. code-block:: ipython

   In [8]: pd.Series().index
   Out[8]:
   Index([], dtype='object')

   In [9] pd.DataFrame().axes
   Out[9]:
   [Index([], dtype='object'), Index([], dtype='object')]

*New behavior*:

.. ipython:: python

   pd.Series().index
   pd.DataFrame().axes

.. _whatsnew_200.api_breaking.deps:

Increased minimum versions for dependencies
^^^^^^^^^^^^^^^^^^^^^^^^^^^^^^^^^^^^^^^^^^^
Some minimum supported versions of dependencies were updated.
If installed, we now require:

+-----------------+-----------------+----------+---------+
| Package         | Minimum Version | Required | Changed |
+=================+=================+==========+=========+
| mypy (dev)      | 0.991           |          |    X    |
+-----------------+-----------------+----------+---------+
| python-dateutil | 2.8.2           |    X     |    X    |
+-----------------+-----------------+----------+---------+

For `optional libraries <https://pandas.pydata.org/docs/getting_started/install.html>`_ the general recommendation is to use the latest version.
The following table lists the lowest version per library that is currently being tested throughout the development of pandas.
Optional libraries below the lowest tested version may still work, but are not considered supported.

+-----------------+-----------------+---------+
| Package         | Minimum Version | Changed |
+=================+=================+=========+
| pyarrow         | 6.0.0           |    X    |
+-----------------+-----------------+---------+
| matplotlib      | 3.6.1           |    X    |
+-----------------+-----------------+---------+
| fastparquet     | 0.6.3           |    X    |
+-----------------+-----------------+---------+
| xarray          | 0.21.0          |    X    |
+-----------------+-----------------+---------+

See :ref:`install.dependencies` and :ref:`install.optional_dependencies` for more.

Datetimes are now parsed with a consistent format
^^^^^^^^^^^^^^^^^^^^^^^^^^^^^^^^^^^^^^^^^^^^^^^^^

In the past, :func:`to_datetime` guessed the format for each element independently. This was appropriate for some cases where elements had mixed date formats - however, it would regularly cause problems when users expected a consistent format but the function would switch formats between elements. As of version 2.0.0, parsing will use a consistent format, determined by the first non-NA value (unless the user specifies a format, in which case that is used).

*Old behavior*:

  .. code-block:: ipython

     In [1]: ser = pd.Series(['13-01-2000', '12-01-2000'])
     In [2]: pd.to_datetime(ser)
     Out[2]:
     0   2000-01-13
     1   2000-12-01
     dtype: datetime64[ns]

*New behavior*:

  .. ipython:: python
    :okwarning:

     ser = pd.Series(['13-01-2000', '12-01-2000'])
     pd.to_datetime(ser)

Note that this affects :func:`read_csv` as well.

If you still need to parse dates with inconsistent formats, you'll need to apply :func:`to_datetime`
to each element individually, e.g. ::

     ser = pd.Series(['13-01-2000', '12 January 2000'])
     ser.apply(pd.to_datetime)

.. _whatsnew_200.api_breaking.other:

Other API changes
^^^^^^^^^^^^^^^^^
- The ``freq``, ``tz``, ``nanosecond``, and ``unit`` keywords in the :class:`Timestamp` constructor are now keyword-only (:issue:`45307`)
- Passing ``nanoseconds`` greater than 999 or less than 0 in :class:`Timestamp` now raises a ``ValueError`` (:issue:`48538`, :issue:`48255`)
- :func:`read_csv`: specifying an incorrect number of columns with ``index_col`` of now raises ``ParserError`` instead of ``IndexError`` when using the c parser.
- Default value of ``dtype`` in :func:`get_dummies` is changed to ``bool`` from ``uint8`` (:issue:`45848`)
- :meth:`DataFrame.astype`, :meth:`Series.astype`, and :meth:`DatetimeIndex.astype` casting datetime64 data to any of "datetime64[s]", "datetime64[ms]", "datetime64[us]" will return an object with the given resolution instead of coercing back to "datetime64[ns]" (:issue:`48928`)
- :meth:`DataFrame.astype`, :meth:`Series.astype`, and :meth:`DatetimeIndex.astype` casting timedelta64 data to any of "timedelta64[s]", "timedelta64[ms]", "timedelta64[us]" will return an object with the given resolution instead of coercing to "float64" dtype (:issue:`48963`)
- :meth:`Index.astype` now allows casting from ``float64`` dtype to datetime-like dtypes, matching :class:`Series` behavior (:issue:`49660`)
- Passing data with dtype of "timedelta64[s]", "timedelta64[ms]", or "timedelta64[us]" to :class:`TimedeltaIndex`, :class:`Series`, or :class:`DataFrame` constructors will now retain that dtype instead of casting to "timedelta64[ns]"; timedelta64 data with lower resolution will be cast to the lowest supported resolution "timedelta64[s]" (:issue:`49014`)
- Passing ``dtype`` of "timedelta64[s]", "timedelta64[ms]", or "timedelta64[us]" to :class:`TimedeltaIndex`, :class:`Series`, or :class:`DataFrame` constructors will now retain that dtype instead of casting to "timedelta64[ns]"; passing a dtype with lower resolution for :class:`Series` or :class:`DataFrame` will be cast to the lowest supported resolution "timedelta64[s]" (:issue:`49014`)
- Passing a ``np.datetime64`` object with non-nanosecond resolution to :class:`Timestamp` will retain the input resolution if it is "s", "ms", "us", or "ns"; otherwise it will be cast to the closest supported resolution (:issue:`49008`)
- Passing a string in ISO-8601 format to :class:`Timestamp` will retain the resolution of the parsed input if it is "s", "ms", "us", or "ns"; otherwise it will be cast to the closest supported resolution (:issue:`49737`)
- The ``other`` argument in :meth:`DataFrame.mask` and :meth:`Series.mask` now defaults to ``no_default`` instead of ``np.nan`` consistent with :meth:`DataFrame.where` and :meth:`Series.where`. Entries will be filled with the corresponding NULL value (``np.nan`` for numpy dtypes, ``pd.NA`` for extension dtypes). (:issue:`49111`)
- Changed behavior of :meth:`Series.quantile` and :meth:`DataFrame.quantile` with :class:`SparseDtype` to retain sparse dtype (:issue:`49583`)
- When creating a :class:`Series` with a object-dtype :class:`Index` of datetime objects, pandas no longer silently converts the index to a :class:`DatetimeIndex` (:issue:`39307`, :issue:`23598`)
- :meth:`Series.unique` with dtype "timedelta64[ns]" or "datetime64[ns]" now returns :class:`TimedeltaArray` or :class:`DatetimeArray` instead of ``numpy.ndarray`` (:issue:`49176`)
- :func:`to_datetime` and :class:`DatetimeIndex` now allow sequences containing both ``datetime`` objects and numeric entries, matching :class:`Series` behavior (:issue:`49037`)
- :func:`pandas.api.dtypes.is_string_dtype` now only returns ``True`` for array-likes with ``dtype=object`` when the elements are inferred to be strings (:issue:`15585`)
- Passing a sequence containing ``datetime`` objects and ``date`` objects to :class:`Series` constructor will return with ``object`` dtype instead of ``datetime64[ns]`` dtype, consistent with :class:`Index` behavior (:issue:`49341`)
- Passing strings that cannot be parsed as datetimes to :class:`Series` or :class:`DataFrame` with ``dtype="datetime64[ns]"`` will raise instead of silently ignoring the keyword and returning ``object`` dtype (:issue:`24435`)
- Passing a sequence containing a type that cannot be converted to :class:`Timedelta` to :func:`to_timedelta` or to the :class:`Series` or :class:`DataFrame` constructor with ``dtype="timedelta64[ns]"`` or to :class:`TimedeltaIndex` now raises ``TypeError`` instead of ``ValueError`` (:issue:`49525`)
- Changed behavior of :class:`Index` constructor with sequence containing at least one ``NaT`` and everything else either ``None`` or ``NaN`` to infer ``datetime64[ns]`` dtype instead of ``object``, matching :class:`Series` behavior (:issue:`49340`)
- :func:`read_stata` with parameter ``index_col`` set to ``None`` (the default) will now set the index on the returned :class:`DataFrame` to a :class:`RangeIndex` instead of a :class:`Int64Index` (:issue:`49745`)
- Changed behavior of :class:`Index`, :class:`Series`, and :class:`DataFrame` arithmetic methods when working with object-dtypes, the results no longer do type inference on the result of the array operations, use ``result.infer_objects(copy=False)`` to do type inference on the result (:issue:`49999`, :issue:`49714`)
- Changed behavior of :class:`Index` constructor with an object-dtype ``numpy.ndarray`` containing all-``bool`` values or all-complex values, this will now retain object dtype, consistent with the :class:`Series` behavior (:issue:`49594`)
- Added ``"None"`` to default ``na_values`` in :func:`read_csv` (:issue:`50286`)
- Changed behavior of :class:`Series` and :class:`DataFrame` constructors when given an integer dtype and floating-point data that is not round numbers, this now raises ``ValueError`` instead of silently retaining the float dtype; do ``Series(data)`` or ``DataFrame(data)`` to get the old behavior, and ``Series(data).astype(dtype)`` or ``DataFrame(data).astype(dtype)`` to get the specified dtype (:issue:`49599`)
- Changed behavior of :meth:`DataFrame.shift` with ``axis=1``, an integer ``fill_value``, and homogeneous datetime-like dtype, this now fills new columns with integer dtypes instead of casting to datetimelike (:issue:`49842`)
- Files are now closed when encountering an exception in :func:`read_json` (:issue:`49921`)
- Changed behavior of :func:`read_csv`, :func:`read_json` & :func:`read_fwf`, where the index will now always be a :class:`RangeIndex`, when no index is specified. Previously the index would be a :class:`Index` with dtype ``object`` if the new DataFrame/Series has length 0 (:issue:`49572`)
- :meth:`DataFrame.values`, :meth:`DataFrame.to_numpy`, :meth:`DataFrame.xs`, :meth:`DataFrame.reindex`, :meth:`DataFrame.fillna`, and :meth:`DataFrame.replace` no longer silently consolidate the underlying arrays; do ``df = df.copy()`` to ensure consolidation (:issue:`49356`)
- Creating a new DataFrame using a full slice on both axes with :attr:`~DataFrame.loc`
  or :attr:`~DataFrame.iloc` (thus, ``df.loc[:, :]`` or ``df.iloc[:, :]``) now returns a
  new DataFrame (shallow copy) instead of the original DataFrame, consistent with other
  methods to get a full slice (for example ``df.loc[:]`` or ``df[:]``) (:issue:`49469`)
- Disallow computing ``cumprod`` for :class:`Timedelta` object; previously this returned incorrect values (:issue:`50246`)
-

.. ---------------------------------------------------------------------------
.. _whatsnew_200.deprecations:

Deprecations
~~~~~~~~~~~~
- Deprecated argument ``infer_datetime_format`` in :func:`to_datetime` and :func:`read_csv`, as a strict version of it is now the default (:issue:`48621`)

.. ---------------------------------------------------------------------------

.. _whatsnew_200.prior_deprecations:

Removal of prior version deprecations/changes
~~~~~~~~~~~~~~~~~~~~~~~~~~~~~~~~~~~~~~~~~~~~~
- Removed deprecated :attr:`Timestamp.freq`, :attr:`Timestamp.freqstr` and argument ``freq`` from the :class:`Timestamp` constructor and :meth:`Timestamp.fromordinal` (:issue:`14146`)
- Removed deprecated :class:`CategoricalBlock`, :meth:`Block.is_categorical`, require datetime64 and timedelta64 values to be wrapped in :class:`DatetimeArray` or :class:`TimedeltaArray` before passing to :meth:`Block.make_block_same_class`, require ``DatetimeTZBlock.values`` to have the correct ndim when passing to the :class:`BlockManager` constructor, and removed the "fastpath" keyword from the :class:`SingleBlockManager` constructor (:issue:`40226`, :issue:`40571`)
- Removed deprecated global option ``use_inf_as_null`` in favor of ``use_inf_as_na`` (:issue:`17126`)
- Removed deprecated module ``pandas.core.index`` (:issue:`30193`)
- Removed deprecated alias ``pandas.core.tools.datetimes.to_time``, import the function directly from ``pandas.core.tools.times`` instead (:issue:`34145`)
- Removed deprecated :meth:`Categorical.to_dense`, use ``np.asarray(cat)`` instead (:issue:`32639`)
- Removed deprecated :meth:`Categorical.take_nd` (:issue:`27745`)
- Removed deprecated :meth:`Categorical.mode`, use ``Series(cat).mode()`` instead (:issue:`45033`)
- Removed deprecated :meth:`Categorical.is_dtype_equal` and :meth:`CategoricalIndex.is_dtype_equal` (:issue:`37545`)
- Removed deprecated :meth:`CategoricalIndex.take_nd` (:issue:`30702`)
- Removed deprecated :meth:`Index.is_type_compatible` (:issue:`42113`)
- Removed deprecated :meth:`Index.is_mixed`, check ``index.inferred_type`` directly instead (:issue:`32922`)
- Removed deprecated :func:`pandas.api.types.is_categorical`; use :func:`pandas.api.types.is_categorical_dtype` instead  (:issue:`33385`)
- Removed deprecated :meth:`Index.asi8` (:issue:`37877`)
- Enforced deprecation changing behavior when passing ``datetime64[ns]`` dtype data and timezone-aware dtype to :class:`Series`, interpreting the values as wall-times instead of UTC times, matching :class:`DatetimeIndex` behavior (:issue:`41662`)
- Removed deprecated :meth:`DataFrame._AXIS_NUMBERS`, :meth:`DataFrame._AXIS_NAMES`, :meth:`Series._AXIS_NUMBERS`, :meth:`Series._AXIS_NAMES` (:issue:`33637`)
- Removed deprecated :meth:`Index.to_native_types`, use ``obj.astype(str)`` instead (:issue:`36418`)
- Removed deprecated :meth:`Series.iteritems`, :meth:`DataFrame.iteritems`, use ``obj.items`` instead (:issue:`45321`)
- Removed deprecated :meth:`DataFrame.lookup` (:issue:`35224`)
- Removed deprecated :meth:`Series.append`, :meth:`DataFrame.append`, use :func:`concat` instead (:issue:`35407`)
- Removed deprecated :meth:`Series.iteritems`, :meth:`DataFrame.iteritems` and :meth:`HDFStore.iteritems` use ``obj.items`` instead (:issue:`45321`)
- Removed deprecated :meth:`DatetimeIndex.union_many` (:issue:`45018`)
- Removed deprecated ``weekofyear`` and ``week`` attributes of :class:`DatetimeArray`, :class:`DatetimeIndex` and ``dt`` accessor in favor of ``isocalendar().week`` (:issue:`33595`)
- Removed deprecated :meth:`RangeIndex._start`, :meth:`RangeIndex._stop`, :meth:`RangeIndex._step`, use ``start``, ``stop``, ``step`` instead (:issue:`30482`)
- Removed deprecated :meth:`DatetimeIndex.to_perioddelta`, Use ``dtindex - dtindex.to_period(freq).to_timestamp()`` instead (:issue:`34853`)
- Removed deprecated :meth:`.Styler.hide_index` and :meth:`.Styler.hide_columns` (:issue:`49397`)
- Removed deprecated :meth:`.Styler.set_na_rep` and :meth:`.Styler.set_precision` (:issue:`49397`)
- Removed deprecated :meth:`.Styler.where` (:issue:`49397`)
- Removed deprecated :meth:`.Styler.render` (:issue:`49397`)
- Removed deprecated argument ``null_color`` in :meth:`.Styler.highlight_null` (:issue:`49397`)
- Removed deprecated argument ``check_less_precise`` in :meth:`.testing.assert_frame_equal`, :meth:`.testing.assert_extension_array_equal`, :meth:`.testing.assert_series_equal`,  :meth:`.testing.assert_index_equal` (:issue:`30562`)
- Removed deprecated ``null_counts`` argument in :meth:`DataFrame.info`. Use ``show_counts`` instead (:issue:`37999`)
- Removed deprecated :meth:`Index.is_monotonic`, and :meth:`Series.is_monotonic`; use ``obj.is_monotonic_increasing`` instead (:issue:`45422`)
- Removed deprecated :meth:`Index.is_all_dates` (:issue:`36697`)
- Enforced deprecation disallowing passing a timezone-aware :class:`Timestamp` and ``dtype="datetime64[ns]"`` to :class:`Series` or :class:`DataFrame` constructors (:issue:`41555`)
- Enforced deprecation disallowing passing a sequence of timezone-aware values and ``dtype="datetime64[ns]"`` to to :class:`Series` or :class:`DataFrame` constructors (:issue:`41555`)
- Enforced deprecation disallowing ``numpy.ma.mrecords.MaskedRecords`` in the :class:`DataFrame` constructor; pass ``"{name: data[name] for name in data.dtype.names}`` instead (:issue:`40363`)
- Enforced deprecation disallowing unit-less "datetime64" dtype in :meth:`Series.astype` and :meth:`DataFrame.astype` (:issue:`47844`)
- Enforced deprecation disallowing using ``.astype`` to convert a ``datetime64[ns]`` :class:`Series`, :class:`DataFrame`, or :class:`DatetimeIndex` to timezone-aware dtype, use ``obj.tz_localize`` or ``ser.dt.tz_localize`` instead (:issue:`39258`)
- Enforced deprecation disallowing using ``.astype`` to convert a timezone-aware :class:`Series`, :class:`DataFrame`, or :class:`DatetimeIndex` to timezone-naive ``datetime64[ns]`` dtype, use ``obj.tz_localize(None)`` or ``obj.tz_convert("UTC").tz_localize(None)`` instead (:issue:`39258`)
- Enforced deprecation disallowing passing non boolean argument to sort in :func:`concat` (:issue:`44629`)
- Removed Date parser functions :func:`~pandas.io.date_converters.parse_date_time`,
  :func:`~pandas.io.date_converters.parse_date_fields`, :func:`~pandas.io.date_converters.parse_all_fields`
  and :func:`~pandas.io.date_converters.generic_parser` (:issue:`24518`)
- Removed argument ``index`` from the :class:`core.arrays.SparseArray` constructor (:issue:`43523`)
- Remove argument ``squeeze`` from :meth:`DataFrame.groupby` and :meth:`Series.groupby` (:issue:`32380`)
- Removed deprecated ``apply``, ``apply_index``, ``__call__``, ``onOffset``, and ``isAnchored`` attributes from :class:`DateOffset` (:issue:`34171`)
- Removed ``keep_tz`` argument in :meth:`DatetimeIndex.to_series` (:issue:`29731`)
- Remove arguments ``names`` and ``dtype`` from :meth:`Index.copy` and ``levels`` and ``codes`` from :meth:`MultiIndex.copy` (:issue:`35853`, :issue:`36685`)
- Remove argument ``inplace`` from :meth:`MultiIndex.set_levels` and :meth:`MultiIndex.set_codes` (:issue:`35626`)
- Removed arguments ``verbose`` and ``encoding`` from :meth:`DataFrame.to_excel` and :meth:`Series.to_excel` (:issue:`47912`)
- Removed argument ``line_terminator`` from :meth:`DataFrame.to_csv` and :meth:`Series.to_csv`, use ``lineterminator`` instead (:issue:`45302`)
- Removed argument ``inplace`` from :meth:`DataFrame.set_axis` and :meth:`Series.set_axis`, use ``obj = obj.set_axis(..., copy=False)`` instead (:issue:`48130`)
- Disallow passing positional arguments to :meth:`MultiIndex.set_levels` and :meth:`MultiIndex.set_codes` (:issue:`41485`)
- Disallow parsing to Timedelta strings with components with units "Y", "y", or "M", as these do not represent unambiguous durations (:issue:`36838`)
- Removed :meth:`MultiIndex.is_lexsorted` and :meth:`MultiIndex.lexsort_depth` (:issue:`38701`)
- Removed argument ``how`` from :meth:`PeriodIndex.astype`, use :meth:`PeriodIndex.to_timestamp` instead (:issue:`37982`)
- Removed argument ``try_cast`` from :meth:`DataFrame.mask`, :meth:`DataFrame.where`, :meth:`Series.mask` and :meth:`Series.where` (:issue:`38836`)
- Removed argument ``tz`` from :meth:`Period.to_timestamp`, use ``obj.to_timestamp(...).tz_localize(tz)`` instead (:issue:`34522`)
- Removed argument ``sort_columns`` in :meth:`DataFrame.plot` and :meth:`Series.plot` (:issue:`47563`)
- Removed argument ``is_copy`` from :meth:`DataFrame.take` and :meth:`Series.take` (:issue:`30615`)
- Removed argument ``kind`` from :meth:`Index.get_slice_bound`, :meth:`Index.slice_indexer` and :meth:`Index.slice_locs` (:issue:`41378`)
- Removed arguments ``prefix``, ``squeeze``, ``error_bad_lines`` and ``warn_bad_lines`` from :func:`read_csv` (:issue:`40413`, :issue:`43427`)
- Removed argument ``datetime_is_numeric`` from :meth:`DataFrame.describe` and :meth:`Series.describe` as datetime data will always be summarized as numeric data (:issue:`34798`)
- Disallow passing list ``key`` to :meth:`Series.xs` and :meth:`DataFrame.xs`, pass a tuple instead (:issue:`41789`)
- Disallow subclass-specific keywords (e.g. "freq", "tz", "names", "closed") in the :class:`Index` constructor (:issue:`38597`)
- Removed argument ``inplace`` from :meth:`Categorical.remove_unused_categories` (:issue:`37918`)
- Disallow passing non-round floats to :class:`Timestamp` with ``unit="M"`` or ``unit="Y"`` (:issue:`47266`)
- Remove keywords ``convert_float`` and ``mangle_dupe_cols`` from :func:`read_excel` (:issue:`41176`)
- Remove keyword ``mangle_dupe_cols`` from :func:`read_csv` and :func:`read_table` (:issue:`48137`)
- Removed ``errors`` keyword from :meth:`DataFrame.where`, :meth:`Series.where`, :meth:`DataFrame.mask` and :meth:`Series.mask` (:issue:`47728`)
- Disallow passing non-keyword arguments to :func:`read_excel` except ``io`` and ``sheet_name`` (:issue:`34418`)
- Disallow passing non-keyword arguments to :meth:`DataFrame.drop` and :meth:`Series.drop` except ``labels`` (:issue:`41486`)
- Disallow passing non-keyword arguments to :meth:`DataFrame.fillna` and :meth:`Series.fillna` except ``value`` (:issue:`41485`)
- Disallow passing non-keyword arguments to :meth:`StringMethods.split` and :meth:`StringMethods.rsplit` except for ``pat`` (:issue:`47448`)
- Disallow passing non-keyword arguments to :meth:`DataFrame.set_index` except ``keys`` (:issue:`41495`)
- Disallow passing non-keyword arguments to :meth:`Resampler.interpolate` except ``method`` (:issue:`41699`)
- Disallow passing non-keyword arguments to :meth:`DataFrame.reset_index` and :meth:`Series.reset_index` except ``level`` (:issue:`41496`)
- Disallow passing non-keyword arguments to :meth:`DataFrame.dropna` and :meth:`Series.dropna` (:issue:`41504`)
- Disallow passing non-keyword arguments to :meth:`ExtensionArray.argsort` (:issue:`46134`)
- Disallow passing non-keyword arguments to :meth:`Categorical.sort_values` (:issue:`47618`)
- Disallow passing non-keyword arguments to :meth:`Index.drop_duplicates` and :meth:`Series.drop_duplicates` (:issue:`41485`)
- Disallow passing non-keyword arguments to :meth:`DataFrame.drop_duplicates` except for ``subset`` (:issue:`41485`)
- Disallow passing non-keyword arguments to :meth:`DataFrame.sort_index` and :meth:`Series.sort_index` (:issue:`41506`)
- Disallow passing non-keyword arguments to :meth:`DataFrame.interpolate` and :meth:`Series.interpolate` except for ``method`` (:issue:`41510`)
- Disallow passing non-keyword arguments to :meth:`DataFrame.any` and :meth:`Series.any` (:issue:`44896`)
- Disallow passing non-keyword arguments to :meth:`Index.set_names` except for ``names`` (:issue:`41551`)
- Disallow passing non-keyword arguments to :meth:`Index.join` except for ``other`` (:issue:`46518`)
- Disallow passing non-keyword arguments to :func:`concat` except for ``objs`` (:issue:`41485`)
- Disallow passing non-keyword arguments to :func:`pivot` except for ``data`` (:issue:`48301`)
- Disallow passing non-keyword arguments to :meth:`DataFrame.pivot` (:issue:`48301`)
- Disallow passing non-keyword arguments to :func:`read_html` except for ``io`` (:issue:`27573`)
- Disallow passing non-keyword arguments to :func:`read_json` except for ``path_or_buf`` (:issue:`27573`)
- Disallow passing non-keyword arguments to :func:`read_sas` except for ``filepath_or_buffer`` (:issue:`47154`)
- Disallow passing non-keyword arguments to :func:`read_stata` except for ``filepath_or_buffer`` (:issue:`48128`)
- Disallow passing non-keyword arguments to :func:`read_csv` except ``filepath_or_buffer`` (:issue:`41485`)
- Disallow passing non-keyword arguments to :func:`read_table` except ``filepath_or_buffer`` (:issue:`41485`)
- Disallow passing non-keyword arguments to :func:`read_fwf` except ``filepath_or_buffer`` (:issue:`44710`)
- Disallow passing non-keyword arguments to :func:`read_xml` except for ``path_or_buffer`` (:issue:`45133`)
- Disallow passing non-keyword arguments to :meth:`Series.mask` and :meth:`DataFrame.mask` except ``cond`` and ``other`` (:issue:`41580`)
- Disallow passing non-keyword arguments to :meth:`DataFrame.to_stata` except for ``path`` (:issue:`48128`)
- Disallow passing non-keyword arguments to :meth:`DataFrame.where` and :meth:`Series.where` except for ``cond`` and ``other`` (:issue:`41523`)
- Disallow passing non-keyword arguments to :meth:`Series.set_axis` and :meth:`DataFrame.set_axis` except for ``labels`` (:issue:`41491`)
- Disallow passing non-keyword arguments to :meth:`Series.rename_axis` and :meth:`DataFrame.rename_axis` except for ``mapper`` (:issue:`47587`)
- Disallow passing non-keyword arguments to :meth:`Series.clip` and :meth:`DataFrame.clip` (:issue:`41511`)
- Disallow passing non-keyword arguments to :meth:`Series.bfill`, :meth:`Series.ffill`, :meth:`DataFrame.bfill` and :meth:`DataFrame.ffill` (:issue:`41508`)
- Disallow passing non-keyword arguments to :meth:`DataFrame.replace`, :meth:`Series.replace` except for ``to_replace`` and ``value`` (:issue:`47587`)
- Disallow passing non-keyword arguments to :meth:`DataFrame.sort_values` except for ``by`` (:issue:`41505`)
- Disallow passing non-keyword arguments to :meth:`Series.sort_values` (:issue:`41505`)
- Disallow :meth:`Index.reindex` with non-unique :class:`Index` objects (:issue:`42568`)
- Disallowed constructing :class:`Categorical` with scalar ``data`` (:issue:`38433`)
- Disallowed constructing :class:`CategoricalIndex` without passing ``data`` (:issue:`38944`)
- Removed :meth:`.Rolling.validate`, :meth:`.Expanding.validate`, and :meth:`.ExponentialMovingWindow.validate` (:issue:`43665`)
- Removed :attr:`Rolling.win_type` returning ``"freq"`` (:issue:`38963`)
- Removed :attr:`Rolling.is_datetimelike` (:issue:`38963`)
- Removed the ``level`` keyword in :class:`DataFrame` and :class:`Series` aggregations; use ``groupby`` instead (:issue:`39983`)
- Removed deprecated :meth:`Timedelta.delta`, :meth:`Timedelta.is_populated`, and :attr:`Timedelta.freq` (:issue:`46430`, :issue:`46476`)
- Removed deprecated :attr:`NaT.freq` (:issue:`45071`)
- Removed deprecated :meth:`Categorical.replace`, use :meth:`Series.replace` instead (:issue:`44929`)
- Removed the ``numeric_only`` keyword from :meth:`Categorical.min` and :meth:`Categorical.max` in favor of ``skipna`` (:issue:`48821`)
- Changed behavior of :meth:`DataFrame.median` and :meth:`DataFrame.mean` with ``numeric_only=None`` to not exclude datetime-like columns THIS NOTE WILL BE IRRELEVANT ONCE ``numeric_only=None`` DEPRECATION IS ENFORCED (:issue:`29941`)
- Removed :func:`is_extension_type` in favor of :func:`is_extension_array_dtype` (:issue:`29457`)
- Removed ``.ExponentialMovingWindow.vol`` (:issue:`39220`)
- Removed :meth:`Index.get_value` and :meth:`Index.set_value` (:issue:`33907`, :issue:`28621`)
- Removed :meth:`Series.slice_shift` and :meth:`DataFrame.slice_shift` (:issue:`37601`)
- Remove :meth:`DataFrameGroupBy.pad` and :meth:`DataFrameGroupBy.backfill` (:issue:`45076`)
- Remove ``numpy`` argument from :func:`read_json` (:issue:`30636`)
- Disallow passing abbreviations for ``orient`` in :meth:`DataFrame.to_dict` (:issue:`32516`)
- Disallow partial slicing on an non-monotonic :class:`DatetimeIndex` with keys which are not in Index. This now raises a ``KeyError`` (:issue:`18531`)
- Removed ``get_offset`` in favor of :func:`to_offset` (:issue:`30340`)
- Removed the ``warn`` keyword in :func:`infer_freq` (:issue:`45947`)
- Removed the ``include_start`` and ``include_end`` arguments in :meth:`DataFrame.between_time` in favor of ``inclusive`` (:issue:`43248`)
- Removed the ``closed`` argument in :meth:`date_range` and :meth:`bdate_range` in favor of ``inclusive`` argument (:issue:`40245`)
- Removed the ``center`` keyword in :meth:`DataFrame.expanding` (:issue:`20647`)
- Removed the ``truediv`` keyword from :func:`eval` (:issue:`29812`)
- Removed the ``method`` and ``tolerance`` arguments in :meth:`Index.get_loc`. Use ``index.get_indexer([label], method=..., tolerance=...)`` instead (:issue:`42269`)
- Removed the ``pandas.datetime`` submodule (:issue:`30489`)
- Removed the ``pandas.np`` submodule (:issue:`30296`)
- Removed ``pandas.util.testing`` in favor of ``pandas.testing`` (:issue:`30745`)
- Removed :meth:`Series.str.__iter__` (:issue:`28277`)
- Removed ``pandas.SparseArray`` in favor of :class:`arrays.SparseArray` (:issue:`30642`)
- Removed ``pandas.SparseSeries`` and ``pandas.SparseDataFrame``, including pickle support. (:issue:`30642`)
- Enforced disallowing passing an integer ``fill_value`` to :meth:`DataFrame.shift` and :meth:`Series.shift`` with datetime64, timedelta64, or period dtypes (:issue:`32591`)
- Enforced disallowing a string column label into ``times`` in :meth:`DataFrame.ewm` (:issue:`43265`)
- Enforced disallowing passing ``True`` and ``False`` into ``inclusive`` in :meth:`Series.between` in favor of ``"both"`` and ``"neither"`` respectively (:issue:`40628`)
- Enforced disallowing using ``usecols`` with out of bounds indices for ``read_csv`` with ``engine="c"`` (:issue:`25623`)
- Enforced disallowing the use of ``**kwargs`` in :class:`.ExcelWriter`; use the keyword argument ``engine_kwargs`` instead (:issue:`40430`)
- Enforced disallowing a tuple of column labels into :meth:`.DataFrameGroupBy.__getitem__` (:issue:`30546`)
- Enforced disallowing missing labels when indexing with a sequence of labels on a level of a :class:`MultiIndex`. This now raises a ``KeyError`` (:issue:`42351`)
- Enforced disallowing setting values with ``.loc`` using a positional slice. Use ``.loc`` with labels or ``.iloc`` with positions instead (:issue:`31840`)
- Enforced disallowing positional indexing with a ``float`` key even if that key is a round number, manually cast to integer instead (:issue:`34193`)
- Enforced disallowing using a :class:`DataFrame` indexer with ``.iloc``, use ``.loc`` instead for automatic alignment (:issue:`39022`)
- Enforced disallowing ``set`` or ``dict`` indexers in ``__getitem__`` and ``__setitem__`` methods (:issue:`42825`)
- Enforced disallowing indexing on a :class:`Index` or positional indexing on a :class:`Series` producing multi-dimensional objects e.g. ``obj[:, None]``, convert to numpy before indexing instead (:issue:`35141`)
- Enforced disallowing ``dict`` or ``set`` objects in ``suffixes`` in :func:`merge` (:issue:`34810`)
- Enforced disallowing :func:`merge` to produce duplicated columns through the ``suffixes`` keyword and already existing columns (:issue:`22818`)
- Enforced disallowing using :func:`merge` or :func:`join` on a different number of levels (:issue:`34862`)
- Enforced disallowing ``value_name`` argument in :func:`DataFrame.melt` to match an element in the :class:`DataFrame` columns (:issue:`35003`)
- Enforced disallowing passing ``showindex`` into ``**kwargs`` in :func:`DataFrame.to_markdown` and :func:`Series.to_markdown` in favor of ``index`` (:issue:`33091`)
- Removed setting Categorical._codes directly (:issue:`41429`)
- Removed setting Categorical.categories directly (:issue:`47834`)
- Removed argument ``inplace`` from :meth:`Categorical.add_categories`, :meth:`Categorical.remove_categories`, :meth:`Categorical.set_categories`, :meth:`Categorical.rename_categories`, :meth:`Categorical.reorder_categories`, :meth:`Categorical.set_ordered`, :meth:`Categorical.as_ordered`, :meth:`Categorical.as_unordered` (:issue:`37981`, :issue:`41118`, :issue:`41133`, :issue:`47834`)
- Enforced :meth:`Rolling.count` with ``min_periods=None`` to default to the size of the window (:issue:`31302`)
- Renamed ``fname`` to ``path`` in :meth:`DataFrame.to_parquet`, :meth:`DataFrame.to_stata` and :meth:`DataFrame.to_feather` (:issue:`30338`)
- Enforced disallowing indexing a :class:`Series` with a single item list with a slice (e.g. ``ser[[slice(0, 2)]]``). Either convert the list to tuple, or pass the slice directly instead (:issue:`31333`)
- Changed behavior indexing on a :class:`DataFrame` with a :class:`DatetimeIndex` index using a string indexer, previously this operated as a slice on rows, now it operates like any other column key; use ``frame.loc[key]`` for the old behavior (:issue:`36179`)
- Enforced the ``display.max_colwidth`` option to not accept negative integers (:issue:`31569`)
- Removed the ``display.column_space`` option in favor of ``df.to_string(col_space=...)`` (:issue:`47280`)
- Removed the deprecated method ``mad`` from pandas classes (:issue:`11787`)
- Removed the deprecated method ``tshift`` from pandas classes (:issue:`11631`)
- Changed behavior of empty data passed into :class:`Series`; the default dtype will be ``object`` instead of ``float64`` (:issue:`29405`)
- Changed the behavior of :meth:`DatetimeIndex.union`, :meth:`DatetimeIndex.intersection`, and :meth:`DatetimeIndex.symmetric_difference` with mismatched timezones to convert to UTC instead of casting to object dtype (:issue:`39328`)
- Changed the behavior of :func:`to_datetime` with argument "now" with ``utc=False`` to match ``Timestamp("now")`` (:issue:`18705`)
- Changed the behavior of indexing on a timezone-aware :class:`DatetimeIndex` with a timezone-naive ``datetime`` object or vice-versa; these now behave like any other non-comparable type by raising ``KeyError`` (:issue:`36148`)
- Changed the behavior of :meth:`Index.reindex`, :meth:`Series.reindex`, and :meth:`DataFrame.reindex` with a ``datetime64`` dtype and a ``datetime.date`` object for ``fill_value``; these are no longer considered equivalent to ``datetime.datetime`` objects so the reindex casts to object dtype (:issue:`39767`)
- Changed behavior of :meth:`SparseArray.astype` when given a dtype that is not explicitly ``SparseDtype``, cast to the exact requested dtype rather than silently using a ``SparseDtype`` instead (:issue:`34457`)
- Changed behavior of :meth:`Index.ravel` to return a view on the original :class:`Index` instead of a ``np.ndarray`` (:issue:`36900`)
- Changed behavior of :meth:`Series.to_frame` and :meth:`Index.to_frame` with explicit ``name=None`` to use ``None`` for the column name instead of the index's name or default ``0`` (:issue:`45523`)
- Changed behavior of :func:`concat` with one array of ``bool``-dtype and another of integer dtype, this now returns ``object`` dtype instead of integer dtype; explicitly cast the bool object to integer before concatenating to get the old behavior (:issue:`45101`)
- Changed behavior of :class:`DataFrame` constructor given floating-point ``data`` and an integer ``dtype``, when the data cannot be cast losslessly, the floating point dtype is retained, matching :class:`Series` behavior (:issue:`41170`)
- Changed behavior of :class:`Index` constructor when given a ``np.ndarray`` with object-dtype containing numeric entries; this now retains object dtype rather than inferring a numeric dtype, consistent with :class:`Series` behavior (:issue:`42870`)
- Changed behavior of :meth:`Index.__and__`, :meth:`Index.__or__` and :meth:`Index.__xor__` to behave as logical operations (matching :class:`Series` behavior) instead of aliases for set operations (:issue:`37374`)
- Changed behavior of :class:`DataFrame` constructor when passed a list whose first element is a :class:`Categorical`, this now treats the elements as rows casting to ``object`` dtype, consistent with behavior for other types (:issue:`38845`)
- Changed behavior of :class:`DataFrame` constructor when passed a ``dtype`` (other than int) that the data cannot be cast to; it now raises instead of silently ignoring the dtype (:issue:`41733`)
- Changed the behavior of :class:`Series` constructor, it will no longer infer a datetime64 or timedelta64 dtype from string entries (:issue:`41731`)
- Changed behavior of :class:`Timestamp` constructor with a ``np.datetime64`` object and a ``tz`` passed to interpret the input as a wall-time as opposed to a UTC time (:issue:`42288`)
- Changed behavior of :meth:`Timestamp.utcfromtimestamp` to return a timezone-aware object satisfying ``Timestamp.utcfromtimestamp(val).timestamp() == val`` (:issue:`45083`)
- Changed behavior of :class:`Index` constructor when passed a ``SparseArray`` or ``SparseDtype`` to retain that dtype instead of casting to ``numpy.ndarray`` (:issue:`43930`)
- Changed behavior of setitem-like operations (``__setitem__``, ``fillna``, ``where``, ``mask``, ``replace``, ``insert``, fill_value for ``shift``) on an object with :class:`DatetimeTZDtype` when using a value with a non-matching timezone, the value will be cast to the object's timezone instead of casting both to object-dtype (:issue:`44243`)
- Changed behavior of :class:`Index`, :class:`Series`, :class:`DataFrame` constructors with floating-dtype data and a :class:`DatetimeTZDtype`, the data are now interpreted as UTC-times instead of wall-times, consistent with how integer-dtype data are treated (:issue:`45573`)
- Changed behavior of :class:`Series` and :class:`DataFrame` constructors with integer dtype and floating-point data containing ``NaN``, this now raises ``IntCastingNaNError`` (:issue:`40110`)
- Changed behavior of :class:`Series` and :class:`DataFrame` constructors with an integer ``dtype`` and values that are too large to losslessly cast to this dtype, this now raises ``ValueError`` (:issue:`41734`)
- Changed behavior of :class:`Series` and :class:`DataFrame` constructors with an integer ``dtype`` and values having either ``datetime64`` or ``timedelta64`` dtypes, this now raises ``TypeError``, use ``values.view("int64")`` instead (:issue:`41770`)
- Removed the deprecated ``base`` and ``loffset`` arguments from :meth:`pandas.DataFrame.resample`, :meth:`pandas.Series.resample` and :class:`pandas.Grouper`. Use ``offset`` or ``origin`` instead (:issue:`31809`)
- Changed behavior of :meth:`Series.fillna` and :meth:`DataFrame.fillna` with ``timedelta64[ns]`` dtype and an incompatible ``fill_value``; this now casts to ``object`` dtype instead of raising, consistent with the behavior with other dtypes (:issue:`45746`)
- Change the default argument of ``regex`` for :meth:`Series.str.replace` from ``True`` to ``False``. Additionally, a single character ``pat`` with ``regex=True`` is now treated as a regular expression instead of a string literal. (:issue:`36695`, :issue:`24804`)
- Changed behavior of :meth:`DataFrame.any` and :meth:`DataFrame.all` with ``bool_only=True``; object-dtype columns with all-bool values will no longer be included, manually cast to ``bool`` dtype first (:issue:`46188`)
- Changed behavior of comparison of a :class:`Timestamp` with a ``datetime.date`` object; these now compare as un-equal and raise on inequality comparisons, matching the ``datetime.datetime`` behavior (:issue:`36131`)
- Changed behavior of comparison of ``NaT`` with a ``datetime.date`` object; these now raise on inequality comparisons (:issue:`39196`)
- Enforced deprecation of silently dropping columns that raised a ``TypeError`` in :class:`Series.transform` and :class:`DataFrame.transform` when used with a list or dictionary (:issue:`43740`)
- Changed behavior of :meth:`DataFrame.apply` with list-like so that any partial failure will raise an error (:issue:`43740`)
- Changed behavior of :meth:`Series.__setitem__` with an integer key and a :class:`Float64Index` when the key is not present in the index; previously we treated the key as positional (behaving like ``series.iloc[key] = val``), now we treat it is a label (behaving like ``series.loc[key] = val``), consistent with :meth:`Series.__getitem__`` behavior (:issue:`33469`)
- Removed ``na_sentinel`` argument from :func:`factorize`, :meth:`.Index.factorize`, and :meth:`.ExtensionArray.factorize` (:issue:`47157`)
- Changed behavior of :meth:`Series.diff` and :meth:`DataFrame.diff` with :class:`ExtensionDtype` dtypes whose arrays do not implement ``diff``, these now raise ``TypeError`` rather than casting to numpy (:issue:`31025`)
- Enforced deprecation of calling numpy "ufunc"s on :class:`DataFrame` with ``method="outer"``; this now raises ``NotImplementedError`` (:issue:`36955`)
- Enforced deprecation disallowing passing ``numeric_only=True`` to :class:`Series` reductions (``rank``, ``any``, ``all``, ...) with non-numeric dtype (:issue:`47500`)
- Changed behavior of :meth:`DataFrameGroupBy.apply` and :meth:`SeriesGroupBy.apply` so that ``group_keys`` is respected even if a transformer is detected (:issue:`34998`)
- Comparisons between a :class:`DataFrame` and a :class:`Series` where the frame's columns do not match the series's index raise ``ValueError`` instead of automatically aligning, do ``left, right = left.align(right, axis=1, copy=False)`` before comparing (:issue:`36795`)
- Enforced deprecation ``numeric_only=None`` (the default) in DataFrame reductions that would silently drop columns that raised; ``numeric_only`` now defaults to ``False`` (:issue:`41480`)
- Changed default of ``numeric_only`` to ``False`` in all DataFrame methods with that argument (:issue:`46096`, :issue:`46906`)
- Changed default of ``numeric_only`` to ``False`` in :meth:`Series.rank` (:issue:`47561`)
- Enforced deprecation of silently dropping nuisance columns in groupby and resample operations when ``numeric_only=False`` (:issue:`41475`)
- Changed behavior in setting values with ``df.loc[:, foo] = bar`` or ``df.iloc[:, foo] = bar``, these now always attempt to set values inplace before falling back to casting (:issue:`45333`)
- Changed default of ``numeric_only`` in various :class:`.DataFrameGroupBy` methods; all methods now default to ``numeric_only=False`` (:issue:`46072`)
- Changed default of ``numeric_only`` to ``False`` in :class:`.Resampler` methods (:issue:`47177`)
- Using the method :meth:`DataFrameGroupBy.transform` with a callable that returns DataFrames will align to the input's index (:issue:`47244`)
- When providing a list of columns of length one to :meth:`DataFrame.groupby`, the keys that are returned by iterating over the resulting :class:`DataFrameGroupBy` object will now be tuples of length one (:issue:`47761`)
- Removed deprecated methods :meth:`ExcelWriter.write_cells`, :meth:`ExcelWriter.save`, :meth:`ExcelWriter.cur_sheet`, :meth:`ExcelWriter.handles`, :meth:`ExcelWriter.path` (:issue:`45795`)
- The :class:`ExcelWriter` attribute ``book`` can no longer be set; it is still available to be accessed and mutated (:issue:`48943`)
- Removed unused ``*args`` and ``**kwargs`` in :class:`Rolling`, :class:`Expanding`, and :class:`ExponentialMovingWindow` ops (:issue:`47851`)
- Removed the deprecated argument ``line_terminator`` from :meth:`DataFrame.to_csv` (:issue:`45302`)
- Removed the deprecated argument ``label`` from :func:`lreshape` (:issue:`30219`)
- Arguments after ``expr`` in :meth:`DataFrame.eval` and :meth:`DataFrame.query` are keyword-only (:issue:`47587`)
-

.. ---------------------------------------------------------------------------
.. _whatsnew_200.performance:

Performance improvements
~~~~~~~~~~~~~~~~~~~~~~~~
- Performance improvement in :meth:`.DataFrameGroupBy.median` and :meth:`.SeriesGroupBy.median` and :meth:`.GroupBy.cumprod` for nullable dtypes (:issue:`37493`)
- Performance improvement in :meth:`MultiIndex.argsort` and :meth:`MultiIndex.sort_values` (:issue:`48406`)
- Performance improvement in :meth:`MultiIndex.size` (:issue:`48723`)
- Performance improvement in :meth:`MultiIndex.union` without missing values and without duplicates (:issue:`48505`, :issue:`48752`)
- Performance improvement in :meth:`MultiIndex.difference` (:issue:`48606`)
- Performance improvement in :class:`MultiIndex` set operations with sort=None (:issue:`49010`)
- Performance improvement in :meth:`.DataFrameGroupBy.mean`, :meth:`.SeriesGroupBy.mean`, :meth:`.DataFrameGroupBy.var`, and :meth:`.SeriesGroupBy.var` for extension array dtypes (:issue:`37493`)
- Performance improvement in :meth:`MultiIndex.isin` when ``level=None`` (:issue:`48622`, :issue:`49577`)
- Performance improvement in :meth:`MultiIndex.putmask` (:issue:`49830`)
- Performance improvement in :meth:`Index.union` and :meth:`MultiIndex.union` when index contains duplicates (:issue:`48900`)
- Performance improvement in :meth:`Series.rank` for pyarrow-backed dtypes (:issue:`50264`)
- Performance improvement in :meth:`Series.fillna` for extension array dtypes (:issue:`49722`, :issue:`50078`)
- Performance improvement in :meth:`Index.join`, :meth:`Index.intersection` and :meth:`Index.union` for masked dtypes when :class:`Index` is monotonic (:issue:`50310`)
- Performance improvement for :meth:`Series.value_counts` with nullable dtype (:issue:`48338`)
- Performance improvement for :class:`Series` constructor passing integer numpy array with nullable dtype (:issue:`48338`)
- Performance improvement for :class:`DatetimeIndex` constructor passing a list (:issue:`48609`)
- Performance improvement in :func:`merge` and :meth:`DataFrame.join` when joining on a sorted :class:`MultiIndex` (:issue:`48504`)
- Performance improvement in :func:`to_datetime` when parsing strings with timezone offsets (:issue:`50107`)
- Performance improvement in :meth:`DataFrame.loc` and :meth:`Series.loc` for tuple-based indexing of a :class:`MultiIndex` (:issue:`48384`)
- Performance improvement for :meth:`MultiIndex.unique` (:issue:`48335`)
- Performance improvement for :func:`concat` with extension array backed indexes (:issue:`49128`, :issue:`49178`)
- Reduce memory usage of :meth:`DataFrame.to_pickle`/:meth:`Series.to_pickle` when using BZ2 or LZMA (:issue:`49068`)
- Performance improvement for :class:`~arrays.StringArray` constructor passing a numpy array with type ``np.str_`` (:issue:`49109`)
- Performance improvement in :meth:`~arrays.ArrowExtensionArray.factorize` (:issue:`49177`)
- Performance improvement in :meth:`~arrays.ArrowExtensionArray.__setitem__` when key is a null slice (:issue:`50248`)
- Performance improvement in :meth:`~arrays.ArrowExtensionArray.to_numpy` (:issue:`49973`)
- Performance improvement in :meth:`DataFrame.join` when joining on a subset of a :class:`MultiIndex` (:issue:`48611`)
- Performance improvement for :meth:`MultiIndex.intersection` (:issue:`48604`)
- Performance improvement in ``var`` and ``std`` for nullable dtypes (:issue:`48379`).
- Performance improvement when iterating over pyarrow and nullable dtypes (:issue:`49825`, :issue:`49851`)
- Performance improvements to :func:`read_sas` (:issue:`47403`, :issue:`47405`, :issue:`47656`, :issue:`48502`)
- Memory improvement in :meth:`RangeIndex.sort_values` (:issue:`48801`)
- Performance improvement in :class:`DataFrameGroupBy` and :class:`SeriesGroupBy` when ``by`` is a categorical type and ``sort=False`` (:issue:`48976`)
- Performance improvement in :class:`DataFrameGroupBy` and :class:`SeriesGroupBy` when ``by`` is a categorical type and ``observed=False`` (:issue:`49596`)
- Performance improvement in :func:`read_stata` with parameter ``index_col`` set to ``None`` (the default). Now the index will be a :class:`RangeIndex` instead of :class:`Int64Index` (:issue:`49745`)
- Performance improvement in :func:`merge` when not merging on the index - the new index will now be :class:`RangeIndex` instead of :class:`Int64Index` (:issue:`49478`)
- Performance improvement in :meth:`DataFrame.to_dict` and :meth:`Series.to_dict` when using any non-object dtypes (:issue:`46470`)
- Performance improvement in :func:`read_html` when there are multiple tables (:issue:`49929`)

.. ---------------------------------------------------------------------------
.. _whatsnew_200.bug_fixes:

Bug fixes
~~~~~~~~~

Categorical
^^^^^^^^^^^
- Bug in :meth:`Categorical.set_categories` losing dtype information (:issue:`48812`)
- Bug in :meth:`DataFrame.groupby` and :meth:`Series.groupby` would reorder categories when used as a grouper (:issue:`48749`)
- Bug in :class:`Categorical` constructor when constructing from a :class:`Categorical` object and ``dtype="category"`` losing ordered-ness (:issue:`49309`)
-

Datetimelike
^^^^^^^^^^^^
- Bug in :func:`pandas.infer_freq`, raising ``TypeError`` when inferred on :class:`RangeIndex` (:issue:`47084`)
- Bug in :func:`to_datetime` was raising on invalid offsets with ``errors='coerce'`` and ``infer_datetime_format=True`` (:issue:`48633`)
- Bug in :class:`DatetimeIndex` constructor failing to raise when ``tz=None`` is explicitly specified in conjunction with timezone-aware ``dtype`` or data (:issue:`48659`)
- Bug in subtracting a ``datetime`` scalar from :class:`DatetimeIndex` failing to retain the original ``freq`` attribute (:issue:`48818`)
- Bug in ``pandas.tseries.holiday.Holiday`` where a half-open date interval causes inconsistent return types from :meth:`USFederalHolidayCalendar.holidays` (:issue:`49075`)
- Bug in rendering :class:`DatetimeIndex` and :class:`Series` and :class:`DataFrame` with timezone-aware dtypes with ``dateutil`` or ``zoneinfo`` timezones near daylight-savings transitions (:issue:`49684`)
- Bug in :func:`to_datetime` was raising ``ValueError`` when parsing :class:`Timestamp`, ``datetime.datetime``, ``datetime.date``, or ``np.datetime64`` objects when non-ISO8601 ``format`` was passed (:issue:`49298`, :issue:`50036`)
- Bug in :func:`to_datetime` was raising ``ValueError`` when parsing empty string and non-ISO8601 format was passed. Now, empty strings will be parsed as :class:`NaT`, for compatibility with how is done for ISO8601 formats (:issue:`50251`)
- Bug in :class:`Timestamp` was showing ``UserWarning``, which was not actionable by users, when parsing non-ISO8601 delimited date strings (:issue:`50232`)
- Bug in :func:`to_datetime` was showing misleading ``ValueError`` when parsing dates with format containing ISO week directive and ISO weekday directive (:issue:`50308`)
- Bug in :meth:`Timestamp.round` when the ``freq`` argument has zero-duration (e.g. "0ns") returning incorrect results instead of raising (:issue:`49737`)
- Bug in :func:`to_datetime` was not raising ``ValueError`` when invalid format was passed and ``errors`` was ``'ignore'`` or ``'coerce'`` (:issue:`50266`)
- Bug in :class:`DateOffset` was throwing ``TypeError`` when constructing with milliseconds and another super-daily argument (:issue:`49897`)
-

Timedelta
^^^^^^^^^
- Bug in :func:`to_timedelta` raising error when input has nullable dtype ``Float64`` (:issue:`48796`)
- Bug in :class:`Timedelta` constructor incorrectly raising instead of returning ``NaT`` when given a ``np.timedelta64("nat")`` (:issue:`48898`)
- Bug in :class:`Timedelta` constructor failing to raise when passed both a :class:`Timedelta` object and keywords (e.g. days, seconds) (:issue:`48898`)
-

Timezones
^^^^^^^^^
- Bug in :meth:`Series.astype` and :meth:`DataFrame.astype` with object-dtype containing multiple timezone-aware ``datetime`` objects with heterogeneous timezones to a :class:`DatetimeTZDtype` incorrectly raising (:issue:`32581`)
- Bug in :func:`to_datetime` was failing to parse date strings with timezone name when ``format`` was specified with ``%Z`` (:issue:`49748`)
- Better error message when passing invalid values to ``ambiguous`` parameter in :meth:`Timestamp.tz_localize` (:issue:`49565`)

Numeric
^^^^^^^
- Bug in :meth:`DataFrame.add` cannot apply ufunc when inputs contain mixed DataFrame type and Series type (:issue:`39853`)
- Bug in arithmetic operations on :class:`Series` not propagating mask when combining masked dtypes and numpy dtypes (:issue:`45810`, :issue:`42630`)
- Bug in DataFrame reduction methods (e.g. :meth:`DataFrame.sum`) with object dtype, ``axis=1`` and ``numeric_only=False`` would not be coerced to float (:issue:`49551`)
- Bug in :meth:`DataFrame.sem` and :meth:`Series.sem` where an erroneous ``TypeError`` would always raise when using data backed by an :class:`ArrowDtype` (:issue:`49759`)

Conversion
^^^^^^^^^^
- Bug in constructing :class:`Series` with ``int64`` dtype from a string list raising instead of casting (:issue:`44923`)
- Bug in constructing :class:`Series` with masked dtype and boolean values with ``NA`` raising (:issue:`42137`)
- Bug in :meth:`DataFrame.eval` incorrectly raising an ``AttributeError`` when there are negative values in function call (:issue:`46471`)
- Bug in :meth:`Series.convert_dtypes` not converting dtype to nullable dtype when :class:`Series` contains ``NA`` and has dtype ``object`` (:issue:`48791`)
- Bug where any :class:`ExtensionDtype` subclass with ``kind="M"`` would be interpreted as a timezone type (:issue:`34986`)
- Bug in :class:`.arrays.ArrowExtensionArray` that would raise ``NotImplementedError`` when passed a sequence of strings or binary (:issue:`49172`)
- Bug in :meth:`Series.astype` raising ``pyarrow.ArrowInvalid`` when converting from a non-pyarrow string dtype to a pyarrow numeric type (:issue:`50430`)
- Bug in :func:`to_datetime` was not respecting ``exact`` argument when ``format`` was an ISO8601 format (:issue:`12649`)
- Bug in :meth:`TimedeltaArray.astype` raising ``TypeError`` when converting to a pyarrow duration type (:issue:`49795`)
-

Strings
^^^^^^^
- Bug in :func:`pandas.api.dtypes.is_string_dtype` that would not return ``True`` for :class:`StringDtype` (:issue:`15585`)
-

Interval
^^^^^^^^
- Bug in :meth:`IntervalIndex.is_overlapping` incorrect output if interval has duplicate left boundaries (:issue:`49581`)
- Bug in :meth:`Series.infer_objects` failing to infer :class:`IntervalDtype` for an object series of :class:`Interval` objects (:issue:`50090`)
-

Indexing
^^^^^^^^
- Bug in :meth:`DataFrame.__setitem__` raising when indexer is a :class:`DataFrame` with ``boolean`` dtype (:issue:`47125`)
- Bug in :meth:`DataFrame.reindex` filling with wrong values when indexing columns and index for ``uint`` dtypes (:issue:`48184`)
- Bug in :meth:`DataFrame.loc` coercing dtypes when setting values with a list indexer (:issue:`49159`)
- Bug in :meth:`Series.loc` raising error for out of bounds end of slice indexer (:issue:`50161`)
- Bug in :meth:`DataFrame.loc` raising ``ValueError`` with ``bool`` indexer and :class:`MultiIndex` (:issue:`47687`)
- Bug in :meth:`DataFrame.__setitem__` raising ``ValueError`` when right hand side is :class:`DataFrame` with :class:`MultiIndex` columns (:issue:`49121`)
- Bug in :meth:`DataFrame.reindex` casting dtype to ``object`` when :class:`DataFrame` has single extension array column when re-indexing ``columns`` and ``index`` (:issue:`48190`)
- Bug in :meth:`DataFrame.iloc` raising ``IndexError`` when indexer is a :class:`Series` with numeric extension array dtype (:issue:`49521`)
- Bug in :func:`~DataFrame.describe` when formatting percentiles in the resulting index showed more decimals than needed (:issue:`46362`)
- Bug in :meth:`DataFrame.compare` does not recognize differences when comparing ``NA`` with value in nullable dtypes (:issue:`48939`)
-

Missing
^^^^^^^
- Bug in :meth:`Index.equals` raising ``TypeError`` when :class:`Index` consists of tuples that contain ``NA`` (:issue:`48446`)
- Bug in :meth:`Series.map` caused incorrect result when data has NaNs and defaultdict mapping was used (:issue:`48813`)
- Bug in :class:`NA` raising a ``TypeError`` instead of return :class:`NA` when performing a binary operation with a ``bytes`` object (:issue:`49108`)
- Bug in :meth:`DataFrame.update` with ``overwrite=False`` raising ``TypeError`` when ``self`` has column with ``NaT`` values and column not present in ``other`` (:issue:`16713`)

MultiIndex
^^^^^^^^^^
- Bug in :meth:`MultiIndex.get_indexer` not matching ``NaN`` values (:issue:`29252`, :issue:`37222`, :issue:`38623`, :issue:`42883`, :issue:`43222`, :issue:`46173`, :issue:`48905`)
- Bug in :meth:`MultiIndex.argsort` raising ``TypeError`` when index contains :attr:`NA` (:issue:`48495`)
- Bug in :meth:`MultiIndex.difference` losing extension array dtype (:issue:`48606`)
- Bug in :class:`MultiIndex.set_levels` raising ``IndexError`` when setting empty level (:issue:`48636`)
- Bug in :meth:`MultiIndex.unique` losing extension array dtype (:issue:`48335`)
- Bug in :meth:`MultiIndex.intersection` losing extension array (:issue:`48604`)
- Bug in :meth:`MultiIndex.union` losing extension array (:issue:`48498`, :issue:`48505`, :issue:`48900`)
- Bug in :meth:`MultiIndex.union` not sorting when sort=None and index contains missing values (:issue:`49010`)
- Bug in :meth:`MultiIndex.append` not checking names for equality (:issue:`48288`)
- Bug in :meth:`MultiIndex.symmetric_difference` losing extension array (:issue:`48607`)
- Bug in :meth:`MultiIndex.join` losing dtypes when :class:`MultiIndex` has duplicates (:issue:`49830`)
- Bug in :meth:`MultiIndex.putmask` losing extension array (:issue:`49830`)
- Bug in :meth:`MultiIndex.value_counts` returning a :class:`Series` indexed by flat index of tuples instead of a :class:`MultiIndex` (:issue:`49558`)
-

I/O
^^^
- Bug in :func:`read_sas` caused fragmentation of :class:`DataFrame` and raised :class:`.errors.PerformanceWarning` (:issue:`48595`)
- Improved error message in :func:`read_excel` by including the offending sheet name when an exception is raised while reading a file (:issue:`48706`)
- Bug when a pickling a subset PyArrow-backed data that would serialize the entire data instead of the subset (:issue:`42600`)
- Bug in :func:`read_sql_query` ignoring ``dtype`` argument when ``chunksize`` is specified and result is empty (:issue:`50245`)
- Bug in :func:`read_csv` for a single-line csv with fewer columns than ``names`` raised :class:`.errors.ParserError` with ``engine="c"`` (:issue:`47566`)
- Bug in :func:`read_json` raising with ``orient="table"`` and ``NA`` value (:issue:`40255`)
- Bug in displaying ``string`` dtypes not showing storage option (:issue:`50099`)
- Bug in :meth:`DataFrame.to_string` with ``header=False`` that printed the index name on the same line as the first row of the data (:issue:`49230`)
- Bug in :meth:`DataFrame.to_string` ignoring float formatter for extension arrays (:issue:`39336`)
- Fixed memory leak which stemmed from the initialization of the internal JSON module (:issue:`49222`)
- Fixed issue where :func:`json_normalize` would incorrectly remove leading characters from column names that matched the ``sep`` argument (:issue:`49861`)
- Bug in :meth:`DataFrame.to_json` where it would segfault when failing to encode a string (:issue:`50307`)

Period
^^^^^^
- Bug in :meth:`Period.strftime` and :meth:`PeriodIndex.strftime`, raising ``UnicodeDecodeError`` when a locale-specific directive was passed (:issue:`46319`)
- Bug in adding a :class:`Period` object to an array of :class:`DateOffset` objects incorrectly raising ``TypeError`` (:issue:`50162`)
-

Plotting
^^^^^^^^
- ``ax.set_xlim`` was sometimes raising ``UserWarning`` which users couldn't address due to ``set_xlim`` not accepting parsing arguments - the converter now uses :func:`Timestamp` instead (:issue:`49148`)
-

Groupby/resample/rolling
^^^^^^^^^^^^^^^^^^^^^^^^
- Bug in :class:`.ExponentialMovingWindow` with ``online`` not raising a ``NotImplementedError`` for unsupported operations (:issue:`48834`)
- Bug in :meth:`DataFrameGroupBy.sample` raises ``ValueError`` when the object is empty (:issue:`48459`)
- Bug in :meth:`Series.groupby` raises ``ValueError`` when an entry of the index is equal to the name of the index (:issue:`48567`)
- Bug in :meth:`DataFrameGroupBy.resample` produces inconsistent results when passing empty DataFrame (:issue:`47705`)
- Bug in :class:`.DataFrameGroupBy` and :class:`.SeriesGroupBy` would not include unobserved categories in result when grouping by categorical indexes (:issue:`49354`)
- Bug in :class:`.DataFrameGroupBy` and :class:`.SeriesGroupBy` would change result order depending on the input index when grouping by categoricals (:issue:`49223`)
- Bug in :class:`.DataFrameGroupBy` and :class:`.SeriesGroupBy` when grouping on categorical data would sort result values even when used with ``sort=False`` (:issue:`42482`)
- Bug in :meth:`.DataFrameGroupBy.apply` and :class:`SeriesGroupBy.apply` with ``as_index=False`` would not attempt the computation without using the grouping keys when using them failed with a ``TypeError`` (:issue:`49256`)
- Bug in :meth:`.DataFrameGroupBy.describe` would describe the group keys (:issue:`49256`)
- Bug in :meth:`.SeriesGroupBy.describe` with ``as_index=False`` would have the incorrect shape (:issue:`49256`)
- Bug in :class:`.DataFrameGroupBy` and :class:`.SeriesGroupBy` with ``dropna=False`` would drop NA values when the grouper was categorical (:issue:`36327`)
- Bug in :meth:`.SeriesGroupBy.nunique` would incorrectly raise when the grouper was an empty categorical and ``observed=True`` (:issue:`21334`)
<<<<<<< HEAD
- Bug in :meth:`DataFrame.groupby` would not include a :class:`.Grouper` specified by ``key`` in the result when ``as_index=False`` (:issue:`50413`)
-
=======
- Bug in :meth:`.SeriesGroupBy.nth` would raise when grouper contained NA values after subsetting from a :class:`DataFrameGroupBy` (:issue:`26454`)
>>>>>>> b6eecb39

Reshaping
^^^^^^^^^
- Bug in :meth:`DataFrame.pivot_table` raising ``TypeError`` for nullable dtype and ``margins=True`` (:issue:`48681`)
- Bug in :meth:`DataFrame.unstack` and :meth:`Series.unstack` unstacking wrong level of :class:`MultiIndex` when :class:`MultiIndex` has mixed names (:issue:`48763`)
- Bug in :meth:`DataFrame.melt` losing extension array dtype (:issue:`41570`)
- Bug in :meth:`DataFrame.pivot` not respecting ``None`` as column name (:issue:`48293`)
- Bug in :func:`join` when ``left_on`` or ``right_on`` is or includes a :class:`CategoricalIndex` incorrectly raising ``AttributeError`` (:issue:`48464`)
- Bug in :meth:`DataFrame.pivot_table` raising ``ValueError`` with parameter ``margins=True`` when result is an empty :class:`DataFrame` (:issue:`49240`)
- Clarified error message in :func:`merge` when passing invalid ``validate`` option (:issue:`49417`)
- Bug in :meth:`DataFrame.explode` raising ``ValueError`` on multiple columns with ``NaN`` values or empty lists (:issue:`46084`)
- Bug in :meth:`DataFrame.transpose` with ``IntervalDtype`` column with ``timedelta64[ns]`` endpoints (:issue:`44917`)
-

Sparse
^^^^^^
- Bug in :meth:`Series.astype` when converting a ``SparseDtype`` with ``datetime64[ns]`` subtype to ``int64`` dtype raising, inconsistent with the non-sparse behavior (:issue:`49631`,:issue:`50087`)
- Bug in :meth:`Series.astype` when converting a from ``datetime64[ns]`` to ``Sparse[datetime64[ns]]`` incorrectly raising (:issue:`50082`)
-

ExtensionArray
^^^^^^^^^^^^^^
- Bug in :meth:`Series.mean` overflowing unnecessarily with nullable integers (:issue:`48378`)
- Bug in :meth:`Series.tolist` for nullable dtypes returning numpy scalars instead of python scalars (:issue:`49890`)
- Bug in :meth:`Series.round` for pyarrow-backed dtypes raising ``AttributeError`` (:issue:`50437`)
- Bug when concatenating an empty DataFrame with an ExtensionDtype to another DataFrame with the same ExtensionDtype, the resulting dtype turned into object (:issue:`48510`)
- Bug in :meth:`array.PandasArray.to_numpy` raising with ``NA`` value when ``na_value`` is specified (:issue:`40638`)

Styler
^^^^^^
-
-

Metadata
^^^^^^^^
- Fixed metadata propagation in :meth:`DataFrame.corr` and :meth:`DataFrame.cov` (:issue:`28283`)
-

Other
^^^^^

.. ***DO NOT USE THIS SECTION***

-
-

.. ---------------------------------------------------------------------------
.. _whatsnew_200.contributors:

Contributors
~~~~~~~~~~~~<|MERGE_RESOLUTION|>--- conflicted
+++ resolved
@@ -931,12 +931,9 @@
 - Bug in :meth:`.SeriesGroupBy.describe` with ``as_index=False`` would have the incorrect shape (:issue:`49256`)
 - Bug in :class:`.DataFrameGroupBy` and :class:`.SeriesGroupBy` with ``dropna=False`` would drop NA values when the grouper was categorical (:issue:`36327`)
 - Bug in :meth:`.SeriesGroupBy.nunique` would incorrectly raise when the grouper was an empty categorical and ``observed=True`` (:issue:`21334`)
-<<<<<<< HEAD
+- Bug in :meth:`.SeriesGroupBy.nth` would raise when grouper contained NA values after subsetting from a :class:`DataFrameGroupBy` (:issue:`26454`)
 - Bug in :meth:`DataFrame.groupby` would not include a :class:`.Grouper` specified by ``key`` in the result when ``as_index=False`` (:issue:`50413`)
 -
-=======
-- Bug in :meth:`.SeriesGroupBy.nth` would raise when grouper contained NA values after subsetting from a :class:`DataFrameGroupBy` (:issue:`26454`)
->>>>>>> b6eecb39
 
 Reshaping
 ^^^^^^^^^
