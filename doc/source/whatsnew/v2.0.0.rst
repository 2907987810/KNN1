--- conflicted
+++ resolved
@@ -818,11 +818,7 @@
 - :class:`DataFrame` and :class:`DataFrameGroupBy` aggregations (e.g. "sum") with object-dtype columns no longer infer non-object dtypes for their results, explicitly call ``result.infer_objects(copy=False)`` on the result to obtain the old behavior (:issue:`51205`, :issue:`49603`)
 - Division by zero with :class:`ArrowDtype` dtypes returns ``-inf``, ``nan``, or ``inf`` depending on the numerator, instead of raising (:issue:`51541`)
 - Added :func:`pandas.api.types.is_any_real_numeric_dtype` to check for real numeric dtypes (:issue:`51152`)
-<<<<<<< HEAD
--
-=======
 - :meth:`~arrays.ArrowExtensionArray.value_counts` now returns data with :class:`ArrowDtype` with ``pyarrow.int64`` type instead of ``"Int64"`` type (:issue:`51462`)
->>>>>>> 2baaaa60
 
 .. note::
 
