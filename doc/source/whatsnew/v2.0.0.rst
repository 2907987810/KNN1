--- conflicted
+++ resolved
@@ -310,12 +310,9 @@
 - Added :meth:`DatetimeIndex.as_unit` and :meth:`TimedeltaIndex.as_unit` to convert to different resolutions; supported resolutions are "s", "ms", "us", and "ns" (:issue:`50616`)
 - Added :meth:`Series.dt.unit` and :meth:`Series.dt.as_unit` to convert to different resolutions; supported resolutions are "s", "ms", "us", and "ns" (:issue:`51223`)
 - Added new argument ``dtype`` to :func:`read_sql` to be consistent with :func:`read_sql_query` (:issue:`50797`)
-<<<<<<< HEAD
-- Added new escape mode "latex-math" to avoid escaping "$" in formatter (:issue:`50040`)
-=======
 - Added new argument ``engine`` to :func:`read_json` to support parsing JSON with pyarrow by specifying ``engine="pyarrow"`` (:issue:`48893`)
 - Added support for SQLAlchemy 2.0 (:issue:`40686`)
->>>>>>> 1a9c8a48
+- Added new escape mode "latex-math" to avoid escaping "$" in formatter (:issue:`50040`)
 -
 
 .. ---------------------------------------------------------------------------
