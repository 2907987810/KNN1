.. _whatsnew_200:

What's new in 2.0.0 (March XX, 2023)
------------------------------------

These are the changes in pandas 2.0.0. See :ref:`release` for a full changelog
including other versions of pandas.

{{ header }}

.. ---------------------------------------------------------------------------
.. _whatsnew_200.enhancements:

Enhancements
~~~~~~~~~~~~

.. _whatsnew_200.enhancements.optional_dependency_management_pip:

Installing optional dependencies with pip extras
^^^^^^^^^^^^^^^^^^^^^^^^^^^^^^^^^^^^^^^^^^^^^^^^
When installing pandas using pip, sets of optional dependencies can also be installed by specifying extras.

.. code-block:: bash

  pip install "pandas[performance, aws]>=2.0.0"

The available extras, found in the :ref:`installation guide<install.dependencies>`, are
``[all, performance, computation, timezone, fss, aws, gcp, excel, parquet, feather, hdf5, spss, postgresql, mysql,
sql-other, html, xml, plot, output_formatting, clipboard, compression, test]`` (:issue:`39164`).

.. _whatsnew_200.enhancements.index_can_hold_numpy_numeric_dtypes:

:class:`Index` can now hold numpy numeric dtypes
^^^^^^^^^^^^^^^^^^^^^^^^^^^^^^^^^^^^^^^^^^^^^^^^

It is now possible to use any numpy numeric dtype in a :class:`Index` (:issue:`42717`).

Previously it was only possible to use ``int64``, ``uint64`` & ``float64`` dtypes:

.. code-block:: ipython

    In [1]: pd.Index([1, 2, 3], dtype=np.int8)
    Out[1]: Int64Index([1, 2, 3], dtype="int64")
    In [2]: pd.Index([1, 2, 3], dtype=np.uint16)
    Out[2]: UInt64Index([1, 2, 3], dtype="uint64")
    In [3]: pd.Index([1, 2, 3], dtype=np.float32)
    Out[3]: Float64Index([1.0, 2.0, 3.0], dtype="float64")

:class:`Int64Index`, :class:`UInt64Index` & :class:`Float64Index` were deprecated in pandas
version 1.4 and have now been removed. Instead :class:`Index` should be used directly, and
can it now take all numpy numeric dtypes, i.e.
``int8``/ ``int16``/``int32``/``int64``/``uint8``/``uint16``/``uint32``/``uint64``/``float32``/``float64`` dtypes:

.. ipython:: python

    pd.Index([1, 2, 3], dtype=np.int8)
    pd.Index([1, 2, 3], dtype=np.uint16)
    pd.Index([1, 2, 3], dtype=np.float32)

The ability for :class:`Index` to hold the numpy numeric dtypes has meant some changes in Pandas
functionality. In particular, operations that previously were forced to create 64-bit indexes,
can now create indexes with lower bit sizes, e.g. 32-bit indexes.

Below is a possibly non-exhaustive list of changes:

1. Instantiating using a numpy numeric array now follows the dtype of the numpy array.
   Previously, all indexes created from numpy numeric arrays were forced to 64-bit. Now,
   for example, ``Index(np.array([1, 2, 3]))`` will be ``int32`` on 32-bit systems, where
   it previously would have been ``int64``` even on 32-bit systems.
   Instantiating :class:`Index` using a list of numbers will still return 64bit dtypes,
   e.g. ``Index([1, 2, 3])`` will have a ``int64`` dtype, which is the same as previously.
2. The various numeric datetime attributes of :class:`DatetimeIndex` (:attr:`~DatetimeIndex.day`,
   :attr:`~DatetimeIndex.month`, :attr:`~DatetimeIndex.year` etc.) were previously in of
   dtype ``int64``, while they were ``int32`` for :class:`arrays.DatetimeArray`. They are now
   ``int32`` on ``DatetimeIndex`` also:

   .. ipython:: python

       idx = pd.date_range(start='1/1/2018', periods=3, freq='M')
       idx.array.year
       idx.year

3. Level dtypes on Indexes from :meth:`Series.sparse.from_coo` are now of dtype ``int32``,
   the same as they are on the ``rows``/``cols`` on a scipy sparse matrix. Previously they
   were of dtype ``int64``.

   .. ipython:: python

       from scipy import sparse
       A = sparse.coo_matrix(
           ([3.0, 1.0, 2.0], ([1, 0, 0], [0, 2, 3])), shape=(3, 4)
       )
       ser = pd.Series.sparse.from_coo(A)
       ser.index.dtypes

4. :class:`Index` cannot be instantiated using a float16 dtype. Previously instantiating
   an :class:`Index` using dtype ``float16`` resulted in a :class:`Float64Index` with a
   ``float64`` dtype. It row raises a ``NotImplementedError``:

   .. ipython:: python
       :okexcept:

       pd.Index([1, 2, 3], dtype=np.float16)


.. _whatsnew_200.enhancements.io_use_nullable_dtypes_and_dtype_backend:

Configuration option, ``mode.dtype_backend``, to return pyarrow-backed dtypes
^^^^^^^^^^^^^^^^^^^^^^^^^^^^^^^^^^^^^^^^^^^^^^^^^^^^^^^^^^^^^^^^^^^^^^^^^^^^^

The ``use_nullable_dtypes`` keyword argument has been expanded to the following functions to enable automatic conversion to nullable dtypes (:issue:`36712`)

* :func:`read_csv`
* :func:`read_clipboard`
* :func:`read_fwf`
* :func:`read_excel`
* :func:`read_html`
* :func:`read_xml`
* :func:`read_json`
* :func:`read_sql`
* :func:`read_sql_query`
* :func:`read_sql_table`
* :func:`read_orc`
* :func:`read_feather`
* :func:`read_spss`
* :func:`to_numeric`

To simplify opting-in to nullable dtypes for these functions, a new option ``nullable_dtypes`` was added that allows setting
the keyword argument globally to ``True`` if not specified directly. The option can be enabled
through:

.. ipython:: python

    pd.options.mode.nullable_dtypes = True

The option will only work for functions with the keyword ``use_nullable_dtypes``.

Additionally a new global configuration, ``mode.dtype_backend`` can now be used in conjunction with the parameter ``use_nullable_dtypes=True`` in the following functions
to select the nullable dtypes implementation.

* :func:`read_csv`
* :func:`read_clipboard`
* :func:`read_fwf`
* :func:`read_excel`
* :func:`read_html`
* :func:`read_xml`
* :func:`read_json`
* :func:`read_sql`
* :func:`read_sql_query`
* :func:`read_sql_table`
* :func:`read_parquet`
* :func:`read_orc`
* :func:`read_feather`
* :func:`read_spss`
* :func:`to_numeric`


And the following methods will also utilize the ``mode.dtype_backend`` option.

* :meth:`DataFrame.convert_dtypes`
* :meth:`Series.convert_dtypes`

By default, ``mode.dtype_backend`` is set to ``"pandas"`` to return existing, numpy-backed nullable dtypes, but it can also
be set to ``"pyarrow"`` to return pyarrow-backed, nullable :class:`ArrowDtype` (:issue:`48957`, :issue:`49997`).

.. ipython:: python

    import io
    data = io.StringIO("""a,b,c,d,e,f,g,h,i
        1,2.5,True,a,,,,,
        3,4.5,False,b,6,7.5,True,a,
    """)
    with pd.option_context("mode.dtype_backend", "pandas"):
        df = pd.read_csv(data, use_nullable_dtypes=True)
    df.dtypes

    data.seek(0)
    with pd.option_context("mode.dtype_backend", "pyarrow"):
        df_pyarrow = pd.read_csv(data, use_nullable_dtypes=True, engine="pyarrow")
    df_pyarrow.dtypes

Copy-on-Write improvements
^^^^^^^^^^^^^^^^^^^^^^^^^^

- A new lazy copy mechanism that defers the copy until the object in question is modified
  was added to the following methods:

  - :meth:`DataFrame.reset_index` / :meth:`Series.reset_index`
  - :meth:`DataFrame.set_index`
  - :meth:`DataFrame.set_axis` / :meth:`Series.set_axis`
  - :meth:`DataFrame.set_flags` / :meth:`Series.set_flags`
  - :meth:`DataFrame.rename_axis` / :meth:`Series.rename_axis`
  - :meth:`DataFrame.reindex` / :meth:`Series.reindex`
  - :meth:`DataFrame.reindex_like` / :meth:`Series.reindex_like`
  - :meth:`DataFrame.assign`
  - :meth:`DataFrame.drop`
  - :meth:`DataFrame.dropna` / :meth:`Series.dropna`
  - :meth:`DataFrame.select_dtypes`
  - :meth:`DataFrame.align` / :meth:`Series.align`
  - :meth:`Series.to_frame`
  - :meth:`DataFrame.rename` / :meth:`Series.rename`
  - :meth:`DataFrame.add_prefix` / :meth:`Series.add_prefix`
  - :meth:`DataFrame.add_suffix` / :meth:`Series.add_suffix`
  - :meth:`DataFrame.drop_duplicates` / :meth:`Series.drop_duplicates`
  - :meth:`DataFrame.droplevel` / :meth:`Series.droplevel`
  - :meth:`DataFrame.reorder_levels` / :meth:`Series.reorder_levels`
  - :meth:`DataFrame.between_time` / :meth:`Series.between_time`
  - :meth:`DataFrame.filter` / :meth:`Series.filter`
  - :meth:`DataFrame.head` / :meth:`Series.head`
  - :meth:`DataFrame.tail` / :meth:`Series.tail`
  - :meth:`DataFrame.isetitem`
  - :meth:`DataFrame.pipe` / :meth:`Series.pipe`
  - :meth:`DataFrame.pop` / :meth:`Series.pop`
  - :meth:`DataFrame.replace` / :meth:`Series.replace`
  - :meth:`DataFrame.shift` / :meth:`Series.shift`
  - :meth:`DataFrame.sort_index` / :meth:`Series.sort_index`
  - :meth:`DataFrame.sort_values` / :meth:`Series.sort_values`
  - :meth:`DataFrame.squeeze` / :meth:`Series.squeeze`
  - :meth:`DataFrame.swapaxes`
  - :meth:`DataFrame.swaplevel` / :meth:`Series.swaplevel`
  - :meth:`DataFrame.take` / :meth:`Series.take`
  - :meth:`DataFrame.to_timestamp` / :meth:`Series.to_timestamp`
  - :meth:`DataFrame.to_period` / :meth:`Series.to_period`
  - :meth:`DataFrame.truncate`
  - :meth:`DataFrame.iterrows`
  - :meth:`DataFrame.tz_convert` / :meth:`Series.tz_localize`
  - :meth:`DataFrame.fillna` / :meth:`Series.fillna`
  - :meth:`DataFrame.interpolate` / :meth:`Series.interpolate`
  - :meth:`DataFrame.ffill` / :meth:`Series.ffill`
  - :meth:`DataFrame.bfill` / :meth:`Series.bfill`
  - :meth:`DataFrame.where` / :meth:`Series.where`
  - :meth:`DataFrame.infer_objects` / :meth:`Series.infer_objects`
  - :meth:`DataFrame.astype` / :meth:`Series.astype`
  - :meth:`DataFrame.convert_dtypes` / :meth:`Series.convert_dtypes`
  - :func:`concat`

  These methods return views when Copy-on-Write is enabled, which provides a significant
  performance improvement compared to the regular execution (:issue:`49473`).

- Accessing a single column of a DataFrame as a Series (e.g. ``df["col"]``) now always
  returns a new object every time it is constructed when Copy-on-Write is enabled (not
  returning multiple times an identical, cached Series object). This ensures that those
  Series objects correctly follow the Copy-on-Write rules (:issue:`49450`)

- The :class:`Series` constructor will now create a lazy copy (deferring the copy until
  a modification to the data happens) when constructing a Series from an existing
  Series with the default of ``copy=False`` (:issue:`50471`)

- The :class:`DataFrame` constructor, when constructing a DataFrame from a dictionary
  of Series objects and specifying ``copy=False``, will now use a lazy copy
  of those Series objects for the columns of the DataFrame (:issue:`50777`)

- Trying to set values using chained assignment (for example, ``df["a"][1:3] = 0``)
  will now always raise an exception when Copy-on-Write is enabled. In this mode,
  chained assignment can never work because we are always setting into a temporary
  object that is the result of an indexing operation (getitem), which under
  Copy-on-Write always behaves as a copy. Thus, assigning through a chain
  can never update the original Series or DataFrame. Therefore, an informative
  error is raised to the user instead of silently doing nothing (:issue:`49467`)

- :meth:`DataFrame.replace` will now respect the Copy-on-Write mechanism
  when ``inplace=True``.

- :meth:`DataFrame.transpose` will now respect the Copy-on-Write mechanism.

- Arithmetic operations that can be inplace, e.g. ``ser *= 2`` will now respect the
  Copy-on-Write mechanism.

Copy-on-Write can be enabled through one of

.. code-block:: python

    pd.set_option("mode.copy_on_write", True)


.. code-block:: python

    pd.options.mode.copy_on_write = True

Alternatively, copy on write can be enabled locally through:

.. code-block:: python

    with pd.option_context("mode.copy_on_write", True):
        ...

.. _whatsnew_200.enhancements.other:

Other enhancements
^^^^^^^^^^^^^^^^^^
- Added support for ``str`` accessor methods when using :class:`ArrowDtype`  with a ``pyarrow.string`` type (:issue:`50325`)
- Added support for ``dt`` accessor methods when using :class:`ArrowDtype` with a ``pyarrow.timestamp`` type (:issue:`50954`)
- :func:`read_sas` now supports using ``encoding='infer'`` to correctly read and use the encoding specified by the sas file. (:issue:`48048`)
- :meth:`.DataFrameGroupBy.quantile`, :meth:`.SeriesGroupBy.quantile` and :meth:`.DataFrameGroupBy.std` now preserve nullable dtypes instead of casting to numpy dtypes (:issue:`37493`)
- :meth:`.DataFrameGroupBy.std`, :meth:`.SeriesGroupBy.std` now support datetime64, timedelta64, and :class:`DatetimeTZDtype` dtypes (:issue:`48481`)
- :meth:`Series.add_suffix`, :meth:`DataFrame.add_suffix`, :meth:`Series.add_prefix` and :meth:`DataFrame.add_prefix` support an ``axis`` argument. If ``axis`` is set, the default behaviour of which axis to consider can be overwritten (:issue:`47819`)
- :func:`.testing.assert_frame_equal` now shows the first element where the DataFrames differ, analogously to ``pytest``'s output (:issue:`47910`)
- Added ``index`` parameter to :meth:`DataFrame.to_dict` (:issue:`46398`)
- Added support for extension array dtypes in :func:`merge` (:issue:`44240`)
- Added metadata propagation for binary operators on :class:`DataFrame` (:issue:`28283`)
- Added ``cumsum``, ``cumprod``, ``cummin`` and ``cummax`` to the ``ExtensionArray`` interface via ``_accumulate`` (:issue:`28385`)
- :class:`.CategoricalConversionWarning`, :class:`.InvalidComparison`, :class:`.InvalidVersion`, :class:`.LossySetitemError`, and :class:`.NoBufferPresent` are now exposed in ``pandas.errors`` (:issue:`27656`)
- Fix ``test`` optional_extra by adding missing test package ``pytest-asyncio`` (:issue:`48361`)
- :func:`DataFrame.astype` exception message thrown improved to include column name when type conversion is not possible. (:issue:`47571`)
- :func:`date_range` now supports a ``unit`` keyword ("s", "ms", "us", or "ns") to specify the desired resolution of the output index (:issue:`49106`)
- :func:`timedelta_range` now supports a ``unit`` keyword ("s", "ms", "us", or "ns") to specify the desired resolution of the output index (:issue:`49824`)
- :meth:`DataFrame.to_json` now supports a ``mode`` keyword with supported inputs 'w' and 'a'. Defaulting to 'w', 'a' can be used when lines=True and orient='records' to append record oriented json lines to an existing json file. (:issue:`35849`)
- Added ``name`` parameter to :meth:`IntervalIndex.from_breaks`, :meth:`IntervalIndex.from_arrays` and :meth:`IntervalIndex.from_tuples` (:issue:`48911`)
- Improve exception message when using :func:`.testing.assert_frame_equal` on a :class:`DataFrame` to include the column that is compared (:issue:`50323`)
- Improved error message for :func:`merge_asof` when join-columns were duplicated (:issue:`50102`)
- Added support for extension array dtypes to :func:`get_dummies` (:issue:`32430`)
- Added :meth:`Index.infer_objects` analogous to :meth:`Series.infer_objects` (:issue:`50034`)
- Added ``copy`` parameter to :meth:`Series.infer_objects` and :meth:`DataFrame.infer_objects`, passing ``False`` will avoid making copies for series or columns that are already non-object or where no better dtype can be inferred (:issue:`50096`)
- :meth:`DataFrame.plot.hist` now recognizes ``xlabel`` and ``ylabel`` arguments (:issue:`49793`)
- :meth:`Series.drop_duplicates` has gained ``ignore_index`` keyword to reset index (:issue:`48304`)
- :meth:`Series.dropna` and :meth:`DataFrame.dropna` has gained ``ignore_index`` keyword to reset index (:issue:`31725`)
- Improved error message in :func:`to_datetime` for non-ISO8601 formats, informing users about the position of the first error (:issue:`50361`)
- Improved error message when trying to align :class:`DataFrame` objects (for example, in :func:`DataFrame.compare`) to clarify that "identically labelled" refers to both index and columns (:issue:`50083`)
- Added support for :meth:`Index.min` and :meth:`Index.max` for pyarrow string dtypes (:issue:`51397`)
- Added :meth:`DatetimeIndex.as_unit` and :meth:`TimedeltaIndex.as_unit` to convert to different resolutions; supported resolutions are "s", "ms", "us", and "ns" (:issue:`50616`)
- Added :meth:`Series.dt.unit` and :meth:`Series.dt.as_unit` to convert to different resolutions; supported resolutions are "s", "ms", "us", and "ns" (:issue:`51223`)
- Added new argument ``dtype`` to :func:`read_sql` to be consistent with :func:`read_sql_query` (:issue:`50797`)
- :func:`read_csv`, :func:`read_table`, :func:`read_fwf` and :func:`read_excel` now accept ``date_format`` (:issue:`50601`)
- :func:`to_datetime` now accepts ``"ISO8601"`` as an argument to ``format``, which will match any ISO8601 string (but possibly not identically-formatted) (:issue:`50411`)
- :func:`to_datetime` now accepts ``"mixed"`` as an argument to ``format``, which will infer the format for each element individually (:issue:`50972`)
- Added new argument ``engine`` to :func:`read_json` to support parsing JSON with pyarrow by specifying ``engine="pyarrow"`` (:issue:`48893`)
- Added support for SQLAlchemy 2.0 (:issue:`40686`)
<<<<<<< HEAD
- Support ``decimal`` parameter when ``engine="pyarrow"`` in :func:`read_csv` (:issue:`51302`)
=======
- :class:`Index` set operations :meth:`Index.union`, :meth:`Index.intersection`, :meth:`Index.difference`, and :meth:`Index.symmetric_difference` now support ``sort=True``, which will always return a sorted result, unlike the default ``sort=None`` which does not sort in some cases (:issue:`25151`)
>>>>>>> bf29272d

.. ---------------------------------------------------------------------------
.. _whatsnew_200.notable_bug_fixes:

Notable bug fixes
~~~~~~~~~~~~~~~~~

These are bug fixes that might have notable behavior changes.

.. _whatsnew_200.notable_bug_fixes.cumsum_cumprod_overflow:

:meth:`.DataFrameGroupBy.cumsum` and :meth:`.DataFrameGroupBy.cumprod` overflow instead of lossy casting to float
^^^^^^^^^^^^^^^^^^^^^^^^^^^^^^^^^^^^^^^^^^^^^^^^^^^^^^^^^^^^^^^^^^^^^^^^^^^^^^^^^^^^^^^^^^^^^^^^^^^^^^^^^^^^^^^^^

In previous versions we cast to float when applying ``cumsum`` and ``cumprod`` which
lead to incorrect results even if the result could be hold by ``int64`` dtype.
Additionally, the aggregation overflows consistent with numpy and the regular
:meth:`DataFrame.cumprod` and :meth:`DataFrame.cumsum` methods when the limit of
``int64`` is reached (:issue:`37493`).

*Old Behavior*

.. code-block:: ipython

    In [1]: df = pd.DataFrame({"key": ["b"] * 7, "value": 625})
    In [2]: df.groupby("key")["value"].cumprod()[5]
    Out[2]: 5.960464477539062e+16

We return incorrect results with the 6th value.

*New Behavior*

.. ipython:: python

    df = pd.DataFrame({"key": ["b"] * 7, "value": 625})
    df.groupby("key")["value"].cumprod()

We overflow with the 7th value, but the 6th value is still correct.

.. _whatsnew_200.notable_bug_fixes.groupby_nth_filter:

:meth:`.DataFrameGroupBy.nth` and :meth:`.SeriesGroupBy.nth` now behave as filtrations
^^^^^^^^^^^^^^^^^^^^^^^^^^^^^^^^^^^^^^^^^^^^^^^^^^^^^^^^^^^^^^^^^^^^^^^^^^^^^^^^^^^^^^

In previous versions of pandas, :meth:`.DataFrameGroupBy.nth` and
:meth:`.SeriesGroupBy.nth` acted as if they were aggregations. However, for most
inputs ``n``, they may return either zero or multiple rows per group. This means
that they are filtrations, similar to e.g. :meth:`.DataFrameGroupBy.head`. pandas
now treats them as filtrations (:issue:`13666`).

.. ipython:: python

    df = pd.DataFrame({"a": [1, 1, 2, 1, 2], "b": [np.nan, 2.0, 3.0, 4.0, 5.0]})
    gb = df.groupby("a")

*Old Behavior*

.. code-block:: ipython

    In [5]: gb.nth(n=1)
    Out[5]:
       A    B
    1  1  2.0
    4  2  5.0

*New Behavior*

.. ipython:: python

    gb.nth(n=1)

In particular, the index of the result is derived from the input by selecting
the appropriate rows. Also, when ``n`` is larger than the group, no rows instead of
``NaN`` is returned.

*Old Behavior*

.. code-block:: ipython

    In [5]: gb.nth(n=3, dropna="any")
    Out[5]:
        B
    A
    1 NaN
    2 NaN

*New Behavior*

.. ipython:: python

    gb.nth(n=3, dropna="any")

.. ---------------------------------------------------------------------------
.. _whatsnew_200.api_breaking:

Backwards incompatible API changes
~~~~~~~~~~~~~~~~~~~~~~~~~~~~~~~~~~

.. _whatsnew_200.api_breaking.unsupported_datetimelike_dtype_arg:

Construction with datetime64 or timedelta64 dtype with unsupported resolution
^^^^^^^^^^^^^^^^^^^^^^^^^^^^^^^^^^^^^^^^^^^^^^^^^^^^^^^^^^^^^^^^^^^^^^^^^^^^^
In past versions, when constructing a :class:`Series` or :class:`DataFrame` and
passing a "datetime64" or "timedelta64" dtype with unsupported resolution
(i.e. anything other than "ns"), pandas would silently replace the given dtype
with its nanosecond analogue:

*Previous behavior*:

.. code-block:: ipython

   In [5]: pd.Series(["2016-01-01"], dtype="datetime64[s]")
   Out[5]:
   0   2016-01-01
   dtype: datetime64[ns]

   In [6] pd.Series(["2016-01-01"], dtype="datetime64[D]")
   Out[6]:
   0   2016-01-01
   dtype: datetime64[ns]

In pandas 2.0 we support resolutions "s", "ms", "us", and "ns". When passing
a supported dtype (e.g. "datetime64[s]"), the result now has exactly
the requested dtype:

*New behavior*:

.. ipython:: python

   pd.Series(["2016-01-01"], dtype="datetime64[s]")

With an un-supported dtype, pandas now raises instead of silently swapping in
a supported dtype:

*New behavior*:

.. ipython:: python
   :okexcept:

   pd.Series(["2016-01-01"], dtype="datetime64[D]")

.. _whatsnew_200.api_breaking.value_counts:

Value counts sets the resulting name to ``count``
^^^^^^^^^^^^^^^^^^^^^^^^^^^^^^^^^^^^^^^^^^^^^^^^^
In past versions, when running :meth:`Series.value_counts`, the result would inherit
the original object's name, and the result index would be nameless. This would cause
confusion when resetting the index, and the column names would not correspond with the
column values.
Now, the result name will be ``'count'`` (or ``'proportion'`` if ``normalize=True`` was passed),
and the index will be named after the original object (:issue:`49497`).

*Previous behavior*:

.. code-block:: ipython

    In [8]: pd.Series(['quetzal', 'quetzal', 'elk'], name='animal').value_counts()

    Out[2]:
    quetzal    2
    elk        1
    Name: animal, dtype: int64

*New behavior*:

.. ipython:: python

    pd.Series(['quetzal', 'quetzal', 'elk'], name='animal').value_counts()

Likewise for other ``value_counts`` methods (for example, :meth:`DataFrame.value_counts`).

.. _whatsnew_200.api_breaking.astype_to_unsupported_datetimelike:

Disallow astype conversion to non-supported datetime64/timedelta64 dtypes
^^^^^^^^^^^^^^^^^^^^^^^^^^^^^^^^^^^^^^^^^^^^^^^^^^^^^^^^^^^^^^^^^^^^^^^^^
In previous versions, converting a :class:`Series` or :class:`DataFrame`
from ``datetime64[ns]`` to a different ``datetime64[X]`` dtype would return
with ``datetime64[ns]`` dtype instead of the requested dtype. In pandas 2.0,
support is added for "datetime64[s]", "datetime64[ms]", and "datetime64[us]" dtypes,
so converting to those dtypes gives exactly the requested dtype:

*Previous behavior*:

.. ipython:: python

   idx = pd.date_range("2016-01-01", periods=3)
   ser = pd.Series(idx)

*Previous behavior*:

.. code-block:: ipython

   In [4]: ser.astype("datetime64[s]")
   Out[4]:
   0   2016-01-01
   1   2016-01-02
   2   2016-01-03
   dtype: datetime64[ns]

With the new behavior, we get exactly the requested dtype:

*New behavior*:

.. ipython:: python

   ser.astype("datetime64[s]")

For non-supported resolutions e.g. "datetime64[D]", we raise instead of silently
ignoring the requested dtype:

*New behavior*:

.. ipython:: python
   :okexcept:

   ser.astype("datetime64[D]")

For conversion from ``timedelta64[ns]`` dtypes, the old behavior converted
to a floating point format.

*Previous behavior*:

.. ipython:: python

   idx = pd.timedelta_range("1 Day", periods=3)
   ser = pd.Series(idx)

*Previous behavior*:

.. code-block:: ipython

   In [7]: ser.astype("timedelta64[s]")
   Out[7]:
   0     86400.0
   1    172800.0
   2    259200.0
   dtype: float64

   In [8]: ser.astype("timedelta64[D]")
   Out[8]:
   0    1.0
   1    2.0
   2    3.0
   dtype: float64

The new behavior, as for datetime64, either gives exactly the requested dtype or raises:

*New behavior*:

.. ipython:: python
   :okexcept:

   ser.astype("timedelta64[s]")
   ser.astype("timedelta64[D]")

.. _whatsnew_200.api_breaking.default_to_stdlib_tzinfos:

UTC and fixed-offset timezones default to standard-library tzinfo objects
^^^^^^^^^^^^^^^^^^^^^^^^^^^^^^^^^^^^^^^^^^^^^^^^^^^^^^^^^^^^^^^^^^^^^^^^^
In previous versions, the default ``tzinfo`` object used to represent UTC
was ``pytz.UTC``. In pandas 2.0, we default to ``datetime.timezone.utc`` instead.
Similarly, for timezones represent fixed UTC offsets, we use ``datetime.timezone``
objects instead of ``pytz.FixedOffset`` objects. See (:issue:`34916`)

*Previous behavior*:

.. code-block:: ipython

   In [2]: ts = pd.Timestamp("2016-01-01", tz="UTC")
   In [3]: type(ts.tzinfo)
   Out[3]: pytz.UTC

   In [4]: ts2 = pd.Timestamp("2016-01-01 04:05:06-07:00")
   In [3]: type(ts2.tzinfo)
   Out[5]: pytz._FixedOffset

*New behavior*:

.. ipython:: python

   ts = pd.Timestamp("2016-01-01", tz="UTC")
   type(ts.tzinfo)

   ts2 = pd.Timestamp("2016-01-01 04:05:06-07:00")
   type(ts2.tzinfo)

For timezones that are neither UTC nor fixed offsets, e.g. "US/Pacific", we
continue to default to ``pytz`` objects.

.. _whatsnew_200.api_breaking.zero_len_indexes:

Empty DataFrames/Series will now default to have a ``RangeIndex``
^^^^^^^^^^^^^^^^^^^^^^^^^^^^^^^^^^^^^^^^^^^^^^^^^^^^^^^^^^^^^^^^^

Before, constructing an empty (where ``data`` is ``None`` or an empty list-like argument) :class:`Series` or :class:`DataFrame` without
specifying the axes (``index=None``, ``columns=None``) would return the axes as empty :class:`Index` with object dtype.

Now, the axes return an empty :class:`RangeIndex` (:issue:`49572`).

*Previous behavior*:

.. code-block:: ipython

   In [8]: pd.Series().index
   Out[8]:
   Index([], dtype='object')

   In [9] pd.DataFrame().axes
   Out[9]:
   [Index([], dtype='object'), Index([], dtype='object')]

*New behavior*:

.. ipython:: python

   pd.Series().index
   pd.DataFrame().axes

.. _whatsnew_200.api_breaking.to_latex:

DataFrame to LaTeX has a new render engine
^^^^^^^^^^^^^^^^^^^^^^^^^^^^^^^^^^^^^^^^^^

The existing :meth:`DataFrame.to_latex` has been restructured to utilise the
extended implementation previously available under :meth:`.Styler.to_latex`.
The arguments signature is similar, albeit ``col_space`` has been removed since
it is ignored by LaTeX engines. This render engine also requires ``jinja2`` as a
dependency which needs to be installed, since rendering is based upon jinja2 templates.

The pandas latex options below are no longer used and have been removed. The generic
max rows and columns arguments remain but for this functionality should be replaced
by the Styler equivalents.
The alternative options giving similar functionality are indicated below:

- ``display.latex.escape``: replaced with ``styler.format.escape``,
- ``display.latex.longtable``: replaced with ``styler.latex.environment``,
- ``display.latex.multicolumn``, ``display.latex.multicolumn_format`` and
  ``display.latex.multirow``: replaced with ``styler.sparse.rows``,
  ``styler.sparse.columns``, ``styler.latex.multirow_align`` and
  ``styler.latex.multicol_align``,
- ``display.latex.repr``: replaced with ``styler.render.repr``,
- ``display.max_rows`` and ``display.max_columns``: replace with
  ``styler.render.max_rows``, ``styler.render.max_columns`` and
  ``styler.render.max_elements``.

Note that due to this change some defaults have also changed:

- ``multirow`` now defaults to *True*.
- ``multirow_align`` defaults to *"r"* instead of *"l"*.
- ``multicol_align`` defaults to *"r"* instead of *"l"*.
- ``escape`` now defaults to *False*.

Note that the behaviour of ``_repr_latex_`` is also changed. Previously
setting ``display.latex.repr`` would generate LaTeX only when using nbconvert for a
JupyterNotebook, and not when the user is running the notebook. Now the
``styler.render.repr`` option allows control of the specific output
within JupyterNotebooks for operations (not just on nbconvert). See :issue:`39911`.

.. _whatsnew_200.api_breaking.deps:

Increased minimum versions for dependencies
^^^^^^^^^^^^^^^^^^^^^^^^^^^^^^^^^^^^^^^^^^^
Some minimum supported versions of dependencies were updated.
If installed, we now require:

+-------------------+-----------------+----------+---------+
| Package           | Minimum Version | Required | Changed |
+===================+=================+==========+=========+
| mypy (dev)        | 1.0             |          |    X    |
+-------------------+-----------------+----------+---------+
| pytest (dev)      | 7.0.0           |          |    X    |
+-------------------+-----------------+----------+---------+
| pytest-xdist (dev)| 2.2.0           |          |    X    |
+-------------------+-----------------+----------+---------+
| hypothesis (dev)  | 6.34.2          |          |    X    |
+-------------------+-----------------+----------+---------+
| python-dateutil   | 2.8.2           |    X     |    X    |
+-------------------+-----------------+----------+---------+

For `optional libraries <https://pandas.pydata.org/docs/getting_started/install.html>`_ the general recommendation is to use the latest version.
The following table lists the lowest version per library that is currently being tested throughout the development of pandas.
Optional libraries below the lowest tested version may still work, but are not considered supported.

+-----------------+-----------------+---------+
| Package         | Minimum Version | Changed |
+=================+=================+=========+
| pyarrow         | 7.0.0           |    X    |
+-----------------+-----------------+---------+
| matplotlib      | 3.6.1           |    X    |
+-----------------+-----------------+---------+
| fastparquet     | 0.6.3           |    X    |
+-----------------+-----------------+---------+
| xarray          | 0.21.0          |    X    |
+-----------------+-----------------+---------+

See :ref:`install.dependencies` and :ref:`install.optional_dependencies` for more.

Datetimes are now parsed with a consistent format
^^^^^^^^^^^^^^^^^^^^^^^^^^^^^^^^^^^^^^^^^^^^^^^^^

In the past, :func:`to_datetime` guessed the format for each element independently. This was appropriate for some cases where elements had mixed date formats - however, it would regularly cause problems when users expected a consistent format but the function would switch formats between elements. As of version 2.0.0, parsing will use a consistent format, determined by the first non-NA value (unless the user specifies a format, in which case that is used).

*Old behavior*:

.. code-block:: ipython

   In [1]: ser = pd.Series(['13-01-2000', '12-01-2000'])
   In [2]: pd.to_datetime(ser)
   Out[2]:
   0   2000-01-13
   1   2000-12-01
   dtype: datetime64[ns]

*New behavior*:

.. ipython:: python
    :okwarning:

     ser = pd.Series(['13-01-2000', '12-01-2000'])
     pd.to_datetime(ser)

Note that this affects :func:`read_csv` as well.

If you still need to parse dates with inconsistent formats, you can use
``format='mixed`` (possibly alongside ``dayfirst``) ::

     ser = pd.Series(['13-01-2000', '12 January 2000'])
     pd.to_datetime(ser, format='mixed', dayfirst=True)

or, if your formats are all ISO8601 (but possibly not identically-formatted) ::

     ser = pd.Series(['2020-01-01', '2020-01-01 03:00'])
     pd.to_datetime(ser, format='ISO8601')

.. _whatsnew_200.api_breaking.other:

Other API changes
^^^^^^^^^^^^^^^^^
- The ``freq``, ``tz``, ``nanosecond``, and ``unit`` keywords in the :class:`Timestamp` constructor are now keyword-only (:issue:`45307`, :issue:`32526`)
- Passing ``nanoseconds`` greater than 999 or less than 0 in :class:`Timestamp` now raises a ``ValueError`` (:issue:`48538`, :issue:`48255`)
- :func:`read_csv`: specifying an incorrect number of columns with ``index_col`` of now raises ``ParserError`` instead of ``IndexError`` when using the c parser.
- Default value of ``dtype`` in :func:`get_dummies` is changed to ``bool`` from ``uint8`` (:issue:`45848`)
- :meth:`DataFrame.astype`, :meth:`Series.astype`, and :meth:`DatetimeIndex.astype` casting datetime64 data to any of "datetime64[s]", "datetime64[ms]", "datetime64[us]" will return an object with the given resolution instead of coercing back to "datetime64[ns]" (:issue:`48928`)
- :meth:`DataFrame.astype`, :meth:`Series.astype`, and :meth:`DatetimeIndex.astype` casting timedelta64 data to any of "timedelta64[s]", "timedelta64[ms]", "timedelta64[us]" will return an object with the given resolution instead of coercing to "float64" dtype (:issue:`48963`)
- :meth:`DatetimeIndex.astype`, :meth:`TimedeltaIndex.astype`, :meth:`PeriodIndex.astype` :meth:`Series.astype`, :meth:`DataFrame.astype` with ``datetime64``, ``timedelta64`` or :class:`PeriodDtype` dtypes no longer allow converting to integer dtypes other than "int64", do ``obj.astype('int64', copy=False).astype(dtype)`` instead (:issue:`49715`)
- :meth:`Index.astype` now allows casting from ``float64`` dtype to datetime-like dtypes, matching :class:`Series` behavior (:issue:`49660`)
- Passing data with dtype of "timedelta64[s]", "timedelta64[ms]", or "timedelta64[us]" to :class:`TimedeltaIndex`, :class:`Series`, or :class:`DataFrame` constructors will now retain that dtype instead of casting to "timedelta64[ns]"; timedelta64 data with lower resolution will be cast to the lowest supported resolution "timedelta64[s]" (:issue:`49014`)
- Passing ``dtype`` of "timedelta64[s]", "timedelta64[ms]", or "timedelta64[us]" to :class:`TimedeltaIndex`, :class:`Series`, or :class:`DataFrame` constructors will now retain that dtype instead of casting to "timedelta64[ns]"; passing a dtype with lower resolution for :class:`Series` or :class:`DataFrame` will be cast to the lowest supported resolution "timedelta64[s]" (:issue:`49014`)
- Passing a ``np.datetime64`` object with non-nanosecond resolution to :class:`Timestamp` will retain the input resolution if it is "s", "ms", "us", or "ns"; otherwise it will be cast to the closest supported resolution (:issue:`49008`)
- Passing ``datetime64`` values with resolution other than nanosecond to :func:`to_datetime` will retain the input resolution if it is "s", "ms", "us", or "ns"; otherwise it will be cast to the closest supported resolution (:issue:`50369`)
- Passing integer values and a non-nanosecond datetime64 dtype (e.g. "datetime64[s]") :class:`DataFrame`, :class:`Series`, or :class:`Index` will treat the values as multiples of the dtype's unit, matching the behavior of e.g. ``Series(np.array(values, dtype="M8[s]"))`` (:issue:`51092`)
- Passing a string in ISO-8601 format to :class:`Timestamp` will retain the resolution of the parsed input if it is "s", "ms", "us", or "ns"; otherwise it will be cast to the closest supported resolution (:issue:`49737`)
- The ``other`` argument in :meth:`DataFrame.mask` and :meth:`Series.mask` now defaults to ``no_default`` instead of ``np.nan`` consistent with :meth:`DataFrame.where` and :meth:`Series.where`. Entries will be filled with the corresponding NULL value (``np.nan`` for numpy dtypes, ``pd.NA`` for extension dtypes). (:issue:`49111`)
- Changed behavior of :meth:`Series.quantile` and :meth:`DataFrame.quantile` with :class:`SparseDtype` to retain sparse dtype (:issue:`49583`)
- When creating a :class:`Series` with a object-dtype :class:`Index` of datetime objects, pandas no longer silently converts the index to a :class:`DatetimeIndex` (:issue:`39307`, :issue:`23598`)
- :func:`pandas.testing.assert_index_equal` with parameter ``exact="equiv"`` now considers two indexes equal when both are either a :class:`RangeIndex` or :class:`Index` with an ``int64`` dtype. Previously it meant either a :class:`RangeIndex` or a :class:`Int64Index` (:issue:`51098`)
- :meth:`Series.unique` with dtype "timedelta64[ns]" or "datetime64[ns]" now returns :class:`TimedeltaArray` or :class:`DatetimeArray` instead of ``numpy.ndarray`` (:issue:`49176`)
- :func:`to_datetime` and :class:`DatetimeIndex` now allow sequences containing both ``datetime`` objects and numeric entries, matching :class:`Series` behavior (:issue:`49037`, :issue:`50453`)
- :func:`pandas.api.types.is_string_dtype` now only returns ``True`` for array-likes with ``dtype=object`` when the elements are inferred to be strings (:issue:`15585`)
- Passing a sequence containing ``datetime`` objects and ``date`` objects to :class:`Series` constructor will return with ``object`` dtype instead of ``datetime64[ns]`` dtype, consistent with :class:`Index` behavior (:issue:`49341`)
- Passing strings that cannot be parsed as datetimes to :class:`Series` or :class:`DataFrame` with ``dtype="datetime64[ns]"`` will raise instead of silently ignoring the keyword and returning ``object`` dtype (:issue:`24435`)
- Passing a sequence containing a type that cannot be converted to :class:`Timedelta` to :func:`to_timedelta` or to the :class:`Series` or :class:`DataFrame` constructor with ``dtype="timedelta64[ns]"`` or to :class:`TimedeltaIndex` now raises ``TypeError`` instead of ``ValueError`` (:issue:`49525`)
- Changed behavior of :class:`Index` constructor with sequence containing at least one ``NaT`` and everything else either ``None`` or ``NaN`` to infer ``datetime64[ns]`` dtype instead of ``object``, matching :class:`Series` behavior (:issue:`49340`)
- :func:`read_stata` with parameter ``index_col`` set to ``None`` (the default) will now set the index on the returned :class:`DataFrame` to a :class:`RangeIndex` instead of a :class:`Int64Index` (:issue:`49745`)
- Changed behavior of :class:`Index`, :class:`Series`, and :class:`DataFrame` arithmetic methods when working with object-dtypes, the results no longer do type inference on the result of the array operations, use ``result.infer_objects(copy=False)`` to do type inference on the result (:issue:`49999`, :issue:`49714`)
- Changed behavior of :class:`Index` constructor with an object-dtype ``numpy.ndarray`` containing all-``bool`` values or all-complex values, this will now retain object dtype, consistent with the :class:`Series` behavior (:issue:`49594`)
- Changed behavior of :meth:`Series.astype` from object-dtype containing ``bytes`` objects to string dtypes; this now does ``val.decode()`` on bytes objects instead of ``str(val)``, matching :meth:`Index.astype` behavior (:issue:`45326`)
- Added ``"None"`` to default ``na_values`` in :func:`read_csv` (:issue:`50286`)
- Changed behavior of :class:`Series` and :class:`DataFrame` constructors when given an integer dtype and floating-point data that is not round numbers, this now raises ``ValueError`` instead of silently retaining the float dtype; do ``Series(data)`` or ``DataFrame(data)`` to get the old behavior, and ``Series(data).astype(dtype)`` or ``DataFrame(data).astype(dtype)`` to get the specified dtype (:issue:`49599`)
- Changed behavior of :meth:`DataFrame.shift` with ``axis=1``, an integer ``fill_value``, and homogeneous datetime-like dtype, this now fills new columns with integer dtypes instead of casting to datetimelike (:issue:`49842`)
- Files are now closed when encountering an exception in :func:`read_json` (:issue:`49921`)
- Changed behavior of :func:`read_csv`, :func:`read_json` & :func:`read_fwf`, where the index will now always be a :class:`RangeIndex`, when no index is specified. Previously the index would be a :class:`Index` with dtype ``object`` if the new DataFrame/Series has length 0 (:issue:`49572`)
- :meth:`DataFrame.values`, :meth:`DataFrame.to_numpy`, :meth:`DataFrame.xs`, :meth:`DataFrame.reindex`, :meth:`DataFrame.fillna`, and :meth:`DataFrame.replace` no longer silently consolidate the underlying arrays; do ``df = df.copy()`` to ensure consolidation (:issue:`49356`)
- Creating a new DataFrame using a full slice on both axes with :attr:`~DataFrame.loc`
  or :attr:`~DataFrame.iloc` (thus, ``df.loc[:, :]`` or ``df.iloc[:, :]``) now returns a
  new DataFrame (shallow copy) instead of the original DataFrame, consistent with other
  methods to get a full slice (for example ``df.loc[:]`` or ``df[:]``) (:issue:`49469`)
- The :class:`Series` and :class:`DataFrame` constructors will now return a shallow copy
  (i.e. share data, but not attributes) when passed a Series and DataFrame,
  respectively, and with the default of ``copy=False`` (and if no other keyword triggers
  a copy). Previously, the new Series or DataFrame would share the index attribute (e.g.
  ``df.index = ...`` would also update the index of the parent or child) (:issue:`49523`)
- Disallow computing ``cumprod`` for :class:`Timedelta` object; previously this returned incorrect values (:issue:`50246`)
- :class:`DataFrame` objects read from a :class:`HDFStore` file without an index now have a :class:`RangeIndex` instead of an ``int64`` index (:issue:`51076`)
- Instantiating an :class:`Index` with an numeric numpy dtype with data containing :class:`NA` and/or :class:`NaT` now raises a ``ValueError``. Previously a ``TypeError`` was raised (:issue:`51050`)
- Loading a JSON file with duplicate columns using ``read_json(orient='split')`` renames columns to avoid duplicates, as :func:`read_csv` and the other readers do (:issue:`50370`)
- The levels of the index of the :class:`Series` returned from ``Series.sparse.from_coo`` now always have dtype ``int32``. Previously they had dtype ``int64`` (:issue:`50926`)
- :func:`to_datetime` with ``unit`` of either "Y" or "M" will now raise if a sequence contains a non-round ``float`` value, matching the ``Timestamp`` behavior (:issue:`50301`)
- The methods :meth:`Series.round`, :meth:`DataFrame.__invert__`, :meth:`Series.__invert__`, :meth:`DataFrame.swapaxes`, :meth:`DataFrame.first`, :meth:`DataFrame.last`, :meth:`Series.first`, :meth:`Series.last` and :meth:`DataFrame.align` will now always return new objects (:issue:`51032`)
- :class:`DataFrame` and :class:`DataFrameGroupBy` aggregations (e.g. "sum") with object-dtype columns no longer infer non-object dtypes for their results, explicitly call ``result.infer_objects(copy=False)`` on the result to obtain the old behavior (:issue:`51205`, :issue:`49603`)
- Division by zero with :class:`ArrowDtype` dtypes returns ``-inf``, ``nan``, or ``inf`` depending on the numerator, instead of raising (:issue:`51541`)
- Added :func:`pandas.api.types.is_any_real_numeric_dtype` to check for real numeric dtypes (:issue:`51152`)

.. note::

    A current PDEP proposes the deprecation and removal of the keywords ``inplace`` and ``copy``
    for all but a small subset of methods from the pandas API. The current discussion takes place
    at `here <https://github.com/pandas-dev/pandas/pull/51466>`_. The keywords won't be necessary
    anymore in the context of Copy-on-Write. If this proposal is accepted, both
    keywords would be deprecated in the next release of pandas and removed in pandas 3.0.

.. ---------------------------------------------------------------------------
.. _whatsnew_200.deprecations:

Deprecations
~~~~~~~~~~~~
- Deprecated parsing datetime strings with system-local timezone to ``tzlocal``, pass a ``tz`` keyword or explicitly call ``tz_localize`` instead (:issue:`50791`)
- Deprecated argument ``infer_datetime_format`` in :func:`to_datetime` and :func:`read_csv`, as a strict version of it is now the default (:issue:`48621`)
- Deprecated behavior of :func:`to_datetime` with ``unit`` when parsing strings, in a future version these will be parsed as datetimes (matching unit-less behavior) instead of cast to floats. To retain the old behavior, cast strings to numeric types before calling :func:`to_datetime` (:issue:`50735`)
- Deprecated :func:`pandas.io.sql.execute` (:issue:`50185`)
- :meth:`Index.is_boolean` has been deprecated. Use :func:`pandas.api.types.is_bool_dtype` instead (:issue:`50042`)
- :meth:`Index.is_integer` has been deprecated. Use :func:`pandas.api.types.is_integer_dtype` instead (:issue:`50042`)
- :meth:`Index.is_floating` has been deprecated. Use :func:`pandas.api.types.is_float_dtype` instead (:issue:`50042`)
- :meth:`Index.holds_integer` has been deprecated. Use :func:`pandas.api.types.infer_dtype` instead (:issue:`50243`)
- :meth:`Index.is_numeric` has been deprecated. Use :func:`pandas.api.types.is_any_real_numeric_dtype` instead (:issue:`50042`,:issue:`51152`)
- :meth:`Index.is_categorical` has been deprecated. Use :func:`pandas.api.types.is_categorical_dtype` instead (:issue:`50042`)
- :meth:`Index.is_object` has been deprecated. Use :func:`pandas.api.types.is_object_dtype` instead (:issue:`50042`)
- :meth:`Index.is_interval` has been deprecated. Use :func:`pandas.api.types.is_interval_dtype` instead (:issue:`50042`)
- Deprecated argument ``date_parser`` in :func:`read_csv`, :func:`read_table`, :func:`read_fwf`, and :func:`read_excel` in favour of ``date_format`` (:issue:`50601`)
- Deprecated ``all`` and ``any`` reductions with ``datetime64`` and :class:`DatetimeTZDtype` dtypes, use e.g. ``(obj != pd.Timestamp(0), tz=obj.tz).all()`` instead (:issue:`34479`)
- Deprecated unused arguments ``*args`` and ``**kwargs`` in :class:`Resampler` (:issue:`50977`)
- Deprecated calling ``float`` or ``int`` on a single element :class:`Series` to return a ``float`` or ``int`` respectively. Extract the element before calling ``float`` or ``int`` instead (:issue:`51101`)
- Deprecated :meth:`Grouper.groups`, use :meth:`Groupby.groups` instead (:issue:`51182`)
- Deprecated :meth:`Grouper.grouper`, use :meth:`Groupby.grouper` instead (:issue:`51182`)
- Deprecated :meth:`Grouper.obj`, use :meth:`Groupby.obj` instead (:issue:`51206`)
- Deprecated :meth:`Grouper.indexer`, use :meth:`Resampler.indexer` instead (:issue:`51206`)
- Deprecated :meth:`Grouper.ax`, use :meth:`Resampler.ax` instead (:issue:`51206`)
- Deprecated :meth:`Series.pad` in favor of :meth:`Series.ffill` (:issue:`33396`)
- Deprecated :meth:`Series.backfill` in favor of :meth:`Series.bfill` (:issue:`33396`)
- Deprecated :meth:`DataFrame.pad` in favor of :meth:`DataFrame.ffill` (:issue:`33396`)
- Deprecated :meth:`DataFrame.backfill` in favor of :meth:`DataFrame.bfill` (:issue:`33396`)

.. ---------------------------------------------------------------------------
.. _whatsnew_200.prior_deprecations:

Removal of prior version deprecations/changes
~~~~~~~~~~~~~~~~~~~~~~~~~~~~~~~~~~~~~~~~~~~~~
- Removed :class:`Int64Index`, :class:`UInt64Index` and :class:`Float64Index`. See also :ref:`here <whatsnew_200.enhancements.index_can_hold_numpy_numeric_dtypes>` for more information (:issue:`42717`)
- Removed deprecated :attr:`Timestamp.freq`, :attr:`Timestamp.freqstr` and argument ``freq`` from the :class:`Timestamp` constructor and :meth:`Timestamp.fromordinal` (:issue:`14146`)
- Removed deprecated :class:`CategoricalBlock`, :meth:`Block.is_categorical`, require datetime64 and timedelta64 values to be wrapped in :class:`DatetimeArray` or :class:`TimedeltaArray` before passing to :meth:`Block.make_block_same_class`, require ``DatetimeTZBlock.values`` to have the correct ndim when passing to the :class:`BlockManager` constructor, and removed the "fastpath" keyword from the :class:`SingleBlockManager` constructor (:issue:`40226`, :issue:`40571`)
- Removed deprecated global option ``use_inf_as_null`` in favor of ``use_inf_as_na`` (:issue:`17126`)
- Removed deprecated module ``pandas.core.index`` (:issue:`30193`)
- Removed deprecated alias ``pandas.core.tools.datetimes.to_time``, import the function directly from ``pandas.core.tools.times`` instead (:issue:`34145`)
- Removed deprecated alias ``pandas.io.json.json_normalize``, import the function directly from ``pandas.json_normalize`` instead (:issue:`27615`)
- Removed deprecated :meth:`Categorical.to_dense`, use ``np.asarray(cat)`` instead (:issue:`32639`)
- Removed deprecated :meth:`Categorical.take_nd` (:issue:`27745`)
- Removed deprecated :meth:`Categorical.mode`, use ``Series(cat).mode()`` instead (:issue:`45033`)
- Removed deprecated :meth:`Categorical.is_dtype_equal` and :meth:`CategoricalIndex.is_dtype_equal` (:issue:`37545`)
- Removed deprecated :meth:`CategoricalIndex.take_nd` (:issue:`30702`)
- Removed deprecated :meth:`Index.is_type_compatible` (:issue:`42113`)
- Removed deprecated :meth:`Index.is_mixed`, check ``index.inferred_type`` directly instead (:issue:`32922`)
- Removed deprecated :func:`pandas.api.types.is_categorical`; use :func:`pandas.api.types.is_categorical_dtype` instead  (:issue:`33385`)
- Removed deprecated :meth:`Index.asi8` (:issue:`37877`)
- Enforced deprecation changing behavior when passing ``datetime64[ns]`` dtype data and timezone-aware dtype to :class:`Series`, interpreting the values as wall-times instead of UTC times, matching :class:`DatetimeIndex` behavior (:issue:`41662`)
- Enforced deprecation changing behavior when applying a numpy ufunc on multiple non-aligned (on the index or columns) :class:`DataFrame` that will now align the inputs first (:issue:`39239`)
- Removed deprecated :meth:`DataFrame._AXIS_NUMBERS`, :meth:`DataFrame._AXIS_NAMES`, :meth:`Series._AXIS_NUMBERS`, :meth:`Series._AXIS_NAMES` (:issue:`33637`)
- Removed deprecated :meth:`Index.to_native_types`, use ``obj.astype(str)`` instead (:issue:`36418`)
- Removed deprecated :meth:`Series.iteritems`, :meth:`DataFrame.iteritems`, use ``obj.items`` instead (:issue:`45321`)
- Removed deprecated :meth:`DataFrame.lookup` (:issue:`35224`)
- Removed deprecated :meth:`Series.append`, :meth:`DataFrame.append`, use :func:`concat` instead (:issue:`35407`)
- Removed deprecated :meth:`Series.iteritems`, :meth:`DataFrame.iteritems` and :meth:`HDFStore.iteritems` use ``obj.items`` instead (:issue:`45321`)
- Removed deprecated :meth:`DatetimeIndex.union_many` (:issue:`45018`)
- Removed deprecated ``weekofyear`` and ``week`` attributes of :class:`DatetimeArray`, :class:`DatetimeIndex` and ``dt`` accessor in favor of ``isocalendar().week`` (:issue:`33595`)
- Removed deprecated :meth:`RangeIndex._start`, :meth:`RangeIndex._stop`, :meth:`RangeIndex._step`, use ``start``, ``stop``, ``step`` instead (:issue:`30482`)
- Removed deprecated :meth:`DatetimeIndex.to_perioddelta`, Use ``dtindex - dtindex.to_period(freq).to_timestamp()`` instead (:issue:`34853`)
- Removed deprecated :meth:`.Styler.hide_index` and :meth:`.Styler.hide_columns` (:issue:`49397`)
- Removed deprecated :meth:`.Styler.set_na_rep` and :meth:`.Styler.set_precision` (:issue:`49397`)
- Removed deprecated :meth:`.Styler.where` (:issue:`49397`)
- Removed deprecated :meth:`.Styler.render` (:issue:`49397`)
- Removed deprecated argument ``col_space`` in :meth:`DataFrame.to_latex` (:issue:`47970`)
- Removed deprecated argument ``null_color`` in :meth:`.Styler.highlight_null` (:issue:`49397`)
- Removed deprecated argument ``check_less_precise`` in :meth:`.testing.assert_frame_equal`, :meth:`.testing.assert_extension_array_equal`, :meth:`.testing.assert_series_equal`,  :meth:`.testing.assert_index_equal` (:issue:`30562`)
- Removed deprecated ``null_counts`` argument in :meth:`DataFrame.info`. Use ``show_counts`` instead (:issue:`37999`)
- Removed deprecated :meth:`Index.is_monotonic`, and :meth:`Series.is_monotonic`; use ``obj.is_monotonic_increasing`` instead (:issue:`45422`)
- Removed deprecated :meth:`Index.is_all_dates` (:issue:`36697`)
- Enforced deprecation disallowing passing a timezone-aware :class:`Timestamp` and ``dtype="datetime64[ns]"`` to :class:`Series` or :class:`DataFrame` constructors (:issue:`41555`)
- Enforced deprecation disallowing passing a sequence of timezone-aware values and ``dtype="datetime64[ns]"`` to to :class:`Series` or :class:`DataFrame` constructors (:issue:`41555`)
- Enforced deprecation disallowing ``numpy.ma.mrecords.MaskedRecords`` in the :class:`DataFrame` constructor; pass ``"{name: data[name] for name in data.dtype.names}`` instead (:issue:`40363`)
- Enforced deprecation disallowing unit-less "datetime64" dtype in :meth:`Series.astype` and :meth:`DataFrame.astype` (:issue:`47844`)
- Enforced deprecation disallowing using ``.astype`` to convert a ``datetime64[ns]`` :class:`Series`, :class:`DataFrame`, or :class:`DatetimeIndex` to timezone-aware dtype, use ``obj.tz_localize`` or ``ser.dt.tz_localize`` instead (:issue:`39258`)
- Enforced deprecation disallowing using ``.astype`` to convert a timezone-aware :class:`Series`, :class:`DataFrame`, or :class:`DatetimeIndex` to timezone-naive ``datetime64[ns]`` dtype, use ``obj.tz_localize(None)`` or ``obj.tz_convert("UTC").tz_localize(None)`` instead (:issue:`39258`)
- Enforced deprecation disallowing passing non boolean argument to sort in :func:`concat` (:issue:`44629`)
- Removed Date parser functions :func:`~pandas.io.date_converters.parse_date_time`,
  :func:`~pandas.io.date_converters.parse_date_fields`, :func:`~pandas.io.date_converters.parse_all_fields`
  and :func:`~pandas.io.date_converters.generic_parser` (:issue:`24518`)
- Removed argument ``index`` from the :class:`core.arrays.SparseArray` constructor (:issue:`43523`)
- Remove argument ``squeeze`` from :meth:`DataFrame.groupby` and :meth:`Series.groupby` (:issue:`32380`)
- Removed deprecated ``apply``, ``apply_index``, ``__call__``, ``onOffset``, and ``isAnchored`` attributes from :class:`DateOffset` (:issue:`34171`)
- Removed ``keep_tz`` argument in :meth:`DatetimeIndex.to_series` (:issue:`29731`)
- Remove arguments ``names`` and ``dtype`` from :meth:`Index.copy` and ``levels`` and ``codes`` from :meth:`MultiIndex.copy` (:issue:`35853`, :issue:`36685`)
- Remove argument ``inplace`` from :meth:`MultiIndex.set_levels` and :meth:`MultiIndex.set_codes` (:issue:`35626`)
- Removed arguments ``verbose`` and ``encoding`` from :meth:`DataFrame.to_excel` and :meth:`Series.to_excel` (:issue:`47912`)
- Removed argument ``line_terminator`` from :meth:`DataFrame.to_csv` and :meth:`Series.to_csv`, use ``lineterminator`` instead (:issue:`45302`)
- Removed argument ``inplace`` from :meth:`DataFrame.set_axis` and :meth:`Series.set_axis`, use ``obj = obj.set_axis(..., copy=False)`` instead (:issue:`48130`)
- Disallow passing positional arguments to :meth:`MultiIndex.set_levels` and :meth:`MultiIndex.set_codes` (:issue:`41485`)
- Disallow parsing to Timedelta strings with components with units "Y", "y", or "M", as these do not represent unambiguous durations (:issue:`36838`)
- Removed :meth:`MultiIndex.is_lexsorted` and :meth:`MultiIndex.lexsort_depth` (:issue:`38701`)
- Removed argument ``how`` from :meth:`PeriodIndex.astype`, use :meth:`PeriodIndex.to_timestamp` instead (:issue:`37982`)
- Removed argument ``try_cast`` from :meth:`DataFrame.mask`, :meth:`DataFrame.where`, :meth:`Series.mask` and :meth:`Series.where` (:issue:`38836`)
- Removed argument ``tz`` from :meth:`Period.to_timestamp`, use ``obj.to_timestamp(...).tz_localize(tz)`` instead (:issue:`34522`)
- Removed argument ``sort_columns`` in :meth:`DataFrame.plot` and :meth:`Series.plot` (:issue:`47563`)
- Removed argument ``is_copy`` from :meth:`DataFrame.take` and :meth:`Series.take` (:issue:`30615`)
- Removed argument ``kind`` from :meth:`Index.get_slice_bound`, :meth:`Index.slice_indexer` and :meth:`Index.slice_locs` (:issue:`41378`)
- Removed arguments ``prefix``, ``squeeze``, ``error_bad_lines`` and ``warn_bad_lines`` from :func:`read_csv` (:issue:`40413`, :issue:`43427`)
- Removed arguments ``squeeze`` from :func:`read_excel` (:issue:`43427`)
- Removed argument ``datetime_is_numeric`` from :meth:`DataFrame.describe` and :meth:`Series.describe` as datetime data will always be summarized as numeric data (:issue:`34798`)
- Disallow passing list ``key`` to :meth:`Series.xs` and :meth:`DataFrame.xs`, pass a tuple instead (:issue:`41789`)
- Disallow subclass-specific keywords (e.g. "freq", "tz", "names", "closed") in the :class:`Index` constructor (:issue:`38597`)
- Removed argument ``inplace`` from :meth:`Categorical.remove_unused_categories` (:issue:`37918`)
- Disallow passing non-round floats to :class:`Timestamp` with ``unit="M"`` or ``unit="Y"`` (:issue:`47266`)
- Remove keywords ``convert_float`` and ``mangle_dupe_cols`` from :func:`read_excel` (:issue:`41176`)
- Remove keyword ``mangle_dupe_cols`` from :func:`read_csv` and :func:`read_table` (:issue:`48137`)
- Removed ``errors`` keyword from :meth:`DataFrame.where`, :meth:`Series.where`, :meth:`DataFrame.mask` and :meth:`Series.mask` (:issue:`47728`)
- Disallow passing non-keyword arguments to :func:`read_excel` except ``io`` and ``sheet_name`` (:issue:`34418`)
- Disallow passing non-keyword arguments to :meth:`DataFrame.drop` and :meth:`Series.drop` except ``labels`` (:issue:`41486`)
- Disallow passing non-keyword arguments to :meth:`DataFrame.fillna` and :meth:`Series.fillna` except ``value`` (:issue:`41485`)
- Disallow passing non-keyword arguments to :meth:`StringMethods.split` and :meth:`StringMethods.rsplit` except for ``pat`` (:issue:`47448`)
- Disallow passing non-keyword arguments to :meth:`DataFrame.set_index` except ``keys`` (:issue:`41495`)
- Disallow passing non-keyword arguments to :meth:`Resampler.interpolate` except ``method`` (:issue:`41699`)
- Disallow passing non-keyword arguments to :meth:`DataFrame.reset_index` and :meth:`Series.reset_index` except ``level`` (:issue:`41496`)
- Disallow passing non-keyword arguments to :meth:`DataFrame.dropna` and :meth:`Series.dropna` (:issue:`41504`)
- Disallow passing non-keyword arguments to :meth:`ExtensionArray.argsort` (:issue:`46134`)
- Disallow passing non-keyword arguments to :meth:`Categorical.sort_values` (:issue:`47618`)
- Disallow passing non-keyword arguments to :meth:`Index.drop_duplicates` and :meth:`Series.drop_duplicates` (:issue:`41485`)
- Disallow passing non-keyword arguments to :meth:`DataFrame.drop_duplicates` except for ``subset`` (:issue:`41485`)
- Disallow passing non-keyword arguments to :meth:`DataFrame.sort_index` and :meth:`Series.sort_index` (:issue:`41506`)
- Disallow passing non-keyword arguments to :meth:`DataFrame.interpolate` and :meth:`Series.interpolate` except for ``method`` (:issue:`41510`)
- Disallow passing non-keyword arguments to :meth:`DataFrame.any` and :meth:`Series.any` (:issue:`44896`)
- Disallow passing non-keyword arguments to :meth:`Index.set_names` except for ``names`` (:issue:`41551`)
- Disallow passing non-keyword arguments to :meth:`Index.join` except for ``other`` (:issue:`46518`)
- Disallow passing non-keyword arguments to :func:`concat` except for ``objs`` (:issue:`41485`)
- Disallow passing non-keyword arguments to :func:`pivot` except for ``data`` (:issue:`48301`)
- Disallow passing non-keyword arguments to :meth:`DataFrame.pivot` (:issue:`48301`)
- Disallow passing non-keyword arguments to :func:`read_html` except for ``io`` (:issue:`27573`)
- Disallow passing non-keyword arguments to :func:`read_json` except for ``path_or_buf`` (:issue:`27573`)
- Disallow passing non-keyword arguments to :func:`read_sas` except for ``filepath_or_buffer`` (:issue:`47154`)
- Disallow passing non-keyword arguments to :func:`read_stata` except for ``filepath_or_buffer`` (:issue:`48128`)
- Disallow passing non-keyword arguments to :func:`read_csv` except ``filepath_or_buffer`` (:issue:`41485`)
- Disallow passing non-keyword arguments to :func:`read_table` except ``filepath_or_buffer`` (:issue:`41485`)
- Disallow passing non-keyword arguments to :func:`read_fwf` except ``filepath_or_buffer`` (:issue:`44710`)
- Disallow passing non-keyword arguments to :func:`read_xml` except for ``path_or_buffer`` (:issue:`45133`)
- Disallow passing non-keyword arguments to :meth:`Series.mask` and :meth:`DataFrame.mask` except ``cond`` and ``other`` (:issue:`41580`)
- Disallow passing non-keyword arguments to :meth:`DataFrame.to_stata` except for ``path`` (:issue:`48128`)
- Disallow passing non-keyword arguments to :meth:`DataFrame.where` and :meth:`Series.where` except for ``cond`` and ``other`` (:issue:`41523`)
- Disallow passing non-keyword arguments to :meth:`Series.set_axis` and :meth:`DataFrame.set_axis` except for ``labels`` (:issue:`41491`)
- Disallow passing non-keyword arguments to :meth:`Series.rename_axis` and :meth:`DataFrame.rename_axis` except for ``mapper`` (:issue:`47587`)
- Disallow passing non-keyword arguments to :meth:`Series.clip` and :meth:`DataFrame.clip` (:issue:`41511`)
- Disallow passing non-keyword arguments to :meth:`Series.bfill`, :meth:`Series.ffill`, :meth:`DataFrame.bfill` and :meth:`DataFrame.ffill` (:issue:`41508`)
- Disallow passing non-keyword arguments to :meth:`DataFrame.replace`, :meth:`Series.replace` except for ``to_replace`` and ``value`` (:issue:`47587`)
- Disallow passing non-keyword arguments to :meth:`DataFrame.sort_values` except for ``by`` (:issue:`41505`)
- Disallow passing non-keyword arguments to :meth:`Series.sort_values` (:issue:`41505`)
- Disallow passing non-keyword arguments to :meth:`DataFrame.reindex` except for ``labels`` (:issue:`17966`)
- Disallow :meth:`Index.reindex` with non-unique :class:`Index` objects (:issue:`42568`)
- Disallowed constructing :class:`Categorical` with scalar ``data`` (:issue:`38433`)
- Disallowed constructing :class:`CategoricalIndex` without passing ``data`` (:issue:`38944`)
- Removed :meth:`.Rolling.validate`, :meth:`.Expanding.validate`, and :meth:`.ExponentialMovingWindow.validate` (:issue:`43665`)
- Removed :attr:`Rolling.win_type` returning ``"freq"`` (:issue:`38963`)
- Removed :attr:`Rolling.is_datetimelike` (:issue:`38963`)
- Removed the ``level`` keyword in :class:`DataFrame` and :class:`Series` aggregations; use ``groupby`` instead (:issue:`39983`)
- Removed deprecated :meth:`Timedelta.delta`, :meth:`Timedelta.is_populated`, and :attr:`Timedelta.freq` (:issue:`46430`, :issue:`46476`)
- Removed deprecated :attr:`NaT.freq` (:issue:`45071`)
- Removed deprecated :meth:`Categorical.replace`, use :meth:`Series.replace` instead (:issue:`44929`)
- Removed the ``numeric_only`` keyword from :meth:`Categorical.min` and :meth:`Categorical.max` in favor of ``skipna`` (:issue:`48821`)
- Changed behavior of :meth:`DataFrame.median` and :meth:`DataFrame.mean` with ``numeric_only=None`` to not exclude datetime-like columns THIS NOTE WILL BE IRRELEVANT ONCE ``numeric_only=None`` DEPRECATION IS ENFORCED (:issue:`29941`)
- Removed :func:`is_extension_type` in favor of :func:`is_extension_array_dtype` (:issue:`29457`)
- Removed ``.ExponentialMovingWindow.vol`` (:issue:`39220`)
- Removed :meth:`Index.get_value` and :meth:`Index.set_value` (:issue:`33907`, :issue:`28621`)
- Removed :meth:`Series.slice_shift` and :meth:`DataFrame.slice_shift` (:issue:`37601`)
- Remove :meth:`DataFrameGroupBy.pad` and :meth:`DataFrameGroupBy.backfill` (:issue:`45076`)
- Remove ``numpy`` argument from :func:`read_json` (:issue:`30636`)
- Disallow passing abbreviations for ``orient`` in :meth:`DataFrame.to_dict` (:issue:`32516`)
- Disallow partial slicing on an non-monotonic :class:`DatetimeIndex` with keys which are not in Index. This now raises a ``KeyError`` (:issue:`18531`)
- Removed ``get_offset`` in favor of :func:`to_offset` (:issue:`30340`)
- Removed the ``warn`` keyword in :func:`infer_freq` (:issue:`45947`)
- Removed the ``include_start`` and ``include_end`` arguments in :meth:`DataFrame.between_time` in favor of ``inclusive`` (:issue:`43248`)
- Removed the ``closed`` argument in :meth:`date_range` and :meth:`bdate_range` in favor of ``inclusive`` argument (:issue:`40245`)
- Removed the ``center`` keyword in :meth:`DataFrame.expanding` (:issue:`20647`)
- Removed the ``truediv`` keyword from :func:`eval` (:issue:`29812`)
- Removed the ``method`` and ``tolerance`` arguments in :meth:`Index.get_loc`. Use ``index.get_indexer([label], method=..., tolerance=...)`` instead (:issue:`42269`)
- Removed the ``pandas.datetime`` submodule (:issue:`30489`)
- Removed the ``pandas.np`` submodule (:issue:`30296`)
- Removed ``pandas.util.testing`` in favor of ``pandas.testing`` (:issue:`30745`)
- Removed :meth:`Series.str.__iter__` (:issue:`28277`)
- Removed ``pandas.SparseArray`` in favor of :class:`arrays.SparseArray` (:issue:`30642`)
- Removed ``pandas.SparseSeries`` and ``pandas.SparseDataFrame``, including pickle support. (:issue:`30642`)
- Enforced disallowing passing an integer ``fill_value`` to :meth:`DataFrame.shift` and :meth:`Series.shift`` with datetime64, timedelta64, or period dtypes (:issue:`32591`)
- Enforced disallowing a string column label into ``times`` in :meth:`DataFrame.ewm` (:issue:`43265`)
- Enforced disallowing passing ``True`` and ``False`` into ``inclusive`` in :meth:`Series.between` in favor of ``"both"`` and ``"neither"`` respectively (:issue:`40628`)
- Enforced disallowing using ``usecols`` with out of bounds indices for ``read_csv`` with ``engine="c"`` (:issue:`25623`)
- Enforced disallowing the use of ``**kwargs`` in :class:`.ExcelWriter`; use the keyword argument ``engine_kwargs`` instead (:issue:`40430`)
- Enforced disallowing a tuple of column labels into :meth:`.DataFrameGroupBy.__getitem__` (:issue:`30546`)
- Enforced disallowing missing labels when indexing with a sequence of labels on a level of a :class:`MultiIndex`. This now raises a ``KeyError`` (:issue:`42351`)
- Enforced disallowing setting values with ``.loc`` using a positional slice. Use ``.loc`` with labels or ``.iloc`` with positions instead (:issue:`31840`)
- Enforced disallowing positional indexing with a ``float`` key even if that key is a round number, manually cast to integer instead (:issue:`34193`)
- Enforced disallowing using a :class:`DataFrame` indexer with ``.iloc``, use ``.loc`` instead for automatic alignment (:issue:`39022`)
- Enforced disallowing ``set`` or ``dict`` indexers in ``__getitem__`` and ``__setitem__`` methods (:issue:`42825`)
- Enforced disallowing indexing on a :class:`Index` or positional indexing on a :class:`Series` producing multi-dimensional objects e.g. ``obj[:, None]``, convert to numpy before indexing instead (:issue:`35141`)
- Enforced disallowing ``dict`` or ``set`` objects in ``suffixes`` in :func:`merge` (:issue:`34810`)
- Enforced disallowing :func:`merge` to produce duplicated columns through the ``suffixes`` keyword and already existing columns (:issue:`22818`)
- Enforced disallowing using :func:`merge` or :func:`join` on a different number of levels (:issue:`34862`)
- Enforced disallowing ``value_name`` argument in :func:`DataFrame.melt` to match an element in the :class:`DataFrame` columns (:issue:`35003`)
- Enforced disallowing passing ``showindex`` into ``**kwargs`` in :func:`DataFrame.to_markdown` and :func:`Series.to_markdown` in favor of ``index`` (:issue:`33091`)
- Removed setting Categorical._codes directly (:issue:`41429`)
- Removed setting Categorical.categories directly (:issue:`47834`)
- Removed argument ``inplace`` from :meth:`Categorical.add_categories`, :meth:`Categorical.remove_categories`, :meth:`Categorical.set_categories`, :meth:`Categorical.rename_categories`, :meth:`Categorical.reorder_categories`, :meth:`Categorical.set_ordered`, :meth:`Categorical.as_ordered`, :meth:`Categorical.as_unordered` (:issue:`37981`, :issue:`41118`, :issue:`41133`, :issue:`47834`)
- Enforced :meth:`Rolling.count` with ``min_periods=None`` to default to the size of the window (:issue:`31302`)
- Renamed ``fname`` to ``path`` in :meth:`DataFrame.to_parquet`, :meth:`DataFrame.to_stata` and :meth:`DataFrame.to_feather` (:issue:`30338`)
- Enforced disallowing indexing a :class:`Series` with a single item list with a slice (e.g. ``ser[[slice(0, 2)]]``). Either convert the list to tuple, or pass the slice directly instead (:issue:`31333`)
- Changed behavior indexing on a :class:`DataFrame` with a :class:`DatetimeIndex` index using a string indexer, previously this operated as a slice on rows, now it operates like any other column key; use ``frame.loc[key]`` for the old behavior (:issue:`36179`)
- Enforced the ``display.max_colwidth`` option to not accept negative integers (:issue:`31569`)
- Removed the ``display.column_space`` option in favor of ``df.to_string(col_space=...)`` (:issue:`47280`)
- Removed the deprecated method ``mad`` from pandas classes (:issue:`11787`)
- Removed the deprecated method ``tshift`` from pandas classes (:issue:`11631`)
- Changed behavior of empty data passed into :class:`Series`; the default dtype will be ``object`` instead of ``float64`` (:issue:`29405`)
- Changed the behavior of :meth:`DatetimeIndex.union`, :meth:`DatetimeIndex.intersection`, and :meth:`DatetimeIndex.symmetric_difference` with mismatched timezones to convert to UTC instead of casting to object dtype (:issue:`39328`)
- Changed the behavior of :func:`to_datetime` with argument "now" with ``utc=False`` to match ``Timestamp("now")`` (:issue:`18705`)
- Changed the behavior of indexing on a timezone-aware :class:`DatetimeIndex` with a timezone-naive ``datetime`` object or vice-versa; these now behave like any other non-comparable type by raising ``KeyError`` (:issue:`36148`)
- Changed the behavior of :meth:`Index.reindex`, :meth:`Series.reindex`, and :meth:`DataFrame.reindex` with a ``datetime64`` dtype and a ``datetime.date`` object for ``fill_value``; these are no longer considered equivalent to ``datetime.datetime`` objects so the reindex casts to object dtype (:issue:`39767`)
- Changed behavior of :meth:`SparseArray.astype` when given a dtype that is not explicitly ``SparseDtype``, cast to the exact requested dtype rather than silently using a ``SparseDtype`` instead (:issue:`34457`)
- Changed behavior of :meth:`Index.ravel` to return a view on the original :class:`Index` instead of a ``np.ndarray`` (:issue:`36900`)
- Changed behavior of :meth:`Series.to_frame` and :meth:`Index.to_frame` with explicit ``name=None`` to use ``None`` for the column name instead of the index's name or default ``0`` (:issue:`45523`)
- Changed behavior of :func:`concat` with one array of ``bool``-dtype and another of integer dtype, this now returns ``object`` dtype instead of integer dtype; explicitly cast the bool object to integer before concatenating to get the old behavior (:issue:`45101`)
- Changed behavior of :class:`DataFrame` constructor given floating-point ``data`` and an integer ``dtype``, when the data cannot be cast losslessly, the floating point dtype is retained, matching :class:`Series` behavior (:issue:`41170`)
- Changed behavior of :class:`Index` constructor when given a ``np.ndarray`` with object-dtype containing numeric entries; this now retains object dtype rather than inferring a numeric dtype, consistent with :class:`Series` behavior (:issue:`42870`)
- Changed behavior of :meth:`Index.__and__`, :meth:`Index.__or__` and :meth:`Index.__xor__` to behave as logical operations (matching :class:`Series` behavior) instead of aliases for set operations (:issue:`37374`)
- Changed behavior of :class:`DataFrame` constructor when passed a list whose first element is a :class:`Categorical`, this now treats the elements as rows casting to ``object`` dtype, consistent with behavior for other types (:issue:`38845`)
- Changed behavior of :class:`DataFrame` constructor when passed a ``dtype`` (other than int) that the data cannot be cast to; it now raises instead of silently ignoring the dtype (:issue:`41733`)
- Changed the behavior of :class:`Series` constructor, it will no longer infer a datetime64 or timedelta64 dtype from string entries (:issue:`41731`)
- Changed behavior of :class:`Timestamp` constructor with a ``np.datetime64`` object and a ``tz`` passed to interpret the input as a wall-time as opposed to a UTC time (:issue:`42288`)
- Changed behavior of :meth:`Timestamp.utcfromtimestamp` to return a timezone-aware object satisfying ``Timestamp.utcfromtimestamp(val).timestamp() == val`` (:issue:`45083`)
- Changed behavior of :class:`Index` constructor when passed a ``SparseArray`` or ``SparseDtype`` to retain that dtype instead of casting to ``numpy.ndarray`` (:issue:`43930`)
- Changed behavior of setitem-like operations (``__setitem__``, ``fillna``, ``where``, ``mask``, ``replace``, ``insert``, fill_value for ``shift``) on an object with :class:`DatetimeTZDtype` when using a value with a non-matching timezone, the value will be cast to the object's timezone instead of casting both to object-dtype (:issue:`44243`)
- Changed behavior of :class:`Index`, :class:`Series`, :class:`DataFrame` constructors with floating-dtype data and a :class:`DatetimeTZDtype`, the data are now interpreted as UTC-times instead of wall-times, consistent with how integer-dtype data are treated (:issue:`45573`)
- Changed behavior of :class:`Series` and :class:`DataFrame` constructors with integer dtype and floating-point data containing ``NaN``, this now raises ``IntCastingNaNError`` (:issue:`40110`)
- Changed behavior of :class:`Series` and :class:`DataFrame` constructors with an integer ``dtype`` and values that are too large to losslessly cast to this dtype, this now raises ``ValueError`` (:issue:`41734`)
- Changed behavior of :class:`Series` and :class:`DataFrame` constructors with an integer ``dtype`` and values having either ``datetime64`` or ``timedelta64`` dtypes, this now raises ``TypeError``, use ``values.view("int64")`` instead (:issue:`41770`)
- Removed the deprecated ``base`` and ``loffset`` arguments from :meth:`pandas.DataFrame.resample`, :meth:`pandas.Series.resample` and :class:`pandas.Grouper`. Use ``offset`` or ``origin`` instead (:issue:`31809`)
- Changed behavior of :meth:`Series.fillna` and :meth:`DataFrame.fillna` with ``timedelta64[ns]`` dtype and an incompatible ``fill_value``; this now casts to ``object`` dtype instead of raising, consistent with the behavior with other dtypes (:issue:`45746`)
- Change the default argument of ``regex`` for :meth:`Series.str.replace` from ``True`` to ``False``. Additionally, a single character ``pat`` with ``regex=True`` is now treated as a regular expression instead of a string literal. (:issue:`36695`, :issue:`24804`)
- Changed behavior of :meth:`DataFrame.any` and :meth:`DataFrame.all` with ``bool_only=True``; object-dtype columns with all-bool values will no longer be included, manually cast to ``bool`` dtype first (:issue:`46188`)
- Changed behavior of :meth:`DataFrame.max`, :class:`DataFrame.min`, :class:`DataFrame.mean`, :class:`DataFrame.median`, :class:`DataFrame.skew`, :class:`DataFrame.kurt` with ``axis=None`` to return a scalar applying the aggregation across both axes (:issue:`45072`)
- Changed behavior of comparison of a :class:`Timestamp` with a ``datetime.date`` object; these now compare as un-equal and raise on inequality comparisons, matching the ``datetime.datetime`` behavior (:issue:`36131`)
- Changed behavior of comparison of ``NaT`` with a ``datetime.date`` object; these now raise on inequality comparisons (:issue:`39196`)
- Enforced deprecation of silently dropping columns that raised a ``TypeError`` in :class:`Series.transform` and :class:`DataFrame.transform` when used with a list or dictionary (:issue:`43740`)
- Changed behavior of :meth:`DataFrame.apply` with list-like so that any partial failure will raise an error (:issue:`43740`)
- Changed behaviour of :meth:`DataFrame.to_latex` to now use the Styler implementation via :meth:`.Styler.to_latex` (:issue:`47970`)
- Changed behavior of :meth:`Series.__setitem__` with an integer key and a :class:`Float64Index` when the key is not present in the index; previously we treated the key as positional (behaving like ``series.iloc[key] = val``), now we treat it is a label (behaving like ``series.loc[key] = val``), consistent with :meth:`Series.__getitem__`` behavior (:issue:`33469`)
- Removed ``na_sentinel`` argument from :func:`factorize`, :meth:`.Index.factorize`, and :meth:`.ExtensionArray.factorize` (:issue:`47157`)
- Changed behavior of :meth:`Series.diff` and :meth:`DataFrame.diff` with :class:`ExtensionDtype` dtypes whose arrays do not implement ``diff``, these now raise ``TypeError`` rather than casting to numpy (:issue:`31025`)
- Enforced deprecation of calling numpy "ufunc"s on :class:`DataFrame` with ``method="outer"``; this now raises ``NotImplementedError`` (:issue:`36955`)
- Enforced deprecation disallowing passing ``numeric_only=True`` to :class:`Series` reductions (``rank``, ``any``, ``all``, ...) with non-numeric dtype (:issue:`47500`)
- Changed behavior of :meth:`.DataFrameGroupBy.apply` and :meth:`.SeriesGroupBy.apply` so that ``group_keys`` is respected even if a transformer is detected (:issue:`34998`)
- Comparisons between a :class:`DataFrame` and a :class:`Series` where the frame's columns do not match the series's index raise ``ValueError`` instead of automatically aligning, do ``left, right = left.align(right, axis=1, copy=False)`` before comparing (:issue:`36795`)
- Enforced deprecation ``numeric_only=None`` (the default) in DataFrame reductions that would silently drop columns that raised; ``numeric_only`` now defaults to ``False`` (:issue:`41480`)
- Changed default of ``numeric_only`` to ``False`` in all DataFrame methods with that argument (:issue:`46096`, :issue:`46906`)
- Changed default of ``numeric_only`` to ``False`` in :meth:`Series.rank` (:issue:`47561`)
- Enforced deprecation of silently dropping nuisance columns in groupby and resample operations when ``numeric_only=False`` (:issue:`41475`)
- Enforced deprecation of silently dropping nuisance columns in :class:`Rolling`, :class:`Expanding`, and :class:`ExponentialMovingWindow` ops. This will now raise a :class:`.errors.DataError` (:issue:`42834`)
- Changed behavior in setting values with ``df.loc[:, foo] = bar`` or ``df.iloc[:, foo] = bar``, these now always attempt to set values inplace before falling back to casting (:issue:`45333`)
- Changed default of ``numeric_only`` in various :class:`.DataFrameGroupBy` methods; all methods now default to ``numeric_only=False`` (:issue:`46072`)
- Changed default of ``numeric_only`` to ``False`` in :class:`.Resampler` methods (:issue:`47177`)
- Using the method :meth:`DataFrameGroupBy.transform` with a callable that returns DataFrames will align to the input's index (:issue:`47244`)
- When providing a list of columns of length one to :meth:`DataFrame.groupby`, the keys that are returned by iterating over the resulting :class:`DataFrameGroupBy` object will now be tuples of length one (:issue:`47761`)
- Removed deprecated methods :meth:`ExcelWriter.write_cells`, :meth:`ExcelWriter.save`, :meth:`ExcelWriter.cur_sheet`, :meth:`ExcelWriter.handles`, :meth:`ExcelWriter.path` (:issue:`45795`)
- The :class:`ExcelWriter` attribute ``book`` can no longer be set; it is still available to be accessed and mutated (:issue:`48943`)
- Removed unused ``*args`` and ``**kwargs`` in :class:`Rolling`, :class:`Expanding`, and :class:`ExponentialMovingWindow` ops (:issue:`47851`)
- Removed the deprecated argument ``line_terminator`` from :meth:`DataFrame.to_csv` (:issue:`45302`)
- Removed the deprecated argument ``label`` from :func:`lreshape` (:issue:`30219`)
- Arguments after ``expr`` in :meth:`DataFrame.eval` and :meth:`DataFrame.query` are keyword-only (:issue:`47587`)
- Removed :meth:`Index._get_attributes_dict` (:issue:`50648`)
- Removed :meth:`Series.__array_wrap__` (:issue:`50648`)
- Changed behavior of :meth:`.DataFrame.value_counts` to return a :class:`Series` with :class:`MultiIndex` for any list-like(one element or not) but an :class:`Index` for a single label (:issue:`50829`)

.. ---------------------------------------------------------------------------
.. _whatsnew_200.performance:

Performance improvements
~~~~~~~~~~~~~~~~~~~~~~~~
- Performance improvement in :meth:`.DataFrameGroupBy.median` and :meth:`.SeriesGroupBy.median` and :meth:`.DataFrameGroupBy.cumprod` for nullable dtypes (:issue:`37493`)
- Performance improvement in :meth:`.DataFrameGroupBy.all`, :meth:`.DataFrameGroupBy.any`, :meth:`.SeriesGroupBy.all`, and :meth:`.SeriesGroupBy.any` for object dtype (:issue:`50623`)
- Performance improvement in :meth:`MultiIndex.argsort` and :meth:`MultiIndex.sort_values` (:issue:`48406`)
- Performance improvement in :meth:`MultiIndex.size` (:issue:`48723`)
- Performance improvement in :meth:`MultiIndex.union` without missing values and without duplicates (:issue:`48505`, :issue:`48752`)
- Performance improvement in :meth:`MultiIndex.difference` (:issue:`48606`)
- Performance improvement in :class:`MultiIndex` set operations with sort=None (:issue:`49010`)
- Performance improvement in :meth:`.DataFrameGroupBy.mean`, :meth:`.SeriesGroupBy.mean`, :meth:`.DataFrameGroupBy.var`, and :meth:`.SeriesGroupBy.var` for extension array dtypes (:issue:`37493`)
- Performance improvement in :meth:`MultiIndex.isin` when ``level=None`` (:issue:`48622`, :issue:`49577`)
- Performance improvement in :meth:`MultiIndex.putmask` (:issue:`49830`)
- Performance improvement in :meth:`Index.union` and :meth:`MultiIndex.union` when index contains duplicates (:issue:`48900`)
- Performance improvement in :meth:`Series.rank` for pyarrow-backed dtypes (:issue:`50264`)
- Performance improvement in :meth:`Series.searchsorted` for pyarrow-backed dtypes (:issue:`50447`)
- Performance improvement in :meth:`Series.fillna` for extension array dtypes (:issue:`49722`, :issue:`50078`)
- Performance improvement in :meth:`Index.join`, :meth:`Index.intersection` and :meth:`Index.union` for masked and arrow dtypes when :class:`Index` is monotonic (:issue:`50310`, :issue:`51365`)
- Performance improvement for :meth:`Series.value_counts` with nullable dtype (:issue:`48338`)
- Performance improvement for :class:`Series` constructor passing integer numpy array with nullable dtype (:issue:`48338`)
- Performance improvement for :class:`DatetimeIndex` constructor passing a list (:issue:`48609`)
- Performance improvement in :func:`merge` and :meth:`DataFrame.join` when joining on a sorted :class:`MultiIndex` (:issue:`48504`)
- Performance improvement in :func:`to_datetime` when parsing strings with timezone offsets (:issue:`50107`)
- Performance improvement in :meth:`DataFrame.loc` and :meth:`Series.loc` for tuple-based indexing of a :class:`MultiIndex` (:issue:`48384`)
- Performance improvement for :meth:`Series.replace` with categorical dtype (:issue:`49404`)
- Performance improvement for :meth:`MultiIndex.unique` (:issue:`48335`)
- Performance improvement for indexing operations with nullable and arrow dtypes (:issue:`49420`, :issue:`51316`)
- Performance improvement for :func:`concat` with extension array backed indexes (:issue:`49128`, :issue:`49178`)
- Performance improvement for :func:`api.types.infer_dtype` (:issue:`51054`)
- Reduce memory usage of :meth:`DataFrame.to_pickle`/:meth:`Series.to_pickle` when using BZ2 or LZMA (:issue:`49068`)
- Performance improvement for :class:`~arrays.StringArray` constructor passing a numpy array with type ``np.str_`` (:issue:`49109`)
- Performance improvement in :meth:`~arrays.IntervalArray.from_tuples` (:issue:`50620`)
- Performance improvement in :meth:`~arrays.ArrowExtensionArray.factorize` (:issue:`49177`)
- Performance improvement in :meth:`~arrays.ArrowExtensionArray.__setitem__` (:issue:`50248`, :issue:`50632`)
- Performance improvement in :class:`~arrays.ArrowExtensionArray` comparison methods when array contains NA (:issue:`50524`)
- Performance improvement in :meth:`~arrays.ArrowExtensionArray.to_numpy` (:issue:`49973`, :issue:`51227`)
- Performance improvement when parsing strings to :class:`BooleanDtype` (:issue:`50613`)
- Performance improvement in :meth:`DataFrame.join` when joining on a subset of a :class:`MultiIndex` (:issue:`48611`)
- Performance improvement for :meth:`MultiIndex.intersection` (:issue:`48604`)
- Performance improvement in :meth:`DataFrame.__setitem__` (:issue:`46267`)
- Performance improvement in ``var`` and ``std`` for nullable dtypes (:issue:`48379`).
- Performance improvement when iterating over pyarrow and nullable dtypes (:issue:`49825`, :issue:`49851`)
- Performance improvements to :func:`read_sas` (:issue:`47403`, :issue:`47405`, :issue:`47656`, :issue:`48502`)
- Memory improvement in :meth:`RangeIndex.sort_values` (:issue:`48801`)
- Performance improvement in :meth:`Series.to_numpy` if ``copy=True`` by avoiding copying twice (:issue:`24345`)
- Performance improvement in :meth:`Series.rename` with :class:`MultiIndex` (:issue:`21055`)
- Performance improvement in :class:`DataFrameGroupBy` and :class:`SeriesGroupBy` when ``by`` is a categorical type and ``sort=False`` (:issue:`48976`)
- Performance improvement in :class:`DataFrameGroupBy` and :class:`SeriesGroupBy` when ``by`` is a categorical type and ``observed=False`` (:issue:`49596`)
- Performance improvement in :func:`read_stata` with parameter ``index_col`` set to ``None`` (the default). Now the index will be a :class:`RangeIndex` instead of :class:`Int64Index` (:issue:`49745`)
- Performance improvement in :func:`merge` when not merging on the index - the new index will now be :class:`RangeIndex` instead of :class:`Int64Index` (:issue:`49478`)
- Performance improvement in :meth:`DataFrame.to_dict` and :meth:`Series.to_dict` when using any non-object dtypes (:issue:`46470`)
- Performance improvement in :func:`read_html` when there are multiple tables (:issue:`49929`)
- Performance improvement in :class:`Period` constructor when constructing from a string or integer (:issue:`38312`)
- Performance improvement in :func:`to_datetime` when using ``'%Y%m%d'`` format (:issue:`17410`)
- Performance improvement in :func:`to_datetime` when format is given or can be inferred (:issue:`50465`)
- Performance improvement in :meth:`Series.median` for nullable dtypes (:issue:`50838`)
- Performance improvement in :func:`read_csv` when passing :func:`to_datetime` lambda-function to ``date_parser`` and inputs have mixed timezone offsetes (:issue:`35296`)
- Performance improvement in :func:`isna` and :func:`isnull` (:issue:`50658`)
- Performance improvement in :meth:`.SeriesGroupBy.value_counts` with categorical dtype (:issue:`46202`)
- Fixed a reference leak in :func:`read_hdf` (:issue:`37441`)
- Fixed a memory leak in :meth:`DataFrame.to_json` and :meth:`Series.to_json` when serializing datetimes and timedeltas (:issue:`40443`)
- Decreased memory usage in many :class:`DataFrameGroupBy` methods (:issue:`51090`)

.. ---------------------------------------------------------------------------
.. _whatsnew_200.bug_fixes:

Bug fixes
~~~~~~~~~

Categorical
^^^^^^^^^^^
- Bug in :meth:`Categorical.set_categories` losing dtype information (:issue:`48812`)
- Bug in :meth:`Series.replace` with categorical dtype when ``to_replace`` values overlap with new values (:issue:`49404`)
- Bug in :meth:`Series.replace` with categorical dtype losing nullable dtypes of underlying categories (:issue:`49404`)
- Bug in :meth:`DataFrame.groupby` and :meth:`Series.groupby` would reorder categories when used as a grouper (:issue:`48749`)
- Bug in :class:`Categorical` constructor when constructing from a :class:`Categorical` object and ``dtype="category"`` losing ordered-ness (:issue:`49309`)
- Bug in :meth:`.SeriesGroupBy.min`, :meth:`.SeriesGroupBy.max`, :meth:`.DataFrameGroupBy.min`, and :meth:`.DataFrameGroupBy.max` with unordered :class:`CategoricalDtype` with no groups failing to raise ``TypeError`` (:issue:`51034`)

Datetimelike
^^^^^^^^^^^^
- Bug in :func:`pandas.infer_freq`, raising ``TypeError`` when inferred on :class:`RangeIndex` (:issue:`47084`)
- Bug in :func:`to_datetime` incorrectly raising ``OverflowError`` with string arguments corresponding to large integers (:issue:`50533`)
- Bug in :func:`to_datetime` was raising on invalid offsets with ``errors='coerce'`` and ``infer_datetime_format=True`` (:issue:`48633`)
- Bug in :class:`DatetimeIndex` constructor failing to raise when ``tz=None`` is explicitly specified in conjunction with timezone-aware ``dtype`` or data (:issue:`48659`)
- Bug in subtracting a ``datetime`` scalar from :class:`DatetimeIndex` failing to retain the original ``freq`` attribute (:issue:`48818`)
- Bug in ``pandas.tseries.holiday.Holiday`` where a half-open date interval causes inconsistent return types from :meth:`USFederalHolidayCalendar.holidays` (:issue:`49075`)
- Bug in rendering :class:`DatetimeIndex` and :class:`Series` and :class:`DataFrame` with timezone-aware dtypes with ``dateutil`` or ``zoneinfo`` timezones near daylight-savings transitions (:issue:`49684`)
- Bug in :func:`to_datetime` was raising ``ValueError`` when parsing :class:`Timestamp`, ``datetime.datetime``, ``datetime.date``, or ``np.datetime64`` objects when non-ISO8601 ``format`` was passed (:issue:`49298`, :issue:`50036`)
- Bug in :func:`to_datetime` was raising ``ValueError`` when parsing empty string and non-ISO8601 format was passed. Now, empty strings will be parsed as :class:`NaT`, for compatibility with how is done for ISO8601 formats (:issue:`50251`)
- Bug in :class:`Timestamp` was showing ``UserWarning``, which was not actionable by users, when parsing non-ISO8601 delimited date strings (:issue:`50232`)
- Bug in :func:`to_datetime` was showing misleading ``ValueError`` when parsing dates with format containing ISO week directive and ISO weekday directive (:issue:`50308`)
- Bug in :meth:`Timestamp.round` when the ``freq`` argument has zero-duration (e.g. "0ns") returning incorrect results instead of raising (:issue:`49737`)
- Bug in :func:`to_datetime` was not raising ``ValueError`` when invalid format was passed and ``errors`` was ``'ignore'`` or ``'coerce'`` (:issue:`50266`)
- Bug in :class:`DateOffset` was throwing ``TypeError`` when constructing with milliseconds and another super-daily argument (:issue:`49897`)
- Bug in :func:`to_datetime` was not raising ``ValueError`` when parsing string with decimal date with format ``'%Y%m%d'`` (:issue:`50051`)
- Bug in :func:`to_datetime` was not converting ``None`` to ``NaT`` when parsing mixed-offset date strings with ISO8601 format (:issue:`50071`)
- Bug in :func:`to_datetime` was not returning input when parsing out-of-bounds date string with ``errors='ignore'`` and ``format='%Y%m%d'`` (:issue:`14487`)
- Bug in :func:`to_datetime` was converting timezone-naive ``datetime.datetime`` to timezone-aware when parsing with timezone-aware strings, ISO8601 format, and ``utc=False`` (:issue:`50254`)
- Bug in :func:`to_datetime` was throwing ``ValueError`` when parsing dates with ISO8601 format where some values were not zero-padded (:issue:`21422`)
- Bug in :func:`to_datetime` was giving incorrect results when using ``format='%Y%m%d'`` and ``errors='ignore'`` (:issue:`26493`)
- Bug in :func:`to_datetime` was failing to parse date strings ``'today'`` and ``'now'`` if ``format`` was not ISO8601 (:issue:`50359`)
- Bug in :func:`Timestamp.utctimetuple` raising a ``TypeError`` (:issue:`32174`)
- Bug in :func:`to_datetime` was raising ``ValueError`` when parsing mixed-offset :class:`Timestamp` with ``errors='ignore'`` (:issue:`50585`)
- Bug in :func:`to_datetime` was incorrectly handling floating-point inputs within 1 ``unit`` of the overflow boundaries (:issue:`50183`)
- Bug in :func:`to_datetime` with unit of "Y" or "M" giving incorrect results, not matching pointwise :class:`Timestamp` results (:issue:`50870`)
- Bug in :meth:`Series.interpolate` and :meth:`DataFrame.interpolate` with datetime or timedelta dtypes incorrectly raising ``ValueError`` (:issue:`11312`)
- Bug in :func:`to_datetime` was not returning input with ``errors='ignore'`` when input was out-of-bounds (:issue:`50587`)
- Bug in :func:`DataFrame.from_records` when given a :class:`DataFrame` input with timezone-aware datetime64 columns incorrectly dropping the timezone-awareness (:issue:`51162`)
- Bug in :func:`to_datetime` was raising ``decimal.InvalidOperation`` when parsing date strings with ``errors='coerce'`` (:issue:`51084`)
- Bug in :func:`to_datetime` with both ``unit`` and ``origin`` specified returning incorrect results (:issue:`42624`)
- Bug in :meth:`GroupBy.quantile` with datetime or timedelta dtypes giving incorrect results for groups containing ``NaT`` (:issue:`51373`)
- Bug in :meth:`Groupby.quantile` incorrectly raising with :class:`PeriodDtype` or :class:`DatetimeTZDtype` (:issue:`51373`)

Timedelta
^^^^^^^^^
- Bug in :func:`to_timedelta` raising error when input has nullable dtype ``Float64`` (:issue:`48796`)
- Bug in :class:`Timedelta` constructor incorrectly raising instead of returning ``NaT`` when given a ``np.timedelta64("nat")`` (:issue:`48898`)
- Bug in :class:`Timedelta` constructor failing to raise when passed both a :class:`Timedelta` object and keywords (e.g. days, seconds) (:issue:`48898`)

Timezones
^^^^^^^^^
- Bug in :meth:`Series.astype` and :meth:`DataFrame.astype` with object-dtype containing multiple timezone-aware ``datetime`` objects with heterogeneous timezones to a :class:`DatetimeTZDtype` incorrectly raising (:issue:`32581`)
- Bug in :func:`to_datetime` was failing to parse date strings with timezone name when ``format`` was specified with ``%Z`` (:issue:`49748`)
- Better error message when passing invalid values to ``ambiguous`` parameter in :meth:`Timestamp.tz_localize` (:issue:`49565`)
- Bug in string parsing incorrectly allowing a :class:`Timestamp` to be constructed with an invalid timezone, which would raise when trying to print (:issue:`50668`)

Numeric
^^^^^^^
- Bug in :meth:`DataFrame.add` cannot apply ufunc when inputs contain mixed DataFrame type and Series type (:issue:`39853`)
- Bug in arithmetic operations on :class:`Series` not propagating mask when combining masked dtypes and numpy dtypes (:issue:`45810`, :issue:`42630`)
- Bug in :meth:`DataFrame.sem` and :meth:`Series.sem` where an erroneous ``TypeError`` would always raise when using data backed by an :class:`ArrowDtype` (:issue:`49759`)
- Bug in :meth:`Series.__add__` casting to object for list and masked :class:`Series` (:issue:`22962`)
- Bug in :meth:`~arrays.ArrowExtensionArray.mode` where ``dropna=False`` was not respected when there was ``NA`` values (:issue:`50982`)
- Bug in :meth:`DataFrame.query` with ``engine="numexpr"`` and column names are ``min`` or ``max`` would raise a ``TypeError`` (:issue:`50937`)
- Bug in :meth:`DataFrame.min` and :meth:`DataFrame.max` with tz-aware data containing ``pd.NaT`` and ``axis=1`` would return incorrect results (:issue:`51242`)

Conversion
^^^^^^^^^^
- Bug in constructing :class:`Series` with ``int64`` dtype from a string list raising instead of casting (:issue:`44923`)
- Bug in constructing :class:`Series` with masked dtype and boolean values with ``NA`` raising (:issue:`42137`)
- Bug in :meth:`DataFrame.eval` incorrectly raising an ``AttributeError`` when there are negative values in function call (:issue:`46471`)
- Bug in :meth:`Series.convert_dtypes` not converting dtype to nullable dtype when :class:`Series` contains ``NA`` and has dtype ``object`` (:issue:`48791`)
- Bug where any :class:`ExtensionDtype` subclass with ``kind="M"`` would be interpreted as a timezone type (:issue:`34986`)
- Bug in :class:`.arrays.ArrowExtensionArray` that would raise ``NotImplementedError`` when passed a sequence of strings or binary (:issue:`49172`)
- Bug in :meth:`Series.astype` raising ``pyarrow.ArrowInvalid`` when converting from a non-pyarrow string dtype to a pyarrow numeric type (:issue:`50430`)
- Bug in :meth:`DataFrame.astype` modifying input array inplace when converting to ``string`` and ``copy=False`` (:issue:`51073`)
- Bug in :meth:`Series.to_numpy` converting to NumPy array before applying ``na_value`` (:issue:`48951`)
- Bug in :meth:`DataFrame.astype` not copying data when converting to pyarrow dtype (:issue:`50984`)
- Bug in :func:`to_datetime` was not respecting ``exact`` argument when ``format`` was an ISO8601 format (:issue:`12649`)
- Bug in :meth:`TimedeltaArray.astype` raising ``TypeError`` when converting to a pyarrow duration type (:issue:`49795`)
- Bug in :meth:`DataFrame.eval` and :meth:`DataFrame.query` raising for extension array dtypes (:issue:`29618`, :issue:`50261`, :issue:`31913`)

Strings
^^^^^^^
- Bug in :func:`pandas.api.types.is_string_dtype` that would not return ``True`` for :class:`StringDtype` or :class:`ArrowDtype` with ``pyarrow.string()`` (:issue:`15585`)
- Bug in converting string dtypes to "datetime64[ns]" or "timedelta64[ns]" incorrectly raising ``TypeError`` (:issue:`36153`)
- Bug in setting values in a string-dtype column with an array, mutating the array as side effect when it contains missing values (:issue:`51299`)

Interval
^^^^^^^^
- Bug in :meth:`IntervalIndex.is_overlapping` incorrect output if interval has duplicate left boundaries (:issue:`49581`)
- Bug in :meth:`Series.infer_objects` failing to infer :class:`IntervalDtype` for an object series of :class:`Interval` objects (:issue:`50090`)
- Bug in :meth:`Series.shift` with :class:`IntervalDtype` and invalid null ``fill_value`` failing to raise ``TypeError`` (:issue:`51258`)

Indexing
^^^^^^^^
- Bug in :meth:`DataFrame.__setitem__` raising when indexer is a :class:`DataFrame` with ``boolean`` dtype (:issue:`47125`)
- Bug in :meth:`DataFrame.reindex` filling with wrong values when indexing columns and index for ``uint`` dtypes (:issue:`48184`)
- Bug in :meth:`DataFrame.loc` when setting :class:`DataFrame` with different dtypes coercing values to single dtype (:issue:`50467`)
- Bug in :meth:`DataFrame.sort_values` where ``None`` was not returned when ``by`` is empty list and ``inplace=True`` (:issue:`50643`)
- Bug in :meth:`DataFrame.loc` coercing dtypes when setting values with a list indexer (:issue:`49159`)
- Bug in :meth:`Series.loc` raising error for out of bounds end of slice indexer (:issue:`50161`)
- Bug in :meth:`DataFrame.loc` raising ``ValueError`` with ``bool`` indexer and :class:`MultiIndex` (:issue:`47687`)
- Bug in :meth:`DataFrame.loc` raising ``IndexError`` when setting values for a pyarrow-backed column with a non-scalar indexer (:issue:`50085`)
- Bug in :meth:`DataFrame.__getitem__`, :meth:`Series.__getitem__`, :meth:`DataFrame.__setitem__` and :meth:`Series.__setitem__`
  when indexing on indexes with extension float dtypes (:class:`Float64` & :class:`Float64`) or complex dtypes using integers (:issue:`51053`)
- Bug in :meth:`DataFrame.loc` modifying object when setting incompatible value with an empty indexer (:issue:`45981`)
- Bug in :meth:`DataFrame.__setitem__` raising ``ValueError`` when right hand side is :class:`DataFrame` with :class:`MultiIndex` columns (:issue:`49121`)
- Bug in :meth:`DataFrame.reindex` casting dtype to ``object`` when :class:`DataFrame` has single extension array column when re-indexing ``columns`` and ``index`` (:issue:`48190`)
- Bug in :meth:`DataFrame.iloc` raising ``IndexError`` when indexer is a :class:`Series` with numeric extension array dtype (:issue:`49521`)
- Bug in :func:`~DataFrame.describe` when formatting percentiles in the resulting index showed more decimals than needed (:issue:`46362`)
- Bug in :meth:`DataFrame.compare` does not recognize differences when comparing ``NA`` with value in nullable dtypes (:issue:`48939`)
- Bug in :meth:`Series.rename` with :class:`MultiIndex` losing extension array dtypes (:issue:`21055`)
- Bug in :meth:`DataFrame.isetitem` coercing extension array dtypes in :class:`DataFrame` to object (:issue:`49922`)
- Bug in :class:`BusinessHour` would cause creation of :class:`DatetimeIndex` to fail when no opening hour was included in the index (:issue:`49835`)

Missing
^^^^^^^
- Bug in :meth:`Index.equals` raising ``TypeError`` when :class:`Index` consists of tuples that contain ``NA`` (:issue:`48446`)
- Bug in :meth:`Series.map` caused incorrect result when data has NaNs and defaultdict mapping was used (:issue:`48813`)
- Bug in :class:`NA` raising a ``TypeError`` instead of return :class:`NA` when performing a binary operation with a ``bytes`` object (:issue:`49108`)
- Bug in :meth:`DataFrame.update` with ``overwrite=False`` raising ``TypeError`` when ``self`` has column with ``NaT`` values and column not present in ``other`` (:issue:`16713`)
- Bug in :meth:`Series.replace` raising ``RecursionError`` when replacing value in object-dtype :class:`Series` containing ``NA`` (:issue:`47480`)
- Bug in :meth:`Series.replace` raising ``RecursionError`` when replacing value in numeric :class:`Series` with ``NA`` (:issue:`50758`)

MultiIndex
^^^^^^^^^^
- Bug in :meth:`MultiIndex.get_indexer` not matching ``NaN`` values (:issue:`29252`, :issue:`37222`, :issue:`38623`, :issue:`42883`, :issue:`43222`, :issue:`46173`, :issue:`48905`)
- Bug in :meth:`MultiIndex.argsort` raising ``TypeError`` when index contains :attr:`NA` (:issue:`48495`)
- Bug in :meth:`MultiIndex.difference` losing extension array dtype (:issue:`48606`)
- Bug in :class:`MultiIndex.set_levels` raising ``IndexError`` when setting empty level (:issue:`48636`)
- Bug in :meth:`MultiIndex.unique` losing extension array dtype (:issue:`48335`)
- Bug in :meth:`MultiIndex.intersection` losing extension array (:issue:`48604`)
- Bug in :meth:`MultiIndex.union` losing extension array (:issue:`48498`, :issue:`48505`, :issue:`48900`)
- Bug in :meth:`MultiIndex.union` not sorting when sort=None and index contains missing values (:issue:`49010`)
- Bug in :meth:`MultiIndex.append` not checking names for equality (:issue:`48288`)
- Bug in :meth:`MultiIndex.symmetric_difference` losing extension array (:issue:`48607`)
- Bug in :meth:`MultiIndex.join` losing dtypes when :class:`MultiIndex` has duplicates (:issue:`49830`)
- Bug in :meth:`MultiIndex.putmask` losing extension array (:issue:`49830`)
- Bug in :meth:`MultiIndex.value_counts` returning a :class:`Series` indexed by flat index of tuples instead of a :class:`MultiIndex` (:issue:`49558`)

I/O
^^^
- Bug in :func:`read_sas` caused fragmentation of :class:`DataFrame` and raised :class:`.errors.PerformanceWarning` (:issue:`48595`)
- Improved error message in :func:`read_excel` by including the offending sheet name when an exception is raised while reading a file (:issue:`48706`)
- Bug when a pickling a subset PyArrow-backed data that would serialize the entire data instead of the subset (:issue:`42600`)
- Bug in :func:`read_sql_query` ignoring ``dtype`` argument when ``chunksize`` is specified and result is empty (:issue:`50245`)
- Bug in :func:`read_csv` for a single-line csv with fewer columns than ``names`` raised :class:`.errors.ParserError` with ``engine="c"`` (:issue:`47566`)
- Bug in :func:`read_json` raising with ``orient="table"`` and ``NA`` value (:issue:`40255`)
- Bug in displaying ``string`` dtypes not showing storage option (:issue:`50099`)
- Bug in :meth:`DataFrame.to_string` with ``header=False`` that printed the index name on the same line as the first row of the data (:issue:`49230`)
- Bug in :meth:`DataFrame.to_string` ignoring float formatter for extension arrays (:issue:`39336`)
- Fixed memory leak which stemmed from the initialization of the internal JSON module (:issue:`49222`)
- Fixed issue where :func:`json_normalize` would incorrectly remove leading characters from column names that matched the ``sep`` argument (:issue:`49861`)
- Bug in :func:`read_csv` unnecessarily overflowing for extension array dtype when containing ``NA`` (:issue:`32134`)
- Bug in :meth:`DataFrame.to_dict` not converting ``NA`` to ``None`` (:issue:`50795`)
- Bug in :meth:`DataFrame.to_json` where it would segfault when failing to encode a string (:issue:`50307`)
- Bug in :meth:`DataFrame.to_html` with ``na_rep`` set when the :class:`DataFrame` contains non-scalar data (:issue:`47103`)
- Bug in :func:`read_xml` where file-like objects failed when iterparse is used (:issue:`50641`)
<<<<<<< HEAD
- Fixed handling of ``encoding`` parameter when ``engine="pyarrow"`` in :func:`read_csv` (:issue:`51302`)
=======
- Bug in :func:`read_xml` ignored repeated elements when iterparse is used (:issue:`51183`)
- Bug in :class:`ExcelWriter` leaving file handles open if an exception occurred during instantiation (:issue:`51443`)
>>>>>>> bf29272d

Period
^^^^^^
- Bug in :meth:`Period.strftime` and :meth:`PeriodIndex.strftime`, raising ``UnicodeDecodeError`` when a locale-specific directive was passed (:issue:`46319`)
- Bug in adding a :class:`Period` object to an array of :class:`DateOffset` objects incorrectly raising ``TypeError`` (:issue:`50162`)
- Bug in :class:`Period` where passing a string with finer resolution than nanosecond would result in a ``KeyError`` instead of dropping the extra precision (:issue:`50417`)
- Bug in parsing strings representing Week-periods e.g. "2017-01-23/2017-01-29" as minute-frequency instead of week-frequency (:issue:`50803`)
- Bug in :meth:`.GroupBy.sum`, :meth:`.GroupBy.cumsum`, :meth:`.GroupBy.prod`, :meth:`.GroupBy.cumprod` with :class:`PeriodDtype` failing to raise ``TypeError`` (:issue:`51040`)
- Bug in parsing empty string with :class:`Period` incorrectly raising ``ValueError`` instead of returning ``NaT`` (:issue:`51349`)

Plotting
^^^^^^^^
- Bug in :meth:`DataFrame.plot.hist`, not dropping elements of ``weights`` corresponding to ``NaN`` values in ``data`` (:issue:`48884`)
- ``ax.set_xlim`` was sometimes raising ``UserWarning`` which users couldn't address due to ``set_xlim`` not accepting parsing arguments - the converter now uses :func:`Timestamp` instead (:issue:`49148`)

Groupby/resample/rolling
^^^^^^^^^^^^^^^^^^^^^^^^
- Bug in :class:`.ExponentialMovingWindow` with ``online`` not raising a ``NotImplementedError`` for unsupported operations (:issue:`48834`)
- Bug in :meth:`.DataFrameGroupBy.sample` raises ``ValueError`` when the object is empty (:issue:`48459`)
- Bug in :meth:`Series.groupby` raises ``ValueError`` when an entry of the index is equal to the name of the index (:issue:`48567`)
- Bug in :meth:`.DataFrameGroupBy.resample` produces inconsistent results when passing empty DataFrame (:issue:`47705`)
- Bug in :class:`.DataFrameGroupBy` and :class:`.SeriesGroupBy` would not include unobserved categories in result when grouping by categorical indexes (:issue:`49354`)
- Bug in :class:`.DataFrameGroupBy` and :class:`.SeriesGroupBy` would change result order depending on the input index when grouping by categoricals (:issue:`49223`)
- Bug in :class:`.DataFrameGroupBy` and :class:`.SeriesGroupBy` when grouping on categorical data would sort result values even when used with ``sort=False`` (:issue:`42482`)
- Bug in :meth:`.DataFrameGroupBy.apply` and :class:`.SeriesGroupBy.apply` with ``as_index=False`` would not attempt the computation without using the grouping keys when using them failed with a ``TypeError`` (:issue:`49256`)
- Bug in :meth:`.DataFrameGroupBy.describe` would describe the group keys (:issue:`49256`)
- Bug in :meth:`.SeriesGroupBy.describe` with ``as_index=False`` would have the incorrect shape (:issue:`49256`)
- Bug in :class:`.DataFrameGroupBy` and :class:`.SeriesGroupBy` with ``dropna=False`` would drop NA values when the grouper was categorical (:issue:`36327`)
- Bug in :meth:`.SeriesGroupBy.nunique` would incorrectly raise when the grouper was an empty categorical and ``observed=True`` (:issue:`21334`)
- Bug in :meth:`.SeriesGroupBy.nth` would raise when grouper contained NA values after subsetting from a :class:`DataFrameGroupBy` (:issue:`26454`)
- Bug in :meth:`DataFrame.groupby` would not include a :class:`.Grouper` specified by ``key`` in the result when ``as_index=False`` (:issue:`50413`)
- Bug in :meth:`.DataFrameGroupBy.value_counts` would raise when used with a :class:`.TimeGrouper` (:issue:`50486`)
- Bug in :meth:`.Resampler.size` caused a wide :class:`DataFrame` to be returned instead of a :class:`Series` with :class:`MultiIndex` (:issue:`46826`)
- Bug in :meth:`.DataFrameGroupBy.transform` and :meth:`.SeriesGroupBy.transform` would raise incorrectly when grouper had ``axis=1`` for ``"idxmin"`` and ``"idxmax"`` arguments (:issue:`45986`)
- Bug in :class:`.DataFrameGroupBy` would raise when used with an empty DataFrame, categorical grouper, and ``dropna=False`` (:issue:`50634`)
- Bug in :meth:`.SeriesGroupBy.value_counts` did not respect ``sort=False`` (:issue:`50482`)
- Bug in :meth:`.DataFrameGroupBy.resample` raises ``KeyError`` when getting the result from a key list when resampling on time index (:issue:`50840`)
- Bug in :meth:`.DataFrameGroupBy.transform` and :meth:`.SeriesGroupBy.transform` would raise incorrectly when grouper had ``axis=1`` for ``"ngroup"`` argument (:issue:`45986`)
- Bug in :meth:`.DataFrameGroupBy.describe` produced incorrect results when data had duplicate columns (:issue:`50806`)
- Bug in :meth:`.DataFrameGroupBy.agg` with ``engine="numba"`` failing to respect ``as_index=False`` (:issue:`51228`)
- Bug in :meth:`DataFrameGroupBy.agg`, :meth:`SeriesGroupBy.agg`, and :meth:`Resampler.agg` would ignore arguments when passed a list of functions (:issue:`50863`)
- Bug in :meth:`DataFrameGroupBy.ohlc` ignoring ``as_index=False`` (:issue:`51413`)

Reshaping
^^^^^^^^^
- Bug in :meth:`DataFrame.pivot_table` raising ``TypeError`` for nullable dtype and ``margins=True`` (:issue:`48681`)
- Bug in :meth:`DataFrame.unstack` and :meth:`Series.unstack` unstacking wrong level of :class:`MultiIndex` when :class:`MultiIndex` has mixed names (:issue:`48763`)
- Bug in :meth:`DataFrame.melt` losing extension array dtype (:issue:`41570`)
- Bug in :meth:`DataFrame.pivot` not respecting ``None`` as column name (:issue:`48293`)
- Bug in :meth:`DataFrame.join` when ``left_on`` or ``right_on`` is or includes a :class:`CategoricalIndex` incorrectly raising ``AttributeError`` (:issue:`48464`)
- Bug in :meth:`DataFrame.pivot_table` raising ``ValueError`` with parameter ``margins=True`` when result is an empty :class:`DataFrame` (:issue:`49240`)
- Clarified error message in :func:`merge` when passing invalid ``validate`` option (:issue:`49417`)
- Bug in :meth:`DataFrame.explode` raising ``ValueError`` on multiple columns with ``NaN`` values or empty lists (:issue:`46084`)
- Bug in :meth:`DataFrame.transpose` with ``IntervalDtype`` column with ``timedelta64[ns]`` endpoints (:issue:`44917`)
- Bug in :meth:`DataFrame.agg` and :meth:`Series.agg` would ignore arguments when passed a list of functions (:issue:`50863`)

Sparse
^^^^^^
- Bug in :meth:`Series.astype` when converting a ``SparseDtype`` with ``datetime64[ns]`` subtype to ``int64`` dtype raising, inconsistent with the non-sparse behavior (:issue:`49631`,:issue:`50087`)
- Bug in :meth:`Series.astype` when converting a from ``datetime64[ns]`` to ``Sparse[datetime64[ns]]`` incorrectly raising (:issue:`50082`)
- Bug in :meth:`Series.sparse.to_coo` raising ``SystemError`` when :class:`MultiIndex` contains a ``ExtensionArray`` (:issue:`50996`)

ExtensionArray
^^^^^^^^^^^^^^
- Bug in :meth:`Series.mean` overflowing unnecessarily with nullable integers (:issue:`48378`)
- Bug in :meth:`Series.tolist` for nullable dtypes returning numpy scalars instead of python scalars (:issue:`49890`)
- Bug in :meth:`Series.round` for pyarrow-backed dtypes raising ``AttributeError`` (:issue:`50437`)
- Bug when concatenating an empty DataFrame with an ExtensionDtype to another DataFrame with the same ExtensionDtype, the resulting dtype turned into object (:issue:`48510`)
- Bug in :meth:`array.PandasArray.to_numpy` raising with ``NA`` value when ``na_value`` is specified (:issue:`40638`)
- Bug in :meth:`api.types.is_numeric_dtype` where a custom :class:`ExtensionDtype` would not return ``True`` if ``_is_numeric`` returned ``True`` (:issue:`50563`)
- Bug in :meth:`api.types.is_integer_dtype`, :meth:`api.types.is_unsigned_integer_dtype`, :meth:`api.types.is_signed_integer_dtype`, :meth:`api.types.is_float_dtype` where a custom :class:`ExtensionDtype` would not return ``True`` if ``kind`` returned the corresponding NumPy type (:issue:`50667`)
- Bug in :class:`Series` constructor unnecessarily overflowing for nullable unsigned integer dtypes (:issue:`38798`, :issue:`25880`)
- Bug in setting non-string value into ``StringArray`` raising ``ValueError`` instead of ``TypeError`` (:issue:`49632`)
- Bug in :meth:`DataFrame.reindex` not honoring the default ``copy=True`` keyword in case of columns with ExtensionDtype (and as a result also selecting multiple columns with getitem (``[]``) didn't correctly result in a copy) (:issue:`51197`)

Styler
^^^^^^
- Fix :meth:`~pandas.io.formats.style.Styler.background_gradient` for nullable dtype :class:`Series` with ``NA`` values (:issue:`50712`)

Metadata
^^^^^^^^
- Fixed metadata propagation in :meth:`DataFrame.corr` and :meth:`DataFrame.cov` (:issue:`28283`)

Other
^^^^^

- Bug in :meth:`Series.searchsorted` inconsistent behavior when accepting :class:`DataFrame` as parameter ``value`` (:issue:`49620`)
- Bug in :func:`array` failing to raise on :class:`DataFrame` inputs (:issue:`51167`)

.. ---------------------------------------------------------------------------
.. _whatsnew_200.contributors:

Contributors
~~~~~~~~~~~~

.. contributors:: v1.5.0rc0..v2.0.0|HEAD<|MERGE_RESOLUTION|>--- conflicted
+++ resolved
@@ -325,11 +325,8 @@
 - :func:`to_datetime` now accepts ``"mixed"`` as an argument to ``format``, which will infer the format for each element individually (:issue:`50972`)
 - Added new argument ``engine`` to :func:`read_json` to support parsing JSON with pyarrow by specifying ``engine="pyarrow"`` (:issue:`48893`)
 - Added support for SQLAlchemy 2.0 (:issue:`40686`)
-<<<<<<< HEAD
 - Support ``decimal`` parameter when ``engine="pyarrow"`` in :func:`read_csv` (:issue:`51302`)
-=======
 - :class:`Index` set operations :meth:`Index.union`, :meth:`Index.intersection`, :meth:`Index.difference`, and :meth:`Index.symmetric_difference` now support ``sort=True``, which will always return a sorted result, unlike the default ``sort=None`` which does not sort in some cases (:issue:`25151`)
->>>>>>> bf29272d
 
 .. ---------------------------------------------------------------------------
 .. _whatsnew_200.notable_bug_fixes:
@@ -1334,12 +1331,9 @@
 - Bug in :meth:`DataFrame.to_json` where it would segfault when failing to encode a string (:issue:`50307`)
 - Bug in :meth:`DataFrame.to_html` with ``na_rep`` set when the :class:`DataFrame` contains non-scalar data (:issue:`47103`)
 - Bug in :func:`read_xml` where file-like objects failed when iterparse is used (:issue:`50641`)
-<<<<<<< HEAD
 - Fixed handling of ``encoding`` parameter when ``engine="pyarrow"`` in :func:`read_csv` (:issue:`51302`)
-=======
 - Bug in :func:`read_xml` ignored repeated elements when iterparse is used (:issue:`51183`)
 - Bug in :class:`ExcelWriter` leaving file handles open if an exception occurred during instantiation (:issue:`51443`)
->>>>>>> bf29272d
 
 Period
 ^^^^^^
