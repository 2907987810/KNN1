--- conflicted
+++ resolved
@@ -572,11 +572,7 @@
 - Changed default of ``numeric_only`` to ``False`` in all DataFrame methods with that argument (:issue:`46096`, :issue:`46906`)
 - Changed default of ``numeric_only`` to ``False`` in :meth:`Series.rank` (:issue:`47561`)
 - Enforced deprecation of silently dropping nuisance columns in groupby and resample operations when ``numeric_only=False`` (:issue:`41475`)
-<<<<<<< HEAD
-- Enforced reversion of ``color`` as an alias for ``c`` and ``size`` as an alias for ``s`` in function :meth:`DataFrame.plot.scatter` (:issue:`49732`)
-=======
 - Changed default of ``numeric_only`` to ``False`` in :meth:`.DataFrameGroupBy.sum` and :meth:`.DataFrameGroupBy.mean` (:issue:`46072`)
->>>>>>> 005486fa
 -
 
 .. ---------------------------------------------------------------------------
