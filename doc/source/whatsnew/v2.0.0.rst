.. _whatsnew_200:

What's new in 2.0.0 (??)
------------------------

These are the changes in pandas 2.0.0. See :ref:`release` for a full changelog
including other versions of pandas.

{{ header }}

.. ---------------------------------------------------------------------------
.. _whatsnew_200.enhancements:

Enhancements
~~~~~~~~~~~~

.. _whatsnew_200.enhancements.optional_dependency_management:

Optional dependencies version management
^^^^^^^^^^^^^^^^^^^^^^^^^^^^^^^^^^^^^^^^
Optional pandas dependencies can be managed as extras in a requirements/setup file, for example:

.. code-block:: python

  pandas[performance, aws]>=2.0.0

Available optional dependencies (listed in order of appearance at `install guide <https://pandas.pydata.org/docs/getting_started/install>`_) are
``[all, performance, computation, timezone, fss, aws, gcp, excel, parquet, feather, hdf5, spss, postgresql, mysql,
sql-other, html, xml, plot, output_formatting, clipboard, compression, test]`` (:issue:`39164`).

.. _whatsnew_200.enhancements.enhancement2:

enhancement2
^^^^^^^^^^^^

.. _whatsnew_200.enhancements.other:

Other enhancements
^^^^^^^^^^^^^^^^^^
- :func:`read_sas` now supports using ``encoding='infer'`` to correctly read and use the encoding specified by the sas file. (:issue:`48048`)
- :meth:`.DataFrameGroupBy.quantile` and :meth:`.SeriesGroupBy.quantile` now preserve nullable dtypes instead of casting to numpy dtypes (:issue:`37493`)
- :meth:`Series.add_suffix`, :meth:`DataFrame.add_suffix`, :meth:`Series.add_prefix` and :meth:`DataFrame.add_prefix` support an ``axis`` argument. If ``axis`` is set, the default behaviour of which axis to consider can be overwritten (:issue:`47819`)
- :func:`assert_frame_equal` now shows the first element where the DataFrames differ, analogously to ``pytest``'s output (:issue:`47910`)
- Added new argument ``use_nullable_dtypes`` to :func:`read_csv` and :func:`read_excel` to enable automatic conversion to nullable dtypes (:issue:`36712`)
- Added new global configuration, ``io.nullable_backend`` to allow ``use_nullable_dtypes=True`` to return pyarrow-backed dtypes when set to ``"pyarrow"`` in :func:`read_parquet` (:issue:`48957`)
- Added ``index`` parameter to :meth:`DataFrame.to_dict` (:issue:`46398`)
- Added metadata propagation for binary operators on :class:`DataFrame` (:issue:`28283`)
- :class:`.CategoricalConversionWarning`, :class:`.InvalidComparison`, :class:`.InvalidVersion`, :class:`.LossySetitemError`, and :class:`.NoBufferPresent` are now exposed in ``pandas.errors`` (:issue:`27656`)
- Fix ``test`` optional_extra by adding missing test package ``pytest-asyncio`` (:issue:`48361`)
- :func:`DataFrame.astype` exception message thrown improved to include column name when type conversion is not possible. (:issue:`47571`)
- :meth:`DataFrame.to_json` now supports a ``mode`` keyword with supported inputs 'w' and 'a'. Defaulting to 'w', 'a' can be used when lines=True and orient='records' to append record oriented json lines to an existing json file. (:issue:`35849`)

.. ---------------------------------------------------------------------------
.. _whatsnew_200.notable_bug_fixes:

Notable bug fixes
~~~~~~~~~~~~~~~~~

These are bug fixes that might have notable behavior changes.

.. _whatsnew_200.notable_bug_fixes.notable_bug_fix1:

:meth:`.GroupBy.cumsum` and :meth:`.GroupBy.cumprod` overflow instead of lossy casting to float
^^^^^^^^^^^^^^^^^^^^^^^^^^^^^^^^^^^^^^^^^^^^^^^^^^^^^^^^^^^^^^^^^^^^^^^^^^^^^^^^^^^^^^^^^^^^^^^

In previous versions we cast to float when applying ``cumsum`` and ``cumprod`` which
lead to incorrect results even if the result could be hold by ``int64`` dtype.
Additionally, the aggregation overflows consistent with numpy and the regular
:meth:`DataFrame.cumprod` and :meth:`DataFrame.cumsum` methods when the limit of
``int64`` is reached (:issue:`37493`).

*Old Behavior*

.. code-block:: ipython

    In [1]: df = pd.DataFrame({"key": ["b"] * 7, "value": 625})
    In [2]: df.groupby("key")["value"].cumprod()[5]
    Out[2]: 5.960464477539062e+16

We return incorrect results with the 6th value.

*New Behavior*

.. ipython:: python

    df = pd.DataFrame({"key": ["b"] * 7, "value": 625})
    df.groupby("key")["value"].cumprod()

We overflow with the 7th value, but the 6th value is still correct.

.. _whatsnew_200.notable_bug_fixes.notable_bug_fix2:

notable_bug_fix2
^^^^^^^^^^^^^^^^

.. ---------------------------------------------------------------------------
.. _whatsnew_200.api_breaking:

Backwards incompatible API changes
~~~~~~~~~~~~~~~~~~~~~~~~~~~~~~~~~~

.. _whatsnew_200.api_breaking.deps:

Increased minimum versions for dependencies
^^^^^^^^^^^^^^^^^^^^^^^^^^^^^^^^^^^^^^^^^^^
Some minimum supported versions of dependencies were updated.
If installed, we now require:

+-----------------+-----------------+----------+---------+
| Package         | Minimum Version | Required | Changed |
+=================+=================+==========+=========+
| mypy (dev)      | 0.981           |          |    X    |
+-----------------+-----------------+----------+---------+
| python-dateutil | 2.8.2           |    X     |    X    |
+-----------------+-----------------+----------+---------+

For `optional libraries <https://pandas.pydata.org/docs/getting_started/install.html>`_ the general recommendation is to use the latest version.
The following table lists the lowest version per library that is currently being tested throughout the development of pandas.
Optional libraries below the lowest tested version may still work, but are not considered supported.

+-----------------+-----------------+---------+
| Package         | Minimum Version | Changed |
+=================+=================+=========+
| pyarrow         | 6.0.0           |    X    |
+-----------------+-----------------+---------+

See :ref:`install.dependencies` and :ref:`install.optional_dependencies` for more.

.. _whatsnew_200.api_breaking.other:

Other API changes
^^^^^^^^^^^^^^^^^
- Passing ``nanoseconds`` greater than 999 or less than 0 in :class:`Timestamp` now raises a ``ValueError`` (:issue:`48538`, :issue:`48255`)
- :func:`read_csv`: specifying an incorrect number of columns with ``index_col`` of now raises ``ParserError`` instead of ``IndexError`` when using the c parser.
- Default value of ``dtype`` in :func:`get_dummies` is changed to ``bool`` from ``uint8`` (:issue:`45848`)
- :meth:`DataFrame.astype`, :meth:`Series.astype`, and :meth:`DatetimeIndex.astype` casting datetime64 data to any of "datetime64[s]", "datetime64[ms]", "datetime64[us]" will return an object with the given resolution instead of coercing back to "datetime64[ns]" (:issue:`48928`)
- :meth:`DataFrame.astype`, :meth:`Series.astype`, and :meth:`DatetimeIndex.astype` casting timedelta64 data to any of "timedelta64[s]", "timedelta64[ms]", "timedelta64[us]" will return an object with the given resolution instead of coercing to "float64" dtype (:issue:`48963`)
- Passing data with dtype of "timedelta64[s]", "timedelta64[ms]", or "timedelta64[us]" to :class:`TimedeltaIndex`, :class:`Series`, or :class:`DataFrame` constructors will now retain that dtype instead of casting to "timedelta64[ns]"; timedelta64 data with lower resolution will be cast to the lowest supported resolution "timedelta64[s]" (:issue:`49014`)
- Passing ``dtype`` of "timedelta64[s]", "timedelta64[ms]", or "timedelta64[us]" to :class:`TimedeltaIndex`, :class:`Series`, or :class:`DataFrame` constructors will now retain that dtype instead of casting to "timedelta64[ns]"; passing a dtype with lower resolution for :class:`Series` or :class:`DataFrame` will be cast to the lowest supported resolution "timedelta64[s]" (:issue:`49014`)
- Passing a ``np.datetime64`` object with non-nanosecond resolution to :class:`Timestamp` will retain the input resolution if it is "s", "ms", or "ns"; otherwise it will be cast to the closest supported resolution (:issue:`49008`)
- The ``other`` argument in :meth:`DataFrame.mask` and :meth:`Series.mask` now defaults to ``no_default`` instead of ``np.nan`` consistent with :meth:`DataFrame.where` and :meth:`Series.where`. Entries will be filled with the corresponding NULL value (``np.nan`` for numpy dtypes, ``pd.NA`` for extension dtypes). (:issue:`49111`)
- When creating a :class:`Series` with a object-dtype :class:`Index` of datetime objects, pandas no longer silently converts the index to a :class:`DatetimeIndex` (:issue:`39307`, :issue:`23598`)
- :meth:`Series.unique` with dtype "timedelta64[ns]" or "datetime64[ns]" now returns :class:`TimedeltaArray` or :class:`DatetimeArray` instead of ``numpy.ndarray`` (:issue:`49176`)
-

.. ---------------------------------------------------------------------------
.. _whatsnew_200.deprecations:

Deprecations
~~~~~~~~~~~~
-

.. ---------------------------------------------------------------------------

.. _whatsnew_200.prior_deprecations:

Removal of prior version deprecations/changes
~~~~~~~~~~~~~~~~~~~~~~~~~~~~~~~~~~~~~~~~~~~~~
- Removed deprecated :meth:`Categorical.to_dense`, use ``np.asarray(cat)`` instead (:issue:`32639`)
- Removed deprecated :meth:`Categorical.take_nd` (:issue:`27745`)
- Removed deprecated :meth:`Categorical.mode`, use ``Series(cat).mode()`` instead (:issue:`45033`)
- Removed deprecated :meth:`Categorical.is_dtype_equal` and :meth:`CategoricalIndex.is_dtype_equal` (:issue:`37545`)
- Removed deprecated :meth:`CategoricalIndex.take_nd` (:issue:`30702`)
- Removed deprecated :meth:`Index.is_type_compatible` (:issue:`42113`)
- Removed deprecated :meth:`Index.is_mixed`, check ``index.inferred_type`` directly instead (:issue:`32922`)
- Removed deprecated :func:`pandas.api.types.is_categorical`; use :func:`pandas.api.types.is_categorical_dtype` instead  (:issue:`33385`)
- Removed deprecated :meth:`Index.asi8` (:issue:`37877`)
- Enforced deprecation changing behavior when passing ``datetime64[ns]`` dtype data and timezone-aware dtype to :class:`Series`, interpreting the values as wall-times instead of UTC times, matching :class:`DatetimeIndex` behavior (:issue:`41662`)
- Removed deprecated :meth:`DataFrame._AXIS_NUMBERS`, :meth:`DataFrame._AXIS_NAMES`, :meth:`Series._AXIS_NUMBERS`, :meth:`Series._AXIS_NAMES` (:issue:`33637`)
- Removed deprecated :meth:`Index.to_native_types`, use ``obj.astype(str)`` instead (:issue:`36418`)
- Removed deprecated :meth:`Series.iteritems`, :meth:`DataFrame.iteritems`, use ``obj.items`` instead (:issue:`45321`)
- Removed deprecated :meth:`DatetimeIndex.union_many` (:issue:`45018`)
- Removed deprecated :meth:`RangeIndex._start`, :meth:`RangeIndex._stop`, :meth:`RangeIndex._step`, use ``start``, ``stop``, ``step`` instead (:issue:`30482`)
- Removed deprecated :meth:`DatetimeIndex.to_perioddelta`, Use ``dtindex - dtindex.to_period(freq).to_timestamp()`` instead (:issue:`34853`)
- Enforced deprecation disallowing passing a timezone-aware :class:`Timestamp` and ``dtype="datetime64[ns]"`` to :class:`Series` or :class:`DataFrame` constructors (:issue:`41555`)
- Enforced deprecation disallowing passing a sequence of timezone-aware values and ``dtype="datetime64[ns]"`` to to :class:`Series` or :class:`DataFrame` constructors (:issue:`41555`)
- Enforced deprecation disallowing using ``.astype`` to convert a ``datetime64[ns]`` :class:`Series`, :class:`DataFrame`, or :class:`DatetimeIndex` to timezone-aware dtype, use ``obj.tz_localize`` or ``ser.dt.tz_localize`` instead (:issue:`39258`)
- Enforced deprecation disallowing using ``.astype`` to convert a timezone-aware :class:`Series`, :class:`DataFrame`, or :class:`DatetimeIndex` to timezone-naive ``datetime64[ns]`` dtype, use ``obj.tz_localize(None)`` or ``obj.tz_convert("UTC").tz_localize(None)`` instead (:issue:`39258`)
- Enforced deprecation disallowing passing a unit-less datetime64 dtype (i.e. "datetime64", ``np.datetime64``, or ``np.dtype("datetime64")``) to :meth:`Series.astype` and :meth:`DataFrame.astype` (:issue:`48555`)
- Removed Date parser functions :func:`~pandas.io.date_converters.parse_date_time`,
  :func:`~pandas.io.date_converters.parse_date_fields`, :func:`~pandas.io.date_converters.parse_all_fields`
  and :func:`~pandas.io.date_converters.generic_parser` (:issue:`24518`)
- Remove argument ``squeeze`` from :meth:`DataFrame.groupby` and :meth:`Series.groupby` (:issue:`32380`)
- Removed deprecated ``apply``, ``apply_index``, ``__call__``, ``onOffset``, and ``isAnchored`` attributes from :class:`DateOffset` (:issue:`34171`)
- Removed ``keep_tz`` argument in :meth:`DatetimeIndex.to_series` (:issue:`29731`)
- Remove arguments ``names`` and ``dtype`` from :meth:`Index.copy` and ``levels`` and ``codes`` from :meth:`MultiIndex.copy` (:issue:`35853`, :issue:`36685`)
- Remove argument ``inplace`` from :meth:`MultiIndex.set_levels` and :meth:`MultiIndex.set_codes` (:issue:`35626`)
- Disallow passing positional arguments to :meth:`MultiIndex.set_levels` and :meth:`MultiIndex.set_codes` (:issue:`41485`)
- Removed :meth:`MultiIndex.is_lexsorted` and :meth:`MultiIndex.lexsort_depth` (:issue:`38701`)
- Removed argument ``how`` from :meth:`PeriodIndex.astype`, use :meth:`PeriodIndex.to_timestamp` instead (:issue:`37982`)
- Removed argument ``try_cast`` from :meth:`DataFrame.mask`, :meth:`DataFrame.where`, :meth:`Series.mask` and :meth:`Series.where` (:issue:`38836`)
- Removed argument ``tz`` from :meth:`Period.to_timestamp`, use ``obj.to_timestamp(...).tz_localize(tz)`` instead (:issue:`34522`)
- Removed argument ``sort_columns`` in :meth:`DataFrame.plot` and :meth:`Series.plot` (:issue:`47563`)
- Removed argument ``is_copy`` from :meth:`DataFrame.take` and :meth:`Series.take` (:issue:`30615`)
- Removed argument ``kind`` from :meth:`Index.get_slice_bound`, :meth:`Index.slice_indexer` and :meth:`Index.slice_locs` (:issue:`41378`)
- Disallow subclass-specific keywords (e.g. "freq", "tz", "names", "closed") in the :class:`Index` constructor (:issue:`38597`)
- Removed argument ``inplace`` from :meth:`Categorical.remove_unused_categories` (:issue:`37918`)
- Disallow passing non-round floats to :class:`Timestamp` with ``unit="M"`` or ``unit="Y"`` (:issue:`47266`)
- Remove keywords ``convert_float`` and ``mangle_dupe_cols`` from :func:`read_excel` (:issue:`41176`)
- Disallow passing non-keyword arguments to :func:`read_excel` except ``io`` and ``sheet_name`` (:issue:`34418`)
- Disallow passing non-keyword arguments to :meth:`DataFrame.set_index` except ``keys`` (:issue:`41495`)
- Disallow passing non-keyword arguments to :meth:`Resampler.interpolate` except ``method`` (:issue:`41699`)
- Disallow passing non-keyword arguments to :meth:`DataFrame.reset_index` and :meth:`Series.reset_index` except ``level`` (:issue:`41496`)
- Disallow passing non-keyword arguments to :meth:`DataFrame.dropna` and :meth:`Series.dropna` (:issue:`41504`)
- Disallow passing non-keyword arguments to :meth:`ExtensionArray.argsort` (:issue:`46134`)
- Disallow passing non-keyword arguments to :meth:`Categorical.sort_values` (:issue:`47618`)
- Disallow passing non-keyword arguments to :meth:`Index.drop_duplicates` and :meth:`Series.drop_duplicates` (:issue:`41485`)
- Disallow passing non-keyword arguments to :meth:`DataFrame.drop_duplicates` except for ``subset`` (:issue:`41485`)
- Disallow passing non-keyword arguments to :meth:`DataFrame.sort_index` and :meth:`Series.sort_index` (:issue:`41506`)
- Disallow passing non-keyword arguments to :meth:`DataFrame.interpolate` and :meth:`Series.interpolate` except for ``method`` (:issue:`41510`)
- Disallow passing non-keyword arguments to :meth:`DataFrame.any` and :meth:`Series.any` (:issue:`44896`)
- Disallow passing non-keyword arguments to :meth:`Index.set_names` except for ``names`` (:issue:`41551`)
- Disallow passing non-keyword arguments to :meth:`Index.join` except for ``other`` (:issue:`46518`)
- Disallow passing non-keyword arguments to :func:`concat` except for ``objs`` (:issue:`41485`)
- Disallow passing non-keyword arguments to :func:`pivot` except for ``data`` (:issue:`48301`)
- Disallow passing non-keyword arguments to :meth:`DataFrame.pivot` (:issue:`48301`)
- Disallow passing non-keyword arguments to :func:`read_json` except for ``path_or_buf`` (:issue:`27573`)
- Disallow passing non-keyword arguments to :func:`read_sas` except for ``filepath_or_buffer`` (:issue:`47154`)
- Disallow passing non-keyword arguments to :func:`read_stata` except for ``filepath_or_buffer`` (:issue:`48128`)
- Disallow passing non-keyword arguments to :func:`read_csv` except ``filepath_or_buffer`` (:issue:`41485`)
- Disallow passing non-keyword arguments to :func:`read_table` except ``filepath_or_buffer`` (:issue:`41485`)
- Disallow passing non-keyword arguments to :func:`read_fwf` except ``filepath_or_buffer`` (:issue:`44710`)
- Disallow passing non-keyword arguments to :func:`read_xml` except for ``path_or_buffer`` (:issue:`45133`)
- Disallow passing non-keyword arguments to :meth:`Series.mask` and :meth:`DataFrame.mask` except ``cond`` and ``other`` (:issue:`41580`)
- Disallow passing non-keyword arguments to :meth:`DataFrame.to_stata` except for ``path`` (:issue:`48128`)
- Disallow passing non-keyword arguments to :meth:`DataFrame.where` and :meth:`Series.where` except for ``cond`` and ``other`` (:issue:`41523`)
- Disallow passing non-keyword arguments to :meth:`Series.set_axis` and :meth:`DataFrame.set_axis` except for ``labels`` (:issue:`41491`)
- Disallow passing non-keyword arguments to :meth:`Series.rename_axis` and :meth:`DataFrame.rename_axis` except for ``mapper`` (:issue:`47587`)
- Disallow passing non-keyword arguments to :meth:`Series.clip` and :meth:`DataFrame.clip` (:issue:`41511`)
- Disallow passing non-keyword arguments to :meth:`Series.bfill`, :meth:`Series.ffill`, :meth:`DataFrame.bfill` and :meth:`DataFrame.ffill` (:issue:`41508`)
- Disallow passing non-keyword arguments to :meth:`DataFrame.replace`, :meth:`Series.replace` except for ``to_replace`` and ``value`` (:issue:`47587`)
- Disallow passing non-keyword arguments to :meth:`DataFrame.sort_values` except for ``by`` (:issue:`41505`)
- Disallow passing non-keyword arguments to :meth:`Series.sort_values` (:issue:`41505`)
- Removed :meth:`.Rolling.validate`, :meth:`.Expanding.validate`, and :meth:`.ExponentialMovingWindow.validate` (:issue:`43665`)
- Removed :attr:`Rolling.win_type` returning ``"freq"`` (:issue:`38963`)
- Removed :attr:`Rolling.is_datetimelike` (:issue:`38963`)
- Removed deprecated :meth:`Timedelta.delta`, :meth:`Timedelta.is_populated`, and :attr:`Timedelta.freq` (:issue:`46430`, :issue:`46476`)
- Removed deprecated :meth:`Categorical.replace`, use :meth:`Series.replace` instead (:issue:`44929`)
- Removed the ``numeric_only`` keyword from :meth:`Categorical.min` and :meth:`Categorical.max` in favor of ``skipna`` (:issue:`48821`)
- Removed :func:`is_extension_type` in favor of :func:`is_extension_array_dtype` (:issue:`29457`)
- Removed ``.ExponentialMovingWindow.vol`` (:issue:`39220`)
- Removed :meth:`Index.get_value` and :meth:`Index.set_value` (:issue:`33907`, :issue:`28621`)
- Removed :meth:`Series.slice_shift` and :meth:`DataFrame.slice_shift` (:issue:`37601`)
- Remove :meth:`DataFrameGroupBy.pad` and :meth:`DataFrameGroupBy.backfill` (:issue:`45076`)
- Remove ``numpy`` argument from :func:`read_json` (:issue:`30636`)
- Disallow passing abbreviations for ``orient`` in :meth:`DataFrame.to_dict` (:issue:`32516`)
- Removed ``get_offset`` in favor of :func:`to_offset` (:issue:`30340`)
- Removed the ``warn`` keyword in :func:`infer_freq` (:issue:`45947`)
- Removed the ``center`` keyword in :meth:`DataFrame.expanding` (:issue:`20647`)
- Removed the ``truediv`` keyword from :func:`eval` (:issue:`29812`)
- Removed the ``pandas.datetime`` submodule (:issue:`30489`)
- Removed the ``pandas.np`` submodule (:issue:`30296`)
- Removed ``pandas.util.testing`` in favor of ``pandas.testing`` (:issue:`30745`)
- Removed :meth:`Series.str.__iter__` (:issue:`28277`)
- Removed ``pandas.SparseArray`` in favor of :class:`arrays.SparseArray` (:issue:`30642`)
- Removed ``pandas.SparseSeries`` and ``pandas.SparseDataFrame``, including pickle support. (:issue:`30642`)
- Enforced disallowing passing an integer ``fill_value`` to :meth:`DataFrame.shift` and :meth:`Series.shift`` with datetime64, timedelta64, or period dtypes (:issue:`32591`)
- Enforced disallowing a string column label into ``times`` in :meth:`DataFrame.ewm` (:issue:`43265`)
- Enforced disallowing a tuple of column labels into :meth:`.DataFrameGroupBy.__getitem__` (:issue:`30546`)
- Removed setting Categorical._codes directly (:issue:`41429`)
- Enforced :meth:`Rolling.count` with ``min_periods=None`` to default to the size of the window (:issue:`31302`)
- Renamed ``fname`` to ``path`` in :meth:`DataFrame.to_parquet`, :meth:`DataFrame.to_stata` and :meth:`DataFrame.to_feather` (:issue:`30338`)
- Enforced disallowing indexing a :class:`Series` with a single item list with a slice (e.g. ``ser[[slice(0, 2)]]``). Either convert the list to tuple, or pass the slice directly instead (:issue:`31333`)
- Enforced the ``display.max_colwidth`` option to not accept negative integers (:issue:`31569`)
- Removed the ``display.column_space`` option in favor of ``df.to_string(col_space=...)`` (:issue:`47280`)
- Removed the deprecated method ``mad`` from pandas classes (:issue:`11787`)
- Removed the deprecated method ``tshift`` from pandas classes (:issue:`11631`)
- Changed the behavior of :func:`to_datetime` with argument "now" with ``utc=False`` to match ``Timestamp("now")`` (:issue:`18705`)
- Changed behavior of :class:`DataFrame` constructor given floating-point ``data`` and an integer ``dtype``, when the data cannot be cast losslessly, the floating point dtype is retained, matching :class:`Series` behavior (:issue:`41170`)
- Changed behavior of :class:`DataFrame` constructor when passed a ``dtype`` (other than int) that the data cannot be cast to; it now raises instead of silently ignoring the dtype (:issue:`41733`)
- Changed the behavior of :class:`Series` constructor, it will no longer infer a datetime64 or timedelta64 dtype from string entries (:issue:`41731`)
- Changed behavior of :class:`Index` constructor when passed a ``SparseArray`` or ``SparseDtype`` to retain that dtype instead of casting to ``numpy.ndarray`` (:issue:`43930`)
<<<<<<< HEAD
- Changed behavior of :class:`Index`, :class:`Series`, :class:`DataFrame` constructors with floating-dtype data and a :class:`DatetimeTZDtype`, the data are now interpreted as UTC-times instead of wall-times, consistent with how integer-dtype data are treated (:issue:`45573`)
=======
- Changed behavior of :meth:`DataFrame.any` and :meth:`DataFrame.all` with ``bool_only=True``; object-dtype columns with all-bool values will no longer be included, manually cast to ``bool`` dtype first (:issue:`46188`)
>>>>>>> f9ff3796
-

.. ---------------------------------------------------------------------------
.. _whatsnew_200.performance:

Performance improvements
~~~~~~~~~~~~~~~~~~~~~~~~
- Performance improvement in :meth:`.DataFrameGroupBy.median` and :meth:`.SeriesGroupBy.median` and :meth:`.GroupBy.cumprod` for nullable dtypes (:issue:`37493`)
- Performance improvement in :meth:`MultiIndex.argsort` and :meth:`MultiIndex.sort_values` (:issue:`48406`)
- Performance improvement in :meth:`MultiIndex.size` (:issue:`48723`)
- Performance improvement in :meth:`MultiIndex.union` without missing values and without duplicates (:issue:`48505`, :issue:`48752`)
- Performance improvement in :meth:`MultiIndex.difference` (:issue:`48606`)
- Performance improvement in :class:`MultiIndex` set operations with sort=None (:issue:`49010`)
- Performance improvement in :meth:`.DataFrameGroupBy.mean`, :meth:`.SeriesGroupBy.mean`, :meth:`.DataFrameGroupBy.var`, and :meth:`.SeriesGroupBy.var` for extension array dtypes (:issue:`37493`)
- Performance improvement in :meth:`MultiIndex.isin` when ``level=None`` (:issue:`48622`)
- Performance improvement in :meth:`Index.union` and :meth:`MultiIndex.union` when index contains duplicates (:issue:`48900`)
- Performance improvement for :meth:`Series.value_counts` with nullable dtype (:issue:`48338`)
- Performance improvement for :class:`Series` constructor passing integer numpy array with nullable dtype (:issue:`48338`)
- Performance improvement for :class:`DatetimeIndex` constructor passing a list (:issue:`48609`)
- Performance improvement in :func:`merge` and :meth:`DataFrame.join` when joining on a sorted :class:`MultiIndex` (:issue:`48504`)
- Performance improvement in :meth:`DataFrame.loc` and :meth:`Series.loc` for tuple-based indexing of a :class:`MultiIndex` (:issue:`48384`)
- Performance improvement for :meth:`MultiIndex.unique` (:issue:`48335`)
- Performance improvement for :func:`concat` with extension array backed indexes (:issue:`49128`, :issue:`49178`)
- Reduce memory usage of :meth:`DataFrame.to_pickle`/:meth:`Series.to_pickle` when using BZ2 or LZMA (:issue:`49068`)
- Performance improvement for :class:`~arrays.StringArray` constructor passing a numpy array with type ``np.str_`` (:issue:`49109`)
- Performance improvement in :meth:`~arrays.ArrowExtensionArray.factorize` (:issue:`49177`)
- Performance improvement in :meth:`DataFrame.join` when joining on a subset of a :class:`MultiIndex` (:issue:`48611`)
- Performance improvement for :meth:`MultiIndex.intersection` (:issue:`48604`)
- Performance improvement in ``var`` for nullable dtypes (:issue:`48379`).
- Performance improvements to :func:`read_sas` (:issue:`47403`, :issue:`47405`, :issue:`47656`, :issue:`48502`)
- Memory improvement in :meth:`RangeIndex.sort_values` (:issue:`48801`)
- Performance improvement in :class:`DataFrameGroupBy` and :class:`SeriesGroupBy` when ``by`` is a categorical type and ``sort=False`` (:issue:`48976`)

.. ---------------------------------------------------------------------------
.. _whatsnew_200.bug_fixes:

Bug fixes
~~~~~~~~~

Categorical
^^^^^^^^^^^
- Bug in :meth:`Categorical.set_categories` losing dtype information (:issue:`48812`)
- Bug in :meth:`DataFrame.groupby` and :meth:`Series.groupby` would reorder categories when used as a grouper (:issue:`48749`)

Datetimelike
^^^^^^^^^^^^
- Bug in :func:`pandas.infer_freq`, raising ``TypeError`` when inferred on :class:`RangeIndex` (:issue:`47084`)
- Bug in :func:`to_datetime` was raising on invalid offsets with ``errors='coerce'`` and ``infer_datetime_format=True`` (:issue:`48633`)
- Bug in :class:`DatetimeIndex` constructor failing to raise when ``tz=None`` is explicitly specified in conjunction with timezone-aware ``dtype`` or data (:issue:`48659`)
- Bug in subtracting a ``datetime`` scalar from :class:`DatetimeIndex` failing to retain the original ``freq`` attribute (:issue:`48818`)
-

Timedelta
^^^^^^^^^
- Bug in :func:`to_timedelta` raising error when input has nullable dtype ``Float64`` (:issue:`48796`)
- Bug in :class:`Timedelta` constructor incorrectly raising instead of returning ``NaT`` when given a ``np.timedelta64("nat")`` (:issue:`48898`)
- Bug in :class:`Timedelta` constructor failing to raise when passed both a :class:`Timedelta` object and keywords (e.g. days, seconds) (:issue:`48898`)
-

Timezones
^^^^^^^^^
-
-

Numeric
^^^^^^^
- Bug in :meth:`DataFrame.add` cannot apply ufunc when inputs contain mixed DataFrame type and Series type (:issue:`39853`)
-

Conversion
^^^^^^^^^^
- Bug in constructing :class:`Series` with ``int64`` dtype from a string list raising instead of casting (:issue:`44923`)
- Bug in :meth:`DataFrame.eval` incorrectly raising an ``AttributeError`` when there are negative values in function call (:issue:`46471`)
- Bug in :meth:`Series.convert_dtypes` not converting dtype to nullable dtype when :class:`Series` contains ``NA`` and has dtype ``object`` (:issue:`48791`)
- Bug where any :class:`ExtensionDtype` subclass with ``kind="M"`` would be interpreted as a timezone type (:issue:`34986`)
- Bug in :class:`.arrays.ArrowExtensionArray` that would raise ``NotImplementedError`` when passed a sequence of strings or binary (:issue:`49172`)

Strings
^^^^^^^
-
-

Interval
^^^^^^^^
-
-

Indexing
^^^^^^^^
- Bug in :meth:`DataFrame.reindex` filling with wrong values when indexing columns and index for ``uint`` dtypes (:issue:`48184`)
- Bug in :meth:`DataFrame.loc` coercing dtypes when setting values with a list indexer (:issue:`49159`)
- Bug in :meth:`DataFrame.__setitem__` raising ``ValueError`` when right hand side is :class:`DataFrame` with :class:`MultiIndex` columns (:issue:`49121`)
- Bug in :meth:`DataFrame.reindex` casting dtype to ``object`` when :class:`DataFrame` has single extension array column when re-indexing ``columns`` and ``index`` (:issue:`48190`)
- Bug in :func:`~DataFrame.describe` when formatting percentiles in the resulting index showed more decimals than needed (:issue:`46362`)
- Bug in :meth:`DataFrame.compare` does not recognize differences when comparing ``NA`` with value in nullable dtypes (:issue:`48939`)
-

Missing
^^^^^^^
- Bug in :meth:`Index.equals` raising ``TypeError`` when :class:`Index` consists of tuples that contain ``NA`` (:issue:`48446`)
- Bug in :meth:`Series.map` caused incorrect result when data has NaNs and defaultdict mapping was used (:issue:`48813`)
- Bug in :class:`NA` raising a ``TypeError`` instead of return :class:`NA` when performing a binary operation with a ``bytes`` object (:issue:`49108`)

MultiIndex
^^^^^^^^^^
- Bug in :meth:`MultiIndex.argsort` raising ``TypeError`` when index contains :attr:`NA` (:issue:`48495`)
- Bug in :meth:`MultiIndex.difference` losing extension array dtype (:issue:`48606`)
- Bug in :class:`MultiIndex.set_levels` raising ``IndexError`` when setting empty level (:issue:`48636`)
- Bug in :meth:`MultiIndex.unique` losing extension array dtype (:issue:`48335`)
- Bug in :meth:`MultiIndex.intersection` losing extension array (:issue:`48604`)
- Bug in :meth:`MultiIndex.union` losing extension array (:issue:`48498`, :issue:`48505`, :issue:`48900`)
- Bug in :meth:`MultiIndex.union` not sorting when sort=None and index contains missing values (:issue:`49010`)
- Bug in :meth:`MultiIndex.append` not checking names for equality (:issue:`48288`)
- Bug in :meth:`MultiIndex.symmetric_difference` losing extension array (:issue:`48607`)
-

I/O
^^^
- Bug in :func:`read_sas` caused fragmentation of :class:`DataFrame` and raised :class:`.errors.PerformanceWarning` (:issue:`48595`)
- Improved error message in :func:`read_excel` by including the offending sheet name when an exception is raised while reading a file (:issue:`48706`)
- Bug when a pickling a subset PyArrow-backed data that would serialize the entire data instead of the subset (:issue:`42600`)
- Bug in :func:`read_csv` for a single-line csv with fewer columns than ``names`` raised :class:`.errors.ParserError` with ``engine="c"`` (:issue:`47566`)
-

Period
^^^^^^
- Bug in :meth:`Period.strftime` and :meth:`PeriodIndex.strftime`, raising ``UnicodeDecodeError`` when a locale-specific directive was passed (:issue:`46319`)
-

Plotting
^^^^^^^^
- ``ax.set_xlim`` was sometimes raising ``UserWarning`` which users couldn't address due to ``set_xlim`` not accepting parsing arguments - the converter now uses :func:`Timestamp` instead (:issue:`49148`)
-

Groupby/resample/rolling
^^^^^^^^^^^^^^^^^^^^^^^^
- Bug in :class:`.ExponentialMovingWindow` with ``online`` not raising a ``NotImplementedError`` for unsupported operations (:issue:`48834`)
- Bug in :meth:`DataFrameGroupBy.sample` raises ``ValueError`` when the object is empty (:issue:`48459`)
- Bug in :meth:`Series.groupby` raises ``ValueError`` when an entry of the index is equal to the name of the index (:issue:`48567`)
- Bug in :meth:`DataFrameGroupBy.resample` produces inconsistent results when passing empty DataFrame (:issue:`47705`)
-

Reshaping
^^^^^^^^^
- Bug in :meth:`DataFrame.pivot_table` raising ``TypeError`` for nullable dtype and ``margins=True`` (:issue:`48681`)
- Bug in :meth:`DataFrame.unstack` and :meth:`Series.unstack` unstacking wrong level of :class:`MultiIndex` when :class:`MultiIndex` has mixed names (:issue:`48763`)
- Bug in :meth:`DataFrame.pivot` not respecting ``None`` as column name (:issue:`48293`)
- Bug in :func:`join` when ``left_on`` or ``right_on`` is or includes a :class:`CategoricalIndex` incorrectly raising ``AttributeError`` (:issue:`48464`)
-

Sparse
^^^^^^
-
-

ExtensionArray
^^^^^^^^^^^^^^
- Bug in :meth:`Series.mean` overflowing unnecessarily with nullable integers (:issue:`48378`)
- Bug when concatenating an empty DataFrame with an ExtensionDtype to another DataFrame with the same ExtensionDtype, the resulting dtype turned into object (:issue:`48510`)
-

Styler
^^^^^^
-
-

Metadata
^^^^^^^^
- Fixed metadata propagation in :meth:`DataFrame.corr` and :meth:`DataFrame.cov` (:issue:`28283`)
-

Other
^^^^^

.. ***DO NOT USE THIS SECTION***

-
-

.. ---------------------------------------------------------------------------
.. _whatsnew_200.contributors:

Contributors
~~~~~~~~~~~~<|MERGE_RESOLUTION|>--- conflicted
+++ resolved
@@ -270,11 +270,8 @@
 - Changed behavior of :class:`DataFrame` constructor when passed a ``dtype`` (other than int) that the data cannot be cast to; it now raises instead of silently ignoring the dtype (:issue:`41733`)
 - Changed the behavior of :class:`Series` constructor, it will no longer infer a datetime64 or timedelta64 dtype from string entries (:issue:`41731`)
 - Changed behavior of :class:`Index` constructor when passed a ``SparseArray`` or ``SparseDtype`` to retain that dtype instead of casting to ``numpy.ndarray`` (:issue:`43930`)
-<<<<<<< HEAD
 - Changed behavior of :class:`Index`, :class:`Series`, :class:`DataFrame` constructors with floating-dtype data and a :class:`DatetimeTZDtype`, the data are now interpreted as UTC-times instead of wall-times, consistent with how integer-dtype data are treated (:issue:`45573`)
-=======
 - Changed behavior of :meth:`DataFrame.any` and :meth:`DataFrame.all` with ``bool_only=True``; object-dtype columns with all-bool values will no longer be included, manually cast to ``bool`` dtype first (:issue:`46188`)
->>>>>>> f9ff3796
 -
 
 .. ---------------------------------------------------------------------------
