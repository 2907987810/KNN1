.. _whatsnew_200:

What's new in 2.0.0 (??)
------------------------

These are the changes in pandas 2.0.0. See :ref:`release` for a full changelog
including other versions of pandas.

{{ header }}

.. ---------------------------------------------------------------------------
.. _whatsnew_200.enhancements:

Enhancements
~~~~~~~~~~~~

.. _whatsnew_200.enhancements.optional_dependency_management_pip:

Installing optional dependencies with pip extras
^^^^^^^^^^^^^^^^^^^^^^^^^^^^^^^^^^^^^^^^^^^^^^^^
When installing pandas using pip, sets of optional dependencies can also be installed by specifying extras.

.. code-block:: bash

  pip install "pandas[performance, aws]>=2.0.0"

The available extras, found in the :ref:`installation guide<install.dependencies>`, are
``[all, performance, computation, timezone, fss, aws, gcp, excel, parquet, feather, hdf5, spss, postgresql, mysql,
sql-other, html, xml, plot, output_formatting, clipboard, compression, test]`` (:issue:`39164`).

.. _whatsnew_200.enhancements.index_can_hold_numpy_numeric_dtypes:

:class:`Index` can now hold numpy numeric dtypes
^^^^^^^^^^^^^^^^^^^^^^^^^^^^^^^^^^^^^^^^^^^^^^^^

It is now possible to use any numpy numeric dtype in a :class:`Index` (:issue:`42717`).

Previously it was only possible to use ``int64``, ``uint64`` & ``float64`` dtypes:

.. code-block:: ipython

    In [1]: pd.Index([1, 2, 3], dtype=np.int8)
    Out[1]: Int64Index([1, 2, 3], dtype="int64")
    In [2]: pd.Index([1, 2, 3], dtype=np.uint16)
    Out[2]: UInt64Index([1, 2, 3], dtype="uint64")
    In [3]: pd.Index([1, 2, 3], dtype=np.float32)
    Out[3]: Float64Index([1.0, 2.0, 3.0], dtype="float64")

:class:`Int64Index`, :class:`UInt64Index` & :class:`Float64Index` were deprecated in pandas
version 1.4 and have now been removed. Instead :class:`Index` should be used directly, and
can it now take all numpy numeric dtypes, i.e.
``int8``/ ``int16``/``int32``/``int64``/``uint8``/``uint16``/``uint32``/``uint64``/``float32``/``float64`` dtypes:

.. ipython:: python

    pd.Index([1, 2, 3], dtype=np.int8)
    pd.Index([1, 2, 3], dtype=np.uint16)
    pd.Index([1, 2, 3], dtype=np.float32)

The ability for :class:`Index` to hold the numpy numeric dtypes has meant some changes in Pandas
functionality. In particular, operations that previously were forced to create 64-bit indexes,
can now create indexes with lower bit sizes, e.g. 32-bit indexes.

Below is a possibly non-exhaustive list of changes:

1. Instantiating using a numpy numeric array now follows the dtype of the numpy array.
   Previously, all indexes created from numpy numeric arrays were forced to 64-bit. Now,
   for example, ``Index(np.array([1, 2, 3]))`` will be ``int32`` on 32-bit systems, where
   it previously would have been ``int64``` even on 32-bit systems.
   Instantiating :class:`Index` using a list of numbers will still return 64bit dtypes,
   e.g. ``Index([1, 2, 3])`` will have a ``int64`` dtype, which is the same as previously.
2. The various numeric datetime attributes of :class:`DatetimeIndex` (:attr:`~DatetimeIndex.day`,
   :attr:`~DatetimeIndex.month`, :attr:`~DatetimeIndex.year` etc.) were previously in of
   dtype ``int64``, while they were ``int32`` for :class:`arrays.DatetimeArray`. They are now
   ``int32`` on ``DatetimeIndex`` also:

   .. ipython:: python

       idx = pd.date_range(start='1/1/2018', periods=3, freq='M')
       idx.array.year
       idx.year

3. Level dtypes on Indexes from :meth:`Series.sparse.from_coo` are now of dtype ``int32``,
   the same as they are on the ``rows``/``cols`` on a scipy sparse matrix. Previously they
   were of dtype ``int64``.

   .. ipython:: python

       from scipy import sparse
       A = sparse.coo_matrix(
           ([3.0, 1.0, 2.0], ([1, 0, 0], [0, 2, 3])), shape=(3, 4)
       )
       ser = pd.Series.sparse.from_coo(A)
       ser.index.dtypes

4. :class:`Index` cannot be instantiated using a float16 dtype. Previously instantiating
   an :class:`Index` using dtype ``float16`` resulted in a :class:`Float64Index` with a
   ``float64`` dtype. It row raises a ``NotImplementedError``:

   .. ipython:: python
       :okexcept:

       pd.Index([1, 2, 3], dtype=np.float16)


.. _whatsnew_200.enhancements.io_use_nullable_dtypes_and_dtype_backend:

Configuration option, ``mode.dtype_backend``, to return pyarrow-backed dtypes
^^^^^^^^^^^^^^^^^^^^^^^^^^^^^^^^^^^^^^^^^^^^^^^^^^^^^^^^^^^^^^^^^^^^^^^^^^^^^

The ``use_nullable_dtypes`` keyword argument has been expanded to the following functions to enable automatic conversion to nullable dtypes (:issue:`36712`)

* :func:`read_csv`
* :func:`read_clipboard`
* :func:`read_fwf`
* :func:`read_excel`
* :func:`read_html`
* :func:`read_xml`
* :func:`read_json`
* :func:`read_sql`
* :func:`read_sql_query`
* :func:`read_sql_table`
* :func:`read_orc`
* :func:`read_feather`
* :func:`read_spss`
* :func:`to_numeric`

To simplify opting-in to nullable dtypes for these functions, a new option ``nullable_dtypes`` was added that allows setting
the keyword argument globally to ``True`` if not specified directly. The option can be enabled
through:

.. ipython:: python

    pd.options.mode.nullable_dtypes = True

The option will only work for functions with the keyword ``use_nullable_dtypes``.

Additionally a new global configuration, ``mode.dtype_backend`` can now be used in conjunction with the parameter ``use_nullable_dtypes=True`` in the following functions
to select the nullable dtypes implementation.

* :func:`read_csv`
* :func:`read_clipboard`
* :func:`read_fwf`
* :func:`read_excel`
* :func:`read_html`
* :func:`read_xml`
* :func:`read_json`
* :func:`read_sql`
* :func:`read_sql_query`
* :func:`read_sql_table`
* :func:`read_parquet`
* :func:`read_orc`
* :func:`read_feather`
* :func:`read_spss`
* :func:`to_numeric`


And the following methods will also utilize the ``mode.dtype_backend`` option.

* :meth:`DataFrame.convert_dtypes`
* :meth:`Series.convert_dtypes`

By default, ``mode.dtype_backend`` is set to ``"pandas"`` to return existing, numpy-backed nullable dtypes, but it can also
be set to ``"pyarrow"`` to return pyarrow-backed, nullable :class:`ArrowDtype` (:issue:`48957`, :issue:`49997`).

.. ipython:: python

    import io
    data = io.StringIO("""a,b,c,d,e,f,g,h,i
        1,2.5,True,a,,,,,
        3,4.5,False,b,6,7.5,True,a,
    """)
    with pd.option_context("mode.dtype_backend", "pandas"):
        df = pd.read_csv(data, use_nullable_dtypes=True)
    df.dtypes

    data.seek(0)
    with pd.option_context("mode.dtype_backend", "pyarrow"):
        df_pyarrow = pd.read_csv(data, use_nullable_dtypes=True, engine="pyarrow")
    df_pyarrow.dtypes

Copy-on-Write improvements
^^^^^^^^^^^^^^^^^^^^^^^^^^

- A new lazy copy mechanism that defers the copy until the object in question is modified
  was added to the following methods:

  - :meth:`DataFrame.reset_index` / :meth:`Series.reset_index`
  - :meth:`DataFrame.set_index`
  - :meth:`DataFrame.set_axis` / :meth:`Series.set_axis`
  - :meth:`DataFrame.set_flags` / :meth:`Series.set_flags`
  - :meth:`DataFrame.rename_axis` / :meth:`Series.rename_axis`
  - :meth:`DataFrame.reindex` / :meth:`Series.reindex`
  - :meth:`DataFrame.reindex_like` / :meth:`Series.reindex_like`
  - :meth:`DataFrame.assign`
  - :meth:`DataFrame.drop`
  - :meth:`DataFrame.dropna` / :meth:`Series.dropna`
  - :meth:`DataFrame.select_dtypes`
  - :meth:`DataFrame.align` / :meth:`Series.align`
  - :meth:`Series.to_frame`
  - :meth:`DataFrame.rename` / :meth:`Series.rename`
  - :meth:`DataFrame.add_prefix` / :meth:`Series.add_prefix`
  - :meth:`DataFrame.add_suffix` / :meth:`Series.add_suffix`
  - :meth:`DataFrame.drop_duplicates` / :meth:`Series.drop_duplicates`
  - :meth:`DataFrame.droplevel` / :meth:`Series.droplevel`
  - :meth:`DataFrame.reorder_levels` / :meth:`Series.reorder_levels`
  - :meth:`DataFrame.between_time` / :meth:`Series.between_time`
  - :meth:`DataFrame.filter` / :meth:`Series.filter`
  - :meth:`DataFrame.head` / :meth:`Series.head`
  - :meth:`DataFrame.tail` / :meth:`Series.tail`
  - :meth:`DataFrame.isetitem`
  - :meth:`DataFrame.pipe` / :meth:`Series.pipe`
  - :meth:`DataFrame.pop` / :meth:`Series.pop`
  - :meth:`DataFrame.replace` / :meth:`Series.replace`
  - :meth:`DataFrame.shift` / :meth:`Series.shift`
  - :meth:`DataFrame.sort_index` / :meth:`Series.sort_index`
  - :meth:`DataFrame.sort_values` / :meth:`Series.sort_values`
  - :meth:`DataFrame.squeeze` / :meth:`Series.squeeze`
  - :meth:`DataFrame.swapaxes`
  - :meth:`DataFrame.swaplevel` / :meth:`Series.swaplevel`
  - :meth:`DataFrame.take` / :meth:`Series.take`
  - :meth:`DataFrame.to_timestamp` / :meth:`Series.to_timestamp`
  - :meth:`DataFrame.to_period` / :meth:`Series.to_period`
  - :meth:`DataFrame.truncate`
  - :meth:`DataFrame.iterrows`
  - :meth:`DataFrame.tz_convert` / :meth:`Series.tz_localize`
  - :meth:`DataFrame.fillna` / :meth:`Series.fillna`
  - :meth:`DataFrame.interpolate` / :meth:`Series.interpolate`
  - :meth:`DataFrame.ffill` / :meth:`Series.ffill`
  - :meth:`DataFrame.bfill` / :meth:`Series.bfill`
  - :meth:`DataFrame.where` / :meth:`Series.where`
  - :meth:`DataFrame.infer_objects` / :meth:`Series.infer_objects`
  - :meth:`DataFrame.astype` / :meth:`Series.astype`
  - :meth:`DataFrame.convert_dtypes` / :meth:`Series.convert_dtypes`
  - :func:`concat`

  These methods return views when Copy-on-Write is enabled, which provides a significant
  performance improvement compared to the regular execution (:issue:`49473`).

- Accessing a single column of a DataFrame as a Series (e.g. ``df["col"]``) now always
  returns a new object every time it is constructed when Copy-on-Write is enabled (not
  returning multiple times an identical, cached Series object). This ensures that those
  Series objects correctly follow the Copy-on-Write rules (:issue:`49450`)

- The :class:`Series` constructor will now create a lazy copy (deferring the copy until
  a modification to the data happens) when constructing a Series from an existing
  Series with the default of ``copy=False`` (:issue:`50471`)

- The :class:`DataFrame` constructor, when constructing a DataFrame from a dictionary
  of Series objects and specifying ``copy=False``, will now use a lazy copy
  of those Series objects for the columns of the DataFrame (:issue:`50777`)

- Trying to set values using chained assignment (for example, ``df["a"][1:3] = 0``)
  will now always raise an exception when Copy-on-Write is enabled. In this mode,
  chained assignment can never work because we are always setting into a temporary
  object that is the result of an indexing operation (getitem), which under
  Copy-on-Write always behaves as a copy. Thus, assigning through a chain
  can never update the original Series or DataFrame. Therefore, an informative
  error is raised to the user instead of silently doing nothing (:issue:`49467`)

- :meth:`DataFrame.replace` will now respect the Copy-on-Write mechanism
  when ``inplace=True``.

- Arithmetic operations that can be inplace, e.g. ``ser *= 2`` will now respect the
  Copy-on-Write mechanism.

Copy-on-Write can be enabled through one of

.. code-block:: python

    pd.set_option("mode.copy_on_write", True)


.. code-block:: python

    pd.options.mode.copy_on_write = True

Alternatively, copy on write can be enabled locally through:

.. code-block:: python

    with pd.option_context("mode.copy_on_write", True):
        ...

.. _whatsnew_200.enhancements.other:

Other enhancements
^^^^^^^^^^^^^^^^^^
- Added support for ``str`` accessor methods when using :class:`ArrowDtype`  with a ``pyarrow.string`` type (:issue:`50325`)
- Added support for ``dt`` accessor methods when using :class:`ArrowDtype` with a ``pyarrow.timestamp`` type (:issue:`50954`)
- :func:`read_sas` now supports using ``encoding='infer'`` to correctly read and use the encoding specified by the sas file. (:issue:`48048`)
- :meth:`.DataFrameGroupBy.quantile`, :meth:`.SeriesGroupBy.quantile` and :meth:`.DataFrameGroupBy.std` now preserve nullable dtypes instead of casting to numpy dtypes (:issue:`37493`)
- :meth:`.DataFrameGroupBy.std`, :meth:`.SeriesGroupBy.std` now support datetime64, timedelta64, and :class:`DatetimeTZDtype` dtypes (:issue:`48481`)
- :meth:`Series.add_suffix`, :meth:`DataFrame.add_suffix`, :meth:`Series.add_prefix` and :meth:`DataFrame.add_prefix` support an ``axis`` argument. If ``axis`` is set, the default behaviour of which axis to consider can be overwritten (:issue:`47819`)
- :func:`.testing.assert_frame_equal` now shows the first element where the DataFrames differ, analogously to ``pytest``'s output (:issue:`47910`)
- Added ``index`` parameter to :meth:`DataFrame.to_dict` (:issue:`46398`)
- Added support for extension array dtypes in :func:`merge` (:issue:`44240`)
- Added metadata propagation for binary operators on :class:`DataFrame` (:issue:`28283`)
- Added ``cumsum``, ``cumprod``, ``cummin`` and ``cummax`` to the ``ExtensionArray`` interface via ``_accumulate`` (:issue:`28385`)
- :class:`.CategoricalConversionWarning`, :class:`.InvalidComparison`, :class:`.InvalidVersion`, :class:`.LossySetitemError`, and :class:`.NoBufferPresent` are now exposed in ``pandas.errors`` (:issue:`27656`)
- Fix ``test`` optional_extra by adding missing test package ``pytest-asyncio`` (:issue:`48361`)
- :func:`DataFrame.astype` exception message thrown improved to include column name when type conversion is not possible. (:issue:`47571`)
- :func:`date_range` now supports a ``unit`` keyword ("s", "ms", "us", or "ns") to specify the desired resolution of the output index (:issue:`49106`)
- :func:`timedelta_range` now supports a ``unit`` keyword ("s", "ms", "us", or "ns") to specify the desired resolution of the output index (:issue:`49824`)
- :meth:`DataFrame.to_json` now supports a ``mode`` keyword with supported inputs 'w' and 'a'. Defaulting to 'w', 'a' can be used when lines=True and orient='records' to append record oriented json lines to an existing json file. (:issue:`35849`)
- Added ``name`` parameter to :meth:`IntervalIndex.from_breaks`, :meth:`IntervalIndex.from_arrays` and :meth:`IntervalIndex.from_tuples` (:issue:`48911`)
- Improve exception message when using :func:`.testing.assert_frame_equal` on a :class:`DataFrame` to include the column that is compared (:issue:`50323`)
- Improved error message for :func:`merge_asof` when join-columns were duplicated (:issue:`50102`)
- Added support for extension array dtypes to :func:`get_dummies` (:issue:`32430`)
- Added :meth:`Index.infer_objects` analogous to :meth:`Series.infer_objects` (:issue:`50034`)
- Added ``copy`` parameter to :meth:`Series.infer_objects` and :meth:`DataFrame.infer_objects`, passing ``False`` will avoid making copies for series or columns that are already non-object or where no better dtype can be inferred (:issue:`50096`)
- :meth:`DataFrame.plot.hist` now recognizes ``xlabel`` and ``ylabel`` arguments (:issue:`49793`)
- :meth:`Series.drop_duplicates` has gained ``ignore_index`` keyword to reset index (:issue:`48304`)
- :meth:`Series.dropna` and :meth:`DataFrame.dropna` has gained ``ignore_index`` keyword to reset index (:issue:`31725`)
- Improved error message in :func:`to_datetime` for non-ISO8601 formats, informing users about the position of the first error (:issue:`50361`)
- Improved error message when trying to align :class:`DataFrame` objects (for example, in :func:`DataFrame.compare`) to clarify that "identically labelled" refers to both index and columns (:issue:`50083`)
- Added support for :meth:`Index.min` and :meth:`Index.max` for pyarrow string dtypes (:issue:`51397`)
- Added :meth:`DatetimeIndex.as_unit` and :meth:`TimedeltaIndex.as_unit` to convert to different resolutions; supported resolutions are "s", "ms", "us", and "ns" (:issue:`50616`)
- Added :meth:`Series.dt.unit` and :meth:`Series.dt.as_unit` to convert to different resolutions; supported resolutions are "s", "ms", "us", and "ns" (:issue:`51223`)
- Added new argument ``dtype`` to :func:`read_sql` to be consistent with :func:`read_sql_query` (:issue:`50797`)
- :func:`read_csv`, :func:`read_table`, :func:`read_fwf` and :func:`read_excel` now accept ``date_format`` (:issue:`50601`)
- :func:`to_datetime` now accepts ``"ISO8601"`` as an argument to ``format``, which will match any ISO8601 string (but possibly not identically-formatted) (:issue:`50411`)
- :func:`to_datetime` now accepts ``"mixed"`` as an argument to ``format``, which will infer the format for each element individually (:issue:`50972`)
- Added new argument ``engine`` to :func:`read_json` to support parsing JSON with pyarrow by specifying ``engine="pyarrow"`` (:issue:`48893`)
- Added support for SQLAlchemy 2.0 (:issue:`40686`)
- :class:`Index` set operations :meth:`Index.union`, :meth:`Index.intersection`, :meth:`Index.difference`, and :meth:`Index.symmetric_difference` now support ``sort=True``, which will always return a sorted result, unlike the default ``sort=None`` which does not sort in some cases (:issue:`25151`)
-

.. ---------------------------------------------------------------------------
.. _whatsnew_200.notable_bug_fixes:

Notable bug fixes
~~~~~~~~~~~~~~~~~

These are bug fixes that might have notable behavior changes.

.. _whatsnew_200.notable_bug_fixes.cumsum_cumprod_overflow:

:meth:`.DataFrameGroupBy.cumsum` and :meth:`.DataFrameGroupBy.cumprod` overflow instead of lossy casting to float
^^^^^^^^^^^^^^^^^^^^^^^^^^^^^^^^^^^^^^^^^^^^^^^^^^^^^^^^^^^^^^^^^^^^^^^^^^^^^^^^^^^^^^^^^^^^^^^^^^^^^^^^^^^^^^^^^

In previous versions we cast to float when applying ``cumsum`` and ``cumprod`` which
lead to incorrect results even if the result could be hold by ``int64`` dtype.
Additionally, the aggregation overflows consistent with numpy and the regular
:meth:`DataFrame.cumprod` and :meth:`DataFrame.cumsum` methods when the limit of
``int64`` is reached (:issue:`37493`).

*Old Behavior*

.. code-block:: ipython

    In [1]: df = pd.DataFrame({"key": ["b"] * 7, "value": 625})
    In [2]: df.groupby("key")["value"].cumprod()[5]
    Out[2]: 5.960464477539062e+16

We return incorrect results with the 6th value.

*New Behavior*

.. ipython:: python

    df = pd.DataFrame({"key": ["b"] * 7, "value": 625})
    df.groupby("key")["value"].cumprod()

We overflow with the 7th value, but the 6th value is still correct.

.. _whatsnew_200.notable_bug_fixes.groupby_nth_filter:

:meth:`.DataFrameGroupBy.nth` and :meth:`.SeriesGroupBy.nth` now behave as filtrations
^^^^^^^^^^^^^^^^^^^^^^^^^^^^^^^^^^^^^^^^^^^^^^^^^^^^^^^^^^^^^^^^^^^^^^^^^^^^^^^^^^^^^^

In previous versions of pandas, :meth:`.DataFrameGroupBy.nth` and
:meth:`.SeriesGroupBy.nth` acted as if they were aggregations. However, for most
inputs ``n``, they may return either zero or multiple rows per group. This means
that they are filtrations, similar to e.g. :meth:`.DataFrameGroupBy.head`. pandas
now treats them as filtrations (:issue:`13666`).

.. ipython:: python

    df = pd.DataFrame({"a": [1, 1, 2, 1, 2], "b": [np.nan, 2.0, 3.0, 4.0, 5.0]})
    gb = df.groupby("a")

*Old Behavior*

.. code-block:: ipython

    In [5]: gb.nth(n=1)
    Out[5]:
       A    B
    1  1  2.0
    4  2  5.0

*New Behavior*

.. ipython:: python

    gb.nth(n=1)

In particular, the index of the result is derived from the input by selecting
the appropriate rows. Also, when ``n`` is larger than the group, no rows instead of
``NaN`` is returned.

*Old Behavior*

.. code-block:: ipython

    In [5]: gb.nth(n=3, dropna="any")
    Out[5]:
        B
    A
    1 NaN
    2 NaN

*New Behavior*

.. ipython:: python

    gb.nth(n=3, dropna="any")

.. ---------------------------------------------------------------------------
.. _whatsnew_200.api_breaking:

Backwards incompatible API changes
~~~~~~~~~~~~~~~~~~~~~~~~~~~~~~~~~~

.. _whatsnew_200.api_breaking.unsupported_datetimelike_dtype_arg:

Construction with datetime64 or timedelta64 dtype with unsupported resolution
^^^^^^^^^^^^^^^^^^^^^^^^^^^^^^^^^^^^^^^^^^^^^^^^^^^^^^^^^^^^^^^^^^^^^^^^^^^^^
In past versions, when constructing a :class:`Series` or :class:`DataFrame` and
passing a "datetime64" or "timedelta64" dtype with unsupported resolution
(i.e. anything other than "ns"), pandas would silently replace the given dtype
with its nanosecond analogue:

*Previous behavior*:

.. code-block:: ipython

   In [5]: pd.Series(["2016-01-01"], dtype="datetime64[s]")
   Out[5]:
   0   2016-01-01
   dtype: datetime64[ns]

   In [6] pd.Series(["2016-01-01"], dtype="datetime64[D]")
   Out[6]:
   0   2016-01-01
   dtype: datetime64[ns]

In pandas 2.0 we support resolutions "s", "ms", "us", and "ns". When passing
a supported dtype (e.g. "datetime64[s]"), the result now has exactly
the requested dtype:

*New behavior*:

.. ipython:: python

   pd.Series(["2016-01-01"], dtype="datetime64[s]")

With an un-supported dtype, pandas now raises instead of silently swapping in
a supported dtype:

*New behavior*:

.. ipython:: python
   :okexcept:

   pd.Series(["2016-01-01"], dtype="datetime64[D]")

.. _whatsnew_200.api_breaking.value_counts:

Value counts sets the resulting name to ``count``
^^^^^^^^^^^^^^^^^^^^^^^^^^^^^^^^^^^^^^^^^^^^^^^^^
In past versions, when running :meth:`Series.value_counts`, the result would inherit
the original object's name, and the result index would be nameless. This would cause
confusion when resetting the index, and the column names would not correspond with the
column values.
Now, the result name will be ``'count'`` (or ``'proportion'`` if ``normalize=True`` was passed),
and the index will be named after the original object (:issue:`49497`).

*Previous behavior*:

.. code-block:: ipython

    In [8]: pd.Series(['quetzal', 'quetzal', 'elk'], name='animal').value_counts()

    Out[2]:
    quetzal    2
    elk        1
    Name: animal, dtype: int64

*New behavior*:

.. ipython:: python

    pd.Series(['quetzal', 'quetzal', 'elk'], name='animal').value_counts()

Likewise for other ``value_counts`` methods (for example, :meth:`DataFrame.value_counts`).

.. _whatsnew_200.api_breaking.astype_to_unsupported_datetimelike:

Disallow astype conversion to non-supported datetime64/timedelta64 dtypes
^^^^^^^^^^^^^^^^^^^^^^^^^^^^^^^^^^^^^^^^^^^^^^^^^^^^^^^^^^^^^^^^^^^^^^^^^
In previous versions, converting a :class:`Series` or :class:`DataFrame`
from ``datetime64[ns]`` to a different ``datetime64[X]`` dtype would return
with ``datetime64[ns]`` dtype instead of the requested dtype. In pandas 2.0,
support is added for "datetime64[s]", "datetime64[ms]", and "datetime64[us]" dtypes,
so converting to those dtypes gives exactly the requested dtype:

*Previous behavior*:

.. ipython:: python

   idx = pd.date_range("2016-01-01", periods=3)
   ser = pd.Series(idx)

*Previous behavior*:

.. code-block:: ipython

   In [4]: ser.astype("datetime64[s]")
   Out[4]:
   0   2016-01-01
   1   2016-01-02
   2   2016-01-03
   dtype: datetime64[ns]

With the new behavior, we get exactly the requested dtype:

*New behavior*:

.. ipython:: python

   ser.astype("datetime64[s]")

For non-supported resolutions e.g. "datetime64[D]", we raise instead of silently
ignoring the requested dtype:

*New behavior*:

.. ipython:: python
   :okexcept:

   ser.astype("datetime64[D]")

For conversion from ``timedelta64[ns]`` dtypes, the old behavior converted
to a floating point format.

*Previous behavior*:

.. ipython:: python

   idx = pd.timedelta_range("1 Day", periods=3)
   ser = pd.Series(idx)

*Previous behavior*:

.. code-block:: ipython

   In [7]: ser.astype("timedelta64[s]")
   Out[7]:
   0     86400.0
   1    172800.0
   2    259200.0
   dtype: float64

   In [8]: ser.astype("timedelta64[D]")
   Out[8]:
   0    1.0
   1    2.0
   2    3.0
   dtype: float64

The new behavior, as for datetime64, either gives exactly the requested dtype or raises:

*New behavior*:

.. ipython:: python
   :okexcept:

   ser.astype("timedelta64[s]")
   ser.astype("timedelta64[D]")

.. _whatsnew_200.api_breaking.default_to_stdlib_tzinfos:

UTC and fixed-offset timezones default to standard-library tzinfo objects
^^^^^^^^^^^^^^^^^^^^^^^^^^^^^^^^^^^^^^^^^^^^^^^^^^^^^^^^^^^^^^^^^^^^^^^^^
In previous versions, the default ``tzinfo`` object used to represent UTC
was ``pytz.UTC``. In pandas 2.0, we default to ``datetime.timezone.utc`` instead.
Similarly, for timezones represent fixed UTC offsets, we use ``datetime.timezone``
objects instead of ``pytz.FixedOffset`` objects. See (:issue:`34916`)

*Previous behavior*:

.. code-block:: ipython

   In [2]: ts = pd.Timestamp("2016-01-01", tz="UTC")
   In [3]: type(ts.tzinfo)
   Out[3]: pytz.UTC

   In [4]: ts2 = pd.Timestamp("2016-01-01 04:05:06-07:00")
   In [3]: type(ts2.tzinfo)
   Out[5]: pytz._FixedOffset

*New behavior*:

.. ipython:: python

   ts = pd.Timestamp("2016-01-01", tz="UTC")
   type(ts.tzinfo)

   ts2 = pd.Timestamp("2016-01-01 04:05:06-07:00")
   type(ts2.tzinfo)

For timezones that are neither UTC nor fixed offsets, e.g. "US/Pacific", we
continue to default to ``pytz`` objects.

.. _whatsnew_200.api_breaking.zero_len_indexes:

Empty DataFrames/Series will now default to have a ``RangeIndex``
^^^^^^^^^^^^^^^^^^^^^^^^^^^^^^^^^^^^^^^^^^^^^^^^^^^^^^^^^^^^^^^^^

Before, constructing an empty (where ``data`` is ``None`` or an empty list-like argument) :class:`Series` or :class:`DataFrame` without
specifying the axes (``index=None``, ``columns=None``) would return the axes as empty :class:`Index` with object dtype.

Now, the axes return an empty :class:`RangeIndex` (:issue:`49572`).

*Previous behavior*:

.. code-block:: ipython

   In [8]: pd.Series().index
   Out[8]:
   Index([], dtype='object')

   In [9] pd.DataFrame().axes
   Out[9]:
   [Index([], dtype='object'), Index([], dtype='object')]

*New behavior*:

.. ipython:: python

   pd.Series().index
   pd.DataFrame().axes

.. _whatsnew_200.api_breaking.to_latex:

DataFrame to LaTeX has a new render engine
^^^^^^^^^^^^^^^^^^^^^^^^^^^^^^^^^^^^^^^^^^

The existing :meth:`DataFrame.to_latex` has been restructured to utilise the
extended implementation previously available under :meth:`.Styler.to_latex`.
The arguments signature is similar, albeit ``col_space`` has been removed since
it is ignored by LaTeX engines. This render engine also requires ``jinja2`` as a
dependency which needs to be installed, since rendering is based upon jinja2 templates.

The pandas latex options below are no longer used and have been removed. The generic
max rows and columns arguments remain but for this functionality should be replaced
by the Styler equivalents.
The alternative options giving similar functionality are indicated below:

- ``display.latex.escape``: replaced with ``styler.format.escape``,
- ``display.latex.longtable``: replaced with ``styler.latex.environment``,
- ``display.latex.multicolumn``, ``display.latex.multicolumn_format`` and
  ``display.latex.multirow``: replaced with ``styler.sparse.rows``,
  ``styler.sparse.columns``, ``styler.latex.multirow_align`` and
  ``styler.latex.multicol_align``,
- ``display.latex.repr``: replaced with ``styler.render.repr``,
- ``display.max_rows`` and ``display.max_columns``: replace with
  ``styler.render.max_rows``, ``styler.render.max_columns`` and
  ``styler.render.max_elements``.

Note that due to this change some defaults have also changed:

- ``multirow`` now defaults to *True*.
- ``multirow_align`` defaults to *"r"* instead of *"l"*.
- ``multicol_align`` defaults to *"r"* instead of *"l"*.
- ``escape`` now defaults to *False*.

Note that the behaviour of ``_repr_latex_`` is also changed. Previously
setting ``display.latex.repr`` would generate LaTeX only when using nbconvert for a
JupyterNotebook, and not when the user is running the notebook. Now the
``styler.render.repr`` option allows control of the specific output
within JupyterNotebooks for operations (not just on nbconvert). See :issue:`39911`.

.. _whatsnew_200.api_breaking.deps:

Increased minimum versions for dependencies
^^^^^^^^^^^^^^^^^^^^^^^^^^^^^^^^^^^^^^^^^^^
Some minimum supported versions of dependencies were updated.
If installed, we now require:

+-------------------+-----------------+----------+---------+
| Package           | Minimum Version | Required | Changed |
+===================+=================+==========+=========+
| mypy (dev)        | 1.0             |          |    X    |
+-------------------+-----------------+----------+---------+
| pytest (dev)      | 7.0.0           |          |    X    |
+-------------------+-----------------+----------+---------+
| pytest-xdist (dev)| 2.2.0           |          |    X    |
+-------------------+-----------------+----------+---------+
| hypothesis (dev)  | 6.34.2          |          |    X    |
+-------------------+-----------------+----------+---------+
| python-dateutil   | 2.8.2           |    X     |    X    |
+-------------------+-----------------+----------+---------+

For `optional libraries <https://pandas.pydata.org/docs/getting_started/install.html>`_ the general recommendation is to use the latest version.
The following table lists the lowest version per library that is currently being tested throughout the development of pandas.
Optional libraries below the lowest tested version may still work, but are not considered supported.

+-----------------+-----------------+---------+
| Package         | Minimum Version | Changed |
+=================+=================+=========+
| pyarrow         | 7.0.0           |    X    |
+-----------------+-----------------+---------+
| matplotlib      | 3.6.1           |    X    |
+-----------------+-----------------+---------+
| fastparquet     | 0.6.3           |    X    |
+-----------------+-----------------+---------+
| xarray          | 0.21.0          |    X    |
+-----------------+-----------------+---------+

See :ref:`install.dependencies` and :ref:`install.optional_dependencies` for more.

Datetimes are now parsed with a consistent format
^^^^^^^^^^^^^^^^^^^^^^^^^^^^^^^^^^^^^^^^^^^^^^^^^

In the past, :func:`to_datetime` guessed the format for each element independently. This was appropriate for some cases where elements had mixed date formats - however, it would regularly cause problems when users expected a consistent format but the function would switch formats between elements. As of version 2.0.0, parsing will use a consistent format, determined by the first non-NA value (unless the user specifies a format, in which case that is used).

*Old behavior*:

.. code-block:: ipython

   In [1]: ser = pd.Series(['13-01-2000', '12-01-2000'])
   In [2]: pd.to_datetime(ser)
   Out[2]:
   0   2000-01-13
   1   2000-12-01
   dtype: datetime64[ns]

*New behavior*:

.. ipython:: python
    :okwarning:

     ser = pd.Series(['13-01-2000', '12-01-2000'])
     pd.to_datetime(ser)

Note that this affects :func:`read_csv` as well.

If you still need to parse dates with inconsistent formats, you can use
``format='mixed`` (possibly alongside ``dayfirst``) ::

     ser = pd.Series(['13-01-2000', '12 January 2000'])
     pd.to_datetime(ser, format='mixed', dayfirst=True)

or, if your formats are all ISO8601 (but possibly not identically-formatted) ::

     ser = pd.Series(['2020-01-01', '2020-01-01 03:00'])
     pd.to_datetime(ser, format='ISO8601')

.. _whatsnew_200.api_breaking.other:

Other API changes
^^^^^^^^^^^^^^^^^
- The ``freq``, ``tz``, ``nanosecond``, and ``unit`` keywords in the :class:`Timestamp` constructor are now keyword-only (:issue:`45307`, :issue:`32526`)
- Passing ``nanoseconds`` greater than 999 or less than 0 in :class:`Timestamp` now raises a ``ValueError`` (:issue:`48538`, :issue:`48255`)
- :func:`read_csv`: specifying an incorrect number of columns with ``index_col`` of now raises ``ParserError`` instead of ``IndexError`` when using the c parser.
- Default value of ``dtype`` in :func:`get_dummies` is changed to ``bool`` from ``uint8`` (:issue:`45848`)
- :meth:`DataFrame.astype`, :meth:`Series.astype`, and :meth:`DatetimeIndex.astype` casting datetime64 data to any of "datetime64[s]", "datetime64[ms]", "datetime64[us]" will return an object with the given resolution instead of coercing back to "datetime64[ns]" (:issue:`48928`)
- :meth:`DataFrame.astype`, :meth:`Series.astype`, and :meth:`DatetimeIndex.astype` casting timedelta64 data to any of "timedelta64[s]", "timedelta64[ms]", "timedelta64[us]" will return an object with the given resolution instead of coercing to "float64" dtype (:issue:`48963`)
- :meth:`DatetimeIndex.astype`, :meth:`TimedeltaIndex.astype`, :meth:`PeriodIndex.astype` :meth:`Series.astype`, :meth:`DataFrame.astype` with ``datetime64``, ``timedelta64`` or :class:`PeriodDtype` dtypes no longer allow converting to integer dtypes other than "int64", do ``obj.astype('int64', copy=False).astype(dtype)`` instead (:issue:`49715`)
- :meth:`Index.astype` now allows casting from ``float64`` dtype to datetime-like dtypes, matching :class:`Series` behavior (:issue:`49660`)
- Passing data with dtype of "timedelta64[s]", "timedelta64[ms]", or "timedelta64[us]" to :class:`TimedeltaIndex`, :class:`Series`, or :class:`DataFrame` constructors will now retain that dtype instead of casting to "timedelta64[ns]"; timedelta64 data with lower resolution will be cast to the lowest supported resolution "timedelta64[s]" (:issue:`49014`)
- Passing ``dtype`` of "timedelta64[s]", "timedelta64[ms]", or "timedelta64[us]" to :class:`TimedeltaIndex`, :class:`Series`, or :class:`DataFrame` constructors will now retain that dtype instead of casting to "timedelta64[ns]"; passing a dtype with lower resolution for :class:`Series` or :class:`DataFrame` will be cast to the lowest supported resolution "timedelta64[s]" (:issue:`49014`)
- Passing a ``np.datetime64`` object with non-nanosecond resolution to :class:`Timestamp` will retain the input resolution if it is "s", "ms", "us", or "ns"; otherwise it will be cast to the closest supported resolution (:issue:`49008`)
- Passing ``datetime64`` values with resolution other than nanosecond to :func:`to_datetime` will retain the input resolution if it is "s", "ms", "us", or "ns"; otherwise it will be cast to the closest supported resolution (:issue:`50369`)
- Passing integer values and a non-nanosecond datetime64 dtype (e.g. "datetime64[s]") :class:`DataFrame`, :class:`Series`, or :class:`Index` will treat the values as multiples of the dtype's unit, matching the behavior of e.g. ``Series(np.array(values, dtype="M8[s]"))`` (:issue:`51092`)
- Passing a string in ISO-8601 format to :class:`Timestamp` will retain the resolution of the parsed input if it is "s", "ms", "us", or "ns"; otherwise it will be cast to the closest supported resolution (:issue:`49737`)
- The ``other`` argument in :meth:`DataFrame.mask` and :meth:`Series.mask` now defaults to ``no_default`` instead of ``np.nan`` consistent with :meth:`DataFrame.where` and :meth:`Series.where`. Entries will be filled with the corresponding NULL value (``np.nan`` for numpy dtypes, ``pd.NA`` for extension dtypes). (:issue:`49111`)
- Changed behavior of :meth:`Series.quantile` and :meth:`DataFrame.quantile` with :class:`SparseDtype` to retain sparse dtype (:issue:`49583`)
- When creating a :class:`Series` with a object-dtype :class:`Index` of datetime objects, pandas no longer silently converts the index to a :class:`DatetimeIndex` (:issue:`39307`, :issue:`23598`)
- :func:`pandas.testing.assert_index_equal` with parameter ``exact="equiv"`` now considers two indexes equal when both are either a :class:`RangeIndex` or :class:`Index` with an ``int64`` dtype. Previously it meant either a :class:`RangeIndex` or a :class:`Int64Index` (:issue:`51098`)
- :meth:`Series.unique` with dtype "timedelta64[ns]" or "datetime64[ns]" now returns :class:`TimedeltaArray` or :class:`DatetimeArray` instead of ``numpy.ndarray`` (:issue:`49176`)
- :func:`to_datetime` and :class:`DatetimeIndex` now allow sequences containing both ``datetime`` objects and numeric entries, matching :class:`Series` behavior (:issue:`49037`, :issue:`50453`)
- :func:`pandas.api.types.is_string_dtype` now only returns ``True`` for array-likes with ``dtype=object`` when the elements are inferred to be strings (:issue:`15585`)
- Passing a sequence containing ``datetime`` objects and ``date`` objects to :class:`Series` constructor will return with ``object`` dtype instead of ``datetime64[ns]`` dtype, consistent with :class:`Index` behavior (:issue:`49341`)
- Passing strings that cannot be parsed as datetimes to :class:`Series` or :class:`DataFrame` with ``dtype="datetime64[ns]"`` will raise instead of silently ignoring the keyword and returning ``object`` dtype (:issue:`24435`)
- Passing a sequence containing a type that cannot be converted to :class:`Timedelta` to :func:`to_timedelta` or to the :class:`Series` or :class:`DataFrame` constructor with ``dtype="timedelta64[ns]"`` or to :class:`TimedeltaIndex` now raises ``TypeError`` instead of ``ValueError`` (:issue:`49525`)
- Changed behavior of :class:`Index` constructor with sequence containing at least one ``NaT`` and everything else either ``None`` or ``NaN`` to infer ``datetime64[ns]`` dtype instead of ``object``, matching :class:`Series` behavior (:issue:`49340`)
- :func:`read_stata` with parameter ``index_col`` set to ``None`` (the default) will now set the index on the returned :class:`DataFrame` to a :class:`RangeIndex` instead of a :class:`Int64Index` (:issue:`49745`)
- Changed behavior of :class:`Index`, :class:`Series`, and :class:`DataFrame` arithmetic methods when working with object-dtypes, the results no longer do type inference on the result of the array operations, use ``result.infer_objects(copy=False)`` to do type inference on the result (:issue:`49999`, :issue:`49714`)
- Changed behavior of :class:`Index` constructor with an object-dtype ``numpy.ndarray`` containing all-``bool`` values or all-complex values, this will now retain object dtype, consistent with the :class:`Series` behavior (:issue:`49594`)
- Changed behavior of :meth:`Series.astype` from object-dtype containing ``bytes`` objects to string dtypes; this now does ``val.decode()"`` on bytes objects instead of ``str(val)``, matching :meth:`Index.astype` behavior (:issue:`45326`)
- Added ``"None"`` to default ``na_values`` in :func:`read_csv` (:issue:`50286`)
- Changed behavior of :class:`Series` and :class:`DataFrame` constructors when given an integer dtype and floating-point data that is not round numbers, this now raises ``ValueError`` instead of silently retaining the float dtype; do ``Series(data)`` or ``DataFrame(data)`` to get the old behavior, and ``Series(data).astype(dtype)`` or ``DataFrame(data).astype(dtype)`` to get the specified dtype (:issue:`49599`)
- Changed behavior of :meth:`DataFrame.shift` with ``axis=1``, an integer ``fill_value``, and homogeneous datetime-like dtype, this now fills new columns with integer dtypes instead of casting to datetimelike (:issue:`49842`)
- Files are now closed when encountering an exception in :func:`read_json` (:issue:`49921`)
- Changed behavior of :func:`read_csv`, :func:`read_json` & :func:`read_fwf`, where the index will now always be a :class:`RangeIndex`, when no index is specified. Previously the index would be a :class:`Index` with dtype ``object`` if the new DataFrame/Series has length 0 (:issue:`49572`)
- :meth:`DataFrame.values`, :meth:`DataFrame.to_numpy`, :meth:`DataFrame.xs`, :meth:`DataFrame.reindex`, :meth:`DataFrame.fillna`, and :meth:`DataFrame.replace` no longer silently consolidate the underlying arrays; do ``df = df.copy()`` to ensure consolidation (:issue:`49356`)
- Creating a new DataFrame using a full slice on both axes with :attr:`~DataFrame.loc`
  or :attr:`~DataFrame.iloc` (thus, ``df.loc[:, :]`` or ``df.iloc[:, :]``) now returns a
  new DataFrame (shallow copy) instead of the original DataFrame, consistent with other
  methods to get a full slice (for example ``df.loc[:]`` or ``df[:]``) (:issue:`49469`)
- The :class:`Series` and :class:`DataFrame` constructors will now return a shallow copy
  (i.e. share data, but not attributes) when passed a Series and DataFrame,
  respectively, and with the default of ``copy=False`` (and if no other keyword triggers
  a copy). Previously, the new Series or DataFrame would share the index attribute (e.g.
  ``df.index = ...`` would also update the index of the parent or child) (:issue:`49523`)
- Disallow computing ``cumprod`` for :class:`Timedelta` object; previously this returned incorrect values (:issue:`50246`)
- :class:`DataFrame` objects read from a :class:`HDFStore` file without an index now have a :class:`RangeIndex` instead of an ``int64`` index (:issue:`51076`)
- Instantiating an :class:`Index` with an numeric numpy dtype with data containing :class:`NA` and/or :class:`NaT` now raises a ``ValueError``. Previously a ``TypeError`` was raised (:issue:`51050`)
- Loading a JSON file with duplicate columns using ``read_json(orient='split')`` renames columns to avoid duplicates, as :func:`read_csv` and the other readers do (:issue:`50370`)
- The levels of the index of the :class:`Series` returned from ``Series.sparse.from_coo`` now always have dtype ``int32``. Previously they had dtype ``int64`` (:issue:`50926`)
- :func:`to_datetime` with ``unit`` of either "Y" or "M" will now raise if a sequence contains a non-round ``float`` value, matching the ``Timestamp`` behavior (:issue:`50301`)
- The methods :meth:`Series.round`, :meth:`DataFrame.__invert__`, :meth:`Series.__invert__`, :meth:`DataFrame.swapaxes`, :meth:`DataFrame.first`, :meth:`DataFrame.last`, :meth:`Series.first`, :meth:`Series.last` and :meth:`DataFrame.align` will now always return new objects (:issue:`51032`)
- :class:`DataFrame` and :class:`DataFrameGroupBy` aggregations (e.g. "sum") with object-dtype columns no longer infer non-object dtypes for their results, explicitly call ``result.infer_objects(copy=False)`` on the result to obtain the old behavior (:issue:`51205`, :issue:`49603`)
- Added :func:`pandas.api.types.is_any_real_numeric_dtype` to check for real numeric dtypes (:issue:`51152`)
-

.. note::

    A current PDEP proposes the deprecation and removal of the keywords ``inplace`` and ``copy``
    for all but a small subset of methods from the pandas API. The current discussion takes place
    at [here](https://github.com/pandas-dev/pandas/pull/51466). The keywords won't be necessary
    anymore in the context of Copy-on-Write. If this proposal is accepted, both
    keywords would be deprecated in the next release of pandas and removed in pandas 3.0.

.. ---------------------------------------------------------------------------
.. _whatsnew_200.deprecations:

Deprecations
~~~~~~~~~~~~
- Deprecated parsing datetime strings with system-local timezone to ``tzlocal``, pass a ``tz`` keyword or explicitly call ``tz_localize`` instead (:issue:`50791`)
- Deprecated argument ``infer_datetime_format`` in :func:`to_datetime` and :func:`read_csv`, as a strict version of it is now the default (:issue:`48621`)
- Deprecated behavior of :func:`to_datetime` with ``unit`` when parsing strings, in a future version these will be parsed as datetimes (matching unit-less behavior) instead of cast to floats. To retain the old behavior, cast strings to numeric types before calling :func:`to_datetime` (:issue:`50735`)
- Deprecated :func:`pandas.io.sql.execute` (:issue:`50185`)
- :meth:`Index.is_boolean` has been deprecated. Use :func:`pandas.api.types.is_bool_dtype` instead (:issue:`50042`)
- :meth:`Index.is_integer` has been deprecated. Use :func:`pandas.api.types.is_integer_dtype` instead (:issue:`50042`)
- :meth:`Index.is_floating` has been deprecated. Use :func:`pandas.api.types.is_float_dtype` instead (:issue:`50042`)
- :meth:`Index.holds_integer` has been deprecated. Use :func:`pandas.api.types.infer_dtype` instead (:issue:`50243`)
- :meth:`Index.is_numeric` has been deprecated. Use :func:`pandas.api.types.is_any_real_numeric_dtype` instead (:issue:`50042`,:issue:`51152`)
- :meth:`Index.is_categorical` has been deprecated. Use :func:`pandas.api.types.is_categorical_dtype` instead (:issue:`50042`)
- :meth:`Index.is_object` has been deprecated. Use :func:`pandas.api.types.is_object_dtype` instead (:issue:`50042`)
- :meth:`Index.is_interval` has been deprecated. Use :func:`pandas.api.types.is_interval_dtype` instead (:issue:`50042`)
- Deprecated argument ``date_parser`` in :func:`read_csv`, :func:`read_table`, :func:`read_fwf`, and :func:`read_excel` in favour of ``date_format`` (:issue:`50601`)
- Deprecated ``all`` and ``any`` reductions with ``datetime64`` and :class:`DatetimeTZDtype` dtypes, use e.g. ``(obj != pd.Timestamp(0), tz=obj.tz).all()`` instead (:issue:`34479`)
- Deprecated unused arguments ``*args`` and ``**kwargs`` in :class:`Resampler` (:issue:`50977`)
- Deprecated calling ``float`` or ``int`` on a single element :class:`Series` to return a ``float`` or ``int`` respectively. Extract the element before calling ``float`` or ``int`` instead (:issue:`51101`)
- Deprecated :meth:`Grouper.groups`, use :meth:`Groupby.groups` instead (:issue:`51182`)
- Deprecated :meth:`Grouper.grouper`, use :meth:`Groupby.grouper` instead (:issue:`51182`)
- Deprecated :meth:`Grouper.obj`, use :meth:`Groupby.obj` instead (:issue:`51206`)
- Deprecated :meth:`Grouper.indexer`, use :meth:`Resampler.indexer` instead (:issue:`51206`)
- Deprecated :meth:`Grouper.ax`, use :meth:`Resampler.ax` instead (:issue:`51206`)
- Deprecated :meth:`Series.pad` in favor of :meth:`Series.ffill` (:issue:`33396`)
- Deprecated :meth:`Series.backfill` in favor of :meth:`Series.bfill` (:issue:`33396`)
- Deprecated :meth:`DataFrame.pad` in favor of :meth:`DataFrame.ffill` (:issue:`33396`)
- Deprecated :meth:`DataFrame.backfill` in favor of :meth:`DataFrame.bfill` (:issue:`33396`)
-

.. ---------------------------------------------------------------------------
.. _whatsnew_200.prior_deprecations:

Removal of prior version deprecations/changes
~~~~~~~~~~~~~~~~~~~~~~~~~~~~~~~~~~~~~~~~~~~~~
- Removed :class:`Int64Index`, :class:`UInt64Index` and :class:`Float64Index`. See also :ref:`here <whatsnew_200.enhancements.index_can_hold_numpy_numeric_dtypes>` for more information (:issue:`42717`)
- Removed deprecated :attr:`Timestamp.freq`, :attr:`Timestamp.freqstr` and argument ``freq`` from the :class:`Timestamp` constructor and :meth:`Timestamp.fromordinal` (:issue:`14146`)
- Removed deprecated :class:`CategoricalBlock`, :meth:`Block.is_categorical`, require datetime64 and timedelta64 values to be wrapped in :class:`DatetimeArray` or :class:`TimedeltaArray` before passing to :meth:`Block.make_block_same_class`, require ``DatetimeTZBlock.values`` to have the correct ndim when passing to the :class:`BlockManager` constructor, and removed the "fastpath" keyword from the :class:`SingleBlockManager` constructor (:issue:`40226`, :issue:`40571`)
- Removed deprecated global option ``use_inf_as_null`` in favor of ``use_inf_as_na`` (:issue:`17126`)
- Removed deprecated module ``pandas.core.index`` (:issue:`30193`)
- Removed deprecated alias ``pandas.core.tools.datetimes.to_time``, import the function directly from ``pandas.core.tools.times`` instead (:issue:`34145`)
- Removed deprecated alias ``pandas.io.json.json_normalize``, import the function directly from ``pandas.json_normalize`` instead (:issue:`27615`)
- Removed deprecated :meth:`Categorical.to_dense`, use ``np.asarray(cat)`` instead (:issue:`32639`)
- Removed deprecated :meth:`Categorical.take_nd` (:issue:`27745`)
- Removed deprecated :meth:`Categorical.mode`, use ``Series(cat).mode()`` instead (:issue:`45033`)
- Removed deprecated :meth:`Categorical.is_dtype_equal` and :meth:`CategoricalIndex.is_dtype_equal` (:issue:`37545`)
- Removed deprecated :meth:`CategoricalIndex.take_nd` (:issue:`30702`)
- Removed deprecated :meth:`Index.is_type_compatible` (:issue:`42113`)
- Removed deprecated :meth:`Index.is_mixed`, check ``index.inferred_type`` directly instead (:issue:`32922`)
- Removed deprecated :func:`pandas.api.types.is_categorical`; use :func:`pandas.api.types.is_categorical_dtype` instead  (:issue:`33385`)
- Removed deprecated :meth:`Index.asi8` (:issue:`37877`)
- Enforced deprecation changing behavior when passing ``datetime64[ns]`` dtype data and timezone-aware dtype to :class:`Series`, interpreting the values as wall-times instead of UTC times, matching :class:`DatetimeIndex` behavior (:issue:`41662`)
- Enforced deprecation changing behavior when applying a numpy ufunc on multiple non-aligned (on the index or columns) :class:`DataFrame` that will now align the inputs first (:issue:`39239`)
- Removed deprecated :meth:`DataFrame._AXIS_NUMBERS`, :meth:`DataFrame._AXIS_NAMES`, :meth:`Series._AXIS_NUMBERS`, :meth:`Series._AXIS_NAMES` (:issue:`33637`)
- Removed deprecated :meth:`Index.to_native_types`, use ``obj.astype(str)`` instead (:issue:`36418`)
- Removed deprecated :meth:`Series.iteritems`, :meth:`DataFrame.iteritems`, use ``obj.items`` instead (:issue:`45321`)
- Removed deprecated :meth:`DataFrame.lookup` (:issue:`35224`)
- Removed deprecated :meth:`Series.append`, :meth:`DataFrame.append`, use :func:`concat` instead (:issue:`35407`)
- Removed deprecated :meth:`Series.iteritems`, :meth:`DataFrame.iteritems` and :meth:`HDFStore.iteritems` use ``obj.items`` instead (:issue:`45321`)
- Removed deprecated :meth:`DatetimeIndex.union_many` (:issue:`45018`)
- Removed deprecated ``weekofyear`` and ``week`` attributes of :class:`DatetimeArray`, :class:`DatetimeIndex` and ``dt`` accessor in favor of ``isocalendar().week`` (:issue:`33595`)
- Removed deprecated :meth:`RangeIndex._start`, :meth:`RangeIndex._stop`, :meth:`RangeIndex._step`, use ``start``, ``stop``, ``step`` instead (:issue:`30482`)
- Removed deprecated :meth:`DatetimeIndex.to_perioddelta`, Use ``dtindex - dtindex.to_period(freq).to_timestamp()`` instead (:issue:`34853`)
- Removed deprecated :meth:`.Styler.hide_index` and :meth:`.Styler.hide_columns` (:issue:`49397`)
- Removed deprecated :meth:`.Styler.set_na_rep` and :meth:`.Styler.set_precision` (:issue:`49397`)
- Removed deprecated :meth:`.Styler.where` (:issue:`49397`)
- Removed deprecated :meth:`.Styler.render` (:issue:`49397`)
- Removed deprecated argument ``col_space`` in :meth:`DataFrame.to_latex` (:issue:`47970`)
- Removed deprecated argument ``null_color`` in :meth:`.Styler.highlight_null` (:issue:`49397`)
- Removed deprecated argument ``check_less_precise`` in :meth:`.testing.assert_frame_equal`, :meth:`.testing.assert_extension_array_equal`, :meth:`.testing.assert_series_equal`,  :meth:`.testing.assert_index_equal` (:issue:`30562`)
- Removed deprecated ``null_counts`` argument in :meth:`DataFrame.info`. Use ``show_counts`` instead (:issue:`37999`)
- Removed deprecated :meth:`Index.is_monotonic`, and :meth:`Series.is_monotonic`; use ``obj.is_monotonic_increasing`` instead (:issue:`45422`)
- Removed deprecated :meth:`Index.is_all_dates` (:issue:`36697`)
- Enforced deprecation disallowing passing a timezone-aware :class:`Timestamp` and ``dtype="datetime64[ns]"`` to :class:`Series` or :class:`DataFrame` constructors (:issue:`41555`)
- Enforced deprecation disallowing passing a sequence of timezone-aware values and ``dtype="datetime64[ns]"`` to to :class:`Series` or :class:`DataFrame` constructors (:issue:`41555`)
- Enforced deprecation disallowing ``numpy.ma.mrecords.MaskedRecords`` in the :class:`DataFrame` constructor; pass ``"{name: data[name] for name in data.dtype.names}`` instead (:issue:`40363`)
- Enforced deprecation disallowing unit-less "datetime64" dtype in :meth:`Series.astype` and :meth:`DataFrame.astype` (:issue:`47844`)
- Enforced deprecation disallowing using ``.astype`` to convert a ``datetime64[ns]`` :class:`Series`, :class:`DataFrame`, or :class:`DatetimeIndex` to timezone-aware dtype, use ``obj.tz_localize`` or ``ser.dt.tz_localize`` instead (:issue:`39258`)
- Enforced deprecation disallowing using ``.astype`` to convert a timezone-aware :class:`Series`, :class:`DataFrame`, or :class:`DatetimeIndex` to timezone-naive ``datetime64[ns]`` dtype, use ``obj.tz_localize(None)`` or ``obj.tz_convert("UTC").tz_localize(None)`` instead (:issue:`39258`)
- Enforced deprecation disallowing passing non boolean argument to sort in :func:`concat` (:issue:`44629`)
- Removed Date parser functions :func:`~pandas.io.date_converters.parse_date_time`,
  :func:`~pandas.io.date_converters.parse_date_fields`, :func:`~pandas.io.date_converters.parse_all_fields`
  and :func:`~pandas.io.date_converters.generic_parser` (:issue:`24518`)
- Removed argument ``index`` from the :class:`core.arrays.SparseArray` constructor (:issue:`43523`)
- Remove argument ``squeeze`` from :meth:`DataFrame.groupby` and :meth:`Series.groupby` (:issue:`32380`)
- Removed deprecated ``apply``, ``apply_index``, ``__call__``, ``onOffset``, and ``isAnchored`` attributes from :class:`DateOffset` (:issue:`34171`)
- Removed ``keep_tz`` argument in :meth:`DatetimeIndex.to_series` (:issue:`29731`)
- Remove arguments ``names`` and ``dtype`` from :meth:`Index.copy` and ``levels`` and ``codes`` from :meth:`MultiIndex.copy` (:issue:`35853`, :issue:`36685`)
- Remove argument ``inplace`` from :meth:`MultiIndex.set_levels` and :meth:`MultiIndex.set_codes` (:issue:`35626`)
- Removed arguments ``verbose`` and ``encoding`` from :meth:`DataFrame.to_excel` and :meth:`Series.to_excel` (:issue:`47912`)
- Removed argument ``line_terminator`` from :meth:`DataFrame.to_csv` and :meth:`Series.to_csv`, use ``lineterminator`` instead (:issue:`45302`)
- Removed argument ``inplace`` from :meth:`DataFrame.set_axis` and :meth:`Series.set_axis`, use ``obj = obj.set_axis(..., copy=False)`` instead (:issue:`48130`)
- Disallow passing positional arguments to :meth:`MultiIndex.set_levels` and :meth:`MultiIndex.set_codes` (:issue:`41485`)
- Disallow parsing to Timedelta strings with components with units "Y", "y", or "M", as these do not represent unambiguous durations (:issue:`36838`)
- Removed :meth:`MultiIndex.is_lexsorted` and :meth:`MultiIndex.lexsort_depth` (:issue:`38701`)
- Removed argument ``how`` from :meth:`PeriodIndex.astype`, use :meth:`PeriodIndex.to_timestamp` instead (:issue:`37982`)
- Removed argument ``try_cast`` from :meth:`DataFrame.mask`, :meth:`DataFrame.where`, :meth:`Series.mask` and :meth:`Series.where` (:issue:`38836`)
- Removed argument ``tz`` from :meth:`Period.to_timestamp`, use ``obj.to_timestamp(...).tz_localize(tz)`` instead (:issue:`34522`)
- Removed argument ``sort_columns`` in :meth:`DataFrame.plot` and :meth:`Series.plot` (:issue:`47563`)
- Removed argument ``is_copy`` from :meth:`DataFrame.take` and :meth:`Series.take` (:issue:`30615`)
- Removed argument ``kind`` from :meth:`Index.get_slice_bound`, :meth:`Index.slice_indexer` and :meth:`Index.slice_locs` (:issue:`41378`)
- Removed arguments ``prefix``, ``squeeze``, ``error_bad_lines`` and ``warn_bad_lines`` from :func:`read_csv` (:issue:`40413`, :issue:`43427`)
- Removed arguments ``squeeze`` from :func:`read_excel` (:issue:`43427`)
- Removed argument ``datetime_is_numeric`` from :meth:`DataFrame.describe` and :meth:`Series.describe` as datetime data will always be summarized as numeric data (:issue:`34798`)
- Disallow passing list ``key`` to :meth:`Series.xs` and :meth:`DataFrame.xs`, pass a tuple instead (:issue:`41789`)
- Disallow subclass-specific keywords (e.g. "freq", "tz", "names", "closed") in the :class:`Index` constructor (:issue:`38597`)
- Removed argument ``inplace`` from :meth:`Categorical.remove_unused_categories` (:issue:`37918`)
- Disallow passing non-round floats to :class:`Timestamp` with ``unit="M"`` or ``unit="Y"`` (:issue:`47266`)
- Remove keywords ``convert_float`` and ``mangle_dupe_cols`` from :func:`read_excel` (:issue:`41176`)
- Remove keyword ``mangle_dupe_cols`` from :func:`read_csv` and :func:`read_table` (:issue:`48137`)
- Removed ``errors`` keyword from :meth:`DataFrame.where`, :meth:`Series.where`, :meth:`DataFrame.mask` and :meth:`Series.mask` (:issue:`47728`)
- Disallow passing non-keyword arguments to :func:`read_excel` except ``io`` and ``sheet_name`` (:issue:`34418`)
- Disallow passing non-keyword arguments to :meth:`DataFrame.drop` and :meth:`Series.drop` except ``labels`` (:issue:`41486`)
- Disallow passing non-keyword arguments to :meth:`DataFrame.fillna` and :meth:`Series.fillna` except ``value`` (:issue:`41485`)
- Disallow passing non-keyword arguments to :meth:`StringMethods.split` and :meth:`StringMethods.rsplit` except for ``pat`` (:issue:`47448`)
- Disallow passing non-keyword arguments to :meth:`DataFrame.set_index` except ``keys`` (:issue:`41495`)
- Disallow passing non-keyword arguments to :meth:`Resampler.interpolate` except ``method`` (:issue:`41699`)
- Disallow passing non-keyword arguments to :meth:`DataFrame.reset_index` and :meth:`Series.reset_index` except ``level`` (:issue:`41496`)
- Disallow passing non-keyword arguments to :meth:`DataFrame.dropna` and :meth:`Series.dropna` (:issue:`41504`)
- Disallow passing non-keyword arguments to :meth:`ExtensionArray.argsort` (:issue:`46134`)
- Disallow passing non-keyword arguments to :meth:`Categorical.sort_values` (:issue:`47618`)
- Disallow passing non-keyword arguments to :meth:`Index.drop_duplicates` and :meth:`Series.drop_duplicates` (:issue:`41485`)
- Disallow passing non-keyword arguments to :meth:`DataFrame.drop_duplicates` except for ``subset`` (:issue:`41485`)
- Disallow passing non-keyword arguments to :meth:`DataFrame.sort_index` and :meth:`Series.sort_index` (:issue:`41506`)
- Disallow passing non-keyword arguments to :meth:`DataFrame.interpolate` and :meth:`Series.interpolate` except for ``method`` (:issue:`41510`)
- Disallow passing non-keyword arguments to :meth:`DataFrame.any` and :meth:`Series.any` (:issue:`44896`)
- Disallow passing non-keyword arguments to :meth:`Index.set_names` except for ``names`` (:issue:`41551`)
- Disallow passing non-keyword arguments to :meth:`Index.join` except for ``other`` (:issue:`46518`)
- Disallow passing non-keyword arguments to :func:`concat` except for ``objs`` (:issue:`41485`)
- Disallow passing non-keyword arguments to :func:`pivot` except for ``data`` (:issue:`48301`)
- Disallow passing non-keyword arguments to :meth:`DataFrame.pivot` (:issue:`48301`)
- Disallow passing non-keyword arguments to :func:`read_html` except for ``io`` (:issue:`27573`)
- Disallow passing non-keyword arguments to :func:`read_json` except for ``path_or_buf`` (:issue:`27573`)
- Disallow passing non-keyword arguments to :func:`read_sas` except for ``filepath_or_buffer`` (:issue:`47154`)
- Disallow passing non-keyword arguments to :func:`read_stata` except for ``filepath_or_buffer`` (:issue:`48128`)
- Disallow passing non-keyword arguments to :func:`read_csv` except ``filepath_or_buffer`` (:issue:`41485`)
- Disallow passing non-keyword arguments to :func:`read_table` except ``filepath_or_buffer`` (:issue:`41485`)
- Disallow passing non-keyword arguments to :func:`read_fwf` except ``filepath_or_buffer`` (:issue:`44710`)
- Disallow passing non-keyword arguments to :func:`read_xml` except for ``path_or_buffer`` (:issue:`45133`)
- Disallow passing non-keyword arguments to :meth:`Series.mask` and :meth:`DataFrame.mask` except ``cond`` and ``other`` (:issue:`41580`)
- Disallow passing non-keyword arguments to :meth:`DataFrame.to_stata` except for ``path`` (:issue:`48128`)
- Disallow passing non-keyword arguments to :meth:`DataFrame.where` and :meth:`Series.where` except for ``cond`` and ``other`` (:issue:`41523`)
- Disallow passing non-keyword arguments to :meth:`Series.set_axis` and :meth:`DataFrame.set_axis` except for ``labels`` (:issue:`41491`)
- Disallow passing non-keyword arguments to :meth:`Series.rename_axis` and :meth:`DataFrame.rename_axis` except for ``mapper`` (:issue:`47587`)
- Disallow passing non-keyword arguments to :meth:`Series.clip` and :meth:`DataFrame.clip` (:issue:`41511`)
- Disallow passing non-keyword arguments to :meth:`Series.bfill`, :meth:`Series.ffill`, :meth:`DataFrame.bfill` and :meth:`DataFrame.ffill` (:issue:`41508`)
- Disallow passing non-keyword arguments to :meth:`DataFrame.replace`, :meth:`Series.replace` except for ``to_replace`` and ``value`` (:issue:`47587`)
- Disallow passing non-keyword arguments to :meth:`DataFrame.sort_values` except for ``by`` (:issue:`41505`)
- Disallow passing non-keyword arguments to :meth:`Series.sort_values` (:issue:`41505`)
- Disallow passing non-keyword arguments to :meth:`DataFrame.reindex` except for ``labels`` (:issue:`17966`)
- Disallow :meth:`Index.reindex` with non-unique :class:`Index` objects (:issue:`42568`)
- Disallowed constructing :class:`Categorical` with scalar ``data`` (:issue:`38433`)
- Disallowed constructing :class:`CategoricalIndex` without passing ``data`` (:issue:`38944`)
- Removed :meth:`.Rolling.validate`, :meth:`.Expanding.validate`, and :meth:`.ExponentialMovingWindow.validate` (:issue:`43665`)
- Removed :attr:`Rolling.win_type` returning ``"freq"`` (:issue:`38963`)
- Removed :attr:`Rolling.is_datetimelike` (:issue:`38963`)
- Removed the ``level`` keyword in :class:`DataFrame` and :class:`Series` aggregations; use ``groupby`` instead (:issue:`39983`)
- Removed deprecated :meth:`Timedelta.delta`, :meth:`Timedelta.is_populated`, and :attr:`Timedelta.freq` (:issue:`46430`, :issue:`46476`)
- Removed deprecated :attr:`NaT.freq` (:issue:`45071`)
- Removed deprecated :meth:`Categorical.replace`, use :meth:`Series.replace` instead (:issue:`44929`)
- Removed the ``numeric_only`` keyword from :meth:`Categorical.min` and :meth:`Categorical.max` in favor of ``skipna`` (:issue:`48821`)
- Changed behavior of :meth:`DataFrame.median` and :meth:`DataFrame.mean` with ``numeric_only=None`` to not exclude datetime-like columns THIS NOTE WILL BE IRRELEVANT ONCE ``numeric_only=None`` DEPRECATION IS ENFORCED (:issue:`29941`)
- Removed :func:`is_extension_type` in favor of :func:`is_extension_array_dtype` (:issue:`29457`)
- Removed ``.ExponentialMovingWindow.vol`` (:issue:`39220`)
- Removed :meth:`Index.get_value` and :meth:`Index.set_value` (:issue:`33907`, :issue:`28621`)
- Removed :meth:`Series.slice_shift` and :meth:`DataFrame.slice_shift` (:issue:`37601`)
- Remove :meth:`DataFrameGroupBy.pad` and :meth:`DataFrameGroupBy.backfill` (:issue:`45076`)
- Remove ``numpy`` argument from :func:`read_json` (:issue:`30636`)
- Disallow passing abbreviations for ``orient`` in :meth:`DataFrame.to_dict` (:issue:`32516`)
- Disallow partial slicing on an non-monotonic :class:`DatetimeIndex` with keys which are not in Index. This now raises a ``KeyError`` (:issue:`18531`)
- Removed ``get_offset`` in favor of :func:`to_offset` (:issue:`30340`)
- Removed the ``warn`` keyword in :func:`infer_freq` (:issue:`45947`)
- Removed the ``include_start`` and ``include_end`` arguments in :meth:`DataFrame.between_time` in favor of ``inclusive`` (:issue:`43248`)
- Removed the ``closed`` argument in :meth:`date_range` and :meth:`bdate_range` in favor of ``inclusive`` argument (:issue:`40245`)
- Removed the ``center`` keyword in :meth:`DataFrame.expanding` (:issue:`20647`)
- Removed the ``truediv`` keyword from :func:`eval` (:issue:`29812`)
- Removed the ``method`` and ``tolerance`` arguments in :meth:`Index.get_loc`. Use ``index.get_indexer([label], method=..., tolerance=...)`` instead (:issue:`42269`)
- Removed the ``pandas.datetime`` submodule (:issue:`30489`)
- Removed the ``pandas.np`` submodule (:issue:`30296`)
- Removed ``pandas.util.testing`` in favor of ``pandas.testing`` (:issue:`30745`)
- Removed :meth:`Series.str.__iter__` (:issue:`28277`)
- Removed ``pandas.SparseArray`` in favor of :class:`arrays.SparseArray` (:issue:`30642`)
- Removed ``pandas.SparseSeries`` and ``pandas.SparseDataFrame``, including pickle support. (:issue:`30642`)
- Enforced disallowing passing an integer ``fill_value`` to :meth:`DataFrame.shift` and :meth:`Series.shift`` with datetime64, timedelta64, or period dtypes (:issue:`32591`)
- Enforced disallowing a string column label into ``times`` in :meth:`DataFrame.ewm` (:issue:`43265`)
- Enforced disallowing passing ``True`` and ``False`` into ``inclusive`` in :meth:`Series.between` in favor of ``"both"`` and ``"neither"`` respectively (:issue:`40628`)
- Enforced disallowing using ``usecols`` with out of bounds indices for ``read_csv`` with ``engine="c"`` (:issue:`25623`)
- Enforced disallowing the use of ``**kwargs`` in :class:`.ExcelWriter`; use the keyword argument ``engine_kwargs`` instead (:issue:`40430`)
- Enforced disallowing a tuple of column labels into :meth:`.DataFrameGroupBy.__getitem__` (:issue:`30546`)
- Enforced disallowing missing labels when indexing with a sequence of labels on a level of a :class:`MultiIndex`. This now raises a ``KeyError`` (:issue:`42351`)
- Enforced disallowing setting values with ``.loc`` using a positional slice. Use ``.loc`` with labels or ``.iloc`` with positions instead (:issue:`31840`)
- Enforced disallowing positional indexing with a ``float`` key even if that key is a round number, manually cast to integer instead (:issue:`34193`)
- Enforced disallowing using a :class:`DataFrame` indexer with ``.iloc``, use ``.loc`` instead for automatic alignment (:issue:`39022`)
- Enforced disallowing ``set`` or ``dict`` indexers in ``__getitem__`` and ``__setitem__`` methods (:issue:`42825`)
- Enforced disallowing indexing on a :class:`Index` or positional indexing on a :class:`Series` producing multi-dimensional objects e.g. ``obj[:, None]``, convert to numpy before indexing instead (:issue:`35141`)
- Enforced disallowing ``dict`` or ``set`` objects in ``suffixes`` in :func:`merge` (:issue:`34810`)
- Enforced disallowing :func:`merge` to produce duplicated columns through the ``suffixes`` keyword and already existing columns (:issue:`22818`)
- Enforced disallowing using :func:`merge` or :func:`join` on a different number of levels (:issue:`34862`)
- Enforced disallowing ``value_name`` argument in :func:`DataFrame.melt` to match an element in the :class:`DataFrame` columns (:issue:`35003`)
- Enforced disallowing passing ``showindex`` into ``**kwargs`` in :func:`DataFrame.to_markdown` and :func:`Series.to_markdown` in favor of ``index`` (:issue:`33091`)
- Removed setting Categorical._codes directly (:issue:`41429`)
- Removed setting Categorical.categories directly (:issue:`47834`)
- Removed argument ``inplace`` from :meth:`Categorical.add_categories`, :meth:`Categorical.remove_categories`, :meth:`Categorical.set_categories`, :meth:`Categorical.rename_categories`, :meth:`Categorical.reorder_categories`, :meth:`Categorical.set_ordered`, :meth:`Categorical.as_ordered`, :meth:`Categorical.as_unordered` (:issue:`37981`, :issue:`41118`, :issue:`41133`, :issue:`47834`)
- Enforced :meth:`Rolling.count` with ``min_periods=None`` to default to the size of the window (:issue:`31302`)
- Renamed ``fname`` to ``path`` in :meth:`DataFrame.to_parquet`, :meth:`DataFrame.to_stata` and :meth:`DataFrame.to_feather` (:issue:`30338`)
- Enforced disallowing indexing a :class:`Series` with a single item list with a slice (e.g. ``ser[[slice(0, 2)]]``). Either convert the list to tuple, or pass the slice directly instead (:issue:`31333`)
- Changed behavior indexing on a :class:`DataFrame` with a :class:`DatetimeIndex` index using a string indexer, previously this operated as a slice on rows, now it operates like any other column key; use ``frame.loc[key]`` for the old behavior (:issue:`36179`)
- Enforced the ``display.max_colwidth`` option to not accept negative integers (:issue:`31569`)
- Removed the ``display.column_space`` option in favor of ``df.to_string(col_space=...)`` (:issue:`47280`)
- Removed the deprecated method ``mad`` from pandas classes (:issue:`11787`)
- Removed the deprecated method ``tshift`` from pandas classes (:issue:`11631`)
- Changed behavior of empty data passed into :class:`Series`; the default dtype will be ``object`` instead of ``float64`` (:issue:`29405`)
- Changed the behavior of :meth:`DatetimeIndex.union`, :meth:`DatetimeIndex.intersection`, and :meth:`DatetimeIndex.symmetric_difference` with mismatched timezones to convert to UTC instead of casting to object dtype (:issue:`39328`)
- Changed the behavior of :func:`to_datetime` with argument "now" with ``utc=False`` to match ``Timestamp("now")`` (:issue:`18705`)
- Changed the behavior of indexing on a timezone-aware :class:`DatetimeIndex` with a timezone-naive ``datetime`` object or vice-versa; these now behave like any other non-comparable type by raising ``KeyError`` (:issue:`36148`)
- Changed the behavior of :meth:`Index.reindex`, :meth:`Series.reindex`, and :meth:`DataFrame.reindex` with a ``datetime64`` dtype and a ``datetime.date`` object for ``fill_value``; these are no longer considered equivalent to ``datetime.datetime`` objects so the reindex casts to object dtype (:issue:`39767`)
- Changed behavior of :meth:`SparseArray.astype` when given a dtype that is not explicitly ``SparseDtype``, cast to the exact requested dtype rather than silently using a ``SparseDtype`` instead (:issue:`34457`)
- Changed behavior of :meth:`Index.ravel` to return a view on the original :class:`Index` instead of a ``np.ndarray`` (:issue:`36900`)
- Changed behavior of :meth:`Series.to_frame` and :meth:`Index.to_frame` with explicit ``name=None`` to use ``None`` for the column name instead of the index's name or default ``0`` (:issue:`45523`)
- Changed behavior of :func:`concat` with one array of ``bool``-dtype and another of integer dtype, this now returns ``object`` dtype instead of integer dtype; explicitly cast the bool object to integer before concatenating to get the old behavior (:issue:`45101`)
- Changed behavior of :class:`DataFrame` constructor given floating-point ``data`` and an integer ``dtype``, when the data cannot be cast losslessly, the floating point dtype is retained, matching :class:`Series` behavior (:issue:`41170`)
- Changed behavior of :class:`Index` constructor when given a ``np.ndarray`` with object-dtype containing numeric entries; this now retains object dtype rather than inferring a numeric dtype, consistent with :class:`Series` behavior (:issue:`42870`)
- Changed behavior of :meth:`Index.__and__`, :meth:`Index.__or__` and :meth:`Index.__xor__` to behave as logical operations (matching :class:`Series` behavior) instead of aliases for set operations (:issue:`37374`)
- Changed behavior of :class:`DataFrame` constructor when passed a list whose first element is a :class:`Categorical`, this now treats the elements as rows casting to ``object`` dtype, consistent with behavior for other types (:issue:`38845`)
- Changed behavior of :class:`DataFrame` constructor when passed a ``dtype`` (other than int) that the data cannot be cast to; it now raises instead of silently ignoring the dtype (:issue:`41733`)
- Changed the behavior of :class:`Series` constructor, it will no longer infer a datetime64 or timedelta64 dtype from string entries (:issue:`41731`)
- Changed behavior of :class:`Timestamp` constructor with a ``np.datetime64`` object and a ``tz`` passed to interpret the input as a wall-time as opposed to a UTC time (:issue:`42288`)
- Changed behavior of :meth:`Timestamp.utcfromtimestamp` to return a timezone-aware object satisfying ``Timestamp.utcfromtimestamp(val).timestamp() == val`` (:issue:`45083`)
- Changed behavior of :class:`Index` constructor when passed a ``SparseArray`` or ``SparseDtype`` to retain that dtype instead of casting to ``numpy.ndarray`` (:issue:`43930`)
- Changed behavior of setitem-like operations (``__setitem__``, ``fillna``, ``where``, ``mask``, ``replace``, ``insert``, fill_value for ``shift``) on an object with :class:`DatetimeTZDtype` when using a value with a non-matching timezone, the value will be cast to the object's timezone instead of casting both to object-dtype (:issue:`44243`)
- Changed behavior of :class:`Index`, :class:`Series`, :class:`DataFrame` constructors with floating-dtype data and a :class:`DatetimeTZDtype`, the data are now interpreted as UTC-times instead of wall-times, consistent with how integer-dtype data are treated (:issue:`45573`)
- Changed behavior of :class:`Series` and :class:`DataFrame` constructors with integer dtype and floating-point data containing ``NaN``, this now raises ``IntCastingNaNError`` (:issue:`40110`)
- Changed behavior of :class:`Series` and :class:`DataFrame` constructors with an integer ``dtype`` and values that are too large to losslessly cast to this dtype, this now raises ``ValueError`` (:issue:`41734`)
- Changed behavior of :class:`Series` and :class:`DataFrame` constructors with an integer ``dtype`` and values having either ``datetime64`` or ``timedelta64`` dtypes, this now raises ``TypeError``, use ``values.view("int64")`` instead (:issue:`41770`)
- Removed the deprecated ``base`` and ``loffset`` arguments from :meth:`pandas.DataFrame.resample`, :meth:`pandas.Series.resample` and :class:`pandas.Grouper`. Use ``offset`` or ``origin`` instead (:issue:`31809`)
- Changed behavior of :meth:`Series.fillna` and :meth:`DataFrame.fillna` with ``timedelta64[ns]`` dtype and an incompatible ``fill_value``; this now casts to ``object`` dtype instead of raising, consistent with the behavior with other dtypes (:issue:`45746`)
- Change the default argument of ``regex`` for :meth:`Series.str.replace` from ``True`` to ``False``. Additionally, a single character ``pat`` with ``regex=True`` is now treated as a regular expression instead of a string literal. (:issue:`36695`, :issue:`24804`)
- Changed behavior of :meth:`DataFrame.any` and :meth:`DataFrame.all` with ``bool_only=True``; object-dtype columns with all-bool values will no longer be included, manually cast to ``bool`` dtype first (:issue:`46188`)
- Changed behavior of :meth:`DataFrame.max`, :class:`DataFrame.min`, :class:`DataFrame.mean`, :class:`DataFrame.median`, :class:`DataFrame.skew`, :class:`DataFrame.kurt` with ``axis=None`` to return a scalar applying the aggregation across both axes (:issue:`45072`)
- Changed behavior of comparison of a :class:`Timestamp` with a ``datetime.date`` object; these now compare as un-equal and raise on inequality comparisons, matching the ``datetime.datetime`` behavior (:issue:`36131`)
- Changed behavior of comparison of ``NaT`` with a ``datetime.date`` object; these now raise on inequality comparisons (:issue:`39196`)
- Enforced deprecation of silently dropping columns that raised a ``TypeError`` in :class:`Series.transform` and :class:`DataFrame.transform` when used with a list or dictionary (:issue:`43740`)
- Changed behavior of :meth:`DataFrame.apply` with list-like so that any partial failure will raise an error (:issue:`43740`)
- Changed behaviour of :meth:`DataFrame.to_latex` to now use the Styler implementation via :meth:`.Styler.to_latex` (:issue:`47970`)
- Changed behavior of :meth:`Series.__setitem__` with an integer key and a :class:`Float64Index` when the key is not present in the index; previously we treated the key as positional (behaving like ``series.iloc[key] = val``), now we treat it is a label (behaving like ``series.loc[key] = val``), consistent with :meth:`Series.__getitem__`` behavior (:issue:`33469`)
- Removed ``na_sentinel`` argument from :func:`factorize`, :meth:`.Index.factorize`, and :meth:`.ExtensionArray.factorize` (:issue:`47157`)
- Changed behavior of :meth:`Series.diff` and :meth:`DataFrame.diff` with :class:`ExtensionDtype` dtypes whose arrays do not implement ``diff``, these now raise ``TypeError`` rather than casting to numpy (:issue:`31025`)
- Enforced deprecation of calling numpy "ufunc"s on :class:`DataFrame` with ``method="outer"``; this now raises ``NotImplementedError`` (:issue:`36955`)
- Enforced deprecation disallowing passing ``numeric_only=True`` to :class:`Series` reductions (``rank``, ``any``, ``all``, ...) with non-numeric dtype (:issue:`47500`)
- Changed behavior of :meth:`.DataFrameGroupBy.apply` and :meth:`.SeriesGroupBy.apply` so that ``group_keys`` is respected even if a transformer is detected (:issue:`34998`)
- Comparisons between a :class:`DataFrame` and a :class:`Series` where the frame's columns do not match the series's index raise ``ValueError`` instead of automatically aligning, do ``left, right = left.align(right, axis=1, copy=False)`` before comparing (:issue:`36795`)
- Enforced deprecation ``numeric_only=None`` (the default) in DataFrame reductions that would silently drop columns that raised; ``numeric_only`` now defaults to ``False`` (:issue:`41480`)
- Changed default of ``numeric_only`` to ``False`` in all DataFrame methods with that argument (:issue:`46096`, :issue:`46906`)
- Changed default of ``numeric_only`` to ``False`` in :meth:`Series.rank` (:issue:`47561`)
- Enforced deprecation of silently dropping nuisance columns in groupby and resample operations when ``numeric_only=False`` (:issue:`41475`)
- Enforced deprecation of silently dropping nuisance columns in :class:`Rolling`, :class:`Expanding`, and :class:`ExponentialMovingWindow` ops. This will now raise a :class:`.errors.DataError` (:issue:`42834`)
- Changed behavior in setting values with ``df.loc[:, foo] = bar`` or ``df.iloc[:, foo] = bar``, these now always attempt to set values inplace before falling back to casting (:issue:`45333`)
- Changed default of ``numeric_only`` in various :class:`.DataFrameGroupBy` methods; all methods now default to ``numeric_only=False`` (:issue:`46072`)
- Changed default of ``numeric_only`` to ``False`` in :class:`.Resampler` methods (:issue:`47177`)
- Using the method :meth:`DataFrameGroupBy.transform` with a callable that returns DataFrames will align to the input's index (:issue:`47244`)
- When providing a list of columns of length one to :meth:`DataFrame.groupby`, the keys that are returned by iterating over the resulting :class:`DataFrameGroupBy` object will now be tuples of length one (:issue:`47761`)
- Removed deprecated methods :meth:`ExcelWriter.write_cells`, :meth:`ExcelWriter.save`, :meth:`ExcelWriter.cur_sheet`, :meth:`ExcelWriter.handles`, :meth:`ExcelWriter.path` (:issue:`45795`)
- The :class:`ExcelWriter` attribute ``book`` can no longer be set; it is still available to be accessed and mutated (:issue:`48943`)
- Removed unused ``*args`` and ``**kwargs`` in :class:`Rolling`, :class:`Expanding`, and :class:`ExponentialMovingWindow` ops (:issue:`47851`)
- Removed the deprecated argument ``line_terminator`` from :meth:`DataFrame.to_csv` (:issue:`45302`)
- Removed the deprecated argument ``label`` from :func:`lreshape` (:issue:`30219`)
- Arguments after ``expr`` in :meth:`DataFrame.eval` and :meth:`DataFrame.query` are keyword-only (:issue:`47587`)
- Removed :meth:`Index._get_attributes_dict` (:issue:`50648`)
- Removed :meth:`Series.__array_wrap__` (:issue:`50648`)
- Changed behavior of :meth:`.DataFrame.value_counts` to return a :class:`Series` with :class:`MultiIndex` for any list-like(one element or not) but an :class:`Index` for a single label (:issue:`50829`)

.. ---------------------------------------------------------------------------
.. _whatsnew_200.performance:

Performance improvements
~~~~~~~~~~~~~~~~~~~~~~~~
- Performance improvement in :meth:`.DataFrameGroupBy.median` and :meth:`.SeriesGroupBy.median` and :meth:`.DataFrameGroupBy.cumprod` for nullable dtypes (:issue:`37493`)
- Performance improvement in :meth:`.DataFrameGroupBy.all`, :meth:`.DataFrameGroupBy.any`, :meth:`.SeriesGroupBy.all`, and :meth:`.SeriesGroupBy.any` for object dtype (:issue:`50623`)
- Performance improvement in :meth:`MultiIndex.argsort` and :meth:`MultiIndex.sort_values` (:issue:`48406`)
- Performance improvement in :meth:`MultiIndex.size` (:issue:`48723`)
- Performance improvement in :meth:`MultiIndex.union` without missing values and without duplicates (:issue:`48505`, :issue:`48752`)
- Performance improvement in :meth:`MultiIndex.difference` (:issue:`48606`)
- Performance improvement in :class:`MultiIndex` set operations with sort=None (:issue:`49010`)
- Performance improvement in :meth:`.DataFrameGroupBy.mean`, :meth:`.SeriesGroupBy.mean`, :meth:`.DataFrameGroupBy.var`, and :meth:`.SeriesGroupBy.var` for extension array dtypes (:issue:`37493`)
- Performance improvement in :meth:`MultiIndex.isin` when ``level=None`` (:issue:`48622`, :issue:`49577`)
- Performance improvement in :meth:`MultiIndex.putmask` (:issue:`49830`)
- Performance improvement in :meth:`Index.union` and :meth:`MultiIndex.union` when index contains duplicates (:issue:`48900`)
- Performance improvement in :meth:`Series.rank` for pyarrow-backed dtypes (:issue:`50264`)
- Performance improvement in :meth:`Series.searchsorted` for pyarrow-backed dtypes (:issue:`50447`)
- Performance improvement in :meth:`Series.fillna` for extension array dtypes (:issue:`49722`, :issue:`50078`)
- Performance improvement in :meth:`Index.join`, :meth:`Index.intersection` and :meth:`Index.union` for masked and arrow dtypes when :class:`Index` is monotonic (:issue:`50310`, :issue:`51365`)
- Performance improvement for :meth:`Series.value_counts` with nullable dtype (:issue:`48338`)
- Performance improvement for :class:`Series` constructor passing integer numpy array with nullable dtype (:issue:`48338`)
- Performance improvement for :class:`DatetimeIndex` constructor passing a list (:issue:`48609`)
- Performance improvement in :func:`merge` and :meth:`DataFrame.join` when joining on a sorted :class:`MultiIndex` (:issue:`48504`)
- Performance improvement in :func:`to_datetime` when parsing strings with timezone offsets (:issue:`50107`)
- Performance improvement in :meth:`DataFrame.loc` and :meth:`Series.loc` for tuple-based indexing of a :class:`MultiIndex` (:issue:`48384`)
- Performance improvement for :meth:`Series.replace` with categorical dtype (:issue:`49404`)
- Performance improvement for :meth:`MultiIndex.unique` (:issue:`48335`)
- Performance improvement for indexing operations with nullable and arrow dtypes (:issue:`49420`, :issue:`51316`)
- Performance improvement for :func:`concat` with extension array backed indexes (:issue:`49128`, :issue:`49178`)
- Performance improvement for :func:`api.types.infer_dtype` (:issue:`51054`)
- Reduce memory usage of :meth:`DataFrame.to_pickle`/:meth:`Series.to_pickle` when using BZ2 or LZMA (:issue:`49068`)
- Performance improvement for :class:`~arrays.StringArray` constructor passing a numpy array with type ``np.str_`` (:issue:`49109`)
- Performance improvement in :meth:`~arrays.IntervalArray.from_tuples` (:issue:`50620`)
- Performance improvement in :meth:`~arrays.ArrowExtensionArray.factorize` (:issue:`49177`)
- Performance improvement in :meth:`~arrays.ArrowExtensionArray.__setitem__` (:issue:`50248`, :issue:`50632`)
- Performance improvement in :class:`~arrays.ArrowExtensionArray` comparison methods when array contains NA (:issue:`50524`)
- Performance improvement in :meth:`~arrays.ArrowExtensionArray.to_numpy` (:issue:`49973`, :issue:`51227`)
- Performance improvement when parsing strings to :class:`BooleanDtype` (:issue:`50613`)
- Performance improvement in :meth:`DataFrame.join` when joining on a subset of a :class:`MultiIndex` (:issue:`48611`)
- Performance improvement for :meth:`MultiIndex.intersection` (:issue:`48604`)
- Performance improvement in :meth:`DataFrame.__setitem__` (:issue:`46267`)
- Performance improvement in ``var`` and ``std`` for nullable dtypes (:issue:`48379`).
- Performance improvement when iterating over pyarrow and nullable dtypes (:issue:`49825`, :issue:`49851`)
- Performance improvements to :func:`read_sas` (:issue:`47403`, :issue:`47405`, :issue:`47656`, :issue:`48502`)
- Memory improvement in :meth:`RangeIndex.sort_values` (:issue:`48801`)
- Performance improvement in :meth:`Series.to_numpy` if ``copy=True`` by avoiding copying twice (:issue:`24345`)
- Performance improvement in :meth:`Series.rename` with :class:`MultiIndex` (:issue:`21055`)
- Performance improvement in :class:`DataFrameGroupBy` and :class:`SeriesGroupBy` when ``by`` is a categorical type and ``sort=False`` (:issue:`48976`)
- Performance improvement in :class:`DataFrameGroupBy` and :class:`SeriesGroupBy` when ``by`` is a categorical type and ``observed=False`` (:issue:`49596`)
- Performance improvement in :func:`read_stata` with parameter ``index_col`` set to ``None`` (the default). Now the index will be a :class:`RangeIndex` instead of :class:`Int64Index` (:issue:`49745`)
- Performance improvement in :func:`merge` when not merging on the index - the new index will now be :class:`RangeIndex` instead of :class:`Int64Index` (:issue:`49478`)
- Performance improvement in :meth:`DataFrame.to_dict` and :meth:`Series.to_dict` when using any non-object dtypes (:issue:`46470`)
- Performance improvement in :func:`read_html` when there are multiple tables (:issue:`49929`)
- Performance improvement in :class:`Period` constructor when constructing from a string or integer (:issue:`38312`)
- Performance improvement in :func:`to_datetime` when using ``'%Y%m%d'`` format (:issue:`17410`)
- Performance improvement in :func:`to_datetime` when format is given or can be inferred (:issue:`50465`)
- Performance improvement in :meth:`Series.median` for nullable dtypes (:issue:`50838`)
- Performance improvement in :func:`read_csv` when passing :func:`to_datetime` lambda-function to ``date_parser`` and inputs have mixed timezone offsetes (:issue:`35296`)
- Performance improvement in :func:`isna` and :func:`isnull` (:issue:`50658`)
- Performance improvement in :meth:`.SeriesGroupBy.value_counts` with categorical dtype (:issue:`46202`)
- Fixed a reference leak in :func:`read_hdf` (:issue:`37441`)
- Fixed a memory leak in :meth:`DataFrame.to_json` and :meth:`Series.to_json` when serializing datetimes and timedeltas (:issue:`40443`)
- Decreased memory usage in many :class:`DataFrameGroupBy` methods (:issue:`51090`)
-

.. ---------------------------------------------------------------------------
.. _whatsnew_200.bug_fixes:

Bug fixes
~~~~~~~~~

Categorical
^^^^^^^^^^^
- Bug in :meth:`Categorical.set_categories` losing dtype information (:issue:`48812`)
- Bug in :meth:`Series.replace` with categorical dtype when ``to_replace`` values overlap with new values (:issue:`49404`)
- Bug in :meth:`Series.replace` with categorical dtype losing nullable dtypes of underlying categories (:issue:`49404`)
- Bug in :meth:`DataFrame.groupby` and :meth:`Series.groupby` would reorder categories when used as a grouper (:issue:`48749`)
- Bug in :class:`Categorical` constructor when constructing from a :class:`Categorical` object and ``dtype="category"`` losing ordered-ness (:issue:`49309`)
- Bug in :meth:`.SeriesGroupBy.min`, :meth:`.SeriesGroupBy.max`, :meth:`.DataFrameGroupBy.min`, and :meth:`.DataFrameGroupBy.max` with unordered :class:`CategoricalDtype` with no groups failing to raise ``TypeError`` (:issue:`51034`)
-

Datetimelike
^^^^^^^^^^^^
- Bug in :func:`pandas.infer_freq`, raising ``TypeError`` when inferred on :class:`RangeIndex` (:issue:`47084`)
- Bug in :func:`to_datetime` incorrectly raising ``OverflowError`` with string arguments corresponding to large integers (:issue:`50533`)
- Bug in :func:`to_datetime` was raising on invalid offsets with ``errors='coerce'`` and ``infer_datetime_format=True`` (:issue:`48633`)
- Bug in :class:`DatetimeIndex` constructor failing to raise when ``tz=None`` is explicitly specified in conjunction with timezone-aware ``dtype`` or data (:issue:`48659`)
- Bug in subtracting a ``datetime`` scalar from :class:`DatetimeIndex` failing to retain the original ``freq`` attribute (:issue:`48818`)
- Bug in ``pandas.tseries.holiday.Holiday`` where a half-open date interval causes inconsistent return types from :meth:`USFederalHolidayCalendar.holidays` (:issue:`49075`)
- Bug in rendering :class:`DatetimeIndex` and :class:`Series` and :class:`DataFrame` with timezone-aware dtypes with ``dateutil`` or ``zoneinfo`` timezones near daylight-savings transitions (:issue:`49684`)
- Bug in :func:`to_datetime` was raising ``ValueError`` when parsing :class:`Timestamp`, ``datetime.datetime``, ``datetime.date``, or ``np.datetime64`` objects when non-ISO8601 ``format`` was passed (:issue:`49298`, :issue:`50036`)
- Bug in :func:`to_datetime` was raising ``ValueError`` when parsing empty string and non-ISO8601 format was passed. Now, empty strings will be parsed as :class:`NaT`, for compatibility with how is done for ISO8601 formats (:issue:`50251`)
- Bug in :class:`Timestamp` was showing ``UserWarning``, which was not actionable by users, when parsing non-ISO8601 delimited date strings (:issue:`50232`)
- Bug in :func:`to_datetime` was showing misleading ``ValueError`` when parsing dates with format containing ISO week directive and ISO weekday directive (:issue:`50308`)
- Bug in :meth:`Timestamp.round` when the ``freq`` argument has zero-duration (e.g. "0ns") returning incorrect results instead of raising (:issue:`49737`)
- Bug in :func:`to_datetime` was not raising ``ValueError`` when invalid format was passed and ``errors`` was ``'ignore'`` or ``'coerce'`` (:issue:`50266`)
- Bug in :class:`DateOffset` was throwing ``TypeError`` when constructing with milliseconds and another super-daily argument (:issue:`49897`)
- Bug in :func:`to_datetime` was not raising ``ValueError`` when parsing string with decimal date with format ``'%Y%m%d'`` (:issue:`50051`)
- Bug in :func:`to_datetime` was not converting ``None`` to ``NaT`` when parsing mixed-offset date strings with ISO8601 format (:issue:`50071`)
- Bug in :func:`to_datetime` was not returning input when parsing out-of-bounds date string with ``errors='ignore'`` and ``format='%Y%m%d'`` (:issue:`14487`)
- Bug in :func:`to_datetime` was converting timezone-naive ``datetime.datetime`` to timezone-aware when parsing with timezone-aware strings, ISO8601 format, and ``utc=False`` (:issue:`50254`)
- Bug in :func:`to_datetime` was throwing ``ValueError`` when parsing dates with ISO8601 format where some values were not zero-padded (:issue:`21422`)
- Bug in :func:`to_datetime` was giving incorrect results when using ``format='%Y%m%d'`` and ``errors='ignore'`` (:issue:`26493`)
- Bug in :func:`to_datetime` was failing to parse date strings ``'today'`` and ``'now'`` if ``format`` was not ISO8601 (:issue:`50359`)
- Bug in :func:`Timestamp.utctimetuple` raising a ``TypeError`` (:issue:`32174`)
- Bug in :func:`to_datetime` was raising ``ValueError`` when parsing mixed-offset :class:`Timestamp` with ``errors='ignore'`` (:issue:`50585`)
- Bug in :func:`to_datetime` was incorrectly handling floating-point inputs within 1 ``unit`` of the overflow boundaries (:issue:`50183`)
- Bug in :func:`to_datetime` with unit of "Y" or "M" giving incorrect results, not matching pointwise :class:`Timestamp` results (:issue:`50870`)
- Bug in :meth:`Series.interpolate` and :meth:`DataFrame.interpolate` with datetime or timedelta dtypes incorrectly raising ``ValueError`` (:issue:`11312`)
- Bug in :func:`to_datetime` was not returning input with ``errors='ignore'`` when input was out-of-bounds (:issue:`50587`)
- Bug in :func:`DataFrame.from_records` when given a :class:`DataFrame` input with timezone-aware datetime64 columns incorrectly dropping the timezone-awareness (:issue:`51162`)
- Bug in :func:`to_datetime` was raising ``decimal.InvalidOperation`` when parsing date strings with ``errors='coerce'`` (:issue:`51084`)
- Bug in :func:`to_datetime` with both ``unit`` and ``origin`` specified returning incorrect results (:issue:`42624`)
- Bug in :meth:`GroupBy.quantile` with datetime or timedelta dtypes giving incorrect results for groups containing ``NaT`` (:issue:`51373`)
- Bug in :meth:`Groupby.quantile` incorrectly raising with :class:`PeriodDtype` or :class:`DatetimeTZDtype` (:issue:`51373`)
-

Timedelta
^^^^^^^^^
- Bug in :func:`to_timedelta` raising error when input has nullable dtype ``Float64`` (:issue:`48796`)
- Bug in :class:`Timedelta` constructor incorrectly raising instead of returning ``NaT`` when given a ``np.timedelta64("nat")`` (:issue:`48898`)
- Bug in :class:`Timedelta` constructor failing to raise when passed both a :class:`Timedelta` object and keywords (e.g. days, seconds) (:issue:`48898`)
-

Timezones
^^^^^^^^^
- Bug in :meth:`Series.astype` and :meth:`DataFrame.astype` with object-dtype containing multiple timezone-aware ``datetime`` objects with heterogeneous timezones to a :class:`DatetimeTZDtype` incorrectly raising (:issue:`32581`)
- Bug in :func:`to_datetime` was failing to parse date strings with timezone name when ``format`` was specified with ``%Z`` (:issue:`49748`)
- Better error message when passing invalid values to ``ambiguous`` parameter in :meth:`Timestamp.tz_localize` (:issue:`49565`)
- Bug in string parsing incorrectly allowing a :class:`Timestamp` to be constructed with an invalid timezone, which would raise when trying to print (:issue:`50668`)
-

Numeric
^^^^^^^
- Bug in :meth:`DataFrame.add` cannot apply ufunc when inputs contain mixed DataFrame type and Series type (:issue:`39853`)
- Bug in arithmetic operations on :class:`Series` not propagating mask when combining masked dtypes and numpy dtypes (:issue:`45810`, :issue:`42630`)
- Bug in :meth:`DataFrame.sem` and :meth:`Series.sem` where an erroneous ``TypeError`` would always raise when using data backed by an :class:`ArrowDtype` (:issue:`49759`)
- Bug in :meth:`Series.__add__` casting to object for list and masked :class:`Series` (:issue:`22962`)
<<<<<<< HEAD
- Bug in :meth:`Series.corr` and :meth:`Series.cov` raising ``AttributeError`` for masked dtypes (:issue:`51422`)
=======
- Bug in :meth:`~arrays.ArrowExtensionArray.mode` where ``dropna=False`` was not respected when there was ``NA`` values (:issue:`50982`)
>>>>>>> 8d2a4e11
- Bug in :meth:`DataFrame.query` with ``engine="numexpr"`` and column names are ``min`` or ``max`` would raise a ``TypeError`` (:issue:`50937`)
- Bug in :meth:`DataFrame.min` and :meth:`DataFrame.max` with tz-aware data containing ``pd.NaT`` and ``axis=1`` would return incorrect results (:issue:`51242`)

Conversion
^^^^^^^^^^
- Bug in constructing :class:`Series` with ``int64`` dtype from a string list raising instead of casting (:issue:`44923`)
- Bug in constructing :class:`Series` with masked dtype and boolean values with ``NA`` raising (:issue:`42137`)
- Bug in :meth:`DataFrame.eval` incorrectly raising an ``AttributeError`` when there are negative values in function call (:issue:`46471`)
- Bug in :meth:`Series.convert_dtypes` not converting dtype to nullable dtype when :class:`Series` contains ``NA`` and has dtype ``object`` (:issue:`48791`)
- Bug where any :class:`ExtensionDtype` subclass with ``kind="M"`` would be interpreted as a timezone type (:issue:`34986`)
- Bug in :class:`.arrays.ArrowExtensionArray` that would raise ``NotImplementedError`` when passed a sequence of strings or binary (:issue:`49172`)
- Bug in :meth:`Series.astype` raising ``pyarrow.ArrowInvalid`` when converting from a non-pyarrow string dtype to a pyarrow numeric type (:issue:`50430`)
- Bug in :meth:`DataFrame.astype` modifying input array inplace when converting to ``string`` and ``copy=False`` (:issue:`51073`)
- Bug in :meth:`Series.to_numpy` converting to NumPy array before applying ``na_value`` (:issue:`48951`)
- Bug in :meth:`DataFrame.astype` not copying data when converting to pyarrow dtype (:issue:`50984`)
- Bug in :func:`to_datetime` was not respecting ``exact`` argument when ``format`` was an ISO8601 format (:issue:`12649`)
- Bug in :meth:`TimedeltaArray.astype` raising ``TypeError`` when converting to a pyarrow duration type (:issue:`49795`)
- Bug in :meth:`DataFrame.eval` and :meth:`DataFrame.query` raising for extension array dtypes (:issue:`29618`, :issue:`50261`, :issue:`31913`)
-

Strings
^^^^^^^
- Bug in :func:`pandas.api.types.is_string_dtype` that would not return ``True`` for :class:`StringDtype` or :class:`ArrowDtype` with ``pyarrow.string()`` (:issue:`15585`)
- Bug in converting string dtypes to "datetime64[ns]" or "timedelta64[ns]" incorrectly raising ``TypeError`` (:issue:`36153`)
- Bug in setting values in a string-dtype column with an array, mutating the array as side effect when it contains missing values (:issue:`51299`)
-

Interval
^^^^^^^^
- Bug in :meth:`IntervalIndex.is_overlapping` incorrect output if interval has duplicate left boundaries (:issue:`49581`)
- Bug in :meth:`Series.infer_objects` failing to infer :class:`IntervalDtype` for an object series of :class:`Interval` objects (:issue:`50090`)
- Bug in :meth:`Series.shift` with :class:`IntervalDtype` and invalid null ``fill_value`` failing to raise ``TypeError`` (:issue:`51258`)
-

Indexing
^^^^^^^^
- Bug in :meth:`DataFrame.__setitem__` raising when indexer is a :class:`DataFrame` with ``boolean`` dtype (:issue:`47125`)
- Bug in :meth:`DataFrame.reindex` filling with wrong values when indexing columns and index for ``uint`` dtypes (:issue:`48184`)
- Bug in :meth:`DataFrame.loc` when setting :class:`DataFrame` with different dtypes coercing values to single dtype (:issue:`50467`)
- Bug in :meth:`DataFrame.sort_values` where ``None`` was not returned when ``by`` is empty list and ``inplace=True`` (:issue:`50643`)
- Bug in :meth:`DataFrame.loc` coercing dtypes when setting values with a list indexer (:issue:`49159`)
- Bug in :meth:`Series.loc` raising error for out of bounds end of slice indexer (:issue:`50161`)
- Bug in :meth:`DataFrame.loc` raising ``ValueError`` with ``bool`` indexer and :class:`MultiIndex` (:issue:`47687`)
- Bug in :meth:`DataFrame.loc` raising ``IndexError`` when setting values for a pyarrow-backed column with a non-scalar indexer (:issue:`50085`)
- Bug in :meth:`DataFrame.__getitem__`, :meth:`Series.__getitem__`, :meth:`DataFrame.__setitem__` and :meth:`Series.__setitem__`
  when indexing on indexes with extension float dtypes (:class:`Float64` & :class:`Float64`) or complex dtypes using integers (:issue:`51053`)
- Bug in :meth:`DataFrame.loc` modifying object when setting incompatible value with an empty indexer (:issue:`45981`)
- Bug in :meth:`DataFrame.__setitem__` raising ``ValueError`` when right hand side is :class:`DataFrame` with :class:`MultiIndex` columns (:issue:`49121`)
- Bug in :meth:`DataFrame.reindex` casting dtype to ``object`` when :class:`DataFrame` has single extension array column when re-indexing ``columns`` and ``index`` (:issue:`48190`)
- Bug in :meth:`DataFrame.iloc` raising ``IndexError`` when indexer is a :class:`Series` with numeric extension array dtype (:issue:`49521`)
- Bug in :func:`~DataFrame.describe` when formatting percentiles in the resulting index showed more decimals than needed (:issue:`46362`)
- Bug in :meth:`DataFrame.compare` does not recognize differences when comparing ``NA`` with value in nullable dtypes (:issue:`48939`)
- Bug in :meth:`Series.rename` with :class:`MultiIndex` losing extension array dtypes (:issue:`21055`)
- Bug in :meth:`DataFrame.isetitem` coercing extension array dtypes in :class:`DataFrame` to object (:issue:`49922`)
- Bug in :class:`BusinessHour` would cause creation of :class:`DatetimeIndex` to fail when no opening hour was included in the index (:issue:`49835`)
-

Missing
^^^^^^^
- Bug in :meth:`Index.equals` raising ``TypeError`` when :class:`Index` consists of tuples that contain ``NA`` (:issue:`48446`)
- Bug in :meth:`Series.map` caused incorrect result when data has NaNs and defaultdict mapping was used (:issue:`48813`)
- Bug in :class:`NA` raising a ``TypeError`` instead of return :class:`NA` when performing a binary operation with a ``bytes`` object (:issue:`49108`)
- Bug in :meth:`DataFrame.update` with ``overwrite=False`` raising ``TypeError`` when ``self`` has column with ``NaT`` values and column not present in ``other`` (:issue:`16713`)
- Bug in :meth:`Series.replace` raising ``RecursionError`` when replacing value in object-dtype :class:`Series` containing ``NA`` (:issue:`47480`)
- Bug in :meth:`Series.replace` raising ``RecursionError`` when replacing value in numeric :class:`Series` with ``NA`` (:issue:`50758`)

MultiIndex
^^^^^^^^^^
- Bug in :meth:`MultiIndex.get_indexer` not matching ``NaN`` values (:issue:`29252`, :issue:`37222`, :issue:`38623`, :issue:`42883`, :issue:`43222`, :issue:`46173`, :issue:`48905`)
- Bug in :meth:`MultiIndex.argsort` raising ``TypeError`` when index contains :attr:`NA` (:issue:`48495`)
- Bug in :meth:`MultiIndex.difference` losing extension array dtype (:issue:`48606`)
- Bug in :class:`MultiIndex.set_levels` raising ``IndexError`` when setting empty level (:issue:`48636`)
- Bug in :meth:`MultiIndex.unique` losing extension array dtype (:issue:`48335`)
- Bug in :meth:`MultiIndex.intersection` losing extension array (:issue:`48604`)
- Bug in :meth:`MultiIndex.union` losing extension array (:issue:`48498`, :issue:`48505`, :issue:`48900`)
- Bug in :meth:`MultiIndex.union` not sorting when sort=None and index contains missing values (:issue:`49010`)
- Bug in :meth:`MultiIndex.append` not checking names for equality (:issue:`48288`)
- Bug in :meth:`MultiIndex.symmetric_difference` losing extension array (:issue:`48607`)
- Bug in :meth:`MultiIndex.join` losing dtypes when :class:`MultiIndex` has duplicates (:issue:`49830`)
- Bug in :meth:`MultiIndex.putmask` losing extension array (:issue:`49830`)
- Bug in :meth:`MultiIndex.value_counts` returning a :class:`Series` indexed by flat index of tuples instead of a :class:`MultiIndex` (:issue:`49558`)
-

I/O
^^^
- Bug in :func:`read_sas` caused fragmentation of :class:`DataFrame` and raised :class:`.errors.PerformanceWarning` (:issue:`48595`)
- Improved error message in :func:`read_excel` by including the offending sheet name when an exception is raised while reading a file (:issue:`48706`)
- Bug when a pickling a subset PyArrow-backed data that would serialize the entire data instead of the subset (:issue:`42600`)
- Bug in :func:`read_sql_query` ignoring ``dtype`` argument when ``chunksize`` is specified and result is empty (:issue:`50245`)
- Bug in :func:`read_csv` for a single-line csv with fewer columns than ``names`` raised :class:`.errors.ParserError` with ``engine="c"`` (:issue:`47566`)
- Bug in :func:`read_json` raising with ``orient="table"`` and ``NA`` value (:issue:`40255`)
- Bug in displaying ``string`` dtypes not showing storage option (:issue:`50099`)
- Bug in :meth:`DataFrame.to_string` with ``header=False`` that printed the index name on the same line as the first row of the data (:issue:`49230`)
- Bug in :meth:`DataFrame.to_string` ignoring float formatter for extension arrays (:issue:`39336`)
- Fixed memory leak which stemmed from the initialization of the internal JSON module (:issue:`49222`)
- Fixed issue where :func:`json_normalize` would incorrectly remove leading characters from column names that matched the ``sep`` argument (:issue:`49861`)
- Bug in :func:`read_csv` unnecessarily overflowing for extension array dtype when containing ``NA`` (:issue:`32134`)
- Bug in :meth:`DataFrame.to_dict` not converting ``NA`` to ``None`` (:issue:`50795`)
- Bug in :meth:`DataFrame.to_json` where it would segfault when failing to encode a string (:issue:`50307`)
- Bug in :meth:`DataFrame.to_html` with ``na_rep`` set when the :class:`DataFrame` contains non-scalar data (:issue:`47103`)
- Bug in :func:`read_xml` where file-like objects failed when iterparse is used (:issue:`50641`)
- Bug in :func:`read_xml` ignored repeated elements when iterparse is used (:issue:`51183`)
- Bug in :class:`ExcelWriter` leaving file handles open if an exception occurred during instantiation (:issue:`51443`)

Period
^^^^^^
- Bug in :meth:`Period.strftime` and :meth:`PeriodIndex.strftime`, raising ``UnicodeDecodeError`` when a locale-specific directive was passed (:issue:`46319`)
- Bug in adding a :class:`Period` object to an array of :class:`DateOffset` objects incorrectly raising ``TypeError`` (:issue:`50162`)
- Bug in :class:`Period` where passing a string with finer resolution than nanosecond would result in a ``KeyError`` instead of dropping the extra precision (:issue:`50417`)
- Bug in parsing strings representing Week-periods e.g. "2017-01-23/2017-01-29" as minute-frequency instead of week-frequency (:issue:`50803`)
- Bug in :meth:`.GroupBy.sum`, :meth:`.GroupBy.cumsum`, :meth:`.GroupBy.prod`, :meth:`.GroupBy.cumprod` with :class:`PeriodDtype` failing to raise ``TypeError`` (:issue:`51040`)
- Bug in parsing empty string with :class:`Period` incorrectly raising ``ValueError`` instead of returning ``NaT`` (:issue:`51349`)
-

Plotting
^^^^^^^^
- Bug in :meth:`DataFrame.plot.hist`, not dropping elements of ``weights`` corresponding to ``NaN`` values in ``data`` (:issue:`48884`)
- ``ax.set_xlim`` was sometimes raising ``UserWarning`` which users couldn't address due to ``set_xlim`` not accepting parsing arguments - the converter now uses :func:`Timestamp` instead (:issue:`49148`)
-

Groupby/resample/rolling
^^^^^^^^^^^^^^^^^^^^^^^^
- Bug in :class:`.ExponentialMovingWindow` with ``online`` not raising a ``NotImplementedError`` for unsupported operations (:issue:`48834`)
- Bug in :meth:`.DataFrameGroupBy.sample` raises ``ValueError`` when the object is empty (:issue:`48459`)
- Bug in :meth:`Series.groupby` raises ``ValueError`` when an entry of the index is equal to the name of the index (:issue:`48567`)
- Bug in :meth:`.DataFrameGroupBy.resample` produces inconsistent results when passing empty DataFrame (:issue:`47705`)
- Bug in :class:`.DataFrameGroupBy` and :class:`.SeriesGroupBy` would not include unobserved categories in result when grouping by categorical indexes (:issue:`49354`)
- Bug in :class:`.DataFrameGroupBy` and :class:`.SeriesGroupBy` would change result order depending on the input index when grouping by categoricals (:issue:`49223`)
- Bug in :class:`.DataFrameGroupBy` and :class:`.SeriesGroupBy` when grouping on categorical data would sort result values even when used with ``sort=False`` (:issue:`42482`)
- Bug in :meth:`.DataFrameGroupBy.apply` and :class:`.SeriesGroupBy.apply` with ``as_index=False`` would not attempt the computation without using the grouping keys when using them failed with a ``TypeError`` (:issue:`49256`)
- Bug in :meth:`.DataFrameGroupBy.describe` would describe the group keys (:issue:`49256`)
- Bug in :meth:`.SeriesGroupBy.describe` with ``as_index=False`` would have the incorrect shape (:issue:`49256`)
- Bug in :class:`.DataFrameGroupBy` and :class:`.SeriesGroupBy` with ``dropna=False`` would drop NA values when the grouper was categorical (:issue:`36327`)
- Bug in :meth:`.SeriesGroupBy.nunique` would incorrectly raise when the grouper was an empty categorical and ``observed=True`` (:issue:`21334`)
- Bug in :meth:`.SeriesGroupBy.nth` would raise when grouper contained NA values after subsetting from a :class:`DataFrameGroupBy` (:issue:`26454`)
- Bug in :meth:`DataFrame.groupby` would not include a :class:`.Grouper` specified by ``key`` in the result when ``as_index=False`` (:issue:`50413`)
- Bug in :meth:`.DataFrameGroupBy.value_counts` would raise when used with a :class:`.TimeGrouper` (:issue:`50486`)
- Bug in :meth:`.Resampler.size` caused a wide :class:`DataFrame` to be returned instead of a :class:`Series` with :class:`MultiIndex` (:issue:`46826`)
- Bug in :meth:`.DataFrameGroupBy.transform` and :meth:`.SeriesGroupBy.transform` would raise incorrectly when grouper had ``axis=1`` for ``"idxmin"`` and ``"idxmax"`` arguments (:issue:`45986`)
- Bug in :class:`.DataFrameGroupBy` would raise when used with an empty DataFrame, categorical grouper, and ``dropna=False`` (:issue:`50634`)
- Bug in :meth:`.SeriesGroupBy.value_counts` did not respect ``sort=False`` (:issue:`50482`)
- Bug in :meth:`.DataFrameGroupBy.resample` raises ``KeyError`` when getting the result from a key list when resampling on time index (:issue:`50840`)
- Bug in :meth:`.DataFrameGroupBy.transform` and :meth:`.SeriesGroupBy.transform` would raise incorrectly when grouper had ``axis=1`` for ``"ngroup"`` argument (:issue:`45986`)
- Bug in :meth:`.DataFrameGroupBy.describe` produced incorrect results when data had duplicate columns (:issue:`50806`)
- Bug in :meth:`.DataFrameGroupBy.agg` with ``engine="numba"`` failing to respect ``as_index=False`` (:issue:`51228`)
- Bug in :meth:`DataFrameGroupBy.agg`, :meth:`SeriesGroupBy.agg`, and :meth:`Resampler.agg` would ignore arguments when passed a list of functions (:issue:`50863`)
- Bug in :meth:`DataFrameGroupBy.ohlc` ignoring ``as_index=False`` (:issue:`51413`)
-

Reshaping
^^^^^^^^^
- Bug in :meth:`DataFrame.pivot_table` raising ``TypeError`` for nullable dtype and ``margins=True`` (:issue:`48681`)
- Bug in :meth:`DataFrame.unstack` and :meth:`Series.unstack` unstacking wrong level of :class:`MultiIndex` when :class:`MultiIndex` has mixed names (:issue:`48763`)
- Bug in :meth:`DataFrame.melt` losing extension array dtype (:issue:`41570`)
- Bug in :meth:`DataFrame.pivot` not respecting ``None`` as column name (:issue:`48293`)
- Bug in :meth:`DataFrame.join` when ``left_on`` or ``right_on`` is or includes a :class:`CategoricalIndex` incorrectly raising ``AttributeError`` (:issue:`48464`)
- Bug in :meth:`DataFrame.pivot_table` raising ``ValueError`` with parameter ``margins=True`` when result is an empty :class:`DataFrame` (:issue:`49240`)
- Clarified error message in :func:`merge` when passing invalid ``validate`` option (:issue:`49417`)
- Bug in :meth:`DataFrame.explode` raising ``ValueError`` on multiple columns with ``NaN`` values or empty lists (:issue:`46084`)
- Bug in :meth:`DataFrame.transpose` with ``IntervalDtype`` column with ``timedelta64[ns]`` endpoints (:issue:`44917`)
- Bug in :meth:`DataFrame.agg` and :meth:`Series.agg` would ignore arguments when passed a list of functions (:issue:`50863`)
-

Sparse
^^^^^^
- Bug in :meth:`Series.astype` when converting a ``SparseDtype`` with ``datetime64[ns]`` subtype to ``int64`` dtype raising, inconsistent with the non-sparse behavior (:issue:`49631`,:issue:`50087`)
- Bug in :meth:`Series.astype` when converting a from ``datetime64[ns]`` to ``Sparse[datetime64[ns]]`` incorrectly raising (:issue:`50082`)
- Bug in :meth:`Series.sparse.to_coo` raising ``SystemError`` when :class:`MultiIndex` contains a ``ExtensionArray`` (:issue:`50996`)

ExtensionArray
^^^^^^^^^^^^^^
- Bug in :meth:`Series.mean` overflowing unnecessarily with nullable integers (:issue:`48378`)
- Bug in :meth:`Series.tolist` for nullable dtypes returning numpy scalars instead of python scalars (:issue:`49890`)
- Bug in :meth:`Series.round` for pyarrow-backed dtypes raising ``AttributeError`` (:issue:`50437`)
- Bug when concatenating an empty DataFrame with an ExtensionDtype to another DataFrame with the same ExtensionDtype, the resulting dtype turned into object (:issue:`48510`)
- Bug in :meth:`array.PandasArray.to_numpy` raising with ``NA`` value when ``na_value`` is specified (:issue:`40638`)
- Bug in :meth:`api.types.is_numeric_dtype` where a custom :class:`ExtensionDtype` would not return ``True`` if ``_is_numeric`` returned ``True`` (:issue:`50563`)
- Bug in :meth:`api.types.is_integer_dtype`, :meth:`api.types.is_unsigned_integer_dtype`, :meth:`api.types.is_signed_integer_dtype`, :meth:`api.types.is_float_dtype` where a custom :class:`ExtensionDtype` would not return ``True`` if ``kind`` returned the corresponding NumPy type (:issue:`50667`)
- Bug in :class:`Series` constructor unnecessarily overflowing for nullable unsigned integer dtypes (:issue:`38798`, :issue:`25880`)
- Bug in setting non-string value into ``StringArray`` raising ``ValueError`` instead of ``TypeError`` (:issue:`49632`)
- Bug in :meth:`DataFrame.reindex` not honoring the default ``copy=True`` keyword in case of columns with ExtensionDtype (and as a result also selecting multiple columns with getitem (``[]``) didn't correctly result in a copy) (:issue:`51197`)

Styler
^^^^^^
- Fix :meth:`~pandas.io.formats.style.Styler.background_gradient` for nullable dtype :class:`Series` with ``NA`` values (:issue:`50712`)
-

Metadata
^^^^^^^^
- Fixed metadata propagation in :meth:`DataFrame.corr` and :meth:`DataFrame.cov` (:issue:`28283`)
-

Other
^^^^^

- Bug in :meth:`Series.searchsorted` inconsistent behavior when accepting :class:`DataFrame` as parameter ``value`` (:issue:`49620`)
- Bug in :func:`array` failing to raise on :class:`DataFrame` inputs (:issue:`51167`)
-

.. ***DO NOT USE THIS SECTION***

-
-

.. ---------------------------------------------------------------------------
.. _whatsnew_200.contributors:

Contributors
~~~~~~~~~~~~<|MERGE_RESOLUTION|>--- conflicted
+++ resolved
@@ -1238,11 +1238,8 @@
 - Bug in arithmetic operations on :class:`Series` not propagating mask when combining masked dtypes and numpy dtypes (:issue:`45810`, :issue:`42630`)
 - Bug in :meth:`DataFrame.sem` and :meth:`Series.sem` where an erroneous ``TypeError`` would always raise when using data backed by an :class:`ArrowDtype` (:issue:`49759`)
 - Bug in :meth:`Series.__add__` casting to object for list and masked :class:`Series` (:issue:`22962`)
-<<<<<<< HEAD
 - Bug in :meth:`Series.corr` and :meth:`Series.cov` raising ``AttributeError`` for masked dtypes (:issue:`51422`)
-=======
 - Bug in :meth:`~arrays.ArrowExtensionArray.mode` where ``dropna=False`` was not respected when there was ``NA`` values (:issue:`50982`)
->>>>>>> 8d2a4e11
 - Bug in :meth:`DataFrame.query` with ``engine="numexpr"`` and column names are ``min`` or ``max`` would raise a ``TypeError`` (:issue:`50937`)
 - Bug in :meth:`DataFrame.min` and :meth:`DataFrame.max` with tz-aware data containing ``pd.NaT`` and ``axis=1`` would return incorrect results (:issue:`51242`)
 
