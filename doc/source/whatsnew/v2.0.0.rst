.. _whatsnew_200:

What's new in 2.0.0 (??)
------------------------

These are the changes in pandas 2.0.0. See :ref:`release` for a full changelog
including other versions of pandas.

{{ header }}

.. ---------------------------------------------------------------------------
.. _whatsnew_200.enhancements:

Enhancements
~~~~~~~~~~~~

.. _whatsnew_200.enhancements.optional_dependency_management_pip:

Installing optional dependencies with pip extras
^^^^^^^^^^^^^^^^^^^^^^^^^^^^^^^^^^^^^^^^^^^^^^^^
When installing pandas using pip, sets of optional dependencies can also be installed by specifying extras.

.. code-block:: bash

  pip install "pandas[performance, aws]>=2.0.0"

The available extras, found in the :ref:`installation guide<install.dependencies>`, are
``[all, performance, computation, timezone, fss, aws, gcp, excel, parquet, feather, hdf5, spss, postgresql, mysql,
sql-other, html, xml, plot, output_formatting, clipboard, compression, test]`` (:issue:`39164`).

.. _whatsnew_200.enhancements.io_use_nullable_dtypes_and_nullable_backend:

Configuration option, ``io.nullable_backend``, to return pyarrow-backed dtypes from IO functions
^^^^^^^^^^^^^^^^^^^^^^^^^^^^^^^^^^^^^^^^^^^^^^^^^^^^^^^^^^^^^^^^^^^^^^^^^^^^^^^^^^^^^^^^^^^^^^^^

The ``use_nullable_dtypes`` keyword argument has been expanded to the following functions to enable automatic conversion to nullable dtypes (:issue:`36712`)

* :func:`read_csv`
* :func:`read_excel`
* :func:`read_sql`

Additionally a new global configuration, ``io.nullable_backend`` can now be used in conjunction with the parameter ``use_nullable_dtypes=True`` in the following functions
to select the nullable dtypes implementation.

* :func:`read_csv` (with ``engine="pyarrow"``)
* :func:`read_excel`
* :func:`read_parquet`
* :func:`read_orc`

By default, ``io.nullable_backend`` is set to ``"pandas"`` to return existing, numpy-backed nullable dtypes, but it can also
be set to ``"pyarrow"`` to return pyarrow-backed, nullable :class:`ArrowDtype` (:issue:`48957`).

.. ipython:: python

    import io
    data = io.StringIO("""a,b,c,d,e,f,g,h,i
        1,2.5,True,a,,,,,
        3,4.5,False,b,6,7.5,True,a,
    """)
    with pd.option_context("io.nullable_backend", "pandas"):
        df = pd.read_csv(data, use_nullable_dtypes=True)
    df.dtypes

    data.seek(0)
    with pd.option_context("io.nullable_backend", "pyarrow"):
        df_pyarrow = pd.read_csv(data, use_nullable_dtypes=True, engine="pyarrow")
    df_pyarrow.dtypes

.. _whatsnew_200.enhancements.other:

Other enhancements
^^^^^^^^^^^^^^^^^^
- :func:`read_sas` now supports using ``encoding='infer'`` to correctly read and use the encoding specified by the sas file. (:issue:`48048`)
- :meth:`.DataFrameGroupBy.quantile` and :meth:`.SeriesGroupBy.quantile` now preserve nullable dtypes instead of casting to numpy dtypes (:issue:`37493`)
- :meth:`Series.add_suffix`, :meth:`DataFrame.add_suffix`, :meth:`Series.add_prefix` and :meth:`DataFrame.add_prefix` support an ``axis`` argument. If ``axis`` is set, the default behaviour of which axis to consider can be overwritten (:issue:`47819`)
- :func:`assert_frame_equal` now shows the first element where the DataFrames differ, analogously to ``pytest``'s output (:issue:`47910`)
- Added ``index`` parameter to :meth:`DataFrame.to_dict` (:issue:`46398`)
- Added support for extension array dtypes in :func:`merge` (:issue:`44240`)
- Added metadata propagation for binary operators on :class:`DataFrame` (:issue:`28283`)
- Added ``cumsum``, ``cumprod``, ``cummin`` and ``cummax`` to the ``ExtensionArray`` interface via ``_accumulate`` (:issue:`28385`)
- :class:`.CategoricalConversionWarning`, :class:`.InvalidComparison`, :class:`.InvalidVersion`, :class:`.LossySetitemError`, and :class:`.NoBufferPresent` are now exposed in ``pandas.errors`` (:issue:`27656`)
- Fix ``test`` optional_extra by adding missing test package ``pytest-asyncio`` (:issue:`48361`)
- :func:`DataFrame.astype` exception message thrown improved to include column name when type conversion is not possible. (:issue:`47571`)
- :func:`date_range` now supports a ``unit`` keyword ("s", "ms", "us", or "ns") to specify the desired resolution of the output index (:issue:`49106`)
- :func:`timedelta_range` now supports a ``unit`` keyword ("s", "ms", "us", or "ns") to specify the desired resolution of the output index (:issue:`49824`)
- :meth:`DataFrame.to_json` now supports a ``mode`` keyword with supported inputs 'w' and 'a'. Defaulting to 'w', 'a' can be used when lines=True and orient='records' to append record oriented json lines to an existing json file. (:issue:`35849`)
- Added ``name`` parameter to :meth:`IntervalIndex.from_breaks`, :meth:`IntervalIndex.from_arrays` and :meth:`IntervalIndex.from_tuples` (:issue:`48911`)
<<<<<<< HEAD
- :meth:`DataFrame.merge` now supports ``how`` with ``leftsemi`` and ``rightsemi`` (:issue:`42784`)
=======
- Improved error message for :func:`merge_asof` when join-columns were duplicated (:issue:`50102`)
- Added :meth:`Index.infer_objects` analogous to :meth:`Series.infer_objects` (:issue:`50034`)
- Added ``copy`` parameter to :meth:`Series.infer_objects` and :meth:`DataFrame.infer_objects`, passing ``False`` will avoid making copies for series or columns that are already non-object or where no better dtype can be inferred (:issue:`50096`)
- :meth:`DataFrame.plot.hist` now recognizes ``xlabel`` and ``ylabel`` arguments (:issue:`49793`)
-
>>>>>>> 113bdb37

.. ---------------------------------------------------------------------------
.. _whatsnew_200.notable_bug_fixes:

Notable bug fixes
~~~~~~~~~~~~~~~~~

These are bug fixes that might have notable behavior changes.

.. _whatsnew_200.notable_bug_fixes.cumsum_cumprod_overflow:

:meth:`.GroupBy.cumsum` and :meth:`.GroupBy.cumprod` overflow instead of lossy casting to float
^^^^^^^^^^^^^^^^^^^^^^^^^^^^^^^^^^^^^^^^^^^^^^^^^^^^^^^^^^^^^^^^^^^^^^^^^^^^^^^^^^^^^^^^^^^^^^^

In previous versions we cast to float when applying ``cumsum`` and ``cumprod`` which
lead to incorrect results even if the result could be hold by ``int64`` dtype.
Additionally, the aggregation overflows consistent with numpy and the regular
:meth:`DataFrame.cumprod` and :meth:`DataFrame.cumsum` methods when the limit of
``int64`` is reached (:issue:`37493`).

*Old Behavior*

.. code-block:: ipython

    In [1]: df = pd.DataFrame({"key": ["b"] * 7, "value": 625})
    In [2]: df.groupby("key")["value"].cumprod()[5]
    Out[2]: 5.960464477539062e+16

We return incorrect results with the 6th value.

*New Behavior*

.. ipython:: python

    df = pd.DataFrame({"key": ["b"] * 7, "value": 625})
    df.groupby("key")["value"].cumprod()

We overflow with the 7th value, but the 6th value is still correct.

.. _whatsnew_200.notable_bug_fixes.groupby_nth_filter:

:meth:`.DataFrameGroupBy.nth` and :meth:`.SeriesGroupBy.nth` now behave as filtrations
^^^^^^^^^^^^^^^^^^^^^^^^^^^^^^^^^^^^^^^^^^^^^^^^^^^^^^^^^^^^^^^^^^^^^^^^^^^^^^^^^^^^^^

In previous versions of pandas, :meth:`.DataFrameGroupBy.nth` and
:meth:`.SeriesGroupBy.nth` acted as if they were aggregations. However, for most
inputs ``n``, they may return either zero or multiple rows per group. This means
that they are filtrations, similar to e.g. :meth:`.DataFrameGroupBy.head`. pandas
now treats them as filtrations (:issue:`13666`).

.. ipython:: python

    df = pd.DataFrame({"a": [1, 1, 2, 1, 2], "b": [np.nan, 2.0, 3.0, 4.0, 5.0]})
    gb = df.groupby("a")

*Old Behavior*

.. code-block:: ipython

    In [5]: gb.nth(n=1)
    Out[5]:
       A    B
    1  1  2.0
    4  2  5.0

*New Behavior*

.. ipython:: python

    gb.nth(n=1)

In particular, the index of the result is derived from the input by selecting
the appropriate rows. Also, when ``n`` is larger than the group, no rows instead of
``NaN`` is returned.

*Old Behavior*

.. code-block:: ipython

    In [5]: gb.nth(n=3, dropna="any")
    Out[5]:
        B
    A
    1 NaN
    2 NaN

*New Behavior*

.. ipython:: python

    gb.nth(n=3, dropna="any")

.. ---------------------------------------------------------------------------
.. _whatsnew_200.api_breaking:

Backwards incompatible API changes
~~~~~~~~~~~~~~~~~~~~~~~~~~~~~~~~~~

.. _whatsnew_200.api_breaking.unsupported_datetimelike_dtype_arg:

Construction with datetime64 or timedelta64 dtype with unsupported resolution
^^^^^^^^^^^^^^^^^^^^^^^^^^^^^^^^^^^^^^^^^^^^^^^^^^^^^^^^^^^^^^^^^^^^^^^^^^^^^
In past versions, when constructing a :class:`Series` or :class:`DataFrame` and
passing a "datetime64" or "timedelta64" dtype with unsupported resolution
(i.e. anything other than "ns"), pandas would silently replace the given dtype
with its nanosecond analogue:

*Previous behavior*:

.. code-block:: ipython

   In [5]: pd.Series(["2016-01-01"], dtype="datetime64[s]")
   Out[5]:
   0   2016-01-01
   dtype: datetime64[ns]

   In [6] pd.Series(["2016-01-01"], dtype="datetime64[D]")
   Out[6]:
   0   2016-01-01
   dtype: datetime64[ns]

In pandas 2.0 we support resolutions "s", "ms", "us", and "ns". When passing
a supported dtype (e.g. "datetime64[s]"), the result now has exactly
the requested dtype:

*New behavior*:

.. ipython:: python

   pd.Series(["2016-01-01"], dtype="datetime64[s]")

With an un-supported dtype, pandas now raises instead of silently swapping in
a supported dtype:

*New behavior*:

.. ipython:: python
   :okexcept:

   pd.Series(["2016-01-01"], dtype="datetime64[D]")

.. _whatsnew_200.api_breaking.astype_to_unsupported_datetimelike:

Disallow astype conversion to non-supported datetime64/timedelta64 dtypes
^^^^^^^^^^^^^^^^^^^^^^^^^^^^^^^^^^^^^^^^^^^^^^^^^^^^^^^^^^^^^^^^^^^^^^^^^
In previous versions, converting a :class:`Series` or :class:`DataFrame`
from ``datetime64[ns]`` to a different ``datetime64[X]`` dtype would return
with ``datetime64[ns]`` dtype instead of the requested dtype. In pandas 2.0,
support is added for "datetime64[s]", "datetime64[ms]", and "datetime64[us]" dtypes,
so converting to those dtypes gives exactly the requested dtype:

*Previous behavior*:

.. ipython:: python

   idx = pd.date_range("2016-01-01", periods=3)
   ser = pd.Series(idx)

*Previous behavior*:

.. code-block:: ipython

   In [4]: ser.astype("datetime64[s]")
   Out[4]:
   0   2016-01-01
   1   2016-01-02
   2   2016-01-03
   dtype: datetime64[ns]

With the new behavior, we get exactly the requested dtype:

*New behavior*:

.. ipython:: python

   ser.astype("datetime64[s]")

For non-supported resolutions e.g. "datetime64[D]", we raise instead of silently
ignoring the requested dtype:

*New behavior*:

.. ipython:: python
   :okexcept:

   ser.astype("datetime64[D]")

For conversion from ``timedelta64[ns]`` dtypes, the old behavior converted
to a floating point format.

*Previous behavior*:

.. ipython:: python

   idx = pd.timedelta_range("1 Day", periods=3)
   ser = pd.Series(idx)

*Previous behavior*:

.. code-block:: ipython

   In [7]: ser.astype("timedelta64[s]")
   Out[7]:
   0     86400.0
   1    172800.0
   2    259200.0
   dtype: float64

   In [8]: ser.astype("timedelta64[D]")
   Out[8]:
   0    1.0
   1    2.0
   2    3.0
   dtype: float64

The new behavior, as for datetime64, either gives exactly the requested dtype or raises:

*New behavior*:

.. ipython:: python
   :okexcept:

   ser.astype("timedelta64[s]")
   ser.astype("timedelta64[D]")

.. _whatsnew_200.api_breaking.default_to_stdlib_tzinfos:

UTC and fixed-offset timezones default to standard-library tzinfo objects
^^^^^^^^^^^^^^^^^^^^^^^^^^^^^^^^^^^^^^^^^^^^^^^^^^^^^^^^^^^^^^^^^^^^^^^^^
In previous versions, the default ``tzinfo`` object used to represent UTC
was ``pytz.UTC``. In pandas 2.0, we default to ``datetime.timezone.utc`` instead.
Similarly, for timezones represent fixed UTC offsets, we use ``datetime.timezone``
objects instead of ``pytz.FixedOffset`` objects. See (:issue:`34916`)

*Previous behavior*:

.. code-block:: ipython

   In [2]: ts = pd.Timestamp("2016-01-01", tz="UTC")
   In [3]: type(ts.tzinfo)
   Out[3]: pytz.UTC

   In [4]: ts2 = pd.Timestamp("2016-01-01 04:05:06-07:00")
   In [3]: type(ts2.tzinfo)
   Out[5]: pytz._FixedOffset

*New behavior*:

.. ipython:: python

   ts = pd.Timestamp("2016-01-01", tz="UTC")
   type(ts.tzinfo)

   ts2 = pd.Timestamp("2016-01-01 04:05:06-07:00")
   type(ts2.tzinfo)

For timezones that are neither UTC nor fixed offsets, e.g. "US/Pacific", we
continue to default to ``pytz`` objects.

.. _whatsnew_200.api_breaking.zero_len_indexes:

Empty DataFrames/Series will now default to have a ``RangeIndex``
^^^^^^^^^^^^^^^^^^^^^^^^^^^^^^^^^^^^^^^^^^^^^^^^^^^^^^^^^^^^^^^^^

Before, constructing an empty (where ``data`` is ``None`` or an empty list-like argument) :class:`Series` or :class:`DataFrame` without
specifying the axes (``index=None``, ``columns=None``) would return the axes as empty :class:`Index` with object dtype.

Now, the axes return an empty :class:`RangeIndex`.

*Previous behavior*:

.. code-block:: ipython

   In [8]: pd.Series().index
   Out[8]:
   Index([], dtype='object')

   In [9] pd.DataFrame().axes
   Out[9]:
   [Index([], dtype='object'), Index([], dtype='object')]

*New behavior*:

.. ipython:: python

   pd.Series().index
   pd.DataFrame().axes

.. _whatsnew_200.api_breaking.deps:

Increased minimum versions for dependencies
^^^^^^^^^^^^^^^^^^^^^^^^^^^^^^^^^^^^^^^^^^^
Some minimum supported versions of dependencies were updated.
If installed, we now require:

+-----------------+-----------------+----------+---------+
| Package         | Minimum Version | Required | Changed |
+=================+=================+==========+=========+
| mypy (dev)      | 0.990           |          |    X    |
+-----------------+-----------------+----------+---------+
| python-dateutil | 2.8.2           |    X     |    X    |
+-----------------+-----------------+----------+---------+

For `optional libraries <https://pandas.pydata.org/docs/getting_started/install.html>`_ the general recommendation is to use the latest version.
The following table lists the lowest version per library that is currently being tested throughout the development of pandas.
Optional libraries below the lowest tested version may still work, but are not considered supported.

+-----------------+-----------------+---------+
| Package         | Minimum Version | Changed |
+=================+=================+=========+
| pyarrow         | 6.0.0           |    X    |
+-----------------+-----------------+---------+
| matplotlib      | 3.6.1           |    X    |
+-----------------+-----------------+---------+
| fastparquet     | 0.6.3           |    X    |
+-----------------+-----------------+---------+
| xarray          | 0.21.0          |    X    |
+-----------------+-----------------+---------+

See :ref:`install.dependencies` and :ref:`install.optional_dependencies` for more.

Datetimes are now parsed with a consistent format
^^^^^^^^^^^^^^^^^^^^^^^^^^^^^^^^^^^^^^^^^^^^^^^^^

In the past, :func:`to_datetime` guessed the format for each element independently. This was appropriate for some cases where elements had mixed date formats - however, it would regularly cause problems when users expected a consistent format but the function would switch formats between elements. As of version 2.0.0, parsing will use a consistent format, determined by the first non-NA value (unless the user specifies a format, in which case that is used).

*Old behavior*:

  .. code-block:: ipython

     In [1]: ser = pd.Series(['13-01-2000', '12-01-2000'])
     In [2]: pd.to_datetime(ser)
     Out[2]:
     0   2000-01-13
     1   2000-12-01
     dtype: datetime64[ns]

*New behavior*:

  .. ipython:: python
    :okwarning:

     ser = pd.Series(['13-01-2000', '12-01-2000'])
     pd.to_datetime(ser)

Note that this affects :func:`read_csv` as well.

If you still need to parse dates with inconsistent formats, you'll need to apply :func:`to_datetime`
to each element individually, e.g. ::

     ser = pd.Series(['13-01-2000', '12 January 2000'])
     ser.apply(pd.to_datetime)

.. _whatsnew_200.api_breaking.other:

Other API changes
^^^^^^^^^^^^^^^^^
- The ``freq``, ``tz``, ``nanosecond``, and ``unit`` keywords in the :class:`Timestamp` constructor are now keyword-only (:issue:`45307`)
- Passing ``nanoseconds`` greater than 999 or less than 0 in :class:`Timestamp` now raises a ``ValueError`` (:issue:`48538`, :issue:`48255`)
- :func:`read_csv`: specifying an incorrect number of columns with ``index_col`` of now raises ``ParserError`` instead of ``IndexError`` when using the c parser.
- Default value of ``dtype`` in :func:`get_dummies` is changed to ``bool`` from ``uint8`` (:issue:`45848`)
- :meth:`DataFrame.astype`, :meth:`Series.astype`, and :meth:`DatetimeIndex.astype` casting datetime64 data to any of "datetime64[s]", "datetime64[ms]", "datetime64[us]" will return an object with the given resolution instead of coercing back to "datetime64[ns]" (:issue:`48928`)
- :meth:`DataFrame.astype`, :meth:`Series.astype`, and :meth:`DatetimeIndex.astype` casting timedelta64 data to any of "timedelta64[s]", "timedelta64[ms]", "timedelta64[us]" will return an object with the given resolution instead of coercing to "float64" dtype (:issue:`48963`)
- :meth:`Index.astype` now allows casting from ``float64`` dtype to datetime-like dtypes, matching :class:`Series` behavior (:issue:`49660`)
- Passing data with dtype of "timedelta64[s]", "timedelta64[ms]", or "timedelta64[us]" to :class:`TimedeltaIndex`, :class:`Series`, or :class:`DataFrame` constructors will now retain that dtype instead of casting to "timedelta64[ns]"; timedelta64 data with lower resolution will be cast to the lowest supported resolution "timedelta64[s]" (:issue:`49014`)
- Passing ``dtype`` of "timedelta64[s]", "timedelta64[ms]", or "timedelta64[us]" to :class:`TimedeltaIndex`, :class:`Series`, or :class:`DataFrame` constructors will now retain that dtype instead of casting to "timedelta64[ns]"; passing a dtype with lower resolution for :class:`Series` or :class:`DataFrame` will be cast to the lowest supported resolution "timedelta64[s]" (:issue:`49014`)
- Passing a ``np.datetime64`` object with non-nanosecond resolution to :class:`Timestamp` will retain the input resolution if it is "s", "ms", or "ns"; otherwise it will be cast to the closest supported resolution (:issue:`49008`)
- The ``other`` argument in :meth:`DataFrame.mask` and :meth:`Series.mask` now defaults to ``no_default`` instead of ``np.nan`` consistent with :meth:`DataFrame.where` and :meth:`Series.where`. Entries will be filled with the corresponding NULL value (``np.nan`` for numpy dtypes, ``pd.NA`` for extension dtypes). (:issue:`49111`)
- Changed behavior of :meth:`Series.quantile` and :meth:`DataFrame.quantile` with :class:`SparseDtype` to retain sparse dtype (:issue:`49583`)
- When creating a :class:`Series` with a object-dtype :class:`Index` of datetime objects, pandas no longer silently converts the index to a :class:`DatetimeIndex` (:issue:`39307`, :issue:`23598`)
- :meth:`Series.unique` with dtype "timedelta64[ns]" or "datetime64[ns]" now returns :class:`TimedeltaArray` or :class:`DatetimeArray` instead of ``numpy.ndarray`` (:issue:`49176`)
- :func:`to_datetime` and :class:`DatetimeIndex` now allow sequences containing both ``datetime`` objects and numeric entries, matching :class:`Series` behavior (:issue:`49037`)
- :func:`pandas.api.dtypes.is_string_dtype` now only returns ``True`` for array-likes with ``dtype=object`` when the elements are inferred to be strings (:issue:`15585`)
- Passing a sequence containing ``datetime`` objects and ``date`` objects to :class:`Series` constructor will return with ``object`` dtype instead of ``datetime64[ns]`` dtype, consistent with :class:`Index` behavior (:issue:`49341`)
- Passing strings that cannot be parsed as datetimes to :class:`Series` or :class:`DataFrame` with ``dtype="datetime64[ns]"`` will raise instead of silently ignoring the keyword and returning ``object`` dtype (:issue:`24435`)
- Passing a sequence containing a type that cannot be converted to :class:`Timedelta` to :func:`to_timedelta` or to the :class:`Series` or :class:`DataFrame` constructor with ``dtype="timedelta64[ns]"`` or to :class:`TimedeltaIndex` now raises ``TypeError`` instead of ``ValueError`` (:issue:`49525`)
- Changed behavior of :class:`Index` constructor with sequence containing at least one ``NaT`` and everything else either ``None`` or ``NaN`` to infer ``datetime64[ns]`` dtype instead of ``object``, matching :class:`Series` behavior (:issue:`49340`)
- :func:`read_stata` with parameter ``index_col`` set to ``None`` (the default) will now set the index on the returned :class:`DataFrame` to a :class:`RangeIndex` instead of a :class:`Int64Index` (:issue:`49745`)
- Changed behavior of :class:`Index`, :class:`Series`, and :class:`DataFrame` arithmetic methods when working with object-dtypes, the results no longer do type inference on the result of the array operations, use ``result.infer_objects()`` to do type inference on the result (:issue:`49999`)
- Changed behavior of :class:`Index` constructor with an object-dtype ``numpy.ndarray`` containing all-``bool`` values or all-complex values, this will now retain object dtype, consistent with the :class:`Series` behavior (:issue:`49594`)
- Changed behavior of :meth:`DataFrame.shift` with ``axis=1``, an integer ``fill_value``, and homogeneous datetime-like dtype, this now fills new columns with integer dtypes instead of casting to datetimelike (:issue:`49842`)
- Files are now closed when encountering an exception in :func:`read_json` (:issue:`49921`)
- Changed behavior of :func:`read_csv`, :func:`read_json` & :func:`read_fwf`, where the index will now always be a :class:`RangeIndex`, when no index is specified. Previously the index would be a :class:`Index` with dtype ``object`` if the new DataFrame/Series has length 0 (:issue:`49572`)
- :meth:`DataFrame.values`, :meth:`DataFrame.to_numpy`, :meth:`DataFrame.xs`, :meth:`DataFrame.reindex`, :meth:`DataFrame.fillna`, and :meth:`DataFrame.replace` no longer silently consolidate the underlying arrays; do ``df = df.copy()`` to ensure consolidation (:issue:`49356`)
- Creating a new DataFrame using a full slice on both axes with :attr:`~DataFrame.loc`
  or :attr:`~DataFrame.iloc` (thus, ``df.loc[:, :]`` or ``df.iloc[:, :]``) now returns a
  new DataFrame (shallow copy) instead of the original DataFrame, consistent with other
  methods to get a full slice (for example ``df.loc[:]`` or ``df[:]``) (:issue:`49469`)
-

.. ---------------------------------------------------------------------------
.. _whatsnew_200.deprecations:

Deprecations
~~~~~~~~~~~~
- Deprecated argument ``infer_datetime_format`` in :func:`to_datetime` and :func:`read_csv`, as a strict version of it is now the default (:issue:`48621`)

.. ---------------------------------------------------------------------------

.. _whatsnew_200.prior_deprecations:

Removal of prior version deprecations/changes
~~~~~~~~~~~~~~~~~~~~~~~~~~~~~~~~~~~~~~~~~~~~~
- Removed deprecated :attr:`Timestamp.freq`, :attr:`Timestamp.freqstr` and argument ``freq`` from the :class:`Timestamp` constructor and :meth:`Timestamp.fromordinal` (:issue:`14146`)
- Removed deprecated :class:`CategoricalBlock`, :meth:`Block.is_categorical`, require datetime64 and timedelta64 values to be wrapped in :class:`DatetimeArray` or :class:`TimedeltaArray` before passing to :meth:`Block.make_block_same_class`, require ``DatetimeTZBlock.values`` to have the correct ndim when passing to the :class:`BlockManager` constructor, and removed the "fastpath" keyword from the :class:`SingleBlockManager` constructor (:issue:`40226`, :issue:`40571`)
- Removed deprecated global option ``use_inf_as_null`` in favor of ``use_inf_as_na`` (:issue:`17126`)
- Removed deprecated module ``pandas.core.index`` (:issue:`30193`)
- Removed deprecated alias ``pandas.core.tools.datetimes.to_time``, import the function directly from ``pandas.core.tools.times`` instead (:issue:`34145`)
- Removed deprecated :meth:`Categorical.to_dense`, use ``np.asarray(cat)`` instead (:issue:`32639`)
- Removed deprecated :meth:`Categorical.take_nd` (:issue:`27745`)
- Removed deprecated :meth:`Categorical.mode`, use ``Series(cat).mode()`` instead (:issue:`45033`)
- Removed deprecated :meth:`Categorical.is_dtype_equal` and :meth:`CategoricalIndex.is_dtype_equal` (:issue:`37545`)
- Removed deprecated :meth:`CategoricalIndex.take_nd` (:issue:`30702`)
- Removed deprecated :meth:`Index.is_type_compatible` (:issue:`42113`)
- Removed deprecated :meth:`Index.is_mixed`, check ``index.inferred_type`` directly instead (:issue:`32922`)
- Removed deprecated :func:`pandas.api.types.is_categorical`; use :func:`pandas.api.types.is_categorical_dtype` instead  (:issue:`33385`)
- Removed deprecated :meth:`Index.asi8` (:issue:`37877`)
- Enforced deprecation changing behavior when passing ``datetime64[ns]`` dtype data and timezone-aware dtype to :class:`Series`, interpreting the values as wall-times instead of UTC times, matching :class:`DatetimeIndex` behavior (:issue:`41662`)
- Removed deprecated :meth:`DataFrame._AXIS_NUMBERS`, :meth:`DataFrame._AXIS_NAMES`, :meth:`Series._AXIS_NUMBERS`, :meth:`Series._AXIS_NAMES` (:issue:`33637`)
- Removed deprecated :meth:`Index.to_native_types`, use ``obj.astype(str)`` instead (:issue:`36418`)
- Removed deprecated :meth:`Series.iteritems`, :meth:`DataFrame.iteritems`, use ``obj.items`` instead (:issue:`45321`)
- Removed deprecated :meth:`DataFrame.lookup` (:issue:`35224`)
- Removed deprecated :meth:`Series.append`, :meth:`DataFrame.append`, use :func:`concat` instead (:issue:`35407`)
- Removed deprecated :meth:`Series.iteritems`, :meth:`DataFrame.iteritems` and :meth:`HDFStore.iteritems` use ``obj.items`` instead (:issue:`45321`)
- Removed deprecated :meth:`DatetimeIndex.union_many` (:issue:`45018`)
- Removed deprecated ``weekofyear`` and ``week`` attributes of :class:`DatetimeArray`, :class:`DatetimeIndex` and ``dt`` accessor in favor of ``isocalendar().week`` (:issue:`33595`)
- Removed deprecated :meth:`RangeIndex._start`, :meth:`RangeIndex._stop`, :meth:`RangeIndex._step`, use ``start``, ``stop``, ``step`` instead (:issue:`30482`)
- Removed deprecated :meth:`DatetimeIndex.to_perioddelta`, Use ``dtindex - dtindex.to_period(freq).to_timestamp()`` instead (:issue:`34853`)
- Removed deprecated :meth:`.Styler.hide_index` and :meth:`.Styler.hide_columns` (:issue:`49397`)
- Removed deprecated :meth:`.Styler.set_na_rep` and :meth:`.Styler.set_precision` (:issue:`49397`)
- Removed deprecated :meth:`.Styler.where` (:issue:`49397`)
- Removed deprecated :meth:`.Styler.render` (:issue:`49397`)
- Removed deprecated argument ``null_color`` in :meth:`.Styler.highlight_null` (:issue:`49397`)
- Removed deprecated argument ``check_less_precise`` in :meth:`.testing.assert_frame_equal`, :meth:`.testing.assert_extension_array_equal`, :meth:`.testing.assert_series_equal`,  :meth:`.testing.assert_index_equal` (:issue:`30562`)
- Removed deprecated ``null_counts`` argument in :meth:`DataFrame.info`. Use ``show_counts`` instead (:issue:`37999`)
- Removed deprecated :meth:`Index.is_monotonic`, and :meth:`Series.is_monotonic`; use ``obj.is_monotonic_increasing`` instead (:issue:`45422`)
- Removed deprecated :meth:`Index.is_all_dates` (:issue:`36697`)
- Enforced deprecation disallowing passing a timezone-aware :class:`Timestamp` and ``dtype="datetime64[ns]"`` to :class:`Series` or :class:`DataFrame` constructors (:issue:`41555`)
- Enforced deprecation disallowing passing a sequence of timezone-aware values and ``dtype="datetime64[ns]"`` to to :class:`Series` or :class:`DataFrame` constructors (:issue:`41555`)
- Enforced deprecation disallowing ``numpy.ma.mrecords.MaskedRecords`` in the :class:`DataFrame` constructor; pass ``"{name: data[name] for name in data.dtype.names}`` instead (:issue:`40363`)
- Enforced deprecation disallowing unit-less "datetime64" dtype in :meth:`Series.astype` and :meth:`DataFrame.astype` (:issue:`47844`)
- Enforced deprecation disallowing using ``.astype`` to convert a ``datetime64[ns]`` :class:`Series`, :class:`DataFrame`, or :class:`DatetimeIndex` to timezone-aware dtype, use ``obj.tz_localize`` or ``ser.dt.tz_localize`` instead (:issue:`39258`)
- Enforced deprecation disallowing using ``.astype`` to convert a timezone-aware :class:`Series`, :class:`DataFrame`, or :class:`DatetimeIndex` to timezone-naive ``datetime64[ns]`` dtype, use ``obj.tz_localize(None)`` or ``obj.tz_convert("UTC").tz_localize(None)`` instead (:issue:`39258`)
- Enforced deprecation disallowing passing non boolean argument to sort in :func:`concat` (:issue:`44629`)
- Removed Date parser functions :func:`~pandas.io.date_converters.parse_date_time`,
  :func:`~pandas.io.date_converters.parse_date_fields`, :func:`~pandas.io.date_converters.parse_all_fields`
  and :func:`~pandas.io.date_converters.generic_parser` (:issue:`24518`)
- Removed argument ``index`` from the :class:`core.arrays.SparseArray` constructor (:issue:`43523`)
- Remove argument ``squeeze`` from :meth:`DataFrame.groupby` and :meth:`Series.groupby` (:issue:`32380`)
- Removed deprecated ``apply``, ``apply_index``, ``__call__``, ``onOffset``, and ``isAnchored`` attributes from :class:`DateOffset` (:issue:`34171`)
- Removed ``keep_tz`` argument in :meth:`DatetimeIndex.to_series` (:issue:`29731`)
- Remove arguments ``names`` and ``dtype`` from :meth:`Index.copy` and ``levels`` and ``codes`` from :meth:`MultiIndex.copy` (:issue:`35853`, :issue:`36685`)
- Remove argument ``inplace`` from :meth:`MultiIndex.set_levels` and :meth:`MultiIndex.set_codes` (:issue:`35626`)
- Removed arguments ``verbose`` and ``encoding`` from :meth:`DataFrame.to_excel` and :meth:`Series.to_excel` (:issue:`47912`)
- Removed argument ``line_terminator`` from :meth:`DataFrame.to_csv` and :meth:`Series.to_csv`, use ``lineterminator`` instead (:issue:`45302`)
- Removed argument ``inplace`` from :meth:`DataFrame.set_axis` and :meth:`Series.set_axis`, use ``obj = obj.set_axis(..., copy=False)`` instead (:issue:`48130`)
- Disallow passing positional arguments to :meth:`MultiIndex.set_levels` and :meth:`MultiIndex.set_codes` (:issue:`41485`)
- Disallow parsing to Timedelta strings with components with units "Y", "y", or "M", as these do not represent unambiguous durations (:issue:`36838`)
- Removed :meth:`MultiIndex.is_lexsorted` and :meth:`MultiIndex.lexsort_depth` (:issue:`38701`)
- Removed argument ``how`` from :meth:`PeriodIndex.astype`, use :meth:`PeriodIndex.to_timestamp` instead (:issue:`37982`)
- Removed argument ``try_cast`` from :meth:`DataFrame.mask`, :meth:`DataFrame.where`, :meth:`Series.mask` and :meth:`Series.where` (:issue:`38836`)
- Removed argument ``tz`` from :meth:`Period.to_timestamp`, use ``obj.to_timestamp(...).tz_localize(tz)`` instead (:issue:`34522`)
- Removed argument ``sort_columns`` in :meth:`DataFrame.plot` and :meth:`Series.plot` (:issue:`47563`)
- Removed argument ``is_copy`` from :meth:`DataFrame.take` and :meth:`Series.take` (:issue:`30615`)
- Removed argument ``kind`` from :meth:`Index.get_slice_bound`, :meth:`Index.slice_indexer` and :meth:`Index.slice_locs` (:issue:`41378`)
- Removed arguments ``prefix``, ``squeeze``, ``error_bad_lines`` and ``warn_bad_lines`` from :func:`read_csv` (:issue:`40413`, :issue:`43427`)
- Removed argument ``datetime_is_numeric`` from :meth:`DataFrame.describe` and :meth:`Series.describe` as datetime data will always be summarized as numeric data (:issue:`34798`)
- Disallow passing list ``key`` to :meth:`Series.xs` and :meth:`DataFrame.xs`, pass a tuple instead (:issue:`41789`)
- Disallow subclass-specific keywords (e.g. "freq", "tz", "names", "closed") in the :class:`Index` constructor (:issue:`38597`)
- Removed argument ``inplace`` from :meth:`Categorical.remove_unused_categories` (:issue:`37918`)
- Disallow passing non-round floats to :class:`Timestamp` with ``unit="M"`` or ``unit="Y"`` (:issue:`47266`)
- Remove keywords ``convert_float`` and ``mangle_dupe_cols`` from :func:`read_excel` (:issue:`41176`)
- Remove keyword ``mangle_dupe_cols`` from :func:`read_csv` and :func:`read_table` (:issue:`48137`)
- Removed ``errors`` keyword from :meth:`DataFrame.where`, :meth:`Series.where`, :meth:`DataFrame.mask` and :meth:`Series.mask` (:issue:`47728`)
- Disallow passing non-keyword arguments to :func:`read_excel` except ``io`` and ``sheet_name`` (:issue:`34418`)
- Disallow passing non-keyword arguments to :meth:`DataFrame.drop` and :meth:`Series.drop` except ``labels`` (:issue:`41486`)
- Disallow passing non-keyword arguments to :meth:`DataFrame.fillna` and :meth:`Series.fillna` except ``value`` (:issue:`41485`)
- Disallow passing non-keyword arguments to :meth:`StringMethods.split` and :meth:`StringMethods.rsplit` except for ``pat`` (:issue:`47448`)
- Disallow passing non-keyword arguments to :meth:`DataFrame.set_index` except ``keys`` (:issue:`41495`)
- Disallow passing non-keyword arguments to :meth:`Resampler.interpolate` except ``method`` (:issue:`41699`)
- Disallow passing non-keyword arguments to :meth:`DataFrame.reset_index` and :meth:`Series.reset_index` except ``level`` (:issue:`41496`)
- Disallow passing non-keyword arguments to :meth:`DataFrame.dropna` and :meth:`Series.dropna` (:issue:`41504`)
- Disallow passing non-keyword arguments to :meth:`ExtensionArray.argsort` (:issue:`46134`)
- Disallow passing non-keyword arguments to :meth:`Categorical.sort_values` (:issue:`47618`)
- Disallow passing non-keyword arguments to :meth:`Index.drop_duplicates` and :meth:`Series.drop_duplicates` (:issue:`41485`)
- Disallow passing non-keyword arguments to :meth:`DataFrame.drop_duplicates` except for ``subset`` (:issue:`41485`)
- Disallow passing non-keyword arguments to :meth:`DataFrame.sort_index` and :meth:`Series.sort_index` (:issue:`41506`)
- Disallow passing non-keyword arguments to :meth:`DataFrame.interpolate` and :meth:`Series.interpolate` except for ``method`` (:issue:`41510`)
- Disallow passing non-keyword arguments to :meth:`DataFrame.any` and :meth:`Series.any` (:issue:`44896`)
- Disallow passing non-keyword arguments to :meth:`Index.set_names` except for ``names`` (:issue:`41551`)
- Disallow passing non-keyword arguments to :meth:`Index.join` except for ``other`` (:issue:`46518`)
- Disallow passing non-keyword arguments to :func:`concat` except for ``objs`` (:issue:`41485`)
- Disallow passing non-keyword arguments to :func:`pivot` except for ``data`` (:issue:`48301`)
- Disallow passing non-keyword arguments to :meth:`DataFrame.pivot` (:issue:`48301`)
- Disallow passing non-keyword arguments to :func:`read_html` except for ``io`` (:issue:`27573`)
- Disallow passing non-keyword arguments to :func:`read_json` except for ``path_or_buf`` (:issue:`27573`)
- Disallow passing non-keyword arguments to :func:`read_sas` except for ``filepath_or_buffer`` (:issue:`47154`)
- Disallow passing non-keyword arguments to :func:`read_stata` except for ``filepath_or_buffer`` (:issue:`48128`)
- Disallow passing non-keyword arguments to :func:`read_csv` except ``filepath_or_buffer`` (:issue:`41485`)
- Disallow passing non-keyword arguments to :func:`read_table` except ``filepath_or_buffer`` (:issue:`41485`)
- Disallow passing non-keyword arguments to :func:`read_fwf` except ``filepath_or_buffer`` (:issue:`44710`)
- Disallow passing non-keyword arguments to :func:`read_xml` except for ``path_or_buffer`` (:issue:`45133`)
- Disallow passing non-keyword arguments to :meth:`Series.mask` and :meth:`DataFrame.mask` except ``cond`` and ``other`` (:issue:`41580`)
- Disallow passing non-keyword arguments to :meth:`DataFrame.to_stata` except for ``path`` (:issue:`48128`)
- Disallow passing non-keyword arguments to :meth:`DataFrame.where` and :meth:`Series.where` except for ``cond`` and ``other`` (:issue:`41523`)
- Disallow passing non-keyword arguments to :meth:`Series.set_axis` and :meth:`DataFrame.set_axis` except for ``labels`` (:issue:`41491`)
- Disallow passing non-keyword arguments to :meth:`Series.rename_axis` and :meth:`DataFrame.rename_axis` except for ``mapper`` (:issue:`47587`)
- Disallow passing non-keyword arguments to :meth:`Series.clip` and :meth:`DataFrame.clip` (:issue:`41511`)
- Disallow passing non-keyword arguments to :meth:`Series.bfill`, :meth:`Series.ffill`, :meth:`DataFrame.bfill` and :meth:`DataFrame.ffill` (:issue:`41508`)
- Disallow passing non-keyword arguments to :meth:`DataFrame.replace`, :meth:`Series.replace` except for ``to_replace`` and ``value`` (:issue:`47587`)
- Disallow passing non-keyword arguments to :meth:`DataFrame.sort_values` except for ``by`` (:issue:`41505`)
- Disallow passing non-keyword arguments to :meth:`Series.sort_values` (:issue:`41505`)
- Disallow :meth:`Index.reindex` with non-unique :class:`Index` objects (:issue:`42568`)
- Disallowed constructing :class:`Categorical` with scalar ``data`` (:issue:`38433`)
- Disallowed constructing :class:`CategoricalIndex` without passing ``data`` (:issue:`38944`)
- Removed :meth:`.Rolling.validate`, :meth:`.Expanding.validate`, and :meth:`.ExponentialMovingWindow.validate` (:issue:`43665`)
- Removed :attr:`Rolling.win_type` returning ``"freq"`` (:issue:`38963`)
- Removed :attr:`Rolling.is_datetimelike` (:issue:`38963`)
- Removed the ``level`` keyword in :class:`DataFrame` and :class:`Series` aggregations; use ``groupby`` instead (:issue:`39983`)
- Removed deprecated :meth:`Timedelta.delta`, :meth:`Timedelta.is_populated`, and :attr:`Timedelta.freq` (:issue:`46430`, :issue:`46476`)
- Removed deprecated :attr:`NaT.freq` (:issue:`45071`)
- Removed deprecated :meth:`Categorical.replace`, use :meth:`Series.replace` instead (:issue:`44929`)
- Removed the ``numeric_only`` keyword from :meth:`Categorical.min` and :meth:`Categorical.max` in favor of ``skipna`` (:issue:`48821`)
- Changed behavior of :meth:`DataFrame.median` and :meth:`DataFrame.mean` with ``numeric_only=None`` to not exclude datetime-like columns THIS NOTE WILL BE IRRELEVANT ONCE ``numeric_only=None`` DEPRECATION IS ENFORCED (:issue:`29941`)
- Removed :func:`is_extension_type` in favor of :func:`is_extension_array_dtype` (:issue:`29457`)
- Removed ``.ExponentialMovingWindow.vol`` (:issue:`39220`)
- Removed :meth:`Index.get_value` and :meth:`Index.set_value` (:issue:`33907`, :issue:`28621`)
- Removed :meth:`Series.slice_shift` and :meth:`DataFrame.slice_shift` (:issue:`37601`)
- Remove :meth:`DataFrameGroupBy.pad` and :meth:`DataFrameGroupBy.backfill` (:issue:`45076`)
- Remove ``numpy`` argument from :func:`read_json` (:issue:`30636`)
- Disallow passing abbreviations for ``orient`` in :meth:`DataFrame.to_dict` (:issue:`32516`)
- Disallow partial slicing on an non-monotonic :class:`DatetimeIndex` with keys which are not in Index. This now raises a ``KeyError`` (:issue:`18531`)
- Removed ``get_offset`` in favor of :func:`to_offset` (:issue:`30340`)
- Removed the ``warn`` keyword in :func:`infer_freq` (:issue:`45947`)
- Removed the ``include_start`` and ``include_end`` arguments in :meth:`DataFrame.between_time` in favor of ``inclusive`` (:issue:`43248`)
- Removed the ``closed`` argument in :meth:`date_range` and :meth:`bdate_range` in favor of ``inclusive`` argument (:issue:`40245`)
- Removed the ``center`` keyword in :meth:`DataFrame.expanding` (:issue:`20647`)
- Removed the ``truediv`` keyword from :func:`eval` (:issue:`29812`)
- Removed the ``method`` and ``tolerance`` arguments in :meth:`Index.get_loc`. Use ``index.get_indexer([label], method=..., tolerance=...)`` instead (:issue:`42269`)
- Removed the ``pandas.datetime`` submodule (:issue:`30489`)
- Removed the ``pandas.np`` submodule (:issue:`30296`)
- Removed ``pandas.util.testing`` in favor of ``pandas.testing`` (:issue:`30745`)
- Removed :meth:`Series.str.__iter__` (:issue:`28277`)
- Removed ``pandas.SparseArray`` in favor of :class:`arrays.SparseArray` (:issue:`30642`)
- Removed ``pandas.SparseSeries`` and ``pandas.SparseDataFrame``, including pickle support. (:issue:`30642`)
- Enforced disallowing passing an integer ``fill_value`` to :meth:`DataFrame.shift` and :meth:`Series.shift`` with datetime64, timedelta64, or period dtypes (:issue:`32591`)
- Enforced disallowing a string column label into ``times`` in :meth:`DataFrame.ewm` (:issue:`43265`)
- Enforced disallowing passing ``True`` and ``False`` into ``inclusive`` in :meth:`Series.between` in favor of ``"both"`` and ``"neither"`` respectively (:issue:`40628`)
- Enforced disallowing using ``usecols`` with out of bounds indices for ``read_csv`` with ``engine="c"`` (:issue:`25623`)
- Enforced disallowing the use of ``**kwargs`` in :class:`.ExcelWriter`; use the keyword argument ``engine_kwargs`` instead (:issue:`40430`)
- Enforced disallowing a tuple of column labels into :meth:`.DataFrameGroupBy.__getitem__` (:issue:`30546`)
- Enforced disallowing missing labels when indexing with a sequence of labels on a level of a :class:`MultiIndex`. This now raises a ``KeyError`` (:issue:`42351`)
- Enforced disallowing setting values with ``.loc`` using a positional slice. Use ``.loc`` with labels or ``.iloc`` with positions instead (:issue:`31840`)
- Enforced disallowing positional indexing with a ``float`` key even if that key is a round number, manually cast to integer instead (:issue:`34193`)
- Enforced disallowing using a :class:`DataFrame` indexer with ``.iloc``, use ``.loc`` instead for automatic alignment (:issue:`39022`)
- Enforced disallowing ``set`` or ``dict`` indexers in ``__getitem__`` and ``__setitem__`` methods (:issue:`42825`)
- Enforced disallowing indexing on a :class:`Index` or positional indexing on a :class:`Series` producing multi-dimensional objects e.g. ``obj[:, None]``, convert to numpy before indexing instead (:issue:`35141`)
- Enforced disallowing ``dict`` or ``set`` objects in ``suffixes`` in :func:`merge` (:issue:`34810`)
- Enforced disallowing :func:`merge` to produce duplicated columns through the ``suffixes`` keyword and already existing columns (:issue:`22818`)
- Enforced disallowing using :func:`merge` or :func:`join` on a different number of levels (:issue:`34862`)
- Enforced disallowing ``value_name`` argument in :func:`DataFrame.melt` to match an element in the :class:`DataFrame` columns (:issue:`35003`)
- Enforced disallowing passing ``showindex`` into ``**kwargs`` in :func:`DataFrame.to_markdown` and :func:`Series.to_markdown` in favor of ``index`` (:issue:`33091`)
- Removed setting Categorical._codes directly (:issue:`41429`)
- Removed setting Categorical.categories directly (:issue:`47834`)
- Removed argument ``inplace`` from :meth:`Categorical.add_categories`, :meth:`Categorical.remove_categories`, :meth:`Categorical.set_categories`, :meth:`Categorical.rename_categories`, :meth:`Categorical.reorder_categories`, :meth:`Categorical.set_ordered`, :meth:`Categorical.as_ordered`, :meth:`Categorical.as_unordered` (:issue:`37981`, :issue:`41118`, :issue:`41133`, :issue:`47834`)
- Enforced :meth:`Rolling.count` with ``min_periods=None`` to default to the size of the window (:issue:`31302`)
- Renamed ``fname`` to ``path`` in :meth:`DataFrame.to_parquet`, :meth:`DataFrame.to_stata` and :meth:`DataFrame.to_feather` (:issue:`30338`)
- Enforced disallowing indexing a :class:`Series` with a single item list with a slice (e.g. ``ser[[slice(0, 2)]]``). Either convert the list to tuple, or pass the slice directly instead (:issue:`31333`)
- Changed behavior indexing on a :class:`DataFrame` with a :class:`DatetimeIndex` index using a string indexer, previously this operated as a slice on rows, now it operates like any other column key; use ``frame.loc[key]`` for the old behavior (:issue:`36179`)
- Enforced the ``display.max_colwidth`` option to not accept negative integers (:issue:`31569`)
- Removed the ``display.column_space`` option in favor of ``df.to_string(col_space=...)`` (:issue:`47280`)
- Removed the deprecated method ``mad`` from pandas classes (:issue:`11787`)
- Removed the deprecated method ``tshift`` from pandas classes (:issue:`11631`)
- Changed behavior of empty data passed into :class:`Series`; the default dtype will be ``object`` instead of ``float64`` (:issue:`29405`)
- Changed the behavior of :meth:`DatetimeIndex.union`, :meth:`DatetimeIndex.intersection`, and :meth:`DatetimeIndex.symmetric_difference` with mismatched timezones to convert to UTC instead of casting to object dtype (:issue:`39328`)
- Changed the behavior of :func:`to_datetime` with argument "now" with ``utc=False`` to match ``Timestamp("now")`` (:issue:`18705`)
- Changed the behavior of indexing on a timezone-aware :class:`DatetimeIndex` with a timezone-naive ``datetime`` object or vice-versa; these now behave like any other non-comparable type by raising ``KeyError`` (:issue:`36148`)
- Changed the behavior of :meth:`Index.reindex`, :meth:`Series.reindex`, and :meth:`DataFrame.reindex` with a ``datetime64`` dtype and a ``datetime.date`` object for ``fill_value``; these are no longer considered equivalent to ``datetime.datetime`` objects so the reindex casts to object dtype (:issue:`39767`)
- Changed behavior of :meth:`SparseArray.astype` when given a dtype that is not explicitly ``SparseDtype``, cast to the exact requested dtype rather than silently using a ``SparseDtype`` instead (:issue:`34457`)
- Changed behavior of :meth:`Index.ravel` to return a view on the original :class:`Index` instead of a ``np.ndarray`` (:issue:`36900`)
- Changed behavior of :meth:`Series.to_frame` and :meth:`Index.to_frame` with explicit ``name=None`` to use ``None`` for the column name instead of the index's name or default ``0`` (:issue:`45523`)
- Changed behavior of :func:`concat` with one array of ``bool``-dtype and another of integer dtype, this now returns ``object`` dtype instead of integer dtype; explicitly cast the bool object to integer before concatenating to get the old behavior (:issue:`45101`)
- Changed behavior of :class:`DataFrame` constructor given floating-point ``data`` and an integer ``dtype``, when the data cannot be cast losslessly, the floating point dtype is retained, matching :class:`Series` behavior (:issue:`41170`)
- Changed behavior of :class:`Index` constructor when given a ``np.ndarray`` with object-dtype containing numeric entries; this now retains object dtype rather than inferring a numeric dtype, consistent with :class:`Series` behavior (:issue:`42870`)
- Changed behavior of :meth:`Index.__and__`, :meth:`Index.__or__` and :meth:`Index.__xor__` to behave as logical operations (matching :class:`Series` behavior) instead of aliases for set operations (:issue:`37374`)
- Changed behavior of :class:`DataFrame` constructor when passed a list whose first element is a :class:`Categorical`, this now treats the elements as rows casting to ``object`` dtype, consistent with behavior for other types (:issue:`38845`)
- Changed behavior of :class:`DataFrame` constructor when passed a ``dtype`` (other than int) that the data cannot be cast to; it now raises instead of silently ignoring the dtype (:issue:`41733`)
- Changed the behavior of :class:`Series` constructor, it will no longer infer a datetime64 or timedelta64 dtype from string entries (:issue:`41731`)
- Changed behavior of :class:`Timestamp` constructor with a ``np.datetime64`` object and a ``tz`` passed to interpret the input as a wall-time as opposed to a UTC time (:issue:`42288`)
- Changed behavior of :meth:`Timestamp.utcfromtimestamp` to return a timezone-aware object satisfying ``Timestamp.utcfromtimestamp(val).timestamp() == val`` (:issue:`45083`)
- Changed behavior of :class:`Index` constructor when passed a ``SparseArray`` or ``SparseDtype`` to retain that dtype instead of casting to ``numpy.ndarray`` (:issue:`43930`)
- Changed behavior of setitem-like operations (``__setitem__``, ``fillna``, ``where``, ``mask``, ``replace``, ``insert``, fill_value for ``shift``) on an object with :class:`DatetimeTZDtype` when using a value with a non-matching timezone, the value will be cast to the object's timezone instead of casting both to object-dtype (:issue:`44243`)
- Changed behavior of :class:`Index`, :class:`Series`, :class:`DataFrame` constructors with floating-dtype data and a :class:`DatetimeTZDtype`, the data are now interpreted as UTC-times instead of wall-times, consistent with how integer-dtype data are treated (:issue:`45573`)
- Changed behavior of :class:`Series` and :class:`DataFrame` constructors with integer dtype and floating-point data containing ``NaN``, this now raises ``IntCastingNaNError`` (:issue:`40110`)
- Changed behavior of :class:`Series` and :class:`DataFrame` constructors with an integer ``dtype`` and values that are too large to losslessly cast to this dtype, this now raises ``ValueError`` (:issue:`41734`)
- Changed behavior of :class:`Series` and :class:`DataFrame` constructors with an integer ``dtype`` and values having either ``datetime64`` or ``timedelta64`` dtypes, this now raises ``TypeError``, use ``values.view("int64")`` instead (:issue:`41770`)
- Removed the deprecated ``base`` and ``loffset`` arguments from :meth:`pandas.DataFrame.resample`, :meth:`pandas.Series.resample` and :class:`pandas.Grouper`. Use ``offset`` or ``origin`` instead (:issue:`31809`)
- Changed behavior of :meth:`Series.fillna` and :meth:`DataFrame.fillna` with ``timedelta64[ns]`` dtype and an incompatible ``fill_value``; this now casts to ``object`` dtype instead of raising, consistent with the behavior with other dtypes (:issue:`45746`)
- Change the default argument of ``regex`` for :meth:`Series.str.replace` from ``True`` to ``False``. Additionally, a single character ``pat`` with ``regex=True`` is now treated as a regular expression instead of a string literal. (:issue:`36695`, :issue:`24804`)
- Changed behavior of :meth:`DataFrame.any` and :meth:`DataFrame.all` with ``bool_only=True``; object-dtype columns with all-bool values will no longer be included, manually cast to ``bool`` dtype first (:issue:`46188`)
- Changed behavior of comparison of a :class:`Timestamp` with a ``datetime.date`` object; these now compare as un-equal and raise on inequality comparisons, matching the ``datetime.datetime`` behavior (:issue:`36131`)
- Changed behavior of comparison of ``NaT`` with a ``datetime.date`` object; these now raise on inequality comparisons (:issue:`39196`)
- Enforced deprecation of silently dropping columns that raised a ``TypeError`` in :class:`Series.transform` and :class:`DataFrame.transform` when used with a list or dictionary (:issue:`43740`)
- Changed behavior of :meth:`DataFrame.apply` with list-like so that any partial failure will raise an error (:issue:`43740`)
- Changed behavior of :meth:`Series.__setitem__` with an integer key and a :class:`Float64Index` when the key is not present in the index; previously we treated the key as positional (behaving like ``series.iloc[key] = val``), now we treat it is a label (behaving like ``series.loc[key] = val``), consistent with :meth:`Series.__getitem__`` behavior (:issue:`33469`)
- Removed ``na_sentinel`` argument from :func:`factorize`, :meth:`.Index.factorize`, and :meth:`.ExtensionArray.factorize` (:issue:`47157`)
- Changed behavior of :meth:`Series.diff` and :meth:`DataFrame.diff` with :class:`ExtensionDtype` dtypes whose arrays do not implement ``diff``, these now raise ``TypeError`` rather than casting to numpy (:issue:`31025`)
- Enforced deprecation of calling numpy "ufunc"s on :class:`DataFrame` with ``method="outer"``; this now raises ``NotImplementedError`` (:issue:`36955`)
- Enforced deprecation disallowing passing ``numeric_only=True`` to :class:`Series` reductions (``rank``, ``any``, ``all``, ...) with non-numeric dtype (:issue:`47500`)
- Changed behavior of :meth:`DataFrameGroupBy.apply` and :meth:`SeriesGroupBy.apply` so that ``group_keys`` is respected even if a transformer is detected (:issue:`34998`)
- Comparisons between a :class:`DataFrame` and a :class:`Series` where the frame's columns do not match the series's index raise ``ValueError`` instead of automatically aligning, do ``left, right = left.align(right, axis=1, copy=False)`` before comparing (:issue:`36795`)
- Enforced deprecation ``numeric_only=None`` (the default) in DataFrame reductions that would silently drop columns that raised; ``numeric_only`` now defaults to ``False`` (:issue:`41480`)
- Changed default of ``numeric_only`` to ``False`` in all DataFrame methods with that argument (:issue:`46096`, :issue:`46906`)
- Changed default of ``numeric_only`` to ``False`` in :meth:`Series.rank` (:issue:`47561`)
- Enforced deprecation of silently dropping nuisance columns in groupby and resample operations when ``numeric_only=False`` (:issue:`41475`)
- Changed default of ``numeric_only`` in various :class:`.DataFrameGroupBy` methods; all methods now default to ``numeric_only=False`` (:issue:`46072`)
- Changed default of ``numeric_only`` to ``False`` in :class:`.Resampler` methods (:issue:`47177`)
- Using the method :meth:`DataFrameGroupBy.transform` with a callable that returns DataFrames will align to the input's index (:issue:`47244`)
- When providing a list of columns of length one to :meth:`DataFrame.groupby`, the keys that are returned by iterating over the resulting :class:`DataFrameGroupBy` object will now be tuples of length one (:issue:`47761`)
- Removed deprecated methods :meth:`ExcelWriter.write_cells`, :meth:`ExcelWriter.save`, :meth:`ExcelWriter.cur_sheet`, :meth:`ExcelWriter.handles`, :meth:`ExcelWriter.path` (:issue:`45795`)
- The :class:`ExcelWriter` attribute ``book`` can no longer be set; it is still available to be accessed and mutated (:issue:`48943`)
-

.. ---------------------------------------------------------------------------
.. _whatsnew_200.performance:

Performance improvements
~~~~~~~~~~~~~~~~~~~~~~~~
- Performance improvement in :meth:`.DataFrameGroupBy.median` and :meth:`.SeriesGroupBy.median` and :meth:`.GroupBy.cumprod` for nullable dtypes (:issue:`37493`)
- Performance improvement in :meth:`MultiIndex.argsort` and :meth:`MultiIndex.sort_values` (:issue:`48406`)
- Performance improvement in :meth:`MultiIndex.size` (:issue:`48723`)
- Performance improvement in :meth:`MultiIndex.union` without missing values and without duplicates (:issue:`48505`, :issue:`48752`)
- Performance improvement in :meth:`MultiIndex.difference` (:issue:`48606`)
- Performance improvement in :class:`MultiIndex` set operations with sort=None (:issue:`49010`)
- Performance improvement in :meth:`.DataFrameGroupBy.mean`, :meth:`.SeriesGroupBy.mean`, :meth:`.DataFrameGroupBy.var`, and :meth:`.SeriesGroupBy.var` for extension array dtypes (:issue:`37493`)
- Performance improvement in :meth:`MultiIndex.isin` when ``level=None`` (:issue:`48622`, :issue:`49577`)
- Performance improvement in :meth:`MultiIndex.putmask` (:issue:`49830`)
- Performance improvement in :meth:`Index.union` and :meth:`MultiIndex.union` when index contains duplicates (:issue:`48900`)
- Performance improvement in :meth:`Series.fillna` for extension array dtypes (:issue:`49722`, :issue:`50078`)
- Performance improvement for :meth:`Series.value_counts` with nullable dtype (:issue:`48338`)
- Performance improvement for :class:`Series` constructor passing integer numpy array with nullable dtype (:issue:`48338`)
- Performance improvement for :class:`DatetimeIndex` constructor passing a list (:issue:`48609`)
- Performance improvement in :func:`merge` and :meth:`DataFrame.join` when joining on a sorted :class:`MultiIndex` (:issue:`48504`)
- Performance improvement in :func:`to_datetime` when parsing strings with timezone offsets (:issue:`50107`)
- Performance improvement in :meth:`DataFrame.loc` and :meth:`Series.loc` for tuple-based indexing of a :class:`MultiIndex` (:issue:`48384`)
- Performance improvement for :meth:`MultiIndex.unique` (:issue:`48335`)
- Performance improvement for :func:`concat` with extension array backed indexes (:issue:`49128`, :issue:`49178`)
- Reduce memory usage of :meth:`DataFrame.to_pickle`/:meth:`Series.to_pickle` when using BZ2 or LZMA (:issue:`49068`)
- Performance improvement for :class:`~arrays.StringArray` constructor passing a numpy array with type ``np.str_`` (:issue:`49109`)
- Performance improvement in :meth:`~arrays.ArrowExtensionArray.factorize` (:issue:`49177`)
- Performance improvement in :meth:`DataFrame.join` when joining on a subset of a :class:`MultiIndex` (:issue:`48611`)
- Performance improvement for :meth:`MultiIndex.intersection` (:issue:`48604`)
- Performance improvement in ``var`` for nullable dtypes (:issue:`48379`).
- Performance improvement when iterating over pyarrow and nullable dtypes (:issue:`49825`, :issue:`49851`)
- Performance improvements to :func:`read_sas` (:issue:`47403`, :issue:`47405`, :issue:`47656`, :issue:`48502`)
- Memory improvement in :meth:`RangeIndex.sort_values` (:issue:`48801`)
- Performance improvement in :class:`DataFrameGroupBy` and :class:`SeriesGroupBy` when ``by`` is a categorical type and ``sort=False`` (:issue:`48976`)
- Performance improvement in :class:`DataFrameGroupBy` and :class:`SeriesGroupBy` when ``by`` is a categorical type and ``observed=False`` (:issue:`49596`)
- Performance improvement in :func:`read_stata` with parameter ``index_col`` set to ``None`` (the default). Now the index will be a :class:`RangeIndex` instead of :class:`Int64Index` (:issue:`49745`)
- Performance improvement in :func:`merge` when not merging on the index - the new index will now be :class:`RangeIndex` instead of :class:`Int64Index` (:issue:`49478`)
- Performance improvement in :meth:`DataFrame.to_dict` and :meth:`Series.to_dict` when using any non-object dtypes (:issue:`46470`)
- Performance improvement in :func:`read_html` when there are multiple tables (:issue:`49929`)

.. ---------------------------------------------------------------------------
.. _whatsnew_200.bug_fixes:

Bug fixes
~~~~~~~~~

Categorical
^^^^^^^^^^^
- Bug in :meth:`Categorical.set_categories` losing dtype information (:issue:`48812`)
- Bug in :meth:`DataFrame.groupby` and :meth:`Series.groupby` would reorder categories when used as a grouper (:issue:`48749`)
- Bug in :class:`Categorical` constructor when constructing from a :class:`Categorical` object and ``dtype="category"`` losing ordered-ness (:issue:`49309`)
-

Datetimelike
^^^^^^^^^^^^
- Bug in :func:`pandas.infer_freq`, raising ``TypeError`` when inferred on :class:`RangeIndex` (:issue:`47084`)
- Bug in :func:`to_datetime` was raising on invalid offsets with ``errors='coerce'`` and ``infer_datetime_format=True`` (:issue:`48633`)
- Bug in :class:`DatetimeIndex` constructor failing to raise when ``tz=None`` is explicitly specified in conjunction with timezone-aware ``dtype`` or data (:issue:`48659`)
- Bug in subtracting a ``datetime`` scalar from :class:`DatetimeIndex` failing to retain the original ``freq`` attribute (:issue:`48818`)
- Bug in ``pandas.tseries.holiday.Holiday`` where a half-open date interval causes inconsistent return types from :meth:`USFederalHolidayCalendar.holidays` (:issue:`49075`)
- Bug in rendering :class:`DatetimeIndex` and :class:`Series` and :class:`DataFrame` with timezone-aware dtypes with ``dateutil`` or ``zoneinfo`` timezones near daylight-savings transitions (:issue:`49684`)
- Bug in :func:`to_datetime` was raising ``ValueError`` when parsing :class:`Timestamp`, ``datetime.datetime``, ``datetime.date``, or ``np.datetime64`` objects when non-ISO8601 ``format`` was passed (:issue:`49298`, :issue:`50036`)
- Bug in :class:`Timestamp` was showing ``UserWarning`` which was not actionable by users (:issue:`50232`)
-

Timedelta
^^^^^^^^^
- Bug in :func:`to_timedelta` raising error when input has nullable dtype ``Float64`` (:issue:`48796`)
- Bug in :class:`Timedelta` constructor incorrectly raising instead of returning ``NaT`` when given a ``np.timedelta64("nat")`` (:issue:`48898`)
- Bug in :class:`Timedelta` constructor failing to raise when passed both a :class:`Timedelta` object and keywords (e.g. days, seconds) (:issue:`48898`)
-

Timezones
^^^^^^^^^
- Bug in :meth:`Series.astype` and :meth:`DataFrame.astype` with object-dtype containing multiple timezone-aware ``datetime`` objects with heterogeneous timezones to a :class:`DatetimeTZDtype` incorrectly raising (:issue:`32581`)
- Bug in :func:`to_datetime` was failing to parse date strings with timezone name when ``format`` was specified with ``%Z`` (:issue:`49748`)
- Better error message when passing invalid values to ``ambiguous`` parameter in :meth:`Timestamp.tz_localize` (:issue:`49565`)

Numeric
^^^^^^^
- Bug in :meth:`DataFrame.add` cannot apply ufunc when inputs contain mixed DataFrame type and Series type (:issue:`39853`)
- Bug in DataFrame reduction methods (e.g. :meth:`DataFrame.sum`) with object dtype, ``axis=1`` and ``numeric_only=False`` would not be coerced to float (:issue:`49551`)
- Bug in :meth:`DataFrame.sem` and :meth:`Series.sem` where an erroneous ``TypeError`` would always raise when using data backed by an :class:`ArrowDtype` (:issue:`49759`)

Conversion
^^^^^^^^^^
- Bug in constructing :class:`Series` with ``int64`` dtype from a string list raising instead of casting (:issue:`44923`)
- Bug in :meth:`DataFrame.eval` incorrectly raising an ``AttributeError`` when there are negative values in function call (:issue:`46471`)
- Bug in :meth:`Series.convert_dtypes` not converting dtype to nullable dtype when :class:`Series` contains ``NA`` and has dtype ``object`` (:issue:`48791`)
- Bug where any :class:`ExtensionDtype` subclass with ``kind="M"`` would be interpreted as a timezone type (:issue:`34986`)
- Bug in :class:`.arrays.ArrowExtensionArray` that would raise ``NotImplementedError`` when passed a sequence of strings or binary (:issue:`49172`)
- Bug in :func:`to_datetime` was not respecting ``exact`` argument when ``format`` was an ISO8601 format (:issue:`12649`)
- Bug in :meth:`TimedeltaArray.astype` raising ``TypeError`` when converting to a pyarrow duration type (:issue:`49795`)
-

Strings
^^^^^^^
- Bug in :func:`pandas.api.dtypes.is_string_dtype` that would not return ``True`` for :class:`StringDtype` (:issue:`15585`)
-

Interval
^^^^^^^^
- Bug in :meth:`IntervalIndex.is_overlapping` incorrect output if interval has duplicate left boundaries (:issue:`49581`)
- Bug in :meth:`Series.infer_objects` failing to infer :class:`IntervalDtype` for an object series of :class:`Interval` objects (:issue:`50090`)
-

Indexing
^^^^^^^^
- Bug in :meth:`DataFrame.reindex` filling with wrong values when indexing columns and index for ``uint`` dtypes (:issue:`48184`)
- Bug in :meth:`DataFrame.loc` coercing dtypes when setting values with a list indexer (:issue:`49159`)
- Bug in :meth:`DataFrame.loc` raising ``ValueError`` with ``bool`` indexer and :class:`MultiIndex` (:issue:`47687`)
- Bug in :meth:`DataFrame.__setitem__` raising ``ValueError`` when right hand side is :class:`DataFrame` with :class:`MultiIndex` columns (:issue:`49121`)
- Bug in :meth:`DataFrame.reindex` casting dtype to ``object`` when :class:`DataFrame` has single extension array column when re-indexing ``columns`` and ``index`` (:issue:`48190`)
- Bug in :meth:`DataFrame.iloc` raising ``IndexError`` when indexer is a :class:`Series` with numeric extension array dtype (:issue:`49521`)
- Bug in :func:`~DataFrame.describe` when formatting percentiles in the resulting index showed more decimals than needed (:issue:`46362`)
- Bug in :meth:`DataFrame.compare` does not recognize differences when comparing ``NA`` with value in nullable dtypes (:issue:`48939`)
-

Missing
^^^^^^^
- Bug in :meth:`Index.equals` raising ``TypeError`` when :class:`Index` consists of tuples that contain ``NA`` (:issue:`48446`)
- Bug in :meth:`Series.map` caused incorrect result when data has NaNs and defaultdict mapping was used (:issue:`48813`)
- Bug in :class:`NA` raising a ``TypeError`` instead of return :class:`NA` when performing a binary operation with a ``bytes`` object (:issue:`49108`)
- Bug in :meth:`DataFrame.update` with ``overwrite=False`` raising ``TypeError`` when ``self`` has column with ``NaT`` values and column not present in ``other`` (:issue:`16713`)

MultiIndex
^^^^^^^^^^
- Bug in :meth:`MultiIndex.get_indexer` not matching ``NaN`` values (:issue:`29252`, :issue:`37222`, :issue:`38623`, :issue:`42883`, :issue:`43222`, :issue:`46173`, :issue:`48905`)
- Bug in :meth:`MultiIndex.argsort` raising ``TypeError`` when index contains :attr:`NA` (:issue:`48495`)
- Bug in :meth:`MultiIndex.difference` losing extension array dtype (:issue:`48606`)
- Bug in :class:`MultiIndex.set_levels` raising ``IndexError`` when setting empty level (:issue:`48636`)
- Bug in :meth:`MultiIndex.unique` losing extension array dtype (:issue:`48335`)
- Bug in :meth:`MultiIndex.intersection` losing extension array (:issue:`48604`)
- Bug in :meth:`MultiIndex.union` losing extension array (:issue:`48498`, :issue:`48505`, :issue:`48900`)
- Bug in :meth:`MultiIndex.union` not sorting when sort=None and index contains missing values (:issue:`49010`)
- Bug in :meth:`MultiIndex.append` not checking names for equality (:issue:`48288`)
- Bug in :meth:`MultiIndex.symmetric_difference` losing extension array (:issue:`48607`)
- Bug in :meth:`MultiIndex.join` losing dtypes when :class:`MultiIndex` has duplicates (:issue:`49830`)
- Bug in :meth:`MultiIndex.putmask` losing extension array (:issue:`49830`)
- Bug in :meth:`MultiIndex.value_counts` returning a :class:`Series` indexed by flat index of tuples instead of a :class:`MultiIndex` (:issue:`49558`)
-

I/O
^^^
- Bug in :func:`read_sas` caused fragmentation of :class:`DataFrame` and raised :class:`.errors.PerformanceWarning` (:issue:`48595`)
- Improved error message in :func:`read_excel` by including the offending sheet name when an exception is raised while reading a file (:issue:`48706`)
- Bug when a pickling a subset PyArrow-backed data that would serialize the entire data instead of the subset (:issue:`42600`)
- Bug in :func:`read_csv` for a single-line csv with fewer columns than ``names`` raised :class:`.errors.ParserError` with ``engine="c"`` (:issue:`47566`)
- Bug in displaying ``string`` dtypes not showing storage option (:issue:`50099`)
- Bug in :func:`DataFrame.to_string` with ``header=False`` that printed the index name on the same line as the first row of the data (:issue:`49230`)
- Fixed memory leak which stemmed from the initialization of the internal JSON module (:issue:`49222`)
- Fixed issue where :func:`json_normalize` would incorrectly remove leading characters from column names that matched the ``sep`` argument (:issue:`49861`)
-

Period
^^^^^^
- Bug in :meth:`Period.strftime` and :meth:`PeriodIndex.strftime`, raising ``UnicodeDecodeError`` when a locale-specific directive was passed (:issue:`46319`)
-

Plotting
^^^^^^^^
- ``ax.set_xlim`` was sometimes raising ``UserWarning`` which users couldn't address due to ``set_xlim`` not accepting parsing arguments - the converter now uses :func:`Timestamp` instead (:issue:`49148`)
-

Groupby/resample/rolling
^^^^^^^^^^^^^^^^^^^^^^^^
- Bug in :class:`.ExponentialMovingWindow` with ``online`` not raising a ``NotImplementedError`` for unsupported operations (:issue:`48834`)
- Bug in :meth:`DataFrameGroupBy.sample` raises ``ValueError`` when the object is empty (:issue:`48459`)
- Bug in :meth:`Series.groupby` raises ``ValueError`` when an entry of the index is equal to the name of the index (:issue:`48567`)
- Bug in :meth:`DataFrameGroupBy.resample` produces inconsistent results when passing empty DataFrame (:issue:`47705`)
- Bug in :class:`.DataFrameGroupBy` and :class:`.SeriesGroupBy` would not include unobserved categories in result when grouping by categorical indexes (:issue:`49354`)
- Bug in :class:`.DataFrameGroupBy` and :class:`.SeriesGroupBy` would change result order depending on the input index when grouping by categoricals (:issue:`49223`)
- Bug in :class:`.DataFrameGroupBy` and :class:`.SeriesGroupBy` when grouping on categorical data would sort result values even when used with ``sort=False`` (:issue:`42482`)
- Bug in :meth:`.DataFrameGroupBy.apply` and :class:`SeriesGroupBy.apply` with ``as_index=False`` would not attempt the computation without using the grouping keys when using them failed with a ``TypeError`` (:issue:`49256`)
- Bug in :meth:`.DataFrameGroupBy.describe` would describe the group keys (:issue:`49256`)
- Bug in :meth:`.SeriesGroupBy.describe` with ``as_index=False`` would have the incorrect shape (:issue:`49256`)
- Bug in :class:`.DataFrameGroupBy` and :class:`.SeriesGroupBy` with ``dropna=False`` would drop NA values when the grouper was categorical (:issue:`36327`)
- Bug in :meth:`.SeriesGroupBy.nunique` would incorrectly raise when the grouper was an empty categorical and ``observed=True`` (:issue:`21334`)

Reshaping
^^^^^^^^^
- Bug in :meth:`DataFrame.pivot_table` raising ``TypeError`` for nullable dtype and ``margins=True`` (:issue:`48681`)
- Bug in :meth:`DataFrame.unstack` and :meth:`Series.unstack` unstacking wrong level of :class:`MultiIndex` when :class:`MultiIndex` has mixed names (:issue:`48763`)
- Bug in :meth:`DataFrame.pivot` not respecting ``None`` as column name (:issue:`48293`)
- Bug in :func:`join` when ``left_on`` or ``right_on`` is or includes a :class:`CategoricalIndex` incorrectly raising ``AttributeError`` (:issue:`48464`)
- Bug in :meth:`DataFrame.pivot_table` raising ``ValueError`` with parameter ``margins=True`` when result is an empty :class:`DataFrame` (:issue:`49240`)
- Clarified error message in :func:`merge` when passing invalid ``validate`` option (:issue:`49417`)
- Bug in :meth:`DataFrame.explode` raising ``ValueError`` on multiple columns with ``NaN`` values or empty lists (:issue:`46084`)
- Bug in :meth:`DataFrame.transpose` with ``IntervalDtype`` column with ``timedelta64[ns]`` endpoints (:issue:`44917`)
-

Sparse
^^^^^^
- Bug in :meth:`Series.astype` when converting a ``SparseDtype`` with ``datetime64[ns]`` subtype to ``int64`` dtype raising, inconsistent with the non-sparse behavior (:issue:`49631`,:issue:`50087`)
- Bug in :meth:`Series.astype` when converting a from ``datetime64[ns]`` to ``Sparse[datetime64[ns]]`` incorrectly raising (:issue:`50082`)
-

ExtensionArray
^^^^^^^^^^^^^^
- Bug in :meth:`Series.mean` overflowing unnecessarily with nullable integers (:issue:`48378`)
- Bug in :meth:`Series.tolist` for nullable dtypes returning numpy scalars instead of python scalars (:issue:`49890`)
- Bug when concatenating an empty DataFrame with an ExtensionDtype to another DataFrame with the same ExtensionDtype, the resulting dtype turned into object (:issue:`48510`)
-

Styler
^^^^^^
-
-

Metadata
^^^^^^^^
- Fixed metadata propagation in :meth:`DataFrame.corr` and :meth:`DataFrame.cov` (:issue:`28283`)
-

Other
^^^^^

.. ***DO NOT USE THIS SECTION***

-
-

.. ---------------------------------------------------------------------------
.. _whatsnew_200.contributors:

Contributors
~~~~~~~~~~~~<|MERGE_RESOLUTION|>--- conflicted
+++ resolved
@@ -85,15 +85,12 @@
 - :func:`timedelta_range` now supports a ``unit`` keyword ("s", "ms", "us", or "ns") to specify the desired resolution of the output index (:issue:`49824`)
 - :meth:`DataFrame.to_json` now supports a ``mode`` keyword with supported inputs 'w' and 'a'. Defaulting to 'w', 'a' can be used when lines=True and orient='records' to append record oriented json lines to an existing json file. (:issue:`35849`)
 - Added ``name`` parameter to :meth:`IntervalIndex.from_breaks`, :meth:`IntervalIndex.from_arrays` and :meth:`IntervalIndex.from_tuples` (:issue:`48911`)
-<<<<<<< HEAD
 - :meth:`DataFrame.merge` now supports ``how`` with ``leftsemi`` and ``rightsemi`` (:issue:`42784`)
-=======
 - Improved error message for :func:`merge_asof` when join-columns were duplicated (:issue:`50102`)
 - Added :meth:`Index.infer_objects` analogous to :meth:`Series.infer_objects` (:issue:`50034`)
 - Added ``copy`` parameter to :meth:`Series.infer_objects` and :meth:`DataFrame.infer_objects`, passing ``False`` will avoid making copies for series or columns that are already non-object or where no better dtype can be inferred (:issue:`50096`)
 - :meth:`DataFrame.plot.hist` now recognizes ``xlabel`` and ``ylabel`` arguments (:issue:`49793`)
 -
->>>>>>> 113bdb37
 
 .. ---------------------------------------------------------------------------
 .. _whatsnew_200.notable_bug_fixes:
