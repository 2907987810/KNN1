--- conflicted
+++ resolved
@@ -956,12 +956,9 @@
 - Bug in :meth:`DataFrame.iloc` raising ``IndexError`` when indexer is a :class:`Series` with numeric extension array dtype (:issue:`49521`)
 - Bug in :func:`~DataFrame.describe` when formatting percentiles in the resulting index showed more decimals than needed (:issue:`46362`)
 - Bug in :meth:`DataFrame.compare` does not recognize differences when comparing ``NA`` with value in nullable dtypes (:issue:`48939`)
-<<<<<<< HEAD
-=======
 - Bug in :meth:`DataFrame.isetitem` coercing extension array dtypes in :class:`DataFrame` to object (:issue:`49922`)
 - Bug in :class:`BusinessHour` would cause creation of :class:`DatetimeIndex` to fail when no opening hour was included in the index (:issue:`49835`)
 -
->>>>>>> 954cf559
 
 Missing
 ^^^^^^^
@@ -1078,12 +1075,8 @@
 
 Other
 ^^^^^
-<<<<<<< HEAD
 - Add future warnings in :meth:`DataFrameGroupBy.fillna` and :meth:`SeriesGroupBy.fillna` allowing only keyword arguments to be passed except ``value`` (:issue:`48395`)
-=======
 - Bug in :meth:`Series.searchsorted` inconsistent behavior when accepting :class:`DataFrame` as parameter ``value`` (:issue:`49620`)
--
->>>>>>> 954cf559
 
 .. ***DO NOT USE THIS SECTION***
 
