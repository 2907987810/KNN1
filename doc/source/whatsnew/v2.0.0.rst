.. _whatsnew_200:

What's new in 2.0.0 (??)
------------------------

These are the changes in pandas 2.0.0. See :ref:`release` for a full changelog
including other versions of pandas.

{{ header }}

.. ---------------------------------------------------------------------------
.. _whatsnew_200.enhancements:

Enhancements
~~~~~~~~~~~~

.. _whatsnew_200.enhancements.optional_dependency_management_pip:

Installing optional dependencies with pip extras
^^^^^^^^^^^^^^^^^^^^^^^^^^^^^^^^^^^^^^^^^^^^^^^^
When installing pandas using pip, sets of optional dependencies can also be installed by specifying extras.

.. code-block:: bash

  pip install "pandas[performance, aws]>=2.0.0"

The available extras, found in the :ref:`installation guide<install.dependencies>`, are
``[all, performance, computation, timezone, fss, aws, gcp, excel, parquet, feather, hdf5, spss, postgresql, mysql,
sql-other, html, xml, plot, output_formatting, clipboard, compression, test]`` (:issue:`39164`).

.. _whatsnew_200.enhancements.index_can_hold_numpy_numeric_dtypes:

:class:`Index` can now hold numpy numeric dtypes
^^^^^^^^^^^^^^^^^^^^^^^^^^^^^^^^^^^^^^^^^^^^^^^^

It is now possible to use any numpy numeric dtype in a :class:`Index` (:issue:`42717`).

Previously it was only possible to use ``int64``, ``uint64`` & ``float64`` dtypes:

.. code-block:: ipython

    In [1]: pd.Index([1, 2, 3], dtype=np.int8)
    Out[1]: Int64Index([1, 2, 3], dtype="int64")
    In [2]: pd.Index([1, 2, 3], dtype=np.uint16)
    Out[2]: UInt64Index([1, 2, 3], dtype="uint64")
    In [3]: pd.Index([1, 2, 3], dtype=np.float32)
    Out[3]: Float64Index([1.0, 2.0, 3.0], dtype="float64")

:class:`Int64Index`, :class:`UInt64Index` & :class:`Float64Index` were depreciated in pandas
version 1.4 and have now been removed. Instead :class:`Index` should be used directly, and
can it now take all numpy numeric dtypes, i.e.
``int8``/ ``int16``/``int32``/``int64``/``uint8``/``uint16``/``uint32``/``uint64``/``float32``/``float64`` dtypes:

.. ipython:: python

    pd.Index([1, 2, 3], dtype=np.int8)
    pd.Index([1, 2, 3], dtype=np.uint16)
    pd.Index([1, 2, 3], dtype=np.float32)

The ability for ``Index`` to hold the numpy numeric dtypes has meant some changes in Pandas
functionality. In particular, operations that previously were forced to create 64-bit indexes,
can now create indexes with lower bit sizes, e.g. 32-bit indexes.

Below is a possibly non-exhaustive list of changes:

1. Instantiating using a numpy numeric array now follows the dtype of the numpy array.
   Previously, all indexes created from numpy numeric arrays were forced to 64-bit. Now,
   for example, ``Index(np.array([1, 2, 3]))`` will be ``int32`` on 32-bit systems, where
   it previously would have been ``int64``` even on 32-bit systems.
   Instantiating :class:`Index` using a list of numbers will still return 64bit dtypes,
   e.g. ``Index([1, 2, 3])`` will have a ``int64`` dtype, which is the same as previously.
2. The various numeric datetime attributes of :class:`DatetimeIndex` (:attr:`~DatetimeIndex.day`,
   :attr:`~DatetimeIndex.month`, :attr:`~DatetimeIndex.year` etc.) were previously in of
   dtype ``int64``, while they were ``int32`` for :class:`DatetimeArray`. They are now
   ``int32`` on ``DatetimeIndex`` also:

   .. ipython:: python

       idx = pd.date_range(start='1/1/2018', periods=3, freq='M')
       idx.array.year
       idx.year

3. Level dtypes on Indexes from :meth:`Series.sparse.from_coo` are now of dtype ``int32``,
   the same as they are on the ``rows``/``cols`` on a scipy sparse matrix. Previously they
   were of dtype ``int64``.

   .. ipython:: python

       from scipy import sparse
       A = sparse.coo_matrix(
           ([3.0, 1.0, 2.0], ([1, 0, 0], [0, 2, 3])), shape=(3, 4)
       )
       ser = pd.Series.sparse.from_coo(A)
       ser.index.dtypes

4. :class:`Index` cannot be instantiated using a float16 dtype. Previously instantiating
   an :class:`Index` using dtype ``float16`` resulted in a :class:`Float64Index` with a
   ``float64`` dtype. It row raises a ``NotImplementedError``:

   .. ipython:: python
       :okexcept:

       pd.Index([1, 2, 3], dtype=np.float16)


.. _whatsnew_200.enhancements.io_use_nullable_dtypes_and_dtype_backend:

Configuration option, ``mode.dtype_backend``, to return pyarrow-backed dtypes
^^^^^^^^^^^^^^^^^^^^^^^^^^^^^^^^^^^^^^^^^^^^^^^^^^^^^^^^^^^^^^^^^^^^^^^^^^^^^

The ``use_nullable_dtypes`` keyword argument has been expanded to the following functions to enable automatic conversion to nullable dtypes (:issue:`36712`)

* :func:`read_csv`
* :func:`read_clipboard`
* :func:`read_fwf`
* :func:`read_excel`
* :func:`read_html`
* :func:`read_xml`
* :func:`read_json`
* :func:`read_sql`
* :func:`read_sql_query`
* :func:`read_sql_table`
* :func:`read_orc`
* :func:`read_feather`
* :func:`read_spss`
* :func:`to_numeric`

To simplify opting-in to nullable dtypes for these functions, a new option ``nullable_dtypes`` was added that allows setting
the keyword argument globally to ``True`` if not specified directly. The option can be enabled
through:

.. ipython:: python

    pd.options.mode.nullable_dtypes = True

The option will only work for functions with the keyword ``use_nullable_dtypes``.

Additionally a new global configuration, ``mode.dtype_backend`` can now be used in conjunction with the parameter ``use_nullable_dtypes=True`` in the following functions
to select the nullable dtypes implementation.

* :func:`read_csv` (with ``engine="pyarrow"`` or ``engine="python"``)
* :func:`read_clipboard` (with ``engine="python"``)
* :func:`read_fwf`
* :func:`read_excel`
* :func:`read_html`
* :func:`read_xml`
* :func:`read_json`
* :func:`read_sql`
* :func:`read_sql_query`
* :func:`read_sql_table`
* :func:`read_parquet`
* :func:`read_orc`
* :func:`read_feather`
* :func:`read_spss`
* :func:`to_numeric`


And the following methods will also utilize the ``mode.dtype_backend`` option.

* :meth:`DataFrame.convert_dtypes`
* :meth:`Series.convert_dtypes`

By default, ``mode.dtype_backend`` is set to ``"pandas"`` to return existing, numpy-backed nullable dtypes, but it can also
be set to ``"pyarrow"`` to return pyarrow-backed, nullable :class:`ArrowDtype` (:issue:`48957`, :issue:`49997`).

.. ipython:: python

    import io
    data = io.StringIO("""a,b,c,d,e,f,g,h,i
        1,2.5,True,a,,,,,
        3,4.5,False,b,6,7.5,True,a,
    """)
    with pd.option_context("mode.dtype_backend", "pandas"):
        df = pd.read_csv(data, use_nullable_dtypes=True)
    df.dtypes

    data.seek(0)
    with pd.option_context("mode.dtype_backend", "pyarrow"):
        df_pyarrow = pd.read_csv(data, use_nullable_dtypes=True, engine="pyarrow")
    df_pyarrow.dtypes

Copy-on-Write improvements
^^^^^^^^^^^^^^^^^^^^^^^^^^

- A new lazy copy mechanism that defers the copy until the object in question is modified
  was added to the following methods:

  - :meth:`DataFrame.reset_index` / :meth:`Series.reset_index`
  - :meth:`DataFrame.set_index`
  - :meth:`DataFrame.set_axis` / :meth:`Series.set_axis`
  - :meth:`DataFrame.set_flags` / :meth:`Series.set_flags`
  - :meth:`DataFrame.rename_axis` / :meth:`Series.rename_axis`
  - :meth:`DataFrame.reindex` / :meth:`Series.reindex`
  - :meth:`DataFrame.reindex_like` / :meth:`Series.reindex_like`
  - :meth:`DataFrame.assign`
  - :meth:`DataFrame.drop`
  - :meth:`DataFrame.dropna` / :meth:`Series.dropna`
  - :meth:`DataFrame.select_dtypes`
  - :meth:`DataFrame.align` / :meth:`Series.align`
  - :meth:`Series.to_frame`
  - :meth:`DataFrame.rename` / :meth:`Series.rename`
  - :meth:`DataFrame.add_prefix` / :meth:`Series.add_prefix`
  - :meth:`DataFrame.add_suffix` / :meth:`Series.add_suffix`
  - :meth:`DataFrame.drop_duplicates` / :meth:`Series.drop_duplicates`
  - :meth:`DataFrame.droplevel` / :meth:`Series.droplevel`
  - :meth:`DataFrame.reorder_levels` / :meth:`Series.reorder_levels`
  - :meth:`DataFrame.between_time` / :meth:`Series.between_time`
  - :meth:`DataFrame.filter` / :meth:`Series.filter`
  - :meth:`DataFrame.head` / :meth:`Series.head`
  - :meth:`DataFrame.tail` / :meth:`Series.tail`
  - :meth:`DataFrame.isetitem`
  - :meth:`DataFrame.pipe` / :meth:`Series.pipe`
  - :meth:`DataFrame.pop` / :meth:`Series.pop`
  - :meth:`DataFrame.replace` / :meth:`Series.replace`
  - :meth:`DataFrame.shift` / :meth:`Series.shift`
  - :meth:`DataFrame.sort_index` / :meth:`Series.sort_index`
  - :meth:`DataFrame.sort_values` / :meth:`Series.sort_values`
  - :meth:`DataFrame.squeeze` / :meth:`Series.squeeze`
  - :meth:`DataFrame.swapaxes`
  - :meth:`DataFrame.swaplevel` / :meth:`Series.swaplevel`
  - :meth:`DataFrame.take` / :meth:`Series.take`
  - :meth:`DataFrame.to_timestamp` / :meth:`Series.to_timestamp`
  - :meth:`DataFrame.to_period` / :meth:`Series.to_period`
  - :meth:`DataFrame.truncate`
  - :meth:`DataFrame.tz_convert` / :meth:`Series.tz_localize`
  - :func:`concat`

  These methods return views when Copy-on-Write is enabled, which provides a significant
  performance improvement compared to the regular execution (:issue:`49473`).

- Accessing a single column of a DataFrame as a Series (e.g. ``df["col"]``) now always
  returns a new object every time it is constructed when Copy-on-Write is enabled (not
  returning multiple times an identical, cached Series object). This ensures that those
  Series objects correctly follow the Copy-on-Write rules (:issue:`49450`)

- The :class:`Series` constructor will now create a lazy copy (deferring the copy until
  a modification to the data happens) when constructing a Series from an existing
  Series with the default of ``copy=False`` (:issue:`50471`)

- Trying to set values using chained assignment (for example, ``df["a"][1:3] = 0``)
  will now always raise an exception when Copy-on-Write is enabled. In this mode,
  chained assignment can never work because we are always setting into a temporary
  object that is the result of an indexing operation (getitem), which under
  Copy-on-Write always behaves as a copy. Thus, assigning through a chain
  can never update the original Series or DataFrame. Therefore, an informative
  error is raised to the user instead of silently doing nothing (:issue:`49467`)

Copy-on-Write can be enabled through

.. code-block:: python

    pd.set_option("mode.copy_on_write", True)
    pd.options.mode.copy_on_write = True

Alternatively, copy on write can be enabled locally through:

.. code-block:: python

    with pd.option_context("mode.copy_on_write", True):
        ...

.. _whatsnew_200.enhancements.other:

Other enhancements
^^^^^^^^^^^^^^^^^^
- :func:`read_sas` now supports using ``encoding='infer'`` to correctly read and use the encoding specified by the sas file. (:issue:`48048`)
- :meth:`.DataFrameGroupBy.quantile`, :meth:`.SeriesGroupBy.quantile` and :meth:`.DataFrameGroupBy.std` now preserve nullable dtypes instead of casting to numpy dtypes (:issue:`37493`)
- :meth:`Series.add_suffix`, :meth:`DataFrame.add_suffix`, :meth:`Series.add_prefix` and :meth:`DataFrame.add_prefix` support an ``axis`` argument. If ``axis`` is set, the default behaviour of which axis to consider can be overwritten (:issue:`47819`)
- :func:`.testing.assert_frame_equal` now shows the first element where the DataFrames differ, analogously to ``pytest``'s output (:issue:`47910`)
- Added ``index`` parameter to :meth:`DataFrame.to_dict` (:issue:`46398`)
- Added support for extension array dtypes in :func:`merge` (:issue:`44240`)
- Added metadata propagation for binary operators on :class:`DataFrame` (:issue:`28283`)
- Added ``cumsum``, ``cumprod``, ``cummin`` and ``cummax`` to the ``ExtensionArray`` interface via ``_accumulate`` (:issue:`28385`)
- :class:`.CategoricalConversionWarning`, :class:`.InvalidComparison`, :class:`.InvalidVersion`, :class:`.LossySetitemError`, and :class:`.NoBufferPresent` are now exposed in ``pandas.errors`` (:issue:`27656`)
- Fix ``test`` optional_extra by adding missing test package ``pytest-asyncio`` (:issue:`48361`)
- :func:`DataFrame.astype` exception message thrown improved to include column name when type conversion is not possible. (:issue:`47571`)
- :func:`date_range` now supports a ``unit`` keyword ("s", "ms", "us", or "ns") to specify the desired resolution of the output index (:issue:`49106`)
- :func:`timedelta_range` now supports a ``unit`` keyword ("s", "ms", "us", or "ns") to specify the desired resolution of the output index (:issue:`49824`)
- :meth:`DataFrame.to_json` now supports a ``mode`` keyword with supported inputs 'w' and 'a'. Defaulting to 'w', 'a' can be used when lines=True and orient='records' to append record oriented json lines to an existing json file. (:issue:`35849`)
- Added ``name`` parameter to :meth:`IntervalIndex.from_breaks`, :meth:`IntervalIndex.from_arrays` and :meth:`IntervalIndex.from_tuples` (:issue:`48911`)
- Improve exception message when using :func:`.testing.assert_frame_equal` on a :class:`DataFrame` to include the column that is compared (:issue:`50323`)
- Improved error message for :func:`merge_asof` when join-columns were duplicated (:issue:`50102`)
- Added support for extension array dtypes to :func:`get_dummies` (:func:`32430`)
- Added :meth:`Index.infer_objects` analogous to :meth:`Series.infer_objects` (:issue:`50034`)
- Added ``copy`` parameter to :meth:`Series.infer_objects` and :meth:`DataFrame.infer_objects`, passing ``False`` will avoid making copies for series or columns that are already non-object or where no better dtype can be inferred (:issue:`50096`)
- :meth:`DataFrame.plot.hist` now recognizes ``xlabel`` and ``ylabel`` arguments (:issue:`49793`)
- :meth:`Series.drop_duplicates` has gained ``ignore_index`` keyword to reset index (:issue:`48304`)
- :meth:`Series.dropna` and :meth:`DataFrame.dropna` has gained ``ignore_index`` keyword to reset index (:issue:`31725`)
- Improved error message in :func:`to_datetime` for non-ISO8601 formats, informing users about the position of the first error (:issue:`50361`)
- Improved error message when trying to align :class:`DataFrame` objects (for example, in :func:`DataFrame.compare`) to clarify that "identically labelled" refers to both index and columns (:issue:`50083`)
- Added :meth:`DatetimeIndex.as_unit` and :meth:`TimedeltaIndex.as_unit` to convert to different resolutions; supported resolutions are "s", "ms", "us", and "ns" (:issue:`50616`)
- Added new argument ``dtype`` to :func:`read_sql` to be consistent with :func:`read_sql_query` (:issue:`50797`)
-

.. ---------------------------------------------------------------------------
.. _whatsnew_200.notable_bug_fixes:

Notable bug fixes
~~~~~~~~~~~~~~~~~

These are bug fixes that might have notable behavior changes.

.. _whatsnew_200.notable_bug_fixes.cumsum_cumprod_overflow:

:meth:`.DataFrameGroupBy.cumsum` and :meth:`.DataFrameGroupBy.cumprod` overflow instead of lossy casting to float
^^^^^^^^^^^^^^^^^^^^^^^^^^^^^^^^^^^^^^^^^^^^^^^^^^^^^^^^^^^^^^^^^^^^^^^^^^^^^^^^^^^^^^^^^^^^^^^^^^^^^^^^^^^^^^^^^

In previous versions we cast to float when applying ``cumsum`` and ``cumprod`` which
lead to incorrect results even if the result could be hold by ``int64`` dtype.
Additionally, the aggregation overflows consistent with numpy and the regular
:meth:`DataFrame.cumprod` and :meth:`DataFrame.cumsum` methods when the limit of
``int64`` is reached (:issue:`37493`).

*Old Behavior*

.. code-block:: ipython

    In [1]: df = pd.DataFrame({"key": ["b"] * 7, "value": 625})
    In [2]: df.groupby("key")["value"].cumprod()[5]
    Out[2]: 5.960464477539062e+16

We return incorrect results with the 6th value.

*New Behavior*

.. ipython:: python

    df = pd.DataFrame({"key": ["b"] * 7, "value": 625})
    df.groupby("key")["value"].cumprod()

We overflow with the 7th value, but the 6th value is still correct.

.. _whatsnew_200.notable_bug_fixes.groupby_nth_filter:

:meth:`.DataFrameGroupBy.nth` and :meth:`.SeriesGroupBy.nth` now behave as filtrations
^^^^^^^^^^^^^^^^^^^^^^^^^^^^^^^^^^^^^^^^^^^^^^^^^^^^^^^^^^^^^^^^^^^^^^^^^^^^^^^^^^^^^^

In previous versions of pandas, :meth:`.DataFrameGroupBy.nth` and
:meth:`.SeriesGroupBy.nth` acted as if they were aggregations. However, for most
inputs ``n``, they may return either zero or multiple rows per group. This means
that they are filtrations, similar to e.g. :meth:`.DataFrameGroupBy.head`. pandas
now treats them as filtrations (:issue:`13666`).

.. ipython:: python

    df = pd.DataFrame({"a": [1, 1, 2, 1, 2], "b": [np.nan, 2.0, 3.0, 4.0, 5.0]})
    gb = df.groupby("a")

*Old Behavior*

.. code-block:: ipython

    In [5]: gb.nth(n=1)
    Out[5]:
       A    B
    1  1  2.0
    4  2  5.0

*New Behavior*

.. ipython:: python

    gb.nth(n=1)

In particular, the index of the result is derived from the input by selecting
the appropriate rows. Also, when ``n`` is larger than the group, no rows instead of
``NaN`` is returned.

*Old Behavior*

.. code-block:: ipython

    In [5]: gb.nth(n=3, dropna="any")
    Out[5]:
        B
    A
    1 NaN
    2 NaN

*New Behavior*

.. ipython:: python

    gb.nth(n=3, dropna="any")

.. ---------------------------------------------------------------------------
.. _whatsnew_200.api_breaking:

Backwards incompatible API changes
~~~~~~~~~~~~~~~~~~~~~~~~~~~~~~~~~~

.. _whatsnew_200.api_breaking.unsupported_datetimelike_dtype_arg:

Construction with datetime64 or timedelta64 dtype with unsupported resolution
^^^^^^^^^^^^^^^^^^^^^^^^^^^^^^^^^^^^^^^^^^^^^^^^^^^^^^^^^^^^^^^^^^^^^^^^^^^^^
In past versions, when constructing a :class:`Series` or :class:`DataFrame` and
passing a "datetime64" or "timedelta64" dtype with unsupported resolution
(i.e. anything other than "ns"), pandas would silently replace the given dtype
with its nanosecond analogue:

*Previous behavior*:

.. code-block:: ipython

   In [5]: pd.Series(["2016-01-01"], dtype="datetime64[s]")
   Out[5]:
   0   2016-01-01
   dtype: datetime64[ns]

   In [6] pd.Series(["2016-01-01"], dtype="datetime64[D]")
   Out[6]:
   0   2016-01-01
   dtype: datetime64[ns]

In pandas 2.0 we support resolutions "s", "ms", "us", and "ns". When passing
a supported dtype (e.g. "datetime64[s]"), the result now has exactly
the requested dtype:

*New behavior*:

.. ipython:: python

   pd.Series(["2016-01-01"], dtype="datetime64[s]")

With an un-supported dtype, pandas now raises instead of silently swapping in
a supported dtype:

*New behavior*:

.. ipython:: python
   :okexcept:

   pd.Series(["2016-01-01"], dtype="datetime64[D]")

.. _whatsnew_200.api_breaking.value_counts:

Value counts sets the resulting name to ``count``
^^^^^^^^^^^^^^^^^^^^^^^^^^^^^^^^^^^^^^^^^^^^^^^^^
In past versions, when running :meth:`Series.value_counts`, the result would inherit
the original object's name, and the result index would be nameless. This would cause
confusion when resetting the index, and the column names would not correspond with the
column values.
Now, the result name will be ``'count'`` (or ``'proportion'`` if ``normalize=True`` was passed),
and the index will be named after the original object (:issue:`49497`).

*Previous behavior*:

.. code-block:: ipython

    In [8]: pd.Series(['quetzal', 'quetzal', 'elk'], name='animal').value_counts()

    Out[2]:
    quetzal    2
    elk        1
    Name: animal, dtype: int64

*New behavior*:

.. ipython:: python

    pd.Series(['quetzal', 'quetzal', 'elk'], name='animal').value_counts()

Likewise for other ``value_counts`` methods (for example, :meth:`DataFrame.value_counts`).

.. _whatsnew_200.api_breaking.astype_to_unsupported_datetimelike:

Disallow astype conversion to non-supported datetime64/timedelta64 dtypes
^^^^^^^^^^^^^^^^^^^^^^^^^^^^^^^^^^^^^^^^^^^^^^^^^^^^^^^^^^^^^^^^^^^^^^^^^
In previous versions, converting a :class:`Series` or :class:`DataFrame`
from ``datetime64[ns]`` to a different ``datetime64[X]`` dtype would return
with ``datetime64[ns]`` dtype instead of the requested dtype. In pandas 2.0,
support is added for "datetime64[s]", "datetime64[ms]", and "datetime64[us]" dtypes,
so converting to those dtypes gives exactly the requested dtype:

*Previous behavior*:

.. ipython:: python

   idx = pd.date_range("2016-01-01", periods=3)
   ser = pd.Series(idx)

*Previous behavior*:

.. code-block:: ipython

   In [4]: ser.astype("datetime64[s]")
   Out[4]:
   0   2016-01-01
   1   2016-01-02
   2   2016-01-03
   dtype: datetime64[ns]

With the new behavior, we get exactly the requested dtype:

*New behavior*:

.. ipython:: python

   ser.astype("datetime64[s]")

For non-supported resolutions e.g. "datetime64[D]", we raise instead of silently
ignoring the requested dtype:

*New behavior*:

.. ipython:: python
   :okexcept:

   ser.astype("datetime64[D]")

For conversion from ``timedelta64[ns]`` dtypes, the old behavior converted
to a floating point format.

*Previous behavior*:

.. ipython:: python

   idx = pd.timedelta_range("1 Day", periods=3)
   ser = pd.Series(idx)

*Previous behavior*:

.. code-block:: ipython

   In [7]: ser.astype("timedelta64[s]")
   Out[7]:
   0     86400.0
   1    172800.0
   2    259200.0
   dtype: float64

   In [8]: ser.astype("timedelta64[D]")
   Out[8]:
   0    1.0
   1    2.0
   2    3.0
   dtype: float64

The new behavior, as for datetime64, either gives exactly the requested dtype or raises:

*New behavior*:

.. ipython:: python
   :okexcept:

   ser.astype("timedelta64[s]")
   ser.astype("timedelta64[D]")

.. _whatsnew_200.api_breaking.default_to_stdlib_tzinfos:

UTC and fixed-offset timezones default to standard-library tzinfo objects
^^^^^^^^^^^^^^^^^^^^^^^^^^^^^^^^^^^^^^^^^^^^^^^^^^^^^^^^^^^^^^^^^^^^^^^^^
In previous versions, the default ``tzinfo`` object used to represent UTC
was ``pytz.UTC``. In pandas 2.0, we default to ``datetime.timezone.utc`` instead.
Similarly, for timezones represent fixed UTC offsets, we use ``datetime.timezone``
objects instead of ``pytz.FixedOffset`` objects. See (:issue:`34916`)

*Previous behavior*:

.. code-block:: ipython

   In [2]: ts = pd.Timestamp("2016-01-01", tz="UTC")
   In [3]: type(ts.tzinfo)
   Out[3]: pytz.UTC

   In [4]: ts2 = pd.Timestamp("2016-01-01 04:05:06-07:00")
   In [3]: type(ts2.tzinfo)
   Out[5]: pytz._FixedOffset

*New behavior*:

.. ipython:: python

   ts = pd.Timestamp("2016-01-01", tz="UTC")
   type(ts.tzinfo)

   ts2 = pd.Timestamp("2016-01-01 04:05:06-07:00")
   type(ts2.tzinfo)

For timezones that are neither UTC nor fixed offsets, e.g. "US/Pacific", we
continue to default to ``pytz`` objects.

.. _whatsnew_200.api_breaking.zero_len_indexes:

Empty DataFrames/Series will now default to have a ``RangeIndex``
^^^^^^^^^^^^^^^^^^^^^^^^^^^^^^^^^^^^^^^^^^^^^^^^^^^^^^^^^^^^^^^^^

Before, constructing an empty (where ``data`` is ``None`` or an empty list-like argument) :class:`Series` or :class:`DataFrame` without
specifying the axes (``index=None``, ``columns=None``) would return the axes as empty :class:`Index` with object dtype.

Now, the axes return an empty :class:`RangeIndex`.

*Previous behavior*:

.. code-block:: ipython

   In [8]: pd.Series().index
   Out[8]:
   Index([], dtype='object')

   In [9] pd.DataFrame().axes
   Out[9]:
   [Index([], dtype='object'), Index([], dtype='object')]

*New behavior*:

.. ipython:: python

   pd.Series().index
   pd.DataFrame().axes

.. _whatsnew_200.api_breaking.to_latex:

DataFrame to LaTeX has a new render engine
^^^^^^^^^^^^^^^^^^^^^^^^^^^^^^^^^^^^^^^^^^

The existing :meth:`DataFrame.to_latex` has been restructured to utilise the
extended implementation previously available under :meth:`.Styler.to_latex`.
The arguments signature is similar, albeit ``col_space`` has been removed since
it is ignored by LaTeX engines. This render engine also requires ``jinja2`` as a
dependency which needs to be installed, since rendering is based upon jinja2 templates.

The pandas options below are no longer used and will be removed in future releases.
The alternative options giving similar functionality are indicated below:

- ``display.latex.escape``: replaced with ``styler.format.escape``,
- ``display.latex.longtable``: replaced with ``styler.latex.environment``,
- ``display.latex.multicolumn``, ``display.latex.multicolumn_format`` and
  ``display.latex.multirow``: replaced with ``styler.sparse.rows``,
  ``styler.sparse.columns``, ``styler.latex.multirow_align`` and
  ``styler.latex.multicol_align``,
- ``display.latex.repr``: replaced with ``styler.render.repr``,
- ``display.max_rows`` and ``display.max_columns``: replace with
  ``styler.render.max_rows``, ``styler.render.max_columns`` and
  ``styler.render.max_elements``.

Note that the behaviour of ``_repr_latex_`` is also changed. Previously
setting ``display.latex.repr`` would generate LaTeX only when using nbconvert for a
JupyterNotebook, and not when the user is running the notebook. Now the
``styler.render.repr`` option allows control of the specific output
within JupyterNotebooks for operations (not just on nbconvert). See :issue:`39911`.

.. _whatsnew_200.api_breaking.deps:

Increased minimum versions for dependencies
^^^^^^^^^^^^^^^^^^^^^^^^^^^^^^^^^^^^^^^^^^^
Some minimum supported versions of dependencies were updated.
If installed, we now require:

+-------------------+-----------------+----------+---------+
| Package           | Minimum Version | Required | Changed |
+===================+=================+==========+=========+
| mypy (dev)        | 0.991           |          |    X    |
+-------------------+-----------------+----------+---------+
| pytest (dev)      | 7.0.0           |          |    X    |
+-------------------+-----------------+----------+---------+
| pytest-xdist (dev)| 2.2.0           |          |    X    |
+-------------------+-----------------+----------+---------+
| hypothesis (dev)  | 6.34.2          |          |    X    |
+-------------------+-----------------+----------+---------+
| python-dateutil   | 2.8.2           |    X     |    X    |
+-------------------+-----------------+----------+---------+

For `optional libraries <https://pandas.pydata.org/docs/getting_started/install.html>`_ the general recommendation is to use the latest version.
The following table lists the lowest version per library that is currently being tested throughout the development of pandas.
Optional libraries below the lowest tested version may still work, but are not considered supported.

+-----------------+-----------------+---------+
| Package         | Minimum Version | Changed |
+=================+=================+=========+
| pyarrow         | 6.0.0           |    X    |
+-----------------+-----------------+---------+
| matplotlib      | 3.6.1           |    X    |
+-----------------+-----------------+---------+
| fastparquet     | 0.6.3           |    X    |
+-----------------+-----------------+---------+
| xarray          | 0.21.0          |    X    |
+-----------------+-----------------+---------+

See :ref:`install.dependencies` and :ref:`install.optional_dependencies` for more.

Datetimes are now parsed with a consistent format
^^^^^^^^^^^^^^^^^^^^^^^^^^^^^^^^^^^^^^^^^^^^^^^^^

In the past, :func:`to_datetime` guessed the format for each element independently. This was appropriate for some cases where elements had mixed date formats - however, it would regularly cause problems when users expected a consistent format but the function would switch formats between elements. As of version 2.0.0, parsing will use a consistent format, determined by the first non-NA value (unless the user specifies a format, in which case that is used).

*Old behavior*:

  .. code-block:: ipython

     In [1]: ser = pd.Series(['13-01-2000', '12-01-2000'])
     In [2]: pd.to_datetime(ser)
     Out[2]:
     0   2000-01-13
     1   2000-12-01
     dtype: datetime64[ns]

*New behavior*:

  .. ipython:: python
    :okwarning:

     ser = pd.Series(['13-01-2000', '12-01-2000'])
     pd.to_datetime(ser)

Note that this affects :func:`read_csv` as well.

If you still need to parse dates with inconsistent formats, you'll need to apply :func:`to_datetime`
to each element individually, e.g. ::

     ser = pd.Series(['13-01-2000', '12 January 2000'])
     ser.apply(pd.to_datetime)

.. _whatsnew_200.api_breaking.other:

Other API changes
^^^^^^^^^^^^^^^^^
- The ``freq``, ``tz``, ``nanosecond``, and ``unit`` keywords in the :class:`Timestamp` constructor are now keyword-only (:issue:`45307`, :issue:`32526`)
- Passing ``nanoseconds`` greater than 999 or less than 0 in :class:`Timestamp` now raises a ``ValueError`` (:issue:`48538`, :issue:`48255`)
- :func:`read_csv`: specifying an incorrect number of columns with ``index_col`` of now raises ``ParserError`` instead of ``IndexError`` when using the c parser.
- Default value of ``dtype`` in :func:`get_dummies` is changed to ``bool`` from ``uint8`` (:issue:`45848`)
- :meth:`DataFrame.astype`, :meth:`Series.astype`, and :meth:`DatetimeIndex.astype` casting datetime64 data to any of "datetime64[s]", "datetime64[ms]", "datetime64[us]" will return an object with the given resolution instead of coercing back to "datetime64[ns]" (:issue:`48928`)
- :meth:`DataFrame.astype`, :meth:`Series.astype`, and :meth:`DatetimeIndex.astype` casting timedelta64 data to any of "timedelta64[s]", "timedelta64[ms]", "timedelta64[us]" will return an object with the given resolution instead of coercing to "float64" dtype (:issue:`48963`)
- :meth:`DatetimeIndex.astype`, :meth:`TimedeltaIndex.astype`, :meth:`PeriodIndex.astype` :meth:`Series.astype`, :meth:`DataFrame.astype` with ``datetime64``, ``timedelta64`` or :class:`PeriodDtype` dtypes no longer allow converting to integer dtypes other than "int64", do ``obj.astype('int64', copy=False).astype(dtype)`` instead (:issue:`49715`)
- :meth:`Index.astype` now allows casting from ``float64`` dtype to datetime-like dtypes, matching :class:`Series` behavior (:issue:`49660`)
- Passing data with dtype of "timedelta64[s]", "timedelta64[ms]", or "timedelta64[us]" to :class:`TimedeltaIndex`, :class:`Series`, or :class:`DataFrame` constructors will now retain that dtype instead of casting to "timedelta64[ns]"; timedelta64 data with lower resolution will be cast to the lowest supported resolution "timedelta64[s]" (:issue:`49014`)
- Passing ``dtype`` of "timedelta64[s]", "timedelta64[ms]", or "timedelta64[us]" to :class:`TimedeltaIndex`, :class:`Series`, or :class:`DataFrame` constructors will now retain that dtype instead of casting to "timedelta64[ns]"; passing a dtype with lower resolution for :class:`Series` or :class:`DataFrame` will be cast to the lowest supported resolution "timedelta64[s]" (:issue:`49014`)
- Passing a ``np.datetime64`` object with non-nanosecond resolution to :class:`Timestamp` will retain the input resolution if it is "s", "ms", "us", or "ns"; otherwise it will be cast to the closest supported resolution (:issue:`49008`)
- Passing ``datetime64`` values with resolution other than nanosecond to :func:`to_datetime` will retain the input resolution if it is "s", "ms", "us", or "ns"; otherwise it will be cast to the closest supported resolution (:issue:`50369`)
- Passing integer values and a non-nanosecond datetime64 dtype (e.g. "datetime64[s]") :class:`DataFrame`, :class:`Series`, or :class:`Index` will treat the values as multiples of the dtype's unit, matching the behavior of e.g. ``Series(np.array(values, dtype="M8[s]"))`` (:issue:`51092`)
- Passing a string in ISO-8601 format to :class:`Timestamp` will retain the resolution of the parsed input if it is "s", "ms", "us", or "ns"; otherwise it will be cast to the closest supported resolution (:issue:`49737`)
- The ``other`` argument in :meth:`DataFrame.mask` and :meth:`Series.mask` now defaults to ``no_default`` instead of ``np.nan`` consistent with :meth:`DataFrame.where` and :meth:`Series.where`. Entries will be filled with the corresponding NULL value (``np.nan`` for numpy dtypes, ``pd.NA`` for extension dtypes). (:issue:`49111`)
- Changed behavior of :meth:`Series.quantile` and :meth:`DataFrame.quantile` with :class:`SparseDtype` to retain sparse dtype (:issue:`49583`)
- When creating a :class:`Series` with a object-dtype :class:`Index` of datetime objects, pandas no longer silently converts the index to a :class:`DatetimeIndex` (:issue:`39307`, :issue:`23598`)
- :func:`pandas.testing.assert_index_equal` with parameter ``exact="equiv"`` now considers two indexes equal when both are either a :class:`RangeIndex` or :class:`Index` with an ``int64`` dtype. Previously it meant either a :class:`RangeIndex` or a :class:`Int64Index` (:issue:`51098`)
- :meth:`Series.unique` with dtype "timedelta64[ns]" or "datetime64[ns]" now returns :class:`TimedeltaArray` or :class:`DatetimeArray` instead of ``numpy.ndarray`` (:issue:`49176`)
- :func:`to_datetime` and :class:`DatetimeIndex` now allow sequences containing both ``datetime`` objects and numeric entries, matching :class:`Series` behavior (:issue:`49037`, :issue:`50453`)
- :func:`api.dtypes.is_string_dtype` now only returns ``True`` for array-likes with ``dtype=object`` when the elements are inferred to be strings (:issue:`15585`)
- Passing a sequence containing ``datetime`` objects and ``date`` objects to :class:`Series` constructor will return with ``object`` dtype instead of ``datetime64[ns]`` dtype, consistent with :class:`Index` behavior (:issue:`49341`)
- Passing strings that cannot be parsed as datetimes to :class:`Series` or :class:`DataFrame` with ``dtype="datetime64[ns]"`` will raise instead of silently ignoring the keyword and returning ``object`` dtype (:issue:`24435`)
- Passing a sequence containing a type that cannot be converted to :class:`Timedelta` to :func:`to_timedelta` or to the :class:`Series` or :class:`DataFrame` constructor with ``dtype="timedelta64[ns]"`` or to :class:`TimedeltaIndex` now raises ``TypeError`` instead of ``ValueError`` (:issue:`49525`)
- Changed behavior of :class:`Index` constructor with sequence containing at least one ``NaT`` and everything else either ``None`` or ``NaN`` to infer ``datetime64[ns]`` dtype instead of ``object``, matching :class:`Series` behavior (:issue:`49340`)
- :func:`read_stata` with parameter ``index_col`` set to ``None`` (the default) will now set the index on the returned :class:`DataFrame` to a :class:`RangeIndex` instead of a :class:`Int64Index` (:issue:`49745`)
- Changed behavior of :class:`Index`, :class:`Series`, and :class:`DataFrame` arithmetic methods when working with object-dtypes, the results no longer do type inference on the result of the array operations, use ``result.infer_objects(copy=False)`` to do type inference on the result (:issue:`49999`, :issue:`49714`)
- Changed behavior of :class:`Index` constructor with an object-dtype ``numpy.ndarray`` containing all-``bool`` values or all-complex values, this will now retain object dtype, consistent with the :class:`Series` behavior (:issue:`49594`)
- Added ``"None"`` to default ``na_values`` in :func:`read_csv` (:issue:`50286`)
- Changed behavior of :class:`Series` and :class:`DataFrame` constructors when given an integer dtype and floating-point data that is not round numbers, this now raises ``ValueError`` instead of silently retaining the float dtype; do ``Series(data)`` or ``DataFrame(data)`` to get the old behavior, and ``Series(data).astype(dtype)`` or ``DataFrame(data).astype(dtype)`` to get the specified dtype (:issue:`49599`)
- Changed behavior of :meth:`DataFrame.shift` with ``axis=1``, an integer ``fill_value``, and homogeneous datetime-like dtype, this now fills new columns with integer dtypes instead of casting to datetimelike (:issue:`49842`)
- Files are now closed when encountering an exception in :func:`read_json` (:issue:`49921`)
- Changed behavior of :func:`read_csv`, :func:`read_json` & :func:`read_fwf`, where the index will now always be a :class:`RangeIndex`, when no index is specified. Previously the index would be a :class:`Index` with dtype ``object`` if the new DataFrame/Series has length 0 (:issue:`49572`)
- :meth:`DataFrame.values`, :meth:`DataFrame.to_numpy`, :meth:`DataFrame.xs`, :meth:`DataFrame.reindex`, :meth:`DataFrame.fillna`, and :meth:`DataFrame.replace` no longer silently consolidate the underlying arrays; do ``df = df.copy()`` to ensure consolidation (:issue:`49356`)
- Creating a new DataFrame using a full slice on both axes with :attr:`~DataFrame.loc`
  or :attr:`~DataFrame.iloc` (thus, ``df.loc[:, :]`` or ``df.iloc[:, :]``) now returns a
  new DataFrame (shallow copy) instead of the original DataFrame, consistent with other
  methods to get a full slice (for example ``df.loc[:]`` or ``df[:]``) (:issue:`49469`)
- Disallow computing ``cumprod`` for :class:`Timedelta` object; previously this returned incorrect values (:issue:`50246`)
- :class:`DataFrame` objects read from a :class:`HDFStore` file without an index now have a :class:`RangeIndex` instead of an ``int64`` index (:issue:`51076`)
- Instantiating an :class:`Index` with an numeric numpy dtype with data containing :class:`NA` and/or :class:`NaT` now raises a ``ValueError``. Previously a ``TypeError`` was raised (:issue:`51050`)
- Loading a JSON file with duplicate columns using ``read_json(orient='split')`` renames columns to avoid duplicates, as :func:`read_csv` and the other readers do (:issue:`50370`)
- The levels of the index of the :class:`Series` returned from ``Series.sparse.from_coo`` now always have dtype ``int32``. Previously they had dtype ``int64`` (:issue:`50926`)
- :func:`to_datetime` with ``unit`` of either "Y" or "M" will now raise if a sequence contains a non-round ``float`` value, matching the ``Timestamp`` behavior (:issue:`50301`)
<<<<<<< HEAD
- Classes that are useful for type-hinting have been added to the public API in the new submodule ``pandas.api.typing`` (:issue:`48577`)
-
=======
- The methods :meth:`Series.round`, :meth:`DataFrame.__invert__`, :meth:`Series.__invert__`, :meth:`DataFrame.swapaxes`, :meth:`DataFrame.first`, :meth:`DataFrame.last`, :meth:`Series.first`, :meth:`Series.last` and :meth:`DataFrame.align` will now always return new objects (:issue:`51032`)
>>>>>>> 1efc2d74

.. ---------------------------------------------------------------------------
.. _whatsnew_200.deprecations:

Deprecations
~~~~~~~~~~~~
- Deprecated parsing datetime strings with system-local timezone to ``tzlocal``, pass a ``tz`` keyword or explicitly call ``tz_localize`` instead (:issue:`50791`)
- Deprecated argument ``infer_datetime_format`` in :func:`to_datetime` and :func:`read_csv`, as a strict version of it is now the default (:issue:`48621`)
- Deprecated behavior of :func:`to_datetime` with ``unit`` when parsing strings, in a future version these will be parsed as datetimes (matching unit-less behavior) instead of cast to floats. To retain the old behavior, cast strings to numeric types before calling :func:`to_datetime` (:issue:`50735`)
- Deprecated :func:`pandas.io.sql.execute` (:issue:`50185`)
- :meth:`Index.is_boolean` has been deprecated. Use :func:`pandas.api.types.is_bool_dtype` instead (:issue:`50042`)
- :meth:`Index.is_integer` has been deprecated. Use :func:`pandas.api.types.is_integer_dtype` instead (:issue:`50042`)
- :meth:`Index.is_floating` has been deprecated. Use :func:`pandas.api.types.is_float_dtype` instead (:issue:`50042`)
- :meth:`Index.holds_integer` has been deprecated. Use :func:`pandas.api.types.infer_dtype` instead (:issue:`50243`)
- :meth:`Index.is_numeric` has been deprecated. Use :func:`pandas.api.types.is_numeric_dtype` instead (:issue:`50042`)
- :meth:`Index.is_categorical` has been deprecated. Use :func:`pandas.api.types.is_categorical_dtype` instead (:issue:`50042`)
- :meth:`Index.is_object` has been deprecated. Use :func:`pandas.api.types.is_object_dtype` instead (:issue:`50042`)
- :meth:`Index.is_interval` has been deprecated. Use :func:`pandas.api.types.is_intterval_dtype` instead (:issue:`50042`)
- Deprecated ``all`` and ``any`` reductions with ``datetime64`` and :class:`DatetimeTZDtype` dtypes, use e.g. ``(obj != pd.Timestamp(0), tz=obj.tz).all()`` instead (:issue:`34479`)
- Deprecated unused arguments ``*args`` and ``**kwargs`` in :class:`Resampler` (:issue:`50977`)
- Deprecated calling ``float`` or ``int`` on a single element :class:`Series` to return a ``float`` or ``int`` respectively. Extract the element before calling ``float`` or ``int`` instead (:issue:`51101`)
- Deprecated :meth:`Grouper.groups`, use :meth:`Groupby.groups` instead (:issue:`51182`)
- Deprecated :meth:`Grouper.grouper`, use :meth:`Groupby.grouper` instead (:issue:`51182`)
-

.. ---------------------------------------------------------------------------
.. _whatsnew_200.prior_deprecations:

Removal of prior version deprecations/changes
~~~~~~~~~~~~~~~~~~~~~~~~~~~~~~~~~~~~~~~~~~~~~
- Removed :class:`Int64Index`, :class:`UInt64Index` and :class:`Float64Index`. See also :ref:`here <whatsnew_200.enhancements.index_can_hold_numpy_numeric_dtypes>` for more information (:issue:`42717`)
- Removed deprecated :attr:`Timestamp.freq`, :attr:`Timestamp.freqstr` and argument ``freq`` from the :class:`Timestamp` constructor and :meth:`Timestamp.fromordinal` (:issue:`14146`)
- Removed deprecated :class:`CategoricalBlock`, :meth:`Block.is_categorical`, require datetime64 and timedelta64 values to be wrapped in :class:`DatetimeArray` or :class:`TimedeltaArray` before passing to :meth:`Block.make_block_same_class`, require ``DatetimeTZBlock.values`` to have the correct ndim when passing to the :class:`BlockManager` constructor, and removed the "fastpath" keyword from the :class:`SingleBlockManager` constructor (:issue:`40226`, :issue:`40571`)
- Removed deprecated global option ``use_inf_as_null`` in favor of ``use_inf_as_na`` (:issue:`17126`)
- Removed deprecated module ``pandas.core.index`` (:issue:`30193`)
- Removed deprecated alias ``pandas.core.tools.datetimes.to_time``, import the function directly from ``pandas.core.tools.times`` instead (:issue:`34145`)
- Removed deprecated alias ``pandas.io.json.json_normalize``, import the function directly from ``pandas.json_normalize`` instead (:issue:`27615`)
- Removed deprecated :meth:`Categorical.to_dense`, use ``np.asarray(cat)`` instead (:issue:`32639`)
- Removed deprecated :meth:`Categorical.take_nd` (:issue:`27745`)
- Removed deprecated :meth:`Categorical.mode`, use ``Series(cat).mode()`` instead (:issue:`45033`)
- Removed deprecated :meth:`Categorical.is_dtype_equal` and :meth:`CategoricalIndex.is_dtype_equal` (:issue:`37545`)
- Removed deprecated :meth:`CategoricalIndex.take_nd` (:issue:`30702`)
- Removed deprecated :meth:`Index.is_type_compatible` (:issue:`42113`)
- Removed deprecated :meth:`Index.is_mixed`, check ``index.inferred_type`` directly instead (:issue:`32922`)
- Removed deprecated :func:`pandas.api.types.is_categorical`; use :func:`pandas.api.types.is_categorical_dtype` instead  (:issue:`33385`)
- Removed deprecated :meth:`Index.asi8` (:issue:`37877`)
- Enforced deprecation changing behavior when passing ``datetime64[ns]`` dtype data and timezone-aware dtype to :class:`Series`, interpreting the values as wall-times instead of UTC times, matching :class:`DatetimeIndex` behavior (:issue:`41662`)
- Enforced deprecation changing behavior when applying a numpy ufunc on multiple non-aligned (on the index or columns) :class:`DataFrame` that will now align the inputs first (:issue:`39239`)
- Removed deprecated :meth:`DataFrame._AXIS_NUMBERS`, :meth:`DataFrame._AXIS_NAMES`, :meth:`Series._AXIS_NUMBERS`, :meth:`Series._AXIS_NAMES` (:issue:`33637`)
- Removed deprecated :meth:`Index.to_native_types`, use ``obj.astype(str)`` instead (:issue:`36418`)
- Removed deprecated :meth:`Series.iteritems`, :meth:`DataFrame.iteritems`, use ``obj.items`` instead (:issue:`45321`)
- Removed deprecated :meth:`DataFrame.lookup` (:issue:`35224`)
- Removed deprecated :meth:`Series.append`, :meth:`DataFrame.append`, use :func:`concat` instead (:issue:`35407`)
- Removed deprecated :meth:`Series.iteritems`, :meth:`DataFrame.iteritems` and :meth:`HDFStore.iteritems` use ``obj.items`` instead (:issue:`45321`)
- Removed deprecated :meth:`DatetimeIndex.union_many` (:issue:`45018`)
- Removed deprecated ``weekofyear`` and ``week`` attributes of :class:`DatetimeArray`, :class:`DatetimeIndex` and ``dt`` accessor in favor of ``isocalendar().week`` (:issue:`33595`)
- Removed deprecated :meth:`RangeIndex._start`, :meth:`RangeIndex._stop`, :meth:`RangeIndex._step`, use ``start``, ``stop``, ``step`` instead (:issue:`30482`)
- Removed deprecated :meth:`DatetimeIndex.to_perioddelta`, Use ``dtindex - dtindex.to_period(freq).to_timestamp()`` instead (:issue:`34853`)
- Removed deprecated :meth:`.Styler.hide_index` and :meth:`.Styler.hide_columns` (:issue:`49397`)
- Removed deprecated :meth:`.Styler.set_na_rep` and :meth:`.Styler.set_precision` (:issue:`49397`)
- Removed deprecated :meth:`.Styler.where` (:issue:`49397`)
- Removed deprecated :meth:`.Styler.render` (:issue:`49397`)
- Removed deprecated argument ``col_space`` in :meth:`DataFrame.to_latex` (:issue:`47970`)
- Removed deprecated argument ``null_color`` in :meth:`.Styler.highlight_null` (:issue:`49397`)
- Removed deprecated argument ``check_less_precise`` in :meth:`.testing.assert_frame_equal`, :meth:`.testing.assert_extension_array_equal`, :meth:`.testing.assert_series_equal`,  :meth:`.testing.assert_index_equal` (:issue:`30562`)
- Removed deprecated ``null_counts`` argument in :meth:`DataFrame.info`. Use ``show_counts`` instead (:issue:`37999`)
- Removed deprecated :meth:`Index.is_monotonic`, and :meth:`Series.is_monotonic`; use ``obj.is_monotonic_increasing`` instead (:issue:`45422`)
- Removed deprecated :meth:`Index.is_all_dates` (:issue:`36697`)
- Enforced deprecation disallowing passing a timezone-aware :class:`Timestamp` and ``dtype="datetime64[ns]"`` to :class:`Series` or :class:`DataFrame` constructors (:issue:`41555`)
- Enforced deprecation disallowing passing a sequence of timezone-aware values and ``dtype="datetime64[ns]"`` to to :class:`Series` or :class:`DataFrame` constructors (:issue:`41555`)
- Enforced deprecation disallowing ``numpy.ma.mrecords.MaskedRecords`` in the :class:`DataFrame` constructor; pass ``"{name: data[name] for name in data.dtype.names}`` instead (:issue:`40363`)
- Enforced deprecation disallowing unit-less "datetime64" dtype in :meth:`Series.astype` and :meth:`DataFrame.astype` (:issue:`47844`)
- Enforced deprecation disallowing using ``.astype`` to convert a ``datetime64[ns]`` :class:`Series`, :class:`DataFrame`, or :class:`DatetimeIndex` to timezone-aware dtype, use ``obj.tz_localize`` or ``ser.dt.tz_localize`` instead (:issue:`39258`)
- Enforced deprecation disallowing using ``.astype`` to convert a timezone-aware :class:`Series`, :class:`DataFrame`, or :class:`DatetimeIndex` to timezone-naive ``datetime64[ns]`` dtype, use ``obj.tz_localize(None)`` or ``obj.tz_convert("UTC").tz_localize(None)`` instead (:issue:`39258`)
- Enforced deprecation disallowing passing non boolean argument to sort in :func:`concat` (:issue:`44629`)
- Removed Date parser functions :func:`~pandas.io.date_converters.parse_date_time`,
  :func:`~pandas.io.date_converters.parse_date_fields`, :func:`~pandas.io.date_converters.parse_all_fields`
  and :func:`~pandas.io.date_converters.generic_parser` (:issue:`24518`)
- Removed argument ``index`` from the :class:`core.arrays.SparseArray` constructor (:issue:`43523`)
- Remove argument ``squeeze`` from :meth:`DataFrame.groupby` and :meth:`Series.groupby` (:issue:`32380`)
- Removed deprecated ``apply``, ``apply_index``, ``__call__``, ``onOffset``, and ``isAnchored`` attributes from :class:`DateOffset` (:issue:`34171`)
- Removed ``keep_tz`` argument in :meth:`DatetimeIndex.to_series` (:issue:`29731`)
- Remove arguments ``names`` and ``dtype`` from :meth:`Index.copy` and ``levels`` and ``codes`` from :meth:`MultiIndex.copy` (:issue:`35853`, :issue:`36685`)
- Remove argument ``inplace`` from :meth:`MultiIndex.set_levels` and :meth:`MultiIndex.set_codes` (:issue:`35626`)
- Removed arguments ``verbose`` and ``encoding`` from :meth:`DataFrame.to_excel` and :meth:`Series.to_excel` (:issue:`47912`)
- Removed argument ``line_terminator`` from :meth:`DataFrame.to_csv` and :meth:`Series.to_csv`, use ``lineterminator`` instead (:issue:`45302`)
- Removed argument ``inplace`` from :meth:`DataFrame.set_axis` and :meth:`Series.set_axis`, use ``obj = obj.set_axis(..., copy=False)`` instead (:issue:`48130`)
- Disallow passing positional arguments to :meth:`MultiIndex.set_levels` and :meth:`MultiIndex.set_codes` (:issue:`41485`)
- Disallow parsing to Timedelta strings with components with units "Y", "y", or "M", as these do not represent unambiguous durations (:issue:`36838`)
- Removed :meth:`MultiIndex.is_lexsorted` and :meth:`MultiIndex.lexsort_depth` (:issue:`38701`)
- Removed argument ``how`` from :meth:`PeriodIndex.astype`, use :meth:`PeriodIndex.to_timestamp` instead (:issue:`37982`)
- Removed argument ``try_cast`` from :meth:`DataFrame.mask`, :meth:`DataFrame.where`, :meth:`Series.mask` and :meth:`Series.where` (:issue:`38836`)
- Removed argument ``tz`` from :meth:`Period.to_timestamp`, use ``obj.to_timestamp(...).tz_localize(tz)`` instead (:issue:`34522`)
- Removed argument ``sort_columns`` in :meth:`DataFrame.plot` and :meth:`Series.plot` (:issue:`47563`)
- Removed argument ``is_copy`` from :meth:`DataFrame.take` and :meth:`Series.take` (:issue:`30615`)
- Removed argument ``kind`` from :meth:`Index.get_slice_bound`, :meth:`Index.slice_indexer` and :meth:`Index.slice_locs` (:issue:`41378`)
- Removed arguments ``prefix``, ``squeeze``, ``error_bad_lines`` and ``warn_bad_lines`` from :func:`read_csv` (:issue:`40413`, :issue:`43427`)
- Removed argument ``datetime_is_numeric`` from :meth:`DataFrame.describe` and :meth:`Series.describe` as datetime data will always be summarized as numeric data (:issue:`34798`)
- Disallow passing list ``key`` to :meth:`Series.xs` and :meth:`DataFrame.xs`, pass a tuple instead (:issue:`41789`)
- Disallow subclass-specific keywords (e.g. "freq", "tz", "names", "closed") in the :class:`Index` constructor (:issue:`38597`)
- Removed argument ``inplace`` from :meth:`Categorical.remove_unused_categories` (:issue:`37918`)
- Disallow passing non-round floats to :class:`Timestamp` with ``unit="M"`` or ``unit="Y"`` (:issue:`47266`)
- Remove keywords ``convert_float`` and ``mangle_dupe_cols`` from :func:`read_excel` (:issue:`41176`)
- Remove keyword ``mangle_dupe_cols`` from :func:`read_csv` and :func:`read_table` (:issue:`48137`)
- Removed ``errors`` keyword from :meth:`DataFrame.where`, :meth:`Series.where`, :meth:`DataFrame.mask` and :meth:`Series.mask` (:issue:`47728`)
- Disallow passing non-keyword arguments to :func:`read_excel` except ``io`` and ``sheet_name`` (:issue:`34418`)
- Disallow passing non-keyword arguments to :meth:`DataFrame.drop` and :meth:`Series.drop` except ``labels`` (:issue:`41486`)
- Disallow passing non-keyword arguments to :meth:`DataFrame.fillna` and :meth:`Series.fillna` except ``value`` (:issue:`41485`)
- Disallow passing non-keyword arguments to :meth:`StringMethods.split` and :meth:`StringMethods.rsplit` except for ``pat`` (:issue:`47448`)
- Disallow passing non-keyword arguments to :meth:`DataFrame.set_index` except ``keys`` (:issue:`41495`)
- Disallow passing non-keyword arguments to :meth:`Resampler.interpolate` except ``method`` (:issue:`41699`)
- Disallow passing non-keyword arguments to :meth:`DataFrame.reset_index` and :meth:`Series.reset_index` except ``level`` (:issue:`41496`)
- Disallow passing non-keyword arguments to :meth:`DataFrame.dropna` and :meth:`Series.dropna` (:issue:`41504`)
- Disallow passing non-keyword arguments to :meth:`ExtensionArray.argsort` (:issue:`46134`)
- Disallow passing non-keyword arguments to :meth:`Categorical.sort_values` (:issue:`47618`)
- Disallow passing non-keyword arguments to :meth:`Index.drop_duplicates` and :meth:`Series.drop_duplicates` (:issue:`41485`)
- Disallow passing non-keyword arguments to :meth:`DataFrame.drop_duplicates` except for ``subset`` (:issue:`41485`)
- Disallow passing non-keyword arguments to :meth:`DataFrame.sort_index` and :meth:`Series.sort_index` (:issue:`41506`)
- Disallow passing non-keyword arguments to :meth:`DataFrame.interpolate` and :meth:`Series.interpolate` except for ``method`` (:issue:`41510`)
- Disallow passing non-keyword arguments to :meth:`DataFrame.any` and :meth:`Series.any` (:issue:`44896`)
- Disallow passing non-keyword arguments to :meth:`Index.set_names` except for ``names`` (:issue:`41551`)
- Disallow passing non-keyword arguments to :meth:`Index.join` except for ``other`` (:issue:`46518`)
- Disallow passing non-keyword arguments to :func:`concat` except for ``objs`` (:issue:`41485`)
- Disallow passing non-keyword arguments to :func:`pivot` except for ``data`` (:issue:`48301`)
- Disallow passing non-keyword arguments to :meth:`DataFrame.pivot` (:issue:`48301`)
- Disallow passing non-keyword arguments to :func:`read_html` except for ``io`` (:issue:`27573`)
- Disallow passing non-keyword arguments to :func:`read_json` except for ``path_or_buf`` (:issue:`27573`)
- Disallow passing non-keyword arguments to :func:`read_sas` except for ``filepath_or_buffer`` (:issue:`47154`)
- Disallow passing non-keyword arguments to :func:`read_stata` except for ``filepath_or_buffer`` (:issue:`48128`)
- Disallow passing non-keyword arguments to :func:`read_csv` except ``filepath_or_buffer`` (:issue:`41485`)
- Disallow passing non-keyword arguments to :func:`read_table` except ``filepath_or_buffer`` (:issue:`41485`)
- Disallow passing non-keyword arguments to :func:`read_fwf` except ``filepath_or_buffer`` (:issue:`44710`)
- Disallow passing non-keyword arguments to :func:`read_xml` except for ``path_or_buffer`` (:issue:`45133`)
- Disallow passing non-keyword arguments to :meth:`Series.mask` and :meth:`DataFrame.mask` except ``cond`` and ``other`` (:issue:`41580`)
- Disallow passing non-keyword arguments to :meth:`DataFrame.to_stata` except for ``path`` (:issue:`48128`)
- Disallow passing non-keyword arguments to :meth:`DataFrame.where` and :meth:`Series.where` except for ``cond`` and ``other`` (:issue:`41523`)
- Disallow passing non-keyword arguments to :meth:`Series.set_axis` and :meth:`DataFrame.set_axis` except for ``labels`` (:issue:`41491`)
- Disallow passing non-keyword arguments to :meth:`Series.rename_axis` and :meth:`DataFrame.rename_axis` except for ``mapper`` (:issue:`47587`)
- Disallow passing non-keyword arguments to :meth:`Series.clip` and :meth:`DataFrame.clip` (:issue:`41511`)
- Disallow passing non-keyword arguments to :meth:`Series.bfill`, :meth:`Series.ffill`, :meth:`DataFrame.bfill` and :meth:`DataFrame.ffill` (:issue:`41508`)
- Disallow passing non-keyword arguments to :meth:`DataFrame.replace`, :meth:`Series.replace` except for ``to_replace`` and ``value`` (:issue:`47587`)
- Disallow passing non-keyword arguments to :meth:`DataFrame.sort_values` except for ``by`` (:issue:`41505`)
- Disallow passing non-keyword arguments to :meth:`Series.sort_values` (:issue:`41505`)
- Disallow passing non-keyword arguments to :meth:`DataFrame.reindex` except for ``labels`` (:issue:`17966`)
- Disallow :meth:`Index.reindex` with non-unique :class:`Index` objects (:issue:`42568`)
- Disallowed constructing :class:`Categorical` with scalar ``data`` (:issue:`38433`)
- Disallowed constructing :class:`CategoricalIndex` without passing ``data`` (:issue:`38944`)
- Removed :meth:`.Rolling.validate`, :meth:`.Expanding.validate`, and :meth:`.ExponentialMovingWindow.validate` (:issue:`43665`)
- Removed :attr:`Rolling.win_type` returning ``"freq"`` (:issue:`38963`)
- Removed :attr:`Rolling.is_datetimelike` (:issue:`38963`)
- Removed the ``level`` keyword in :class:`DataFrame` and :class:`Series` aggregations; use ``groupby`` instead (:issue:`39983`)
- Removed deprecated :meth:`Timedelta.delta`, :meth:`Timedelta.is_populated`, and :attr:`Timedelta.freq` (:issue:`46430`, :issue:`46476`)
- Removed deprecated :attr:`NaT.freq` (:issue:`45071`)
- Removed deprecated :meth:`Categorical.replace`, use :meth:`Series.replace` instead (:issue:`44929`)
- Removed the ``numeric_only`` keyword from :meth:`Categorical.min` and :meth:`Categorical.max` in favor of ``skipna`` (:issue:`48821`)
- Changed behavior of :meth:`DataFrame.median` and :meth:`DataFrame.mean` with ``numeric_only=None`` to not exclude datetime-like columns THIS NOTE WILL BE IRRELEVANT ONCE ``numeric_only=None`` DEPRECATION IS ENFORCED (:issue:`29941`)
- Removed :func:`is_extension_type` in favor of :func:`is_extension_array_dtype` (:issue:`29457`)
- Removed ``.ExponentialMovingWindow.vol`` (:issue:`39220`)
- Removed :meth:`Index.get_value` and :meth:`Index.set_value` (:issue:`33907`, :issue:`28621`)
- Removed :meth:`Series.slice_shift` and :meth:`DataFrame.slice_shift` (:issue:`37601`)
- Remove :meth:`DataFrameGroupBy.pad` and :meth:`DataFrameGroupBy.backfill` (:issue:`45076`)
- Remove ``numpy`` argument from :func:`read_json` (:issue:`30636`)
- Disallow passing abbreviations for ``orient`` in :meth:`DataFrame.to_dict` (:issue:`32516`)
- Disallow partial slicing on an non-monotonic :class:`DatetimeIndex` with keys which are not in Index. This now raises a ``KeyError`` (:issue:`18531`)
- Removed ``get_offset`` in favor of :func:`to_offset` (:issue:`30340`)
- Removed the ``warn`` keyword in :func:`infer_freq` (:issue:`45947`)
- Removed the ``include_start`` and ``include_end`` arguments in :meth:`DataFrame.between_time` in favor of ``inclusive`` (:issue:`43248`)
- Removed the ``closed`` argument in :meth:`date_range` and :meth:`bdate_range` in favor of ``inclusive`` argument (:issue:`40245`)
- Removed the ``center`` keyword in :meth:`DataFrame.expanding` (:issue:`20647`)
- Removed the ``truediv`` keyword from :func:`eval` (:issue:`29812`)
- Removed the ``method`` and ``tolerance`` arguments in :meth:`Index.get_loc`. Use ``index.get_indexer([label], method=..., tolerance=...)`` instead (:issue:`42269`)
- Removed the ``pandas.datetime`` submodule (:issue:`30489`)
- Removed the ``pandas.np`` submodule (:issue:`30296`)
- Removed ``pandas.util.testing`` in favor of ``pandas.testing`` (:issue:`30745`)
- Removed :meth:`Series.str.__iter__` (:issue:`28277`)
- Removed ``pandas.SparseArray`` in favor of :class:`arrays.SparseArray` (:issue:`30642`)
- Removed ``pandas.SparseSeries`` and ``pandas.SparseDataFrame``, including pickle support. (:issue:`30642`)
- Enforced disallowing passing an integer ``fill_value`` to :meth:`DataFrame.shift` and :meth:`Series.shift`` with datetime64, timedelta64, or period dtypes (:issue:`32591`)
- Enforced disallowing a string column label into ``times`` in :meth:`DataFrame.ewm` (:issue:`43265`)
- Enforced disallowing passing ``True`` and ``False`` into ``inclusive`` in :meth:`Series.between` in favor of ``"both"`` and ``"neither"`` respectively (:issue:`40628`)
- Enforced disallowing using ``usecols`` with out of bounds indices for ``read_csv`` with ``engine="c"`` (:issue:`25623`)
- Enforced disallowing the use of ``**kwargs`` in :class:`.ExcelWriter`; use the keyword argument ``engine_kwargs`` instead (:issue:`40430`)
- Enforced disallowing a tuple of column labels into :meth:`.DataFrameGroupBy.__getitem__` (:issue:`30546`)
- Enforced disallowing missing labels when indexing with a sequence of labels on a level of a :class:`MultiIndex`. This now raises a ``KeyError`` (:issue:`42351`)
- Enforced disallowing setting values with ``.loc`` using a positional slice. Use ``.loc`` with labels or ``.iloc`` with positions instead (:issue:`31840`)
- Enforced disallowing positional indexing with a ``float`` key even if that key is a round number, manually cast to integer instead (:issue:`34193`)
- Enforced disallowing using a :class:`DataFrame` indexer with ``.iloc``, use ``.loc`` instead for automatic alignment (:issue:`39022`)
- Enforced disallowing ``set`` or ``dict`` indexers in ``__getitem__`` and ``__setitem__`` methods (:issue:`42825`)
- Enforced disallowing indexing on a :class:`Index` or positional indexing on a :class:`Series` producing multi-dimensional objects e.g. ``obj[:, None]``, convert to numpy before indexing instead (:issue:`35141`)
- Enforced disallowing ``dict`` or ``set`` objects in ``suffixes`` in :func:`merge` (:issue:`34810`)
- Enforced disallowing :func:`merge` to produce duplicated columns through the ``suffixes`` keyword and already existing columns (:issue:`22818`)
- Enforced disallowing using :func:`merge` or :func:`join` on a different number of levels (:issue:`34862`)
- Enforced disallowing ``value_name`` argument in :func:`DataFrame.melt` to match an element in the :class:`DataFrame` columns (:issue:`35003`)
- Enforced disallowing passing ``showindex`` into ``**kwargs`` in :func:`DataFrame.to_markdown` and :func:`Series.to_markdown` in favor of ``index`` (:issue:`33091`)
- Removed setting Categorical._codes directly (:issue:`41429`)
- Removed setting Categorical.categories directly (:issue:`47834`)
- Removed argument ``inplace`` from :meth:`Categorical.add_categories`, :meth:`Categorical.remove_categories`, :meth:`Categorical.set_categories`, :meth:`Categorical.rename_categories`, :meth:`Categorical.reorder_categories`, :meth:`Categorical.set_ordered`, :meth:`Categorical.as_ordered`, :meth:`Categorical.as_unordered` (:issue:`37981`, :issue:`41118`, :issue:`41133`, :issue:`47834`)
- Enforced :meth:`Rolling.count` with ``min_periods=None`` to default to the size of the window (:issue:`31302`)
- Renamed ``fname`` to ``path`` in :meth:`DataFrame.to_parquet`, :meth:`DataFrame.to_stata` and :meth:`DataFrame.to_feather` (:issue:`30338`)
- Enforced disallowing indexing a :class:`Series` with a single item list with a slice (e.g. ``ser[[slice(0, 2)]]``). Either convert the list to tuple, or pass the slice directly instead (:issue:`31333`)
- Changed behavior indexing on a :class:`DataFrame` with a :class:`DatetimeIndex` index using a string indexer, previously this operated as a slice on rows, now it operates like any other column key; use ``frame.loc[key]`` for the old behavior (:issue:`36179`)
- Enforced the ``display.max_colwidth`` option to not accept negative integers (:issue:`31569`)
- Removed the ``display.column_space`` option in favor of ``df.to_string(col_space=...)`` (:issue:`47280`)
- Removed the deprecated method ``mad`` from pandas classes (:issue:`11787`)
- Removed the deprecated method ``tshift`` from pandas classes (:issue:`11631`)
- Changed behavior of empty data passed into :class:`Series`; the default dtype will be ``object`` instead of ``float64`` (:issue:`29405`)
- Changed the behavior of :meth:`DatetimeIndex.union`, :meth:`DatetimeIndex.intersection`, and :meth:`DatetimeIndex.symmetric_difference` with mismatched timezones to convert to UTC instead of casting to object dtype (:issue:`39328`)
- Changed the behavior of :func:`to_datetime` with argument "now" with ``utc=False`` to match ``Timestamp("now")`` (:issue:`18705`)
- Changed the behavior of indexing on a timezone-aware :class:`DatetimeIndex` with a timezone-naive ``datetime`` object or vice-versa; these now behave like any other non-comparable type by raising ``KeyError`` (:issue:`36148`)
- Changed the behavior of :meth:`Index.reindex`, :meth:`Series.reindex`, and :meth:`DataFrame.reindex` with a ``datetime64`` dtype and a ``datetime.date`` object for ``fill_value``; these are no longer considered equivalent to ``datetime.datetime`` objects so the reindex casts to object dtype (:issue:`39767`)
- Changed behavior of :meth:`SparseArray.astype` when given a dtype that is not explicitly ``SparseDtype``, cast to the exact requested dtype rather than silently using a ``SparseDtype`` instead (:issue:`34457`)
- Changed behavior of :meth:`Index.ravel` to return a view on the original :class:`Index` instead of a ``np.ndarray`` (:issue:`36900`)
- Changed behavior of :meth:`Series.to_frame` and :meth:`Index.to_frame` with explicit ``name=None`` to use ``None`` for the column name instead of the index's name or default ``0`` (:issue:`45523`)
- Changed behavior of :func:`concat` with one array of ``bool``-dtype and another of integer dtype, this now returns ``object`` dtype instead of integer dtype; explicitly cast the bool object to integer before concatenating to get the old behavior (:issue:`45101`)
- Changed behavior of :class:`DataFrame` constructor given floating-point ``data`` and an integer ``dtype``, when the data cannot be cast losslessly, the floating point dtype is retained, matching :class:`Series` behavior (:issue:`41170`)
- Changed behavior of :class:`Index` constructor when given a ``np.ndarray`` with object-dtype containing numeric entries; this now retains object dtype rather than inferring a numeric dtype, consistent with :class:`Series` behavior (:issue:`42870`)
- Changed behavior of :meth:`Index.__and__`, :meth:`Index.__or__` and :meth:`Index.__xor__` to behave as logical operations (matching :class:`Series` behavior) instead of aliases for set operations (:issue:`37374`)
- Changed behavior of :class:`DataFrame` constructor when passed a list whose first element is a :class:`Categorical`, this now treats the elements as rows casting to ``object`` dtype, consistent with behavior for other types (:issue:`38845`)
- Changed behavior of :class:`DataFrame` constructor when passed a ``dtype`` (other than int) that the data cannot be cast to; it now raises instead of silently ignoring the dtype (:issue:`41733`)
- Changed the behavior of :class:`Series` constructor, it will no longer infer a datetime64 or timedelta64 dtype from string entries (:issue:`41731`)
- Changed behavior of :class:`Timestamp` constructor with a ``np.datetime64`` object and a ``tz`` passed to interpret the input as a wall-time as opposed to a UTC time (:issue:`42288`)
- Changed behavior of :meth:`Timestamp.utcfromtimestamp` to return a timezone-aware object satisfying ``Timestamp.utcfromtimestamp(val).timestamp() == val`` (:issue:`45083`)
- Changed behavior of :class:`Index` constructor when passed a ``SparseArray`` or ``SparseDtype`` to retain that dtype instead of casting to ``numpy.ndarray`` (:issue:`43930`)
- Changed behavior of setitem-like operations (``__setitem__``, ``fillna``, ``where``, ``mask``, ``replace``, ``insert``, fill_value for ``shift``) on an object with :class:`DatetimeTZDtype` when using a value with a non-matching timezone, the value will be cast to the object's timezone instead of casting both to object-dtype (:issue:`44243`)
- Changed behavior of :class:`Index`, :class:`Series`, :class:`DataFrame` constructors with floating-dtype data and a :class:`DatetimeTZDtype`, the data are now interpreted as UTC-times instead of wall-times, consistent with how integer-dtype data are treated (:issue:`45573`)
- Changed behavior of :class:`Series` and :class:`DataFrame` constructors with integer dtype and floating-point data containing ``NaN``, this now raises ``IntCastingNaNError`` (:issue:`40110`)
- Changed behavior of :class:`Series` and :class:`DataFrame` constructors with an integer ``dtype`` and values that are too large to losslessly cast to this dtype, this now raises ``ValueError`` (:issue:`41734`)
- Changed behavior of :class:`Series` and :class:`DataFrame` constructors with an integer ``dtype`` and values having either ``datetime64`` or ``timedelta64`` dtypes, this now raises ``TypeError``, use ``values.view("int64")`` instead (:issue:`41770`)
- Removed the deprecated ``base`` and ``loffset`` arguments from :meth:`pandas.DataFrame.resample`, :meth:`pandas.Series.resample` and :class:`pandas.Grouper`. Use ``offset`` or ``origin`` instead (:issue:`31809`)
- Changed behavior of :meth:`Series.fillna` and :meth:`DataFrame.fillna` with ``timedelta64[ns]`` dtype and an incompatible ``fill_value``; this now casts to ``object`` dtype instead of raising, consistent with the behavior with other dtypes (:issue:`45746`)
- Change the default argument of ``regex`` for :meth:`Series.str.replace` from ``True`` to ``False``. Additionally, a single character ``pat`` with ``regex=True`` is now treated as a regular expression instead of a string literal. (:issue:`36695`, :issue:`24804`)
- Changed behavior of :meth:`DataFrame.any` and :meth:`DataFrame.all` with ``bool_only=True``; object-dtype columns with all-bool values will no longer be included, manually cast to ``bool`` dtype first (:issue:`46188`)
- Changed behavior of :meth:`DataFrame.max`, :class:`DataFrame.min`, :class:`DataFrame.mean`, :class:`DataFrame.median`, :class:`DataFrame.skew`, :class:`DataFrame.kurt` with ``axis=None`` to return a scalar applying the aggregation across both axes (:issue:`45072`)
- Changed behavior of comparison of a :class:`Timestamp` with a ``datetime.date`` object; these now compare as un-equal and raise on inequality comparisons, matching the ``datetime.datetime`` behavior (:issue:`36131`)
- Changed behavior of comparison of ``NaT`` with a ``datetime.date`` object; these now raise on inequality comparisons (:issue:`39196`)
- Enforced deprecation of silently dropping columns that raised a ``TypeError`` in :class:`Series.transform` and :class:`DataFrame.transform` when used with a list or dictionary (:issue:`43740`)
- Changed behavior of :meth:`DataFrame.apply` with list-like so that any partial failure will raise an error (:issue:`43740`)
- Changed behaviour of :meth:`DataFrame.to_latex` to now use the Styler implementation via :meth:`.Styler.to_latex` (:issue:`47970`)
- Changed behavior of :meth:`Series.__setitem__` with an integer key and a :class:`Float64Index` when the key is not present in the index; previously we treated the key as positional (behaving like ``series.iloc[key] = val``), now we treat it is a label (behaving like ``series.loc[key] = val``), consistent with :meth:`Series.__getitem__`` behavior (:issue:`33469`)
- Removed ``na_sentinel`` argument from :func:`factorize`, :meth:`.Index.factorize`, and :meth:`.ExtensionArray.factorize` (:issue:`47157`)
- Changed behavior of :meth:`Series.diff` and :meth:`DataFrame.diff` with :class:`ExtensionDtype` dtypes whose arrays do not implement ``diff``, these now raise ``TypeError`` rather than casting to numpy (:issue:`31025`)
- Enforced deprecation of calling numpy "ufunc"s on :class:`DataFrame` with ``method="outer"``; this now raises ``NotImplementedError`` (:issue:`36955`)
- Enforced deprecation disallowing passing ``numeric_only=True`` to :class:`Series` reductions (``rank``, ``any``, ``all``, ...) with non-numeric dtype (:issue:`47500`)
- Changed behavior of :meth:`.DataFrameGroupBy.apply` and :meth:`.SeriesGroupBy.apply` so that ``group_keys`` is respected even if a transformer is detected (:issue:`34998`)
- Comparisons between a :class:`DataFrame` and a :class:`Series` where the frame's columns do not match the series's index raise ``ValueError`` instead of automatically aligning, do ``left, right = left.align(right, axis=1, copy=False)`` before comparing (:issue:`36795`)
- Enforced deprecation ``numeric_only=None`` (the default) in DataFrame reductions that would silently drop columns that raised; ``numeric_only`` now defaults to ``False`` (:issue:`41480`)
- Changed default of ``numeric_only`` to ``False`` in all DataFrame methods with that argument (:issue:`46096`, :issue:`46906`)
- Changed default of ``numeric_only`` to ``False`` in :meth:`Series.rank` (:issue:`47561`)
- Enforced deprecation of silently dropping nuisance columns in groupby and resample operations when ``numeric_only=False`` (:issue:`41475`)
- Enforced deprecation of silently dropping nuisance columns in :class:`Rolling`, :class:`Expanding`, and :class:`ExponentialMovingWindow` ops. This will now raise a :class:`.errors.DataError` (:issue:`42834`)
- Changed behavior in setting values with ``df.loc[:, foo] = bar`` or ``df.iloc[:, foo] = bar``, these now always attempt to set values inplace before falling back to casting (:issue:`45333`)
- Changed default of ``numeric_only`` in various :class:`.DataFrameGroupBy` methods; all methods now default to ``numeric_only=False`` (:issue:`46072`)
- Changed default of ``numeric_only`` to ``False`` in :class:`.Resampler` methods (:issue:`47177`)
- Using the method :meth:`DataFrameGroupBy.transform` with a callable that returns DataFrames will align to the input's index (:issue:`47244`)
- When providing a list of columns of length one to :meth:`DataFrame.groupby`, the keys that are returned by iterating over the resulting :class:`DataFrameGroupBy` object will now be tuples of length one (:issue:`47761`)
- Removed deprecated methods :meth:`ExcelWriter.write_cells`, :meth:`ExcelWriter.save`, :meth:`ExcelWriter.cur_sheet`, :meth:`ExcelWriter.handles`, :meth:`ExcelWriter.path` (:issue:`45795`)
- The :class:`ExcelWriter` attribute ``book`` can no longer be set; it is still available to be accessed and mutated (:issue:`48943`)
- Removed unused ``*args`` and ``**kwargs`` in :class:`Rolling`, :class:`Expanding`, and :class:`ExponentialMovingWindow` ops (:issue:`47851`)
- Removed the deprecated argument ``line_terminator`` from :meth:`DataFrame.to_csv` (:issue:`45302`)
- Removed the deprecated argument ``label`` from :func:`lreshape` (:issue:`30219`)
- Arguments after ``expr`` in :meth:`DataFrame.eval` and :meth:`DataFrame.query` are keyword-only (:issue:`47587`)
- Removed :meth:`Index._get_attributes_dict` (:issue:`50648`)
- Removed :meth:`Series.__array_wrap__` (:issue:`50648`)

.. ---------------------------------------------------------------------------
.. _whatsnew_200.performance:

Performance improvements
~~~~~~~~~~~~~~~~~~~~~~~~
- Performance improvement in :meth:`.DataFrameGroupBy.median` and :meth:`.SeriesGroupBy.median` and :meth:`.DataFrameGroupBy.cumprod` for nullable dtypes (:issue:`37493`)
- Performance improvement in :meth:`.DataFrameGroupBy.all`, :meth:`.DataFrameGroupBy.any`, :meth:`.SeriesGroupBy.all`, and :meth:`.SeriesGroupBy.any` for object dtype (:issue:`50623`)
- Performance improvement in :meth:`MultiIndex.argsort` and :meth:`MultiIndex.sort_values` (:issue:`48406`)
- Performance improvement in :meth:`MultiIndex.size` (:issue:`48723`)
- Performance improvement in :meth:`MultiIndex.union` without missing values and without duplicates (:issue:`48505`, :issue:`48752`)
- Performance improvement in :meth:`MultiIndex.difference` (:issue:`48606`)
- Performance improvement in :class:`MultiIndex` set operations with sort=None (:issue:`49010`)
- Performance improvement in :meth:`.DataFrameGroupBy.mean`, :meth:`.SeriesGroupBy.mean`, :meth:`.DataFrameGroupBy.var`, and :meth:`.SeriesGroupBy.var` for extension array dtypes (:issue:`37493`)
- Performance improvement in :meth:`MultiIndex.isin` when ``level=None`` (:issue:`48622`, :issue:`49577`)
- Performance improvement in :meth:`MultiIndex.putmask` (:issue:`49830`)
- Performance improvement in :meth:`Index.union` and :meth:`MultiIndex.union` when index contains duplicates (:issue:`48900`)
- Performance improvement in :meth:`Series.rank` for pyarrow-backed dtypes (:issue:`50264`)
- Performance improvement in :meth:`Series.searchsorted` for pyarrow-backed dtypes (:issue:`50447`)
- Performance improvement in :meth:`Series.fillna` for extension array dtypes (:issue:`49722`, :issue:`50078`)
- Performance improvement in :meth:`Index.join`, :meth:`Index.intersection` and :meth:`Index.union` for masked dtypes when :class:`Index` is monotonic (:issue:`50310`)
- Performance improvement for :meth:`Series.value_counts` with nullable dtype (:issue:`48338`)
- Performance improvement for :class:`Series` constructor passing integer numpy array with nullable dtype (:issue:`48338`)
- Performance improvement for :class:`DatetimeIndex` constructor passing a list (:issue:`48609`)
- Performance improvement in :func:`merge` and :meth:`DataFrame.join` when joining on a sorted :class:`MultiIndex` (:issue:`48504`)
- Performance improvement in :func:`to_datetime` when parsing strings with timezone offsets (:issue:`50107`)
- Performance improvement in :meth:`DataFrame.loc` and :meth:`Series.loc` for tuple-based indexing of a :class:`MultiIndex` (:issue:`48384`)
- Performance improvement for :meth:`Series.replace` with categorical dtype (:issue:`49404`)
- Performance improvement for :meth:`MultiIndex.unique` (:issue:`48335`)
- Performance improvement for indexing operations with nullable dtypes (:issue:`49420`)
- Performance improvement for :func:`concat` with extension array backed indexes (:issue:`49128`, :issue:`49178`)
- Reduce memory usage of :meth:`DataFrame.to_pickle`/:meth:`Series.to_pickle` when using BZ2 or LZMA (:issue:`49068`)
- Performance improvement for :class:`~arrays.StringArray` constructor passing a numpy array with type ``np.str_`` (:issue:`49109`)
- Performance improvement in :meth:`~arrays.IntervalArray.from_tuples` (:issue:`50620`)
- Performance improvement in :meth:`~arrays.ArrowExtensionArray.factorize` (:issue:`49177`)
- Performance improvement in :meth:`~arrays.ArrowExtensionArray.__setitem__` (:issue:`50248`, :issue:`50632`)
- Performance improvement in :class:`~arrays.ArrowExtensionArray` comparison methods when array contains NA (:issue:`50524`)
- Performance improvement in :meth:`~arrays.ArrowExtensionArray.to_numpy` (:issue:`49973`)
- Performance improvement when parsing strings to :class:`BooleanDtype` (:issue:`50613`)
- Performance improvement in :meth:`DataFrame.join` when joining on a subset of a :class:`MultiIndex` (:issue:`48611`)
- Performance improvement for :meth:`MultiIndex.intersection` (:issue:`48604`)
- Performance improvement in :meth:`DataFrame.__setitem__` (:issue:`46267`)
- Performance improvement in ``var`` and ``std`` for nullable dtypes (:issue:`48379`).
- Performance improvement when iterating over pyarrow and nullable dtypes (:issue:`49825`, :issue:`49851`)
- Performance improvements to :func:`read_sas` (:issue:`47403`, :issue:`47405`, :issue:`47656`, :issue:`48502`)
- Memory improvement in :meth:`RangeIndex.sort_values` (:issue:`48801`)
- Performance improvement in :meth:`Series.to_numpy` if ``copy=True`` by avoiding copying twice (:issue:`24345`)
- Performance improvement in :meth:`Series.rename` with :class:`MultiIndex` (:issue:`21055`)
- Performance improvement in :class:`DataFrameGroupBy` and :class:`SeriesGroupBy` when ``by`` is a categorical type and ``sort=False`` (:issue:`48976`)
- Performance improvement in :class:`DataFrameGroupBy` and :class:`SeriesGroupBy` when ``by`` is a categorical type and ``observed=False`` (:issue:`49596`)
- Performance improvement in :func:`read_stata` with parameter ``index_col`` set to ``None`` (the default). Now the index will be a :class:`RangeIndex` instead of :class:`Int64Index` (:issue:`49745`)
- Performance improvement in :func:`merge` when not merging on the index - the new index will now be :class:`RangeIndex` instead of :class:`Int64Index` (:issue:`49478`)
- Performance improvement in :meth:`DataFrame.to_dict` and :meth:`Series.to_dict` when using any non-object dtypes (:issue:`46470`)
- Performance improvement in :func:`read_html` when there are multiple tables (:issue:`49929`)
- Performance improvement in :class:`Period` constructor when constructing from a string or integer (:issue:`38312`)
- Performance improvement in :func:`to_datetime` when using ``'%Y%m%d'`` format (:issue:`17410`)
- Performance improvement in :func:`to_datetime` when format is given or can be inferred (:issue:`50465`)
- Performance improvement in :meth:`Series.median` for nullable dtypes (:issue:`50838`)
- Performance improvement in :func:`read_csv` when passing :func:`to_datetime` lambda-function to ``date_parser`` and inputs have mixed timezone offsetes (:issue:`35296`)
- Performance improvement in :func:`isna` and :func:`isnull` (:issue:`50658`)
- Performance improvement in :meth:`.SeriesGroupBy.value_counts` with categorical dtype (:issue:`46202`)
- Fixed a reference leak in :func:`read_hdf` (:issue:`37441`)
- Fixed a memory leak in :meth:`DataFrame.to_json` and :meth:`Series.to_json` when serializing datetimes and timedeltas (:issue:`40443`)
- Decreased memory usage in many :class:`DataFrameGroupBy` methods (:issue:`51090`)
-

.. ---------------------------------------------------------------------------
.. _whatsnew_200.bug_fixes:

Bug fixes
~~~~~~~~~

Categorical
^^^^^^^^^^^
- Bug in :meth:`Categorical.set_categories` losing dtype information (:issue:`48812`)
- Bug in :meth:`Series.replace` with categorical dtype when ``to_replace`` values overlap with new values (:issue:`49404`)
- Bug in :meth:`Series.replace` with categorical dtype losing nullable dtypes of underlying categories (:issue:`49404`)
- Bug in :meth:`DataFrame.groupby` and :meth:`Series.groupby` would reorder categories when used as a grouper (:issue:`48749`)
- Bug in :class:`Categorical` constructor when constructing from a :class:`Categorical` object and ``dtype="category"`` losing ordered-ness (:issue:`49309`)
- Bug in :meth:`.SeriesGroupBy.min`, :meth:`.SeriesGroupBy.max`, :meth:`.DataFrameGroupBy.min`, and :meth:`.DataFrameGroupBy.max` with unordered :class:`CategoricalDtype` with no groups failing to raise ``TypeError`` (:issue:`51034`)
-

Datetimelike
^^^^^^^^^^^^
- Bug in :func:`pandas.infer_freq`, raising ``TypeError`` when inferred on :class:`RangeIndex` (:issue:`47084`)
- Bug in :func:`to_datetime` incorrectly raising ``OverflowError`` with string arguments corresponding to large integers (:issue:`50533`)
- Bug in :func:`to_datetime` was raising on invalid offsets with ``errors='coerce'`` and ``infer_datetime_format=True`` (:issue:`48633`)
- Bug in :class:`DatetimeIndex` constructor failing to raise when ``tz=None`` is explicitly specified in conjunction with timezone-aware ``dtype`` or data (:issue:`48659`)
- Bug in subtracting a ``datetime`` scalar from :class:`DatetimeIndex` failing to retain the original ``freq`` attribute (:issue:`48818`)
- Bug in ``pandas.tseries.holiday.Holiday`` where a half-open date interval causes inconsistent return types from :meth:`USFederalHolidayCalendar.holidays` (:issue:`49075`)
- Bug in rendering :class:`DatetimeIndex` and :class:`Series` and :class:`DataFrame` with timezone-aware dtypes with ``dateutil`` or ``zoneinfo`` timezones near daylight-savings transitions (:issue:`49684`)
- Bug in :func:`to_datetime` was raising ``ValueError`` when parsing :class:`Timestamp`, ``datetime.datetime``, ``datetime.date``, or ``np.datetime64`` objects when non-ISO8601 ``format`` was passed (:issue:`49298`, :issue:`50036`)
- Bug in :func:`to_datetime` was raising ``ValueError`` when parsing empty string and non-ISO8601 format was passed. Now, empty strings will be parsed as :class:`NaT`, for compatibility with how is done for ISO8601 formats (:issue:`50251`)
- Bug in :class:`Timestamp` was showing ``UserWarning``, which was not actionable by users, when parsing non-ISO8601 delimited date strings (:issue:`50232`)
- Bug in :func:`to_datetime` was showing misleading ``ValueError`` when parsing dates with format containing ISO week directive and ISO weekday directive (:issue:`50308`)
- Bug in :meth:`Timestamp.round` when the ``freq`` argument has zero-duration (e.g. "0ns") returning incorrect results instead of raising (:issue:`49737`)
- Bug in :func:`to_datetime` was not raising ``ValueError`` when invalid format was passed and ``errors`` was ``'ignore'`` or ``'coerce'`` (:issue:`50266`)
- Bug in :class:`DateOffset` was throwing ``TypeError`` when constructing with milliseconds and another super-daily argument (:issue:`49897`)
- Bug in :func:`to_datetime` was not raising ``ValueError`` when parsing string with decimal date with format ``'%Y%m%d'`` (:issue:`50051`)
- Bug in :func:`to_datetime` was not converting ``None`` to ``NaT`` when parsing mixed-offset date strings with ISO8601 format (:issue:`50071`)
- Bug in :func:`to_datetime` was not returning input when parsing out-of-bounds date string with ``errors='ignore'`` and ``format='%Y%m%d'`` (:issue:`14487`)
- Bug in :func:`to_datetime` was converting timezone-naive ``datetime.datetime`` to timezone-aware when parsing with timezone-aware strings, ISO8601 format, and ``utc=False`` (:issue:`50254`)
- Bug in :func:`to_datetime` was throwing ``ValueError`` when parsing dates with ISO8601 format where some values were not zero-padded (:issue:`21422`)
- Bug in :func:`to_datetime` was giving incorrect results when using ``format='%Y%m%d'`` and ``errors='ignore'`` (:issue:`26493`)
- Bug in :func:`to_datetime` was failing to parse date strings ``'today'`` and ``'now'`` if ``format`` was not ISO8601 (:issue:`50359`)
- Bug in :func:`Timestamp.utctimetuple` raising a ``TypeError`` (:issue:`32174`)
- Bug in :func:`to_datetime` was raising ``ValueError`` when parsing mixed-offset :class:`Timestamp` with ``errors='ignore'`` (:issue:`50585`)
- Bug in :func:`to_datetime` was incorrectly handling floating-point inputs within 1 ``unit`` of the overflow boundaries (:issue:`50183`)
- Bug in :func:`to_datetime` with unit of "Y" or "M" giving incorrect results, not matching pointwise :class:`Timestamp` results (:issue:`50870`)
- Bug in :meth:`Series.interpolate` and :meth:`DataFrame.interpolate` with datetime or timedelta dtypes incorrectly raising ``ValueError`` (:issue:`11312`)
- Bug in :func:`to_datetime` was not returning input with ``errors='ignore'`` when input was out-of-bounds (:issue:`50587`)
- Bug in :func:`DataFrame.from_records` when given a :class:`DataFrame` input with timezone-aware datetime64 columns incorrectly dropping the timezone-awareness (:issue:`51162`)
-

Timedelta
^^^^^^^^^
- Bug in :func:`to_timedelta` raising error when input has nullable dtype ``Float64`` (:issue:`48796`)
- Bug in :class:`Timedelta` constructor incorrectly raising instead of returning ``NaT`` when given a ``np.timedelta64("nat")`` (:issue:`48898`)
- Bug in :class:`Timedelta` constructor failing to raise when passed both a :class:`Timedelta` object and keywords (e.g. days, seconds) (:issue:`48898`)
-

Timezones
^^^^^^^^^
- Bug in :meth:`Series.astype` and :meth:`DataFrame.astype` with object-dtype containing multiple timezone-aware ``datetime`` objects with heterogeneous timezones to a :class:`DatetimeTZDtype` incorrectly raising (:issue:`32581`)
- Bug in :func:`to_datetime` was failing to parse date strings with timezone name when ``format`` was specified with ``%Z`` (:issue:`49748`)
- Better error message when passing invalid values to ``ambiguous`` parameter in :meth:`Timestamp.tz_localize` (:issue:`49565`)
- Bug in string parsing incorrectly allowing a :class:`Timestamp` to be constructed with an invalid timezone, which would raise when trying to print (:issue:`50668`)
-

Numeric
^^^^^^^
- Bug in :meth:`DataFrame.add` cannot apply ufunc when inputs contain mixed DataFrame type and Series type (:issue:`39853`)
- Bug in arithmetic operations on :class:`Series` not propagating mask when combining masked dtypes and numpy dtypes (:issue:`45810`, :issue:`42630`)
- Bug in DataFrame reduction methods (e.g. :meth:`DataFrame.sum`) with object dtype, ``axis=1`` and ``numeric_only=False`` would not be coerced to float (:issue:`49551`)
- Bug in :meth:`DataFrame.sem` and :meth:`Series.sem` where an erroneous ``TypeError`` would always raise when using data backed by an :class:`ArrowDtype` (:issue:`49759`)
- Bug in :meth:`Series.__add__` casting to object for list and masked :class:`Series` (:issue:`22962`)
- Bug in :meth:`query` with ``engine="numexpr"`` and column names are ``min`` or ``max`` would raise a ``TypeError`` (:issue:`50937`)

Conversion
^^^^^^^^^^
- Bug in constructing :class:`Series` with ``int64`` dtype from a string list raising instead of casting (:issue:`44923`)
- Bug in constructing :class:`Series` with masked dtype and boolean values with ``NA`` raising (:issue:`42137`)
- Bug in :meth:`DataFrame.eval` incorrectly raising an ``AttributeError`` when there are negative values in function call (:issue:`46471`)
- Bug in :meth:`Series.convert_dtypes` not converting dtype to nullable dtype when :class:`Series` contains ``NA`` and has dtype ``object`` (:issue:`48791`)
- Bug where any :class:`ExtensionDtype` subclass with ``kind="M"`` would be interpreted as a timezone type (:issue:`34986`)
- Bug in :class:`.arrays.ArrowExtensionArray` that would raise ``NotImplementedError`` when passed a sequence of strings or binary (:issue:`49172`)
- Bug in :meth:`Series.astype` raising ``pyarrow.ArrowInvalid`` when converting from a non-pyarrow string dtype to a pyarrow numeric type (:issue:`50430`)
- Bug in :meth:`DataFrame.astype` modifying input array inplace when converting to ``string`` and ``copy=False`` (:issue:`51073`)
- Bug in :meth:`Series.to_numpy` converting to NumPy array before applying ``na_value`` (:issue:`48951`)
- Bug in :meth:`DataFrame.astype` not copying data when converting to pyarrow dtype (:issue:`50984`)
- Bug in :func:`to_datetime` was not respecting ``exact`` argument when ``format`` was an ISO8601 format (:issue:`12649`)
- Bug in :meth:`TimedeltaArray.astype` raising ``TypeError`` when converting to a pyarrow duration type (:issue:`49795`)
-

Strings
^^^^^^^
- Bug in :func:`pandas.api.dtypes.is_string_dtype` that would not return ``True`` for :class:`StringDtype` or :class:`ArrowDtype` with ``pyarrow.string()`` (:issue:`15585`)
- Bug in converting string dtypes to "datetime64[ns]" or "timedelta64[ns]" incorrectly raising ``TypeError`` (:issue:`36153`)
-

Interval
^^^^^^^^
- Bug in :meth:`IntervalIndex.is_overlapping` incorrect output if interval has duplicate left boundaries (:issue:`49581`)
- Bug in :meth:`Series.infer_objects` failing to infer :class:`IntervalDtype` for an object series of :class:`Interval` objects (:issue:`50090`)
-

Indexing
^^^^^^^^
- Bug in :meth:`DataFrame.__setitem__` raising when indexer is a :class:`DataFrame` with ``boolean`` dtype (:issue:`47125`)
- Bug in :meth:`DataFrame.reindex` filling with wrong values when indexing columns and index for ``uint`` dtypes (:issue:`48184`)
- Bug in :meth:`DataFrame.loc` when setting :class:`DataFrame` with different dtypes coercing values to single dtype (:issue:`50467`)
- Bug in :meth:`DataFrame.sort_values` where ``None`` was not returned when ``by`` is empty list and ``inplace=True`` (:issue:`50643`)
- Bug in :meth:`DataFrame.loc` coercing dtypes when setting values with a list indexer (:issue:`49159`)
- Bug in :meth:`Series.loc` raising error for out of bounds end of slice indexer (:issue:`50161`)
- Bug in :meth:`DataFrame.loc` raising ``ValueError`` with ``bool`` indexer and :class:`MultiIndex` (:issue:`47687`)
- Bug in :meth:`DataFrame.loc` raising ``IndexError`` when setting values for a pyarrow-backed column with a non-scalar indexer (:issue:`50085`)
- Bug in :meth:`DataFrame.loc` modifying object when setting incompatible value with an empty indexer (:issue:`45981`)
- Bug in :meth:`DataFrame.__setitem__` raising ``ValueError`` when right hand side is :class:`DataFrame` with :class:`MultiIndex` columns (:issue:`49121`)
- Bug in :meth:`DataFrame.reindex` casting dtype to ``object`` when :class:`DataFrame` has single extension array column when re-indexing ``columns`` and ``index`` (:issue:`48190`)
- Bug in :meth:`DataFrame.iloc` raising ``IndexError`` when indexer is a :class:`Series` with numeric extension array dtype (:issue:`49521`)
- Bug in :func:`~DataFrame.describe` when formatting percentiles in the resulting index showed more decimals than needed (:issue:`46362`)
- Bug in :meth:`DataFrame.compare` does not recognize differences when comparing ``NA`` with value in nullable dtypes (:issue:`48939`)
- Bug in :meth:`Series.rename` with :class:`MultiIndex` losing extension array dtypes (:issue:`21055`)
- Bug in :meth:`DataFrame.isetitem` coercing extension array dtypes in :class:`DataFrame` to object (:issue:`49922`)
- Bug in :class:`BusinessHour` would cause creation of :class:`DatetimeIndex` to fail when no opening hour was included in the index (:issue:`49835`)
-

Missing
^^^^^^^
- Bug in :meth:`Index.equals` raising ``TypeError`` when :class:`Index` consists of tuples that contain ``NA`` (:issue:`48446`)
- Bug in :meth:`Series.map` caused incorrect result when data has NaNs and defaultdict mapping was used (:issue:`48813`)
- Bug in :class:`NA` raising a ``TypeError`` instead of return :class:`NA` when performing a binary operation with a ``bytes`` object (:issue:`49108`)
- Bug in :meth:`DataFrame.update` with ``overwrite=False`` raising ``TypeError`` when ``self`` has column with ``NaT`` values and column not present in ``other`` (:issue:`16713`)
- Bug in :meth:`Series.replace` raising ``RecursionError`` when replacing value in object-dtype :class:`Series` containing ``NA`` (:issue:`47480`)
- Bug in :meth:`Series.replace` raising ``RecursionError`` when replacing value in numeric :class:`Series` with ``NA`` (:issue:`50758`)

MultiIndex
^^^^^^^^^^
- Bug in :meth:`MultiIndex.get_indexer` not matching ``NaN`` values (:issue:`29252`, :issue:`37222`, :issue:`38623`, :issue:`42883`, :issue:`43222`, :issue:`46173`, :issue:`48905`)
- Bug in :meth:`MultiIndex.argsort` raising ``TypeError`` when index contains :attr:`NA` (:issue:`48495`)
- Bug in :meth:`MultiIndex.difference` losing extension array dtype (:issue:`48606`)
- Bug in :class:`MultiIndex.set_levels` raising ``IndexError`` when setting empty level (:issue:`48636`)
- Bug in :meth:`MultiIndex.unique` losing extension array dtype (:issue:`48335`)
- Bug in :meth:`MultiIndex.intersection` losing extension array (:issue:`48604`)
- Bug in :meth:`MultiIndex.union` losing extension array (:issue:`48498`, :issue:`48505`, :issue:`48900`)
- Bug in :meth:`MultiIndex.union` not sorting when sort=None and index contains missing values (:issue:`49010`)
- Bug in :meth:`MultiIndex.append` not checking names for equality (:issue:`48288`)
- Bug in :meth:`MultiIndex.symmetric_difference` losing extension array (:issue:`48607`)
- Bug in :meth:`MultiIndex.join` losing dtypes when :class:`MultiIndex` has duplicates (:issue:`49830`)
- Bug in :meth:`MultiIndex.putmask` losing extension array (:issue:`49830`)
- Bug in :meth:`MultiIndex.value_counts` returning a :class:`Series` indexed by flat index of tuples instead of a :class:`MultiIndex` (:issue:`49558`)
-

I/O
^^^
- Bug in :func:`read_sas` caused fragmentation of :class:`DataFrame` and raised :class:`.errors.PerformanceWarning` (:issue:`48595`)
- Improved error message in :func:`read_excel` by including the offending sheet name when an exception is raised while reading a file (:issue:`48706`)
- Bug when a pickling a subset PyArrow-backed data that would serialize the entire data instead of the subset (:issue:`42600`)
- Bug in :func:`read_sql_query` ignoring ``dtype`` argument when ``chunksize`` is specified and result is empty (:issue:`50245`)
- Bug in :func:`read_csv` for a single-line csv with fewer columns than ``names`` raised :class:`.errors.ParserError` with ``engine="c"`` (:issue:`47566`)
- Bug in :func:`read_json` raising with ``orient="table"`` and ``NA`` value (:issue:`40255`)
- Bug in displaying ``string`` dtypes not showing storage option (:issue:`50099`)
- Bug in :meth:`DataFrame.to_string` with ``header=False`` that printed the index name on the same line as the first row of the data (:issue:`49230`)
- Bug in :meth:`DataFrame.to_string` ignoring float formatter for extension arrays (:issue:`39336`)
- Fixed memory leak which stemmed from the initialization of the internal JSON module (:issue:`49222`)
- Fixed issue where :func:`json_normalize` would incorrectly remove leading characters from column names that matched the ``sep`` argument (:issue:`49861`)
- Bug in :func:`read_csv` unnecessarily overflowing for extension array dtype when containing ``NA`` (:issue:`32134`)
- Bug in :meth:`DataFrame.to_dict` not converting ``NA`` to ``None`` (:issue:`50795`)
- Bug in :meth:`DataFrame.to_json` where it would segfault when failing to encode a string (:issue:`50307`)
- Bug in :func:`read_xml` where file-like objects failed when iterparse is used (:issue:`50641`)

Period
^^^^^^
- Bug in :meth:`Period.strftime` and :meth:`PeriodIndex.strftime`, raising ``UnicodeDecodeError`` when a locale-specific directive was passed (:issue:`46319`)
- Bug in adding a :class:`Period` object to an array of :class:`DateOffset` objects incorrectly raising ``TypeError`` (:issue:`50162`)
- Bug in :class:`Period` where passing a string with finer resolution than nanosecond would result in a ``KeyError`` instead of dropping the extra precision (:issue:`50417`)
- Bug in parsing strings representing Week-periods e.g. "2017-01-23/2017-01-29" as minute-frequency instead of week-frequency (:issue:`50803`)
- Bug in :meth:`.GroupBy.sum`, :meth:`.GroupBy.cumsum`, :meth:`.GroupBy.prod`, :meth:`.GroupBy.cumprod` with :class:`PeriodDtype` failing to raise ``TypeError`` (:issue:`51040`)
-

Plotting
^^^^^^^^
- Bug in :meth:`DataFrame.plot.hist`, not dropping elements of ``weights`` corresponding to ``NaN`` values in ``data`` (:issue:`48884`)
- ``ax.set_xlim`` was sometimes raising ``UserWarning`` which users couldn't address due to ``set_xlim`` not accepting parsing arguments - the converter now uses :func:`Timestamp` instead (:issue:`49148`)
-

Groupby/resample/rolling
^^^^^^^^^^^^^^^^^^^^^^^^
- Bug in :class:`.ExponentialMovingWindow` with ``online`` not raising a ``NotImplementedError`` for unsupported operations (:issue:`48834`)
- Bug in :meth:`.DataFrameGroupBy.sample` raises ``ValueError`` when the object is empty (:issue:`48459`)
- Bug in :meth:`Series.groupby` raises ``ValueError`` when an entry of the index is equal to the name of the index (:issue:`48567`)
- Bug in :meth:`.DataFrameGroupBy.resample` produces inconsistent results when passing empty DataFrame (:issue:`47705`)
- Bug in :class:`.DataFrameGroupBy` and :class:`.SeriesGroupBy` would not include unobserved categories in result when grouping by categorical indexes (:issue:`49354`)
- Bug in :class:`.DataFrameGroupBy` and :class:`.SeriesGroupBy` would change result order depending on the input index when grouping by categoricals (:issue:`49223`)
- Bug in :class:`.DataFrameGroupBy` and :class:`.SeriesGroupBy` when grouping on categorical data would sort result values even when used with ``sort=False`` (:issue:`42482`)
- Bug in :meth:`.DataFrameGroupBy.apply` and :class:`.SeriesGroupBy.apply` with ``as_index=False`` would not attempt the computation without using the grouping keys when using them failed with a ``TypeError`` (:issue:`49256`)
- Bug in :meth:`.DataFrameGroupBy.describe` would describe the group keys (:issue:`49256`)
- Bug in :meth:`.SeriesGroupBy.describe` with ``as_index=False`` would have the incorrect shape (:issue:`49256`)
- Bug in :class:`.DataFrameGroupBy` and :class:`.SeriesGroupBy` with ``dropna=False`` would drop NA values when the grouper was categorical (:issue:`36327`)
- Bug in :meth:`.SeriesGroupBy.nunique` would incorrectly raise when the grouper was an empty categorical and ``observed=True`` (:issue:`21334`)
- Bug in :meth:`.SeriesGroupBy.nth` would raise when grouper contained NA values after subsetting from a :class:`DataFrameGroupBy` (:issue:`26454`)
- Bug in :meth:`DataFrame.groupby` would not include a :class:`.Grouper` specified by ``key`` in the result when ``as_index=False`` (:issue:`50413`)
- Bug in :meth:`.DataFrameGroupBy.value_counts` would raise when used with a :class:`.TimeGrouper` (:issue:`50486`)
- Bug in :meth:`.Resampler.size` caused a wide :class:`DataFrame` to be returned instead of a :class:`Series` with :class:`MultiIndex` (:issue:`46826`)
- Bug in :meth:`.DataFrameGroupBy.transform` and :meth:`.SeriesGroupBy.transform` would raise incorrectly when grouper had ``axis=1`` for ``"idxmin"`` and ``"idxmax"`` arguments (:issue:`45986`)
- Bug in :class:`.DataFrameGroupBy` would raise when used with an empty DataFrame, categorical grouper, and ``dropna=False`` (:issue:`50634`)
- Bug in :meth:`.SeriesGroupBy.value_counts` did not respect ``sort=False`` (:issue:`50482`)
- Bug in :meth:`.DataFrameGroupBy.resample` raises ``KeyError`` when getting the result from a key list when resampling on time index (:issue:`50840`)
- Bug in :meth:`.DataFrameGroupBy.transform` and :meth:`.SeriesGroupBy.transform` would raise incorrectly when grouper had ``axis=1`` for ``"ngroup"`` argument (:issue:`45986`)
- Bug in :meth:`.DataFrameGroupBy.describe` produced incorrect results when data had duplicate columns (:issue:`50806`)
-

Reshaping
^^^^^^^^^
- Bug in :meth:`DataFrame.pivot_table` raising ``TypeError`` for nullable dtype and ``margins=True`` (:issue:`48681`)
- Bug in :meth:`DataFrame.unstack` and :meth:`Series.unstack` unstacking wrong level of :class:`MultiIndex` when :class:`MultiIndex` has mixed names (:issue:`48763`)
- Bug in :meth:`DataFrame.melt` losing extension array dtype (:issue:`41570`)
- Bug in :meth:`DataFrame.pivot` not respecting ``None`` as column name (:issue:`48293`)
- Bug in :meth:`DataFrame.join` when ``left_on`` or ``right_on`` is or includes a :class:`CategoricalIndex` incorrectly raising ``AttributeError`` (:issue:`48464`)
- Bug in :meth:`DataFrame.pivot_table` raising ``ValueError`` with parameter ``margins=True`` when result is an empty :class:`DataFrame` (:issue:`49240`)
- Clarified error message in :func:`merge` when passing invalid ``validate`` option (:issue:`49417`)
- Bug in :meth:`DataFrame.explode` raising ``ValueError`` on multiple columns with ``NaN`` values or empty lists (:issue:`46084`)
- Bug in :meth:`DataFrame.transpose` with ``IntervalDtype`` column with ``timedelta64[ns]`` endpoints (:issue:`44917`)
-

Sparse
^^^^^^
- Bug in :meth:`Series.astype` when converting a ``SparseDtype`` with ``datetime64[ns]`` subtype to ``int64`` dtype raising, inconsistent with the non-sparse behavior (:issue:`49631`,:issue:`50087`)
- Bug in :meth:`Series.astype` when converting a from ``datetime64[ns]`` to ``Sparse[datetime64[ns]]`` incorrectly raising (:issue:`50082`)
- Bug in :meth:`Series.sparse.to_coo` raising ``SystemError`` when :class:`MultiIndex` contains a ``ExtensionArray`` (:issue:`50996`)

ExtensionArray
^^^^^^^^^^^^^^
- Bug in :meth:`Series.mean` overflowing unnecessarily with nullable integers (:issue:`48378`)
- Bug in :meth:`Series.tolist` for nullable dtypes returning numpy scalars instead of python scalars (:issue:`49890`)
- Bug in :meth:`Series.round` for pyarrow-backed dtypes raising ``AttributeError`` (:issue:`50437`)
- Bug when concatenating an empty DataFrame with an ExtensionDtype to another DataFrame with the same ExtensionDtype, the resulting dtype turned into object (:issue:`48510`)
- Bug in :meth:`array.PandasArray.to_numpy` raising with ``NA`` value when ``na_value`` is specified (:issue:`40638`)
- Bug in :meth:`api.types.is_numeric_dtype` where a custom :class:`ExtensionDtype` would not return ``True`` if ``_is_numeric`` returned ``True`` (:issue:`50563`)
- Bug in :meth:`api.types.is_integer_dtype`, :meth:`api.types.is_unsigned_integer_dtype`, :meth:`api.types.is_signed_integer_dtype`, :meth:`api.types.is_float_dtype` where a custom :class:`ExtensionDtype` would not return ``True`` if ``kind`` returned the corresponding NumPy type (:issue:`50667`)
- Bug in :class:`Series` constructor unnecessarily overflowing for nullable unsigned integer dtypes (:issue:`38798`, :issue:`25880`)
- Bug in setting non-string value into ``StringArray`` raising ``ValueError`` instead of ``TypeError`` (:issue:`49632`)

Styler
^^^^^^
- Fix :meth:`~pandas.io.formats.style.Styler.background_gradient` for nullable dtype :class:`Series` with ``NA`` values (:issue:`50712`)
-

Metadata
^^^^^^^^
- Fixed metadata propagation in :meth:`DataFrame.corr` and :meth:`DataFrame.cov` (:issue:`28283`)
-

Other
^^^^^
- Bug in :meth:`Series.searchsorted` inconsistent behavior when accepting :class:`DataFrame` as parameter ``value`` (:issue:`49620`)
- Bug in :func:`array` failing to raise on :class:`DataFrame` inputs (:issue:`51167`)
-

.. ***DO NOT USE THIS SECTION***

-
-

.. ---------------------------------------------------------------------------
.. _whatsnew_200.contributors:

Contributors
~~~~~~~~~~~~<|MERGE_RESOLUTION|>--- conflicted
+++ resolved
@@ -759,12 +759,9 @@
 - Loading a JSON file with duplicate columns using ``read_json(orient='split')`` renames columns to avoid duplicates, as :func:`read_csv` and the other readers do (:issue:`50370`)
 - The levels of the index of the :class:`Series` returned from ``Series.sparse.from_coo`` now always have dtype ``int32``. Previously they had dtype ``int64`` (:issue:`50926`)
 - :func:`to_datetime` with ``unit`` of either "Y" or "M" will now raise if a sequence contains a non-round ``float`` value, matching the ``Timestamp`` behavior (:issue:`50301`)
-<<<<<<< HEAD
+- The methods :meth:`Series.round`, :meth:`DataFrame.__invert__`, :meth:`Series.__invert__`, :meth:`DataFrame.swapaxes`, :meth:`DataFrame.first`, :meth:`DataFrame.last`, :meth:`Series.first`, :meth:`Series.last` and :meth:`DataFrame.align` will now always return new objects (:issue:`51032`)
 - Classes that are useful for type-hinting have been added to the public API in the new submodule ``pandas.api.typing`` (:issue:`48577`)
 -
-=======
-- The methods :meth:`Series.round`, :meth:`DataFrame.__invert__`, :meth:`Series.__invert__`, :meth:`DataFrame.swapaxes`, :meth:`DataFrame.first`, :meth:`DataFrame.last`, :meth:`Series.first`, :meth:`Series.last` and :meth:`DataFrame.align` will now always return new objects (:issue:`51032`)
->>>>>>> 1efc2d74
 
 .. ---------------------------------------------------------------------------
 .. _whatsnew_200.deprecations:
