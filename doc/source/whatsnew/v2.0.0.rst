.. _whatsnew_200:

What's new in 2.0.0 (??)
------------------------

These are the changes in pandas 2.0.0. See :ref:`release` for a full changelog
including other versions of pandas.

{{ header }}

.. ---------------------------------------------------------------------------
.. _whatsnew_200.enhancements:

Enhancements
~~~~~~~~~~~~

.. _whatsnew_200.enhancements.optional_dependency_management_pip:

Installing optional dependencies with pip extras
^^^^^^^^^^^^^^^^^^^^^^^^^^^^^^^^^^^^^^^^^^^^^^^^
When installing pandas using pip, sets of optional dependencies can also be installed by specifying extras.

.. code-block:: bash

  pip install "pandas[performance, aws]>=2.0.0"

The available extras, found in the :ref:`installation guide<install.dependencies>`, are
``[all, performance, computation, timezone, fss, aws, gcp, excel, parquet, feather, hdf5, spss, postgresql, mysql,
sql-other, html, xml, plot, output_formatting, clipboard, compression, test]`` (:issue:`39164`).

.. _whatsnew_200.enhancements.io_use_nullable_dtypes_and_nullable_backend:

Configuration option, ``mode.nullable_backend``, to return pyarrow-backed dtypes
^^^^^^^^^^^^^^^^^^^^^^^^^^^^^^^^^^^^^^^^^^^^^^^^^^^^^^^^^^^^^^^^^^^^^^^^^^^^^^^^

The ``use_nullable_dtypes`` keyword argument has been expanded to the following functions to enable automatic conversion to nullable dtypes (:issue:`36712`)

* :func:`read_csv`
* :func:`read_excel`
* :func:`read_sql`
* :func:`read_sql_query`
* :func:`read_sql_table`

Additionally a new global configuration, ``mode.nullable_backend`` can now be used in conjunction with the parameter ``use_nullable_dtypes=True`` in the following functions
to select the nullable dtypes implementation.

* :func:`read_csv` (with ``engine="pyarrow"`` or ``engine="python"``)
* :func:`read_excel`
* :func:`read_parquet`
* :func:`read_orc`


And the following methods will also utilize the ``mode.nullable_backend`` option.

* :meth:`DataFrame.convert_dtypes`
* :meth:`Series.convert_dtypes`

By default, ``mode.nullable_backend`` is set to ``"pandas"`` to return existing, numpy-backed nullable dtypes, but it can also
be set to ``"pyarrow"`` to return pyarrow-backed, nullable :class:`ArrowDtype` (:issue:`48957`, :issue:`49997`).

.. ipython:: python

    import io
    data = io.StringIO("""a,b,c,d,e,f,g,h,i
        1,2.5,True,a,,,,,
        3,4.5,False,b,6,7.5,True,a,
    """)
    with pd.option_context("mode.nullable_backend", "pandas"):
        df = pd.read_csv(data, use_nullable_dtypes=True)
    df.dtypes

    data.seek(0)
    with pd.option_context("mode.nullable_backend", "pyarrow"):
        df_pyarrow = pd.read_csv(data, use_nullable_dtypes=True, engine="pyarrow")
    df_pyarrow.dtypes

.. _whatsnew_200.enhancements.other:

Other enhancements
^^^^^^^^^^^^^^^^^^
- :func:`read_sas` now supports using ``encoding='infer'`` to correctly read and use the encoding specified by the sas file. (:issue:`48048`)
- :meth:`.DataFrameGroupBy.quantile` and :meth:`.SeriesGroupBy.quantile` now preserve nullable dtypes instead of casting to numpy dtypes (:issue:`37493`)
- :meth:`Series.add_suffix`, :meth:`DataFrame.add_suffix`, :meth:`Series.add_prefix` and :meth:`DataFrame.add_prefix` support an ``axis`` argument. If ``axis`` is set, the default behaviour of which axis to consider can be overwritten (:issue:`47819`)
- :func:`assert_frame_equal` now shows the first element where the DataFrames differ, analogously to ``pytest``'s output (:issue:`47910`)
- Added ``index`` parameter to :meth:`DataFrame.to_dict` (:issue:`46398`)
- Added support for extension array dtypes in :func:`merge` (:issue:`44240`)
- Added metadata propagation for binary operators on :class:`DataFrame` (:issue:`28283`)
- Added ``cumsum``, ``cumprod``, ``cummin`` and ``cummax`` to the ``ExtensionArray`` interface via ``_accumulate`` (:issue:`28385`)
- :class:`.CategoricalConversionWarning`, :class:`.InvalidComparison`, :class:`.InvalidVersion`, :class:`.LossySetitemError`, and :class:`.NoBufferPresent` are now exposed in ``pandas.errors`` (:issue:`27656`)
- Fix ``test`` optional_extra by adding missing test package ``pytest-asyncio`` (:issue:`48361`)
- :func:`DataFrame.astype` exception message thrown improved to include column name when type conversion is not possible. (:issue:`47571`)
- :func:`date_range` now supports a ``unit`` keyword ("s", "ms", "us", or "ns") to specify the desired resolution of the output index (:issue:`49106`)
- :func:`timedelta_range` now supports a ``unit`` keyword ("s", "ms", "us", or "ns") to specify the desired resolution of the output index (:issue:`49824`)
- :meth:`DataFrame.to_json` now supports a ``mode`` keyword with supported inputs 'w' and 'a'. Defaulting to 'w', 'a' can be used when lines=True and orient='records' to append record oriented json lines to an existing json file. (:issue:`35849`)
- Added ``name`` parameter to :meth:`IntervalIndex.from_breaks`, :meth:`IntervalIndex.from_arrays` and :meth:`IntervalIndex.from_tuples` (:issue:`48911`)
- Improved error message for :func:`merge_asof` when join-columns were duplicated (:issue:`50102`)
- Added :meth:`Index.infer_objects` analogous to :meth:`Series.infer_objects` (:issue:`50034`)
- Added ``copy`` parameter to :meth:`Series.infer_objects` and :meth:`DataFrame.infer_objects`, passing ``False`` will avoid making copies for series or columns that are already non-object or where no better dtype can be inferred (:issue:`50096`)
- :meth:`DataFrame.plot.hist` now recognizes ``xlabel`` and ``ylabel`` arguments (:issue:`49793`)
-

.. ---------------------------------------------------------------------------
.. _whatsnew_200.notable_bug_fixes:

Notable bug fixes
~~~~~~~~~~~~~~~~~

These are bug fixes that might have notable behavior changes.

.. _whatsnew_200.notable_bug_fixes.cumsum_cumprod_overflow:

:meth:`.GroupBy.cumsum` and :meth:`.GroupBy.cumprod` overflow instead of lossy casting to float
^^^^^^^^^^^^^^^^^^^^^^^^^^^^^^^^^^^^^^^^^^^^^^^^^^^^^^^^^^^^^^^^^^^^^^^^^^^^^^^^^^^^^^^^^^^^^^^

In previous versions we cast to float when applying ``cumsum`` and ``cumprod`` which
lead to incorrect results even if the result could be hold by ``int64`` dtype.
Additionally, the aggregation overflows consistent with numpy and the regular
:meth:`DataFrame.cumprod` and :meth:`DataFrame.cumsum` methods when the limit of
``int64`` is reached (:issue:`37493`).

*Old Behavior*

.. code-block:: ipython

    In [1]: df = pd.DataFrame({"key": ["b"] * 7, "value": 625})
    In [2]: df.groupby("key")["value"].cumprod()[5]
    Out[2]: 5.960464477539062e+16

We return incorrect results with the 6th value.

*New Behavior*

.. ipython:: python

    df = pd.DataFrame({"key": ["b"] * 7, "value": 625})
    df.groupby("key")["value"].cumprod()

We overflow with the 7th value, but the 6th value is still correct.

.. _whatsnew_200.notable_bug_fixes.groupby_nth_filter:

:meth:`.DataFrameGroupBy.nth` and :meth:`.SeriesGroupBy.nth` now behave as filtrations
^^^^^^^^^^^^^^^^^^^^^^^^^^^^^^^^^^^^^^^^^^^^^^^^^^^^^^^^^^^^^^^^^^^^^^^^^^^^^^^^^^^^^^

In previous versions of pandas, :meth:`.DataFrameGroupBy.nth` and
:meth:`.SeriesGroupBy.nth` acted as if they were aggregations. However, for most
inputs ``n``, they may return either zero or multiple rows per group. This means
that they are filtrations, similar to e.g. :meth:`.DataFrameGroupBy.head`. pandas
now treats them as filtrations (:issue:`13666`).

.. ipython:: python

    df = pd.DataFrame({"a": [1, 1, 2, 1, 2], "b": [np.nan, 2.0, 3.0, 4.0, 5.0]})
    gb = df.groupby("a")

*Old Behavior*

.. code-block:: ipython

    In [5]: gb.nth(n=1)
    Out[5]:
       A    B
    1  1  2.0
    4  2  5.0

*New Behavior*

.. ipython:: python

    gb.nth(n=1)

In particular, the index of the result is derived from the input by selecting
the appropriate rows. Also, when ``n`` is larger than the group, no rows instead of
``NaN`` is returned.

*Old Behavior*

.. code-block:: ipython

    In [5]: gb.nth(n=3, dropna="any")
    Out[5]:
        B
    A
    1 NaN
    2 NaN

*New Behavior*

.. ipython:: python

    gb.nth(n=3, dropna="any")

.. ---------------------------------------------------------------------------
.. _whatsnew_200.api_breaking:

Backwards incompatible API changes
~~~~~~~~~~~~~~~~~~~~~~~~~~~~~~~~~~

.. _whatsnew_200.api_breaking.unsupported_datetimelike_dtype_arg:

Construction with datetime64 or timedelta64 dtype with unsupported resolution
^^^^^^^^^^^^^^^^^^^^^^^^^^^^^^^^^^^^^^^^^^^^^^^^^^^^^^^^^^^^^^^^^^^^^^^^^^^^^
In past versions, when constructing a :class:`Series` or :class:`DataFrame` and
passing a "datetime64" or "timedelta64" dtype with unsupported resolution
(i.e. anything other than "ns"), pandas would silently replace the given dtype
with its nanosecond analogue:

*Previous behavior*:

.. code-block:: ipython

   In [5]: pd.Series(["2016-01-01"], dtype="datetime64[s]")
   Out[5]:
   0   2016-01-01
   dtype: datetime64[ns]

   In [6] pd.Series(["2016-01-01"], dtype="datetime64[D]")
   Out[6]:
   0   2016-01-01
   dtype: datetime64[ns]

In pandas 2.0 we support resolutions "s", "ms", "us", and "ns". When passing
a supported dtype (e.g. "datetime64[s]"), the result now has exactly
the requested dtype:

*New behavior*:

.. ipython:: python

   pd.Series(["2016-01-01"], dtype="datetime64[s]")

With an un-supported dtype, pandas now raises instead of silently swapping in
a supported dtype:

*New behavior*:

.. ipython:: python
   :okexcept:

   pd.Series(["2016-01-01"], dtype="datetime64[D]")

.. _whatsnew_200.api_breaking.astype_to_unsupported_datetimelike:

Disallow astype conversion to non-supported datetime64/timedelta64 dtypes
^^^^^^^^^^^^^^^^^^^^^^^^^^^^^^^^^^^^^^^^^^^^^^^^^^^^^^^^^^^^^^^^^^^^^^^^^
In previous versions, converting a :class:`Series` or :class:`DataFrame`
from ``datetime64[ns]`` to a different ``datetime64[X]`` dtype would return
with ``datetime64[ns]`` dtype instead of the requested dtype. In pandas 2.0,
support is added for "datetime64[s]", "datetime64[ms]", and "datetime64[us]" dtypes,
so converting to those dtypes gives exactly the requested dtype:

*Previous behavior*:

.. ipython:: python

   idx = pd.date_range("2016-01-01", periods=3)
   ser = pd.Series(idx)

*Previous behavior*:

.. code-block:: ipython

   In [4]: ser.astype("datetime64[s]")
   Out[4]:
   0   2016-01-01
   1   2016-01-02
   2   2016-01-03
   dtype: datetime64[ns]

With the new behavior, we get exactly the requested dtype:

*New behavior*:

.. ipython:: python

   ser.astype("datetime64[s]")

For non-supported resolutions e.g. "datetime64[D]", we raise instead of silently
ignoring the requested dtype:

*New behavior*:

.. ipython:: python
   :okexcept:

   ser.astype("datetime64[D]")

For conversion from ``timedelta64[ns]`` dtypes, the old behavior converted
to a floating point format.

*Previous behavior*:

.. ipython:: python

   idx = pd.timedelta_range("1 Day", periods=3)
   ser = pd.Series(idx)

*Previous behavior*:

.. code-block:: ipython

   In [7]: ser.astype("timedelta64[s]")
   Out[7]:
   0     86400.0
   1    172800.0
   2    259200.0
   dtype: float64

   In [8]: ser.astype("timedelta64[D]")
   Out[8]:
   0    1.0
   1    2.0
   2    3.0
   dtype: float64

The new behavior, as for datetime64, either gives exactly the requested dtype or raises:

*New behavior*:

.. ipython:: python
   :okexcept:

   ser.astype("timedelta64[s]")
   ser.astype("timedelta64[D]")

.. _whatsnew_200.api_breaking.default_to_stdlib_tzinfos:

UTC and fixed-offset timezones default to standard-library tzinfo objects
^^^^^^^^^^^^^^^^^^^^^^^^^^^^^^^^^^^^^^^^^^^^^^^^^^^^^^^^^^^^^^^^^^^^^^^^^
In previous versions, the default ``tzinfo`` object used to represent UTC
was ``pytz.UTC``. In pandas 2.0, we default to ``datetime.timezone.utc`` instead.
Similarly, for timezones represent fixed UTC offsets, we use ``datetime.timezone``
objects instead of ``pytz.FixedOffset`` objects. See (:issue:`34916`)

*Previous behavior*:

.. code-block:: ipython

   In [2]: ts = pd.Timestamp("2016-01-01", tz="UTC")
   In [3]: type(ts.tzinfo)
   Out[3]: pytz.UTC

   In [4]: ts2 = pd.Timestamp("2016-01-01 04:05:06-07:00")
   In [3]: type(ts2.tzinfo)
   Out[5]: pytz._FixedOffset

*New behavior*:

.. ipython:: python

   ts = pd.Timestamp("2016-01-01", tz="UTC")
   type(ts.tzinfo)

   ts2 = pd.Timestamp("2016-01-01 04:05:06-07:00")
   type(ts2.tzinfo)

For timezones that are neither UTC nor fixed offsets, e.g. "US/Pacific", we
continue to default to ``pytz`` objects.

.. _whatsnew_200.api_breaking.zero_len_indexes:

Empty DataFrames/Series will now default to have a ``RangeIndex``
^^^^^^^^^^^^^^^^^^^^^^^^^^^^^^^^^^^^^^^^^^^^^^^^^^^^^^^^^^^^^^^^^

Before, constructing an empty (where ``data`` is ``None`` or an empty list-like argument) :class:`Series` or :class:`DataFrame` without
specifying the axes (``index=None``, ``columns=None``) would return the axes as empty :class:`Index` with object dtype.

Now, the axes return an empty :class:`RangeIndex`.

*Previous behavior*:

.. code-block:: ipython

   In [8]: pd.Series().index
   Out[8]:
   Index([], dtype='object')

   In [9] pd.DataFrame().axes
   Out[9]:
   [Index([], dtype='object'), Index([], dtype='object')]

*New behavior*:

.. ipython:: python

   pd.Series().index
   pd.DataFrame().axes

.. _whatsnew_200.api_breaking.deps:

Increased minimum versions for dependencies
^^^^^^^^^^^^^^^^^^^^^^^^^^^^^^^^^^^^^^^^^^^
Some minimum supported versions of dependencies were updated.
If installed, we now require:

+-----------------+-----------------+----------+---------+
| Package         | Minimum Version | Required | Changed |
+=================+=================+==========+=========+
| mypy (dev)      | 0.991           |          |    X    |
+-----------------+-----------------+----------+---------+
| python-dateutil | 2.8.2           |    X     |    X    |
+-----------------+-----------------+----------+---------+

For `optional libraries <https://pandas.pydata.org/docs/getting_started/install.html>`_ the general recommendation is to use the latest version.
The following table lists the lowest version per library that is currently being tested throughout the development of pandas.
Optional libraries below the lowest tested version may still work, but are not considered supported.

+-----------------+-----------------+---------+
| Package         | Minimum Version | Changed |
+=================+=================+=========+
| pyarrow         | 6.0.0           |    X    |
+-----------------+-----------------+---------+
| matplotlib      | 3.6.1           |    X    |
+-----------------+-----------------+---------+
| fastparquet     | 0.6.3           |    X    |
+-----------------+-----------------+---------+
| xarray          | 0.21.0          |    X    |
+-----------------+-----------------+---------+

See :ref:`install.dependencies` and :ref:`install.optional_dependencies` for more.

Datetimes are now parsed with a consistent format
^^^^^^^^^^^^^^^^^^^^^^^^^^^^^^^^^^^^^^^^^^^^^^^^^

In the past, :func:`to_datetime` guessed the format for each element independently. This was appropriate for some cases where elements had mixed date formats - however, it would regularly cause problems when users expected a consistent format but the function would switch formats between elements. As of version 2.0.0, parsing will use a consistent format, determined by the first non-NA value (unless the user specifies a format, in which case that is used).

*Old behavior*:

  .. code-block:: ipython

     In [1]: ser = pd.Series(['13-01-2000', '12-01-2000'])
     In [2]: pd.to_datetime(ser)
     Out[2]:
     0   2000-01-13
     1   2000-12-01
     dtype: datetime64[ns]

*New behavior*:

  .. ipython:: python
    :okwarning:

     ser = pd.Series(['13-01-2000', '12-01-2000'])
     pd.to_datetime(ser)

Note that this affects :func:`read_csv` as well.

If you still need to parse dates with inconsistent formats, you'll need to apply :func:`to_datetime`
to each element individually, e.g. ::

     ser = pd.Series(['13-01-2000', '12 January 2000'])
     ser.apply(pd.to_datetime)

.. _whatsnew_200.api_breaking.other:

Other API changes
^^^^^^^^^^^^^^^^^
- The ``freq``, ``tz``, ``nanosecond``, and ``unit`` keywords in the :class:`Timestamp` constructor are now keyword-only (:issue:`45307`)
- Passing ``nanoseconds`` greater than 999 or less than 0 in :class:`Timestamp` now raises a ``ValueError`` (:issue:`48538`, :issue:`48255`)
- :func:`read_csv`: specifying an incorrect number of columns with ``index_col`` of now raises ``ParserError`` instead of ``IndexError`` when using the c parser.
- Default value of ``dtype`` in :func:`get_dummies` is changed to ``bool`` from ``uint8`` (:issue:`45848`)
- :meth:`DataFrame.astype`, :meth:`Series.astype`, and :meth:`DatetimeIndex.astype` casting datetime64 data to any of "datetime64[s]", "datetime64[ms]", "datetime64[us]" will return an object with the given resolution instead of coercing back to "datetime64[ns]" (:issue:`48928`)
- :meth:`DataFrame.astype`, :meth:`Series.astype`, and :meth:`DatetimeIndex.astype` casting timedelta64 data to any of "timedelta64[s]", "timedelta64[ms]", "timedelta64[us]" will return an object with the given resolution instead of coercing to "float64" dtype (:issue:`48963`)
- :meth:`Index.astype` now allows casting from ``float64`` dtype to datetime-like dtypes, matching :class:`Series` behavior (:issue:`49660`)
- Passing data with dtype of "timedelta64[s]", "timedelta64[ms]", or "timedelta64[us]" to :class:`TimedeltaIndex`, :class:`Series`, or :class:`DataFrame` constructors will now retain that dtype instead of casting to "timedelta64[ns]"; timedelta64 data with lower resolution will be cast to the lowest supported resolution "timedelta64[s]" (:issue:`49014`)
- Passing ``dtype`` of "timedelta64[s]", "timedelta64[ms]", or "timedelta64[us]" to :class:`TimedeltaIndex`, :class:`Series`, or :class:`DataFrame` constructors will now retain that dtype instead of casting to "timedelta64[ns]"; passing a dtype with lower resolution for :class:`Series` or :class:`DataFrame` will be cast to the lowest supported resolution "timedelta64[s]" (:issue:`49014`)
- Passing a ``np.datetime64`` object with non-nanosecond resolution to :class:`Timestamp` will retain the input resolution if it is "s", "ms", or "ns"; otherwise it will be cast to the closest supported resolution (:issue:`49008`)
- The ``other`` argument in :meth:`DataFrame.mask` and :meth:`Series.mask` now defaults to ``no_default`` instead of ``np.nan`` consistent with :meth:`DataFrame.where` and :meth:`Series.where`. Entries will be filled with the corresponding NULL value (``np.nan`` for numpy dtypes, ``pd.NA`` for extension dtypes). (:issue:`49111`)
- Changed behavior of :meth:`Series.quantile` and :meth:`DataFrame.quantile` with :class:`SparseDtype` to retain sparse dtype (:issue:`49583`)
- When creating a :class:`Series` with a object-dtype :class:`Index` of datetime objects, pandas no longer silently converts the index to a :class:`DatetimeIndex` (:issue:`39307`, :issue:`23598`)
- :meth:`Series.unique` with dtype "timedelta64[ns]" or "datetime64[ns]" now returns :class:`TimedeltaArray` or :class:`DatetimeArray` instead of ``numpy.ndarray`` (:issue:`49176`)
- :func:`to_datetime` and :class:`DatetimeIndex` now allow sequences containing both ``datetime`` objects and numeric entries, matching :class:`Series` behavior (:issue:`49037`)
- :func:`pandas.api.dtypes.is_string_dtype` now only returns ``True`` for array-likes with ``dtype=object`` when the elements are inferred to be strings (:issue:`15585`)
- Passing a sequence containing ``datetime`` objects and ``date`` objects to :class:`Series` constructor will return with ``object`` dtype instead of ``datetime64[ns]`` dtype, consistent with :class:`Index` behavior (:issue:`49341`)
- Passing strings that cannot be parsed as datetimes to :class:`Series` or :class:`DataFrame` with ``dtype="datetime64[ns]"`` will raise instead of silently ignoring the keyword and returning ``object`` dtype (:issue:`24435`)
- Passing a sequence containing a type that cannot be converted to :class:`Timedelta` to :func:`to_timedelta` or to the :class:`Series` or :class:`DataFrame` constructor with ``dtype="timedelta64[ns]"`` or to :class:`TimedeltaIndex` now raises ``TypeError`` instead of ``ValueError`` (:issue:`49525`)
- Changed behavior of :class:`Index` constructor with sequence containing at least one ``NaT`` and everything else either ``None`` or ``NaN`` to infer ``datetime64[ns]`` dtype instead of ``object``, matching :class:`Series` behavior (:issue:`49340`)
- :func:`read_stata` with parameter ``index_col`` set to ``None`` (the default) will now set the index on the returned :class:`DataFrame` to a :class:`RangeIndex` instead of a :class:`Int64Index` (:issue:`49745`)
- Changed behavior of :class:`Index`, :class:`Series`, and :class:`DataFrame` arithmetic methods when working with object-dtypes, the results no longer do type inference on the result of the array operations, use ``result.infer_objects()`` to do type inference on the result (:issue:`49999`)
- Changed behavior of :class:`Index` constructor with an object-dtype ``numpy.ndarray`` containing all-``bool`` values or all-complex values, this will now retain object dtype, consistent with the :class:`Series` behavior (:issue:`49594`)
<<<<<<< HEAD
- Changed behavior of :meth:`Index.astype` from object-dtype containing ``bytes`` objects to string dtypes; this now does ``str(val)"`` on bytes objects instead of ``val.decode()``, matching :meth:`Series.astype` behavior (:issue:`45326`)
=======
- Changed behavior of :class:`Series` and :class:`DataFrame` constructors when given an integer dtype and floating-point data that is not round numbers, this now raises ``ValueError`` instead of silently retaining the float dtype; do ``Series(data)`` or ``DataFrame(data)`` to get the old behavior, and ``Series(data).astype(dtype)`` or ``DataFrame(data).astype(dtype)`` to get the specified dtype (:issue:`49599`)
>>>>>>> d8000244
- Changed behavior of :meth:`DataFrame.shift` with ``axis=1``, an integer ``fill_value``, and homogeneous datetime-like dtype, this now fills new columns with integer dtypes instead of casting to datetimelike (:issue:`49842`)
- Files are now closed when encountering an exception in :func:`read_json` (:issue:`49921`)
- Changed behavior of :func:`read_csv`, :func:`read_json` & :func:`read_fwf`, where the index will now always be a :class:`RangeIndex`, when no index is specified. Previously the index would be a :class:`Index` with dtype ``object`` if the new DataFrame/Series has length 0 (:issue:`49572`)
- :meth:`DataFrame.values`, :meth:`DataFrame.to_numpy`, :meth:`DataFrame.xs`, :meth:`DataFrame.reindex`, :meth:`DataFrame.fillna`, and :meth:`DataFrame.replace` no longer silently consolidate the underlying arrays; do ``df = df.copy()`` to ensure consolidation (:issue:`49356`)
- Creating a new DataFrame using a full slice on both axes with :attr:`~DataFrame.loc`
  or :attr:`~DataFrame.iloc` (thus, ``df.loc[:, :]`` or ``df.iloc[:, :]``) now returns a
  new DataFrame (shallow copy) instead of the original DataFrame, consistent with other
  methods to get a full slice (for example ``df.loc[:]`` or ``df[:]``) (:issue:`49469`)
- Disallow computing ``cumprod`` for :class:`Timedelta` object; previously this returned incorrect values (:issue:`50246`)
-

.. ---------------------------------------------------------------------------
.. _whatsnew_200.deprecations:

Deprecations
~~~~~~~~~~~~
- Deprecated argument ``infer_datetime_format`` in :func:`to_datetime` and :func:`read_csv`, as a strict version of it is now the default (:issue:`48621`)

.. ---------------------------------------------------------------------------

.. _whatsnew_200.prior_deprecations:

Removal of prior version deprecations/changes
~~~~~~~~~~~~~~~~~~~~~~~~~~~~~~~~~~~~~~~~~~~~~
- Removed deprecated :attr:`Timestamp.freq`, :attr:`Timestamp.freqstr` and argument ``freq`` from the :class:`Timestamp` constructor and :meth:`Timestamp.fromordinal` (:issue:`14146`)
- Removed deprecated :class:`CategoricalBlock`, :meth:`Block.is_categorical`, require datetime64 and timedelta64 values to be wrapped in :class:`DatetimeArray` or :class:`TimedeltaArray` before passing to :meth:`Block.make_block_same_class`, require ``DatetimeTZBlock.values`` to have the correct ndim when passing to the :class:`BlockManager` constructor, and removed the "fastpath" keyword from the :class:`SingleBlockManager` constructor (:issue:`40226`, :issue:`40571`)
- Removed deprecated global option ``use_inf_as_null`` in favor of ``use_inf_as_na`` (:issue:`17126`)
- Removed deprecated module ``pandas.core.index`` (:issue:`30193`)
- Removed deprecated alias ``pandas.core.tools.datetimes.to_time``, import the function directly from ``pandas.core.tools.times`` instead (:issue:`34145`)
- Removed deprecated :meth:`Categorical.to_dense`, use ``np.asarray(cat)`` instead (:issue:`32639`)
- Removed deprecated :meth:`Categorical.take_nd` (:issue:`27745`)
- Removed deprecated :meth:`Categorical.mode`, use ``Series(cat).mode()`` instead (:issue:`45033`)
- Removed deprecated :meth:`Categorical.is_dtype_equal` and :meth:`CategoricalIndex.is_dtype_equal` (:issue:`37545`)
- Removed deprecated :meth:`CategoricalIndex.take_nd` (:issue:`30702`)
- Removed deprecated :meth:`Index.is_type_compatible` (:issue:`42113`)
- Removed deprecated :meth:`Index.is_mixed`, check ``index.inferred_type`` directly instead (:issue:`32922`)
- Removed deprecated :func:`pandas.api.types.is_categorical`; use :func:`pandas.api.types.is_categorical_dtype` instead  (:issue:`33385`)
- Removed deprecated :meth:`Index.asi8` (:issue:`37877`)
- Enforced deprecation changing behavior when passing ``datetime64[ns]`` dtype data and timezone-aware dtype to :class:`Series`, interpreting the values as wall-times instead of UTC times, matching :class:`DatetimeIndex` behavior (:issue:`41662`)
- Removed deprecated :meth:`DataFrame._AXIS_NUMBERS`, :meth:`DataFrame._AXIS_NAMES`, :meth:`Series._AXIS_NUMBERS`, :meth:`Series._AXIS_NAMES` (:issue:`33637`)
- Removed deprecated :meth:`Index.to_native_types`, use ``obj.astype(str)`` instead (:issue:`36418`)
- Removed deprecated :meth:`Series.iteritems`, :meth:`DataFrame.iteritems`, use ``obj.items`` instead (:issue:`45321`)
- Removed deprecated :meth:`DataFrame.lookup` (:issue:`35224`)
- Removed deprecated :meth:`Series.append`, :meth:`DataFrame.append`, use :func:`concat` instead (:issue:`35407`)
- Removed deprecated :meth:`Series.iteritems`, :meth:`DataFrame.iteritems` and :meth:`HDFStore.iteritems` use ``obj.items`` instead (:issue:`45321`)
- Removed deprecated :meth:`DatetimeIndex.union_many` (:issue:`45018`)
- Removed deprecated ``weekofyear`` and ``week`` attributes of :class:`DatetimeArray`, :class:`DatetimeIndex` and ``dt`` accessor in favor of ``isocalendar().week`` (:issue:`33595`)
- Removed deprecated :meth:`RangeIndex._start`, :meth:`RangeIndex._stop`, :meth:`RangeIndex._step`, use ``start``, ``stop``, ``step`` instead (:issue:`30482`)
- Removed deprecated :meth:`DatetimeIndex.to_perioddelta`, Use ``dtindex - dtindex.to_period(freq).to_timestamp()`` instead (:issue:`34853`)
- Removed deprecated :meth:`.Styler.hide_index` and :meth:`.Styler.hide_columns` (:issue:`49397`)
- Removed deprecated :meth:`.Styler.set_na_rep` and :meth:`.Styler.set_precision` (:issue:`49397`)
- Removed deprecated :meth:`.Styler.where` (:issue:`49397`)
- Removed deprecated :meth:`.Styler.render` (:issue:`49397`)
- Removed deprecated argument ``null_color`` in :meth:`.Styler.highlight_null` (:issue:`49397`)
- Removed deprecated argument ``check_less_precise`` in :meth:`.testing.assert_frame_equal`, :meth:`.testing.assert_extension_array_equal`, :meth:`.testing.assert_series_equal`,  :meth:`.testing.assert_index_equal` (:issue:`30562`)
- Removed deprecated ``null_counts`` argument in :meth:`DataFrame.info`. Use ``show_counts`` instead (:issue:`37999`)
- Removed deprecated :meth:`Index.is_monotonic`, and :meth:`Series.is_monotonic`; use ``obj.is_monotonic_increasing`` instead (:issue:`45422`)
- Removed deprecated :meth:`Index.is_all_dates` (:issue:`36697`)
- Enforced deprecation disallowing passing a timezone-aware :class:`Timestamp` and ``dtype="datetime64[ns]"`` to :class:`Series` or :class:`DataFrame` constructors (:issue:`41555`)
- Enforced deprecation disallowing passing a sequence of timezone-aware values and ``dtype="datetime64[ns]"`` to to :class:`Series` or :class:`DataFrame` constructors (:issue:`41555`)
- Enforced deprecation disallowing ``numpy.ma.mrecords.MaskedRecords`` in the :class:`DataFrame` constructor; pass ``"{name: data[name] for name in data.dtype.names}`` instead (:issue:`40363`)
- Enforced deprecation disallowing unit-less "datetime64" dtype in :meth:`Series.astype` and :meth:`DataFrame.astype` (:issue:`47844`)
- Enforced deprecation disallowing using ``.astype`` to convert a ``datetime64[ns]`` :class:`Series`, :class:`DataFrame`, or :class:`DatetimeIndex` to timezone-aware dtype, use ``obj.tz_localize`` or ``ser.dt.tz_localize`` instead (:issue:`39258`)
- Enforced deprecation disallowing using ``.astype`` to convert a timezone-aware :class:`Series`, :class:`DataFrame`, or :class:`DatetimeIndex` to timezone-naive ``datetime64[ns]`` dtype, use ``obj.tz_localize(None)`` or ``obj.tz_convert("UTC").tz_localize(None)`` instead (:issue:`39258`)
- Enforced deprecation disallowing passing non boolean argument to sort in :func:`concat` (:issue:`44629`)
- Removed Date parser functions :func:`~pandas.io.date_converters.parse_date_time`,
  :func:`~pandas.io.date_converters.parse_date_fields`, :func:`~pandas.io.date_converters.parse_all_fields`
  and :func:`~pandas.io.date_converters.generic_parser` (:issue:`24518`)
- Removed argument ``index`` from the :class:`core.arrays.SparseArray` constructor (:issue:`43523`)
- Remove argument ``squeeze`` from :meth:`DataFrame.groupby` and :meth:`Series.groupby` (:issue:`32380`)
- Removed deprecated ``apply``, ``apply_index``, ``__call__``, ``onOffset``, and ``isAnchored`` attributes from :class:`DateOffset` (:issue:`34171`)
- Removed ``keep_tz`` argument in :meth:`DatetimeIndex.to_series` (:issue:`29731`)
- Remove arguments ``names`` and ``dtype`` from :meth:`Index.copy` and ``levels`` and ``codes`` from :meth:`MultiIndex.copy` (:issue:`35853`, :issue:`36685`)
- Remove argument ``inplace`` from :meth:`MultiIndex.set_levels` and :meth:`MultiIndex.set_codes` (:issue:`35626`)
- Removed arguments ``verbose`` and ``encoding`` from :meth:`DataFrame.to_excel` and :meth:`Series.to_excel` (:issue:`47912`)
- Removed argument ``line_terminator`` from :meth:`DataFrame.to_csv` and :meth:`Series.to_csv`, use ``lineterminator`` instead (:issue:`45302`)
- Removed argument ``inplace`` from :meth:`DataFrame.set_axis` and :meth:`Series.set_axis`, use ``obj = obj.set_axis(..., copy=False)`` instead (:issue:`48130`)
- Disallow passing positional arguments to :meth:`MultiIndex.set_levels` and :meth:`MultiIndex.set_codes` (:issue:`41485`)
- Disallow parsing to Timedelta strings with components with units "Y", "y", or "M", as these do not represent unambiguous durations (:issue:`36838`)
- Removed :meth:`MultiIndex.is_lexsorted` and :meth:`MultiIndex.lexsort_depth` (:issue:`38701`)
- Removed argument ``how`` from :meth:`PeriodIndex.astype`, use :meth:`PeriodIndex.to_timestamp` instead (:issue:`37982`)
- Removed argument ``try_cast`` from :meth:`DataFrame.mask`, :meth:`DataFrame.where`, :meth:`Series.mask` and :meth:`Series.where` (:issue:`38836`)
- Removed argument ``tz`` from :meth:`Period.to_timestamp`, use ``obj.to_timestamp(...).tz_localize(tz)`` instead (:issue:`34522`)
- Removed argument ``sort_columns`` in :meth:`DataFrame.plot` and :meth:`Series.plot` (:issue:`47563`)
- Removed argument ``is_copy`` from :meth:`DataFrame.take` and :meth:`Series.take` (:issue:`30615`)
- Removed argument ``kind`` from :meth:`Index.get_slice_bound`, :meth:`Index.slice_indexer` and :meth:`Index.slice_locs` (:issue:`41378`)
- Removed arguments ``prefix``, ``squeeze``, ``error_bad_lines`` and ``warn_bad_lines`` from :func:`read_csv` (:issue:`40413`, :issue:`43427`)
- Removed argument ``datetime_is_numeric`` from :meth:`DataFrame.describe` and :meth:`Series.describe` as datetime data will always be summarized as numeric data (:issue:`34798`)
- Disallow passing list ``key`` to :meth:`Series.xs` and :meth:`DataFrame.xs`, pass a tuple instead (:issue:`41789`)
- Disallow subclass-specific keywords (e.g. "freq", "tz", "names", "closed") in the :class:`Index` constructor (:issue:`38597`)
- Removed argument ``inplace`` from :meth:`Categorical.remove_unused_categories` (:issue:`37918`)
- Disallow passing non-round floats to :class:`Timestamp` with ``unit="M"`` or ``unit="Y"`` (:issue:`47266`)
- Remove keywords ``convert_float`` and ``mangle_dupe_cols`` from :func:`read_excel` (:issue:`41176`)
- Remove keyword ``mangle_dupe_cols`` from :func:`read_csv` and :func:`read_table` (:issue:`48137`)
- Removed ``errors`` keyword from :meth:`DataFrame.where`, :meth:`Series.where`, :meth:`DataFrame.mask` and :meth:`Series.mask` (:issue:`47728`)
- Disallow passing non-keyword arguments to :func:`read_excel` except ``io`` and ``sheet_name`` (:issue:`34418`)
- Disallow passing non-keyword arguments to :meth:`DataFrame.drop` and :meth:`Series.drop` except ``labels`` (:issue:`41486`)
- Disallow passing non-keyword arguments to :meth:`DataFrame.fillna` and :meth:`Series.fillna` except ``value`` (:issue:`41485`)
- Disallow passing non-keyword arguments to :meth:`StringMethods.split` and :meth:`StringMethods.rsplit` except for ``pat`` (:issue:`47448`)
- Disallow passing non-keyword arguments to :meth:`DataFrame.set_index` except ``keys`` (:issue:`41495`)
- Disallow passing non-keyword arguments to :meth:`Resampler.interpolate` except ``method`` (:issue:`41699`)
- Disallow passing non-keyword arguments to :meth:`DataFrame.reset_index` and :meth:`Series.reset_index` except ``level`` (:issue:`41496`)
- Disallow passing non-keyword arguments to :meth:`DataFrame.dropna` and :meth:`Series.dropna` (:issue:`41504`)
- Disallow passing non-keyword arguments to :meth:`ExtensionArray.argsort` (:issue:`46134`)
- Disallow passing non-keyword arguments to :meth:`Categorical.sort_values` (:issue:`47618`)
- Disallow passing non-keyword arguments to :meth:`Index.drop_duplicates` and :meth:`Series.drop_duplicates` (:issue:`41485`)
- Disallow passing non-keyword arguments to :meth:`DataFrame.drop_duplicates` except for ``subset`` (:issue:`41485`)
- Disallow passing non-keyword arguments to :meth:`DataFrame.sort_index` and :meth:`Series.sort_index` (:issue:`41506`)
- Disallow passing non-keyword arguments to :meth:`DataFrame.interpolate` and :meth:`Series.interpolate` except for ``method`` (:issue:`41510`)
- Disallow passing non-keyword arguments to :meth:`DataFrame.any` and :meth:`Series.any` (:issue:`44896`)
- Disallow passing non-keyword arguments to :meth:`Index.set_names` except for ``names`` (:issue:`41551`)
- Disallow passing non-keyword arguments to :meth:`Index.join` except for ``other`` (:issue:`46518`)
- Disallow passing non-keyword arguments to :func:`concat` except for ``objs`` (:issue:`41485`)
- Disallow passing non-keyword arguments to :func:`pivot` except for ``data`` (:issue:`48301`)
- Disallow passing non-keyword arguments to :meth:`DataFrame.pivot` (:issue:`48301`)
- Disallow passing non-keyword arguments to :func:`read_html` except for ``io`` (:issue:`27573`)
- Disallow passing non-keyword arguments to :func:`read_json` except for ``path_or_buf`` (:issue:`27573`)
- Disallow passing non-keyword arguments to :func:`read_sas` except for ``filepath_or_buffer`` (:issue:`47154`)
- Disallow passing non-keyword arguments to :func:`read_stata` except for ``filepath_or_buffer`` (:issue:`48128`)
- Disallow passing non-keyword arguments to :func:`read_csv` except ``filepath_or_buffer`` (:issue:`41485`)
- Disallow passing non-keyword arguments to :func:`read_table` except ``filepath_or_buffer`` (:issue:`41485`)
- Disallow passing non-keyword arguments to :func:`read_fwf` except ``filepath_or_buffer`` (:issue:`44710`)
- Disallow passing non-keyword arguments to :func:`read_xml` except for ``path_or_buffer`` (:issue:`45133`)
- Disallow passing non-keyword arguments to :meth:`Series.mask` and :meth:`DataFrame.mask` except ``cond`` and ``other`` (:issue:`41580`)
- Disallow passing non-keyword arguments to :meth:`DataFrame.to_stata` except for ``path`` (:issue:`48128`)
- Disallow passing non-keyword arguments to :meth:`DataFrame.where` and :meth:`Series.where` except for ``cond`` and ``other`` (:issue:`41523`)
- Disallow passing non-keyword arguments to :meth:`Series.set_axis` and :meth:`DataFrame.set_axis` except for ``labels`` (:issue:`41491`)
- Disallow passing non-keyword arguments to :meth:`Series.rename_axis` and :meth:`DataFrame.rename_axis` except for ``mapper`` (:issue:`47587`)
- Disallow passing non-keyword arguments to :meth:`Series.clip` and :meth:`DataFrame.clip` (:issue:`41511`)
- Disallow passing non-keyword arguments to :meth:`Series.bfill`, :meth:`Series.ffill`, :meth:`DataFrame.bfill` and :meth:`DataFrame.ffill` (:issue:`41508`)
- Disallow passing non-keyword arguments to :meth:`DataFrame.replace`, :meth:`Series.replace` except for ``to_replace`` and ``value`` (:issue:`47587`)
- Disallow passing non-keyword arguments to :meth:`DataFrame.sort_values` except for ``by`` (:issue:`41505`)
- Disallow passing non-keyword arguments to :meth:`Series.sort_values` (:issue:`41505`)
- Disallow :meth:`Index.reindex` with non-unique :class:`Index` objects (:issue:`42568`)
- Disallowed constructing :class:`Categorical` with scalar ``data`` (:issue:`38433`)
- Disallowed constructing :class:`CategoricalIndex` without passing ``data`` (:issue:`38944`)
- Removed :meth:`.Rolling.validate`, :meth:`.Expanding.validate`, and :meth:`.ExponentialMovingWindow.validate` (:issue:`43665`)
- Removed :attr:`Rolling.win_type` returning ``"freq"`` (:issue:`38963`)
- Removed :attr:`Rolling.is_datetimelike` (:issue:`38963`)
- Removed the ``level`` keyword in :class:`DataFrame` and :class:`Series` aggregations; use ``groupby`` instead (:issue:`39983`)
- Removed deprecated :meth:`Timedelta.delta`, :meth:`Timedelta.is_populated`, and :attr:`Timedelta.freq` (:issue:`46430`, :issue:`46476`)
- Removed deprecated :attr:`NaT.freq` (:issue:`45071`)
- Removed deprecated :meth:`Categorical.replace`, use :meth:`Series.replace` instead (:issue:`44929`)
- Removed the ``numeric_only`` keyword from :meth:`Categorical.min` and :meth:`Categorical.max` in favor of ``skipna`` (:issue:`48821`)
- Changed behavior of :meth:`DataFrame.median` and :meth:`DataFrame.mean` with ``numeric_only=None`` to not exclude datetime-like columns THIS NOTE WILL BE IRRELEVANT ONCE ``numeric_only=None`` DEPRECATION IS ENFORCED (:issue:`29941`)
- Removed :func:`is_extension_type` in favor of :func:`is_extension_array_dtype` (:issue:`29457`)
- Removed ``.ExponentialMovingWindow.vol`` (:issue:`39220`)
- Removed :meth:`Index.get_value` and :meth:`Index.set_value` (:issue:`33907`, :issue:`28621`)
- Removed :meth:`Series.slice_shift` and :meth:`DataFrame.slice_shift` (:issue:`37601`)
- Remove :meth:`DataFrameGroupBy.pad` and :meth:`DataFrameGroupBy.backfill` (:issue:`45076`)
- Remove ``numpy`` argument from :func:`read_json` (:issue:`30636`)
- Disallow passing abbreviations for ``orient`` in :meth:`DataFrame.to_dict` (:issue:`32516`)
- Disallow partial slicing on an non-monotonic :class:`DatetimeIndex` with keys which are not in Index. This now raises a ``KeyError`` (:issue:`18531`)
- Removed ``get_offset`` in favor of :func:`to_offset` (:issue:`30340`)
- Removed the ``warn`` keyword in :func:`infer_freq` (:issue:`45947`)
- Removed the ``include_start`` and ``include_end`` arguments in :meth:`DataFrame.between_time` in favor of ``inclusive`` (:issue:`43248`)
- Removed the ``closed`` argument in :meth:`date_range` and :meth:`bdate_range` in favor of ``inclusive`` argument (:issue:`40245`)
- Removed the ``center`` keyword in :meth:`DataFrame.expanding` (:issue:`20647`)
- Removed the ``truediv`` keyword from :func:`eval` (:issue:`29812`)
- Removed the ``method`` and ``tolerance`` arguments in :meth:`Index.get_loc`. Use ``index.get_indexer([label], method=..., tolerance=...)`` instead (:issue:`42269`)
- Removed the ``pandas.datetime`` submodule (:issue:`30489`)
- Removed the ``pandas.np`` submodule (:issue:`30296`)
- Removed ``pandas.util.testing`` in favor of ``pandas.testing`` (:issue:`30745`)
- Removed :meth:`Series.str.__iter__` (:issue:`28277`)
- Removed ``pandas.SparseArray`` in favor of :class:`arrays.SparseArray` (:issue:`30642`)
- Removed ``pandas.SparseSeries`` and ``pandas.SparseDataFrame``, including pickle support. (:issue:`30642`)
- Enforced disallowing passing an integer ``fill_value`` to :meth:`DataFrame.shift` and :meth:`Series.shift`` with datetime64, timedelta64, or period dtypes (:issue:`32591`)
- Enforced disallowing a string column label into ``times`` in :meth:`DataFrame.ewm` (:issue:`43265`)
- Enforced disallowing passing ``True`` and ``False`` into ``inclusive`` in :meth:`Series.between` in favor of ``"both"`` and ``"neither"`` respectively (:issue:`40628`)
- Enforced disallowing using ``usecols`` with out of bounds indices for ``read_csv`` with ``engine="c"`` (:issue:`25623`)
- Enforced disallowing the use of ``**kwargs`` in :class:`.ExcelWriter`; use the keyword argument ``engine_kwargs`` instead (:issue:`40430`)
- Enforced disallowing a tuple of column labels into :meth:`.DataFrameGroupBy.__getitem__` (:issue:`30546`)
- Enforced disallowing missing labels when indexing with a sequence of labels on a level of a :class:`MultiIndex`. This now raises a ``KeyError`` (:issue:`42351`)
- Enforced disallowing setting values with ``.loc`` using a positional slice. Use ``.loc`` with labels or ``.iloc`` with positions instead (:issue:`31840`)
- Enforced disallowing positional indexing with a ``float`` key even if that key is a round number, manually cast to integer instead (:issue:`34193`)
- Enforced disallowing using a :class:`DataFrame` indexer with ``.iloc``, use ``.loc`` instead for automatic alignment (:issue:`39022`)
- Enforced disallowing ``set`` or ``dict`` indexers in ``__getitem__`` and ``__setitem__`` methods (:issue:`42825`)
- Enforced disallowing indexing on a :class:`Index` or positional indexing on a :class:`Series` producing multi-dimensional objects e.g. ``obj[:, None]``, convert to numpy before indexing instead (:issue:`35141`)
- Enforced disallowing ``dict`` or ``set`` objects in ``suffixes`` in :func:`merge` (:issue:`34810`)
- Enforced disallowing :func:`merge` to produce duplicated columns through the ``suffixes`` keyword and already existing columns (:issue:`22818`)
- Enforced disallowing using :func:`merge` or :func:`join` on a different number of levels (:issue:`34862`)
- Enforced disallowing ``value_name`` argument in :func:`DataFrame.melt` to match an element in the :class:`DataFrame` columns (:issue:`35003`)
- Enforced disallowing passing ``showindex`` into ``**kwargs`` in :func:`DataFrame.to_markdown` and :func:`Series.to_markdown` in favor of ``index`` (:issue:`33091`)
- Removed setting Categorical._codes directly (:issue:`41429`)
- Removed setting Categorical.categories directly (:issue:`47834`)
- Removed argument ``inplace`` from :meth:`Categorical.add_categories`, :meth:`Categorical.remove_categories`, :meth:`Categorical.set_categories`, :meth:`Categorical.rename_categories`, :meth:`Categorical.reorder_categories`, :meth:`Categorical.set_ordered`, :meth:`Categorical.as_ordered`, :meth:`Categorical.as_unordered` (:issue:`37981`, :issue:`41118`, :issue:`41133`, :issue:`47834`)
- Enforced :meth:`Rolling.count` with ``min_periods=None`` to default to the size of the window (:issue:`31302`)
- Renamed ``fname`` to ``path`` in :meth:`DataFrame.to_parquet`, :meth:`DataFrame.to_stata` and :meth:`DataFrame.to_feather` (:issue:`30338`)
- Enforced disallowing indexing a :class:`Series` with a single item list with a slice (e.g. ``ser[[slice(0, 2)]]``). Either convert the list to tuple, or pass the slice directly instead (:issue:`31333`)
- Changed behavior indexing on a :class:`DataFrame` with a :class:`DatetimeIndex` index using a string indexer, previously this operated as a slice on rows, now it operates like any other column key; use ``frame.loc[key]`` for the old behavior (:issue:`36179`)
- Enforced the ``display.max_colwidth`` option to not accept negative integers (:issue:`31569`)
- Removed the ``display.column_space`` option in favor of ``df.to_string(col_space=...)`` (:issue:`47280`)
- Removed the deprecated method ``mad`` from pandas classes (:issue:`11787`)
- Removed the deprecated method ``tshift`` from pandas classes (:issue:`11631`)
- Changed behavior of empty data passed into :class:`Series`; the default dtype will be ``object`` instead of ``float64`` (:issue:`29405`)
- Changed the behavior of :meth:`DatetimeIndex.union`, :meth:`DatetimeIndex.intersection`, and :meth:`DatetimeIndex.symmetric_difference` with mismatched timezones to convert to UTC instead of casting to object dtype (:issue:`39328`)
- Changed the behavior of :func:`to_datetime` with argument "now" with ``utc=False`` to match ``Timestamp("now")`` (:issue:`18705`)
- Changed the behavior of indexing on a timezone-aware :class:`DatetimeIndex` with a timezone-naive ``datetime`` object or vice-versa; these now behave like any other non-comparable type by raising ``KeyError`` (:issue:`36148`)
- Changed the behavior of :meth:`Index.reindex`, :meth:`Series.reindex`, and :meth:`DataFrame.reindex` with a ``datetime64`` dtype and a ``datetime.date`` object for ``fill_value``; these are no longer considered equivalent to ``datetime.datetime`` objects so the reindex casts to object dtype (:issue:`39767`)
- Changed behavior of :meth:`SparseArray.astype` when given a dtype that is not explicitly ``SparseDtype``, cast to the exact requested dtype rather than silently using a ``SparseDtype`` instead (:issue:`34457`)
- Changed behavior of :meth:`Index.ravel` to return a view on the original :class:`Index` instead of a ``np.ndarray`` (:issue:`36900`)
- Changed behavior of :meth:`Series.to_frame` and :meth:`Index.to_frame` with explicit ``name=None`` to use ``None`` for the column name instead of the index's name or default ``0`` (:issue:`45523`)
- Changed behavior of :func:`concat` with one array of ``bool``-dtype and another of integer dtype, this now returns ``object`` dtype instead of integer dtype; explicitly cast the bool object to integer before concatenating to get the old behavior (:issue:`45101`)
- Changed behavior of :class:`DataFrame` constructor given floating-point ``data`` and an integer ``dtype``, when the data cannot be cast losslessly, the floating point dtype is retained, matching :class:`Series` behavior (:issue:`41170`)
- Changed behavior of :class:`Index` constructor when given a ``np.ndarray`` with object-dtype containing numeric entries; this now retains object dtype rather than inferring a numeric dtype, consistent with :class:`Series` behavior (:issue:`42870`)
- Changed behavior of :meth:`Index.__and__`, :meth:`Index.__or__` and :meth:`Index.__xor__` to behave as logical operations (matching :class:`Series` behavior) instead of aliases for set operations (:issue:`37374`)
- Changed behavior of :class:`DataFrame` constructor when passed a list whose first element is a :class:`Categorical`, this now treats the elements as rows casting to ``object`` dtype, consistent with behavior for other types (:issue:`38845`)
- Changed behavior of :class:`DataFrame` constructor when passed a ``dtype`` (other than int) that the data cannot be cast to; it now raises instead of silently ignoring the dtype (:issue:`41733`)
- Changed the behavior of :class:`Series` constructor, it will no longer infer a datetime64 or timedelta64 dtype from string entries (:issue:`41731`)
- Changed behavior of :class:`Timestamp` constructor with a ``np.datetime64`` object and a ``tz`` passed to interpret the input as a wall-time as opposed to a UTC time (:issue:`42288`)
- Changed behavior of :meth:`Timestamp.utcfromtimestamp` to return a timezone-aware object satisfying ``Timestamp.utcfromtimestamp(val).timestamp() == val`` (:issue:`45083`)
- Changed behavior of :class:`Index` constructor when passed a ``SparseArray`` or ``SparseDtype`` to retain that dtype instead of casting to ``numpy.ndarray`` (:issue:`43930`)
- Changed behavior of setitem-like operations (``__setitem__``, ``fillna``, ``where``, ``mask``, ``replace``, ``insert``, fill_value for ``shift``) on an object with :class:`DatetimeTZDtype` when using a value with a non-matching timezone, the value will be cast to the object's timezone instead of casting both to object-dtype (:issue:`44243`)
- Changed behavior of :class:`Index`, :class:`Series`, :class:`DataFrame` constructors with floating-dtype data and a :class:`DatetimeTZDtype`, the data are now interpreted as UTC-times instead of wall-times, consistent with how integer-dtype data are treated (:issue:`45573`)
- Changed behavior of :class:`Series` and :class:`DataFrame` constructors with integer dtype and floating-point data containing ``NaN``, this now raises ``IntCastingNaNError`` (:issue:`40110`)
- Changed behavior of :class:`Series` and :class:`DataFrame` constructors with an integer ``dtype`` and values that are too large to losslessly cast to this dtype, this now raises ``ValueError`` (:issue:`41734`)
- Changed behavior of :class:`Series` and :class:`DataFrame` constructors with an integer ``dtype`` and values having either ``datetime64`` or ``timedelta64`` dtypes, this now raises ``TypeError``, use ``values.view("int64")`` instead (:issue:`41770`)
- Removed the deprecated ``base`` and ``loffset`` arguments from :meth:`pandas.DataFrame.resample`, :meth:`pandas.Series.resample` and :class:`pandas.Grouper`. Use ``offset`` or ``origin`` instead (:issue:`31809`)
- Changed behavior of :meth:`Series.fillna` and :meth:`DataFrame.fillna` with ``timedelta64[ns]`` dtype and an incompatible ``fill_value``; this now casts to ``object`` dtype instead of raising, consistent with the behavior with other dtypes (:issue:`45746`)
- Change the default argument of ``regex`` for :meth:`Series.str.replace` from ``True`` to ``False``. Additionally, a single character ``pat`` with ``regex=True`` is now treated as a regular expression instead of a string literal. (:issue:`36695`, :issue:`24804`)
- Changed behavior of :meth:`DataFrame.any` and :meth:`DataFrame.all` with ``bool_only=True``; object-dtype columns with all-bool values will no longer be included, manually cast to ``bool`` dtype first (:issue:`46188`)
- Changed behavior of comparison of a :class:`Timestamp` with a ``datetime.date`` object; these now compare as un-equal and raise on inequality comparisons, matching the ``datetime.datetime`` behavior (:issue:`36131`)
- Changed behavior of comparison of ``NaT`` with a ``datetime.date`` object; these now raise on inequality comparisons (:issue:`39196`)
- Enforced deprecation of silently dropping columns that raised a ``TypeError`` in :class:`Series.transform` and :class:`DataFrame.transform` when used with a list or dictionary (:issue:`43740`)
- Changed behavior of :meth:`DataFrame.apply` with list-like so that any partial failure will raise an error (:issue:`43740`)
- Changed behavior of :meth:`Series.__setitem__` with an integer key and a :class:`Float64Index` when the key is not present in the index; previously we treated the key as positional (behaving like ``series.iloc[key] = val``), now we treat it is a label (behaving like ``series.loc[key] = val``), consistent with :meth:`Series.__getitem__`` behavior (:issue:`33469`)
- Removed ``na_sentinel`` argument from :func:`factorize`, :meth:`.Index.factorize`, and :meth:`.ExtensionArray.factorize` (:issue:`47157`)
- Changed behavior of :meth:`Series.diff` and :meth:`DataFrame.diff` with :class:`ExtensionDtype` dtypes whose arrays do not implement ``diff``, these now raise ``TypeError`` rather than casting to numpy (:issue:`31025`)
- Enforced deprecation of calling numpy "ufunc"s on :class:`DataFrame` with ``method="outer"``; this now raises ``NotImplementedError`` (:issue:`36955`)
- Enforced deprecation disallowing passing ``numeric_only=True`` to :class:`Series` reductions (``rank``, ``any``, ``all``, ...) with non-numeric dtype (:issue:`47500`)
- Changed behavior of :meth:`DataFrameGroupBy.apply` and :meth:`SeriesGroupBy.apply` so that ``group_keys`` is respected even if a transformer is detected (:issue:`34998`)
- Comparisons between a :class:`DataFrame` and a :class:`Series` where the frame's columns do not match the series's index raise ``ValueError`` instead of automatically aligning, do ``left, right = left.align(right, axis=1, copy=False)`` before comparing (:issue:`36795`)
- Enforced deprecation ``numeric_only=None`` (the default) in DataFrame reductions that would silently drop columns that raised; ``numeric_only`` now defaults to ``False`` (:issue:`41480`)
- Changed default of ``numeric_only`` to ``False`` in all DataFrame methods with that argument (:issue:`46096`, :issue:`46906`)
- Changed default of ``numeric_only`` to ``False`` in :meth:`Series.rank` (:issue:`47561`)
- Enforced deprecation of silently dropping nuisance columns in groupby and resample operations when ``numeric_only=False`` (:issue:`41475`)
- Changed default of ``numeric_only`` in various :class:`.DataFrameGroupBy` methods; all methods now default to ``numeric_only=False`` (:issue:`46072`)
- Changed default of ``numeric_only`` to ``False`` in :class:`.Resampler` methods (:issue:`47177`)
- Using the method :meth:`DataFrameGroupBy.transform` with a callable that returns DataFrames will align to the input's index (:issue:`47244`)
- When providing a list of columns of length one to :meth:`DataFrame.groupby`, the keys that are returned by iterating over the resulting :class:`DataFrameGroupBy` object will now be tuples of length one (:issue:`47761`)
- Removed deprecated methods :meth:`ExcelWriter.write_cells`, :meth:`ExcelWriter.save`, :meth:`ExcelWriter.cur_sheet`, :meth:`ExcelWriter.handles`, :meth:`ExcelWriter.path` (:issue:`45795`)
- The :class:`ExcelWriter` attribute ``book`` can no longer be set; it is still available to be accessed and mutated (:issue:`48943`)
-

.. ---------------------------------------------------------------------------
.. _whatsnew_200.performance:

Performance improvements
~~~~~~~~~~~~~~~~~~~~~~~~
- Performance improvement in :meth:`.DataFrameGroupBy.median` and :meth:`.SeriesGroupBy.median` and :meth:`.GroupBy.cumprod` for nullable dtypes (:issue:`37493`)
- Performance improvement in :meth:`MultiIndex.argsort` and :meth:`MultiIndex.sort_values` (:issue:`48406`)
- Performance improvement in :meth:`MultiIndex.size` (:issue:`48723`)
- Performance improvement in :meth:`MultiIndex.union` without missing values and without duplicates (:issue:`48505`, :issue:`48752`)
- Performance improvement in :meth:`MultiIndex.difference` (:issue:`48606`)
- Performance improvement in :class:`MultiIndex` set operations with sort=None (:issue:`49010`)
- Performance improvement in :meth:`.DataFrameGroupBy.mean`, :meth:`.SeriesGroupBy.mean`, :meth:`.DataFrameGroupBy.var`, and :meth:`.SeriesGroupBy.var` for extension array dtypes (:issue:`37493`)
- Performance improvement in :meth:`MultiIndex.isin` when ``level=None`` (:issue:`48622`, :issue:`49577`)
- Performance improvement in :meth:`MultiIndex.putmask` (:issue:`49830`)
- Performance improvement in :meth:`Index.union` and :meth:`MultiIndex.union` when index contains duplicates (:issue:`48900`)
- Performance improvement in :meth:`Series.rank` for pyarrow-backed dtypes (:issue:`50264`)
- Performance improvement in :meth:`Series.fillna` for extension array dtypes (:issue:`49722`, :issue:`50078`)
- Performance improvement for :meth:`Series.value_counts` with nullable dtype (:issue:`48338`)
- Performance improvement for :class:`Series` constructor passing integer numpy array with nullable dtype (:issue:`48338`)
- Performance improvement for :class:`DatetimeIndex` constructor passing a list (:issue:`48609`)
- Performance improvement in :func:`merge` and :meth:`DataFrame.join` when joining on a sorted :class:`MultiIndex` (:issue:`48504`)
- Performance improvement in :func:`to_datetime` when parsing strings with timezone offsets (:issue:`50107`)
- Performance improvement in :meth:`DataFrame.loc` and :meth:`Series.loc` for tuple-based indexing of a :class:`MultiIndex` (:issue:`48384`)
- Performance improvement for :meth:`MultiIndex.unique` (:issue:`48335`)
- Performance improvement for :func:`concat` with extension array backed indexes (:issue:`49128`, :issue:`49178`)
- Reduce memory usage of :meth:`DataFrame.to_pickle`/:meth:`Series.to_pickle` when using BZ2 or LZMA (:issue:`49068`)
- Performance improvement for :class:`~arrays.StringArray` constructor passing a numpy array with type ``np.str_`` (:issue:`49109`)
- Performance improvement in :meth:`~arrays.ArrowExtensionArray.factorize` (:issue:`49177`)
- Performance improvement in :meth:`~arrays.ArrowExtensionArray.__setitem__` when key is a null slice (:issue:`50248`)
- Performance improvement in :meth:`~arrays.ArrowExtensionArray.to_numpy` (:issue:`49973`)
- Performance improvement in :meth:`DataFrame.join` when joining on a subset of a :class:`MultiIndex` (:issue:`48611`)
- Performance improvement for :meth:`MultiIndex.intersection` (:issue:`48604`)
- Performance improvement in ``var`` for nullable dtypes (:issue:`48379`).
- Performance improvement when iterating over pyarrow and nullable dtypes (:issue:`49825`, :issue:`49851`)
- Performance improvements to :func:`read_sas` (:issue:`47403`, :issue:`47405`, :issue:`47656`, :issue:`48502`)
- Memory improvement in :meth:`RangeIndex.sort_values` (:issue:`48801`)
- Performance improvement in :class:`DataFrameGroupBy` and :class:`SeriesGroupBy` when ``by`` is a categorical type and ``sort=False`` (:issue:`48976`)
- Performance improvement in :class:`DataFrameGroupBy` and :class:`SeriesGroupBy` when ``by`` is a categorical type and ``observed=False`` (:issue:`49596`)
- Performance improvement in :func:`read_stata` with parameter ``index_col`` set to ``None`` (the default). Now the index will be a :class:`RangeIndex` instead of :class:`Int64Index` (:issue:`49745`)
- Performance improvement in :func:`merge` when not merging on the index - the new index will now be :class:`RangeIndex` instead of :class:`Int64Index` (:issue:`49478`)
- Performance improvement in :meth:`DataFrame.to_dict` and :meth:`Series.to_dict` when using any non-object dtypes (:issue:`46470`)
- Performance improvement in :func:`read_html` when there are multiple tables (:issue:`49929`)

.. ---------------------------------------------------------------------------
.. _whatsnew_200.bug_fixes:

Bug fixes
~~~~~~~~~

Categorical
^^^^^^^^^^^
- Bug in :meth:`Categorical.set_categories` losing dtype information (:issue:`48812`)
- Bug in :meth:`DataFrame.groupby` and :meth:`Series.groupby` would reorder categories when used as a grouper (:issue:`48749`)
- Bug in :class:`Categorical` constructor when constructing from a :class:`Categorical` object and ``dtype="category"`` losing ordered-ness (:issue:`49309`)
-

Datetimelike
^^^^^^^^^^^^
- Bug in :func:`pandas.infer_freq`, raising ``TypeError`` when inferred on :class:`RangeIndex` (:issue:`47084`)
- Bug in :func:`to_datetime` was raising on invalid offsets with ``errors='coerce'`` and ``infer_datetime_format=True`` (:issue:`48633`)
- Bug in :class:`DatetimeIndex` constructor failing to raise when ``tz=None`` is explicitly specified in conjunction with timezone-aware ``dtype`` or data (:issue:`48659`)
- Bug in subtracting a ``datetime`` scalar from :class:`DatetimeIndex` failing to retain the original ``freq`` attribute (:issue:`48818`)
- Bug in ``pandas.tseries.holiday.Holiday`` where a half-open date interval causes inconsistent return types from :meth:`USFederalHolidayCalendar.holidays` (:issue:`49075`)
- Bug in rendering :class:`DatetimeIndex` and :class:`Series` and :class:`DataFrame` with timezone-aware dtypes with ``dateutil`` or ``zoneinfo`` timezones near daylight-savings transitions (:issue:`49684`)
- Bug in :func:`to_datetime` was raising ``ValueError`` when parsing :class:`Timestamp`, ``datetime.datetime``, ``datetime.date``, or ``np.datetime64`` objects when non-ISO8601 ``format`` was passed (:issue:`49298`, :issue:`50036`)
- Bug in :func:`to_datetime` was raising ``ValueError`` when parsing empty string and non-ISO8601 format was passed. Now, empty strings will be parsed as :class:`NaT`, for compatibility with how is done for ISO8601 formats (:issue:`50251`)
- Bug in :class:`Timestamp` was showing ``UserWarning``, which was not actionable by users, when parsing non-ISO8601 delimited date strings (:issue:`50232`)
-

Timedelta
^^^^^^^^^
- Bug in :func:`to_timedelta` raising error when input has nullable dtype ``Float64`` (:issue:`48796`)
- Bug in :class:`Timedelta` constructor incorrectly raising instead of returning ``NaT`` when given a ``np.timedelta64("nat")`` (:issue:`48898`)
- Bug in :class:`Timedelta` constructor failing to raise when passed both a :class:`Timedelta` object and keywords (e.g. days, seconds) (:issue:`48898`)
-

Timezones
^^^^^^^^^
- Bug in :meth:`Series.astype` and :meth:`DataFrame.astype` with object-dtype containing multiple timezone-aware ``datetime`` objects with heterogeneous timezones to a :class:`DatetimeTZDtype` incorrectly raising (:issue:`32581`)
- Bug in :func:`to_datetime` was failing to parse date strings with timezone name when ``format`` was specified with ``%Z`` (:issue:`49748`)
- Better error message when passing invalid values to ``ambiguous`` parameter in :meth:`Timestamp.tz_localize` (:issue:`49565`)

Numeric
^^^^^^^
- Bug in :meth:`DataFrame.add` cannot apply ufunc when inputs contain mixed DataFrame type and Series type (:issue:`39853`)
- Bug in DataFrame reduction methods (e.g. :meth:`DataFrame.sum`) with object dtype, ``axis=1`` and ``numeric_only=False`` would not be coerced to float (:issue:`49551`)
- Bug in :meth:`DataFrame.sem` and :meth:`Series.sem` where an erroneous ``TypeError`` would always raise when using data backed by an :class:`ArrowDtype` (:issue:`49759`)

Conversion
^^^^^^^^^^
- Bug in constructing :class:`Series` with ``int64`` dtype from a string list raising instead of casting (:issue:`44923`)
- Bug in :meth:`DataFrame.eval` incorrectly raising an ``AttributeError`` when there are negative values in function call (:issue:`46471`)
- Bug in :meth:`Series.convert_dtypes` not converting dtype to nullable dtype when :class:`Series` contains ``NA`` and has dtype ``object`` (:issue:`48791`)
- Bug where any :class:`ExtensionDtype` subclass with ``kind="M"`` would be interpreted as a timezone type (:issue:`34986`)
- Bug in :class:`.arrays.ArrowExtensionArray` that would raise ``NotImplementedError`` when passed a sequence of strings or binary (:issue:`49172`)
- Bug in :func:`to_datetime` was not respecting ``exact`` argument when ``format`` was an ISO8601 format (:issue:`12649`)
- Bug in :meth:`TimedeltaArray.astype` raising ``TypeError`` when converting to a pyarrow duration type (:issue:`49795`)
-

Strings
^^^^^^^
- Bug in :func:`pandas.api.dtypes.is_string_dtype` that would not return ``True`` for :class:`StringDtype` (:issue:`15585`)
-

Interval
^^^^^^^^
- Bug in :meth:`IntervalIndex.is_overlapping` incorrect output if interval has duplicate left boundaries (:issue:`49581`)
- Bug in :meth:`Series.infer_objects` failing to infer :class:`IntervalDtype` for an object series of :class:`Interval` objects (:issue:`50090`)
-

Indexing
^^^^^^^^
- Bug in :meth:`DataFrame.__setitem__` raising when indexer is a :class:`DataFrame` with ``boolean`` dtype (:issue:`47125`)
- Bug in :meth:`DataFrame.reindex` filling with wrong values when indexing columns and index for ``uint`` dtypes (:issue:`48184`)
- Bug in :meth:`DataFrame.loc` coercing dtypes when setting values with a list indexer (:issue:`49159`)
- Bug in :meth:`Series.loc` raising error for out of bounds end of slice indexer (:issue:`50161`)
- Bug in :meth:`DataFrame.loc` raising ``ValueError`` with ``bool`` indexer and :class:`MultiIndex` (:issue:`47687`)
- Bug in :meth:`DataFrame.__setitem__` raising ``ValueError`` when right hand side is :class:`DataFrame` with :class:`MultiIndex` columns (:issue:`49121`)
- Bug in :meth:`DataFrame.reindex` casting dtype to ``object`` when :class:`DataFrame` has single extension array column when re-indexing ``columns`` and ``index`` (:issue:`48190`)
- Bug in :meth:`DataFrame.iloc` raising ``IndexError`` when indexer is a :class:`Series` with numeric extension array dtype (:issue:`49521`)
- Bug in :func:`~DataFrame.describe` when formatting percentiles in the resulting index showed more decimals than needed (:issue:`46362`)
- Bug in :meth:`DataFrame.compare` does not recognize differences when comparing ``NA`` with value in nullable dtypes (:issue:`48939`)
-

Missing
^^^^^^^
- Bug in :meth:`Index.equals` raising ``TypeError`` when :class:`Index` consists of tuples that contain ``NA`` (:issue:`48446`)
- Bug in :meth:`Series.map` caused incorrect result when data has NaNs and defaultdict mapping was used (:issue:`48813`)
- Bug in :class:`NA` raising a ``TypeError`` instead of return :class:`NA` when performing a binary operation with a ``bytes`` object (:issue:`49108`)
- Bug in :meth:`DataFrame.update` with ``overwrite=False`` raising ``TypeError`` when ``self`` has column with ``NaT`` values and column not present in ``other`` (:issue:`16713`)

MultiIndex
^^^^^^^^^^
- Bug in :meth:`MultiIndex.get_indexer` not matching ``NaN`` values (:issue:`29252`, :issue:`37222`, :issue:`38623`, :issue:`42883`, :issue:`43222`, :issue:`46173`, :issue:`48905`)
- Bug in :meth:`MultiIndex.argsort` raising ``TypeError`` when index contains :attr:`NA` (:issue:`48495`)
- Bug in :meth:`MultiIndex.difference` losing extension array dtype (:issue:`48606`)
- Bug in :class:`MultiIndex.set_levels` raising ``IndexError`` when setting empty level (:issue:`48636`)
- Bug in :meth:`MultiIndex.unique` losing extension array dtype (:issue:`48335`)
- Bug in :meth:`MultiIndex.intersection` losing extension array (:issue:`48604`)
- Bug in :meth:`MultiIndex.union` losing extension array (:issue:`48498`, :issue:`48505`, :issue:`48900`)
- Bug in :meth:`MultiIndex.union` not sorting when sort=None and index contains missing values (:issue:`49010`)
- Bug in :meth:`MultiIndex.append` not checking names for equality (:issue:`48288`)
- Bug in :meth:`MultiIndex.symmetric_difference` losing extension array (:issue:`48607`)
- Bug in :meth:`MultiIndex.join` losing dtypes when :class:`MultiIndex` has duplicates (:issue:`49830`)
- Bug in :meth:`MultiIndex.putmask` losing extension array (:issue:`49830`)
- Bug in :meth:`MultiIndex.value_counts` returning a :class:`Series` indexed by flat index of tuples instead of a :class:`MultiIndex` (:issue:`49558`)
-

I/O
^^^
- Bug in :func:`read_sas` caused fragmentation of :class:`DataFrame` and raised :class:`.errors.PerformanceWarning` (:issue:`48595`)
- Improved error message in :func:`read_excel` by including the offending sheet name when an exception is raised while reading a file (:issue:`48706`)
- Bug when a pickling a subset PyArrow-backed data that would serialize the entire data instead of the subset (:issue:`42600`)
- Bug in :func:`read_sql_query` ignoring ``dtype`` argument when ``chunksize`` is specified and result is empty (:issue:`50245`)
- Bug in :func:`read_csv` for a single-line csv with fewer columns than ``names`` raised :class:`.errors.ParserError` with ``engine="c"`` (:issue:`47566`)
- Bug in displaying ``string`` dtypes not showing storage option (:issue:`50099`)
- Bug in :func:`DataFrame.to_string` with ``header=False`` that printed the index name on the same line as the first row of the data (:issue:`49230`)
- Fixed memory leak which stemmed from the initialization of the internal JSON module (:issue:`49222`)
- Fixed issue where :func:`json_normalize` would incorrectly remove leading characters from column names that matched the ``sep`` argument (:issue:`49861`)
- Bug in :meth:`DataFrame.to_json` where it would segfault when failing to encode a string (:issue:`50307`)

Period
^^^^^^
- Bug in :meth:`Period.strftime` and :meth:`PeriodIndex.strftime`, raising ``UnicodeDecodeError`` when a locale-specific directive was passed (:issue:`46319`)
-

Plotting
^^^^^^^^
- ``ax.set_xlim`` was sometimes raising ``UserWarning`` which users couldn't address due to ``set_xlim`` not accepting parsing arguments - the converter now uses :func:`Timestamp` instead (:issue:`49148`)
-

Groupby/resample/rolling
^^^^^^^^^^^^^^^^^^^^^^^^
- Bug in :class:`.ExponentialMovingWindow` with ``online`` not raising a ``NotImplementedError`` for unsupported operations (:issue:`48834`)
- Bug in :meth:`DataFrameGroupBy.sample` raises ``ValueError`` when the object is empty (:issue:`48459`)
- Bug in :meth:`Series.groupby` raises ``ValueError`` when an entry of the index is equal to the name of the index (:issue:`48567`)
- Bug in :meth:`DataFrameGroupBy.resample` produces inconsistent results when passing empty DataFrame (:issue:`47705`)
- Bug in :class:`.DataFrameGroupBy` and :class:`.SeriesGroupBy` would not include unobserved categories in result when grouping by categorical indexes (:issue:`49354`)
- Bug in :class:`.DataFrameGroupBy` and :class:`.SeriesGroupBy` would change result order depending on the input index when grouping by categoricals (:issue:`49223`)
- Bug in :class:`.DataFrameGroupBy` and :class:`.SeriesGroupBy` when grouping on categorical data would sort result values even when used with ``sort=False`` (:issue:`42482`)
- Bug in :meth:`.DataFrameGroupBy.apply` and :class:`SeriesGroupBy.apply` with ``as_index=False`` would not attempt the computation without using the grouping keys when using them failed with a ``TypeError`` (:issue:`49256`)
- Bug in :meth:`.DataFrameGroupBy.describe` would describe the group keys (:issue:`49256`)
- Bug in :meth:`.SeriesGroupBy.describe` with ``as_index=False`` would have the incorrect shape (:issue:`49256`)
- Bug in :class:`.DataFrameGroupBy` and :class:`.SeriesGroupBy` with ``dropna=False`` would drop NA values when the grouper was categorical (:issue:`36327`)
- Bug in :meth:`.SeriesGroupBy.nunique` would incorrectly raise when the grouper was an empty categorical and ``observed=True`` (:issue:`21334`)

Reshaping
^^^^^^^^^
- Bug in :meth:`DataFrame.pivot_table` raising ``TypeError`` for nullable dtype and ``margins=True`` (:issue:`48681`)
- Bug in :meth:`DataFrame.unstack` and :meth:`Series.unstack` unstacking wrong level of :class:`MultiIndex` when :class:`MultiIndex` has mixed names (:issue:`48763`)
- Bug in :meth:`DataFrame.melt` losing extension array dtype (:issue:`41570`)
- Bug in :meth:`DataFrame.pivot` not respecting ``None`` as column name (:issue:`48293`)
- Bug in :func:`join` when ``left_on`` or ``right_on`` is or includes a :class:`CategoricalIndex` incorrectly raising ``AttributeError`` (:issue:`48464`)
- Bug in :meth:`DataFrame.pivot_table` raising ``ValueError`` with parameter ``margins=True`` when result is an empty :class:`DataFrame` (:issue:`49240`)
- Clarified error message in :func:`merge` when passing invalid ``validate`` option (:issue:`49417`)
- Bug in :meth:`DataFrame.explode` raising ``ValueError`` on multiple columns with ``NaN`` values or empty lists (:issue:`46084`)
- Bug in :meth:`DataFrame.transpose` with ``IntervalDtype`` column with ``timedelta64[ns]`` endpoints (:issue:`44917`)
-

Sparse
^^^^^^
- Bug in :meth:`Series.astype` when converting a ``SparseDtype`` with ``datetime64[ns]`` subtype to ``int64`` dtype raising, inconsistent with the non-sparse behavior (:issue:`49631`,:issue:`50087`)
- Bug in :meth:`Series.astype` when converting a from ``datetime64[ns]`` to ``Sparse[datetime64[ns]]`` incorrectly raising (:issue:`50082`)
-

ExtensionArray
^^^^^^^^^^^^^^
- Bug in :meth:`Series.mean` overflowing unnecessarily with nullable integers (:issue:`48378`)
- Bug in :meth:`Series.tolist` for nullable dtypes returning numpy scalars instead of python scalars (:issue:`49890`)
- Bug when concatenating an empty DataFrame with an ExtensionDtype to another DataFrame with the same ExtensionDtype, the resulting dtype turned into object (:issue:`48510`)
-

Styler
^^^^^^
-
-

Metadata
^^^^^^^^
- Fixed metadata propagation in :meth:`DataFrame.corr` and :meth:`DataFrame.cov` (:issue:`28283`)
-

Other
^^^^^

.. ***DO NOT USE THIS SECTION***

-
-

.. ---------------------------------------------------------------------------
.. _whatsnew_200.contributors:

Contributors
~~~~~~~~~~~~<|MERGE_RESOLUTION|>--- conflicted
+++ resolved
@@ -478,11 +478,8 @@
 - :func:`read_stata` with parameter ``index_col`` set to ``None`` (the default) will now set the index on the returned :class:`DataFrame` to a :class:`RangeIndex` instead of a :class:`Int64Index` (:issue:`49745`)
 - Changed behavior of :class:`Index`, :class:`Series`, and :class:`DataFrame` arithmetic methods when working with object-dtypes, the results no longer do type inference on the result of the array operations, use ``result.infer_objects()`` to do type inference on the result (:issue:`49999`)
 - Changed behavior of :class:`Index` constructor with an object-dtype ``numpy.ndarray`` containing all-``bool`` values or all-complex values, this will now retain object dtype, consistent with the :class:`Series` behavior (:issue:`49594`)
-<<<<<<< HEAD
 - Changed behavior of :meth:`Index.astype` from object-dtype containing ``bytes`` objects to string dtypes; this now does ``str(val)"`` on bytes objects instead of ``val.decode()``, matching :meth:`Series.astype` behavior (:issue:`45326`)
-=======
 - Changed behavior of :class:`Series` and :class:`DataFrame` constructors when given an integer dtype and floating-point data that is not round numbers, this now raises ``ValueError`` instead of silently retaining the float dtype; do ``Series(data)`` or ``DataFrame(data)`` to get the old behavior, and ``Series(data).astype(dtype)`` or ``DataFrame(data).astype(dtype)`` to get the specified dtype (:issue:`49599`)
->>>>>>> d8000244
 - Changed behavior of :meth:`DataFrame.shift` with ``axis=1``, an integer ``fill_value``, and homogeneous datetime-like dtype, this now fills new columns with integer dtypes instead of casting to datetimelike (:issue:`49842`)
 - Files are now closed when encountering an exception in :func:`read_json` (:issue:`49921`)
 - Changed behavior of :func:`read_csv`, :func:`read_json` & :func:`read_fwf`, where the index will now always be a :class:`RangeIndex`, when no index is specified. Previously the index would be a :class:`Index` with dtype ``object`` if the new DataFrame/Series has length 0 (:issue:`49572`)
