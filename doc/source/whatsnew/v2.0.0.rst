.. _whatsnew_200:

What's new in 2.0.0 (??)
------------------------

These are the changes in pandas 2.0.0. See :ref:`release` for a full changelog
including other versions of pandas.

{{ header }}

.. ---------------------------------------------------------------------------
.. _whatsnew_200.enhancements:

Enhancements
~~~~~~~~~~~~

.. _whatsnew_200.enhancements.optional_dependency_management_pip:

Installing optional dependencies with pip extras
^^^^^^^^^^^^^^^^^^^^^^^^^^^^^^^^^^^^^^^^^^^^^^^^
When installing pandas using pip, sets of optional dependencies can also be installed by specifying extras.

.. code-block:: bash

  pip install "pandas[performance, aws]>=2.0.0"

The available extras, found in the :ref:`installation guide<install.dependencies>`, are
``[all, performance, computation, timezone, fss, aws, gcp, excel, parquet, feather, hdf5, spss, postgresql, mysql,
sql-other, html, xml, plot, output_formatting, clipboard, compression, test]`` (:issue:`39164`).

.. _whatsnew_200.enhancements.index_can_hold_numpy_numeric_dtypes:

:class:`Index` can now hold numpy numeric dtypes
^^^^^^^^^^^^^^^^^^^^^^^^^^^^^^^^^^^^^^^^^^^^^^^^

It is now possible to use any numpy numeric dtype in a :class:`Index` (:issue:`42717`).

Previously it was only possible to use ``int64``, ``uint64`` & ``float64`` dtypes:

.. code-block:: ipython

    In [1]: pd.Index([1, 2, 3], dtype=np.int8)
    Out[1]: Int64Index([1, 2, 3], dtype="int64")
    In [2]: pd.Index([1, 2, 3], dtype=np.uint16)
    Out[2]: UInt64Index([1, 2, 3], dtype="uint64")
    In [3]: pd.Index([1, 2, 3], dtype=np.float32)
    Out[3]: Float64Index([1.0, 2.0, 3.0], dtype="float64")

:class:`Int64Index`, :class:`UInt64Index` & :class:`Float64Index` were deprecated in pandas
version 1.4 and have now been removed. Instead :class:`Index` should be used directly, and
can it now take all numpy numeric dtypes, i.e.
``int8``/ ``int16``/``int32``/``int64``/``uint8``/``uint16``/``uint32``/``uint64``/``float32``/``float64`` dtypes:

.. ipython:: python

    pd.Index([1, 2, 3], dtype=np.int8)
    pd.Index([1, 2, 3], dtype=np.uint16)
    pd.Index([1, 2, 3], dtype=np.float32)

The ability for :class:`Index` to hold the numpy numeric dtypes has meant some changes in Pandas
functionality. In particular, operations that previously were forced to create 64-bit indexes,
can now create indexes with lower bit sizes, e.g. 32-bit indexes.

Below is a possibly non-exhaustive list of changes:

1. Instantiating using a numpy numeric array now follows the dtype of the numpy array.
   Previously, all indexes created from numpy numeric arrays were forced to 64-bit. Now,
   for example, ``Index(np.array([1, 2, 3]))`` will be ``int32`` on 32-bit systems, where
   it previously would have been ``int64``` even on 32-bit systems.
   Instantiating :class:`Index` using a list of numbers will still return 64bit dtypes,
   e.g. ``Index([1, 2, 3])`` will have a ``int64`` dtype, which is the same as previously.
2. The various numeric datetime attributes of :class:`DatetimeIndex` (:attr:`~DatetimeIndex.day`,
   :attr:`~DatetimeIndex.month`, :attr:`~DatetimeIndex.year` etc.) were previously in of
   dtype ``int64``, while they were ``int32`` for :class:`arrays.DatetimeArray`. They are now
   ``int32`` on ``DatetimeIndex`` also:

   .. ipython:: python

       idx = pd.date_range(start='1/1/2018', periods=3, freq='M')
       idx.array.year
       idx.year

3. Level dtypes on Indexes from :meth:`Series.sparse.from_coo` are now of dtype ``int32``,
   the same as they are on the ``rows``/``cols`` on a scipy sparse matrix. Previously they
   were of dtype ``int64``.

   .. ipython:: python

       from scipy import sparse
       A = sparse.coo_matrix(
           ([3.0, 1.0, 2.0], ([1, 0, 0], [0, 2, 3])), shape=(3, 4)
       )
       ser = pd.Series.sparse.from_coo(A)
       ser.index.dtypes

4. :class:`Index` cannot be instantiated using a float16 dtype. Previously instantiating
   an :class:`Index` using dtype ``float16`` resulted in a :class:`Float64Index` with a
   ``float64`` dtype. It row raises a ``NotImplementedError``:

   .. ipython:: python
       :okexcept:

       pd.Index([1, 2, 3], dtype=np.float16)


.. _whatsnew_200.enhancements.io_use_nullable_dtypes_and_dtype_backend:

Configuration option, ``mode.dtype_backend``, to return pyarrow-backed dtypes
^^^^^^^^^^^^^^^^^^^^^^^^^^^^^^^^^^^^^^^^^^^^^^^^^^^^^^^^^^^^^^^^^^^^^^^^^^^^^

The ``use_nullable_dtypes`` keyword argument has been expanded to the following functions to enable automatic conversion to nullable dtypes (:issue:`36712`)

* :func:`read_csv`
* :func:`read_clipboard`
* :func:`read_fwf`
* :func:`read_excel`
* :func:`read_html`
* :func:`read_xml`
* :func:`read_json`
* :func:`read_sql`
* :func:`read_sql_query`
* :func:`read_sql_table`
* :func:`read_orc`
* :func:`read_feather`
* :func:`read_spss`
* :func:`to_numeric`

To simplify opting-in to nullable dtypes for these functions, a new option ``nullable_dtypes`` was added that allows setting
the keyword argument globally to ``True`` if not specified directly. The option can be enabled
through:

.. ipython:: python

    pd.options.mode.nullable_dtypes = True

The option will only work for functions with the keyword ``use_nullable_dtypes``.

Additionally a new global configuration, ``mode.dtype_backend`` can now be used in conjunction with the parameter ``use_nullable_dtypes=True`` in the following functions
to select the nullable dtypes implementation.

* :func:`read_csv`
* :func:`read_clipboard`
* :func:`read_fwf`
* :func:`read_excel`
* :func:`read_html`
* :func:`read_xml`
* :func:`read_json`
* :func:`read_sql`
* :func:`read_sql_query`
* :func:`read_sql_table`
* :func:`read_parquet`
* :func:`read_orc`
* :func:`read_feather`
* :func:`read_spss`
* :func:`to_numeric`


And the following methods will also utilize the ``mode.dtype_backend`` option.

* :meth:`DataFrame.convert_dtypes`
* :meth:`Series.convert_dtypes`

By default, ``mode.dtype_backend`` is set to ``"pandas"`` to return existing, numpy-backed nullable dtypes, but it can also
be set to ``"pyarrow"`` to return pyarrow-backed, nullable :class:`ArrowDtype` (:issue:`48957`, :issue:`49997`).

.. ipython:: python

    import io
    data = io.StringIO("""a,b,c,d,e,f,g,h,i
        1,2.5,True,a,,,,,
        3,4.5,False,b,6,7.5,True,a,
    """)
    with pd.option_context("mode.dtype_backend", "pandas"):
        df = pd.read_csv(data, use_nullable_dtypes=True)
    df.dtypes

    data.seek(0)
    with pd.option_context("mode.dtype_backend", "pyarrow"):
        df_pyarrow = pd.read_csv(data, use_nullable_dtypes=True, engine="pyarrow")
    df_pyarrow.dtypes

Copy-on-Write improvements
^^^^^^^^^^^^^^^^^^^^^^^^^^

- A new lazy copy mechanism that defers the copy until the object in question is modified
  was added to the following methods:

  - :meth:`DataFrame.reset_index` / :meth:`Series.reset_index`
  - :meth:`DataFrame.set_index`
  - :meth:`DataFrame.set_axis` / :meth:`Series.set_axis`
  - :meth:`DataFrame.set_flags` / :meth:`Series.set_flags`
  - :meth:`DataFrame.rename_axis` / :meth:`Series.rename_axis`
  - :meth:`DataFrame.reindex` / :meth:`Series.reindex`
  - :meth:`DataFrame.reindex_like` / :meth:`Series.reindex_like`
  - :meth:`DataFrame.assign`
  - :meth:`DataFrame.drop`
  - :meth:`DataFrame.dropna` / :meth:`Series.dropna`
  - :meth:`DataFrame.select_dtypes`
  - :meth:`DataFrame.align` / :meth:`Series.align`
  - :meth:`Series.to_frame`
  - :meth:`DataFrame.rename` / :meth:`Series.rename`
  - :meth:`DataFrame.add_prefix` / :meth:`Series.add_prefix`
  - :meth:`DataFrame.add_suffix` / :meth:`Series.add_suffix`
  - :meth:`DataFrame.drop_duplicates` / :meth:`Series.drop_duplicates`
  - :meth:`DataFrame.droplevel` / :meth:`Series.droplevel`
  - :meth:`DataFrame.reorder_levels` / :meth:`Series.reorder_levels`
  - :meth:`DataFrame.between_time` / :meth:`Series.between_time`
  - :meth:`DataFrame.filter` / :meth:`Series.filter`
  - :meth:`DataFrame.head` / :meth:`Series.head`
  - :meth:`DataFrame.tail` / :meth:`Series.tail`
  - :meth:`DataFrame.isetitem`
  - :meth:`DataFrame.pipe` / :meth:`Series.pipe`
  - :meth:`DataFrame.pop` / :meth:`Series.pop`
  - :meth:`DataFrame.replace` / :meth:`Series.replace`
  - :meth:`DataFrame.shift` / :meth:`Series.shift`
  - :meth:`DataFrame.sort_index` / :meth:`Series.sort_index`
  - :meth:`DataFrame.sort_values` / :meth:`Series.sort_values`
  - :meth:`DataFrame.squeeze` / :meth:`Series.squeeze`
  - :meth:`DataFrame.swapaxes`
  - :meth:`DataFrame.swaplevel` / :meth:`Series.swaplevel`
  - :meth:`DataFrame.take` / :meth:`Series.take`
  - :meth:`DataFrame.to_timestamp` / :meth:`Series.to_timestamp`
  - :meth:`DataFrame.to_period` / :meth:`Series.to_period`
  - :meth:`DataFrame.truncate`
  - :meth:`DataFrame.tz_convert` / :meth:`Series.tz_localize`
  - :meth:`DataFrame.fillna` / :meth:`Series.fillna`
  - :meth:`DataFrame.interpolate` / :meth:`Series.interpolate`
  - :meth:`DataFrame.ffill` / :meth:`Series.ffill`
  - :meth:`DataFrame.bfill` / :meth:`Series.bfill`
  - :meth:`DataFrame.infer_objects` / :meth:`Series.infer_objects`
  - :meth:`DataFrame.astype` / :meth:`Series.astype`
  - :meth:`DataFrame.convert_dtypes` / :meth:`Series.convert_dtypes`
  - :func:`concat`

  These methods return views when Copy-on-Write is enabled, which provides a significant
  performance improvement compared to the regular execution (:issue:`49473`).

- Accessing a single column of a DataFrame as a Series (e.g. ``df["col"]``) now always
  returns a new object every time it is constructed when Copy-on-Write is enabled (not
  returning multiple times an identical, cached Series object). This ensures that those
  Series objects correctly follow the Copy-on-Write rules (:issue:`49450`)

- The :class:`Series` constructor will now create a lazy copy (deferring the copy until
  a modification to the data happens) when constructing a Series from an existing
  Series with the default of ``copy=False`` (:issue:`50471`)

- The :class:`DataFrame` constructor, when constructing a DataFrame from a dictionary
  of Series objects and specifying ``copy=False``, will now use a lazy copy
  of those Series objects for the columns of the DataFrame (:issue:`50777`)

- Trying to set values using chained assignment (for example, ``df["a"][1:3] = 0``)
  will now always raise an exception when Copy-on-Write is enabled. In this mode,
  chained assignment can never work because we are always setting into a temporary
  object that is the result of an indexing operation (getitem), which under
  Copy-on-Write always behaves as a copy. Thus, assigning through a chain
  can never update the original Series or DataFrame. Therefore, an informative
  error is raised to the user instead of silently doing nothing (:issue:`49467`)

- :meth:`DataFrame.replace` will now respect the Copy-on-Write mechanism
  when ``inplace=True``.

Copy-on-Write can be enabled through one of

.. code-block:: python

    pd.set_option("mode.copy_on_write", True)


.. code-block:: python

    pd.options.mode.copy_on_write = True

Alternatively, copy on write can be enabled locally through:

.. code-block:: python

    with pd.option_context("mode.copy_on_write", True):
        ...

.. _whatsnew_200.enhancements.other:

Other enhancements
^^^^^^^^^^^^^^^^^^
- Added support for ``dt`` accessor methods when using :class:`ArrowDtype` with a ``pyarrow.timestamp`` type (:issue:`50954`)
- :func:`read_sas` now supports using ``encoding='infer'`` to correctly read and use the encoding specified by the sas file. (:issue:`48048`)
- :meth:`.DataFrameGroupBy.quantile`, :meth:`.SeriesGroupBy.quantile` and :meth:`.DataFrameGroupBy.std` now preserve nullable dtypes instead of casting to numpy dtypes (:issue:`37493`)
- :meth:`.DataFrameGroupBy.std`, :meth:`.SeriesGroupBy.std` now support datetime64, timedelta64, and :class:`DatetimeTZDtype` dtypes (:issue:`48481`)
- :meth:`Series.add_suffix`, :meth:`DataFrame.add_suffix`, :meth:`Series.add_prefix` and :meth:`DataFrame.add_prefix` support an ``axis`` argument. If ``axis`` is set, the default behaviour of which axis to consider can be overwritten (:issue:`47819`)
- :func:`.testing.assert_frame_equal` now shows the first element where the DataFrames differ, analogously to ``pytest``'s output (:issue:`47910`)
- Added ``index`` parameter to :meth:`DataFrame.to_dict` (:issue:`46398`)
- Added support for extension array dtypes in :func:`merge` (:issue:`44240`)
- Added metadata propagation for binary operators on :class:`DataFrame` (:issue:`28283`)
- Added ``cumsum``, ``cumprod``, ``cummin`` and ``cummax`` to the ``ExtensionArray`` interface via ``_accumulate`` (:issue:`28385`)
- :class:`.CategoricalConversionWarning`, :class:`.InvalidComparison`, :class:`.InvalidVersion`, :class:`.LossySetitemError`, and :class:`.NoBufferPresent` are now exposed in ``pandas.errors`` (:issue:`27656`)
- Fix ``test`` optional_extra by adding missing test package ``pytest-asyncio`` (:issue:`48361`)
- :func:`DataFrame.astype` exception message thrown improved to include column name when type conversion is not possible. (:issue:`47571`)
- :func:`date_range` now supports a ``unit`` keyword ("s", "ms", "us", or "ns") to specify the desired resolution of the output index (:issue:`49106`)
- :func:`timedelta_range` now supports a ``unit`` keyword ("s", "ms", "us", or "ns") to specify the desired resolution of the output index (:issue:`49824`)
- :meth:`DataFrame.to_json` now supports a ``mode`` keyword with supported inputs 'w' and 'a'. Defaulting to 'w', 'a' can be used when lines=True and orient='records' to append record oriented json lines to an existing json file. (:issue:`35849`)
- Added ``name`` parameter to :meth:`IntervalIndex.from_breaks`, :meth:`IntervalIndex.from_arrays` and :meth:`IntervalIndex.from_tuples` (:issue:`48911`)
- Improve exception message when using :func:`.testing.assert_frame_equal` on a :class:`DataFrame` to include the column that is compared (:issue:`50323`)
- Improved error message for :func:`merge_asof` when join-columns were duplicated (:issue:`50102`)
- Added support for extension array dtypes to :func:`get_dummies` (:issue:`32430`)
- Added :meth:`Index.infer_objects` analogous to :meth:`Series.infer_objects` (:issue:`50034`)
- Added ``copy`` parameter to :meth:`Series.infer_objects` and :meth:`DataFrame.infer_objects`, passing ``False`` will avoid making copies for series or columns that are already non-object or where no better dtype can be inferred (:issue:`50096`)
- :meth:`DataFrame.plot.hist` now recognizes ``xlabel`` and ``ylabel`` arguments (:issue:`49793`)
- :meth:`Series.drop_duplicates` has gained ``ignore_index`` keyword to reset index (:issue:`48304`)
- :meth:`Series.dropna` and :meth:`DataFrame.dropna` has gained ``ignore_index`` keyword to reset index (:issue:`31725`)
- Improved error message in :func:`to_datetime` for non-ISO8601 formats, informing users about the position of the first error (:issue:`50361`)
- Improved error message when trying to align :class:`DataFrame` objects (for example, in :func:`DataFrame.compare`) to clarify that "identically labelled" refers to both index and columns (:issue:`50083`)
- Added :meth:`DatetimeIndex.as_unit` and :meth:`TimedeltaIndex.as_unit` to convert to different resolutions; supported resolutions are "s", "ms", "us", and "ns" (:issue:`50616`)
- Added :meth:`Series.dt.unit` and :meth:`Series.dt.as_unit` to convert to different resolutions; supported resolutions are "s", "ms", "us", and "ns" (:issue:`51223`)
- Added new argument ``dtype`` to :func:`read_sql` to be consistent with :func:`read_sql_query` (:issue:`50797`)
- Added new argument ``engine`` to :func:`read_json` to support parsing JSON with pyarrow by specifying ``engine="pyarrow"`` (:issue:`48893`)
- Added support for SQLAlchemy 2.0 (:issue:`40686`)
<<<<<<< HEAD
- Added new escape mode "latex-math" to avoid escaping "$" in formatter (:issue:`50040`)
=======
- :class:`Index` set operations :meth:`Index.union`, :meth:`Index.intersection`, :meth:`Index.difference`, and :meth:`Index.symmetric_difference` now support ``sort=True``, which will always return a sorted result, unlike the default ``sort=None`` which does not sort in some cases (:issue:`25151`)
>>>>>>> 081167d5
-

.. ---------------------------------------------------------------------------
.. _whatsnew_200.notable_bug_fixes:

Notable bug fixes
~~~~~~~~~~~~~~~~~

These are bug fixes that might have notable behavior changes.

.. _whatsnew_200.notable_bug_fixes.cumsum_cumprod_overflow:

:meth:`.DataFrameGroupBy.cumsum` and :meth:`.DataFrameGroupBy.cumprod` overflow instead of lossy casting to float
^^^^^^^^^^^^^^^^^^^^^^^^^^^^^^^^^^^^^^^^^^^^^^^^^^^^^^^^^^^^^^^^^^^^^^^^^^^^^^^^^^^^^^^^^^^^^^^^^^^^^^^^^^^^^^^^^

In previous versions we cast to float when applying ``cumsum`` and ``cumprod`` which
lead to incorrect results even if the result could be hold by ``int64`` dtype.
Additionally, the aggregation overflows consistent with numpy and the regular
:meth:`DataFrame.cumprod` and :meth:`DataFrame.cumsum` methods when the limit of
``int64`` is reached (:issue:`37493`).

*Old Behavior*

.. code-block:: ipython

    In [1]: df = pd.DataFrame({"key": ["b"] * 7, "value": 625})
    In [2]: df.groupby("key")["value"].cumprod()[5]
    Out[2]: 5.960464477539062e+16

We return incorrect results with the 6th value.

*New Behavior*

.. ipython:: python

    df = pd.DataFrame({"key": ["b"] * 7, "value": 625})
    df.groupby("key")["value"].cumprod()

We overflow with the 7th value, but the 6th value is still correct.

.. _whatsnew_200.notable_bug_fixes.groupby_nth_filter:

:meth:`.DataFrameGroupBy.nth` and :meth:`.SeriesGroupBy.nth` now behave as filtrations
^^^^^^^^^^^^^^^^^^^^^^^^^^^^^^^^^^^^^^^^^^^^^^^^^^^^^^^^^^^^^^^^^^^^^^^^^^^^^^^^^^^^^^

In previous versions of pandas, :meth:`.DataFrameGroupBy.nth` and
:meth:`.SeriesGroupBy.nth` acted as if they were aggregations. However, for most
inputs ``n``, they may return either zero or multiple rows per group. This means
that they are filtrations, similar to e.g. :meth:`.DataFrameGroupBy.head`. pandas
now treats them as filtrations (:issue:`13666`).

.. ipython:: python

    df = pd.DataFrame({"a": [1, 1, 2, 1, 2], "b": [np.nan, 2.0, 3.0, 4.0, 5.0]})
    gb = df.groupby("a")

*Old Behavior*

.. code-block:: ipython

    In [5]: gb.nth(n=1)
    Out[5]:
       A    B
    1  1  2.0
    4  2  5.0

*New Behavior*

.. ipython:: python

    gb.nth(n=1)

In particular, the index of the result is derived from the input by selecting
the appropriate rows. Also, when ``n`` is larger than the group, no rows instead of
``NaN`` is returned.

*Old Behavior*

.. code-block:: ipython

    In [5]: gb.nth(n=3, dropna="any")
    Out[5]:
        B
    A
    1 NaN
    2 NaN

*New Behavior*

.. ipython:: python

    gb.nth(n=3, dropna="any")

.. ---------------------------------------------------------------------------
.. _whatsnew_200.api_breaking:

Backwards incompatible API changes
~~~~~~~~~~~~~~~~~~~~~~~~~~~~~~~~~~

.. _whatsnew_200.api_breaking.unsupported_datetimelike_dtype_arg:

Construction with datetime64 or timedelta64 dtype with unsupported resolution
^^^^^^^^^^^^^^^^^^^^^^^^^^^^^^^^^^^^^^^^^^^^^^^^^^^^^^^^^^^^^^^^^^^^^^^^^^^^^
In past versions, when constructing a :class:`Series` or :class:`DataFrame` and
passing a "datetime64" or "timedelta64" dtype with unsupported resolution
(i.e. anything other than "ns"), pandas would silently replace the given dtype
with its nanosecond analogue:

*Previous behavior*:

.. code-block:: ipython

   In [5]: pd.Series(["2016-01-01"], dtype="datetime64[s]")
   Out[5]:
   0   2016-01-01
   dtype: datetime64[ns]

   In [6] pd.Series(["2016-01-01"], dtype="datetime64[D]")
   Out[6]:
   0   2016-01-01
   dtype: datetime64[ns]

In pandas 2.0 we support resolutions "s", "ms", "us", and "ns". When passing
a supported dtype (e.g. "datetime64[s]"), the result now has exactly
the requested dtype:

*New behavior*:

.. ipython:: python

   pd.Series(["2016-01-01"], dtype="datetime64[s]")

With an un-supported dtype, pandas now raises instead of silently swapping in
a supported dtype:

*New behavior*:

.. ipython:: python
   :okexcept:

   pd.Series(["2016-01-01"], dtype="datetime64[D]")

.. _whatsnew_200.api_breaking.value_counts:

Value counts sets the resulting name to ``count``
^^^^^^^^^^^^^^^^^^^^^^^^^^^^^^^^^^^^^^^^^^^^^^^^^
In past versions, when running :meth:`Series.value_counts`, the result would inherit
the original object's name, and the result index would be nameless. This would cause
confusion when resetting the index, and the column names would not correspond with the
column values.
Now, the result name will be ``'count'`` (or ``'proportion'`` if ``normalize=True`` was passed),
and the index will be named after the original object (:issue:`49497`).

*Previous behavior*:

.. code-block:: ipython

    In [8]: pd.Series(['quetzal', 'quetzal', 'elk'], name='animal').value_counts()

    Out[2]:
    quetzal    2
    elk        1
    Name: animal, dtype: int64

*New behavior*:

.. ipython:: python

    pd.Series(['quetzal', 'quetzal', 'elk'], name='animal').value_counts()

Likewise for other ``value_counts`` methods (for example, :meth:`DataFrame.value_counts`).

.. _whatsnew_200.api_breaking.astype_to_unsupported_datetimelike:

Disallow astype conversion to non-supported datetime64/timedelta64 dtypes
^^^^^^^^^^^^^^^^^^^^^^^^^^^^^^^^^^^^^^^^^^^^^^^^^^^^^^^^^^^^^^^^^^^^^^^^^
In previous versions, converting a :class:`Series` or :class:`DataFrame`
from ``datetime64[ns]`` to a different ``datetime64[X]`` dtype would return
with ``datetime64[ns]`` dtype instead of the requested dtype. In pandas 2.0,
support is added for "datetime64[s]", "datetime64[ms]", and "datetime64[us]" dtypes,
so converting to those dtypes gives exactly the requested dtype:

*Previous behavior*:

.. ipython:: python

   idx = pd.date_range("2016-01-01", periods=3)
   ser = pd.Series(idx)

*Previous behavior*:

.. code-block:: ipython

   In [4]: ser.astype("datetime64[s]")
   Out[4]:
   0   2016-01-01
   1   2016-01-02
   2   2016-01-03
   dtype: datetime64[ns]

With the new behavior, we get exactly the requested dtype:

*New behavior*:

.. ipython:: python

   ser.astype("datetime64[s]")

For non-supported resolutions e.g. "datetime64[D]", we raise instead of silently
ignoring the requested dtype:

*New behavior*:

.. ipython:: python
   :okexcept:

   ser.astype("datetime64[D]")

For conversion from ``timedelta64[ns]`` dtypes, the old behavior converted
to a floating point format.

*Previous behavior*:

.. ipython:: python

   idx = pd.timedelta_range("1 Day", periods=3)
   ser = pd.Series(idx)

*Previous behavior*:

.. code-block:: ipython

   In [7]: ser.astype("timedelta64[s]")
   Out[7]:
   0     86400.0
   1    172800.0
   2    259200.0
   dtype: float64

   In [8]: ser.astype("timedelta64[D]")
   Out[8]:
   0    1.0
   1    2.0
   2    3.0
   dtype: float64

The new behavior, as for datetime64, either gives exactly the requested dtype or raises:

*New behavior*:

.. ipython:: python
   :okexcept:

   ser.astype("timedelta64[s]")
   ser.astype("timedelta64[D]")

.. _whatsnew_200.api_breaking.default_to_stdlib_tzinfos:

UTC and fixed-offset timezones default to standard-library tzinfo objects
^^^^^^^^^^^^^^^^^^^^^^^^^^^^^^^^^^^^^^^^^^^^^^^^^^^^^^^^^^^^^^^^^^^^^^^^^
In previous versions, the default ``tzinfo`` object used to represent UTC
was ``pytz.UTC``. In pandas 2.0, we default to ``datetime.timezone.utc`` instead.
Similarly, for timezones represent fixed UTC offsets, we use ``datetime.timezone``
objects instead of ``pytz.FixedOffset`` objects. See (:issue:`34916`)

*Previous behavior*:

.. code-block:: ipython

   In [2]: ts = pd.Timestamp("2016-01-01", tz="UTC")
   In [3]: type(ts.tzinfo)
   Out[3]: pytz.UTC

   In [4]: ts2 = pd.Timestamp("2016-01-01 04:05:06-07:00")
   In [3]: type(ts2.tzinfo)
   Out[5]: pytz._FixedOffset

*New behavior*:

.. ipython:: python

   ts = pd.Timestamp("2016-01-01", tz="UTC")
   type(ts.tzinfo)

   ts2 = pd.Timestamp("2016-01-01 04:05:06-07:00")
   type(ts2.tzinfo)

For timezones that are neither UTC nor fixed offsets, e.g. "US/Pacific", we
continue to default to ``pytz`` objects.

.. _whatsnew_200.api_breaking.zero_len_indexes:

Empty DataFrames/Series will now default to have a ``RangeIndex``
^^^^^^^^^^^^^^^^^^^^^^^^^^^^^^^^^^^^^^^^^^^^^^^^^^^^^^^^^^^^^^^^^

Before, constructing an empty (where ``data`` is ``None`` or an empty list-like argument) :class:`Series` or :class:`DataFrame` without
specifying the axes (``index=None``, ``columns=None``) would return the axes as empty :class:`Index` with object dtype.

Now, the axes return an empty :class:`RangeIndex` (:issue:`49572`).

*Previous behavior*:

.. code-block:: ipython

   In [8]: pd.Series().index
   Out[8]:
   Index([], dtype='object')

   In [9] pd.DataFrame().axes
   Out[9]:
   [Index([], dtype='object'), Index([], dtype='object')]

*New behavior*:

.. ipython:: python

   pd.Series().index
   pd.DataFrame().axes

.. _whatsnew_200.api_breaking.to_latex:

DataFrame to LaTeX has a new render engine
^^^^^^^^^^^^^^^^^^^^^^^^^^^^^^^^^^^^^^^^^^

The existing :meth:`DataFrame.to_latex` has been restructured to utilise the
extended implementation previously available under :meth:`.Styler.to_latex`.
The arguments signature is similar, albeit ``col_space`` has been removed since
it is ignored by LaTeX engines. This render engine also requires ``jinja2`` as a
dependency which needs to be installed, since rendering is based upon jinja2 templates.

The pandas latex options below are no longer used and have been removed. The generic
max rows and columns arguments remain but for this functionality should be replaced
by the Styler equivalents.
The alternative options giving similar functionality are indicated below:

- ``display.latex.escape``: replaced with ``styler.format.escape``,
- ``display.latex.longtable``: replaced with ``styler.latex.environment``,
- ``display.latex.multicolumn``, ``display.latex.multicolumn_format`` and
  ``display.latex.multirow``: replaced with ``styler.sparse.rows``,
  ``styler.sparse.columns``, ``styler.latex.multirow_align`` and
  ``styler.latex.multicol_align``,
- ``display.latex.repr``: replaced with ``styler.render.repr``,
- ``display.max_rows`` and ``display.max_columns``: replace with
  ``styler.render.max_rows``, ``styler.render.max_columns`` and
  ``styler.render.max_elements``.

Note that due to this change some defaults have also changed:

- ``multirow`` now defaults to *True*.
- ``multirow_align`` defaults to *"r"* instead of *"l"*.
- ``multicol_align`` defaults to *"r"* instead of *"l"*.
- ``escape`` now defaults to *False*.

Note that the behaviour of ``_repr_latex_`` is also changed. Previously
setting ``display.latex.repr`` would generate LaTeX only when using nbconvert for a
JupyterNotebook, and not when the user is running the notebook. Now the
``styler.render.repr`` option allows control of the specific output
within JupyterNotebooks for operations (not just on nbconvert). See :issue:`39911`.

.. _whatsnew_200.api_breaking.deps:

Increased minimum versions for dependencies
^^^^^^^^^^^^^^^^^^^^^^^^^^^^^^^^^^^^^^^^^^^
Some minimum supported versions of dependencies were updated.
If installed, we now require:

+-------------------+-----------------+----------+---------+
| Package           | Minimum Version | Required | Changed |
+===================+=================+==========+=========+
| mypy (dev)        | 1.0             |          |    X    |
+-------------------+-----------------+----------+---------+
| pytest (dev)      | 7.0.0           |          |    X    |
+-------------------+-----------------+----------+---------+
| pytest-xdist (dev)| 2.2.0           |          |    X    |
+-------------------+-----------------+----------+---------+
| hypothesis (dev)  | 6.34.2          |          |    X    |
+-------------------+-----------------+----------+---------+
| python-dateutil   | 2.8.2           |    X     |    X    |
+-------------------+-----------------+----------+---------+

For `optional libraries <https://pandas.pydata.org/docs/getting_started/install.html>`_ the general recommendation is to use the latest version.
The following table lists the lowest version per library that is currently being tested throughout the development of pandas.
Optional libraries below the lowest tested version may still work, but are not considered supported.

+-----------------+-----------------+---------+
| Package         | Minimum Version | Changed |
+=================+=================+=========+
| pyarrow         | 7.0.0           |    X    |
+-----------------+-----------------+---------+
| matplotlib      | 3.6.1           |    X    |
+-----------------+-----------------+---------+
| fastparquet     | 0.6.3           |    X    |
+-----------------+-----------------+---------+
| xarray          | 0.21.0          |    X    |
+-----------------+-----------------+---------+

See :ref:`install.dependencies` and :ref:`install.optional_dependencies` for more.

Datetimes are now parsed with a consistent format
^^^^^^^^^^^^^^^^^^^^^^^^^^^^^^^^^^^^^^^^^^^^^^^^^

In the past, :func:`to_datetime` guessed the format for each element independently. This was appropriate for some cases where elements had mixed date formats - however, it would regularly cause problems when users expected a consistent format but the function would switch formats between elements. As of version 2.0.0, parsing will use a consistent format, determined by the first non-NA value (unless the user specifies a format, in which case that is used).

*Old behavior*:

.. code-block:: ipython

   In [1]: ser = pd.Series(['13-01-2000', '12-01-2000'])
   In [2]: pd.to_datetime(ser)
   Out[2]:
   0   2000-01-13
   1   2000-12-01
   dtype: datetime64[ns]

*New behavior*:

.. ipython:: python
    :okwarning:

     ser = pd.Series(['13-01-2000', '12-01-2000'])
     pd.to_datetime(ser)

Note that this affects :func:`read_csv` as well.

If you still need to parse dates with inconsistent formats, you'll need to apply :func:`to_datetime`
to each element individually, e.g. ::

     ser = pd.Series(['13-01-2000', '12 January 2000'])
     ser.apply(pd.to_datetime)

.. _whatsnew_200.api_breaking.other:

Other API changes
^^^^^^^^^^^^^^^^^
- The ``freq``, ``tz``, ``nanosecond``, and ``unit`` keywords in the :class:`Timestamp` constructor are now keyword-only (:issue:`45307`, :issue:`32526`)
- Passing ``nanoseconds`` greater than 999 or less than 0 in :class:`Timestamp` now raises a ``ValueError`` (:issue:`48538`, :issue:`48255`)
- :func:`read_csv`: specifying an incorrect number of columns with ``index_col`` of now raises ``ParserError`` instead of ``IndexError`` when using the c parser.
- Default value of ``dtype`` in :func:`get_dummies` is changed to ``bool`` from ``uint8`` (:issue:`45848`)
- :meth:`DataFrame.astype`, :meth:`Series.astype`, and :meth:`DatetimeIndex.astype` casting datetime64 data to any of "datetime64[s]", "datetime64[ms]", "datetime64[us]" will return an object with the given resolution instead of coercing back to "datetime64[ns]" (:issue:`48928`)
- :meth:`DataFrame.astype`, :meth:`Series.astype`, and :meth:`DatetimeIndex.astype` casting timedelta64 data to any of "timedelta64[s]", "timedelta64[ms]", "timedelta64[us]" will return an object with the given resolution instead of coercing to "float64" dtype (:issue:`48963`)
- :meth:`DatetimeIndex.astype`, :meth:`TimedeltaIndex.astype`, :meth:`PeriodIndex.astype` :meth:`Series.astype`, :meth:`DataFrame.astype` with ``datetime64``, ``timedelta64`` or :class:`PeriodDtype` dtypes no longer allow converting to integer dtypes other than "int64", do ``obj.astype('int64', copy=False).astype(dtype)`` instead (:issue:`49715`)
- :meth:`Index.astype` now allows casting from ``float64`` dtype to datetime-like dtypes, matching :class:`Series` behavior (:issue:`49660`)
- Passing data with dtype of "timedelta64[s]", "timedelta64[ms]", or "timedelta64[us]" to :class:`TimedeltaIndex`, :class:`Series`, or :class:`DataFrame` constructors will now retain that dtype instead of casting to "timedelta64[ns]"; timedelta64 data with lower resolution will be cast to the lowest supported resolution "timedelta64[s]" (:issue:`49014`)
- Passing ``dtype`` of "timedelta64[s]", "timedelta64[ms]", or "timedelta64[us]" to :class:`TimedeltaIndex`, :class:`Series`, or :class:`DataFrame` constructors will now retain that dtype instead of casting to "timedelta64[ns]"; passing a dtype with lower resolution for :class:`Series` or :class:`DataFrame` will be cast to the lowest supported resolution "timedelta64[s]" (:issue:`49014`)
- Passing a ``np.datetime64`` object with non-nanosecond resolution to :class:`Timestamp` will retain the input resolution if it is "s", "ms", "us", or "ns"; otherwise it will be cast to the closest supported resolution (:issue:`49008`)
- Passing ``datetime64`` values with resolution other than nanosecond to :func:`to_datetime` will retain the input resolution if it is "s", "ms", "us", or "ns"; otherwise it will be cast to the closest supported resolution (:issue:`50369`)
- Passing integer values and a non-nanosecond datetime64 dtype (e.g. "datetime64[s]") :class:`DataFrame`, :class:`Series`, or :class:`Index` will treat the values as multiples of the dtype's unit, matching the behavior of e.g. ``Series(np.array(values, dtype="M8[s]"))`` (:issue:`51092`)
- Passing a string in ISO-8601 format to :class:`Timestamp` will retain the resolution of the parsed input if it is "s", "ms", "us", or "ns"; otherwise it will be cast to the closest supported resolution (:issue:`49737`)
- The ``other`` argument in :meth:`DataFrame.mask` and :meth:`Series.mask` now defaults to ``no_default`` instead of ``np.nan`` consistent with :meth:`DataFrame.where` and :meth:`Series.where`. Entries will be filled with the corresponding NULL value (``np.nan`` for numpy dtypes, ``pd.NA`` for extension dtypes). (:issue:`49111`)
- Changed behavior of :meth:`Series.quantile` and :meth:`DataFrame.quantile` with :class:`SparseDtype` to retain sparse dtype (:issue:`49583`)
- When creating a :class:`Series` with a object-dtype :class:`Index` of datetime objects, pandas no longer silently converts the index to a :class:`DatetimeIndex` (:issue:`39307`, :issue:`23598`)
- :func:`pandas.testing.assert_index_equal` with parameter ``exact="equiv"`` now considers two indexes equal when both are either a :class:`RangeIndex` or :class:`Index` with an ``int64`` dtype. Previously it meant either a :class:`RangeIndex` or a :class:`Int64Index` (:issue:`51098`)
- :meth:`Series.unique` with dtype "timedelta64[ns]" or "datetime64[ns]" now returns :class:`TimedeltaArray` or :class:`DatetimeArray` instead of ``numpy.ndarray`` (:issue:`49176`)
- :func:`to_datetime` and :class:`DatetimeIndex` now allow sequences containing both ``datetime`` objects and numeric entries, matching :class:`Series` behavior (:issue:`49037`, :issue:`50453`)
- :func:`pandas.api.types.is_string_dtype` now only returns ``True`` for array-likes with ``dtype=object`` when the elements are inferred to be strings (:issue:`15585`)
- Passing a sequence containing ``datetime`` objects and ``date`` objects to :class:`Series` constructor will return with ``object`` dtype instead of ``datetime64[ns]`` dtype, consistent with :class:`Index` behavior (:issue:`49341`)
- Passing strings that cannot be parsed as datetimes to :class:`Series` or :class:`DataFrame` with ``dtype="datetime64[ns]"`` will raise instead of silently ignoring the keyword and returning ``object`` dtype (:issue:`24435`)
- Passing a sequence containing a type that cannot be converted to :class:`Timedelta` to :func:`to_timedelta` or to the :class:`Series` or :class:`DataFrame` constructor with ``dtype="timedelta64[ns]"`` or to :class:`TimedeltaIndex` now raises ``TypeError`` instead of ``ValueError`` (:issue:`49525`)
- Changed behavior of :class:`Index` constructor with sequence containing at least one ``NaT`` and everything else either ``None`` or ``NaN`` to infer ``datetime64[ns]`` dtype instead of ``object``, matching :class:`Series` behavior (:issue:`49340`)
- :func:`read_stata` with parameter ``index_col`` set to ``None`` (the default) will now set the index on the returned :class:`DataFrame` to a :class:`RangeIndex` instead of a :class:`Int64Index` (:issue:`49745`)
- Changed behavior of :class:`Index`, :class:`Series`, and :class:`DataFrame` arithmetic methods when working with object-dtypes, the results no longer do type inference on the result of the array operations, use ``result.infer_objects(copy=False)`` to do type inference on the result (:issue:`49999`, :issue:`49714`)
- Changed behavior of :class:`Index` constructor with an object-dtype ``numpy.ndarray`` containing all-``bool`` values or all-complex values, this will now retain object dtype, consistent with the :class:`Series` behavior (:issue:`49594`)
- Added ``"None"`` to default ``na_values`` in :func:`read_csv` (:issue:`50286`)
- Changed behavior of :class:`Series` and :class:`DataFrame` constructors when given an integer dtype and floating-point data that is not round numbers, this now raises ``ValueError`` instead of silently retaining the float dtype; do ``Series(data)`` or ``DataFrame(data)`` to get the old behavior, and ``Series(data).astype(dtype)`` or ``DataFrame(data).astype(dtype)`` to get the specified dtype (:issue:`49599`)
- Changed behavior of :meth:`DataFrame.shift` with ``axis=1``, an integer ``fill_value``, and homogeneous datetime-like dtype, this now fills new columns with integer dtypes instead of casting to datetimelike (:issue:`49842`)
- Files are now closed when encountering an exception in :func:`read_json` (:issue:`49921`)
- Changed behavior of :func:`read_csv`, :func:`read_json` & :func:`read_fwf`, where the index will now always be a :class:`RangeIndex`, when no index is specified. Previously the index would be a :class:`Index` with dtype ``object`` if the new DataFrame/Series has length 0 (:issue:`49572`)
- :meth:`DataFrame.values`, :meth:`DataFrame.to_numpy`, :meth:`DataFrame.xs`, :meth:`DataFrame.reindex`, :meth:`DataFrame.fillna`, and :meth:`DataFrame.replace` no longer silently consolidate the underlying arrays; do ``df = df.copy()`` to ensure consolidation (:issue:`49356`)
- Creating a new DataFrame using a full slice on both axes with :attr:`~DataFrame.loc`
  or :attr:`~DataFrame.iloc` (thus, ``df.loc[:, :]`` or ``df.iloc[:, :]``) now returns a
  new DataFrame (shallow copy) instead of the original DataFrame, consistent with other
  methods to get a full slice (for example ``df.loc[:]`` or ``df[:]``) (:issue:`49469`)
- The :class:`Series` and :class:`DataFrame` constructors will now return a shallow copy
  (i.e. share data, but not attributes) when passed a Series and DataFrame,
  respectively, and with the default of ``copy=False`` (and if no other keyword triggers
  a copy). Previously, the new Series or DataFrame would share the index attribute (e.g.
  ``df.index = ...`` would also update the index of the parent or child) (:issue:`49523`)
- Disallow computing ``cumprod`` for :class:`Timedelta` object; previously this returned incorrect values (:issue:`50246`)
- :class:`DataFrame` objects read from a :class:`HDFStore` file without an index now have a :class:`RangeIndex` instead of an ``int64`` index (:issue:`51076`)
- Instantiating an :class:`Index` with an numeric numpy dtype with data containing :class:`NA` and/or :class:`NaT` now raises a ``ValueError``. Previously a ``TypeError`` was raised (:issue:`51050`)
- Loading a JSON file with duplicate columns using ``read_json(orient='split')`` renames columns to avoid duplicates, as :func:`read_csv` and the other readers do (:issue:`50370`)
- The levels of the index of the :class:`Series` returned from ``Series.sparse.from_coo`` now always have dtype ``int32``. Previously they had dtype ``int64`` (:issue:`50926`)
- :func:`to_datetime` with ``unit`` of either "Y" or "M" will now raise if a sequence contains a non-round ``float`` value, matching the ``Timestamp`` behavior (:issue:`50301`)
- The methods :meth:`Series.round`, :meth:`DataFrame.__invert__`, :meth:`Series.__invert__`, :meth:`DataFrame.swapaxes`, :meth:`DataFrame.first`, :meth:`DataFrame.last`, :meth:`Series.first`, :meth:`Series.last` and :meth:`DataFrame.align` will now always return new objects (:issue:`51032`)
- :class:`DataFrameGroupBy` aggregations (e.g. "sum") with object-dtype columns no longer infer non-object dtypes for their results, explicitly call ``result.infer_objects(copy=False)`` on the result to obtain the old behavior (:issue:`51205`)
- Added :func:`pandas.api.types.is_any_real_numeric_dtype` to check for real numeric dtypes (:issue:`51152`)
-

.. ---------------------------------------------------------------------------
.. _whatsnew_200.deprecations:

Deprecations
~~~~~~~~~~~~
- Deprecated parsing datetime strings with system-local timezone to ``tzlocal``, pass a ``tz`` keyword or explicitly call ``tz_localize`` instead (:issue:`50791`)
- Deprecated argument ``infer_datetime_format`` in :func:`to_datetime` and :func:`read_csv`, as a strict version of it is now the default (:issue:`48621`)
- Deprecated behavior of :func:`to_datetime` with ``unit`` when parsing strings, in a future version these will be parsed as datetimes (matching unit-less behavior) instead of cast to floats. To retain the old behavior, cast strings to numeric types before calling :func:`to_datetime` (:issue:`50735`)
- Deprecated :func:`pandas.io.sql.execute` (:issue:`50185`)
- :meth:`Index.is_boolean` has been deprecated. Use :func:`pandas.api.types.is_bool_dtype` instead (:issue:`50042`)
- :meth:`Index.is_integer` has been deprecated. Use :func:`pandas.api.types.is_integer_dtype` instead (:issue:`50042`)
- :meth:`Index.is_floating` has been deprecated. Use :func:`pandas.api.types.is_float_dtype` instead (:issue:`50042`)
- :meth:`Index.holds_integer` has been deprecated. Use :func:`pandas.api.types.infer_dtype` instead (:issue:`50243`)
- :meth:`Index.is_numeric` has been deprecated. Use :func:`pandas.api.types.is_any_real_numeric_dtype` instead (:issue:`50042`,:issue:`51152`)
- :meth:`Index.is_categorical` has been deprecated. Use :func:`pandas.api.types.is_categorical_dtype` instead (:issue:`50042`)
- :meth:`Index.is_object` has been deprecated. Use :func:`pandas.api.types.is_object_dtype` instead (:issue:`50042`)
- :meth:`Index.is_interval` has been deprecated. Use :func:`pandas.api.types.is_interval_dtype` instead (:issue:`50042`)
- Deprecated ``all`` and ``any`` reductions with ``datetime64`` and :class:`DatetimeTZDtype` dtypes, use e.g. ``(obj != pd.Timestamp(0), tz=obj.tz).all()`` instead (:issue:`34479`)
- Deprecated unused arguments ``*args`` and ``**kwargs`` in :class:`Resampler` (:issue:`50977`)
- Deprecated calling ``float`` or ``int`` on a single element :class:`Series` to return a ``float`` or ``int`` respectively. Extract the element before calling ``float`` or ``int`` instead (:issue:`51101`)
- Deprecated :meth:`Grouper.groups`, use :meth:`Groupby.groups` instead (:issue:`51182`)
- Deprecated :meth:`Grouper.grouper`, use :meth:`Groupby.grouper` instead (:issue:`51182`)
- Deprecated :meth:`Grouper.obj`, use :meth:`Groupby.obj` instead (:issue:`51206`)
- Deprecated :meth:`Grouper.indexer`, use :meth:`Resampler.indexer` instead (:issue:`51206`)
- Deprecated :meth:`Grouper.ax`, use :meth:`Resampler.ax` instead (:issue:`51206`)
- Deprecated :meth:`Series.pad` in favor of :meth:`Series.ffill` (:issue:`33396`)
- Deprecated :meth:`Series.backfill` in favor of :meth:`Series.bfill` (:issue:`33396`)
- Deprecated :meth:`DataFrame.pad` in favor of :meth:`DataFrame.ffill` (:issue:`33396`)
- Deprecated :meth:`DataFrame.backfill` in favor of :meth:`DataFrame.bfill` (:issue:`33396`)
-

.. ---------------------------------------------------------------------------
.. _whatsnew_200.prior_deprecations:

Removal of prior version deprecations/changes
~~~~~~~~~~~~~~~~~~~~~~~~~~~~~~~~~~~~~~~~~~~~~
- Removed :class:`Int64Index`, :class:`UInt64Index` and :class:`Float64Index`. See also :ref:`here <whatsnew_200.enhancements.index_can_hold_numpy_numeric_dtypes>` for more information (:issue:`42717`)
- Removed deprecated :attr:`Timestamp.freq`, :attr:`Timestamp.freqstr` and argument ``freq`` from the :class:`Timestamp` constructor and :meth:`Timestamp.fromordinal` (:issue:`14146`)
- Removed deprecated :class:`CategoricalBlock`, :meth:`Block.is_categorical`, require datetime64 and timedelta64 values to be wrapped in :class:`DatetimeArray` or :class:`TimedeltaArray` before passing to :meth:`Block.make_block_same_class`, require ``DatetimeTZBlock.values`` to have the correct ndim when passing to the :class:`BlockManager` constructor, and removed the "fastpath" keyword from the :class:`SingleBlockManager` constructor (:issue:`40226`, :issue:`40571`)
- Removed deprecated global option ``use_inf_as_null`` in favor of ``use_inf_as_na`` (:issue:`17126`)
- Removed deprecated module ``pandas.core.index`` (:issue:`30193`)
- Removed deprecated alias ``pandas.core.tools.datetimes.to_time``, import the function directly from ``pandas.core.tools.times`` instead (:issue:`34145`)
- Removed deprecated alias ``pandas.io.json.json_normalize``, import the function directly from ``pandas.json_normalize`` instead (:issue:`27615`)
- Removed deprecated :meth:`Categorical.to_dense`, use ``np.asarray(cat)`` instead (:issue:`32639`)
- Removed deprecated :meth:`Categorical.take_nd` (:issue:`27745`)
- Removed deprecated :meth:`Categorical.mode`, use ``Series(cat).mode()`` instead (:issue:`45033`)
- Removed deprecated :meth:`Categorical.is_dtype_equal` and :meth:`CategoricalIndex.is_dtype_equal` (:issue:`37545`)
- Removed deprecated :meth:`CategoricalIndex.take_nd` (:issue:`30702`)
- Removed deprecated :meth:`Index.is_type_compatible` (:issue:`42113`)
- Removed deprecated :meth:`Index.is_mixed`, check ``index.inferred_type`` directly instead (:issue:`32922`)
- Removed deprecated :func:`pandas.api.types.is_categorical`; use :func:`pandas.api.types.is_categorical_dtype` instead  (:issue:`33385`)
- Removed deprecated :meth:`Index.asi8` (:issue:`37877`)
- Enforced deprecation changing behavior when passing ``datetime64[ns]`` dtype data and timezone-aware dtype to :class:`Series`, interpreting the values as wall-times instead of UTC times, matching :class:`DatetimeIndex` behavior (:issue:`41662`)
- Enforced deprecation changing behavior when applying a numpy ufunc on multiple non-aligned (on the index or columns) :class:`DataFrame` that will now align the inputs first (:issue:`39239`)
- Removed deprecated :meth:`DataFrame._AXIS_NUMBERS`, :meth:`DataFrame._AXIS_NAMES`, :meth:`Series._AXIS_NUMBERS`, :meth:`Series._AXIS_NAMES` (:issue:`33637`)
- Removed deprecated :meth:`Index.to_native_types`, use ``obj.astype(str)`` instead (:issue:`36418`)
- Removed deprecated :meth:`Series.iteritems`, :meth:`DataFrame.iteritems`, use ``obj.items`` instead (:issue:`45321`)
- Removed deprecated :meth:`DataFrame.lookup` (:issue:`35224`)
- Removed deprecated :meth:`Series.append`, :meth:`DataFrame.append`, use :func:`concat` instead (:issue:`35407`)
- Removed deprecated :meth:`Series.iteritems`, :meth:`DataFrame.iteritems` and :meth:`HDFStore.iteritems` use ``obj.items`` instead (:issue:`45321`)
- Removed deprecated :meth:`DatetimeIndex.union_many` (:issue:`45018`)
- Removed deprecated ``weekofyear`` and ``week`` attributes of :class:`DatetimeArray`, :class:`DatetimeIndex` and ``dt`` accessor in favor of ``isocalendar().week`` (:issue:`33595`)
- Removed deprecated :meth:`RangeIndex._start`, :meth:`RangeIndex._stop`, :meth:`RangeIndex._step`, use ``start``, ``stop``, ``step`` instead (:issue:`30482`)
- Removed deprecated :meth:`DatetimeIndex.to_perioddelta`, Use ``dtindex - dtindex.to_period(freq).to_timestamp()`` instead (:issue:`34853`)
- Removed deprecated :meth:`.Styler.hide_index` and :meth:`.Styler.hide_columns` (:issue:`49397`)
- Removed deprecated :meth:`.Styler.set_na_rep` and :meth:`.Styler.set_precision` (:issue:`49397`)
- Removed deprecated :meth:`.Styler.where` (:issue:`49397`)
- Removed deprecated :meth:`.Styler.render` (:issue:`49397`)
- Removed deprecated argument ``col_space`` in :meth:`DataFrame.to_latex` (:issue:`47970`)
- Removed deprecated argument ``null_color`` in :meth:`.Styler.highlight_null` (:issue:`49397`)
- Removed deprecated argument ``check_less_precise`` in :meth:`.testing.assert_frame_equal`, :meth:`.testing.assert_extension_array_equal`, :meth:`.testing.assert_series_equal`,  :meth:`.testing.assert_index_equal` (:issue:`30562`)
- Removed deprecated ``null_counts`` argument in :meth:`DataFrame.info`. Use ``show_counts`` instead (:issue:`37999`)
- Removed deprecated :meth:`Index.is_monotonic`, and :meth:`Series.is_monotonic`; use ``obj.is_monotonic_increasing`` instead (:issue:`45422`)
- Removed deprecated :meth:`Index.is_all_dates` (:issue:`36697`)
- Enforced deprecation disallowing passing a timezone-aware :class:`Timestamp` and ``dtype="datetime64[ns]"`` to :class:`Series` or :class:`DataFrame` constructors (:issue:`41555`)
- Enforced deprecation disallowing passing a sequence of timezone-aware values and ``dtype="datetime64[ns]"`` to to :class:`Series` or :class:`DataFrame` constructors (:issue:`41555`)
- Enforced deprecation disallowing ``numpy.ma.mrecords.MaskedRecords`` in the :class:`DataFrame` constructor; pass ``"{name: data[name] for name in data.dtype.names}`` instead (:issue:`40363`)
- Enforced deprecation disallowing unit-less "datetime64" dtype in :meth:`Series.astype` and :meth:`DataFrame.astype` (:issue:`47844`)
- Enforced deprecation disallowing using ``.astype`` to convert a ``datetime64[ns]`` :class:`Series`, :class:`DataFrame`, or :class:`DatetimeIndex` to timezone-aware dtype, use ``obj.tz_localize`` or ``ser.dt.tz_localize`` instead (:issue:`39258`)
- Enforced deprecation disallowing using ``.astype`` to convert a timezone-aware :class:`Series`, :class:`DataFrame`, or :class:`DatetimeIndex` to timezone-naive ``datetime64[ns]`` dtype, use ``obj.tz_localize(None)`` or ``obj.tz_convert("UTC").tz_localize(None)`` instead (:issue:`39258`)
- Enforced deprecation disallowing passing non boolean argument to sort in :func:`concat` (:issue:`44629`)
- Removed Date parser functions :func:`~pandas.io.date_converters.parse_date_time`,
  :func:`~pandas.io.date_converters.parse_date_fields`, :func:`~pandas.io.date_converters.parse_all_fields`
  and :func:`~pandas.io.date_converters.generic_parser` (:issue:`24518`)
- Removed argument ``index`` from the :class:`core.arrays.SparseArray` constructor (:issue:`43523`)
- Remove argument ``squeeze`` from :meth:`DataFrame.groupby` and :meth:`Series.groupby` (:issue:`32380`)
- Removed deprecated ``apply``, ``apply_index``, ``__call__``, ``onOffset``, and ``isAnchored`` attributes from :class:`DateOffset` (:issue:`34171`)
- Removed ``keep_tz`` argument in :meth:`DatetimeIndex.to_series` (:issue:`29731`)
- Remove arguments ``names`` and ``dtype`` from :meth:`Index.copy` and ``levels`` and ``codes`` from :meth:`MultiIndex.copy` (:issue:`35853`, :issue:`36685`)
- Remove argument ``inplace`` from :meth:`MultiIndex.set_levels` and :meth:`MultiIndex.set_codes` (:issue:`35626`)
- Removed arguments ``verbose`` and ``encoding`` from :meth:`DataFrame.to_excel` and :meth:`Series.to_excel` (:issue:`47912`)
- Removed argument ``line_terminator`` from :meth:`DataFrame.to_csv` and :meth:`Series.to_csv`, use ``lineterminator`` instead (:issue:`45302`)
- Removed argument ``inplace`` from :meth:`DataFrame.set_axis` and :meth:`Series.set_axis`, use ``obj = obj.set_axis(..., copy=False)`` instead (:issue:`48130`)
- Disallow passing positional arguments to :meth:`MultiIndex.set_levels` and :meth:`MultiIndex.set_codes` (:issue:`41485`)
- Disallow parsing to Timedelta strings with components with units "Y", "y", or "M", as these do not represent unambiguous durations (:issue:`36838`)
- Removed :meth:`MultiIndex.is_lexsorted` and :meth:`MultiIndex.lexsort_depth` (:issue:`38701`)
- Removed argument ``how`` from :meth:`PeriodIndex.astype`, use :meth:`PeriodIndex.to_timestamp` instead (:issue:`37982`)
- Removed argument ``try_cast`` from :meth:`DataFrame.mask`, :meth:`DataFrame.where`, :meth:`Series.mask` and :meth:`Series.where` (:issue:`38836`)
- Removed argument ``tz`` from :meth:`Period.to_timestamp`, use ``obj.to_timestamp(...).tz_localize(tz)`` instead (:issue:`34522`)
- Removed argument ``sort_columns`` in :meth:`DataFrame.plot` and :meth:`Series.plot` (:issue:`47563`)
- Removed argument ``is_copy`` from :meth:`DataFrame.take` and :meth:`Series.take` (:issue:`30615`)
- Removed argument ``kind`` from :meth:`Index.get_slice_bound`, :meth:`Index.slice_indexer` and :meth:`Index.slice_locs` (:issue:`41378`)
- Removed arguments ``prefix``, ``squeeze``, ``error_bad_lines`` and ``warn_bad_lines`` from :func:`read_csv` (:issue:`40413`, :issue:`43427`)
- Removed argument ``datetime_is_numeric`` from :meth:`DataFrame.describe` and :meth:`Series.describe` as datetime data will always be summarized as numeric data (:issue:`34798`)
- Disallow passing list ``key`` to :meth:`Series.xs` and :meth:`DataFrame.xs`, pass a tuple instead (:issue:`41789`)
- Disallow subclass-specific keywords (e.g. "freq", "tz", "names", "closed") in the :class:`Index` constructor (:issue:`38597`)
- Removed argument ``inplace`` from :meth:`Categorical.remove_unused_categories` (:issue:`37918`)
- Disallow passing non-round floats to :class:`Timestamp` with ``unit="M"`` or ``unit="Y"`` (:issue:`47266`)
- Remove keywords ``convert_float`` and ``mangle_dupe_cols`` from :func:`read_excel` (:issue:`41176`)
- Remove keyword ``mangle_dupe_cols`` from :func:`read_csv` and :func:`read_table` (:issue:`48137`)
- Removed ``errors`` keyword from :meth:`DataFrame.where`, :meth:`Series.where`, :meth:`DataFrame.mask` and :meth:`Series.mask` (:issue:`47728`)
- Disallow passing non-keyword arguments to :func:`read_excel` except ``io`` and ``sheet_name`` (:issue:`34418`)
- Disallow passing non-keyword arguments to :meth:`DataFrame.drop` and :meth:`Series.drop` except ``labels`` (:issue:`41486`)
- Disallow passing non-keyword arguments to :meth:`DataFrame.fillna` and :meth:`Series.fillna` except ``value`` (:issue:`41485`)
- Disallow passing non-keyword arguments to :meth:`StringMethods.split` and :meth:`StringMethods.rsplit` except for ``pat`` (:issue:`47448`)
- Disallow passing non-keyword arguments to :meth:`DataFrame.set_index` except ``keys`` (:issue:`41495`)
- Disallow passing non-keyword arguments to :meth:`Resampler.interpolate` except ``method`` (:issue:`41699`)
- Disallow passing non-keyword arguments to :meth:`DataFrame.reset_index` and :meth:`Series.reset_index` except ``level`` (:issue:`41496`)
- Disallow passing non-keyword arguments to :meth:`DataFrame.dropna` and :meth:`Series.dropna` (:issue:`41504`)
- Disallow passing non-keyword arguments to :meth:`ExtensionArray.argsort` (:issue:`46134`)
- Disallow passing non-keyword arguments to :meth:`Categorical.sort_values` (:issue:`47618`)
- Disallow passing non-keyword arguments to :meth:`Index.drop_duplicates` and :meth:`Series.drop_duplicates` (:issue:`41485`)
- Disallow passing non-keyword arguments to :meth:`DataFrame.drop_duplicates` except for ``subset`` (:issue:`41485`)
- Disallow passing non-keyword arguments to :meth:`DataFrame.sort_index` and :meth:`Series.sort_index` (:issue:`41506`)
- Disallow passing non-keyword arguments to :meth:`DataFrame.interpolate` and :meth:`Series.interpolate` except for ``method`` (:issue:`41510`)
- Disallow passing non-keyword arguments to :meth:`DataFrame.any` and :meth:`Series.any` (:issue:`44896`)
- Disallow passing non-keyword arguments to :meth:`Index.set_names` except for ``names`` (:issue:`41551`)
- Disallow passing non-keyword arguments to :meth:`Index.join` except for ``other`` (:issue:`46518`)
- Disallow passing non-keyword arguments to :func:`concat` except for ``objs`` (:issue:`41485`)
- Disallow passing non-keyword arguments to :func:`pivot` except for ``data`` (:issue:`48301`)
- Disallow passing non-keyword arguments to :meth:`DataFrame.pivot` (:issue:`48301`)
- Disallow passing non-keyword arguments to :func:`read_html` except for ``io`` (:issue:`27573`)
- Disallow passing non-keyword arguments to :func:`read_json` except for ``path_or_buf`` (:issue:`27573`)
- Disallow passing non-keyword arguments to :func:`read_sas` except for ``filepath_or_buffer`` (:issue:`47154`)
- Disallow passing non-keyword arguments to :func:`read_stata` except for ``filepath_or_buffer`` (:issue:`48128`)
- Disallow passing non-keyword arguments to :func:`read_csv` except ``filepath_or_buffer`` (:issue:`41485`)
- Disallow passing non-keyword arguments to :func:`read_table` except ``filepath_or_buffer`` (:issue:`41485`)
- Disallow passing non-keyword arguments to :func:`read_fwf` except ``filepath_or_buffer`` (:issue:`44710`)
- Disallow passing non-keyword arguments to :func:`read_xml` except for ``path_or_buffer`` (:issue:`45133`)
- Disallow passing non-keyword arguments to :meth:`Series.mask` and :meth:`DataFrame.mask` except ``cond`` and ``other`` (:issue:`41580`)
- Disallow passing non-keyword arguments to :meth:`DataFrame.to_stata` except for ``path`` (:issue:`48128`)
- Disallow passing non-keyword arguments to :meth:`DataFrame.where` and :meth:`Series.where` except for ``cond`` and ``other`` (:issue:`41523`)
- Disallow passing non-keyword arguments to :meth:`Series.set_axis` and :meth:`DataFrame.set_axis` except for ``labels`` (:issue:`41491`)
- Disallow passing non-keyword arguments to :meth:`Series.rename_axis` and :meth:`DataFrame.rename_axis` except for ``mapper`` (:issue:`47587`)
- Disallow passing non-keyword arguments to :meth:`Series.clip` and :meth:`DataFrame.clip` (:issue:`41511`)
- Disallow passing non-keyword arguments to :meth:`Series.bfill`, :meth:`Series.ffill`, :meth:`DataFrame.bfill` and :meth:`DataFrame.ffill` (:issue:`41508`)
- Disallow passing non-keyword arguments to :meth:`DataFrame.replace`, :meth:`Series.replace` except for ``to_replace`` and ``value`` (:issue:`47587`)
- Disallow passing non-keyword arguments to :meth:`DataFrame.sort_values` except for ``by`` (:issue:`41505`)
- Disallow passing non-keyword arguments to :meth:`Series.sort_values` (:issue:`41505`)
- Disallow passing non-keyword arguments to :meth:`DataFrame.reindex` except for ``labels`` (:issue:`17966`)
- Disallow :meth:`Index.reindex` with non-unique :class:`Index` objects (:issue:`42568`)
- Disallowed constructing :class:`Categorical` with scalar ``data`` (:issue:`38433`)
- Disallowed constructing :class:`CategoricalIndex` without passing ``data`` (:issue:`38944`)
- Removed :meth:`.Rolling.validate`, :meth:`.Expanding.validate`, and :meth:`.ExponentialMovingWindow.validate` (:issue:`43665`)
- Removed :attr:`Rolling.win_type` returning ``"freq"`` (:issue:`38963`)
- Removed :attr:`Rolling.is_datetimelike` (:issue:`38963`)
- Removed the ``level`` keyword in :class:`DataFrame` and :class:`Series` aggregations; use ``groupby`` instead (:issue:`39983`)
- Removed deprecated :meth:`Timedelta.delta`, :meth:`Timedelta.is_populated`, and :attr:`Timedelta.freq` (:issue:`46430`, :issue:`46476`)
- Removed deprecated :attr:`NaT.freq` (:issue:`45071`)
- Removed deprecated :meth:`Categorical.replace`, use :meth:`Series.replace` instead (:issue:`44929`)
- Removed the ``numeric_only`` keyword from :meth:`Categorical.min` and :meth:`Categorical.max` in favor of ``skipna`` (:issue:`48821`)
- Changed behavior of :meth:`DataFrame.median` and :meth:`DataFrame.mean` with ``numeric_only=None`` to not exclude datetime-like columns THIS NOTE WILL BE IRRELEVANT ONCE ``numeric_only=None`` DEPRECATION IS ENFORCED (:issue:`29941`)
- Removed :func:`is_extension_type` in favor of :func:`is_extension_array_dtype` (:issue:`29457`)
- Removed ``.ExponentialMovingWindow.vol`` (:issue:`39220`)
- Removed :meth:`Index.get_value` and :meth:`Index.set_value` (:issue:`33907`, :issue:`28621`)
- Removed :meth:`Series.slice_shift` and :meth:`DataFrame.slice_shift` (:issue:`37601`)
- Remove :meth:`DataFrameGroupBy.pad` and :meth:`DataFrameGroupBy.backfill` (:issue:`45076`)
- Remove ``numpy`` argument from :func:`read_json` (:issue:`30636`)
- Disallow passing abbreviations for ``orient`` in :meth:`DataFrame.to_dict` (:issue:`32516`)
- Disallow partial slicing on an non-monotonic :class:`DatetimeIndex` with keys which are not in Index. This now raises a ``KeyError`` (:issue:`18531`)
- Removed ``get_offset`` in favor of :func:`to_offset` (:issue:`30340`)
- Removed the ``warn`` keyword in :func:`infer_freq` (:issue:`45947`)
- Removed the ``include_start`` and ``include_end`` arguments in :meth:`DataFrame.between_time` in favor of ``inclusive`` (:issue:`43248`)
- Removed the ``closed`` argument in :meth:`date_range` and :meth:`bdate_range` in favor of ``inclusive`` argument (:issue:`40245`)
- Removed the ``center`` keyword in :meth:`DataFrame.expanding` (:issue:`20647`)
- Removed the ``truediv`` keyword from :func:`eval` (:issue:`29812`)
- Removed the ``method`` and ``tolerance`` arguments in :meth:`Index.get_loc`. Use ``index.get_indexer([label], method=..., tolerance=...)`` instead (:issue:`42269`)
- Removed the ``pandas.datetime`` submodule (:issue:`30489`)
- Removed the ``pandas.np`` submodule (:issue:`30296`)
- Removed ``pandas.util.testing`` in favor of ``pandas.testing`` (:issue:`30745`)
- Removed :meth:`Series.str.__iter__` (:issue:`28277`)
- Removed ``pandas.SparseArray`` in favor of :class:`arrays.SparseArray` (:issue:`30642`)
- Removed ``pandas.SparseSeries`` and ``pandas.SparseDataFrame``, including pickle support. (:issue:`30642`)
- Enforced disallowing passing an integer ``fill_value`` to :meth:`DataFrame.shift` and :meth:`Series.shift`` with datetime64, timedelta64, or period dtypes (:issue:`32591`)
- Enforced disallowing a string column label into ``times`` in :meth:`DataFrame.ewm` (:issue:`43265`)
- Enforced disallowing passing ``True`` and ``False`` into ``inclusive`` in :meth:`Series.between` in favor of ``"both"`` and ``"neither"`` respectively (:issue:`40628`)
- Enforced disallowing using ``usecols`` with out of bounds indices for ``read_csv`` with ``engine="c"`` (:issue:`25623`)
- Enforced disallowing the use of ``**kwargs`` in :class:`.ExcelWriter`; use the keyword argument ``engine_kwargs`` instead (:issue:`40430`)
- Enforced disallowing a tuple of column labels into :meth:`.DataFrameGroupBy.__getitem__` (:issue:`30546`)
- Enforced disallowing missing labels when indexing with a sequence of labels on a level of a :class:`MultiIndex`. This now raises a ``KeyError`` (:issue:`42351`)
- Enforced disallowing setting values with ``.loc`` using a positional slice. Use ``.loc`` with labels or ``.iloc`` with positions instead (:issue:`31840`)
- Enforced disallowing positional indexing with a ``float`` key even if that key is a round number, manually cast to integer instead (:issue:`34193`)
- Enforced disallowing using a :class:`DataFrame` indexer with ``.iloc``, use ``.loc`` instead for automatic alignment (:issue:`39022`)
- Enforced disallowing ``set`` or ``dict`` indexers in ``__getitem__`` and ``__setitem__`` methods (:issue:`42825`)
- Enforced disallowing indexing on a :class:`Index` or positional indexing on a :class:`Series` producing multi-dimensional objects e.g. ``obj[:, None]``, convert to numpy before indexing instead (:issue:`35141`)
- Enforced disallowing ``dict`` or ``set`` objects in ``suffixes`` in :func:`merge` (:issue:`34810`)
- Enforced disallowing :func:`merge` to produce duplicated columns through the ``suffixes`` keyword and already existing columns (:issue:`22818`)
- Enforced disallowing using :func:`merge` or :func:`join` on a different number of levels (:issue:`34862`)
- Enforced disallowing ``value_name`` argument in :func:`DataFrame.melt` to match an element in the :class:`DataFrame` columns (:issue:`35003`)
- Enforced disallowing passing ``showindex`` into ``**kwargs`` in :func:`DataFrame.to_markdown` and :func:`Series.to_markdown` in favor of ``index`` (:issue:`33091`)
- Removed setting Categorical._codes directly (:issue:`41429`)
- Removed setting Categorical.categories directly (:issue:`47834`)
- Removed argument ``inplace`` from :meth:`Categorical.add_categories`, :meth:`Categorical.remove_categories`, :meth:`Categorical.set_categories`, :meth:`Categorical.rename_categories`, :meth:`Categorical.reorder_categories`, :meth:`Categorical.set_ordered`, :meth:`Categorical.as_ordered`, :meth:`Categorical.as_unordered` (:issue:`37981`, :issue:`41118`, :issue:`41133`, :issue:`47834`)
- Enforced :meth:`Rolling.count` with ``min_periods=None`` to default to the size of the window (:issue:`31302`)
- Renamed ``fname`` to ``path`` in :meth:`DataFrame.to_parquet`, :meth:`DataFrame.to_stata` and :meth:`DataFrame.to_feather` (:issue:`30338`)
- Enforced disallowing indexing a :class:`Series` with a single item list with a slice (e.g. ``ser[[slice(0, 2)]]``). Either convert the list to tuple, or pass the slice directly instead (:issue:`31333`)
- Changed behavior indexing on a :class:`DataFrame` with a :class:`DatetimeIndex` index using a string indexer, previously this operated as a slice on rows, now it operates like any other column key; use ``frame.loc[key]`` for the old behavior (:issue:`36179`)
- Enforced the ``display.max_colwidth`` option to not accept negative integers (:issue:`31569`)
- Removed the ``display.column_space`` option in favor of ``df.to_string(col_space=...)`` (:issue:`47280`)
- Removed the deprecated method ``mad`` from pandas classes (:issue:`11787`)
- Removed the deprecated method ``tshift`` from pandas classes (:issue:`11631`)
- Changed behavior of empty data passed into :class:`Series`; the default dtype will be ``object`` instead of ``float64`` (:issue:`29405`)
- Changed the behavior of :meth:`DatetimeIndex.union`, :meth:`DatetimeIndex.intersection`, and :meth:`DatetimeIndex.symmetric_difference` with mismatched timezones to convert to UTC instead of casting to object dtype (:issue:`39328`)
- Changed the behavior of :func:`to_datetime` with argument "now" with ``utc=False`` to match ``Timestamp("now")`` (:issue:`18705`)
- Changed the behavior of indexing on a timezone-aware :class:`DatetimeIndex` with a timezone-naive ``datetime`` object or vice-versa; these now behave like any other non-comparable type by raising ``KeyError`` (:issue:`36148`)
- Changed the behavior of :meth:`Index.reindex`, :meth:`Series.reindex`, and :meth:`DataFrame.reindex` with a ``datetime64`` dtype and a ``datetime.date`` object for ``fill_value``; these are no longer considered equivalent to ``datetime.datetime`` objects so the reindex casts to object dtype (:issue:`39767`)
- Changed behavior of :meth:`SparseArray.astype` when given a dtype that is not explicitly ``SparseDtype``, cast to the exact requested dtype rather than silently using a ``SparseDtype`` instead (:issue:`34457`)
- Changed behavior of :meth:`Index.ravel` to return a view on the original :class:`Index` instead of a ``np.ndarray`` (:issue:`36900`)
- Changed behavior of :meth:`Series.to_frame` and :meth:`Index.to_frame` with explicit ``name=None`` to use ``None`` for the column name instead of the index's name or default ``0`` (:issue:`45523`)
- Changed behavior of :func:`concat` with one array of ``bool``-dtype and another of integer dtype, this now returns ``object`` dtype instead of integer dtype; explicitly cast the bool object to integer before concatenating to get the old behavior (:issue:`45101`)
- Changed behavior of :class:`DataFrame` constructor given floating-point ``data`` and an integer ``dtype``, when the data cannot be cast losslessly, the floating point dtype is retained, matching :class:`Series` behavior (:issue:`41170`)
- Changed behavior of :class:`Index` constructor when given a ``np.ndarray`` with object-dtype containing numeric entries; this now retains object dtype rather than inferring a numeric dtype, consistent with :class:`Series` behavior (:issue:`42870`)
- Changed behavior of :meth:`Index.__and__`, :meth:`Index.__or__` and :meth:`Index.__xor__` to behave as logical operations (matching :class:`Series` behavior) instead of aliases for set operations (:issue:`37374`)
- Changed behavior of :class:`DataFrame` constructor when passed a list whose first element is a :class:`Categorical`, this now treats the elements as rows casting to ``object`` dtype, consistent with behavior for other types (:issue:`38845`)
- Changed behavior of :class:`DataFrame` constructor when passed a ``dtype`` (other than int) that the data cannot be cast to; it now raises instead of silently ignoring the dtype (:issue:`41733`)
- Changed the behavior of :class:`Series` constructor, it will no longer infer a datetime64 or timedelta64 dtype from string entries (:issue:`41731`)
- Changed behavior of :class:`Timestamp` constructor with a ``np.datetime64`` object and a ``tz`` passed to interpret the input as a wall-time as opposed to a UTC time (:issue:`42288`)
- Changed behavior of :meth:`Timestamp.utcfromtimestamp` to return a timezone-aware object satisfying ``Timestamp.utcfromtimestamp(val).timestamp() == val`` (:issue:`45083`)
- Changed behavior of :class:`Index` constructor when passed a ``SparseArray`` or ``SparseDtype`` to retain that dtype instead of casting to ``numpy.ndarray`` (:issue:`43930`)
- Changed behavior of setitem-like operations (``__setitem__``, ``fillna``, ``where``, ``mask``, ``replace``, ``insert``, fill_value for ``shift``) on an object with :class:`DatetimeTZDtype` when using a value with a non-matching timezone, the value will be cast to the object's timezone instead of casting both to object-dtype (:issue:`44243`)
- Changed behavior of :class:`Index`, :class:`Series`, :class:`DataFrame` constructors with floating-dtype data and a :class:`DatetimeTZDtype`, the data are now interpreted as UTC-times instead of wall-times, consistent with how integer-dtype data are treated (:issue:`45573`)
- Changed behavior of :class:`Series` and :class:`DataFrame` constructors with integer dtype and floating-point data containing ``NaN``, this now raises ``IntCastingNaNError`` (:issue:`40110`)
- Changed behavior of :class:`Series` and :class:`DataFrame` constructors with an integer ``dtype`` and values that are too large to losslessly cast to this dtype, this now raises ``ValueError`` (:issue:`41734`)
- Changed behavior of :class:`Series` and :class:`DataFrame` constructors with an integer ``dtype`` and values having either ``datetime64`` or ``timedelta64`` dtypes, this now raises ``TypeError``, use ``values.view("int64")`` instead (:issue:`41770`)
- Removed the deprecated ``base`` and ``loffset`` arguments from :meth:`pandas.DataFrame.resample`, :meth:`pandas.Series.resample` and :class:`pandas.Grouper`. Use ``offset`` or ``origin`` instead (:issue:`31809`)
- Changed behavior of :meth:`Series.fillna` and :meth:`DataFrame.fillna` with ``timedelta64[ns]`` dtype and an incompatible ``fill_value``; this now casts to ``object`` dtype instead of raising, consistent with the behavior with other dtypes (:issue:`45746`)
- Change the default argument of ``regex`` for :meth:`Series.str.replace` from ``True`` to ``False``. Additionally, a single character ``pat`` with ``regex=True`` is now treated as a regular expression instead of a string literal. (:issue:`36695`, :issue:`24804`)
- Changed behavior of :meth:`DataFrame.any` and :meth:`DataFrame.all` with ``bool_only=True``; object-dtype columns with all-bool values will no longer be included, manually cast to ``bool`` dtype first (:issue:`46188`)
- Changed behavior of :meth:`DataFrame.max`, :class:`DataFrame.min`, :class:`DataFrame.mean`, :class:`DataFrame.median`, :class:`DataFrame.skew`, :class:`DataFrame.kurt` with ``axis=None`` to return a scalar applying the aggregation across both axes (:issue:`45072`)
- Changed behavior of comparison of a :class:`Timestamp` with a ``datetime.date`` object; these now compare as un-equal and raise on inequality comparisons, matching the ``datetime.datetime`` behavior (:issue:`36131`)
- Changed behavior of comparison of ``NaT`` with a ``datetime.date`` object; these now raise on inequality comparisons (:issue:`39196`)
- Enforced deprecation of silently dropping columns that raised a ``TypeError`` in :class:`Series.transform` and :class:`DataFrame.transform` when used with a list or dictionary (:issue:`43740`)
- Changed behavior of :meth:`DataFrame.apply` with list-like so that any partial failure will raise an error (:issue:`43740`)
- Changed behaviour of :meth:`DataFrame.to_latex` to now use the Styler implementation via :meth:`.Styler.to_latex` (:issue:`47970`)
- Changed behavior of :meth:`Series.__setitem__` with an integer key and a :class:`Float64Index` when the key is not present in the index; previously we treated the key as positional (behaving like ``series.iloc[key] = val``), now we treat it is a label (behaving like ``series.loc[key] = val``), consistent with :meth:`Series.__getitem__`` behavior (:issue:`33469`)
- Removed ``na_sentinel`` argument from :func:`factorize`, :meth:`.Index.factorize`, and :meth:`.ExtensionArray.factorize` (:issue:`47157`)
- Changed behavior of :meth:`Series.diff` and :meth:`DataFrame.diff` with :class:`ExtensionDtype` dtypes whose arrays do not implement ``diff``, these now raise ``TypeError`` rather than casting to numpy (:issue:`31025`)
- Enforced deprecation of calling numpy "ufunc"s on :class:`DataFrame` with ``method="outer"``; this now raises ``NotImplementedError`` (:issue:`36955`)
- Enforced deprecation disallowing passing ``numeric_only=True`` to :class:`Series` reductions (``rank``, ``any``, ``all``, ...) with non-numeric dtype (:issue:`47500`)
- Changed behavior of :meth:`.DataFrameGroupBy.apply` and :meth:`.SeriesGroupBy.apply` so that ``group_keys`` is respected even if a transformer is detected (:issue:`34998`)
- Comparisons between a :class:`DataFrame` and a :class:`Series` where the frame's columns do not match the series's index raise ``ValueError`` instead of automatically aligning, do ``left, right = left.align(right, axis=1, copy=False)`` before comparing (:issue:`36795`)
- Enforced deprecation ``numeric_only=None`` (the default) in DataFrame reductions that would silently drop columns that raised; ``numeric_only`` now defaults to ``False`` (:issue:`41480`)
- Changed default of ``numeric_only`` to ``False`` in all DataFrame methods with that argument (:issue:`46096`, :issue:`46906`)
- Changed default of ``numeric_only`` to ``False`` in :meth:`Series.rank` (:issue:`47561`)
- Enforced deprecation of silently dropping nuisance columns in groupby and resample operations when ``numeric_only=False`` (:issue:`41475`)
- Enforced deprecation of silently dropping nuisance columns in :class:`Rolling`, :class:`Expanding`, and :class:`ExponentialMovingWindow` ops. This will now raise a :class:`.errors.DataError` (:issue:`42834`)
- Changed behavior in setting values with ``df.loc[:, foo] = bar`` or ``df.iloc[:, foo] = bar``, these now always attempt to set values inplace before falling back to casting (:issue:`45333`)
- Changed default of ``numeric_only`` in various :class:`.DataFrameGroupBy` methods; all methods now default to ``numeric_only=False`` (:issue:`46072`)
- Changed default of ``numeric_only`` to ``False`` in :class:`.Resampler` methods (:issue:`47177`)
- Using the method :meth:`DataFrameGroupBy.transform` with a callable that returns DataFrames will align to the input's index (:issue:`47244`)
- When providing a list of columns of length one to :meth:`DataFrame.groupby`, the keys that are returned by iterating over the resulting :class:`DataFrameGroupBy` object will now be tuples of length one (:issue:`47761`)
- Removed deprecated methods :meth:`ExcelWriter.write_cells`, :meth:`ExcelWriter.save`, :meth:`ExcelWriter.cur_sheet`, :meth:`ExcelWriter.handles`, :meth:`ExcelWriter.path` (:issue:`45795`)
- The :class:`ExcelWriter` attribute ``book`` can no longer be set; it is still available to be accessed and mutated (:issue:`48943`)
- Removed unused ``*args`` and ``**kwargs`` in :class:`Rolling`, :class:`Expanding`, and :class:`ExponentialMovingWindow` ops (:issue:`47851`)
- Removed the deprecated argument ``line_terminator`` from :meth:`DataFrame.to_csv` (:issue:`45302`)
- Removed the deprecated argument ``label`` from :func:`lreshape` (:issue:`30219`)
- Arguments after ``expr`` in :meth:`DataFrame.eval` and :meth:`DataFrame.query` are keyword-only (:issue:`47587`)
- Removed :meth:`Index._get_attributes_dict` (:issue:`50648`)
- Removed :meth:`Series.__array_wrap__` (:issue:`50648`)

.. ---------------------------------------------------------------------------
.. _whatsnew_200.performance:

Performance improvements
~~~~~~~~~~~~~~~~~~~~~~~~
- Performance improvement in :meth:`.DataFrameGroupBy.median` and :meth:`.SeriesGroupBy.median` and :meth:`.DataFrameGroupBy.cumprod` for nullable dtypes (:issue:`37493`)
- Performance improvement in :meth:`.DataFrameGroupBy.all`, :meth:`.DataFrameGroupBy.any`, :meth:`.SeriesGroupBy.all`, and :meth:`.SeriesGroupBy.any` for object dtype (:issue:`50623`)
- Performance improvement in :meth:`MultiIndex.argsort` and :meth:`MultiIndex.sort_values` (:issue:`48406`)
- Performance improvement in :meth:`MultiIndex.size` (:issue:`48723`)
- Performance improvement in :meth:`MultiIndex.union` without missing values and without duplicates (:issue:`48505`, :issue:`48752`)
- Performance improvement in :meth:`MultiIndex.difference` (:issue:`48606`)
- Performance improvement in :class:`MultiIndex` set operations with sort=None (:issue:`49010`)
- Performance improvement in :meth:`.DataFrameGroupBy.mean`, :meth:`.SeriesGroupBy.mean`, :meth:`.DataFrameGroupBy.var`, and :meth:`.SeriesGroupBy.var` for extension array dtypes (:issue:`37493`)
- Performance improvement in :meth:`MultiIndex.isin` when ``level=None`` (:issue:`48622`, :issue:`49577`)
- Performance improvement in :meth:`MultiIndex.putmask` (:issue:`49830`)
- Performance improvement in :meth:`Index.union` and :meth:`MultiIndex.union` when index contains duplicates (:issue:`48900`)
- Performance improvement in :meth:`Series.rank` for pyarrow-backed dtypes (:issue:`50264`)
- Performance improvement in :meth:`Series.searchsorted` for pyarrow-backed dtypes (:issue:`50447`)
- Performance improvement in :meth:`Series.fillna` for extension array dtypes (:issue:`49722`, :issue:`50078`)
- Performance improvement in :meth:`Index.join`, :meth:`Index.intersection` and :meth:`Index.union` for masked dtypes when :class:`Index` is monotonic (:issue:`50310`)
- Performance improvement for :meth:`Series.value_counts` with nullable dtype (:issue:`48338`)
- Performance improvement for :class:`Series` constructor passing integer numpy array with nullable dtype (:issue:`48338`)
- Performance improvement for :class:`DatetimeIndex` constructor passing a list (:issue:`48609`)
- Performance improvement in :func:`merge` and :meth:`DataFrame.join` when joining on a sorted :class:`MultiIndex` (:issue:`48504`)
- Performance improvement in :func:`to_datetime` when parsing strings with timezone offsets (:issue:`50107`)
- Performance improvement in :meth:`DataFrame.loc` and :meth:`Series.loc` for tuple-based indexing of a :class:`MultiIndex` (:issue:`48384`)
- Performance improvement for :meth:`Series.replace` with categorical dtype (:issue:`49404`)
- Performance improvement for :meth:`MultiIndex.unique` (:issue:`48335`)
- Performance improvement for indexing operations with nullable dtypes (:issue:`49420`)
- Performance improvement for :func:`concat` with extension array backed indexes (:issue:`49128`, :issue:`49178`)
- Performance improvement for :func:`api.types.infer_dtype` (:issue:`51054`)
- Reduce memory usage of :meth:`DataFrame.to_pickle`/:meth:`Series.to_pickle` when using BZ2 or LZMA (:issue:`49068`)
- Performance improvement for :class:`~arrays.StringArray` constructor passing a numpy array with type ``np.str_`` (:issue:`49109`)
- Performance improvement in :meth:`~arrays.IntervalArray.from_tuples` (:issue:`50620`)
- Performance improvement in :meth:`~arrays.ArrowExtensionArray.factorize` (:issue:`49177`)
- Performance improvement in :meth:`~arrays.ArrowExtensionArray.__setitem__` (:issue:`50248`, :issue:`50632`)
- Performance improvement in :class:`~arrays.ArrowExtensionArray` comparison methods when array contains NA (:issue:`50524`)
- Performance improvement in :meth:`~arrays.ArrowExtensionArray.to_numpy` (:issue:`49973`)
- Performance improvement when parsing strings to :class:`BooleanDtype` (:issue:`50613`)
- Performance improvement in :meth:`DataFrame.join` when joining on a subset of a :class:`MultiIndex` (:issue:`48611`)
- Performance improvement for :meth:`MultiIndex.intersection` (:issue:`48604`)
- Performance improvement in :meth:`DataFrame.__setitem__` (:issue:`46267`)
- Performance improvement in ``var`` and ``std`` for nullable dtypes (:issue:`48379`).
- Performance improvement when iterating over pyarrow and nullable dtypes (:issue:`49825`, :issue:`49851`)
- Performance improvements to :func:`read_sas` (:issue:`47403`, :issue:`47405`, :issue:`47656`, :issue:`48502`)
- Memory improvement in :meth:`RangeIndex.sort_values` (:issue:`48801`)
- Performance improvement in :meth:`Series.to_numpy` if ``copy=True`` by avoiding copying twice (:issue:`24345`)
- Performance improvement in :meth:`Series.rename` with :class:`MultiIndex` (:issue:`21055`)
- Performance improvement in :class:`DataFrameGroupBy` and :class:`SeriesGroupBy` when ``by`` is a categorical type and ``sort=False`` (:issue:`48976`)
- Performance improvement in :class:`DataFrameGroupBy` and :class:`SeriesGroupBy` when ``by`` is a categorical type and ``observed=False`` (:issue:`49596`)
- Performance improvement in :func:`read_stata` with parameter ``index_col`` set to ``None`` (the default). Now the index will be a :class:`RangeIndex` instead of :class:`Int64Index` (:issue:`49745`)
- Performance improvement in :func:`merge` when not merging on the index - the new index will now be :class:`RangeIndex` instead of :class:`Int64Index` (:issue:`49478`)
- Performance improvement in :meth:`DataFrame.to_dict` and :meth:`Series.to_dict` when using any non-object dtypes (:issue:`46470`)
- Performance improvement in :func:`read_html` when there are multiple tables (:issue:`49929`)
- Performance improvement in :class:`Period` constructor when constructing from a string or integer (:issue:`38312`)
- Performance improvement in :func:`to_datetime` when using ``'%Y%m%d'`` format (:issue:`17410`)
- Performance improvement in :func:`to_datetime` when format is given or can be inferred (:issue:`50465`)
- Performance improvement in :meth:`Series.median` for nullable dtypes (:issue:`50838`)
- Performance improvement in :func:`read_csv` when passing :func:`to_datetime` lambda-function to ``date_parser`` and inputs have mixed timezone offsetes (:issue:`35296`)
- Performance improvement in :func:`isna` and :func:`isnull` (:issue:`50658`)
- Performance improvement in :meth:`.SeriesGroupBy.value_counts` with categorical dtype (:issue:`46202`)
- Fixed a reference leak in :func:`read_hdf` (:issue:`37441`)
- Fixed a memory leak in :meth:`DataFrame.to_json` and :meth:`Series.to_json` when serializing datetimes and timedeltas (:issue:`40443`)
- Decreased memory usage in many :class:`DataFrameGroupBy` methods (:issue:`51090`)
-

.. ---------------------------------------------------------------------------
.. _whatsnew_200.bug_fixes:

Bug fixes
~~~~~~~~~

Categorical
^^^^^^^^^^^
- Bug in :meth:`Categorical.set_categories` losing dtype information (:issue:`48812`)
- Bug in :meth:`Series.replace` with categorical dtype when ``to_replace`` values overlap with new values (:issue:`49404`)
- Bug in :meth:`Series.replace` with categorical dtype losing nullable dtypes of underlying categories (:issue:`49404`)
- Bug in :meth:`DataFrame.groupby` and :meth:`Series.groupby` would reorder categories when used as a grouper (:issue:`48749`)
- Bug in :class:`Categorical` constructor when constructing from a :class:`Categorical` object and ``dtype="category"`` losing ordered-ness (:issue:`49309`)
- Bug in :meth:`.SeriesGroupBy.min`, :meth:`.SeriesGroupBy.max`, :meth:`.DataFrameGroupBy.min`, and :meth:`.DataFrameGroupBy.max` with unordered :class:`CategoricalDtype` with no groups failing to raise ``TypeError`` (:issue:`51034`)
-

Datetimelike
^^^^^^^^^^^^
- Bug in :func:`pandas.infer_freq`, raising ``TypeError`` when inferred on :class:`RangeIndex` (:issue:`47084`)
- Bug in :func:`to_datetime` incorrectly raising ``OverflowError`` with string arguments corresponding to large integers (:issue:`50533`)
- Bug in :func:`to_datetime` was raising on invalid offsets with ``errors='coerce'`` and ``infer_datetime_format=True`` (:issue:`48633`)
- Bug in :class:`DatetimeIndex` constructor failing to raise when ``tz=None`` is explicitly specified in conjunction with timezone-aware ``dtype`` or data (:issue:`48659`)
- Bug in subtracting a ``datetime`` scalar from :class:`DatetimeIndex` failing to retain the original ``freq`` attribute (:issue:`48818`)
- Bug in ``pandas.tseries.holiday.Holiday`` where a half-open date interval causes inconsistent return types from :meth:`USFederalHolidayCalendar.holidays` (:issue:`49075`)
- Bug in rendering :class:`DatetimeIndex` and :class:`Series` and :class:`DataFrame` with timezone-aware dtypes with ``dateutil`` or ``zoneinfo`` timezones near daylight-savings transitions (:issue:`49684`)
- Bug in :func:`to_datetime` was raising ``ValueError`` when parsing :class:`Timestamp`, ``datetime.datetime``, ``datetime.date``, or ``np.datetime64`` objects when non-ISO8601 ``format`` was passed (:issue:`49298`, :issue:`50036`)
- Bug in :func:`to_datetime` was raising ``ValueError`` when parsing empty string and non-ISO8601 format was passed. Now, empty strings will be parsed as :class:`NaT`, for compatibility with how is done for ISO8601 formats (:issue:`50251`)
- Bug in :class:`Timestamp` was showing ``UserWarning``, which was not actionable by users, when parsing non-ISO8601 delimited date strings (:issue:`50232`)
- Bug in :func:`to_datetime` was showing misleading ``ValueError`` when parsing dates with format containing ISO week directive and ISO weekday directive (:issue:`50308`)
- Bug in :meth:`Timestamp.round` when the ``freq`` argument has zero-duration (e.g. "0ns") returning incorrect results instead of raising (:issue:`49737`)
- Bug in :func:`to_datetime` was not raising ``ValueError`` when invalid format was passed and ``errors`` was ``'ignore'`` or ``'coerce'`` (:issue:`50266`)
- Bug in :class:`DateOffset` was throwing ``TypeError`` when constructing with milliseconds and another super-daily argument (:issue:`49897`)
- Bug in :func:`to_datetime` was not raising ``ValueError`` when parsing string with decimal date with format ``'%Y%m%d'`` (:issue:`50051`)
- Bug in :func:`to_datetime` was not converting ``None`` to ``NaT`` when parsing mixed-offset date strings with ISO8601 format (:issue:`50071`)
- Bug in :func:`to_datetime` was not returning input when parsing out-of-bounds date string with ``errors='ignore'`` and ``format='%Y%m%d'`` (:issue:`14487`)
- Bug in :func:`to_datetime` was converting timezone-naive ``datetime.datetime`` to timezone-aware when parsing with timezone-aware strings, ISO8601 format, and ``utc=False`` (:issue:`50254`)
- Bug in :func:`to_datetime` was throwing ``ValueError`` when parsing dates with ISO8601 format where some values were not zero-padded (:issue:`21422`)
- Bug in :func:`to_datetime` was giving incorrect results when using ``format='%Y%m%d'`` and ``errors='ignore'`` (:issue:`26493`)
- Bug in :func:`to_datetime` was failing to parse date strings ``'today'`` and ``'now'`` if ``format`` was not ISO8601 (:issue:`50359`)
- Bug in :func:`Timestamp.utctimetuple` raising a ``TypeError`` (:issue:`32174`)
- Bug in :func:`to_datetime` was raising ``ValueError`` when parsing mixed-offset :class:`Timestamp` with ``errors='ignore'`` (:issue:`50585`)
- Bug in :func:`to_datetime` was incorrectly handling floating-point inputs within 1 ``unit`` of the overflow boundaries (:issue:`50183`)
- Bug in :func:`to_datetime` with unit of "Y" or "M" giving incorrect results, not matching pointwise :class:`Timestamp` results (:issue:`50870`)
- Bug in :meth:`Series.interpolate` and :meth:`DataFrame.interpolate` with datetime or timedelta dtypes incorrectly raising ``ValueError`` (:issue:`11312`)
- Bug in :func:`to_datetime` was not returning input with ``errors='ignore'`` when input was out-of-bounds (:issue:`50587`)
- Bug in :func:`DataFrame.from_records` when given a :class:`DataFrame` input with timezone-aware datetime64 columns incorrectly dropping the timezone-awareness (:issue:`51162`)
- Bug in :func:`to_datetime` was raising ``decimal.InvalidOperation`` when parsing date strings with ``errors='coerce'`` (:issue:`51084`)
- Bug in :func:`to_datetime` with both ``unit`` and ``origin`` specified returning incorrect results (:issue:`42624`)
-

Timedelta
^^^^^^^^^
- Bug in :func:`to_timedelta` raising error when input has nullable dtype ``Float64`` (:issue:`48796`)
- Bug in :class:`Timedelta` constructor incorrectly raising instead of returning ``NaT`` when given a ``np.timedelta64("nat")`` (:issue:`48898`)
- Bug in :class:`Timedelta` constructor failing to raise when passed both a :class:`Timedelta` object and keywords (e.g. days, seconds) (:issue:`48898`)
-

Timezones
^^^^^^^^^
- Bug in :meth:`Series.astype` and :meth:`DataFrame.astype` with object-dtype containing multiple timezone-aware ``datetime`` objects with heterogeneous timezones to a :class:`DatetimeTZDtype` incorrectly raising (:issue:`32581`)
- Bug in :func:`to_datetime` was failing to parse date strings with timezone name when ``format`` was specified with ``%Z`` (:issue:`49748`)
- Better error message when passing invalid values to ``ambiguous`` parameter in :meth:`Timestamp.tz_localize` (:issue:`49565`)
- Bug in string parsing incorrectly allowing a :class:`Timestamp` to be constructed with an invalid timezone, which would raise when trying to print (:issue:`50668`)
-

Numeric
^^^^^^^
- Bug in :meth:`DataFrame.add` cannot apply ufunc when inputs contain mixed DataFrame type and Series type (:issue:`39853`)
- Bug in arithmetic operations on :class:`Series` not propagating mask when combining masked dtypes and numpy dtypes (:issue:`45810`, :issue:`42630`)
- Bug in DataFrame reduction methods (e.g. :meth:`DataFrame.sum`) with object dtype, ``axis=1`` and ``numeric_only=False`` would not be coerced to float (:issue:`49551`)
- Bug in :meth:`DataFrame.sem` and :meth:`Series.sem` where an erroneous ``TypeError`` would always raise when using data backed by an :class:`ArrowDtype` (:issue:`49759`)
- Bug in :meth:`Series.__add__` casting to object for list and masked :class:`Series` (:issue:`22962`)
- Bug in :meth:`DataFrame.query` with ``engine="numexpr"`` and column names are ``min`` or ``max`` would raise a ``TypeError`` (:issue:`50937`)

Conversion
^^^^^^^^^^
- Bug in constructing :class:`Series` with ``int64`` dtype from a string list raising instead of casting (:issue:`44923`)
- Bug in constructing :class:`Series` with masked dtype and boolean values with ``NA`` raising (:issue:`42137`)
- Bug in :meth:`DataFrame.eval` incorrectly raising an ``AttributeError`` when there are negative values in function call (:issue:`46471`)
- Bug in :meth:`Series.convert_dtypes` not converting dtype to nullable dtype when :class:`Series` contains ``NA`` and has dtype ``object`` (:issue:`48791`)
- Bug where any :class:`ExtensionDtype` subclass with ``kind="M"`` would be interpreted as a timezone type (:issue:`34986`)
- Bug in :class:`.arrays.ArrowExtensionArray` that would raise ``NotImplementedError`` when passed a sequence of strings or binary (:issue:`49172`)
- Bug in :meth:`Series.astype` raising ``pyarrow.ArrowInvalid`` when converting from a non-pyarrow string dtype to a pyarrow numeric type (:issue:`50430`)
- Bug in :meth:`DataFrame.astype` modifying input array inplace when converting to ``string`` and ``copy=False`` (:issue:`51073`)
- Bug in :meth:`Series.to_numpy` converting to NumPy array before applying ``na_value`` (:issue:`48951`)
- Bug in :meth:`DataFrame.astype` not copying data when converting to pyarrow dtype (:issue:`50984`)
- Bug in :func:`to_datetime` was not respecting ``exact`` argument when ``format`` was an ISO8601 format (:issue:`12649`)
- Bug in :meth:`TimedeltaArray.astype` raising ``TypeError`` when converting to a pyarrow duration type (:issue:`49795`)
- Bug in :meth:`DataFrame.eval` and :meth:`DataFrame.query` raising for extension array dtypes (:issue:`29618`, :issue:`50261`, :issue:`31913`)
-

Strings
^^^^^^^
- Bug in :func:`pandas.api.types.is_string_dtype` that would not return ``True`` for :class:`StringDtype` or :class:`ArrowDtype` with ``pyarrow.string()`` (:issue:`15585`)
- Bug in converting string dtypes to "datetime64[ns]" or "timedelta64[ns]" incorrectly raising ``TypeError`` (:issue:`36153`)
- Bug in setting values in a string-dtype column with an array, mutating the array as side effect when it contains missing values (:issue:`51299`)
-

Interval
^^^^^^^^
- Bug in :meth:`IntervalIndex.is_overlapping` incorrect output if interval has duplicate left boundaries (:issue:`49581`)
- Bug in :meth:`Series.infer_objects` failing to infer :class:`IntervalDtype` for an object series of :class:`Interval` objects (:issue:`50090`)
- Bug in :meth:`Series.shift` with :class:`IntervalDtype` and invalid null ``fill_value`` failing to raise ``TypeError`` (:issue:`51258`)
-

Indexing
^^^^^^^^
- Bug in :meth:`DataFrame.__setitem__` raising when indexer is a :class:`DataFrame` with ``boolean`` dtype (:issue:`47125`)
- Bug in :meth:`DataFrame.reindex` filling with wrong values when indexing columns and index for ``uint`` dtypes (:issue:`48184`)
- Bug in :meth:`DataFrame.loc` when setting :class:`DataFrame` with different dtypes coercing values to single dtype (:issue:`50467`)
- Bug in :meth:`DataFrame.sort_values` where ``None`` was not returned when ``by`` is empty list and ``inplace=True`` (:issue:`50643`)
- Bug in :meth:`DataFrame.loc` coercing dtypes when setting values with a list indexer (:issue:`49159`)
- Bug in :meth:`Series.loc` raising error for out of bounds end of slice indexer (:issue:`50161`)
- Bug in :meth:`DataFrame.loc` raising ``ValueError`` with ``bool`` indexer and :class:`MultiIndex` (:issue:`47687`)
- Bug in :meth:`DataFrame.loc` raising ``IndexError`` when setting values for a pyarrow-backed column with a non-scalar indexer (:issue:`50085`)
- Bug in :meth:`DataFrame.__getitem__`, :meth:`Series.__getitem__`, :meth:`DataFrame.__setitem__` and :meth:`Series.__setitem__`
  when indexing on indexes with extension float dtypes (:class:`Float64` & :class:`Float64`) or complex dtypes using integers (:issue:`51053`)
- Bug in :meth:`DataFrame.loc` modifying object when setting incompatible value with an empty indexer (:issue:`45981`)
- Bug in :meth:`DataFrame.__setitem__` raising ``ValueError`` when right hand side is :class:`DataFrame` with :class:`MultiIndex` columns (:issue:`49121`)
- Bug in :meth:`DataFrame.reindex` casting dtype to ``object`` when :class:`DataFrame` has single extension array column when re-indexing ``columns`` and ``index`` (:issue:`48190`)
- Bug in :meth:`DataFrame.iloc` raising ``IndexError`` when indexer is a :class:`Series` with numeric extension array dtype (:issue:`49521`)
- Bug in :func:`~DataFrame.describe` when formatting percentiles in the resulting index showed more decimals than needed (:issue:`46362`)
- Bug in :meth:`DataFrame.compare` does not recognize differences when comparing ``NA`` with value in nullable dtypes (:issue:`48939`)
- Bug in :meth:`Series.rename` with :class:`MultiIndex` losing extension array dtypes (:issue:`21055`)
- Bug in :meth:`DataFrame.isetitem` coercing extension array dtypes in :class:`DataFrame` to object (:issue:`49922`)
- Bug in :class:`BusinessHour` would cause creation of :class:`DatetimeIndex` to fail when no opening hour was included in the index (:issue:`49835`)
-

Missing
^^^^^^^
- Bug in :meth:`Index.equals` raising ``TypeError`` when :class:`Index` consists of tuples that contain ``NA`` (:issue:`48446`)
- Bug in :meth:`Series.map` caused incorrect result when data has NaNs and defaultdict mapping was used (:issue:`48813`)
- Bug in :class:`NA` raising a ``TypeError`` instead of return :class:`NA` when performing a binary operation with a ``bytes`` object (:issue:`49108`)
- Bug in :meth:`DataFrame.update` with ``overwrite=False`` raising ``TypeError`` when ``self`` has column with ``NaT`` values and column not present in ``other`` (:issue:`16713`)
- Bug in :meth:`Series.replace` raising ``RecursionError`` when replacing value in object-dtype :class:`Series` containing ``NA`` (:issue:`47480`)
- Bug in :meth:`Series.replace` raising ``RecursionError`` when replacing value in numeric :class:`Series` with ``NA`` (:issue:`50758`)

MultiIndex
^^^^^^^^^^
- Bug in :meth:`MultiIndex.get_indexer` not matching ``NaN`` values (:issue:`29252`, :issue:`37222`, :issue:`38623`, :issue:`42883`, :issue:`43222`, :issue:`46173`, :issue:`48905`)
- Bug in :meth:`MultiIndex.argsort` raising ``TypeError`` when index contains :attr:`NA` (:issue:`48495`)
- Bug in :meth:`MultiIndex.difference` losing extension array dtype (:issue:`48606`)
- Bug in :class:`MultiIndex.set_levels` raising ``IndexError`` when setting empty level (:issue:`48636`)
- Bug in :meth:`MultiIndex.unique` losing extension array dtype (:issue:`48335`)
- Bug in :meth:`MultiIndex.intersection` losing extension array (:issue:`48604`)
- Bug in :meth:`MultiIndex.union` losing extension array (:issue:`48498`, :issue:`48505`, :issue:`48900`)
- Bug in :meth:`MultiIndex.union` not sorting when sort=None and index contains missing values (:issue:`49010`)
- Bug in :meth:`MultiIndex.append` not checking names for equality (:issue:`48288`)
- Bug in :meth:`MultiIndex.symmetric_difference` losing extension array (:issue:`48607`)
- Bug in :meth:`MultiIndex.join` losing dtypes when :class:`MultiIndex` has duplicates (:issue:`49830`)
- Bug in :meth:`MultiIndex.putmask` losing extension array (:issue:`49830`)
- Bug in :meth:`MultiIndex.value_counts` returning a :class:`Series` indexed by flat index of tuples instead of a :class:`MultiIndex` (:issue:`49558`)
-

I/O
^^^
- Bug in :func:`read_sas` caused fragmentation of :class:`DataFrame` and raised :class:`.errors.PerformanceWarning` (:issue:`48595`)
- Improved error message in :func:`read_excel` by including the offending sheet name when an exception is raised while reading a file (:issue:`48706`)
- Bug when a pickling a subset PyArrow-backed data that would serialize the entire data instead of the subset (:issue:`42600`)
- Bug in :func:`read_sql_query` ignoring ``dtype`` argument when ``chunksize`` is specified and result is empty (:issue:`50245`)
- Bug in :func:`read_csv` for a single-line csv with fewer columns than ``names`` raised :class:`.errors.ParserError` with ``engine="c"`` (:issue:`47566`)
- Bug in :func:`read_json` raising with ``orient="table"`` and ``NA`` value (:issue:`40255`)
- Bug in displaying ``string`` dtypes not showing storage option (:issue:`50099`)
- Bug in :meth:`DataFrame.to_string` with ``header=False`` that printed the index name on the same line as the first row of the data (:issue:`49230`)
- Bug in :meth:`DataFrame.to_string` ignoring float formatter for extension arrays (:issue:`39336`)
- Fixed memory leak which stemmed from the initialization of the internal JSON module (:issue:`49222`)
- Fixed issue where :func:`json_normalize` would incorrectly remove leading characters from column names that matched the ``sep`` argument (:issue:`49861`)
- Bug in :func:`read_csv` unnecessarily overflowing for extension array dtype when containing ``NA`` (:issue:`32134`)
- Bug in :meth:`DataFrame.to_dict` not converting ``NA`` to ``None`` (:issue:`50795`)
- Bug in :meth:`DataFrame.to_json` where it would segfault when failing to encode a string (:issue:`50307`)
- Bug in :func:`read_xml` where file-like objects failed when iterparse is used (:issue:`50641`)
- Bug in :func:`read_xml` ignored repeated elements when iterparse is used (:issue:`51183`)

Period
^^^^^^
- Bug in :meth:`Period.strftime` and :meth:`PeriodIndex.strftime`, raising ``UnicodeDecodeError`` when a locale-specific directive was passed (:issue:`46319`)
- Bug in adding a :class:`Period` object to an array of :class:`DateOffset` objects incorrectly raising ``TypeError`` (:issue:`50162`)
- Bug in :class:`Period` where passing a string with finer resolution than nanosecond would result in a ``KeyError`` instead of dropping the extra precision (:issue:`50417`)
- Bug in parsing strings representing Week-periods e.g. "2017-01-23/2017-01-29" as minute-frequency instead of week-frequency (:issue:`50803`)
- Bug in :meth:`.GroupBy.sum`, :meth:`.GroupBy.cumsum`, :meth:`.GroupBy.prod`, :meth:`.GroupBy.cumprod` with :class:`PeriodDtype` failing to raise ``TypeError`` (:issue:`51040`)
- Bug in parsing empty string with :class:`Period` incorrectly raising ``ValueError`` instead of returning ``NaT`` (:issue:`51349`)
-

Plotting
^^^^^^^^
- Bug in :meth:`DataFrame.plot.hist`, not dropping elements of ``weights`` corresponding to ``NaN`` values in ``data`` (:issue:`48884`)
- ``ax.set_xlim`` was sometimes raising ``UserWarning`` which users couldn't address due to ``set_xlim`` not accepting parsing arguments - the converter now uses :func:`Timestamp` instead (:issue:`49148`)
-

Groupby/resample/rolling
^^^^^^^^^^^^^^^^^^^^^^^^
- Bug in :class:`.ExponentialMovingWindow` with ``online`` not raising a ``NotImplementedError`` for unsupported operations (:issue:`48834`)
- Bug in :meth:`.DataFrameGroupBy.sample` raises ``ValueError`` when the object is empty (:issue:`48459`)
- Bug in :meth:`Series.groupby` raises ``ValueError`` when an entry of the index is equal to the name of the index (:issue:`48567`)
- Bug in :meth:`.DataFrameGroupBy.resample` produces inconsistent results when passing empty DataFrame (:issue:`47705`)
- Bug in :class:`.DataFrameGroupBy` and :class:`.SeriesGroupBy` would not include unobserved categories in result when grouping by categorical indexes (:issue:`49354`)
- Bug in :class:`.DataFrameGroupBy` and :class:`.SeriesGroupBy` would change result order depending on the input index when grouping by categoricals (:issue:`49223`)
- Bug in :class:`.DataFrameGroupBy` and :class:`.SeriesGroupBy` when grouping on categorical data would sort result values even when used with ``sort=False`` (:issue:`42482`)
- Bug in :meth:`.DataFrameGroupBy.apply` and :class:`.SeriesGroupBy.apply` with ``as_index=False`` would not attempt the computation without using the grouping keys when using them failed with a ``TypeError`` (:issue:`49256`)
- Bug in :meth:`.DataFrameGroupBy.describe` would describe the group keys (:issue:`49256`)
- Bug in :meth:`.SeriesGroupBy.describe` with ``as_index=False`` would have the incorrect shape (:issue:`49256`)
- Bug in :class:`.DataFrameGroupBy` and :class:`.SeriesGroupBy` with ``dropna=False`` would drop NA values when the grouper was categorical (:issue:`36327`)
- Bug in :meth:`.SeriesGroupBy.nunique` would incorrectly raise when the grouper was an empty categorical and ``observed=True`` (:issue:`21334`)
- Bug in :meth:`.SeriesGroupBy.nth` would raise when grouper contained NA values after subsetting from a :class:`DataFrameGroupBy` (:issue:`26454`)
- Bug in :meth:`DataFrame.groupby` would not include a :class:`.Grouper` specified by ``key`` in the result when ``as_index=False`` (:issue:`50413`)
- Bug in :meth:`.DataFrameGroupBy.value_counts` would raise when used with a :class:`.TimeGrouper` (:issue:`50486`)
- Bug in :meth:`.Resampler.size` caused a wide :class:`DataFrame` to be returned instead of a :class:`Series` with :class:`MultiIndex` (:issue:`46826`)
- Bug in :meth:`.DataFrameGroupBy.transform` and :meth:`.SeriesGroupBy.transform` would raise incorrectly when grouper had ``axis=1`` for ``"idxmin"`` and ``"idxmax"`` arguments (:issue:`45986`)
- Bug in :class:`.DataFrameGroupBy` would raise when used with an empty DataFrame, categorical grouper, and ``dropna=False`` (:issue:`50634`)
- Bug in :meth:`.SeriesGroupBy.value_counts` did not respect ``sort=False`` (:issue:`50482`)
- Bug in :meth:`.DataFrameGroupBy.resample` raises ``KeyError`` when getting the result from a key list when resampling on time index (:issue:`50840`)
- Bug in :meth:`.DataFrameGroupBy.transform` and :meth:`.SeriesGroupBy.transform` would raise incorrectly when grouper had ``axis=1`` for ``"ngroup"`` argument (:issue:`45986`)
- Bug in :meth:`.DataFrameGroupBy.describe` produced incorrect results when data had duplicate columns (:issue:`50806`)
- Bug in :meth:`.DataFrameGroupBy.agg` with ``engine="numba"`` failing to respect ``as_index=False`` (:issue:`51228`)
- Bug in :meth:`DataFrameGroupBy.agg`, :meth:`SeriesGroupBy.agg`, and :meth:`Resampler.agg` would ignore arguments when passed a list of functions (:issue:`50863`)
-

Reshaping
^^^^^^^^^
- Bug in :meth:`DataFrame.pivot_table` raising ``TypeError`` for nullable dtype and ``margins=True`` (:issue:`48681`)
- Bug in :meth:`DataFrame.unstack` and :meth:`Series.unstack` unstacking wrong level of :class:`MultiIndex` when :class:`MultiIndex` has mixed names (:issue:`48763`)
- Bug in :meth:`DataFrame.melt` losing extension array dtype (:issue:`41570`)
- Bug in :meth:`DataFrame.pivot` not respecting ``None`` as column name (:issue:`48293`)
- Bug in :meth:`DataFrame.join` when ``left_on`` or ``right_on`` is or includes a :class:`CategoricalIndex` incorrectly raising ``AttributeError`` (:issue:`48464`)
- Bug in :meth:`DataFrame.pivot_table` raising ``ValueError`` with parameter ``margins=True`` when result is an empty :class:`DataFrame` (:issue:`49240`)
- Clarified error message in :func:`merge` when passing invalid ``validate`` option (:issue:`49417`)
- Bug in :meth:`DataFrame.explode` raising ``ValueError`` on multiple columns with ``NaN`` values or empty lists (:issue:`46084`)
- Bug in :meth:`DataFrame.transpose` with ``IntervalDtype`` column with ``timedelta64[ns]`` endpoints (:issue:`44917`)
- Bug in :meth:`DataFrame.agg` and :meth:`Series.agg` would ignore arguments when passed a list of functions (:issue:`50863`)
-

Sparse
^^^^^^
- Bug in :meth:`Series.astype` when converting a ``SparseDtype`` with ``datetime64[ns]`` subtype to ``int64`` dtype raising, inconsistent with the non-sparse behavior (:issue:`49631`,:issue:`50087`)
- Bug in :meth:`Series.astype` when converting a from ``datetime64[ns]`` to ``Sparse[datetime64[ns]]`` incorrectly raising (:issue:`50082`)
- Bug in :meth:`Series.sparse.to_coo` raising ``SystemError`` when :class:`MultiIndex` contains a ``ExtensionArray`` (:issue:`50996`)

ExtensionArray
^^^^^^^^^^^^^^
- Bug in :meth:`Series.mean` overflowing unnecessarily with nullable integers (:issue:`48378`)
- Bug in :meth:`Series.tolist` for nullable dtypes returning numpy scalars instead of python scalars (:issue:`49890`)
- Bug in :meth:`Series.round` for pyarrow-backed dtypes raising ``AttributeError`` (:issue:`50437`)
- Bug when concatenating an empty DataFrame with an ExtensionDtype to another DataFrame with the same ExtensionDtype, the resulting dtype turned into object (:issue:`48510`)
- Bug in :meth:`array.PandasArray.to_numpy` raising with ``NA`` value when ``na_value`` is specified (:issue:`40638`)
- Bug in :meth:`api.types.is_numeric_dtype` where a custom :class:`ExtensionDtype` would not return ``True`` if ``_is_numeric`` returned ``True`` (:issue:`50563`)
- Bug in :meth:`api.types.is_integer_dtype`, :meth:`api.types.is_unsigned_integer_dtype`, :meth:`api.types.is_signed_integer_dtype`, :meth:`api.types.is_float_dtype` where a custom :class:`ExtensionDtype` would not return ``True`` if ``kind`` returned the corresponding NumPy type (:issue:`50667`)
- Bug in :class:`Series` constructor unnecessarily overflowing for nullable unsigned integer dtypes (:issue:`38798`, :issue:`25880`)
- Bug in setting non-string value into ``StringArray`` raising ``ValueError`` instead of ``TypeError`` (:issue:`49632`)

Styler
^^^^^^
- Fix :meth:`~pandas.io.formats.style.Styler.background_gradient` for nullable dtype :class:`Series` with ``NA`` values (:issue:`50712`)
-

Metadata
^^^^^^^^
- Fixed metadata propagation in :meth:`DataFrame.corr` and :meth:`DataFrame.cov` (:issue:`28283`)
-

Other
^^^^^
- Bug in :meth:`Series.searchsorted` inconsistent behavior when accepting :class:`DataFrame` as parameter ``value`` (:issue:`49620`)
- Bug in :func:`array` failing to raise on :class:`DataFrame` inputs (:issue:`51167`)
-

.. ***DO NOT USE THIS SECTION***

-
-

.. ---------------------------------------------------------------------------
.. _whatsnew_200.contributors:

Contributors
~~~~~~~~~~~~<|MERGE_RESOLUTION|>--- conflicted
+++ resolved
@@ -313,11 +313,8 @@
 - Added new argument ``dtype`` to :func:`read_sql` to be consistent with :func:`read_sql_query` (:issue:`50797`)
 - Added new argument ``engine`` to :func:`read_json` to support parsing JSON with pyarrow by specifying ``engine="pyarrow"`` (:issue:`48893`)
 - Added support for SQLAlchemy 2.0 (:issue:`40686`)
-<<<<<<< HEAD
+- :class:`Index` set operations :meth:`Index.union`, :meth:`Index.intersection`, :meth:`Index.difference`, and :meth:`Index.symmetric_difference` now support ``sort=True``, which will always return a sorted result, unlike the default ``sort=None`` which does not sort in some cases (:issue:`25151`)
 - Added new escape mode "latex-math" to avoid escaping "$" in formatter (:issue:`50040`)
-=======
-- :class:`Index` set operations :meth:`Index.union`, :meth:`Index.intersection`, :meth:`Index.difference`, and :meth:`Index.symmetric_difference` now support ``sort=True``, which will always return a sorted result, unlike the default ``sort=None`` which does not sort in some cases (:issue:`25151`)
->>>>>>> 081167d5
 -
 
 .. ---------------------------------------------------------------------------
