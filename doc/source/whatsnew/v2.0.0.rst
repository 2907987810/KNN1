.. _whatsnew_200:

What's new in 2.0.0 (??)
------------------------

These are the changes in pandas 2.0.0. See :ref:`release` for a full changelog
including other versions of pandas.

{{ header }}

.. ---------------------------------------------------------------------------
.. _whatsnew_200.enhancements:

Enhancements
~~~~~~~~~~~~

.. _whatsnew_200.enhancements.optional_dependency_management_pip:

Installing optional dependencies with pip extras
^^^^^^^^^^^^^^^^^^^^^^^^^^^^^^^^^^^^^^^^^^^^^^^^
When installing pandas using pip, sets of optional dependencies can also be installed by specifying extras.

.. code-block:: bash

  pip install "pandas[performance, aws]>=2.0.0"

The available extras, found in the :ref:`installation guide<install.dependencies>`, are
``[all, performance, computation, timezone, fss, aws, gcp, excel, parquet, feather, hdf5, spss, postgresql, mysql,
sql-other, html, xml, plot, output_formatting, clipboard, compression, test]`` (:issue:`39164`).

.. _whatsnew_200.enhancements.io_use_nullable_dtypes_and_dtype_backend:

Configuration option, ``mode.dtype_backend``, to return pyarrow-backed dtypes
^^^^^^^^^^^^^^^^^^^^^^^^^^^^^^^^^^^^^^^^^^^^^^^^^^^^^^^^^^^^^^^^^^^^^^^^^^^^^

The ``use_nullable_dtypes`` keyword argument has been expanded to the following functions to enable automatic conversion to nullable dtypes (:issue:`36712`)

* :func:`read_csv`
* :func:`read_clipboard`
* :func:`read_fwf`
* :func:`read_excel`
* :func:`read_html`
* :func:`read_xml`
* :func:`read_json`
* :func:`read_sql`
* :func:`read_sql_query`
* :func:`read_sql_table`
* :func:`read_orc`
* :func:`read_feather`
* :func:`to_numeric`

Additionally a new global configuration, ``mode.dtype_backend`` can now be used in conjunction with the parameter ``use_nullable_dtypes=True`` in the following functions
to select the nullable dtypes implementation.

* :func:`read_csv` (with ``engine="pyarrow"`` or ``engine="python"``)
* :func:`read_clipboard` (with ``engine="python"``)
* :func:`read_excel`
* :func:`read_html`
* :func:`read_xml`
* :func:`read_json`
* :func:`read_parquet`
* :func:`read_orc`
* :func:`read_feather`


And the following methods will also utilize the ``mode.dtype_backend`` option.

* :meth:`DataFrame.convert_dtypes`
* :meth:`Series.convert_dtypes`

By default, ``mode.dtype_backend`` is set to ``"pandas"`` to return existing, numpy-backed nullable dtypes, but it can also
be set to ``"pyarrow"`` to return pyarrow-backed, nullable :class:`ArrowDtype` (:issue:`48957`, :issue:`49997`).

.. ipython:: python

    import io
    data = io.StringIO("""a,b,c,d,e,f,g,h,i
        1,2.5,True,a,,,,,
        3,4.5,False,b,6,7.5,True,a,
    """)
    with pd.option_context("mode.dtype_backend", "pandas"):
        df = pd.read_csv(data, use_nullable_dtypes=True)
    df.dtypes

    data.seek(0)
    with pd.option_context("mode.dtype_backend", "pyarrow"):
        df_pyarrow = pd.read_csv(data, use_nullable_dtypes=True, engine="pyarrow")
    df_pyarrow.dtypes

Copy-on-Write improvements
^^^^^^^^^^^^^^^^^^^^^^^^^^

- A new lazy copy mechanism that defers the copy until the object in question is modified
  was added to the following methods:

  - :meth:`DataFrame.reset_index` / :meth:`Series.reset_index`
  - :meth:`DataFrame.set_index`
  - :meth:`DataFrame.set_axis` / :meth:`Series.set_axis`
  - :meth:`DataFrame.rename_axis` / :meth:`Series.rename_axis`
  - :meth:`DataFrame.reindex` / :meth:`Series.reindex`
  - :meth:`DataFrame.reindex_like` / :meth:`Series.reindex_like`
  - :meth:`DataFrame.assign`
  - :meth:`DataFrame.drop`
  - :meth:`DataFrame.dropna` / :meth:`Series.dropna`
  - :meth:`DataFrame.select_dtypes`
  - :meth:`DataFrame.align` / :meth:`Series.align`
  - :meth:`Series.to_frame`
  - :meth:`DataFrame.rename` / :meth:`Series.rename`
  - :meth:`DataFrame.add_prefix` / :meth:`Series.add_prefix`
  - :meth:`DataFrame.add_suffix` / :meth:`Series.add_suffix`
  - :meth:`DataFrame.drop_duplicates` / :meth:`Series.drop_duplicates`
  - :meth:`DataFrame.reorder_levels` / :meth:`Series.reorder_levels`

  These methods return views when Copy-on-Write is enabled, which provides a significant
  performance improvement compared to the regular execution (:issue:`49473`).

- Accessing a single column of a DataFrame as a Series (e.g. ``df["col"]``) now always
  returns a new object every time it is constructed when Copy-on-Write is enabled (not
  returning multiple times an identical, cached Series object). This ensures that those
  Series objects correctly follow the Copy-on-Write rules (:issue:`49450`)

- The :class:`Series` constructor will now create a lazy copy (deferring the copy until
  a modification to the data happens) when constructing a Series from an existing
  Series with the default of ``copy=False`` (:issue:`50471`)

Copy-on-Write can be enabled through

.. code-block:: python

    pd.set_option("mode.copy_on_write", True)
    pd.options.mode.copy_on_write = True

Alternatively, copy on write can be enabled locally through:

.. code-block:: python

    with pd.option_context("mode.copy_on_write", True):
        ...

.. _whatsnew_200.enhancements.other:

Other enhancements
^^^^^^^^^^^^^^^^^^
- :func:`read_sas` now supports using ``encoding='infer'`` to correctly read and use the encoding specified by the sas file. (:issue:`48048`)
- :meth:`.DataFrameGroupBy.quantile`, :meth:`.SeriesGroupBy.quantile` and :meth:`.DataFrameGroupBy.std` now preserve nullable dtypes instead of casting to numpy dtypes (:issue:`37493`)
- :meth:`Series.add_suffix`, :meth:`DataFrame.add_suffix`, :meth:`Series.add_prefix` and :meth:`DataFrame.add_prefix` support an ``axis`` argument. If ``axis`` is set, the default behaviour of which axis to consider can be overwritten (:issue:`47819`)
- :func:`assert_frame_equal` now shows the first element where the DataFrames differ, analogously to ``pytest``'s output (:issue:`47910`)
- Added ``index`` parameter to :meth:`DataFrame.to_dict` (:issue:`46398`)
- Added support for extension array dtypes in :func:`merge` (:issue:`44240`)
- Added metadata propagation for binary operators on :class:`DataFrame` (:issue:`28283`)
- Added ``cumsum``, ``cumprod``, ``cummin`` and ``cummax`` to the ``ExtensionArray`` interface via ``_accumulate`` (:issue:`28385`)
- :class:`.CategoricalConversionWarning`, :class:`.InvalidComparison`, :class:`.InvalidVersion`, :class:`.LossySetitemError`, and :class:`.NoBufferPresent` are now exposed in ``pandas.errors`` (:issue:`27656`)
- Fix ``test`` optional_extra by adding missing test package ``pytest-asyncio`` (:issue:`48361`)
- :func:`DataFrame.astype` exception message thrown improved to include column name when type conversion is not possible. (:issue:`47571`)
- :func:`date_range` now supports a ``unit`` keyword ("s", "ms", "us", or "ns") to specify the desired resolution of the output index (:issue:`49106`)
- :func:`timedelta_range` now supports a ``unit`` keyword ("s", "ms", "us", or "ns") to specify the desired resolution of the output index (:issue:`49824`)
- :meth:`DataFrame.to_json` now supports a ``mode`` keyword with supported inputs 'w' and 'a'. Defaulting to 'w', 'a' can be used when lines=True and orient='records' to append record oriented json lines to an existing json file. (:issue:`35849`)
- Added ``name`` parameter to :meth:`IntervalIndex.from_breaks`, :meth:`IntervalIndex.from_arrays` and :meth:`IntervalIndex.from_tuples` (:issue:`48911`)
- Improve exception message when using :func:`assert_frame_equal` on a :class:`DataFrame` to include the column that is compared (:issue:`50323`)
- Improved error message for :func:`merge_asof` when join-columns were duplicated (:issue:`50102`)
- Added :meth:`Index.infer_objects` analogous to :meth:`Series.infer_objects` (:issue:`50034`)
- Added ``copy`` parameter to :meth:`Series.infer_objects` and :meth:`DataFrame.infer_objects`, passing ``False`` will avoid making copies for series or columns that are already non-object or where no better dtype can be inferred (:issue:`50096`)
- :meth:`DataFrame.plot.hist` now recognizes ``xlabel`` and ``ylabel`` arguments (:issue:`49793`)
<<<<<<< HEAD
- Added support for ``str`` accessor methods when using ``pd.ArrowDtype(pyarrow.string())`` (:issue:`50325`)
=======
- :meth:`Series.drop_duplicates` has gained ``ignore_index`` keyword to reset index (:issue:`48304`)
>>>>>>> 05d12b5e
- Improved error message in :func:`to_datetime` for non-ISO8601 formats, informing users about the position of the first error (:issue:`50361`)
- Improved error message when trying to align :class:`DataFrame` objects (for example, in :func:`DataFrame.compare`) to clarify that "identically labelled" refers to both index and columns (:issue:`50083`)
- Added :meth:`DatetimeIndex.as_unit` and :meth:`TimedeltaIndex.as_unit` to convert to different resolutions; supported resolutions are "s", "ms", "us", and "ns" (:issue:`50616`)
-

.. ---------------------------------------------------------------------------
.. _whatsnew_200.notable_bug_fixes:

Notable bug fixes
~~~~~~~~~~~~~~~~~

These are bug fixes that might have notable behavior changes.

.. _whatsnew_200.notable_bug_fixes.cumsum_cumprod_overflow:

:meth:`.DataFrameGroupBy.cumsum` and :meth:`.DataFrameGroupBy.cumprod` overflow instead of lossy casting to float
^^^^^^^^^^^^^^^^^^^^^^^^^^^^^^^^^^^^^^^^^^^^^^^^^^^^^^^^^^^^^^^^^^^^^^^^^^^^^^^^^^^^^^^^^^^^^^^^^^^^^^^^^^^^^^^^^

In previous versions we cast to float when applying ``cumsum`` and ``cumprod`` which
lead to incorrect results even if the result could be hold by ``int64`` dtype.
Additionally, the aggregation overflows consistent with numpy and the regular
:meth:`DataFrame.cumprod` and :meth:`DataFrame.cumsum` methods when the limit of
``int64`` is reached (:issue:`37493`).

*Old Behavior*

.. code-block:: ipython

    In [1]: df = pd.DataFrame({"key": ["b"] * 7, "value": 625})
    In [2]: df.groupby("key")["value"].cumprod()[5]
    Out[2]: 5.960464477539062e+16

We return incorrect results with the 6th value.

*New Behavior*

.. ipython:: python

    df = pd.DataFrame({"key": ["b"] * 7, "value": 625})
    df.groupby("key")["value"].cumprod()

We overflow with the 7th value, but the 6th value is still correct.

.. _whatsnew_200.notable_bug_fixes.groupby_nth_filter:

:meth:`.DataFrameGroupBy.nth` and :meth:`.SeriesGroupBy.nth` now behave as filtrations
^^^^^^^^^^^^^^^^^^^^^^^^^^^^^^^^^^^^^^^^^^^^^^^^^^^^^^^^^^^^^^^^^^^^^^^^^^^^^^^^^^^^^^

In previous versions of pandas, :meth:`.DataFrameGroupBy.nth` and
:meth:`.SeriesGroupBy.nth` acted as if they were aggregations. However, for most
inputs ``n``, they may return either zero or multiple rows per group. This means
that they are filtrations, similar to e.g. :meth:`.DataFrameGroupBy.head`. pandas
now treats them as filtrations (:issue:`13666`).

.. ipython:: python

    df = pd.DataFrame({"a": [1, 1, 2, 1, 2], "b": [np.nan, 2.0, 3.0, 4.0, 5.0]})
    gb = df.groupby("a")

*Old Behavior*

.. code-block:: ipython

    In [5]: gb.nth(n=1)
    Out[5]:
       A    B
    1  1  2.0
    4  2  5.0

*New Behavior*

.. ipython:: python

    gb.nth(n=1)

In particular, the index of the result is derived from the input by selecting
the appropriate rows. Also, when ``n`` is larger than the group, no rows instead of
``NaN`` is returned.

*Old Behavior*

.. code-block:: ipython

    In [5]: gb.nth(n=3, dropna="any")
    Out[5]:
        B
    A
    1 NaN
    2 NaN

*New Behavior*

.. ipython:: python

    gb.nth(n=3, dropna="any")

.. ---------------------------------------------------------------------------
.. _whatsnew_200.api_breaking:

Backwards incompatible API changes
~~~~~~~~~~~~~~~~~~~~~~~~~~~~~~~~~~

.. _whatsnew_200.api_breaking.unsupported_datetimelike_dtype_arg:

Construction with datetime64 or timedelta64 dtype with unsupported resolution
^^^^^^^^^^^^^^^^^^^^^^^^^^^^^^^^^^^^^^^^^^^^^^^^^^^^^^^^^^^^^^^^^^^^^^^^^^^^^
In past versions, when constructing a :class:`Series` or :class:`DataFrame` and
passing a "datetime64" or "timedelta64" dtype with unsupported resolution
(i.e. anything other than "ns"), pandas would silently replace the given dtype
with its nanosecond analogue:

*Previous behavior*:

.. code-block:: ipython

   In [5]: pd.Series(["2016-01-01"], dtype="datetime64[s]")
   Out[5]:
   0   2016-01-01
   dtype: datetime64[ns]

   In [6] pd.Series(["2016-01-01"], dtype="datetime64[D]")
   Out[6]:
   0   2016-01-01
   dtype: datetime64[ns]

In pandas 2.0 we support resolutions "s", "ms", "us", and "ns". When passing
a supported dtype (e.g. "datetime64[s]"), the result now has exactly
the requested dtype:

*New behavior*:

.. ipython:: python

   pd.Series(["2016-01-01"], dtype="datetime64[s]")

With an un-supported dtype, pandas now raises instead of silently swapping in
a supported dtype:

*New behavior*:

.. ipython:: python
   :okexcept:

   pd.Series(["2016-01-01"], dtype="datetime64[D]")

.. _whatsnew_200.api_breaking.astype_to_unsupported_datetimelike:

Disallow astype conversion to non-supported datetime64/timedelta64 dtypes
^^^^^^^^^^^^^^^^^^^^^^^^^^^^^^^^^^^^^^^^^^^^^^^^^^^^^^^^^^^^^^^^^^^^^^^^^
In previous versions, converting a :class:`Series` or :class:`DataFrame`
from ``datetime64[ns]`` to a different ``datetime64[X]`` dtype would return
with ``datetime64[ns]`` dtype instead of the requested dtype. In pandas 2.0,
support is added for "datetime64[s]", "datetime64[ms]", and "datetime64[us]" dtypes,
so converting to those dtypes gives exactly the requested dtype:

*Previous behavior*:

.. ipython:: python

   idx = pd.date_range("2016-01-01", periods=3)
   ser = pd.Series(idx)

*Previous behavior*:

.. code-block:: ipython

   In [4]: ser.astype("datetime64[s]")
   Out[4]:
   0   2016-01-01
   1   2016-01-02
   2   2016-01-03
   dtype: datetime64[ns]

With the new behavior, we get exactly the requested dtype:

*New behavior*:

.. ipython:: python

   ser.astype("datetime64[s]")

For non-supported resolutions e.g. "datetime64[D]", we raise instead of silently
ignoring the requested dtype:

*New behavior*:

.. ipython:: python
   :okexcept:

   ser.astype("datetime64[D]")

For conversion from ``timedelta64[ns]`` dtypes, the old behavior converted
to a floating point format.

*Previous behavior*:

.. ipython:: python

   idx = pd.timedelta_range("1 Day", periods=3)
   ser = pd.Series(idx)

*Previous behavior*:

.. code-block:: ipython

   In [7]: ser.astype("timedelta64[s]")
   Out[7]:
   0     86400.0
   1    172800.0
   2    259200.0
   dtype: float64

   In [8]: ser.astype("timedelta64[D]")
   Out[8]:
   0    1.0
   1    2.0
   2    3.0
   dtype: float64

The new behavior, as for datetime64, either gives exactly the requested dtype or raises:

*New behavior*:

.. ipython:: python
   :okexcept:

   ser.astype("timedelta64[s]")
   ser.astype("timedelta64[D]")

.. _whatsnew_200.api_breaking.default_to_stdlib_tzinfos:

UTC and fixed-offset timezones default to standard-library tzinfo objects
^^^^^^^^^^^^^^^^^^^^^^^^^^^^^^^^^^^^^^^^^^^^^^^^^^^^^^^^^^^^^^^^^^^^^^^^^
In previous versions, the default ``tzinfo`` object used to represent UTC
was ``pytz.UTC``. In pandas 2.0, we default to ``datetime.timezone.utc`` instead.
Similarly, for timezones represent fixed UTC offsets, we use ``datetime.timezone``
objects instead of ``pytz.FixedOffset`` objects. See (:issue:`34916`)

*Previous behavior*:

.. code-block:: ipython

   In [2]: ts = pd.Timestamp("2016-01-01", tz="UTC")
   In [3]: type(ts.tzinfo)
   Out[3]: pytz.UTC

   In [4]: ts2 = pd.Timestamp("2016-01-01 04:05:06-07:00")
   In [3]: type(ts2.tzinfo)
   Out[5]: pytz._FixedOffset

*New behavior*:

.. ipython:: python

   ts = pd.Timestamp("2016-01-01", tz="UTC")
   type(ts.tzinfo)

   ts2 = pd.Timestamp("2016-01-01 04:05:06-07:00")
   type(ts2.tzinfo)

For timezones that are neither UTC nor fixed offsets, e.g. "US/Pacific", we
continue to default to ``pytz`` objects.

.. _whatsnew_200.api_breaking.zero_len_indexes:

Empty DataFrames/Series will now default to have a ``RangeIndex``
^^^^^^^^^^^^^^^^^^^^^^^^^^^^^^^^^^^^^^^^^^^^^^^^^^^^^^^^^^^^^^^^^

Before, constructing an empty (where ``data`` is ``None`` or an empty list-like argument) :class:`Series` or :class:`DataFrame` without
specifying the axes (``index=None``, ``columns=None``) would return the axes as empty :class:`Index` with object dtype.

Now, the axes return an empty :class:`RangeIndex`.

*Previous behavior*:

.. code-block:: ipython

   In [8]: pd.Series().index
   Out[8]:
   Index([], dtype='object')

   In [9] pd.DataFrame().axes
   Out[9]:
   [Index([], dtype='object'), Index([], dtype='object')]

*New behavior*:

.. ipython:: python

   pd.Series().index
   pd.DataFrame().axes

.. _whatsnew_200.api_breaking.to_latex:

DataFrame to LaTeX has a new render engine
^^^^^^^^^^^^^^^^^^^^^^^^^^^^^^^^^^^^^^^^^^

The existing :meth:`DataFrame.to_latex` has been restructured to utilise the
extended implementation previously available under :meth:`.Styler.to_latex`.
The arguments signature is similar, albeit ``col_space`` has been removed since
it is ignored by LaTeX engines. This render engine also requires ``jinja2`` as a
dependency which needs to be installed, since rendering is based upon jinja2 templates.

The pandas options below are no longer used and will be removed in future releases.
The alternative options giving similar functionality are indicated below:

- ``display.latex.escape``: replaced with ``styler.format.escape``,
- ``display.latex.longtable``: replaced with ``styler.latex.environment``,
- ``display.latex.multicolumn``, ``display.latex.multicolumn_format`` and
  ``display.latex.multirow``: replaced with ``styler.sparse.rows``,
  ``styler.sparse.columns``, ``styler.latex.multirow_align`` and
  ``styler.latex.multicol_align``,
- ``display.latex.repr``: replaced with ``styler.render.repr``,
- ``display.max_rows`` and ``display.max_columns``: replace with
  ``styler.render.max_rows``, ``styler.render.max_columns`` and
  ``styler.render.max_elements``.

Note that the behaviour of ``_repr_latex_`` is also changed. Previously
setting ``display.latex.repr`` would generate LaTeX only when using nbconvert for a
JupyterNotebook, and not when the user is running the notebook. Now the
``styler.render.repr`` option allows control of the specific output
within JupyterNotebooks for operations (not just on nbconvert). See :issue:`39911`.

.. _whatsnew_200.api_breaking.deps:

Increased minimum versions for dependencies
^^^^^^^^^^^^^^^^^^^^^^^^^^^^^^^^^^^^^^^^^^^
Some minimum supported versions of dependencies were updated.
If installed, we now require:

+-------------------+-----------------+----------+---------+
| Package           | Minimum Version | Required | Changed |
+===================+=================+==========+=========+
| mypy (dev)        | 0.991           |          |    X    |
+-------------------+-----------------+----------+---------+
| pytest (dev)      | 7.0.0           |          |    X    |
+-------------------+-----------------+----------+---------+
| pytest-xdist (dev)| 2.2.0           |          |    X    |
+-------------------+-----------------+----------+---------+
| hypothesis (dev)  | 6.34.2          |          |    X    |
+-------------------+-----------------+----------+---------+
| python-dateutil   | 2.8.2           |    X     |    X    |
+-------------------+-----------------+----------+---------+

For `optional libraries <https://pandas.pydata.org/docs/getting_started/install.html>`_ the general recommendation is to use the latest version.
The following table lists the lowest version per library that is currently being tested throughout the development of pandas.
Optional libraries below the lowest tested version may still work, but are not considered supported.

+-----------------+-----------------+---------+
| Package         | Minimum Version | Changed |
+=================+=================+=========+
| pyarrow         | 6.0.0           |    X    |
+-----------------+-----------------+---------+
| matplotlib      | 3.6.1           |    X    |
+-----------------+-----------------+---------+
| fastparquet     | 0.6.3           |    X    |
+-----------------+-----------------+---------+
| xarray          | 0.21.0          |    X    |
+-----------------+-----------------+---------+

See :ref:`install.dependencies` and :ref:`install.optional_dependencies` for more.

Datetimes are now parsed with a consistent format
^^^^^^^^^^^^^^^^^^^^^^^^^^^^^^^^^^^^^^^^^^^^^^^^^

In the past, :func:`to_datetime` guessed the format for each element independently. This was appropriate for some cases where elements had mixed date formats - however, it would regularly cause problems when users expected a consistent format but the function would switch formats between elements. As of version 2.0.0, parsing will use a consistent format, determined by the first non-NA value (unless the user specifies a format, in which case that is used).

*Old behavior*:

  .. code-block:: ipython

     In [1]: ser = pd.Series(['13-01-2000', '12-01-2000'])
     In [2]: pd.to_datetime(ser)
     Out[2]:
     0   2000-01-13
     1   2000-12-01
     dtype: datetime64[ns]

*New behavior*:

  .. ipython:: python
    :okwarning:

     ser = pd.Series(['13-01-2000', '12-01-2000'])
     pd.to_datetime(ser)

Note that this affects :func:`read_csv` as well.

If you still need to parse dates with inconsistent formats, you'll need to apply :func:`to_datetime`
to each element individually, e.g. ::

     ser = pd.Series(['13-01-2000', '12 January 2000'])
     ser.apply(pd.to_datetime)

.. _whatsnew_200.api_breaking.other:

Other API changes
^^^^^^^^^^^^^^^^^
- The ``freq``, ``tz``, ``nanosecond``, and ``unit`` keywords in the :class:`Timestamp` constructor are now keyword-only (:issue:`45307`, :issue:`32526`)
- Passing ``nanoseconds`` greater than 999 or less than 0 in :class:`Timestamp` now raises a ``ValueError`` (:issue:`48538`, :issue:`48255`)
- :func:`read_csv`: specifying an incorrect number of columns with ``index_col`` of now raises ``ParserError`` instead of ``IndexError`` when using the c parser.
- Default value of ``dtype`` in :func:`get_dummies` is changed to ``bool`` from ``uint8`` (:issue:`45848`)
- :meth:`DataFrame.astype`, :meth:`Series.astype`, and :meth:`DatetimeIndex.astype` casting datetime64 data to any of "datetime64[s]", "datetime64[ms]", "datetime64[us]" will return an object with the given resolution instead of coercing back to "datetime64[ns]" (:issue:`48928`)
- :meth:`DataFrame.astype`, :meth:`Series.astype`, and :meth:`DatetimeIndex.astype` casting timedelta64 data to any of "timedelta64[s]", "timedelta64[ms]", "timedelta64[us]" will return an object with the given resolution instead of coercing to "float64" dtype (:issue:`48963`)
- :meth:`DatetimeIndex.astype`, :meth:`TimedeltaIndex.astype`, :meth:`PeriodIndex.astype` :meth:`Series.astype`, :meth:`DataFrame.astype` with ``datetime64``, ``timedelta64`` or :class:`PeriodDtype` dtypes no longer allow converting to integer dtypes other than "int64", do ``obj.astype('int64', copy=False).astype(dtype)`` instead (:issue:`49715`)
- :meth:`Index.astype` now allows casting from ``float64`` dtype to datetime-like dtypes, matching :class:`Series` behavior (:issue:`49660`)
- Passing data with dtype of "timedelta64[s]", "timedelta64[ms]", or "timedelta64[us]" to :class:`TimedeltaIndex`, :class:`Series`, or :class:`DataFrame` constructors will now retain that dtype instead of casting to "timedelta64[ns]"; timedelta64 data with lower resolution will be cast to the lowest supported resolution "timedelta64[s]" (:issue:`49014`)
- Passing ``dtype`` of "timedelta64[s]", "timedelta64[ms]", or "timedelta64[us]" to :class:`TimedeltaIndex`, :class:`Series`, or :class:`DataFrame` constructors will now retain that dtype instead of casting to "timedelta64[ns]"; passing a dtype with lower resolution for :class:`Series` or :class:`DataFrame` will be cast to the lowest supported resolution "timedelta64[s]" (:issue:`49014`)
- Passing a ``np.datetime64`` object with non-nanosecond resolution to :class:`Timestamp` will retain the input resolution if it is "s", "ms", "us", or "ns"; otherwise it will be cast to the closest supported resolution (:issue:`49008`)
- Passing ``datetime64`` values with resolution other than nanosecond to :func:`to_datetime` will retain the input resolution if it is "s", "ms", "us", or "ns"; otherwise it will be cast to the closest supported resolution (:issue:`50369`)
- Passing a string in ISO-8601 format to :class:`Timestamp` will retain the resolution of the parsed input if it is "s", "ms", "us", or "ns"; otherwise it will be cast to the closest supported resolution (:issue:`49737`)
- The ``other`` argument in :meth:`DataFrame.mask` and :meth:`Series.mask` now defaults to ``no_default`` instead of ``np.nan`` consistent with :meth:`DataFrame.where` and :meth:`Series.where`. Entries will be filled with the corresponding NULL value (``np.nan`` for numpy dtypes, ``pd.NA`` for extension dtypes). (:issue:`49111`)
- Changed behavior of :meth:`Series.quantile` and :meth:`DataFrame.quantile` with :class:`SparseDtype` to retain sparse dtype (:issue:`49583`)
- When creating a :class:`Series` with a object-dtype :class:`Index` of datetime objects, pandas no longer silently converts the index to a :class:`DatetimeIndex` (:issue:`39307`, :issue:`23598`)
- :meth:`Series.unique` with dtype "timedelta64[ns]" or "datetime64[ns]" now returns :class:`TimedeltaArray` or :class:`DatetimeArray` instead of ``numpy.ndarray`` (:issue:`49176`)
- :func:`to_datetime` and :class:`DatetimeIndex` now allow sequences containing both ``datetime`` objects and numeric entries, matching :class:`Series` behavior (:issue:`49037`, :issue:`50453`)
- :func:`pandas.api.dtypes.is_string_dtype` now only returns ``True`` for array-likes with ``dtype=object`` when the elements are inferred to be strings (:issue:`15585`)
- Passing a sequence containing ``datetime`` objects and ``date`` objects to :class:`Series` constructor will return with ``object`` dtype instead of ``datetime64[ns]`` dtype, consistent with :class:`Index` behavior (:issue:`49341`)
- Passing strings that cannot be parsed as datetimes to :class:`Series` or :class:`DataFrame` with ``dtype="datetime64[ns]"`` will raise instead of silently ignoring the keyword and returning ``object`` dtype (:issue:`24435`)
- Passing a sequence containing a type that cannot be converted to :class:`Timedelta` to :func:`to_timedelta` or to the :class:`Series` or :class:`DataFrame` constructor with ``dtype="timedelta64[ns]"`` or to :class:`TimedeltaIndex` now raises ``TypeError`` instead of ``ValueError`` (:issue:`49525`)
- Changed behavior of :class:`Index` constructor with sequence containing at least one ``NaT`` and everything else either ``None`` or ``NaN`` to infer ``datetime64[ns]`` dtype instead of ``object``, matching :class:`Series` behavior (:issue:`49340`)
- :func:`read_stata` with parameter ``index_col`` set to ``None`` (the default) will now set the index on the returned :class:`DataFrame` to a :class:`RangeIndex` instead of a :class:`Int64Index` (:issue:`49745`)
- Changed behavior of :class:`Index`, :class:`Series`, and :class:`DataFrame` arithmetic methods when working with object-dtypes, the results no longer do type inference on the result of the array operations, use ``result.infer_objects(copy=False)`` to do type inference on the result (:issue:`49999`, :issue:`49714`)
- Changed behavior of :class:`Index` constructor with an object-dtype ``numpy.ndarray`` containing all-``bool`` values or all-complex values, this will now retain object dtype, consistent with the :class:`Series` behavior (:issue:`49594`)
- Added ``"None"`` to default ``na_values`` in :func:`read_csv` (:issue:`50286`)
- Changed behavior of :class:`Series` and :class:`DataFrame` constructors when given an integer dtype and floating-point data that is not round numbers, this now raises ``ValueError`` instead of silently retaining the float dtype; do ``Series(data)`` or ``DataFrame(data)`` to get the old behavior, and ``Series(data).astype(dtype)`` or ``DataFrame(data).astype(dtype)`` to get the specified dtype (:issue:`49599`)
- Changed behavior of :meth:`DataFrame.shift` with ``axis=1``, an integer ``fill_value``, and homogeneous datetime-like dtype, this now fills new columns with integer dtypes instead of casting to datetimelike (:issue:`49842`)
- Files are now closed when encountering an exception in :func:`read_json` (:issue:`49921`)
- Changed behavior of :func:`read_csv`, :func:`read_json` & :func:`read_fwf`, where the index will now always be a :class:`RangeIndex`, when no index is specified. Previously the index would be a :class:`Index` with dtype ``object`` if the new DataFrame/Series has length 0 (:issue:`49572`)
- :meth:`DataFrame.values`, :meth:`DataFrame.to_numpy`, :meth:`DataFrame.xs`, :meth:`DataFrame.reindex`, :meth:`DataFrame.fillna`, and :meth:`DataFrame.replace` no longer silently consolidate the underlying arrays; do ``df = df.copy()`` to ensure consolidation (:issue:`49356`)
- Creating a new DataFrame using a full slice on both axes with :attr:`~DataFrame.loc`
  or :attr:`~DataFrame.iloc` (thus, ``df.loc[:, :]`` or ``df.iloc[:, :]``) now returns a
  new DataFrame (shallow copy) instead of the original DataFrame, consistent with other
  methods to get a full slice (for example ``df.loc[:]`` or ``df[:]``) (:issue:`49469`)
- Disallow computing ``cumprod`` for :class:`Timedelta` object; previously this returned incorrect values (:issue:`50246`)
- Loading a JSON file with duplicate columns using ``read_json(orient='split')`` renames columns to avoid duplicates, as :func:`read_csv` and the other readers do (:issue:`50370`)
- :func:`to_datetime` with ``unit`` of either "Y" or "M" will now raise if a sequence contains a non-round ``float`` value, matching the ``Timestamp`` behavior (:issue:`50301`)
-

.. ---------------------------------------------------------------------------
.. _whatsnew_200.deprecations:

Deprecations
~~~~~~~~~~~~
- Deprecated argument ``infer_datetime_format`` in :func:`to_datetime` and :func:`read_csv`, as a strict version of it is now the default (:issue:`48621`)
- Deprecated :func:`pandas.io.sql.execute` (:issue:`50185`)
- :meth:`Index.is_boolean` has been deprecated. Use :func:`pandas.api.types.is_bool_dtype` instead (:issue:`50042`)
- :meth:`Index.is_integer` has been deprecated. Use :func:`pandas.api.types.is_integer_dtype` instead (:issue:`50042`)
- :meth:`Index.is_floating` has been deprecated. Use :func:`pandas.api.types.is_float_dtype` instead (:issue:`50042`)
- :meth:`Index.holds_integer` has been deprecated. Use :func:`pandas.api.types.infer_dtype` instead (:issue:`50243`)
- :meth:`Index.is_categorical` has been deprecated. Use :func:`pandas.api.types.is_categorical_dtype` instead (:issue:`50042`)

.. ---------------------------------------------------------------------------
.. _whatsnew_200.prior_deprecations:

Removal of prior version deprecations/changes
~~~~~~~~~~~~~~~~~~~~~~~~~~~~~~~~~~~~~~~~~~~~~
- Removed deprecated :attr:`Timestamp.freq`, :attr:`Timestamp.freqstr` and argument ``freq`` from the :class:`Timestamp` constructor and :meth:`Timestamp.fromordinal` (:issue:`14146`)
- Removed deprecated :class:`CategoricalBlock`, :meth:`Block.is_categorical`, require datetime64 and timedelta64 values to be wrapped in :class:`DatetimeArray` or :class:`TimedeltaArray` before passing to :meth:`Block.make_block_same_class`, require ``DatetimeTZBlock.values`` to have the correct ndim when passing to the :class:`BlockManager` constructor, and removed the "fastpath" keyword from the :class:`SingleBlockManager` constructor (:issue:`40226`, :issue:`40571`)
- Removed deprecated global option ``use_inf_as_null`` in favor of ``use_inf_as_na`` (:issue:`17126`)
- Removed deprecated module ``pandas.core.index`` (:issue:`30193`)
- Removed deprecated alias ``pandas.core.tools.datetimes.to_time``, import the function directly from ``pandas.core.tools.times`` instead (:issue:`34145`)
- Removed deprecated alias ``pandas.io.json.json_normalize``, import the function directly from ``pandas.json_normalize`` instead (:issue:`27615`)
- Removed deprecated :meth:`Categorical.to_dense`, use ``np.asarray(cat)`` instead (:issue:`32639`)
- Removed deprecated :meth:`Categorical.take_nd` (:issue:`27745`)
- Removed deprecated :meth:`Categorical.mode`, use ``Series(cat).mode()`` instead (:issue:`45033`)
- Removed deprecated :meth:`Categorical.is_dtype_equal` and :meth:`CategoricalIndex.is_dtype_equal` (:issue:`37545`)
- Removed deprecated :meth:`CategoricalIndex.take_nd` (:issue:`30702`)
- Removed deprecated :meth:`Index.is_type_compatible` (:issue:`42113`)
- Removed deprecated :meth:`Index.is_mixed`, check ``index.inferred_type`` directly instead (:issue:`32922`)
- Removed deprecated :func:`pandas.api.types.is_categorical`; use :func:`pandas.api.types.is_categorical_dtype` instead  (:issue:`33385`)
- Removed deprecated :meth:`Index.asi8` (:issue:`37877`)
- Enforced deprecation changing behavior when passing ``datetime64[ns]`` dtype data and timezone-aware dtype to :class:`Series`, interpreting the values as wall-times instead of UTC times, matching :class:`DatetimeIndex` behavior (:issue:`41662`)
- Enforced deprecation changing behavior when applying a numpy ufunc on multiple non-aligned (on the index or columns) :class:`DataFrame` that will now align the inputs first (:issue:`39239`)
- Removed deprecated :meth:`DataFrame._AXIS_NUMBERS`, :meth:`DataFrame._AXIS_NAMES`, :meth:`Series._AXIS_NUMBERS`, :meth:`Series._AXIS_NAMES` (:issue:`33637`)
- Removed deprecated :meth:`Index.to_native_types`, use ``obj.astype(str)`` instead (:issue:`36418`)
- Removed deprecated :meth:`Series.iteritems`, :meth:`DataFrame.iteritems`, use ``obj.items`` instead (:issue:`45321`)
- Removed deprecated :meth:`DataFrame.lookup` (:issue:`35224`)
- Removed deprecated :meth:`Series.append`, :meth:`DataFrame.append`, use :func:`concat` instead (:issue:`35407`)
- Removed deprecated :meth:`Series.iteritems`, :meth:`DataFrame.iteritems` and :meth:`HDFStore.iteritems` use ``obj.items`` instead (:issue:`45321`)
- Removed deprecated :meth:`DatetimeIndex.union_many` (:issue:`45018`)
- Removed deprecated ``weekofyear`` and ``week`` attributes of :class:`DatetimeArray`, :class:`DatetimeIndex` and ``dt`` accessor in favor of ``isocalendar().week`` (:issue:`33595`)
- Removed deprecated :meth:`RangeIndex._start`, :meth:`RangeIndex._stop`, :meth:`RangeIndex._step`, use ``start``, ``stop``, ``step`` instead (:issue:`30482`)
- Removed deprecated :meth:`DatetimeIndex.to_perioddelta`, Use ``dtindex - dtindex.to_period(freq).to_timestamp()`` instead (:issue:`34853`)
- Removed deprecated :meth:`.Styler.hide_index` and :meth:`.Styler.hide_columns` (:issue:`49397`)
- Removed deprecated :meth:`.Styler.set_na_rep` and :meth:`.Styler.set_precision` (:issue:`49397`)
- Removed deprecated :meth:`.Styler.where` (:issue:`49397`)
- Removed deprecated :meth:`.Styler.render` (:issue:`49397`)
- Removed deprecated argument ``col_space`` in :meth:`DataFrame.to_latex` (:issue:`47970`)
- Removed deprecated argument ``null_color`` in :meth:`.Styler.highlight_null` (:issue:`49397`)
- Removed deprecated argument ``check_less_precise`` in :meth:`.testing.assert_frame_equal`, :meth:`.testing.assert_extension_array_equal`, :meth:`.testing.assert_series_equal`,  :meth:`.testing.assert_index_equal` (:issue:`30562`)
- Removed deprecated ``null_counts`` argument in :meth:`DataFrame.info`. Use ``show_counts`` instead (:issue:`37999`)
- Removed deprecated :meth:`Index.is_monotonic`, and :meth:`Series.is_monotonic`; use ``obj.is_monotonic_increasing`` instead (:issue:`45422`)
- Removed deprecated :meth:`Index.is_all_dates` (:issue:`36697`)
- Enforced deprecation disallowing passing a timezone-aware :class:`Timestamp` and ``dtype="datetime64[ns]"`` to :class:`Series` or :class:`DataFrame` constructors (:issue:`41555`)
- Enforced deprecation disallowing passing a sequence of timezone-aware values and ``dtype="datetime64[ns]"`` to to :class:`Series` or :class:`DataFrame` constructors (:issue:`41555`)
- Enforced deprecation disallowing ``numpy.ma.mrecords.MaskedRecords`` in the :class:`DataFrame` constructor; pass ``"{name: data[name] for name in data.dtype.names}`` instead (:issue:`40363`)
- Enforced deprecation disallowing unit-less "datetime64" dtype in :meth:`Series.astype` and :meth:`DataFrame.astype` (:issue:`47844`)
- Enforced deprecation disallowing using ``.astype`` to convert a ``datetime64[ns]`` :class:`Series`, :class:`DataFrame`, or :class:`DatetimeIndex` to timezone-aware dtype, use ``obj.tz_localize`` or ``ser.dt.tz_localize`` instead (:issue:`39258`)
- Enforced deprecation disallowing using ``.astype`` to convert a timezone-aware :class:`Series`, :class:`DataFrame`, or :class:`DatetimeIndex` to timezone-naive ``datetime64[ns]`` dtype, use ``obj.tz_localize(None)`` or ``obj.tz_convert("UTC").tz_localize(None)`` instead (:issue:`39258`)
- Enforced deprecation disallowing passing non boolean argument to sort in :func:`concat` (:issue:`44629`)
- Removed Date parser functions :func:`~pandas.io.date_converters.parse_date_time`,
  :func:`~pandas.io.date_converters.parse_date_fields`, :func:`~pandas.io.date_converters.parse_all_fields`
  and :func:`~pandas.io.date_converters.generic_parser` (:issue:`24518`)
- Removed argument ``index`` from the :class:`core.arrays.SparseArray` constructor (:issue:`43523`)
- Remove argument ``squeeze`` from :meth:`DataFrame.groupby` and :meth:`Series.groupby` (:issue:`32380`)
- Removed deprecated ``apply``, ``apply_index``, ``__call__``, ``onOffset``, and ``isAnchored`` attributes from :class:`DateOffset` (:issue:`34171`)
- Removed ``keep_tz`` argument in :meth:`DatetimeIndex.to_series` (:issue:`29731`)
- Remove arguments ``names`` and ``dtype`` from :meth:`Index.copy` and ``levels`` and ``codes`` from :meth:`MultiIndex.copy` (:issue:`35853`, :issue:`36685`)
- Remove argument ``inplace`` from :meth:`MultiIndex.set_levels` and :meth:`MultiIndex.set_codes` (:issue:`35626`)
- Removed arguments ``verbose`` and ``encoding`` from :meth:`DataFrame.to_excel` and :meth:`Series.to_excel` (:issue:`47912`)
- Removed argument ``line_terminator`` from :meth:`DataFrame.to_csv` and :meth:`Series.to_csv`, use ``lineterminator`` instead (:issue:`45302`)
- Removed argument ``inplace`` from :meth:`DataFrame.set_axis` and :meth:`Series.set_axis`, use ``obj = obj.set_axis(..., copy=False)`` instead (:issue:`48130`)
- Disallow passing positional arguments to :meth:`MultiIndex.set_levels` and :meth:`MultiIndex.set_codes` (:issue:`41485`)
- Disallow parsing to Timedelta strings with components with units "Y", "y", or "M", as these do not represent unambiguous durations (:issue:`36838`)
- Removed :meth:`MultiIndex.is_lexsorted` and :meth:`MultiIndex.lexsort_depth` (:issue:`38701`)
- Removed argument ``how`` from :meth:`PeriodIndex.astype`, use :meth:`PeriodIndex.to_timestamp` instead (:issue:`37982`)
- Removed argument ``try_cast`` from :meth:`DataFrame.mask`, :meth:`DataFrame.where`, :meth:`Series.mask` and :meth:`Series.where` (:issue:`38836`)
- Removed argument ``tz`` from :meth:`Period.to_timestamp`, use ``obj.to_timestamp(...).tz_localize(tz)`` instead (:issue:`34522`)
- Removed argument ``sort_columns`` in :meth:`DataFrame.plot` and :meth:`Series.plot` (:issue:`47563`)
- Removed argument ``is_copy`` from :meth:`DataFrame.take` and :meth:`Series.take` (:issue:`30615`)
- Removed argument ``kind`` from :meth:`Index.get_slice_bound`, :meth:`Index.slice_indexer` and :meth:`Index.slice_locs` (:issue:`41378`)
- Removed arguments ``prefix``, ``squeeze``, ``error_bad_lines`` and ``warn_bad_lines`` from :func:`read_csv` (:issue:`40413`, :issue:`43427`)
- Removed argument ``datetime_is_numeric`` from :meth:`DataFrame.describe` and :meth:`Series.describe` as datetime data will always be summarized as numeric data (:issue:`34798`)
- Disallow passing list ``key`` to :meth:`Series.xs` and :meth:`DataFrame.xs`, pass a tuple instead (:issue:`41789`)
- Disallow subclass-specific keywords (e.g. "freq", "tz", "names", "closed") in the :class:`Index` constructor (:issue:`38597`)
- Removed argument ``inplace`` from :meth:`Categorical.remove_unused_categories` (:issue:`37918`)
- Disallow passing non-round floats to :class:`Timestamp` with ``unit="M"`` or ``unit="Y"`` (:issue:`47266`)
- Remove keywords ``convert_float`` and ``mangle_dupe_cols`` from :func:`read_excel` (:issue:`41176`)
- Remove keyword ``mangle_dupe_cols`` from :func:`read_csv` and :func:`read_table` (:issue:`48137`)
- Removed ``errors`` keyword from :meth:`DataFrame.where`, :meth:`Series.where`, :meth:`DataFrame.mask` and :meth:`Series.mask` (:issue:`47728`)
- Disallow passing non-keyword arguments to :func:`read_excel` except ``io`` and ``sheet_name`` (:issue:`34418`)
- Disallow passing non-keyword arguments to :meth:`DataFrame.drop` and :meth:`Series.drop` except ``labels`` (:issue:`41486`)
- Disallow passing non-keyword arguments to :meth:`DataFrame.fillna` and :meth:`Series.fillna` except ``value`` (:issue:`41485`)
- Disallow passing non-keyword arguments to :meth:`StringMethods.split` and :meth:`StringMethods.rsplit` except for ``pat`` (:issue:`47448`)
- Disallow passing non-keyword arguments to :meth:`DataFrame.set_index` except ``keys`` (:issue:`41495`)
- Disallow passing non-keyword arguments to :meth:`Resampler.interpolate` except ``method`` (:issue:`41699`)
- Disallow passing non-keyword arguments to :meth:`DataFrame.reset_index` and :meth:`Series.reset_index` except ``level`` (:issue:`41496`)
- Disallow passing non-keyword arguments to :meth:`DataFrame.dropna` and :meth:`Series.dropna` (:issue:`41504`)
- Disallow passing non-keyword arguments to :meth:`ExtensionArray.argsort` (:issue:`46134`)
- Disallow passing non-keyword arguments to :meth:`Categorical.sort_values` (:issue:`47618`)
- Disallow passing non-keyword arguments to :meth:`Index.drop_duplicates` and :meth:`Series.drop_duplicates` (:issue:`41485`)
- Disallow passing non-keyword arguments to :meth:`DataFrame.drop_duplicates` except for ``subset`` (:issue:`41485`)
- Disallow passing non-keyword arguments to :meth:`DataFrame.sort_index` and :meth:`Series.sort_index` (:issue:`41506`)
- Disallow passing non-keyword arguments to :meth:`DataFrame.interpolate` and :meth:`Series.interpolate` except for ``method`` (:issue:`41510`)
- Disallow passing non-keyword arguments to :meth:`DataFrame.any` and :meth:`Series.any` (:issue:`44896`)
- Disallow passing non-keyword arguments to :meth:`Index.set_names` except for ``names`` (:issue:`41551`)
- Disallow passing non-keyword arguments to :meth:`Index.join` except for ``other`` (:issue:`46518`)
- Disallow passing non-keyword arguments to :func:`concat` except for ``objs`` (:issue:`41485`)
- Disallow passing non-keyword arguments to :func:`pivot` except for ``data`` (:issue:`48301`)
- Disallow passing non-keyword arguments to :meth:`DataFrame.pivot` (:issue:`48301`)
- Disallow passing non-keyword arguments to :func:`read_html` except for ``io`` (:issue:`27573`)
- Disallow passing non-keyword arguments to :func:`read_json` except for ``path_or_buf`` (:issue:`27573`)
- Disallow passing non-keyword arguments to :func:`read_sas` except for ``filepath_or_buffer`` (:issue:`47154`)
- Disallow passing non-keyword arguments to :func:`read_stata` except for ``filepath_or_buffer`` (:issue:`48128`)
- Disallow passing non-keyword arguments to :func:`read_csv` except ``filepath_or_buffer`` (:issue:`41485`)
- Disallow passing non-keyword arguments to :func:`read_table` except ``filepath_or_buffer`` (:issue:`41485`)
- Disallow passing non-keyword arguments to :func:`read_fwf` except ``filepath_or_buffer`` (:issue:`44710`)
- Disallow passing non-keyword arguments to :func:`read_xml` except for ``path_or_buffer`` (:issue:`45133`)
- Disallow passing non-keyword arguments to :meth:`Series.mask` and :meth:`DataFrame.mask` except ``cond`` and ``other`` (:issue:`41580`)
- Disallow passing non-keyword arguments to :meth:`DataFrame.to_stata` except for ``path`` (:issue:`48128`)
- Disallow passing non-keyword arguments to :meth:`DataFrame.where` and :meth:`Series.where` except for ``cond`` and ``other`` (:issue:`41523`)
- Disallow passing non-keyword arguments to :meth:`Series.set_axis` and :meth:`DataFrame.set_axis` except for ``labels`` (:issue:`41491`)
- Disallow passing non-keyword arguments to :meth:`Series.rename_axis` and :meth:`DataFrame.rename_axis` except for ``mapper`` (:issue:`47587`)
- Disallow passing non-keyword arguments to :meth:`Series.clip` and :meth:`DataFrame.clip` (:issue:`41511`)
- Disallow passing non-keyword arguments to :meth:`Series.bfill`, :meth:`Series.ffill`, :meth:`DataFrame.bfill` and :meth:`DataFrame.ffill` (:issue:`41508`)
- Disallow passing non-keyword arguments to :meth:`DataFrame.replace`, :meth:`Series.replace` except for ``to_replace`` and ``value`` (:issue:`47587`)
- Disallow passing non-keyword arguments to :meth:`DataFrame.sort_values` except for ``by`` (:issue:`41505`)
- Disallow passing non-keyword arguments to :meth:`Series.sort_values` (:issue:`41505`)
- Disallow passing 2 non-keyword arguments to :meth:`DataFrame.reindex` (:issue:`17966`)
- Disallow :meth:`Index.reindex` with non-unique :class:`Index` objects (:issue:`42568`)
- Disallowed constructing :class:`Categorical` with scalar ``data`` (:issue:`38433`)
- Disallowed constructing :class:`CategoricalIndex` without passing ``data`` (:issue:`38944`)
- Removed :meth:`.Rolling.validate`, :meth:`.Expanding.validate`, and :meth:`.ExponentialMovingWindow.validate` (:issue:`43665`)
- Removed :attr:`Rolling.win_type` returning ``"freq"`` (:issue:`38963`)
- Removed :attr:`Rolling.is_datetimelike` (:issue:`38963`)
- Removed the ``level`` keyword in :class:`DataFrame` and :class:`Series` aggregations; use ``groupby`` instead (:issue:`39983`)
- Removed deprecated :meth:`Timedelta.delta`, :meth:`Timedelta.is_populated`, and :attr:`Timedelta.freq` (:issue:`46430`, :issue:`46476`)
- Removed deprecated :attr:`NaT.freq` (:issue:`45071`)
- Removed deprecated :meth:`Categorical.replace`, use :meth:`Series.replace` instead (:issue:`44929`)
- Removed the ``numeric_only`` keyword from :meth:`Categorical.min` and :meth:`Categorical.max` in favor of ``skipna`` (:issue:`48821`)
- Changed behavior of :meth:`DataFrame.median` and :meth:`DataFrame.mean` with ``numeric_only=None`` to not exclude datetime-like columns THIS NOTE WILL BE IRRELEVANT ONCE ``numeric_only=None`` DEPRECATION IS ENFORCED (:issue:`29941`)
- Removed :func:`is_extension_type` in favor of :func:`is_extension_array_dtype` (:issue:`29457`)
- Removed ``.ExponentialMovingWindow.vol`` (:issue:`39220`)
- Removed :meth:`Index.get_value` and :meth:`Index.set_value` (:issue:`33907`, :issue:`28621`)
- Removed :meth:`Series.slice_shift` and :meth:`DataFrame.slice_shift` (:issue:`37601`)
- Remove :meth:`DataFrameGroupBy.pad` and :meth:`DataFrameGroupBy.backfill` (:issue:`45076`)
- Remove ``numpy`` argument from :func:`read_json` (:issue:`30636`)
- Disallow passing abbreviations for ``orient`` in :meth:`DataFrame.to_dict` (:issue:`32516`)
- Disallow partial slicing on an non-monotonic :class:`DatetimeIndex` with keys which are not in Index. This now raises a ``KeyError`` (:issue:`18531`)
- Removed ``get_offset`` in favor of :func:`to_offset` (:issue:`30340`)
- Removed the ``warn`` keyword in :func:`infer_freq` (:issue:`45947`)
- Removed the ``include_start`` and ``include_end`` arguments in :meth:`DataFrame.between_time` in favor of ``inclusive`` (:issue:`43248`)
- Removed the ``closed`` argument in :meth:`date_range` and :meth:`bdate_range` in favor of ``inclusive`` argument (:issue:`40245`)
- Removed the ``center`` keyword in :meth:`DataFrame.expanding` (:issue:`20647`)
- Removed the ``truediv`` keyword from :func:`eval` (:issue:`29812`)
- Removed the ``method`` and ``tolerance`` arguments in :meth:`Index.get_loc`. Use ``index.get_indexer([label], method=..., tolerance=...)`` instead (:issue:`42269`)
- Removed the ``pandas.datetime`` submodule (:issue:`30489`)
- Removed the ``pandas.np`` submodule (:issue:`30296`)
- Removed ``pandas.util.testing`` in favor of ``pandas.testing`` (:issue:`30745`)
- Removed :meth:`Series.str.__iter__` (:issue:`28277`)
- Removed ``pandas.SparseArray`` in favor of :class:`arrays.SparseArray` (:issue:`30642`)
- Removed ``pandas.SparseSeries`` and ``pandas.SparseDataFrame``, including pickle support. (:issue:`30642`)
- Enforced disallowing passing an integer ``fill_value`` to :meth:`DataFrame.shift` and :meth:`Series.shift`` with datetime64, timedelta64, or period dtypes (:issue:`32591`)
- Enforced disallowing a string column label into ``times`` in :meth:`DataFrame.ewm` (:issue:`43265`)
- Enforced disallowing passing ``True`` and ``False`` into ``inclusive`` in :meth:`Series.between` in favor of ``"both"`` and ``"neither"`` respectively (:issue:`40628`)
- Enforced disallowing using ``usecols`` with out of bounds indices for ``read_csv`` with ``engine="c"`` (:issue:`25623`)
- Enforced disallowing the use of ``**kwargs`` in :class:`.ExcelWriter`; use the keyword argument ``engine_kwargs`` instead (:issue:`40430`)
- Enforced disallowing a tuple of column labels into :meth:`.DataFrameGroupBy.__getitem__` (:issue:`30546`)
- Enforced disallowing missing labels when indexing with a sequence of labels on a level of a :class:`MultiIndex`. This now raises a ``KeyError`` (:issue:`42351`)
- Enforced disallowing setting values with ``.loc`` using a positional slice. Use ``.loc`` with labels or ``.iloc`` with positions instead (:issue:`31840`)
- Enforced disallowing positional indexing with a ``float`` key even if that key is a round number, manually cast to integer instead (:issue:`34193`)
- Enforced disallowing using a :class:`DataFrame` indexer with ``.iloc``, use ``.loc`` instead for automatic alignment (:issue:`39022`)
- Enforced disallowing ``set`` or ``dict`` indexers in ``__getitem__`` and ``__setitem__`` methods (:issue:`42825`)
- Enforced disallowing indexing on a :class:`Index` or positional indexing on a :class:`Series` producing multi-dimensional objects e.g. ``obj[:, None]``, convert to numpy before indexing instead (:issue:`35141`)
- Enforced disallowing ``dict`` or ``set`` objects in ``suffixes`` in :func:`merge` (:issue:`34810`)
- Enforced disallowing :func:`merge` to produce duplicated columns through the ``suffixes`` keyword and already existing columns (:issue:`22818`)
- Enforced disallowing using :func:`merge` or :func:`join` on a different number of levels (:issue:`34862`)
- Enforced disallowing ``value_name`` argument in :func:`DataFrame.melt` to match an element in the :class:`DataFrame` columns (:issue:`35003`)
- Enforced disallowing passing ``showindex`` into ``**kwargs`` in :func:`DataFrame.to_markdown` and :func:`Series.to_markdown` in favor of ``index`` (:issue:`33091`)
- Removed setting Categorical._codes directly (:issue:`41429`)
- Removed setting Categorical.categories directly (:issue:`47834`)
- Removed argument ``inplace`` from :meth:`Categorical.add_categories`, :meth:`Categorical.remove_categories`, :meth:`Categorical.set_categories`, :meth:`Categorical.rename_categories`, :meth:`Categorical.reorder_categories`, :meth:`Categorical.set_ordered`, :meth:`Categorical.as_ordered`, :meth:`Categorical.as_unordered` (:issue:`37981`, :issue:`41118`, :issue:`41133`, :issue:`47834`)
- Enforced :meth:`Rolling.count` with ``min_periods=None`` to default to the size of the window (:issue:`31302`)
- Renamed ``fname`` to ``path`` in :meth:`DataFrame.to_parquet`, :meth:`DataFrame.to_stata` and :meth:`DataFrame.to_feather` (:issue:`30338`)
- Enforced disallowing indexing a :class:`Series` with a single item list with a slice (e.g. ``ser[[slice(0, 2)]]``). Either convert the list to tuple, or pass the slice directly instead (:issue:`31333`)
- Changed behavior indexing on a :class:`DataFrame` with a :class:`DatetimeIndex` index using a string indexer, previously this operated as a slice on rows, now it operates like any other column key; use ``frame.loc[key]`` for the old behavior (:issue:`36179`)
- Enforced the ``display.max_colwidth`` option to not accept negative integers (:issue:`31569`)
- Removed the ``display.column_space`` option in favor of ``df.to_string(col_space=...)`` (:issue:`47280`)
- Removed the deprecated method ``mad`` from pandas classes (:issue:`11787`)
- Removed the deprecated method ``tshift`` from pandas classes (:issue:`11631`)
- Changed behavior of empty data passed into :class:`Series`; the default dtype will be ``object`` instead of ``float64`` (:issue:`29405`)
- Changed the behavior of :meth:`DatetimeIndex.union`, :meth:`DatetimeIndex.intersection`, and :meth:`DatetimeIndex.symmetric_difference` with mismatched timezones to convert to UTC instead of casting to object dtype (:issue:`39328`)
- Changed the behavior of :func:`to_datetime` with argument "now" with ``utc=False`` to match ``Timestamp("now")`` (:issue:`18705`)
- Changed the behavior of indexing on a timezone-aware :class:`DatetimeIndex` with a timezone-naive ``datetime`` object or vice-versa; these now behave like any other non-comparable type by raising ``KeyError`` (:issue:`36148`)
- Changed the behavior of :meth:`Index.reindex`, :meth:`Series.reindex`, and :meth:`DataFrame.reindex` with a ``datetime64`` dtype and a ``datetime.date`` object for ``fill_value``; these are no longer considered equivalent to ``datetime.datetime`` objects so the reindex casts to object dtype (:issue:`39767`)
- Changed behavior of :meth:`SparseArray.astype` when given a dtype that is not explicitly ``SparseDtype``, cast to the exact requested dtype rather than silently using a ``SparseDtype`` instead (:issue:`34457`)
- Changed behavior of :meth:`Index.ravel` to return a view on the original :class:`Index` instead of a ``np.ndarray`` (:issue:`36900`)
- Changed behavior of :meth:`Series.to_frame` and :meth:`Index.to_frame` with explicit ``name=None`` to use ``None`` for the column name instead of the index's name or default ``0`` (:issue:`45523`)
- Changed behavior of :func:`concat` with one array of ``bool``-dtype and another of integer dtype, this now returns ``object`` dtype instead of integer dtype; explicitly cast the bool object to integer before concatenating to get the old behavior (:issue:`45101`)
- Changed behavior of :class:`DataFrame` constructor given floating-point ``data`` and an integer ``dtype``, when the data cannot be cast losslessly, the floating point dtype is retained, matching :class:`Series` behavior (:issue:`41170`)
- Changed behavior of :class:`Index` constructor when given a ``np.ndarray`` with object-dtype containing numeric entries; this now retains object dtype rather than inferring a numeric dtype, consistent with :class:`Series` behavior (:issue:`42870`)
- Changed behavior of :meth:`Index.__and__`, :meth:`Index.__or__` and :meth:`Index.__xor__` to behave as logical operations (matching :class:`Series` behavior) instead of aliases for set operations (:issue:`37374`)
- Changed behavior of :class:`DataFrame` constructor when passed a list whose first element is a :class:`Categorical`, this now treats the elements as rows casting to ``object`` dtype, consistent with behavior for other types (:issue:`38845`)
- Changed behavior of :class:`DataFrame` constructor when passed a ``dtype`` (other than int) that the data cannot be cast to; it now raises instead of silently ignoring the dtype (:issue:`41733`)
- Changed the behavior of :class:`Series` constructor, it will no longer infer a datetime64 or timedelta64 dtype from string entries (:issue:`41731`)
- Changed behavior of :class:`Timestamp` constructor with a ``np.datetime64`` object and a ``tz`` passed to interpret the input as a wall-time as opposed to a UTC time (:issue:`42288`)
- Changed behavior of :meth:`Timestamp.utcfromtimestamp` to return a timezone-aware object satisfying ``Timestamp.utcfromtimestamp(val).timestamp() == val`` (:issue:`45083`)
- Changed behavior of :class:`Index` constructor when passed a ``SparseArray`` or ``SparseDtype`` to retain that dtype instead of casting to ``numpy.ndarray`` (:issue:`43930`)
- Changed behavior of setitem-like operations (``__setitem__``, ``fillna``, ``where``, ``mask``, ``replace``, ``insert``, fill_value for ``shift``) on an object with :class:`DatetimeTZDtype` when using a value with a non-matching timezone, the value will be cast to the object's timezone instead of casting both to object-dtype (:issue:`44243`)
- Changed behavior of :class:`Index`, :class:`Series`, :class:`DataFrame` constructors with floating-dtype data and a :class:`DatetimeTZDtype`, the data are now interpreted as UTC-times instead of wall-times, consistent with how integer-dtype data are treated (:issue:`45573`)
- Changed behavior of :class:`Series` and :class:`DataFrame` constructors with integer dtype and floating-point data containing ``NaN``, this now raises ``IntCastingNaNError`` (:issue:`40110`)
- Changed behavior of :class:`Series` and :class:`DataFrame` constructors with an integer ``dtype`` and values that are too large to losslessly cast to this dtype, this now raises ``ValueError`` (:issue:`41734`)
- Changed behavior of :class:`Series` and :class:`DataFrame` constructors with an integer ``dtype`` and values having either ``datetime64`` or ``timedelta64`` dtypes, this now raises ``TypeError``, use ``values.view("int64")`` instead (:issue:`41770`)
- Removed the deprecated ``base`` and ``loffset`` arguments from :meth:`pandas.DataFrame.resample`, :meth:`pandas.Series.resample` and :class:`pandas.Grouper`. Use ``offset`` or ``origin`` instead (:issue:`31809`)
- Changed behavior of :meth:`Series.fillna` and :meth:`DataFrame.fillna` with ``timedelta64[ns]`` dtype and an incompatible ``fill_value``; this now casts to ``object`` dtype instead of raising, consistent with the behavior with other dtypes (:issue:`45746`)
- Change the default argument of ``regex`` for :meth:`Series.str.replace` from ``True`` to ``False``. Additionally, a single character ``pat`` with ``regex=True`` is now treated as a regular expression instead of a string literal. (:issue:`36695`, :issue:`24804`)
- Changed behavior of :meth:`DataFrame.any` and :meth:`DataFrame.all` with ``bool_only=True``; object-dtype columns with all-bool values will no longer be included, manually cast to ``bool`` dtype first (:issue:`46188`)
- Changed behavior of :meth:`DataFrame.max`, :class:`DataFrame.min`, :class:`DataFrame.mean`, :class:`DataFrame.median`, :class:`DataFrame.skew`, :class:`DataFrame.kurt` with ``axis=None`` to return a scalar applying the aggregation across both axes (:issue:`45072`)
- Changed behavior of comparison of a :class:`Timestamp` with a ``datetime.date`` object; these now compare as un-equal and raise on inequality comparisons, matching the ``datetime.datetime`` behavior (:issue:`36131`)
- Changed behavior of comparison of ``NaT`` with a ``datetime.date`` object; these now raise on inequality comparisons (:issue:`39196`)
- Enforced deprecation of silently dropping columns that raised a ``TypeError`` in :class:`Series.transform` and :class:`DataFrame.transform` when used with a list or dictionary (:issue:`43740`)
- Changed behavior of :meth:`DataFrame.apply` with list-like so that any partial failure will raise an error (:issue:`43740`)
- Changed behaviour of :meth:`DataFrame.to_latex` to now use the Styler implementation via :meth:`.Styler.to_latex` (:issue:`47970`)
- Changed behavior of :meth:`Series.__setitem__` with an integer key and a :class:`Float64Index` when the key is not present in the index; previously we treated the key as positional (behaving like ``series.iloc[key] = val``), now we treat it is a label (behaving like ``series.loc[key] = val``), consistent with :meth:`Series.__getitem__`` behavior (:issue:`33469`)
- Removed ``na_sentinel`` argument from :func:`factorize`, :meth:`.Index.factorize`, and :meth:`.ExtensionArray.factorize` (:issue:`47157`)
- Changed behavior of :meth:`Series.diff` and :meth:`DataFrame.diff` with :class:`ExtensionDtype` dtypes whose arrays do not implement ``diff``, these now raise ``TypeError`` rather than casting to numpy (:issue:`31025`)
- Enforced deprecation of calling numpy "ufunc"s on :class:`DataFrame` with ``method="outer"``; this now raises ``NotImplementedError`` (:issue:`36955`)
- Enforced deprecation disallowing passing ``numeric_only=True`` to :class:`Series` reductions (``rank``, ``any``, ``all``, ...) with non-numeric dtype (:issue:`47500`)
- Changed behavior of :meth:`DataFrameGroupBy.apply` and :meth:`SeriesGroupBy.apply` so that ``group_keys`` is respected even if a transformer is detected (:issue:`34998`)
- Comparisons between a :class:`DataFrame` and a :class:`Series` where the frame's columns do not match the series's index raise ``ValueError`` instead of automatically aligning, do ``left, right = left.align(right, axis=1, copy=False)`` before comparing (:issue:`36795`)
- Enforced deprecation ``numeric_only=None`` (the default) in DataFrame reductions that would silently drop columns that raised; ``numeric_only`` now defaults to ``False`` (:issue:`41480`)
- Changed default of ``numeric_only`` to ``False`` in all DataFrame methods with that argument (:issue:`46096`, :issue:`46906`)
- Changed default of ``numeric_only`` to ``False`` in :meth:`Series.rank` (:issue:`47561`)
- Enforced deprecation of silently dropping nuisance columns in groupby and resample operations when ``numeric_only=False`` (:issue:`41475`)
- Enforced deprecation of silently dropping nuisance columns in :class:`Rolling`, :class:`Expanding`, and :class:`ExponentialMovingWindow` ops. This will now raise a :class:`.errors.DataError` (:issue:`42834`)
- Changed behavior in setting values with ``df.loc[:, foo] = bar`` or ``df.iloc[:, foo] = bar``, these now always attempt to set values inplace before falling back to casting (:issue:`45333`)
- Changed default of ``numeric_only`` in various :class:`.DataFrameGroupBy` methods; all methods now default to ``numeric_only=False`` (:issue:`46072`)
- Changed default of ``numeric_only`` to ``False`` in :class:`.Resampler` methods (:issue:`47177`)
- Using the method :meth:`DataFrameGroupBy.transform` with a callable that returns DataFrames will align to the input's index (:issue:`47244`)
- When providing a list of columns of length one to :meth:`DataFrame.groupby`, the keys that are returned by iterating over the resulting :class:`DataFrameGroupBy` object will now be tuples of length one (:issue:`47761`)
- Removed deprecated methods :meth:`ExcelWriter.write_cells`, :meth:`ExcelWriter.save`, :meth:`ExcelWriter.cur_sheet`, :meth:`ExcelWriter.handles`, :meth:`ExcelWriter.path` (:issue:`45795`)
- The :class:`ExcelWriter` attribute ``book`` can no longer be set; it is still available to be accessed and mutated (:issue:`48943`)
- Removed unused ``*args`` and ``**kwargs`` in :class:`Rolling`, :class:`Expanding`, and :class:`ExponentialMovingWindow` ops (:issue:`47851`)
- Removed the deprecated argument ``line_terminator`` from :meth:`DataFrame.to_csv` (:issue:`45302`)
- Removed the deprecated argument ``label`` from :func:`lreshape` (:issue:`30219`)
- Arguments after ``expr`` in :meth:`DataFrame.eval` and :meth:`DataFrame.query` are keyword-only (:issue:`47587`)
- Removed :meth:`Index._get_attributes_dict` (:issue:`50648`)
- Removed :meth:`Series.__array_wrap__` (:issue:`50648`)

.. ---------------------------------------------------------------------------
.. _whatsnew_200.performance:

Performance improvements
~~~~~~~~~~~~~~~~~~~~~~~~
- Performance improvement in :meth:`.DataFrameGroupBy.median` and :meth:`.SeriesGroupBy.median` and :meth:`.DataFrameGroupBy.cumprod` for nullable dtypes (:issue:`37493`)
- Performance improvement in :meth:`.DataFrameGroupBy.all`, :meth:`.DataFrameGroupBy.any`, :meth:`.SeriesGroupBy.all`, and :meth:`.SeriesGroupBy.any` for object dtype (:issue:`50623`)
- Performance improvement in :meth:`MultiIndex.argsort` and :meth:`MultiIndex.sort_values` (:issue:`48406`)
- Performance improvement in :meth:`MultiIndex.size` (:issue:`48723`)
- Performance improvement in :meth:`MultiIndex.union` without missing values and without duplicates (:issue:`48505`, :issue:`48752`)
- Performance improvement in :meth:`MultiIndex.difference` (:issue:`48606`)
- Performance improvement in :class:`MultiIndex` set operations with sort=None (:issue:`49010`)
- Performance improvement in :meth:`.DataFrameGroupBy.mean`, :meth:`.SeriesGroupBy.mean`, :meth:`.DataFrameGroupBy.var`, and :meth:`.SeriesGroupBy.var` for extension array dtypes (:issue:`37493`)
- Performance improvement in :meth:`MultiIndex.isin` when ``level=None`` (:issue:`48622`, :issue:`49577`)
- Performance improvement in :meth:`MultiIndex.putmask` (:issue:`49830`)
- Performance improvement in :meth:`Index.union` and :meth:`MultiIndex.union` when index contains duplicates (:issue:`48900`)
- Performance improvement in :meth:`Series.rank` for pyarrow-backed dtypes (:issue:`50264`)
- Performance improvement in :meth:`Series.searchsorted` for pyarrow-backed dtypes (:issue:`50447`)
- Performance improvement in :meth:`Series.fillna` for extension array dtypes (:issue:`49722`, :issue:`50078`)
- Performance improvement in :meth:`Index.join`, :meth:`Index.intersection` and :meth:`Index.union` for masked dtypes when :class:`Index` is monotonic (:issue:`50310`)
- Performance improvement for :meth:`Series.value_counts` with nullable dtype (:issue:`48338`)
- Performance improvement for :class:`Series` constructor passing integer numpy array with nullable dtype (:issue:`48338`)
- Performance improvement for :class:`DatetimeIndex` constructor passing a list (:issue:`48609`)
- Performance improvement in :func:`merge` and :meth:`DataFrame.join` when joining on a sorted :class:`MultiIndex` (:issue:`48504`)
- Performance improvement in :func:`to_datetime` when parsing strings with timezone offsets (:issue:`50107`)
- Performance improvement in :meth:`DataFrame.loc` and :meth:`Series.loc` for tuple-based indexing of a :class:`MultiIndex` (:issue:`48384`)
- Performance improvement for :meth:`MultiIndex.unique` (:issue:`48335`)
- Performance improvement for :func:`concat` with extension array backed indexes (:issue:`49128`, :issue:`49178`)
- Reduce memory usage of :meth:`DataFrame.to_pickle`/:meth:`Series.to_pickle` when using BZ2 or LZMA (:issue:`49068`)
- Performance improvement for :class:`~arrays.StringArray` constructor passing a numpy array with type ``np.str_`` (:issue:`49109`)
- Performance improvement in :meth:`~arrays.IntervalArray.from_tuples` (:issue:`50620`)
- Performance improvement in :meth:`~arrays.ArrowExtensionArray.factorize` (:issue:`49177`)
- Performance improvement in :meth:`~arrays.ArrowExtensionArray.__setitem__` (:issue:`50248`, :issue:`50632`)
- Performance improvement in :class:`~arrays.ArrowExtensionArray` comparison methods when array contains NA (:issue:`50524`)
- Performance improvement in :meth:`~arrays.ArrowExtensionArray.to_numpy` (:issue:`49973`)
- Performance improvement when parsing strings to :class:`BooleanDtype` (:issue:`50613`)
- Performance improvement in :meth:`DataFrame.join` when joining on a subset of a :class:`MultiIndex` (:issue:`48611`)
- Performance improvement for :meth:`MultiIndex.intersection` (:issue:`48604`)
- Performance improvement in :meth:`DataFrame.__setitem__` (:issue:`46267`)
- Performance improvement in ``var`` and ``std`` for nullable dtypes (:issue:`48379`).
- Performance improvement when iterating over pyarrow and nullable dtypes (:issue:`49825`, :issue:`49851`)
- Performance improvements to :func:`read_sas` (:issue:`47403`, :issue:`47405`, :issue:`47656`, :issue:`48502`)
- Memory improvement in :meth:`RangeIndex.sort_values` (:issue:`48801`)
- Performance improvement in :meth:`Series.to_numpy` if ``copy=True`` by avoiding copying twice (:issue:`24345`)
- Performance improvement in :class:`DataFrameGroupBy` and :class:`SeriesGroupBy` when ``by`` is a categorical type and ``sort=False`` (:issue:`48976`)
- Performance improvement in :class:`DataFrameGroupBy` and :class:`SeriesGroupBy` when ``by`` is a categorical type and ``observed=False`` (:issue:`49596`)
- Performance improvement in :func:`read_stata` with parameter ``index_col`` set to ``None`` (the default). Now the index will be a :class:`RangeIndex` instead of :class:`Int64Index` (:issue:`49745`)
- Performance improvement in :func:`merge` when not merging on the index - the new index will now be :class:`RangeIndex` instead of :class:`Int64Index` (:issue:`49478`)
- Performance improvement in :meth:`DataFrame.to_dict` and :meth:`Series.to_dict` when using any non-object dtypes (:issue:`46470`)
- Performance improvement in :func:`read_html` when there are multiple tables (:issue:`49929`)
- Performance improvement in :class:`Period` constructor when constructing from a string or integer (:issue:`38312`)
- Performance improvement in :func:`to_datetime` when using ``'%Y%m%d'`` format (:issue:`17410`)
- Performance improvement in :func:`to_datetime` when format is given or can be inferred (:issue:`50465`)
- Performance improvement in :meth:`Series.median` for nullable dtypes (:issue:`50838`)
- Performance improvement in :func:`read_csv` when passing :func:`to_datetime` lambda-function to ``date_parser`` and inputs have mixed timezone offsetes (:issue:`35296`)
- Performance improvement in :func:`isna` and :func:`isnull` (:issue:`50658`)
- Performance improvement in :meth:`.SeriesGroupBy.value_counts` with categorical dtype (:issue:`46202`)
- Fixed a reference leak in :func:`read_hdf` (:issue:`37441`)
- Fixed a memory leak in :meth:`DataFrame.to_json` and :meth:`Series.to_json` when serializing datetimes and timedeltas (:issue:`40443`)

.. ---------------------------------------------------------------------------
.. _whatsnew_200.bug_fixes:

Bug fixes
~~~~~~~~~

Categorical
^^^^^^^^^^^
- Bug in :meth:`Categorical.set_categories` losing dtype information (:issue:`48812`)
- Bug in :meth:`DataFrame.groupby` and :meth:`Series.groupby` would reorder categories when used as a grouper (:issue:`48749`)
- Bug in :class:`Categorical` constructor when constructing from a :class:`Categorical` object and ``dtype="category"`` losing ordered-ness (:issue:`49309`)
-

Datetimelike
^^^^^^^^^^^^
- Bug in :func:`pandas.infer_freq`, raising ``TypeError`` when inferred on :class:`RangeIndex` (:issue:`47084`)
- Bug in :func:`to_datetime` incorrectly raising ``OverflowError`` with string arguments corresponding to large integers (:issue:`50533`)
- Bug in :func:`to_datetime` was raising on invalid offsets with ``errors='coerce'`` and ``infer_datetime_format=True`` (:issue:`48633`)
- Bug in :class:`DatetimeIndex` constructor failing to raise when ``tz=None`` is explicitly specified in conjunction with timezone-aware ``dtype`` or data (:issue:`48659`)
- Bug in subtracting a ``datetime`` scalar from :class:`DatetimeIndex` failing to retain the original ``freq`` attribute (:issue:`48818`)
- Bug in ``pandas.tseries.holiday.Holiday`` where a half-open date interval causes inconsistent return types from :meth:`USFederalHolidayCalendar.holidays` (:issue:`49075`)
- Bug in rendering :class:`DatetimeIndex` and :class:`Series` and :class:`DataFrame` with timezone-aware dtypes with ``dateutil`` or ``zoneinfo`` timezones near daylight-savings transitions (:issue:`49684`)
- Bug in :func:`to_datetime` was raising ``ValueError`` when parsing :class:`Timestamp`, ``datetime.datetime``, ``datetime.date``, or ``np.datetime64`` objects when non-ISO8601 ``format`` was passed (:issue:`49298`, :issue:`50036`)
- Bug in :func:`to_datetime` was raising ``ValueError`` when parsing empty string and non-ISO8601 format was passed. Now, empty strings will be parsed as :class:`NaT`, for compatibility with how is done for ISO8601 formats (:issue:`50251`)
- Bug in :class:`Timestamp` was showing ``UserWarning``, which was not actionable by users, when parsing non-ISO8601 delimited date strings (:issue:`50232`)
- Bug in :func:`to_datetime` was showing misleading ``ValueError`` when parsing dates with format containing ISO week directive and ISO weekday directive (:issue:`50308`)
- Bug in :meth:`Timestamp.round` when the ``freq`` argument has zero-duration (e.g. "0ns") returning incorrect results instead of raising (:issue:`49737`)
- Bug in :func:`to_datetime` was not raising ``ValueError`` when invalid format was passed and ``errors`` was ``'ignore'`` or ``'coerce'`` (:issue:`50266`)
- Bug in :class:`DateOffset` was throwing ``TypeError`` when constructing with milliseconds and another super-daily argument (:issue:`49897`)
- Bug in :func:`to_datetime` was not raising ``ValueError`` when parsing string with decimal date with format ``'%Y%m%d'`` (:issue:`50051`)
- Bug in :func:`to_datetime` was not converting ``None`` to ``NaT`` when parsing mixed-offset date strings with ISO8601 format (:issue:`50071`)
- Bug in :func:`to_datetime` was not returning input when parsing out-of-bounds date string with ``errors='ignore'`` and ``format='%Y%m%d'`` (:issue:`14487`)
- Bug in :func:`to_datetime` was converting timezone-naive ``datetime.datetime`` to timezone-aware when parsing with timezone-aware strings, ISO8601 format, and ``utc=False`` (:issue:`50254`)
- Bug in :func:`to_datetime` was throwing ``ValueError`` when parsing dates with ISO8601 format where some values were not zero-padded (:issue:`21422`)
- Bug in :func:`to_datetime` was giving incorrect results when using ``format='%Y%m%d'`` and ``errors='ignore'`` (:issue:`26493`)
- Bug in :func:`to_datetime` was failing to parse date strings ``'today'`` and ``'now'`` if ``format`` was not ISO8601 (:issue:`50359`)
- Bug in :func:`Timestamp.utctimetuple` raising a ``TypeError`` (:issue:`32174`)
- Bug in :func:`to_datetime` was raising ``ValueError`` when parsing mixed-offset :class:`Timestamp` with ``errors='ignore'`` (:issue:`50585`)

Timedelta
^^^^^^^^^
- Bug in :func:`to_timedelta` raising error when input has nullable dtype ``Float64`` (:issue:`48796`)
- Bug in :class:`Timedelta` constructor incorrectly raising instead of returning ``NaT`` when given a ``np.timedelta64("nat")`` (:issue:`48898`)
- Bug in :class:`Timedelta` constructor failing to raise when passed both a :class:`Timedelta` object and keywords (e.g. days, seconds) (:issue:`48898`)
-

Timezones
^^^^^^^^^
- Bug in :meth:`Series.astype` and :meth:`DataFrame.astype` with object-dtype containing multiple timezone-aware ``datetime`` objects with heterogeneous timezones to a :class:`DatetimeTZDtype` incorrectly raising (:issue:`32581`)
- Bug in :func:`to_datetime` was failing to parse date strings with timezone name when ``format`` was specified with ``%Z`` (:issue:`49748`)
- Better error message when passing invalid values to ``ambiguous`` parameter in :meth:`Timestamp.tz_localize` (:issue:`49565`)
- Bug in string parsing incorrectly allowing a :class:`Timestamp` to be constructed with an invalid timezone, which would raise when trying to print (:issue:`50668`)
-

Numeric
^^^^^^^
- Bug in :meth:`DataFrame.add` cannot apply ufunc when inputs contain mixed DataFrame type and Series type (:issue:`39853`)
- Bug in arithmetic operations on :class:`Series` not propagating mask when combining masked dtypes and numpy dtypes (:issue:`45810`, :issue:`42630`)
- Bug in DataFrame reduction methods (e.g. :meth:`DataFrame.sum`) with object dtype, ``axis=1`` and ``numeric_only=False`` would not be coerced to float (:issue:`49551`)
- Bug in :meth:`DataFrame.sem` and :meth:`Series.sem` where an erroneous ``TypeError`` would always raise when using data backed by an :class:`ArrowDtype` (:issue:`49759`)
- Bug in :meth:`Series.__add__` casting to object for list and masked :class:`Series` (:issue:`22962`)

Conversion
^^^^^^^^^^
- Bug in constructing :class:`Series` with ``int64`` dtype from a string list raising instead of casting (:issue:`44923`)
- Bug in constructing :class:`Series` with masked dtype and boolean values with ``NA`` raising (:issue:`42137`)
- Bug in :meth:`DataFrame.eval` incorrectly raising an ``AttributeError`` when there are negative values in function call (:issue:`46471`)
- Bug in :meth:`Series.convert_dtypes` not converting dtype to nullable dtype when :class:`Series` contains ``NA`` and has dtype ``object`` (:issue:`48791`)
- Bug where any :class:`ExtensionDtype` subclass with ``kind="M"`` would be interpreted as a timezone type (:issue:`34986`)
- Bug in :class:`.arrays.ArrowExtensionArray` that would raise ``NotImplementedError`` when passed a sequence of strings or binary (:issue:`49172`)
- Bug in :meth:`Series.astype` raising ``pyarrow.ArrowInvalid`` when converting from a non-pyarrow string dtype to a pyarrow numeric type (:issue:`50430`)
- Bug in :meth:`Series.to_numpy` converting to NumPy array before applying ``na_value`` (:issue:`48951`)
- Bug in :func:`to_datetime` was not respecting ``exact`` argument when ``format`` was an ISO8601 format (:issue:`12649`)
- Bug in :meth:`TimedeltaArray.astype` raising ``TypeError`` when converting to a pyarrow duration type (:issue:`49795`)
-

Strings
^^^^^^^
- Bug in :func:`pandas.api.dtypes.is_string_dtype` that would not return ``True`` for :class:`StringDtype` (:issue:`15585`)
- Bug in converting string dtypes to "datetime64[ns]" or "timedelta64[ns]" incorrectly raising ``TypeError`` (:issue:`36153`)
-

Interval
^^^^^^^^
- Bug in :meth:`IntervalIndex.is_overlapping` incorrect output if interval has duplicate left boundaries (:issue:`49581`)
- Bug in :meth:`Series.infer_objects` failing to infer :class:`IntervalDtype` for an object series of :class:`Interval` objects (:issue:`50090`)
-

Indexing
^^^^^^^^
- Bug in :meth:`DataFrame.__setitem__` raising when indexer is a :class:`DataFrame` with ``boolean`` dtype (:issue:`47125`)
- Bug in :meth:`DataFrame.reindex` filling with wrong values when indexing columns and index for ``uint`` dtypes (:issue:`48184`)
- Bug in :meth:`DataFrame.loc` when setting :class:`DataFrame` with different dtypes coercing values to single dtype (:issue:`50467`)
- Bug in :meth:`DataFrame.sort_values` where ``None`` was not returned when ``by`` is empty list and ``inplace=True`` (:issue:`50643`)
- Bug in :meth:`DataFrame.loc` coercing dtypes when setting values with a list indexer (:issue:`49159`)
- Bug in :meth:`Series.loc` raising error for out of bounds end of slice indexer (:issue:`50161`)
- Bug in :meth:`DataFrame.loc` raising ``ValueError`` with ``bool`` indexer and :class:`MultiIndex` (:issue:`47687`)
- Bug in :meth:`DataFrame.loc` raising ``IndexError`` when setting values for a pyarrow-backed column with a non-scalar indexer (:issue:`50085`)
- Bug in :meth:`DataFrame.__setitem__` raising ``ValueError`` when right hand side is :class:`DataFrame` with :class:`MultiIndex` columns (:issue:`49121`)
- Bug in :meth:`DataFrame.reindex` casting dtype to ``object`` when :class:`DataFrame` has single extension array column when re-indexing ``columns`` and ``index`` (:issue:`48190`)
- Bug in :meth:`DataFrame.iloc` raising ``IndexError`` when indexer is a :class:`Series` with numeric extension array dtype (:issue:`49521`)
- Bug in :func:`~DataFrame.describe` when formatting percentiles in the resulting index showed more decimals than needed (:issue:`46362`)
- Bug in :meth:`DataFrame.compare` does not recognize differences when comparing ``NA`` with value in nullable dtypes (:issue:`48939`)
- Bug in :meth:`DataFrame.isetitem` coercing extension array dtypes in :class:`DataFrame` to object (:issue:`49922`)
- Bug in :class:`BusinessHour` would cause creation of :class:`DatetimeIndex` to fail when no opening hour was included in the index (:issue:`49835`)
-

Missing
^^^^^^^
- Bug in :meth:`Index.equals` raising ``TypeError`` when :class:`Index` consists of tuples that contain ``NA`` (:issue:`48446`)
- Bug in :meth:`Series.map` caused incorrect result when data has NaNs and defaultdict mapping was used (:issue:`48813`)
- Bug in :class:`NA` raising a ``TypeError`` instead of return :class:`NA` when performing a binary operation with a ``bytes`` object (:issue:`49108`)
- Bug in :meth:`DataFrame.update` with ``overwrite=False`` raising ``TypeError`` when ``self`` has column with ``NaT`` values and column not present in ``other`` (:issue:`16713`)
- Bug in :meth:`Series.replace` raising ``RecursionError`` when replacing value in object-dtype :class:`Series` containing ``NA`` (:issue:`47480`)
- Bug in :meth:`Series.replace` raising ``RecursionError`` when replacing value in numeric :class:`Series` with ``NA`` (:issue:`50758`)

MultiIndex
^^^^^^^^^^
- Bug in :meth:`MultiIndex.get_indexer` not matching ``NaN`` values (:issue:`29252`, :issue:`37222`, :issue:`38623`, :issue:`42883`, :issue:`43222`, :issue:`46173`, :issue:`48905`)
- Bug in :meth:`MultiIndex.argsort` raising ``TypeError`` when index contains :attr:`NA` (:issue:`48495`)
- Bug in :meth:`MultiIndex.difference` losing extension array dtype (:issue:`48606`)
- Bug in :class:`MultiIndex.set_levels` raising ``IndexError`` when setting empty level (:issue:`48636`)
- Bug in :meth:`MultiIndex.unique` losing extension array dtype (:issue:`48335`)
- Bug in :meth:`MultiIndex.intersection` losing extension array (:issue:`48604`)
- Bug in :meth:`MultiIndex.union` losing extension array (:issue:`48498`, :issue:`48505`, :issue:`48900`)
- Bug in :meth:`MultiIndex.union` not sorting when sort=None and index contains missing values (:issue:`49010`)
- Bug in :meth:`MultiIndex.append` not checking names for equality (:issue:`48288`)
- Bug in :meth:`MultiIndex.symmetric_difference` losing extension array (:issue:`48607`)
- Bug in :meth:`MultiIndex.join` losing dtypes when :class:`MultiIndex` has duplicates (:issue:`49830`)
- Bug in :meth:`MultiIndex.putmask` losing extension array (:issue:`49830`)
- Bug in :meth:`MultiIndex.value_counts` returning a :class:`Series` indexed by flat index of tuples instead of a :class:`MultiIndex` (:issue:`49558`)
-

I/O
^^^
- Bug in :func:`read_sas` caused fragmentation of :class:`DataFrame` and raised :class:`.errors.PerformanceWarning` (:issue:`48595`)
- Improved error message in :func:`read_excel` by including the offending sheet name when an exception is raised while reading a file (:issue:`48706`)
- Bug when a pickling a subset PyArrow-backed data that would serialize the entire data instead of the subset (:issue:`42600`)
- Bug in :func:`read_sql_query` ignoring ``dtype`` argument when ``chunksize`` is specified and result is empty (:issue:`50245`)
- Bug in :func:`read_csv` for a single-line csv with fewer columns than ``names`` raised :class:`.errors.ParserError` with ``engine="c"`` (:issue:`47566`)
- Bug in :func:`read_json` raising with ``orient="table"`` and ``NA`` value (:issue:`40255`)
- Bug in displaying ``string`` dtypes not showing storage option (:issue:`50099`)
- Bug in :meth:`DataFrame.to_string` with ``header=False`` that printed the index name on the same line as the first row of the data (:issue:`49230`)
- Bug in :meth:`DataFrame.to_string` ignoring float formatter for extension arrays (:issue:`39336`)
- Fixed memory leak which stemmed from the initialization of the internal JSON module (:issue:`49222`)
- Fixed issue where :func:`json_normalize` would incorrectly remove leading characters from column names that matched the ``sep`` argument (:issue:`49861`)
- Bug in :func:`read_csv` unnecessarily overflowing for extension array dtype when containing ``NA`` (:issue:`32134`)
- Bug in :meth:`DataFrame.to_dict` not converting ``NA`` to ``None`` (:issue:`50795`)
- Bug in :meth:`DataFrame.to_json` where it would segfault when failing to encode a string (:issue:`50307`)
- Bug in :func:`read_xml` where file-like objects failed when iterparse is used (:issue:`50641`)

Period
^^^^^^
- Bug in :meth:`Period.strftime` and :meth:`PeriodIndex.strftime`, raising ``UnicodeDecodeError`` when a locale-specific directive was passed (:issue:`46319`)
- Bug in adding a :class:`Period` object to an array of :class:`DateOffset` objects incorrectly raising ``TypeError`` (:issue:`50162`)
- Bug in :class:`Period` where passing a string with finer resolution than nanosecond would result in a ``KeyError`` instead of dropping the extra precision (:issue:`50417`)

Plotting
^^^^^^^^
- Bug in :meth:`DataFrame.plot.hist`, not dropping elements of ``weights`` corresponding to ``NaN`` values in ``data`` (:issue:`48884`)
- ``ax.set_xlim`` was sometimes raising ``UserWarning`` which users couldn't address due to ``set_xlim`` not accepting parsing arguments - the converter now uses :func:`Timestamp` instead (:issue:`49148`)
-

Groupby/resample/rolling
^^^^^^^^^^^^^^^^^^^^^^^^
- Bug in :class:`.ExponentialMovingWindow` with ``online`` not raising a ``NotImplementedError`` for unsupported operations (:issue:`48834`)
- Bug in :meth:`DataFrameGroupBy.sample` raises ``ValueError`` when the object is empty (:issue:`48459`)
- Bug in :meth:`Series.groupby` raises ``ValueError`` when an entry of the index is equal to the name of the index (:issue:`48567`)
- Bug in :meth:`DataFrameGroupBy.resample` produces inconsistent results when passing empty DataFrame (:issue:`47705`)
- Bug in :class:`.DataFrameGroupBy` and :class:`.SeriesGroupBy` would not include unobserved categories in result when grouping by categorical indexes (:issue:`49354`)
- Bug in :class:`.DataFrameGroupBy` and :class:`.SeriesGroupBy` would change result order depending on the input index when grouping by categoricals (:issue:`49223`)
- Bug in :class:`.DataFrameGroupBy` and :class:`.SeriesGroupBy` when grouping on categorical data would sort result values even when used with ``sort=False`` (:issue:`42482`)
- Bug in :meth:`.DataFrameGroupBy.apply` and :class:`SeriesGroupBy.apply` with ``as_index=False`` would not attempt the computation without using the grouping keys when using them failed with a ``TypeError`` (:issue:`49256`)
- Bug in :meth:`.DataFrameGroupBy.describe` would describe the group keys (:issue:`49256`)
- Bug in :meth:`.SeriesGroupBy.describe` with ``as_index=False`` would have the incorrect shape (:issue:`49256`)
- Bug in :class:`.DataFrameGroupBy` and :class:`.SeriesGroupBy` with ``dropna=False`` would drop NA values when the grouper was categorical (:issue:`36327`)
- Bug in :meth:`.SeriesGroupBy.nunique` would incorrectly raise when the grouper was an empty categorical and ``observed=True`` (:issue:`21334`)
- Bug in :meth:`.SeriesGroupBy.nth` would raise when grouper contained NA values after subsetting from a :class:`DataFrameGroupBy` (:issue:`26454`)
- Bug in :meth:`DataFrame.groupby` would not include a :class:`.Grouper` specified by ``key`` in the result when ``as_index=False`` (:issue:`50413`)
- Bug in :meth:`.DataFrameGrouBy.value_counts` would raise when used with a :class:`.TimeGrouper` (:issue:`50486`)
- Bug in :meth:`Resampler.size` caused a wide :class:`DataFrame` to be returned instead of a :class:`Series` with :class:`MultiIndex` (:issue:`46826`)
- Bug in :meth:`.DataFrameGroupBy.transform` and :meth:`.SeriesGroupBy.transform` would raise incorrectly when grouper had ``axis=1`` for ``"idxmin"`` and ``"idxmax"`` arguments (:issue:`45986`)
- Bug in :class:`.DataFrameGroupBy` would raise when used with an empty DataFrame, categorical grouper, and ``dropna=False`` (:issue:`50634`)
- Bug in :meth:`.SeriesGroupBy.value_counts` did not respect ``sort=False`` (:issue:`50482`)
-

Reshaping
^^^^^^^^^
- Bug in :meth:`DataFrame.pivot_table` raising ``TypeError`` for nullable dtype and ``margins=True`` (:issue:`48681`)
- Bug in :meth:`DataFrame.unstack` and :meth:`Series.unstack` unstacking wrong level of :class:`MultiIndex` when :class:`MultiIndex` has mixed names (:issue:`48763`)
- Bug in :meth:`DataFrame.melt` losing extension array dtype (:issue:`41570`)
- Bug in :meth:`DataFrame.pivot` not respecting ``None`` as column name (:issue:`48293`)
- Bug in :func:`join` when ``left_on`` or ``right_on`` is or includes a :class:`CategoricalIndex` incorrectly raising ``AttributeError`` (:issue:`48464`)
- Bug in :meth:`DataFrame.pivot_table` raising ``ValueError`` with parameter ``margins=True`` when result is an empty :class:`DataFrame` (:issue:`49240`)
- Clarified error message in :func:`merge` when passing invalid ``validate`` option (:issue:`49417`)
- Bug in :meth:`DataFrame.explode` raising ``ValueError`` on multiple columns with ``NaN`` values or empty lists (:issue:`46084`)
- Bug in :meth:`DataFrame.transpose` with ``IntervalDtype`` column with ``timedelta64[ns]`` endpoints (:issue:`44917`)
-

Sparse
^^^^^^
- Bug in :meth:`Series.astype` when converting a ``SparseDtype`` with ``datetime64[ns]`` subtype to ``int64`` dtype raising, inconsistent with the non-sparse behavior (:issue:`49631`,:issue:`50087`)
- Bug in :meth:`Series.astype` when converting a from ``datetime64[ns]`` to ``Sparse[datetime64[ns]]`` incorrectly raising (:issue:`50082`)
-

ExtensionArray
^^^^^^^^^^^^^^
- Bug in :meth:`Series.mean` overflowing unnecessarily with nullable integers (:issue:`48378`)
- Bug in :meth:`Series.tolist` for nullable dtypes returning numpy scalars instead of python scalars (:issue:`49890`)
- Bug in :meth:`Series.round` for pyarrow-backed dtypes raising ``AttributeError`` (:issue:`50437`)
- Bug when concatenating an empty DataFrame with an ExtensionDtype to another DataFrame with the same ExtensionDtype, the resulting dtype turned into object (:issue:`48510`)
- Bug in :meth:`array.PandasArray.to_numpy` raising with ``NA`` value when ``na_value`` is specified (:issue:`40638`)
- Bug in :meth:`api.types.is_numeric_dtype` where a custom :class:`ExtensionDtype` would not return ``True`` if ``_is_numeric`` returned ``True`` (:issue:`50563`)
- Bug in :meth:`api.types.is_integer_dtype`, :meth:`api.types.is_unsigned_integer_dtype`, :meth:`api.types.is_signed_integer_dtype`, :meth:`api.types.is_float_dtype` where a custom :class:`ExtensionDtype` would not return ``True`` if ``kind`` returned the corresponding NumPy type (:issue:`50667`)
- Bug in :class:`Series` constructor unnecessarily overflowing for nullable unsigned integer dtypes (:issue:`38798`, :issue:`25880`)

Styler
^^^^^^
- Fix :meth:`~pandas.io.formats.style.Styler.background_gradient` for nullable dtype :class:`Series` with ``NA`` values (:issue:`50712`)
-

Metadata
^^^^^^^^
- Fixed metadata propagation in :meth:`DataFrame.corr` and :meth:`DataFrame.cov` (:issue:`28283`)
-

Other
^^^^^
- Bug in :meth:`Series.searchsorted` inconsistent behavior when accepting :class:`DataFrame` as parameter ``value`` (:issue:`49620`)
-

.. ***DO NOT USE THIS SECTION***

-
-

.. ---------------------------------------------------------------------------
.. _whatsnew_200.contributors:

Contributors
~~~~~~~~~~~~<|MERGE_RESOLUTION|>--- conflicted
+++ resolved
@@ -161,11 +161,8 @@
 - Added :meth:`Index.infer_objects` analogous to :meth:`Series.infer_objects` (:issue:`50034`)
 - Added ``copy`` parameter to :meth:`Series.infer_objects` and :meth:`DataFrame.infer_objects`, passing ``False`` will avoid making copies for series or columns that are already non-object or where no better dtype can be inferred (:issue:`50096`)
 - :meth:`DataFrame.plot.hist` now recognizes ``xlabel`` and ``ylabel`` arguments (:issue:`49793`)
-<<<<<<< HEAD
 - Added support for ``str`` accessor methods when using ``pd.ArrowDtype(pyarrow.string())`` (:issue:`50325`)
-=======
 - :meth:`Series.drop_duplicates` has gained ``ignore_index`` keyword to reset index (:issue:`48304`)
->>>>>>> 05d12b5e
 - Improved error message in :func:`to_datetime` for non-ISO8601 formats, informing users about the position of the first error (:issue:`50361`)
 - Improved error message when trying to align :class:`DataFrame` objects (for example, in :func:`DataFrame.compare`) to clarify that "identically labelled" refers to both index and columns (:issue:`50083`)
 - Added :meth:`DatetimeIndex.as_unit` and :meth:`TimedeltaIndex.as_unit` to convert to different resolutions; supported resolutions are "s", "ms", "us", and "ns" (:issue:`50616`)
