.. _whatsnew_200:

What's new in 2.0.0 (??)
------------------------

These are the changes in pandas 2.0.0. See :ref:`release` for a full changelog
including other versions of pandas.

{{ header }}

.. ---------------------------------------------------------------------------
.. _whatsnew_200.enhancements:

Enhancements
~~~~~~~~~~~~

.. _whatsnew_200.enhancements.optional_dependency_management_pip:

Installing optional dependencies with pip extras
^^^^^^^^^^^^^^^^^^^^^^^^^^^^^^^^^^^^^^^^^^^^^^^^
When installing pandas using pip, sets of optional dependencies can also be installed by specifying extras.

.. code-block:: bash

  pip install "pandas[performance, aws]>=2.0.0"

The available extras, found in the :ref:`installation guide<install.dependencies>`, are
``[all, performance, computation, timezone, fss, aws, gcp, excel, parquet, feather, hdf5, spss, postgresql, mysql,
sql-other, html, xml, plot, output_formatting, clipboard, compression, test]`` (:issue:`39164`).

.. _whatsnew_200.enhancements.index_can_hold_numpy_numeric_dtypes:

:class:`Index` can now hold numpy numeric dtypes
^^^^^^^^^^^^^^^^^^^^^^^^^^^^^^^^^^^^^^^^^^^^^^^^

It is now possible to use any numpy numeric dtype in a :class:`Index` (:issue:`42717`).

Previously it was only possible to use ``int64``, ``uint64`` & ``float64`` dtypes:

.. code-block:: ipython

    In [1]: pd.Index([1, 2, 3], dtype=np.int8)
    Out[1]: Int64Index([1, 2, 3], dtype="int64")
    In [2]: pd.Index([1, 2, 3], dtype=np.uint16)
    Out[2]: UInt64Index([1, 2, 3], dtype="uint64")
    In [3]: pd.Index([1, 2, 3], dtype=np.float32)
    Out[3]: Float64Index([1.0, 2.0, 3.0], dtype="float64")

:class:`Int64Index`, :class:`UInt64Index` & :class:`Float64Index` were depreciated in pandas
version 1.4 and have now been removed. Instead :class:`Index` should be used directly, and
can it now take all numpy numeric dtypes, i.e.
``int8``/ ``int16``/``int32``/``int64``/``uint8``/``uint16``/``uint32``/``uint64``/``float32``/``float64`` dtypes:

.. ipython:: python

    pd.Index([1, 2, 3], dtype=np.int8)
    pd.Index([1, 2, 3], dtype=np.uint16)
    pd.Index([1, 2, 3], dtype=np.float32)

The ability for ``Index`` to hold the numpy numeric dtypes has meant some changes in Pandas
functionality. In particular, operations that previously were forced to create 64-bit indexes,
can now create indexes with lower bit sizes, e.g. 32-bit indexes.

Below is a possibly non-exhaustive list of changes:

1. Instantiating using a numpy numeric array now follows the dtype of the numpy array.
   Previously, all indexes created from numpy numeric arrays were forced to 64-bit. Now,
   the index dtype follows the dtype of the numpy array. For example, it would for all
   signed integer arrays previously return an index with ``int64`` dtype, but will now
   reuse the dtype of the supplied numpy array. So ``Index(np.array([1, 2, 3]))`` will be ``int32`` on 32-bit systems.
   Instantiating :class:`Index` using a list of numbers will still return 64bit dtypes,
   e.g. ``Index([1, 2, 3])`` will have a ``int64`` dtype, which is the same as previously.
2. The various numeric datetime attributes of :class:`DateTimeIndex` (:attr:`~Date_TimeIndex.day`,
   :attr:`~DateTimeIndex.month`, :attr:`~DateTimeIndex.year` etc.) were previously in of
   dtype ``int64``, while they were ``int32`` for :class:`DatetimeArray`. They are now
   ``int32`` on ``DateTimeIndex`` also:

   .. ipython:: python

       idx = pd.date_range(start='1/1/2018', periods=3, freq='M')
       idx.array.year
       idx.year

3. Level dtypes on Indexes from :meth:`Series.sparse.from_coo` are now of dtype ``int32``,
   the same as they are on the ``rows``/``cols`` on a scipy sparse matrix. Previously they
   were of dtype ``int64``.

   .. ipython:: python

       from scipy import sparse
       A = sparse.coo_matrix(
           ([3.0, 1.0, 2.0], ([1, 0, 0], [0, 2, 3])), shape=(3, 4)
       )
       ser = pd.Series.sparse.from_coo(A)
       ser.index.dtype

4. :class:`Index` cannot be instantiated using a float16 dtype. Previously instantiating
   an :class:`Index` using dtype ``float16`` resulted in a :class:`Float64Index` with a
   ``float64`` dtype. It row raises a ``NotImplementedError``:

   .. ipython:: python
       :okexcept:

       pd.Index([1, 2, 3], dtype=np.float16)


.. _whatsnew_200.enhancements.io_use_nullable_dtypes_and_dtype_backend:

Configuration option, ``mode.dtype_backend``, to return pyarrow-backed dtypes
^^^^^^^^^^^^^^^^^^^^^^^^^^^^^^^^^^^^^^^^^^^^^^^^^^^^^^^^^^^^^^^^^^^^^^^^^^^^^

The ``use_nullable_dtypes`` keyword argument has been expanded to the following functions to enable automatic conversion to nullable dtypes (:issue:`36712`)

* :func:`read_csv`
* :func:`read_clipboard`
* :func:`read_fwf`
* :func:`read_excel`
* :func:`read_html`
* :func:`read_xml`
* :func:`read_json`
* :func:`read_sql`
* :func:`read_sql_query`
* :func:`read_sql_table`
* :func:`read_orc`
* :func:`read_feather`
* :func:`read_spss`
* :func:`to_numeric`

To simplify opting-in to nullable dtypes for these functions, a new option ``nullable_dtypes`` was added that allows setting
the keyword argument globally to ``True`` if not specified directly. The option can be enabled
through:

.. ipython:: python

    pd.options.mode.nullable_dtypes = True

The option will only work for functions with the keyword ``use_nullable_dtypes``.

Additionally a new global configuration, ``mode.dtype_backend`` can now be used in conjunction with the parameter ``use_nullable_dtypes=True`` in the following functions
to select the nullable dtypes implementation.

* :func:`read_csv` (with ``engine="pyarrow"`` or ``engine="python"``)
* :func:`read_clipboard` (with ``engine="python"``)
* :func:`read_fwf`
* :func:`read_excel`
* :func:`read_html`
* :func:`read_xml`
* :func:`read_json`
* :func:`read_sql`
* :func:`read_sql_query`
* :func:`read_sql_table`
* :func:`read_parquet`
* :func:`read_orc`
* :func:`read_feather`
* :func:`read_spss`
* :func:`to_numeric`


And the following methods will also utilize the ``mode.dtype_backend`` option.

* :meth:`DataFrame.convert_dtypes`
* :meth:`Series.convert_dtypes`

By default, ``mode.dtype_backend`` is set to ``"pandas"`` to return existing, numpy-backed nullable dtypes, but it can also
be set to ``"pyarrow"`` to return pyarrow-backed, nullable :class:`ArrowDtype` (:issue:`48957`, :issue:`49997`).

.. ipython:: python

    import io
    data = io.StringIO("""a,b,c,d,e,f,g,h,i
        1,2.5,True,a,,,,,
        3,4.5,False,b,6,7.5,True,a,
    """)
    with pd.option_context("mode.dtype_backend", "pandas"):
        df = pd.read_csv(data, use_nullable_dtypes=True)
    df.dtypes

    data.seek(0)
    with pd.option_context("mode.dtype_backend", "pyarrow"):
        df_pyarrow = pd.read_csv(data, use_nullable_dtypes=True, engine="pyarrow")
    df_pyarrow.dtypes

Copy-on-Write improvements
^^^^^^^^^^^^^^^^^^^^^^^^^^

- A new lazy copy mechanism that defers the copy until the object in question is modified
  was added to the following methods:

  - :meth:`DataFrame.reset_index` / :meth:`Series.reset_index`
  - :meth:`DataFrame.set_index`
  - :meth:`DataFrame.set_axis` / :meth:`Series.set_axis`
  - :meth:`DataFrame.set_flags` / :meth:`Series.set_flags`
  - :meth:`DataFrame.rename_axis` / :meth:`Series.rename_axis`
  - :meth:`DataFrame.reindex` / :meth:`Series.reindex`
  - :meth:`DataFrame.reindex_like` / :meth:`Series.reindex_like`
  - :meth:`DataFrame.assign`
  - :meth:`DataFrame.drop`
  - :meth:`DataFrame.dropna` / :meth:`Series.dropna`
  - :meth:`DataFrame.select_dtypes`
  - :meth:`DataFrame.align` / :meth:`Series.align`
  - :meth:`Series.to_frame`
  - :meth:`DataFrame.rename` / :meth:`Series.rename`
  - :meth:`DataFrame.add_prefix` / :meth:`Series.add_prefix`
  - :meth:`DataFrame.add_suffix` / :meth:`Series.add_suffix`
  - :meth:`DataFrame.drop_duplicates` / :meth:`Series.drop_duplicates`
  - :meth:`DataFrame.droplevel` / :meth:`Series.droplevel`
  - :meth:`DataFrame.reorder_levels` / :meth:`Series.reorder_levels`
  - :meth:`DataFrame.between_time` / :meth:`Series.between_time`
  - :meth:`DataFrame.filter` / :meth:`Series.filter`
  - :meth:`DataFrame.head` / :meth:`Series.head`
  - :meth:`DataFrame.tail` / :meth:`Series.tail`
  - :meth:`DataFrame.isetitem`
  - :meth:`DataFrame.pipe` / :meth:`Series.pipe`
  - :meth:`DataFrame.pop` / :meth:`Series.pop`
  - :meth:`DataFrame.replace` / :meth:`Series.replace`
  - :meth:`DataFrame.shift` / :meth:`Series.shift`
  - :meth:`DataFrame.sort_index` / :meth:`Series.sort_index`
  - :meth:`DataFrame.sort_values` / :meth:`Series.sort_values`
  - :meth:`DataFrame.squeeze` / :meth:`Series.squeeze`
  - :meth:`DataFrame.swapaxes`
  - :meth:`DataFrame.swaplevel` / :meth:`Series.swaplevel`
  - :meth:`DataFrame.take` / :meth:`Series.take`
  - :meth:`DataFrame.to_timestamp` / :meth:`Series.to_timestamp`
  - :meth:`DataFrame.to_period` / :meth:`Series.to_period`
  - :meth:`DataFrame.truncate`
  - :meth:`DataFrame.tz_convert` / :meth:`Series.tz_localize`
  - :func:`concat`

  These methods return views when Copy-on-Write is enabled, which provides a significant
  performance improvement compared to the regular execution (:issue:`49473`).

- Accessing a single column of a DataFrame as a Series (e.g. ``df["col"]``) now always
  returns a new object every time it is constructed when Copy-on-Write is enabled (not
  returning multiple times an identical, cached Series object). This ensures that those
  Series objects correctly follow the Copy-on-Write rules (:issue:`49450`)

- The :class:`Series` constructor will now create a lazy copy (deferring the copy until
  a modification to the data happens) when constructing a Series from an existing
  Series with the default of ``copy=False`` (:issue:`50471`)

- Trying to set values using chained assignment (for example, ``df["a"][1:3] = 0``)
  will now always raise an exception when Copy-on-Write is enabled. In this mode,
  chained assignment can never work because we are always setting into a temporary
  object that is the result of an indexing operation (getitem), which under
  Copy-on-Write always behaves as a copy. Thus, assigning through a chain
  can never update the original Series or DataFrame. Therefore, an informative
  error is raised to the user instead of silently doing nothing (:issue:`49467`)

Copy-on-Write can be enabled through

.. code-block:: python

    pd.set_option("mode.copy_on_write", True)
    pd.options.mode.copy_on_write = True

Alternatively, copy on write can be enabled locally through:

.. code-block:: python

    with pd.option_context("mode.copy_on_write", True):
        ...

.. _whatsnew_200.enhancements.other:

Other enhancements
^^^^^^^^^^^^^^^^^^
- :func:`read_sas` now supports using ``encoding='infer'`` to correctly read and use the encoding specified by the sas file. (:issue:`48048`)
- :meth:`.DataFrameGroupBy.quantile`, :meth:`.SeriesGroupBy.quantile` and :meth:`.DataFrameGroupBy.std` now preserve nullable dtypes instead of casting to numpy dtypes (:issue:`37493`)
- :meth:`Series.add_suffix`, :meth:`DataFrame.add_suffix`, :meth:`Series.add_prefix` and :meth:`DataFrame.add_prefix` support an ``axis`` argument. If ``axis`` is set, the default behaviour of which axis to consider can be overwritten (:issue:`47819`)
- :func:`.testing.assert_frame_equal` now shows the first element where the DataFrames differ, analogously to ``pytest``'s output (:issue:`47910`)
- Added ``index`` parameter to :meth:`DataFrame.to_dict` (:issue:`46398`)
- Added support for extension array dtypes in :func:`merge` (:issue:`44240`)
- Added metadata propagation for binary operators on :class:`DataFrame` (:issue:`28283`)
- Added ``cumsum``, ``cumprod``, ``cummin`` and ``cummax`` to the ``ExtensionArray`` interface via ``_accumulate`` (:issue:`28385`)
- :class:`.CategoricalConversionWarning`, :class:`.InvalidComparison`, :class:`.InvalidVersion`, :class:`.LossySetitemError`, and :class:`.NoBufferPresent` are now exposed in ``pandas.errors`` (:issue:`27656`)
- Fix ``test`` optional_extra by adding missing test package ``pytest-asyncio`` (:issue:`48361`)
- :func:`DataFrame.astype` exception message thrown improved to include column name when type conversion is not possible. (:issue:`47571`)
- :func:`date_range` now supports a ``unit`` keyword ("s", "ms", "us", or "ns") to specify the desired resolution of the output index (:issue:`49106`)
- :func:`timedelta_range` now supports a ``unit`` keyword ("s", "ms", "us", or "ns") to specify the desired resolution of the output index (:issue:`49824`)
- :meth:`DataFrame.to_json` now supports a ``mode`` keyword with supported inputs 'w' and 'a'. Defaulting to 'w', 'a' can be used when lines=True and orient='records' to append record oriented json lines to an existing json file. (:issue:`35849`)
- Added ``name`` parameter to :meth:`IntervalIndex.from_breaks`, :meth:`IntervalIndex.from_arrays` and :meth:`IntervalIndex.from_tuples` (:issue:`48911`)
- Improve exception message when using :func:`.testing.assert_frame_equal` on a :class:`DataFrame` to include the column that is compared (:issue:`50323`)
- Improved error message for :func:`merge_asof` when join-columns were duplicated (:issue:`50102`)
- Added support for extension array dtypes to :func:`get_dummies` (:func:`32430`)
- Added :meth:`Index.infer_objects` analogous to :meth:`Series.infer_objects` (:issue:`50034`)
- Added ``copy`` parameter to :meth:`Series.infer_objects` and :meth:`DataFrame.infer_objects`, passing ``False`` will avoid making copies for series or columns that are already non-object or where no better dtype can be inferred (:issue:`50096`)
- :meth:`DataFrame.plot.hist` now recognizes ``xlabel`` and ``ylabel`` arguments (:issue:`49793`)
- :meth:`Series.drop_duplicates` has gained ``ignore_index`` keyword to reset index (:issue:`48304`)
- :meth:`Series.dropna` and :meth:`DataFrame.dropna` has gained ``ignore_index`` keyword to reset index (:issue:`31725`)
- Improved error message in :func:`to_datetime` for non-ISO8601 formats, informing users about the position of the first error (:issue:`50361`)
- Improved error message when trying to align :class:`DataFrame` objects (for example, in :func:`DataFrame.compare`) to clarify that "identically labelled" refers to both index and columns (:issue:`50083`)
- Added :meth:`DatetimeIndex.as_unit` and :meth:`TimedeltaIndex.as_unit` to convert to different resolutions; supported resolutions are "s", "ms", "us", and "ns" (:issue:`50616`)
- Added new argument ``dtype`` to :func:`read_sql` to be consistent with :func:`read_sql_query` (:issue:`50797`)
-

.. ---------------------------------------------------------------------------
.. _whatsnew_200.notable_bug_fixes:

Notable bug fixes
~~~~~~~~~~~~~~~~~

These are bug fixes that might have notable behavior changes.

.. _whatsnew_200.notable_bug_fixes.cumsum_cumprod_overflow:

:meth:`.DataFrameGroupBy.cumsum` and :meth:`.DataFrameGroupBy.cumprod` overflow instead of lossy casting to float
^^^^^^^^^^^^^^^^^^^^^^^^^^^^^^^^^^^^^^^^^^^^^^^^^^^^^^^^^^^^^^^^^^^^^^^^^^^^^^^^^^^^^^^^^^^^^^^^^^^^^^^^^^^^^^^^^

In previous versions we cast to float when applying ``cumsum`` and ``cumprod`` which
lead to incorrect results even if the result could be hold by ``int64`` dtype.
Additionally, the aggregation overflows consistent with numpy and the regular
:meth:`DataFrame.cumprod` and :meth:`DataFrame.cumsum` methods when the limit of
``int64`` is reached (:issue:`37493`).

*Old Behavior*

.. code-block:: ipython

    In [1]: df = pd.DataFrame({"key": ["b"] * 7, "value": 625})
    In [2]: df.groupby("key")["value"].cumprod()[5]
    Out[2]: 5.960464477539062e+16

We return incorrect results with the 6th value.

*New Behavior*

.. ipython:: python

    df = pd.DataFrame({"key": ["b"] * 7, "value": 625})
    df.groupby("key")["value"].cumprod()

We overflow with the 7th value, but the 6th value is still correct.

.. _whatsnew_200.notable_bug_fixes.groupby_nth_filter:

:meth:`.DataFrameGroupBy.nth` and :meth:`.SeriesGroupBy.nth` now behave as filtrations
^^^^^^^^^^^^^^^^^^^^^^^^^^^^^^^^^^^^^^^^^^^^^^^^^^^^^^^^^^^^^^^^^^^^^^^^^^^^^^^^^^^^^^

In previous versions of pandas, :meth:`.DataFrameGroupBy.nth` and
:meth:`.SeriesGroupBy.nth` acted as if they were aggregations. However, for most
inputs ``n``, they may return either zero or multiple rows per group. This means
that they are filtrations, similar to e.g. :meth:`.DataFrameGroupBy.head`. pandas
now treats them as filtrations (:issue:`13666`).

.. ipython:: python

    df = pd.DataFrame({"a": [1, 1, 2, 1, 2], "b": [np.nan, 2.0, 3.0, 4.0, 5.0]})
    gb = df.groupby("a")

*Old Behavior*

.. code-block:: ipython

    In [5]: gb.nth(n=1)
    Out[5]:
       A    B
    1  1  2.0
    4  2  5.0

*New Behavior*

.. ipython:: python

    gb.nth(n=1)

In particular, the index of the result is derived from the input by selecting
the appropriate rows. Also, when ``n`` is larger than the group, no rows instead of
``NaN`` is returned.

*Old Behavior*

.. code-block:: ipython

    In [5]: gb.nth(n=3, dropna="any")
    Out[5]:
        B
    A
    1 NaN
    2 NaN

*New Behavior*

.. ipython:: python

    gb.nth(n=3, dropna="any")

.. ---------------------------------------------------------------------------
.. _whatsnew_200.api_breaking:

Backwards incompatible API changes
~~~~~~~~~~~~~~~~~~~~~~~~~~~~~~~~~~

.. _whatsnew_200.api_breaking.unsupported_datetimelike_dtype_arg:

Construction with datetime64 or timedelta64 dtype with unsupported resolution
^^^^^^^^^^^^^^^^^^^^^^^^^^^^^^^^^^^^^^^^^^^^^^^^^^^^^^^^^^^^^^^^^^^^^^^^^^^^^
In past versions, when constructing a :class:`Series` or :class:`DataFrame` and
passing a "datetime64" or "timedelta64" dtype with unsupported resolution
(i.e. anything other than "ns"), pandas would silently replace the given dtype
with its nanosecond analogue:

*Previous behavior*:

.. code-block:: ipython

   In [5]: pd.Series(["2016-01-01"], dtype="datetime64[s]")
   Out[5]:
   0   2016-01-01
   dtype: datetime64[ns]

   In [6] pd.Series(["2016-01-01"], dtype="datetime64[D]")
   Out[6]:
   0   2016-01-01
   dtype: datetime64[ns]

In pandas 2.0 we support resolutions "s", "ms", "us", and "ns". When passing
a supported dtype (e.g. "datetime64[s]"), the result now has exactly
the requested dtype:

*New behavior*:

.. ipython:: python

   pd.Series(["2016-01-01"], dtype="datetime64[s]")

With an un-supported dtype, pandas now raises instead of silently swapping in
a supported dtype:

*New behavior*:

.. ipython:: python
   :okexcept:

   pd.Series(["2016-01-01"], dtype="datetime64[D]")

.. _whatsnew_200.api_breaking.value_counts:

Value counts sets the resulting name to ``count``
^^^^^^^^^^^^^^^^^^^^^^^^^^^^^^^^^^^^^^^^^^^^^^^^^
In past versions, when running :meth:`Series.value_counts`, the result would inherit
the original object's name, and the result index would be nameless. This would cause
confusion when resetting the index, and the column names would not correspond with the
column values.
Now, the result name will be ``'count'`` (or ``'proportion'`` if ``normalize=True`` was passed),
and the index will be named after the original object (:issue:`49497`).

*Previous behavior*:

.. code-block:: ipython

    In [8]: pd.Series(['quetzal', 'quetzal', 'elk'], name='animal').value_counts()

    Out[2]:
    quetzal    2
    elk        1
    Name: animal, dtype: int64

*New behavior*:

.. ipython:: python

    pd.Series(['quetzal', 'quetzal', 'elk'], name='animal').value_counts()

Likewise for other ``value_counts`` methods (for example, :meth:`DataFrame.value_counts`).

.. _whatsnew_200.api_breaking.astype_to_unsupported_datetimelike:

Disallow astype conversion to non-supported datetime64/timedelta64 dtypes
^^^^^^^^^^^^^^^^^^^^^^^^^^^^^^^^^^^^^^^^^^^^^^^^^^^^^^^^^^^^^^^^^^^^^^^^^
In previous versions, converting a :class:`Series` or :class:`DataFrame`
from ``datetime64[ns]`` to a different ``datetime64[X]`` dtype would return
with ``datetime64[ns]`` dtype instead of the requested dtype. In pandas 2.0,
support is added for "datetime64[s]", "datetime64[ms]", and "datetime64[us]" dtypes,
so converting to those dtypes gives exactly the requested dtype:

*Previous behavior*:

.. ipython:: python

   idx = pd.date_range("2016-01-01", periods=3)
   ser = pd.Series(idx)

*Previous behavior*:

.. code-block:: ipython

   In [4]: ser.astype("datetime64[s]")
   Out[4]:
   0   2016-01-01
   1   2016-01-02
   2   2016-01-03
   dtype: datetime64[ns]

With the new behavior, we get exactly the requested dtype:

*New behavior*:

.. ipython:: python

   ser.astype("datetime64[s]")

For non-supported resolutions e.g. "datetime64[D]", we raise instead of silently
ignoring the requested dtype:

*New behavior*:

.. ipython:: python
   :okexcept:

   ser.astype("datetime64[D]")

For conversion from ``timedelta64[ns]`` dtypes, the old behavior converted
to a floating point format.

*Previous behavior*:

.. ipython:: python

   idx = pd.timedelta_range("1 Day", periods=3)
   ser = pd.Series(idx)

*Previous behavior*:

.. code-block:: ipython

   In [7]: ser.astype("timedelta64[s]")
   Out[7]:
   0     86400.0
   1    172800.0
   2    259200.0
   dtype: float64

   In [8]: ser.astype("timedelta64[D]")
   Out[8]:
   0    1.0
   1    2.0
   2    3.0
   dtype: float64

The new behavior, as for datetime64, either gives exactly the requested dtype or raises:

*New behavior*:

.. ipython:: python
   :okexcept:

   ser.astype("timedelta64[s]")
   ser.astype("timedelta64[D]")

.. _whatsnew_200.api_breaking.default_to_stdlib_tzinfos:

UTC and fixed-offset timezones default to standard-library tzinfo objects
^^^^^^^^^^^^^^^^^^^^^^^^^^^^^^^^^^^^^^^^^^^^^^^^^^^^^^^^^^^^^^^^^^^^^^^^^
In previous versions, the default ``tzinfo`` object used to represent UTC
was ``pytz.UTC``. In pandas 2.0, we default to ``datetime.timezone.utc`` instead.
Similarly, for timezones represent fixed UTC offsets, we use ``datetime.timezone``
objects instead of ``pytz.FixedOffset`` objects. See (:issue:`34916`)

*Previous behavior*:

.. code-block:: ipython

   In [2]: ts = pd.Timestamp("2016-01-01", tz="UTC")
   In [3]: type(ts.tzinfo)
   Out[3]: pytz.UTC

   In [4]: ts2 = pd.Timestamp("2016-01-01 04:05:06-07:00")
   In [3]: type(ts2.tzinfo)
   Out[5]: pytz._FixedOffset

*New behavior*:

.. ipython:: python

   ts = pd.Timestamp("2016-01-01", tz="UTC")
   type(ts.tzinfo)

   ts2 = pd.Timestamp("2016-01-01 04:05:06-07:00")
   type(ts2.tzinfo)

For timezones that are neither UTC nor fixed offsets, e.g. "US/Pacific", we
continue to default to ``pytz`` objects.

.. _whatsnew_200.api_breaking.zero_len_indexes:

Empty DataFrames/Series will now default to have a ``RangeIndex``
^^^^^^^^^^^^^^^^^^^^^^^^^^^^^^^^^^^^^^^^^^^^^^^^^^^^^^^^^^^^^^^^^

Before, constructing an empty (where ``data`` is ``None`` or an empty list-like argument) :class:`Series` or :class:`DataFrame` without
specifying the axes (``index=None``, ``columns=None``) would return the axes as empty :class:`Index` with object dtype.

Now, the axes return an empty :class:`RangeIndex`.

*Previous behavior*:

.. code-block:: ipython

   In [8]: pd.Series().index
   Out[8]:
   Index([], dtype='object')

   In [9] pd.DataFrame().axes
   Out[9]:
   [Index([], dtype='object'), Index([], dtype='object')]

*New behavior*:

.. ipython:: python

   pd.Series().index
   pd.DataFrame().axes

.. _whatsnew_200.api_breaking.to_latex:

DataFrame to LaTeX has a new render engine
^^^^^^^^^^^^^^^^^^^^^^^^^^^^^^^^^^^^^^^^^^

The existing :meth:`DataFrame.to_latex` has been restructured to utilise the
extended implementation previously available under :meth:`.Styler.to_latex`.
The arguments signature is similar, albeit ``col_space`` has been removed since
it is ignored by LaTeX engines. This render engine also requires ``jinja2`` as a
dependency which needs to be installed, since rendering is based upon jinja2 templates.

The pandas options below are no longer used and will be removed in future releases.
The alternative options giving similar functionality are indicated below:

- ``display.latex.escape``: replaced with ``styler.format.escape``,
- ``display.latex.longtable``: replaced with ``styler.latex.environment``,
- ``display.latex.multicolumn``, ``display.latex.multicolumn_format`` and
  ``display.latex.multirow``: replaced with ``styler.sparse.rows``,
  ``styler.sparse.columns``, ``styler.latex.multirow_align`` and
  ``styler.latex.multicol_align``,
- ``display.latex.repr``: replaced with ``styler.render.repr``,
- ``display.max_rows`` and ``display.max_columns``: replace with
  ``styler.render.max_rows``, ``styler.render.max_columns`` and
  ``styler.render.max_elements``.

Note that the behaviour of ``_repr_latex_`` is also changed. Previously
setting ``display.latex.repr`` would generate LaTeX only when using nbconvert for a
JupyterNotebook, and not when the user is running the notebook. Now the
``styler.render.repr`` option allows control of the specific output
within JupyterNotebooks for operations (not just on nbconvert). See :issue:`39911`.

.. _whatsnew_200.api_breaking.deps:

Increased minimum versions for dependencies
^^^^^^^^^^^^^^^^^^^^^^^^^^^^^^^^^^^^^^^^^^^
Some minimum supported versions of dependencies were updated.
If installed, we now require:

+-------------------+-----------------+----------+---------+
| Package           | Minimum Version | Required | Changed |
+===================+=================+==========+=========+
| mypy (dev)        | 0.991           |          |    X    |
+-------------------+-----------------+----------+---------+
| pytest (dev)      | 7.0.0           |          |    X    |
+-------------------+-----------------+----------+---------+
| pytest-xdist (dev)| 2.2.0           |          |    X    |
+-------------------+-----------------+----------+---------+
| hypothesis (dev)  | 6.34.2          |          |    X    |
+-------------------+-----------------+----------+---------+
| python-dateutil   | 2.8.2           |    X     |    X    |
+-------------------+-----------------+----------+---------+

For `optional libraries <https://pandas.pydata.org/docs/getting_started/install.html>`_ the general recommendation is to use the latest version.
The following table lists the lowest version per library that is currently being tested throughout the development of pandas.
Optional libraries below the lowest tested version may still work, but are not considered supported.

+-----------------+-----------------+---------+
| Package         | Minimum Version | Changed |
+=================+=================+=========+
| pyarrow         | 6.0.0           |    X    |
+-----------------+-----------------+---------+
| matplotlib      | 3.6.1           |    X    |
+-----------------+-----------------+---------+
| fastparquet     | 0.6.3           |    X    |
+-----------------+-----------------+---------+
| xarray          | 0.21.0          |    X    |
+-----------------+-----------------+---------+

See :ref:`install.dependencies` and :ref:`install.optional_dependencies` for more.

Datetimes are now parsed with a consistent format
^^^^^^^^^^^^^^^^^^^^^^^^^^^^^^^^^^^^^^^^^^^^^^^^^

In the past, :func:`to_datetime` guessed the format for each element independently. This was appropriate for some cases where elements had mixed date formats - however, it would regularly cause problems when users expected a consistent format but the function would switch formats between elements. As of version 2.0.0, parsing will use a consistent format, determined by the first non-NA value (unless the user specifies a format, in which case that is used).

*Old behavior*:

  .. code-block:: ipython

     In [1]: ser = pd.Series(['13-01-2000', '12-01-2000'])
     In [2]: pd.to_datetime(ser)
     Out[2]:
     0   2000-01-13
     1   2000-12-01
     dtype: datetime64[ns]

*New behavior*:

  .. ipython:: python
    :okwarning:

     ser = pd.Series(['13-01-2000', '12-01-2000'])
     pd.to_datetime(ser)

Note that this affects :func:`read_csv` as well.

If you still need to parse dates with inconsistent formats, you'll need to apply :func:`to_datetime`
to each element individually, e.g. ::

     ser = pd.Series(['13-01-2000', '12 January 2000'])
     ser.apply(pd.to_datetime)

.. _whatsnew_200.api_breaking.other:

Other API changes
^^^^^^^^^^^^^^^^^
- The ``freq``, ``tz``, ``nanosecond``, and ``unit`` keywords in the :class:`Timestamp` constructor are now keyword-only (:issue:`45307`, :issue:`32526`)
- Passing ``nanoseconds`` greater than 999 or less than 0 in :class:`Timestamp` now raises a ``ValueError`` (:issue:`48538`, :issue:`48255`)
- :func:`read_csv`: specifying an incorrect number of columns with ``index_col`` of now raises ``ParserError`` instead of ``IndexError`` when using the c parser.
- Default value of ``dtype`` in :func:`get_dummies` is changed to ``bool`` from ``uint8`` (:issue:`45848`)
- :meth:`DataFrame.astype`, :meth:`Series.astype`, and :meth:`DatetimeIndex.astype` casting datetime64 data to any of "datetime64[s]", "datetime64[ms]", "datetime64[us]" will return an object with the given resolution instead of coercing back to "datetime64[ns]" (:issue:`48928`)
- :meth:`DataFrame.astype`, :meth:`Series.astype`, and :meth:`DatetimeIndex.astype` casting timedelta64 data to any of "timedelta64[s]", "timedelta64[ms]", "timedelta64[us]" will return an object with the given resolution instead of coercing to "float64" dtype (:issue:`48963`)
- :meth:`DatetimeIndex.astype`, :meth:`TimedeltaIndex.astype`, :meth:`PeriodIndex.astype` :meth:`Series.astype`, :meth:`DataFrame.astype` with ``datetime64``, ``timedelta64`` or :class:`PeriodDtype` dtypes no longer allow converting to integer dtypes other than "int64", do ``obj.astype('int64', copy=False).astype(dtype)`` instead (:issue:`49715`)
- :meth:`Index.astype` now allows casting from ``float64`` dtype to datetime-like dtypes, matching :class:`Series` behavior (:issue:`49660`)
- Passing data with dtype of "timedelta64[s]", "timedelta64[ms]", or "timedelta64[us]" to :class:`TimedeltaIndex`, :class:`Series`, or :class:`DataFrame` constructors will now retain that dtype instead of casting to "timedelta64[ns]"; timedelta64 data with lower resolution will be cast to the lowest supported resolution "timedelta64[s]" (:issue:`49014`)
- Passing ``dtype`` of "timedelta64[s]", "timedelta64[ms]", or "timedelta64[us]" to :class:`TimedeltaIndex`, :class:`Series`, or :class:`DataFrame` constructors will now retain that dtype instead of casting to "timedelta64[ns]"; passing a dtype with lower resolution for :class:`Series` or :class:`DataFrame` will be cast to the lowest supported resolution "timedelta64[s]" (:issue:`49014`)
- Passing a ``np.datetime64`` object with non-nanosecond resolution to :class:`Timestamp` will retain the input resolution if it is "s", "ms", "us", or "ns"; otherwise it will be cast to the closest supported resolution (:issue:`49008`)
- Passing ``datetime64`` values with resolution other than nanosecond to :func:`to_datetime` will retain the input resolution if it is "s", "ms", "us", or "ns"; otherwise it will be cast to the closest supported resolution (:issue:`50369`)
- Passing integer values and a non-nanosecond datetime64 dtype (e.g. "datetime64[s]") :class:`DataFrame`, :class:`Series`, or :class:`Index` will treat the values as multiples of the dtype's unit, matching the behavior of e.g. ``Series(np.array(values, dtype="M8[s]"))`` (:issue:`51092`)
- Passing a string in ISO-8601 format to :class:`Timestamp` will retain the resolution of the parsed input if it is "s", "ms", "us", or "ns"; otherwise it will be cast to the closest supported resolution (:issue:`49737`)
- The ``other`` argument in :meth:`DataFrame.mask` and :meth:`Series.mask` now defaults to ``no_default`` instead of ``np.nan`` consistent with :meth:`DataFrame.where` and :meth:`Series.where`. Entries will be filled with the corresponding NULL value (``np.nan`` for numpy dtypes, ``pd.NA`` for extension dtypes). (:issue:`49111`)
- Changed behavior of :meth:`Series.quantile` and :meth:`DataFrame.quantile` with :class:`SparseDtype` to retain sparse dtype (:issue:`49583`)
- When creating a :class:`Series` with a object-dtype :class:`Index` of datetime objects, pandas no longer silently converts the index to a :class:`DatetimeIndex` (:issue:`39307`, :issue:`23598`)
- :func:`pandas.testing.assert_index_equal` with parameter ``exact="equiv"`` now considers two indexes equal when both are either a :class:`RangeIndex` or :class:`Index` with an ``int64`` dtype. Previously it meant either a :class:`RangeIndex` or a :class:`Int64Index` (:issue:`51098`)
- :meth:`Series.unique` with dtype "timedelta64[ns]" or "datetime64[ns]" now returns :class:`TimedeltaArray` or :class:`DatetimeArray` instead of ``numpy.ndarray`` (:issue:`49176`)
- :func:`to_datetime` and :class:`DatetimeIndex` now allow sequences containing both ``datetime`` objects and numeric entries, matching :class:`Series` behavior (:issue:`49037`, :issue:`50453`)
- :func:`api.dtypes.is_string_dtype` now only returns ``True`` for array-likes with ``dtype=object`` when the elements are inferred to be strings (:issue:`15585`)
- Passing a sequence containing ``datetime`` objects and ``date`` objects to :class:`Series` constructor will return with ``object`` dtype instead of ``datetime64[ns]`` dtype, consistent with :class:`Index` behavior (:issue:`49341`)
- Passing strings that cannot be parsed as datetimes to :class:`Series` or :class:`DataFrame` with ``dtype="datetime64[ns]"`` will raise instead of silently ignoring the keyword and returning ``object`` dtype (:issue:`24435`)
- Passing a sequence containing a type that cannot be converted to :class:`Timedelta` to :func:`to_timedelta` or to the :class:`Series` or :class:`DataFrame` constructor with ``dtype="timedelta64[ns]"`` or to :class:`TimedeltaIndex` now raises ``TypeError`` instead of ``ValueError`` (:issue:`49525`)
- Changed behavior of :class:`Index` constructor with sequence containing at least one ``NaT`` and everything else either ``None`` or ``NaN`` to infer ``datetime64[ns]`` dtype instead of ``object``, matching :class:`Series` behavior (:issue:`49340`)
- :func:`read_stata` with parameter ``index_col`` set to ``None`` (the default) will now set the index on the returned :class:`DataFrame` to a :class:`RangeIndex` instead of a :class:`Int64Index` (:issue:`49745`)
- Changed behavior of :class:`Index`, :class:`Series`, and :class:`DataFrame` arithmetic methods when working with object-dtypes, the results no longer do type inference on the result of the array operations, use ``result.infer_objects(copy=False)`` to do type inference on the result (:issue:`49999`, :issue:`49714`)
- Changed behavior of :class:`Index` constructor with an object-dtype ``numpy.ndarray`` containing all-``bool`` values or all-complex values, this will now retain object dtype, consistent with the :class:`Series` behavior (:issue:`49594`)
- Added ``"None"`` to default ``na_values`` in :func:`read_csv` (:issue:`50286`)
- Changed behavior of :class:`Series` and :class:`DataFrame` constructors when given an integer dtype and floating-point data that is not round numbers, this now raises ``ValueError`` instead of silently retaining the float dtype; do ``Series(data)`` or ``DataFrame(data)`` to get the old behavior, and ``Series(data).astype(dtype)`` or ``DataFrame(data).astype(dtype)`` to get the specified dtype (:issue:`49599`)
- Changed behavior of :meth:`DataFrame.shift` with ``axis=1``, an integer ``fill_value``, and homogeneous datetime-like dtype, this now fills new columns with integer dtypes instead of casting to datetimelike (:issue:`49842`)
- Files are now closed when encountering an exception in :func:`read_json` (:issue:`49921`)
- Changed behavior of :func:`read_csv`, :func:`read_json` & :func:`read_fwf`, where the index will now always be a :class:`RangeIndex`, when no index is specified. Previously the index would be a :class:`Index` with dtype ``object`` if the new DataFrame/Series has length 0 (:issue:`49572`)
- :meth:`DataFrame.values`, :meth:`DataFrame.to_numpy`, :meth:`DataFrame.xs`, :meth:`DataFrame.reindex`, :meth:`DataFrame.fillna`, and :meth:`DataFrame.replace` no longer silently consolidate the underlying arrays; do ``df = df.copy()`` to ensure consolidation (:issue:`49356`)
- Creating a new DataFrame using a full slice on both axes with :attr:`~DataFrame.loc`
  or :attr:`~DataFrame.iloc` (thus, ``df.loc[:, :]`` or ``df.iloc[:, :]``) now returns a
  new DataFrame (shallow copy) instead of the original DataFrame, consistent with other
  methods to get a full slice (for example ``df.loc[:]`` or ``df[:]``) (:issue:`49469`)
- Disallow computing ``cumprod`` for :class:`Timedelta` object; previously this returned incorrect values (:issue:`50246`)
- :class:`DataFrame` objects read from a :class:`HDFStore` file without an index now have a :class:`RangeIndex` instead of an ``int64`` index (:issue:`51076`)
- Instantiating an :class:`Index` with an numeric numpy dtype with data containing :class:`NA` and/or :class:`NaT` now raises a ``ValueError``. Previously a ``TypeError`` was raised (:issue:`51050`)
- Loading a JSON file with duplicate columns using ``read_json(orient='split')`` renames columns to avoid duplicates, as :func:`read_csv` and the other readers do (:issue:`50370`)
- The levels of the index of the :class:`Series` returned from ``Series.sparse.from_coo`` now always have dtype ``int32``. Previously they had dtype ``int64`` (:issue:`50926`)
- :func:`to_datetime` with ``unit`` of either "Y" or "M" will now raise if a sequence contains a non-round ``float`` value, matching the ``Timestamp`` behavior (:issue:`50301`)
- The methods :meth:`Series.round`, :meth:`DataFrame.__invert__`, :meth:`Series.__invert__`, :meth:`DataFrame.swapaxes`, :meth:`DataFrame.first`, :meth:`DataFrame.last`, :meth:`Series.first`, :meth:`Series.last` and :meth:`DataFrame.align` will now always return new objects (:issue:`51032`)

.. ---------------------------------------------------------------------------
.. _whatsnew_200.deprecations:

Deprecations
~~~~~~~~~~~~
- Deprecated parsing datetime strings with system-local timezone to ``tzlocal``, pass a ``tz`` keyword or explicitly call ``tz_localize`` instead (:issue:`50791`)
- Deprecated argument ``infer_datetime_format`` in :func:`to_datetime` and :func:`read_csv`, as a strict version of it is now the default (:issue:`48621`)
- Deprecated behavior of :func:`to_datetime` with ``unit`` when parsing strings, in a future version these will be parsed as datetimes (matching unit-less behavior) instead of cast to floats. To retain the old behavior, cast strings to numeric types before calling :func:`to_datetime` (:issue:`50735`)
- Deprecated :func:`pandas.io.sql.execute` (:issue:`50185`)
- :meth:`Index.is_boolean` has been deprecated. Use :func:`pandas.api.types.is_bool_dtype` instead (:issue:`50042`)
- :meth:`Index.is_integer` has been deprecated. Use :func:`pandas.api.types.is_integer_dtype` instead (:issue:`50042`)
- :meth:`Index.is_floating` has been deprecated. Use :func:`pandas.api.types.is_float_dtype` instead (:issue:`50042`)
- :meth:`Index.holds_integer` has been deprecated. Use :func:`pandas.api.types.infer_dtype` instead (:issue:`50243`)
- :meth:`Index.is_numeric` has been deprecated. Use :func:`pandas.api.types.is_numeric_dtype` instead (:issue:`50042`)
- :meth:`Index.is_categorical` has been deprecated. Use :func:`pandas.api.types.is_categorical_dtype` instead (:issue:`50042`)
- :meth:`Index.is_object` has been deprecated. Use :func:`pandas.api.types.is_object_dtype` instead (:issue:`50042`)
- :meth:`Index.is_interval` has been deprecated. Use :func:`pandas.api.types.is_intterval_dtype` instead (:issue:`50042`)
- Deprecated ``all`` and ``any`` reductions with ``datetime64`` and :class:`DatetimeTZDtype` dtypes, use e.g. ``(obj != pd.Timestamp(0), tz=obj.tz).all()`` instead (:issue:`34479`)
- Deprecated calling ``float`` or ``int`` on a single element :class:`Series` to return a ``float`` or ``int`` respectively. Extract the element before calling ``float`` or ``int`` instead (:issue:`51101`)

.. ---------------------------------------------------------------------------
.. _whatsnew_200.prior_deprecations:

Removal of prior version deprecations/changes
~~~~~~~~~~~~~~~~~~~~~~~~~~~~~~~~~~~~~~~~~~~~~
- Removed :class:`Int64Index`, :class:`UInt64Index` and :class:`Float64Index`. See also :ref:`here <whatsnew_200.enhancements.index_can_hold_numpy_numeric_dtypes>` for more information (:issue:`42717`)
- Removed deprecated :attr:`Timestamp.freq`, :attr:`Timestamp.freqstr` and argument ``freq`` from the :class:`Timestamp` constructor and :meth:`Timestamp.fromordinal` (:issue:`14146`)
- Removed deprecated :class:`CategoricalBlock`, :meth:`Block.is_categorical`, require datetime64 and timedelta64 values to be wrapped in :class:`DatetimeArray` or :class:`TimedeltaArray` before passing to :meth:`Block.make_block_same_class`, require ``DatetimeTZBlock.values`` to have the correct ndim when passing to the :class:`BlockManager` constructor, and removed the "fastpath" keyword from the :class:`SingleBlockManager` constructor (:issue:`40226`, :issue:`40571`)
- Removed deprecated global option ``use_inf_as_null`` in favor of ``use_inf_as_na`` (:issue:`17126`)
- Removed deprecated module ``pandas.core.index`` (:issue:`30193`)
- Removed deprecated alias ``pandas.core.tools.datetimes.to_time``, import the function directly from ``pandas.core.tools.times`` instead (:issue:`34145`)
- Removed deprecated alias ``pandas.io.json.json_normalize``, import the function directly from ``pandas.json_normalize`` instead (:issue:`27615`)
- Removed deprecated :meth:`Categorical.to_dense`, use ``np.asarray(cat)`` instead (:issue:`32639`)
- Removed deprecated :meth:`Categorical.take_nd` (:issue:`27745`)
- Removed deprecated :meth:`Categorical.mode`, use ``Series(cat).mode()`` instead (:issue:`45033`)
- Removed deprecated :meth:`Categorical.is_dtype_equal` and :meth:`CategoricalIndex.is_dtype_equal` (:issue:`37545`)
- Removed deprecated :meth:`CategoricalIndex.take_nd` (:issue:`30702`)
- Removed deprecated :meth:`Index.is_type_compatible` (:issue:`42113`)
- Removed deprecated :meth:`Index.is_mixed`, check ``index.inferred_type`` directly instead (:issue:`32922`)
- Removed deprecated :func:`pandas.api.types.is_categorical`; use :func:`pandas.api.types.is_categorical_dtype` instead  (:issue:`33385`)
- Removed deprecated :meth:`Index.asi8` (:issue:`37877`)
- Enforced deprecation changing behavior when passing ``datetime64[ns]`` dtype data and timezone-aware dtype to :class:`Series`, interpreting the values as wall-times instead of UTC times, matching :class:`DatetimeIndex` behavior (:issue:`41662`)
- Enforced deprecation changing behavior when applying a numpy ufunc on multiple non-aligned (on the index or columns) :class:`DataFrame` that will now align the inputs first (:issue:`39239`)
- Removed deprecated :meth:`DataFrame._AXIS_NUMBERS`, :meth:`DataFrame._AXIS_NAMES`, :meth:`Series._AXIS_NUMBERS`, :meth:`Series._AXIS_NAMES` (:issue:`33637`)
- Removed deprecated :meth:`Index.to_native_types`, use ``obj.astype(str)`` instead (:issue:`36418`)
- Removed deprecated :meth:`Series.iteritems`, :meth:`DataFrame.iteritems`, use ``obj.items`` instead (:issue:`45321`)
- Removed deprecated :meth:`DataFrame.lookup` (:issue:`35224`)
- Removed deprecated :meth:`Series.append`, :meth:`DataFrame.append`, use :func:`concat` instead (:issue:`35407`)
- Removed deprecated :meth:`Series.iteritems`, :meth:`DataFrame.iteritems` and :meth:`HDFStore.iteritems` use ``obj.items`` instead (:issue:`45321`)
- Removed deprecated :meth:`DatetimeIndex.union_many` (:issue:`45018`)
- Removed deprecated ``weekofyear`` and ``week`` attributes of :class:`DatetimeArray`, :class:`DatetimeIndex` and ``dt`` accessor in favor of ``isocalendar().week`` (:issue:`33595`)
- Removed deprecated :meth:`RangeIndex._start`, :meth:`RangeIndex._stop`, :meth:`RangeIndex._step`, use ``start``, ``stop``, ``step`` instead (:issue:`30482`)
- Removed deprecated :meth:`DatetimeIndex.to_perioddelta`, Use ``dtindex - dtindex.to_period(freq).to_timestamp()`` instead (:issue:`34853`)
- Removed deprecated :meth:`.Styler.hide_index` and :meth:`.Styler.hide_columns` (:issue:`49397`)
- Removed deprecated :meth:`.Styler.set_na_rep` and :meth:`.Styler.set_precision` (:issue:`49397`)
- Removed deprecated :meth:`.Styler.where` (:issue:`49397`)
- Removed deprecated :meth:`.Styler.render` (:issue:`49397`)
- Removed deprecated argument ``col_space`` in :meth:`DataFrame.to_latex` (:issue:`47970`)
- Removed deprecated argument ``null_color`` in :meth:`.Styler.highlight_null` (:issue:`49397`)
- Removed deprecated argument ``check_less_precise`` in :meth:`.testing.assert_frame_equal`, :meth:`.testing.assert_extension_array_equal`, :meth:`.testing.assert_series_equal`,  :meth:`.testing.assert_index_equal` (:issue:`30562`)
- Removed deprecated ``null_counts`` argument in :meth:`DataFrame.info`. Use ``show_counts`` instead (:issue:`37999`)
- Removed deprecated :meth:`Index.is_monotonic`, and :meth:`Series.is_monotonic`; use ``obj.is_monotonic_increasing`` instead (:issue:`45422`)
- Removed deprecated :meth:`Index.is_all_dates` (:issue:`36697`)
- Enforced deprecation disallowing passing a timezone-aware :class:`Timestamp` and ``dtype="datetime64[ns]"`` to :class:`Series` or :class:`DataFrame` constructors (:issue:`41555`)
- Enforced deprecation disallowing passing a sequence of timezone-aware values and ``dtype="datetime64[ns]"`` to to :class:`Series` or :class:`DataFrame` constructors (:issue:`41555`)
- Enforced deprecation disallowing ``numpy.ma.mrecords.MaskedRecords`` in the :class:`DataFrame` constructor; pass ``"{name: data[name] for name in data.dtype.names}`` instead (:issue:`40363`)
- Enforced deprecation disallowing unit-less "datetime64" dtype in :meth:`Series.astype` and :meth:`DataFrame.astype` (:issue:`47844`)
- Enforced deprecation disallowing using ``.astype`` to convert a ``datetime64[ns]`` :class:`Series`, :class:`DataFrame`, or :class:`DatetimeIndex` to timezone-aware dtype, use ``obj.tz_localize`` or ``ser.dt.tz_localize`` instead (:issue:`39258`)
- Enforced deprecation disallowing using ``.astype`` to convert a timezone-aware :class:`Series`, :class:`DataFrame`, or :class:`DatetimeIndex` to timezone-naive ``datetime64[ns]`` dtype, use ``obj.tz_localize(None)`` or ``obj.tz_convert("UTC").tz_localize(None)`` instead (:issue:`39258`)
- Enforced deprecation disallowing passing non boolean argument to sort in :func:`concat` (:issue:`44629`)
- Removed Date parser functions :func:`~pandas.io.date_converters.parse_date_time`,
  :func:`~pandas.io.date_converters.parse_date_fields`, :func:`~pandas.io.date_converters.parse_all_fields`
  and :func:`~pandas.io.date_converters.generic_parser` (:issue:`24518`)
- Removed argument ``index`` from the :class:`core.arrays.SparseArray` constructor (:issue:`43523`)
- Remove argument ``squeeze`` from :meth:`DataFrame.groupby` and :meth:`Series.groupby` (:issue:`32380`)
- Removed deprecated ``apply``, ``apply_index``, ``__call__``, ``onOffset``, and ``isAnchored`` attributes from :class:`DateOffset` (:issue:`34171`)
- Removed ``keep_tz`` argument in :meth:`DatetimeIndex.to_series` (:issue:`29731`)
- Remove arguments ``names`` and ``dtype`` from :meth:`Index.copy` and ``levels`` and ``codes`` from :meth:`MultiIndex.copy` (:issue:`35853`, :issue:`36685`)
- Remove argument ``inplace`` from :meth:`MultiIndex.set_levels` and :meth:`MultiIndex.set_codes` (:issue:`35626`)
- Removed arguments ``verbose`` and ``encoding`` from :meth:`DataFrame.to_excel` and :meth:`Series.to_excel` (:issue:`47912`)
- Removed argument ``line_terminator`` from :meth:`DataFrame.to_csv` and :meth:`Series.to_csv`, use ``lineterminator`` instead (:issue:`45302`)
- Removed argument ``inplace`` from :meth:`DataFrame.set_axis` and :meth:`Series.set_axis`, use ``obj = obj.set_axis(..., copy=False)`` instead (:issue:`48130`)
- Disallow passing positional arguments to :meth:`MultiIndex.set_levels` and :meth:`MultiIndex.set_codes` (:issue:`41485`)
- Disallow parsing to Timedelta strings with components with units "Y", "y", or "M", as these do not represent unambiguous durations (:issue:`36838`)
- Removed :meth:`MultiIndex.is_lexsorted` and :meth:`MultiIndex.lexsort_depth` (:issue:`38701`)
- Removed argument ``how`` from :meth:`PeriodIndex.astype`, use :meth:`PeriodIndex.to_timestamp` instead (:issue:`37982`)
- Removed argument ``try_cast`` from :meth:`DataFrame.mask`, :meth:`DataFrame.where`, :meth:`Series.mask` and :meth:`Series.where` (:issue:`38836`)
- Removed argument ``tz`` from :meth:`Period.to_timestamp`, use ``obj.to_timestamp(...).tz_localize(tz)`` instead (:issue:`34522`)
- Removed argument ``sort_columns`` in :meth:`DataFrame.plot` and :meth:`Series.plot` (:issue:`47563`)
- Removed argument ``is_copy`` from :meth:`DataFrame.take` and :meth:`Series.take` (:issue:`30615`)
- Removed argument ``kind`` from :meth:`Index.get_slice_bound`, :meth:`Index.slice_indexer` and :meth:`Index.slice_locs` (:issue:`41378`)
- Removed arguments ``prefix``, ``squeeze``, ``error_bad_lines`` and ``warn_bad_lines`` from :func:`read_csv` (:issue:`40413`, :issue:`43427`)
- Removed argument ``datetime_is_numeric`` from :meth:`DataFrame.describe` and :meth:`Series.describe` as datetime data will always be summarized as numeric data (:issue:`34798`)
- Disallow passing list ``key`` to :meth:`Series.xs` and :meth:`DataFrame.xs`, pass a tuple instead (:issue:`41789`)
- Disallow subclass-specific keywords (e.g. "freq", "tz", "names", "closed") in the :class:`Index` constructor (:issue:`38597`)
- Removed argument ``inplace`` from :meth:`Categorical.remove_unused_categories` (:issue:`37918`)
- Disallow passing non-round floats to :class:`Timestamp` with ``unit="M"`` or ``unit="Y"`` (:issue:`47266`)
- Remove keywords ``convert_float`` and ``mangle_dupe_cols`` from :func:`read_excel` (:issue:`41176`)
- Remove keyword ``mangle_dupe_cols`` from :func:`read_csv` and :func:`read_table` (:issue:`48137`)
- Removed ``errors`` keyword from :meth:`DataFrame.where`, :meth:`Series.where`, :meth:`DataFrame.mask` and :meth:`Series.mask` (:issue:`47728`)
- Disallow passing non-keyword arguments to :func:`read_excel` except ``io`` and ``sheet_name`` (:issue:`34418`)
- Disallow passing non-keyword arguments to :meth:`DataFrame.drop` and :meth:`Series.drop` except ``labels`` (:issue:`41486`)
- Disallow passing non-keyword arguments to :meth:`DataFrame.fillna` and :meth:`Series.fillna` except ``value`` (:issue:`41485`)
- Disallow passing non-keyword arguments to :meth:`StringMethods.split` and :meth:`StringMethods.rsplit` except for ``pat`` (:issue:`47448`)
- Disallow passing non-keyword arguments to :meth:`DataFrame.set_index` except ``keys`` (:issue:`41495`)
- Disallow passing non-keyword arguments to :meth:`Resampler.interpolate` except ``method`` (:issue:`41699`)
- Disallow passing non-keyword arguments to :meth:`DataFrame.reset_index` and :meth:`Series.reset_index` except ``level`` (:issue:`41496`)
- Disallow passing non-keyword arguments to :meth:`DataFrame.dropna` and :meth:`Series.dropna` (:issue:`41504`)
- Disallow passing non-keyword arguments to :meth:`ExtensionArray.argsort` (:issue:`46134`)
- Disallow passing non-keyword arguments to :meth:`Categorical.sort_values` (:issue:`47618`)
- Disallow passing non-keyword arguments to :meth:`Index.drop_duplicates` and :meth:`Series.drop_duplicates` (:issue:`41485`)
- Disallow passing non-keyword arguments to :meth:`DataFrame.drop_duplicates` except for ``subset`` (:issue:`41485`)
- Disallow passing non-keyword arguments to :meth:`DataFrame.sort_index` and :meth:`Series.sort_index` (:issue:`41506`)
- Disallow passing non-keyword arguments to :meth:`DataFrame.interpolate` and :meth:`Series.interpolate` except for ``method`` (:issue:`41510`)
- Disallow passing non-keyword arguments to :meth:`DataFrame.any` and :meth:`Series.any` (:issue:`44896`)
- Disallow passing non-keyword arguments to :meth:`Index.set_names` except for ``names`` (:issue:`41551`)
- Disallow passing non-keyword arguments to :meth:`Index.join` except for ``other`` (:issue:`46518`)
- Disallow passing non-keyword arguments to :func:`concat` except for ``objs`` (:issue:`41485`)
- Disallow passing non-keyword arguments to :func:`pivot` except for ``data`` (:issue:`48301`)
- Disallow passing non-keyword arguments to :meth:`DataFrame.pivot` (:issue:`48301`)
- Disallow passing non-keyword arguments to :func:`read_html` except for ``io`` (:issue:`27573`)
- Disallow passing non-keyword arguments to :func:`read_json` except for ``path_or_buf`` (:issue:`27573`)
- Disallow passing non-keyword arguments to :func:`read_sas` except for ``filepath_or_buffer`` (:issue:`47154`)
- Disallow passing non-keyword arguments to :func:`read_stata` except for ``filepath_or_buffer`` (:issue:`48128`)
- Disallow passing non-keyword arguments to :func:`read_csv` except ``filepath_or_buffer`` (:issue:`41485`)
- Disallow passing non-keyword arguments to :func:`read_table` except ``filepath_or_buffer`` (:issue:`41485`)
- Disallow passing non-keyword arguments to :func:`read_fwf` except ``filepath_or_buffer`` (:issue:`44710`)
- Disallow passing non-keyword arguments to :func:`read_xml` except for ``path_or_buffer`` (:issue:`45133`)
- Disallow passing non-keyword arguments to :meth:`Series.mask` and :meth:`DataFrame.mask` except ``cond`` and ``other`` (:issue:`41580`)
- Disallow passing non-keyword arguments to :meth:`DataFrame.to_stata` except for ``path`` (:issue:`48128`)
- Disallow passing non-keyword arguments to :meth:`DataFrame.where` and :meth:`Series.where` except for ``cond`` and ``other`` (:issue:`41523`)
- Disallow passing non-keyword arguments to :meth:`Series.set_axis` and :meth:`DataFrame.set_axis` except for ``labels`` (:issue:`41491`)
- Disallow passing non-keyword arguments to :meth:`Series.rename_axis` and :meth:`DataFrame.rename_axis` except for ``mapper`` (:issue:`47587`)
- Disallow passing non-keyword arguments to :meth:`Series.clip` and :meth:`DataFrame.clip` (:issue:`41511`)
- Disallow passing non-keyword arguments to :meth:`Series.bfill`, :meth:`Series.ffill`, :meth:`DataFrame.bfill` and :meth:`DataFrame.ffill` (:issue:`41508`)
- Disallow passing non-keyword arguments to :meth:`DataFrame.replace`, :meth:`Series.replace` except for ``to_replace`` and ``value`` (:issue:`47587`)
- Disallow passing non-keyword arguments to :meth:`DataFrame.sort_values` except for ``by`` (:issue:`41505`)
- Disallow passing non-keyword arguments to :meth:`Series.sort_values` (:issue:`41505`)
- Disallow passing non-keyword arguments to :meth:`DataFrame.reindex` except for ``labels`` (:issue:`17966`)
- Disallow :meth:`Index.reindex` with non-unique :class:`Index` objects (:issue:`42568`)
- Disallowed constructing :class:`Categorical` with scalar ``data`` (:issue:`38433`)
- Disallowed constructing :class:`CategoricalIndex` without passing ``data`` (:issue:`38944`)
- Removed :meth:`.Rolling.validate`, :meth:`.Expanding.validate`, and :meth:`.ExponentialMovingWindow.validate` (:issue:`43665`)
- Removed :attr:`Rolling.win_type` returning ``"freq"`` (:issue:`38963`)
- Removed :attr:`Rolling.is_datetimelike` (:issue:`38963`)
- Removed the ``level`` keyword in :class:`DataFrame` and :class:`Series` aggregations; use ``groupby`` instead (:issue:`39983`)
- Removed deprecated :meth:`Timedelta.delta`, :meth:`Timedelta.is_populated`, and :attr:`Timedelta.freq` (:issue:`46430`, :issue:`46476`)
- Removed deprecated :attr:`NaT.freq` (:issue:`45071`)
- Removed deprecated :meth:`Categorical.replace`, use :meth:`Series.replace` instead (:issue:`44929`)
- Removed the ``numeric_only`` keyword from :meth:`Categorical.min` and :meth:`Categorical.max` in favor of ``skipna`` (:issue:`48821`)
- Changed behavior of :meth:`DataFrame.median` and :meth:`DataFrame.mean` with ``numeric_only=None`` to not exclude datetime-like columns THIS NOTE WILL BE IRRELEVANT ONCE ``numeric_only=None`` DEPRECATION IS ENFORCED (:issue:`29941`)
- Removed :func:`is_extension_type` in favor of :func:`is_extension_array_dtype` (:issue:`29457`)
- Removed ``.ExponentialMovingWindow.vol`` (:issue:`39220`)
- Removed :meth:`Index.get_value` and :meth:`Index.set_value` (:issue:`33907`, :issue:`28621`)
- Removed :meth:`Series.slice_shift` and :meth:`DataFrame.slice_shift` (:issue:`37601`)
- Remove :meth:`DataFrameGroupBy.pad` and :meth:`DataFrameGroupBy.backfill` (:issue:`45076`)
- Remove ``numpy`` argument from :func:`read_json` (:issue:`30636`)
- Disallow passing abbreviations for ``orient`` in :meth:`DataFrame.to_dict` (:issue:`32516`)
- Disallow partial slicing on an non-monotonic :class:`DatetimeIndex` with keys which are not in Index. This now raises a ``KeyError`` (:issue:`18531`)
- Removed ``get_offset`` in favor of :func:`to_offset` (:issue:`30340`)
- Removed the ``warn`` keyword in :func:`infer_freq` (:issue:`45947`)
- Removed the ``include_start`` and ``include_end`` arguments in :meth:`DataFrame.between_time` in favor of ``inclusive`` (:issue:`43248`)
- Removed the ``closed`` argument in :meth:`date_range` and :meth:`bdate_range` in favor of ``inclusive`` argument (:issue:`40245`)
- Removed the ``center`` keyword in :meth:`DataFrame.expanding` (:issue:`20647`)
- Removed the ``truediv`` keyword from :func:`eval` (:issue:`29812`)
- Removed the ``method`` and ``tolerance`` arguments in :meth:`Index.get_loc`. Use ``index.get_indexer([label], method=..., tolerance=...)`` instead (:issue:`42269`)
- Removed the ``pandas.datetime`` submodule (:issue:`30489`)
- Removed the ``pandas.np`` submodule (:issue:`30296`)
- Removed ``pandas.util.testing`` in favor of ``pandas.testing`` (:issue:`30745`)
- Removed :meth:`Series.str.__iter__` (:issue:`28277`)
- Removed ``pandas.SparseArray`` in favor of :class:`arrays.SparseArray` (:issue:`30642`)
- Removed ``pandas.SparseSeries`` and ``pandas.SparseDataFrame``, including pickle support. (:issue:`30642`)
- Enforced disallowing passing an integer ``fill_value`` to :meth:`DataFrame.shift` and :meth:`Series.shift`` with datetime64, timedelta64, or period dtypes (:issue:`32591`)
- Enforced disallowing a string column label into ``times`` in :meth:`DataFrame.ewm` (:issue:`43265`)
- Enforced disallowing passing ``True`` and ``False`` into ``inclusive`` in :meth:`Series.between` in favor of ``"both"`` and ``"neither"`` respectively (:issue:`40628`)
- Enforced disallowing using ``usecols`` with out of bounds indices for ``read_csv`` with ``engine="c"`` (:issue:`25623`)
- Enforced disallowing the use of ``**kwargs`` in :class:`.ExcelWriter`; use the keyword argument ``engine_kwargs`` instead (:issue:`40430`)
- Enforced disallowing a tuple of column labels into :meth:`.DataFrameGroupBy.__getitem__` (:issue:`30546`)
- Enforced disallowing missing labels when indexing with a sequence of labels on a level of a :class:`MultiIndex`. This now raises a ``KeyError`` (:issue:`42351`)
- Enforced disallowing setting values with ``.loc`` using a positional slice. Use ``.loc`` with labels or ``.iloc`` with positions instead (:issue:`31840`)
- Enforced disallowing positional indexing with a ``float`` key even if that key is a round number, manually cast to integer instead (:issue:`34193`)
- Enforced disallowing using a :class:`DataFrame` indexer with ``.iloc``, use ``.loc`` instead for automatic alignment (:issue:`39022`)
- Enforced disallowing ``set`` or ``dict`` indexers in ``__getitem__`` and ``__setitem__`` methods (:issue:`42825`)
- Enforced disallowing indexing on a :class:`Index` or positional indexing on a :class:`Series` producing multi-dimensional objects e.g. ``obj[:, None]``, convert to numpy before indexing instead (:issue:`35141`)
- Enforced disallowing ``dict`` or ``set`` objects in ``suffixes`` in :func:`merge` (:issue:`34810`)
- Enforced disallowing :func:`merge` to produce duplicated columns through the ``suffixes`` keyword and already existing columns (:issue:`22818`)
- Enforced disallowing using :func:`merge` or :func:`join` on a different number of levels (:issue:`34862`)
- Enforced disallowing ``value_name`` argument in :func:`DataFrame.melt` to match an element in the :class:`DataFrame` columns (:issue:`35003`)
- Enforced disallowing passing ``showindex`` into ``**kwargs`` in :func:`DataFrame.to_markdown` and :func:`Series.to_markdown` in favor of ``index`` (:issue:`33091`)
- Removed setting Categorical._codes directly (:issue:`41429`)
- Removed setting Categorical.categories directly (:issue:`47834`)
- Removed argument ``inplace`` from :meth:`Categorical.add_categories`, :meth:`Categorical.remove_categories`, :meth:`Categorical.set_categories`, :meth:`Categorical.rename_categories`, :meth:`Categorical.reorder_categories`, :meth:`Categorical.set_ordered`, :meth:`Categorical.as_ordered`, :meth:`Categorical.as_unordered` (:issue:`37981`, :issue:`41118`, :issue:`41133`, :issue:`47834`)
- Enforced :meth:`Rolling.count` with ``min_periods=None`` to default to the size of the window (:issue:`31302`)
- Renamed ``fname`` to ``path`` in :meth:`DataFrame.to_parquet`, :meth:`DataFrame.to_stata` and :meth:`DataFrame.to_feather` (:issue:`30338`)
- Enforced disallowing indexing a :class:`Series` with a single item list with a slice (e.g. ``ser[[slice(0, 2)]]``). Either convert the list to tuple, or pass the slice directly instead (:issue:`31333`)
- Changed behavior indexing on a :class:`DataFrame` with a :class:`DatetimeIndex` index using a string indexer, previously this operated as a slice on rows, now it operates like any other column key; use ``frame.loc[key]`` for the old behavior (:issue:`36179`)
- Enforced the ``display.max_colwidth`` option to not accept negative integers (:issue:`31569`)
- Removed the ``display.column_space`` option in favor of ``df.to_string(col_space=...)`` (:issue:`47280`)
- Removed the deprecated method ``mad`` from pandas classes (:issue:`11787`)
- Removed the deprecated method ``tshift`` from pandas classes (:issue:`11631`)
- Changed behavior of empty data passed into :class:`Series`; the default dtype will be ``object`` instead of ``float64`` (:issue:`29405`)
- Changed the behavior of :meth:`DatetimeIndex.union`, :meth:`DatetimeIndex.intersection`, and :meth:`DatetimeIndex.symmetric_difference` with mismatched timezones to convert to UTC instead of casting to object dtype (:issue:`39328`)
- Changed the behavior of :func:`to_datetime` with argument "now" with ``utc=False`` to match ``Timestamp("now")`` (:issue:`18705`)
- Changed the behavior of indexing on a timezone-aware :class:`DatetimeIndex` with a timezone-naive ``datetime`` object or vice-versa; these now behave like any other non-comparable type by raising ``KeyError`` (:issue:`36148`)
- Changed the behavior of :meth:`Index.reindex`, :meth:`Series.reindex`, and :meth:`DataFrame.reindex` with a ``datetime64`` dtype and a ``datetime.date`` object for ``fill_value``; these are no longer considered equivalent to ``datetime.datetime`` objects so the reindex casts to object dtype (:issue:`39767`)
- Changed behavior of :meth:`SparseArray.astype` when given a dtype that is not explicitly ``SparseDtype``, cast to the exact requested dtype rather than silently using a ``SparseDtype`` instead (:issue:`34457`)
- Changed behavior of :meth:`Index.ravel` to return a view on the original :class:`Index` instead of a ``np.ndarray`` (:issue:`36900`)
- Changed behavior of :meth:`Series.to_frame` and :meth:`Index.to_frame` with explicit ``name=None`` to use ``None`` for the column name instead of the index's name or default ``0`` (:issue:`45523`)
- Changed behavior of :func:`concat` with one array of ``bool``-dtype and another of integer dtype, this now returns ``object`` dtype instead of integer dtype; explicitly cast the bool object to integer before concatenating to get the old behavior (:issue:`45101`)
- Changed behavior of :class:`DataFrame` constructor given floating-point ``data`` and an integer ``dtype``, when the data cannot be cast losslessly, the floating point dtype is retained, matching :class:`Series` behavior (:issue:`41170`)
- Changed behavior of :class:`Index` constructor when given a ``np.ndarray`` with object-dtype containing numeric entries; this now retains object dtype rather than inferring a numeric dtype, consistent with :class:`Series` behavior (:issue:`42870`)
- Changed behavior of :meth:`Index.__and__`, :meth:`Index.__or__` and :meth:`Index.__xor__` to behave as logical operations (matching :class:`Series` behavior) instead of aliases for set operations (:issue:`37374`)
- Changed behavior of :class:`DataFrame` constructor when passed a list whose first element is a :class:`Categorical`, this now treats the elements as rows casting to ``object`` dtype, consistent with behavior for other types (:issue:`38845`)
- Changed behavior of :class:`DataFrame` constructor when passed a ``dtype`` (other than int) that the data cannot be cast to; it now raises instead of silently ignoring the dtype (:issue:`41733`)
- Changed the behavior of :class:`Series` constructor, it will no longer infer a datetime64 or timedelta64 dtype from string entries (:issue:`41731`)
- Changed behavior of :class:`Timestamp` constructor with a ``np.datetime64`` object and a ``tz`` passed to interpret the input as a wall-time as opposed to a UTC time (:issue:`42288`)
- Changed behavior of :meth:`Timestamp.utcfromtimestamp` to return a timezone-aware object satisfying ``Timestamp.utcfromtimestamp(val).timestamp() == val`` (:issue:`45083`)
- Changed behavior of :class:`Index` constructor when passed a ``SparseArray`` or ``SparseDtype`` to retain that dtype instead of casting to ``numpy.ndarray`` (:issue:`43930`)
- Changed behavior of setitem-like operations (``__setitem__``, ``fillna``, ``where``, ``mask``, ``replace``, ``insert``, fill_value for ``shift``) on an object with :class:`DatetimeTZDtype` when using a value with a non-matching timezone, the value will be cast to the object's timezone instead of casting both to object-dtype (:issue:`44243`)
- Changed behavior of :class:`Index`, :class:`Series`, :class:`DataFrame` constructors with floating-dtype data and a :class:`DatetimeTZDtype`, the data are now interpreted as UTC-times instead of wall-times, consistent with how integer-dtype data are treated (:issue:`45573`)
- Changed behavior of :class:`Series` and :class:`DataFrame` constructors with integer dtype and floating-point data containing ``NaN``, this now raises ``IntCastingNaNError`` (:issue:`40110`)
- Changed behavior of :class:`Series` and :class:`DataFrame` constructors with an integer ``dtype`` and values that are too large to losslessly cast to this dtype, this now raises ``ValueError`` (:issue:`41734`)
- Changed behavior of :class:`Series` and :class:`DataFrame` constructors with an integer ``dtype`` and values having either ``datetime64`` or ``timedelta64`` dtypes, this now raises ``TypeError``, use ``values.view("int64")`` instead (:issue:`41770`)
- Removed the deprecated ``base`` and ``loffset`` arguments from :meth:`pandas.DataFrame.resample`, :meth:`pandas.Series.resample` and :class:`pandas.Grouper`. Use ``offset`` or ``origin`` instead (:issue:`31809`)
- Changed behavior of :meth:`Series.fillna` and :meth:`DataFrame.fillna` with ``timedelta64[ns]`` dtype and an incompatible ``fill_value``; this now casts to ``object`` dtype instead of raising, consistent with the behavior with other dtypes (:issue:`45746`)
- Change the default argument of ``regex`` for :meth:`Series.str.replace` from ``True`` to ``False``. Additionally, a single character ``pat`` with ``regex=True`` is now treated as a regular expression instead of a string literal. (:issue:`36695`, :issue:`24804`)
- Changed behavior of :meth:`DataFrame.any` and :meth:`DataFrame.all` with ``bool_only=True``; object-dtype columns with all-bool values will no longer be included, manually cast to ``bool`` dtype first (:issue:`46188`)
- Changed behavior of :meth:`DataFrame.max`, :class:`DataFrame.min`, :class:`DataFrame.mean`, :class:`DataFrame.median`, :class:`DataFrame.skew`, :class:`DataFrame.kurt` with ``axis=None`` to return a scalar applying the aggregation across both axes (:issue:`45072`)
- Changed behavior of comparison of a :class:`Timestamp` with a ``datetime.date`` object; these now compare as un-equal and raise on inequality comparisons, matching the ``datetime.datetime`` behavior (:issue:`36131`)
- Changed behavior of comparison of ``NaT`` with a ``datetime.date`` object; these now raise on inequality comparisons (:issue:`39196`)
- Enforced deprecation of silently dropping columns that raised a ``TypeError`` in :class:`Series.transform` and :class:`DataFrame.transform` when used with a list or dictionary (:issue:`43740`)
- Changed behavior of :meth:`DataFrame.apply` with list-like so that any partial failure will raise an error (:issue:`43740`)
- Changed behaviour of :meth:`DataFrame.to_latex` to now use the Styler implementation via :meth:`.Styler.to_latex` (:issue:`47970`)
- Changed behavior of :meth:`Series.__setitem__` with an integer key and a :class:`Float64Index` when the key is not present in the index; previously we treated the key as positional (behaving like ``series.iloc[key] = val``), now we treat it is a label (behaving like ``series.loc[key] = val``), consistent with :meth:`Series.__getitem__`` behavior (:issue:`33469`)
- Removed ``na_sentinel`` argument from :func:`factorize`, :meth:`.Index.factorize`, and :meth:`.ExtensionArray.factorize` (:issue:`47157`)
- Changed behavior of :meth:`Series.diff` and :meth:`DataFrame.diff` with :class:`ExtensionDtype` dtypes whose arrays do not implement ``diff``, these now raise ``TypeError`` rather than casting to numpy (:issue:`31025`)
- Enforced deprecation of calling numpy "ufunc"s on :class:`DataFrame` with ``method="outer"``; this now raises ``NotImplementedError`` (:issue:`36955`)
- Enforced deprecation disallowing passing ``numeric_only=True`` to :class:`Series` reductions (``rank``, ``any``, ``all``, ...) with non-numeric dtype (:issue:`47500`)
- Changed behavior of :meth:`.DataFrameGroupBy.apply` and :meth:`.SeriesGroupBy.apply` so that ``group_keys`` is respected even if a transformer is detected (:issue:`34998`)
- Comparisons between a :class:`DataFrame` and a :class:`Series` where the frame's columns do not match the series's index raise ``ValueError`` instead of automatically aligning, do ``left, right = left.align(right, axis=1, copy=False)`` before comparing (:issue:`36795`)
- Enforced deprecation ``numeric_only=None`` (the default) in DataFrame reductions that would silently drop columns that raised; ``numeric_only`` now defaults to ``False`` (:issue:`41480`)
- Changed default of ``numeric_only`` to ``False`` in all DataFrame methods with that argument (:issue:`46096`, :issue:`46906`)
- Changed default of ``numeric_only`` to ``False`` in :meth:`Series.rank` (:issue:`47561`)
- Enforced deprecation of silently dropping nuisance columns in groupby and resample operations when ``numeric_only=False`` (:issue:`41475`)
- Enforced deprecation of silently dropping nuisance columns in :class:`Rolling`, :class:`Expanding`, and :class:`ExponentialMovingWindow` ops. This will now raise a :class:`.errors.DataError` (:issue:`42834`)
- Changed behavior in setting values with ``df.loc[:, foo] = bar`` or ``df.iloc[:, foo] = bar``, these now always attempt to set values inplace before falling back to casting (:issue:`45333`)
- Changed default of ``numeric_only`` in various :class:`.DataFrameGroupBy` methods; all methods now default to ``numeric_only=False`` (:issue:`46072`)
- Changed default of ``numeric_only`` to ``False`` in :class:`.Resampler` methods (:issue:`47177`)
- Using the method :meth:`DataFrameGroupBy.transform` with a callable that returns DataFrames will align to the input's index (:issue:`47244`)
- When providing a list of columns of length one to :meth:`DataFrame.groupby`, the keys that are returned by iterating over the resulting :class:`DataFrameGroupBy` object will now be tuples of length one (:issue:`47761`)
- Removed deprecated methods :meth:`ExcelWriter.write_cells`, :meth:`ExcelWriter.save`, :meth:`ExcelWriter.cur_sheet`, :meth:`ExcelWriter.handles`, :meth:`ExcelWriter.path` (:issue:`45795`)
- The :class:`ExcelWriter` attribute ``book`` can no longer be set; it is still available to be accessed and mutated (:issue:`48943`)
- Removed unused ``*args`` and ``**kwargs`` in :class:`Rolling`, :class:`Expanding`, and :class:`ExponentialMovingWindow` ops (:issue:`47851`)
- Removed the deprecated argument ``line_terminator`` from :meth:`DataFrame.to_csv` (:issue:`45302`)
- Removed the deprecated argument ``label`` from :func:`lreshape` (:issue:`30219`)
- Arguments after ``expr`` in :meth:`DataFrame.eval` and :meth:`DataFrame.query` are keyword-only (:issue:`47587`)
- Removed :meth:`Index._get_attributes_dict` (:issue:`50648`)
- Removed :meth:`Series.__array_wrap__` (:issue:`50648`)

.. ---------------------------------------------------------------------------
.. _whatsnew_200.performance:

Performance improvements
~~~~~~~~~~~~~~~~~~~~~~~~
- Performance improvement in :meth:`.DataFrameGroupBy.median` and :meth:`.SeriesGroupBy.median` and :meth:`.DataFrameGroupBy.cumprod` for nullable dtypes (:issue:`37493`)
- Performance improvement in :meth:`.DataFrameGroupBy.all`, :meth:`.DataFrameGroupBy.any`, :meth:`.SeriesGroupBy.all`, and :meth:`.SeriesGroupBy.any` for object dtype (:issue:`50623`)
- Performance improvement in :meth:`MultiIndex.argsort` and :meth:`MultiIndex.sort_values` (:issue:`48406`)
- Performance improvement in :meth:`MultiIndex.size` (:issue:`48723`)
- Performance improvement in :meth:`MultiIndex.union` without missing values and without duplicates (:issue:`48505`, :issue:`48752`)
- Performance improvement in :meth:`MultiIndex.difference` (:issue:`48606`)
- Performance improvement in :class:`MultiIndex` set operations with sort=None (:issue:`49010`)
- Performance improvement in :meth:`.DataFrameGroupBy.mean`, :meth:`.SeriesGroupBy.mean`, :meth:`.DataFrameGroupBy.var`, and :meth:`.SeriesGroupBy.var` for extension array dtypes (:issue:`37493`)
- Performance improvement in :meth:`MultiIndex.isin` when ``level=None`` (:issue:`48622`, :issue:`49577`)
- Performance improvement in :meth:`MultiIndex.putmask` (:issue:`49830`)
- Performance improvement in :meth:`Index.union` and :meth:`MultiIndex.union` when index contains duplicates (:issue:`48900`)
- Performance improvement in :meth:`Series.rank` for pyarrow-backed dtypes (:issue:`50264`)
- Performance improvement in :meth:`Series.searchsorted` for pyarrow-backed dtypes (:issue:`50447`)
- Performance improvement in :meth:`Series.fillna` for extension array dtypes (:issue:`49722`, :issue:`50078`)
- Performance improvement in :meth:`Index.join`, :meth:`Index.intersection` and :meth:`Index.union` for masked dtypes when :class:`Index` is monotonic (:issue:`50310`)
- Performance improvement for :meth:`Series.value_counts` with nullable dtype (:issue:`48338`)
- Performance improvement for :class:`Series` constructor passing integer numpy array with nullable dtype (:issue:`48338`)
- Performance improvement for :class:`DatetimeIndex` constructor passing a list (:issue:`48609`)
- Performance improvement in :func:`merge` and :meth:`DataFrame.join` when joining on a sorted :class:`MultiIndex` (:issue:`48504`)
- Performance improvement in :func:`to_datetime` when parsing strings with timezone offsets (:issue:`50107`)
- Performance improvement in :meth:`DataFrame.loc` and :meth:`Series.loc` for tuple-based indexing of a :class:`MultiIndex` (:issue:`48384`)
- Performance improvement for :meth:`Series.replace` with categorical dtype (:issue:`49404`)
- Performance improvement for :meth:`MultiIndex.unique` (:issue:`48335`)
- Performance improvement for indexing operations with nullable dtypes (:issue:`49420`)
- Performance improvement for :func:`concat` with extension array backed indexes (:issue:`49128`, :issue:`49178`)
- Reduce memory usage of :meth:`DataFrame.to_pickle`/:meth:`Series.to_pickle` when using BZ2 or LZMA (:issue:`49068`)
- Performance improvement for :class:`~arrays.StringArray` constructor passing a numpy array with type ``np.str_`` (:issue:`49109`)
- Performance improvement in :meth:`~arrays.IntervalArray.from_tuples` (:issue:`50620`)
- Performance improvement in :meth:`~arrays.ArrowExtensionArray.factorize` (:issue:`49177`)
- Performance improvement in :meth:`~arrays.ArrowExtensionArray.__setitem__` (:issue:`50248`, :issue:`50632`)
- Performance improvement in :class:`~arrays.ArrowExtensionArray` comparison methods when array contains NA (:issue:`50524`)
- Performance improvement in :meth:`~arrays.ArrowExtensionArray.to_numpy` (:issue:`49973`)
- Performance improvement when parsing strings to :class:`BooleanDtype` (:issue:`50613`)
- Performance improvement in :meth:`DataFrame.join` when joining on a subset of a :class:`MultiIndex` (:issue:`48611`)
- Performance improvement for :meth:`MultiIndex.intersection` (:issue:`48604`)
- Performance improvement in :meth:`DataFrame.__setitem__` (:issue:`46267`)
- Performance improvement in ``var`` and ``std`` for nullable dtypes (:issue:`48379`).
- Performance improvement when iterating over pyarrow and nullable dtypes (:issue:`49825`, :issue:`49851`)
- Performance improvements to :func:`read_sas` (:issue:`47403`, :issue:`47405`, :issue:`47656`, :issue:`48502`)
- Memory improvement in :meth:`RangeIndex.sort_values` (:issue:`48801`)
- Performance improvement in :meth:`Series.to_numpy` if ``copy=True`` by avoiding copying twice (:issue:`24345`)
- Performance improvement in :meth:`Series.rename` with :class:`MultiIndex` (:issue:`21055`)
- Performance improvement in :class:`DataFrameGroupBy` and :class:`SeriesGroupBy` when ``by`` is a categorical type and ``sort=False`` (:issue:`48976`)
- Performance improvement in :class:`DataFrameGroupBy` and :class:`SeriesGroupBy` when ``by`` is a categorical type and ``observed=False`` (:issue:`49596`)
- Performance improvement in :func:`read_stata` with parameter ``index_col`` set to ``None`` (the default). Now the index will be a :class:`RangeIndex` instead of :class:`Int64Index` (:issue:`49745`)
- Performance improvement in :func:`merge` when not merging on the index - the new index will now be :class:`RangeIndex` instead of :class:`Int64Index` (:issue:`49478`)
- Performance improvement in :meth:`DataFrame.to_dict` and :meth:`Series.to_dict` when using any non-object dtypes (:issue:`46470`)
- Performance improvement in :func:`read_html` when there are multiple tables (:issue:`49929`)
- Performance improvement in :class:`Period` constructor when constructing from a string or integer (:issue:`38312`)
- Performance improvement in :func:`to_datetime` when using ``'%Y%m%d'`` format (:issue:`17410`)
- Performance improvement in :func:`to_datetime` when format is given or can be inferred (:issue:`50465`)
- Performance improvement in :meth:`Series.median` for nullable dtypes (:issue:`50838`)
- Performance improvement in :func:`read_csv` when passing :func:`to_datetime` lambda-function to ``date_parser`` and inputs have mixed timezone offsetes (:issue:`35296`)
- Performance improvement in :func:`isna` and :func:`isnull` (:issue:`50658`)
- Performance improvement in :meth:`.SeriesGroupBy.value_counts` with categorical dtype (:issue:`46202`)
- Fixed a reference leak in :func:`read_hdf` (:issue:`37441`)
- Fixed a memory leak in :meth:`DataFrame.to_json` and :meth:`Series.to_json` when serializing datetimes and timedeltas (:issue:`40443`)
- Decreased memory usage in many :class:`DataFrameGroupBy` methods (:issue:`51090`)
-

.. ---------------------------------------------------------------------------
.. _whatsnew_200.bug_fixes:

Bug fixes
~~~~~~~~~

Categorical
^^^^^^^^^^^
- Bug in :meth:`Categorical.set_categories` losing dtype information (:issue:`48812`)
- Bug in :meth:`Series.replace` with categorical dtype when ``to_replace`` values overlap with new values (:issue:`49404`)
- Bug in :meth:`Series.replace` with categorical dtype losing nullable dtypes of underlying categories (:issue:`49404`)
- Bug in :meth:`DataFrame.groupby` and :meth:`Series.groupby` would reorder categories when used as a grouper (:issue:`48749`)
- Bug in :class:`Categorical` constructor when constructing from a :class:`Categorical` object and ``dtype="category"`` losing ordered-ness (:issue:`49309`)
- Bug in :meth:`.SeriesGroupBy.min`, :meth:`.SeriesGroupBy.max`, :meth:`.DataFrameGroupBy.min`, and :meth:`.DataFrameGroupBy.max` with unordered :class:`CategoricalDtype` with no groups failing to raise ``TypeError`` (:issue:`51034`)
-

Datetimelike
^^^^^^^^^^^^
- Bug in :func:`pandas.infer_freq`, raising ``TypeError`` when inferred on :class:`RangeIndex` (:issue:`47084`)
- Bug in :func:`to_datetime` incorrectly raising ``OverflowError`` with string arguments corresponding to large integers (:issue:`50533`)
- Bug in :func:`to_datetime` was raising on invalid offsets with ``errors='coerce'`` and ``infer_datetime_format=True`` (:issue:`48633`)
- Bug in :class:`DatetimeIndex` constructor failing to raise when ``tz=None`` is explicitly specified in conjunction with timezone-aware ``dtype`` or data (:issue:`48659`)
- Bug in subtracting a ``datetime`` scalar from :class:`DatetimeIndex` failing to retain the original ``freq`` attribute (:issue:`48818`)
- Bug in ``pandas.tseries.holiday.Holiday`` where a half-open date interval causes inconsistent return types from :meth:`USFederalHolidayCalendar.holidays` (:issue:`49075`)
- Bug in rendering :class:`DatetimeIndex` and :class:`Series` and :class:`DataFrame` with timezone-aware dtypes with ``dateutil`` or ``zoneinfo`` timezones near daylight-savings transitions (:issue:`49684`)
- Bug in :func:`to_datetime` was raising ``ValueError`` when parsing :class:`Timestamp`, ``datetime.datetime``, ``datetime.date``, or ``np.datetime64`` objects when non-ISO8601 ``format`` was passed (:issue:`49298`, :issue:`50036`)
- Bug in :func:`to_datetime` was raising ``ValueError`` when parsing empty string and non-ISO8601 format was passed. Now, empty strings will be parsed as :class:`NaT`, for compatibility with how is done for ISO8601 formats (:issue:`50251`)
- Bug in :class:`Timestamp` was showing ``UserWarning``, which was not actionable by users, when parsing non-ISO8601 delimited date strings (:issue:`50232`)
- Bug in :func:`to_datetime` was showing misleading ``ValueError`` when parsing dates with format containing ISO week directive and ISO weekday directive (:issue:`50308`)
- Bug in :meth:`Timestamp.round` when the ``freq`` argument has zero-duration (e.g. "0ns") returning incorrect results instead of raising (:issue:`49737`)
- Bug in :func:`to_datetime` was not raising ``ValueError`` when invalid format was passed and ``errors`` was ``'ignore'`` or ``'coerce'`` (:issue:`50266`)
- Bug in :class:`DateOffset` was throwing ``TypeError`` when constructing with milliseconds and another super-daily argument (:issue:`49897`)
- Bug in :func:`to_datetime` was not raising ``ValueError`` when parsing string with decimal date with format ``'%Y%m%d'`` (:issue:`50051`)
- Bug in :func:`to_datetime` was not converting ``None`` to ``NaT`` when parsing mixed-offset date strings with ISO8601 format (:issue:`50071`)
- Bug in :func:`to_datetime` was not returning input when parsing out-of-bounds date string with ``errors='ignore'`` and ``format='%Y%m%d'`` (:issue:`14487`)
- Bug in :func:`to_datetime` was converting timezone-naive ``datetime.datetime`` to timezone-aware when parsing with timezone-aware strings, ISO8601 format, and ``utc=False`` (:issue:`50254`)
- Bug in :func:`to_datetime` was throwing ``ValueError`` when parsing dates with ISO8601 format where some values were not zero-padded (:issue:`21422`)
- Bug in :func:`to_datetime` was giving incorrect results when using ``format='%Y%m%d'`` and ``errors='ignore'`` (:issue:`26493`)
- Bug in :func:`to_datetime` was failing to parse date strings ``'today'`` and ``'now'`` if ``format`` was not ISO8601 (:issue:`50359`)
- Bug in :func:`Timestamp.utctimetuple` raising a ``TypeError`` (:issue:`32174`)
- Bug in :func:`to_datetime` was raising ``ValueError`` when parsing mixed-offset :class:`Timestamp` with ``errors='ignore'`` (:issue:`50585`)
- Bug in :func:`to_datetime` was incorrectly handling floating-point inputs within 1 ``unit`` of the overflow boundaries (:issue:`50183`)
- Bug in :func:`to_datetime` with unit of "Y" or "M" giving incorrect results, not matching pointwise :class:`Timestamp` results (:issue:`50870`)
- Bug in :meth:`Series.interpolate` and :meth:`DataFrame.interpolate` with datetime or timedelta dtypes incorrectly raising ``ValueError`` (:issue:`11312`)
- Bug in :func:`to_datetime` was not returning input with ``errors='ignore'`` when input was out-of-bounds (:issue:`50587`)
<<<<<<< HEAD
- Bug in :func:`to_datetime` was raising ``decimal.InvalidOperation`` when parsing date strings with ``errors='coerce'`` (:issue:`51084`)
=======
- Bug in :func:`DataFrame.from_records` when given a :class:`DataFrame` input with timezone-aware datetime64 columns incorrectly dropping the timezone-awareness (:issue:`51162`)
>>>>>>> 8deae52f
-

Timedelta
^^^^^^^^^
- Bug in :func:`to_timedelta` raising error when input has nullable dtype ``Float64`` (:issue:`48796`)
- Bug in :class:`Timedelta` constructor incorrectly raising instead of returning ``NaT`` when given a ``np.timedelta64("nat")`` (:issue:`48898`)
- Bug in :class:`Timedelta` constructor failing to raise when passed both a :class:`Timedelta` object and keywords (e.g. days, seconds) (:issue:`48898`)
-

Timezones
^^^^^^^^^
- Bug in :meth:`Series.astype` and :meth:`DataFrame.astype` with object-dtype containing multiple timezone-aware ``datetime`` objects with heterogeneous timezones to a :class:`DatetimeTZDtype` incorrectly raising (:issue:`32581`)
- Bug in :func:`to_datetime` was failing to parse date strings with timezone name when ``format`` was specified with ``%Z`` (:issue:`49748`)
- Better error message when passing invalid values to ``ambiguous`` parameter in :meth:`Timestamp.tz_localize` (:issue:`49565`)
- Bug in string parsing incorrectly allowing a :class:`Timestamp` to be constructed with an invalid timezone, which would raise when trying to print (:issue:`50668`)
-

Numeric
^^^^^^^
- Bug in :meth:`DataFrame.add` cannot apply ufunc when inputs contain mixed DataFrame type and Series type (:issue:`39853`)
- Bug in arithmetic operations on :class:`Series` not propagating mask when combining masked dtypes and numpy dtypes (:issue:`45810`, :issue:`42630`)
- Bug in DataFrame reduction methods (e.g. :meth:`DataFrame.sum`) with object dtype, ``axis=1`` and ``numeric_only=False`` would not be coerced to float (:issue:`49551`)
- Bug in :meth:`DataFrame.sem` and :meth:`Series.sem` where an erroneous ``TypeError`` would always raise when using data backed by an :class:`ArrowDtype` (:issue:`49759`)
- Bug in :meth:`Series.__add__` casting to object for list and masked :class:`Series` (:issue:`22962`)
- Bug in :meth:`query` with ``engine="numexpr"`` and column names are ``min`` or ``max`` would raise a ``TypeError`` (:issue:`50937`)

Conversion
^^^^^^^^^^
- Bug in constructing :class:`Series` with ``int64`` dtype from a string list raising instead of casting (:issue:`44923`)
- Bug in constructing :class:`Series` with masked dtype and boolean values with ``NA`` raising (:issue:`42137`)
- Bug in :meth:`DataFrame.eval` incorrectly raising an ``AttributeError`` when there are negative values in function call (:issue:`46471`)
- Bug in :meth:`Series.convert_dtypes` not converting dtype to nullable dtype when :class:`Series` contains ``NA`` and has dtype ``object`` (:issue:`48791`)
- Bug where any :class:`ExtensionDtype` subclass with ``kind="M"`` would be interpreted as a timezone type (:issue:`34986`)
- Bug in :class:`.arrays.ArrowExtensionArray` that would raise ``NotImplementedError`` when passed a sequence of strings or binary (:issue:`49172`)
- Bug in :meth:`Series.astype` raising ``pyarrow.ArrowInvalid`` when converting from a non-pyarrow string dtype to a pyarrow numeric type (:issue:`50430`)
- Bug in :meth:`DataFrame.astype` modifying input array inplace when converting to ``string`` and ``copy=False`` (:issue:`51073`)
- Bug in :meth:`Series.to_numpy` converting to NumPy array before applying ``na_value`` (:issue:`48951`)
- Bug in :meth:`DataFrame.astype` not copying data when converting to pyarrow dtype (:issue:`50984`)
- Bug in :func:`to_datetime` was not respecting ``exact`` argument when ``format`` was an ISO8601 format (:issue:`12649`)
- Bug in :meth:`TimedeltaArray.astype` raising ``TypeError`` when converting to a pyarrow duration type (:issue:`49795`)
-

Strings
^^^^^^^
- Bug in :func:`pandas.api.dtypes.is_string_dtype` that would not return ``True`` for :class:`StringDtype` or :class:`ArrowDtype` with ``pyarrow.string()`` (:issue:`15585`)
- Bug in converting string dtypes to "datetime64[ns]" or "timedelta64[ns]" incorrectly raising ``TypeError`` (:issue:`36153`)
-

Interval
^^^^^^^^
- Bug in :meth:`IntervalIndex.is_overlapping` incorrect output if interval has duplicate left boundaries (:issue:`49581`)
- Bug in :meth:`Series.infer_objects` failing to infer :class:`IntervalDtype` for an object series of :class:`Interval` objects (:issue:`50090`)
-

Indexing
^^^^^^^^
- Bug in :meth:`DataFrame.__setitem__` raising when indexer is a :class:`DataFrame` with ``boolean`` dtype (:issue:`47125`)
- Bug in :meth:`DataFrame.reindex` filling with wrong values when indexing columns and index for ``uint`` dtypes (:issue:`48184`)
- Bug in :meth:`DataFrame.loc` when setting :class:`DataFrame` with different dtypes coercing values to single dtype (:issue:`50467`)
- Bug in :meth:`DataFrame.sort_values` where ``None`` was not returned when ``by`` is empty list and ``inplace=True`` (:issue:`50643`)
- Bug in :meth:`DataFrame.loc` coercing dtypes when setting values with a list indexer (:issue:`49159`)
- Bug in :meth:`Series.loc` raising error for out of bounds end of slice indexer (:issue:`50161`)
- Bug in :meth:`DataFrame.loc` raising ``ValueError`` with ``bool`` indexer and :class:`MultiIndex` (:issue:`47687`)
- Bug in :meth:`DataFrame.loc` raising ``IndexError`` when setting values for a pyarrow-backed column with a non-scalar indexer (:issue:`50085`)
- Bug in :meth:`DataFrame.__setitem__` raising ``ValueError`` when right hand side is :class:`DataFrame` with :class:`MultiIndex` columns (:issue:`49121`)
- Bug in :meth:`DataFrame.reindex` casting dtype to ``object`` when :class:`DataFrame` has single extension array column when re-indexing ``columns`` and ``index`` (:issue:`48190`)
- Bug in :meth:`DataFrame.iloc` raising ``IndexError`` when indexer is a :class:`Series` with numeric extension array dtype (:issue:`49521`)
- Bug in :func:`~DataFrame.describe` when formatting percentiles in the resulting index showed more decimals than needed (:issue:`46362`)
- Bug in :meth:`DataFrame.compare` does not recognize differences when comparing ``NA`` with value in nullable dtypes (:issue:`48939`)
- Bug in :meth:`Series.rename` with :class:`MultiIndex` losing extension array dtypes (:issue:`21055`)
- Bug in :meth:`DataFrame.isetitem` coercing extension array dtypes in :class:`DataFrame` to object (:issue:`49922`)
- Bug in :class:`BusinessHour` would cause creation of :class:`DatetimeIndex` to fail when no opening hour was included in the index (:issue:`49835`)
-

Missing
^^^^^^^
- Bug in :meth:`Index.equals` raising ``TypeError`` when :class:`Index` consists of tuples that contain ``NA`` (:issue:`48446`)
- Bug in :meth:`Series.map` caused incorrect result when data has NaNs and defaultdict mapping was used (:issue:`48813`)
- Bug in :class:`NA` raising a ``TypeError`` instead of return :class:`NA` when performing a binary operation with a ``bytes`` object (:issue:`49108`)
- Bug in :meth:`DataFrame.update` with ``overwrite=False`` raising ``TypeError`` when ``self`` has column with ``NaT`` values and column not present in ``other`` (:issue:`16713`)
- Bug in :meth:`Series.replace` raising ``RecursionError`` when replacing value in object-dtype :class:`Series` containing ``NA`` (:issue:`47480`)
- Bug in :meth:`Series.replace` raising ``RecursionError`` when replacing value in numeric :class:`Series` with ``NA`` (:issue:`50758`)

MultiIndex
^^^^^^^^^^
- Bug in :meth:`MultiIndex.get_indexer` not matching ``NaN`` values (:issue:`29252`, :issue:`37222`, :issue:`38623`, :issue:`42883`, :issue:`43222`, :issue:`46173`, :issue:`48905`)
- Bug in :meth:`MultiIndex.argsort` raising ``TypeError`` when index contains :attr:`NA` (:issue:`48495`)
- Bug in :meth:`MultiIndex.difference` losing extension array dtype (:issue:`48606`)
- Bug in :class:`MultiIndex.set_levels` raising ``IndexError`` when setting empty level (:issue:`48636`)
- Bug in :meth:`MultiIndex.unique` losing extension array dtype (:issue:`48335`)
- Bug in :meth:`MultiIndex.intersection` losing extension array (:issue:`48604`)
- Bug in :meth:`MultiIndex.union` losing extension array (:issue:`48498`, :issue:`48505`, :issue:`48900`)
- Bug in :meth:`MultiIndex.union` not sorting when sort=None and index contains missing values (:issue:`49010`)
- Bug in :meth:`MultiIndex.append` not checking names for equality (:issue:`48288`)
- Bug in :meth:`MultiIndex.symmetric_difference` losing extension array (:issue:`48607`)
- Bug in :meth:`MultiIndex.join` losing dtypes when :class:`MultiIndex` has duplicates (:issue:`49830`)
- Bug in :meth:`MultiIndex.putmask` losing extension array (:issue:`49830`)
- Bug in :meth:`MultiIndex.value_counts` returning a :class:`Series` indexed by flat index of tuples instead of a :class:`MultiIndex` (:issue:`49558`)
-

I/O
^^^
- Bug in :func:`read_sas` caused fragmentation of :class:`DataFrame` and raised :class:`.errors.PerformanceWarning` (:issue:`48595`)
- Improved error message in :func:`read_excel` by including the offending sheet name when an exception is raised while reading a file (:issue:`48706`)
- Bug when a pickling a subset PyArrow-backed data that would serialize the entire data instead of the subset (:issue:`42600`)
- Bug in :func:`read_sql_query` ignoring ``dtype`` argument when ``chunksize`` is specified and result is empty (:issue:`50245`)
- Bug in :func:`read_csv` for a single-line csv with fewer columns than ``names`` raised :class:`.errors.ParserError` with ``engine="c"`` (:issue:`47566`)
- Bug in :func:`read_json` raising with ``orient="table"`` and ``NA`` value (:issue:`40255`)
- Bug in displaying ``string`` dtypes not showing storage option (:issue:`50099`)
- Bug in :meth:`DataFrame.to_string` with ``header=False`` that printed the index name on the same line as the first row of the data (:issue:`49230`)
- Bug in :meth:`DataFrame.to_string` ignoring float formatter for extension arrays (:issue:`39336`)
- Fixed memory leak which stemmed from the initialization of the internal JSON module (:issue:`49222`)
- Fixed issue where :func:`json_normalize` would incorrectly remove leading characters from column names that matched the ``sep`` argument (:issue:`49861`)
- Bug in :func:`read_csv` unnecessarily overflowing for extension array dtype when containing ``NA`` (:issue:`32134`)
- Bug in :meth:`DataFrame.to_dict` not converting ``NA`` to ``None`` (:issue:`50795`)
- Bug in :meth:`DataFrame.to_json` where it would segfault when failing to encode a string (:issue:`50307`)
- Bug in :func:`read_xml` where file-like objects failed when iterparse is used (:issue:`50641`)

Period
^^^^^^
- Bug in :meth:`Period.strftime` and :meth:`PeriodIndex.strftime`, raising ``UnicodeDecodeError`` when a locale-specific directive was passed (:issue:`46319`)
- Bug in adding a :class:`Period` object to an array of :class:`DateOffset` objects incorrectly raising ``TypeError`` (:issue:`50162`)
- Bug in :class:`Period` where passing a string with finer resolution than nanosecond would result in a ``KeyError`` instead of dropping the extra precision (:issue:`50417`)
- Bug in parsing strings representing Week-periods e.g. "2017-01-23/2017-01-29" as minute-frequency instead of week-frequency (:issue:`50803`)
- Bug in :meth:`.GroupBy.sum`, :meth:`.GroupBy.cumsum`, :meth:`.GroupBy.prod`, :meth:`.GroupBy.cumprod` with :class:`PeriodDtype` failing to raise ``TypeError`` (:issue:`51040`)
-

Plotting
^^^^^^^^
- Bug in :meth:`DataFrame.plot.hist`, not dropping elements of ``weights`` corresponding to ``NaN`` values in ``data`` (:issue:`48884`)
- ``ax.set_xlim`` was sometimes raising ``UserWarning`` which users couldn't address due to ``set_xlim`` not accepting parsing arguments - the converter now uses :func:`Timestamp` instead (:issue:`49148`)
-

Groupby/resample/rolling
^^^^^^^^^^^^^^^^^^^^^^^^
- Bug in :class:`.ExponentialMovingWindow` with ``online`` not raising a ``NotImplementedError`` for unsupported operations (:issue:`48834`)
- Bug in :meth:`.DataFrameGroupBy.sample` raises ``ValueError`` when the object is empty (:issue:`48459`)
- Bug in :meth:`Series.groupby` raises ``ValueError`` when an entry of the index is equal to the name of the index (:issue:`48567`)
- Bug in :meth:`.DataFrameGroupBy.resample` produces inconsistent results when passing empty DataFrame (:issue:`47705`)
- Bug in :class:`.DataFrameGroupBy` and :class:`.SeriesGroupBy` would not include unobserved categories in result when grouping by categorical indexes (:issue:`49354`)
- Bug in :class:`.DataFrameGroupBy` and :class:`.SeriesGroupBy` would change result order depending on the input index when grouping by categoricals (:issue:`49223`)
- Bug in :class:`.DataFrameGroupBy` and :class:`.SeriesGroupBy` when grouping on categorical data would sort result values even when used with ``sort=False`` (:issue:`42482`)
- Bug in :meth:`.DataFrameGroupBy.apply` and :class:`.SeriesGroupBy.apply` with ``as_index=False`` would not attempt the computation without using the grouping keys when using them failed with a ``TypeError`` (:issue:`49256`)
- Bug in :meth:`.DataFrameGroupBy.describe` would describe the group keys (:issue:`49256`)
- Bug in :meth:`.SeriesGroupBy.describe` with ``as_index=False`` would have the incorrect shape (:issue:`49256`)
- Bug in :class:`.DataFrameGroupBy` and :class:`.SeriesGroupBy` with ``dropna=False`` would drop NA values when the grouper was categorical (:issue:`36327`)
- Bug in :meth:`.SeriesGroupBy.nunique` would incorrectly raise when the grouper was an empty categorical and ``observed=True`` (:issue:`21334`)
- Bug in :meth:`.SeriesGroupBy.nth` would raise when grouper contained NA values after subsetting from a :class:`DataFrameGroupBy` (:issue:`26454`)
- Bug in :meth:`DataFrame.groupby` would not include a :class:`.Grouper` specified by ``key`` in the result when ``as_index=False`` (:issue:`50413`)
- Bug in :meth:`.DataFrameGroupBy.value_counts` would raise when used with a :class:`.TimeGrouper` (:issue:`50486`)
- Bug in :meth:`.Resampler.size` caused a wide :class:`DataFrame` to be returned instead of a :class:`Series` with :class:`MultiIndex` (:issue:`46826`)
- Bug in :meth:`.DataFrameGroupBy.transform` and :meth:`.SeriesGroupBy.transform` would raise incorrectly when grouper had ``axis=1`` for ``"idxmin"`` and ``"idxmax"`` arguments (:issue:`45986`)
- Bug in :class:`.DataFrameGroupBy` would raise when used with an empty DataFrame, categorical grouper, and ``dropna=False`` (:issue:`50634`)
- Bug in :meth:`.SeriesGroupBy.value_counts` did not respect ``sort=False`` (:issue:`50482`)
- Bug in :meth:`.DataFrameGroupBy.resample` raises ``KeyError`` when getting the result from a key list when resampling on time index (:issue:`50840`)
- Bug in :meth:`.DataFrameGroupBy.transform` and :meth:`.SeriesGroupBy.transform` would raise incorrectly when grouper had ``axis=1`` for ``"ngroup"`` argument (:issue:`45986`)
- Bug in :meth:`.DataFrameGroupBy.describe` produced incorrect results when data had duplicate columns (:issue:`50806`)
-

Reshaping
^^^^^^^^^
- Bug in :meth:`DataFrame.pivot_table` raising ``TypeError`` for nullable dtype and ``margins=True`` (:issue:`48681`)
- Bug in :meth:`DataFrame.unstack` and :meth:`Series.unstack` unstacking wrong level of :class:`MultiIndex` when :class:`MultiIndex` has mixed names (:issue:`48763`)
- Bug in :meth:`DataFrame.melt` losing extension array dtype (:issue:`41570`)
- Bug in :meth:`DataFrame.pivot` not respecting ``None`` as column name (:issue:`48293`)
- Bug in :meth:`DataFrame.join` when ``left_on`` or ``right_on`` is or includes a :class:`CategoricalIndex` incorrectly raising ``AttributeError`` (:issue:`48464`)
- Bug in :meth:`DataFrame.pivot_table` raising ``ValueError`` with parameter ``margins=True`` when result is an empty :class:`DataFrame` (:issue:`49240`)
- Clarified error message in :func:`merge` when passing invalid ``validate`` option (:issue:`49417`)
- Bug in :meth:`DataFrame.explode` raising ``ValueError`` on multiple columns with ``NaN`` values or empty lists (:issue:`46084`)
- Bug in :meth:`DataFrame.transpose` with ``IntervalDtype`` column with ``timedelta64[ns]`` endpoints (:issue:`44917`)
-

Sparse
^^^^^^
- Bug in :meth:`Series.astype` when converting a ``SparseDtype`` with ``datetime64[ns]`` subtype to ``int64`` dtype raising, inconsistent with the non-sparse behavior (:issue:`49631`,:issue:`50087`)
- Bug in :meth:`Series.astype` when converting a from ``datetime64[ns]`` to ``Sparse[datetime64[ns]]`` incorrectly raising (:issue:`50082`)
- Bug in :meth:`Series.sparse.to_coo` raising ``SystemError`` when :class:`MultiIndex` contains a ``ExtensionArray`` (:issue:`50996`)

ExtensionArray
^^^^^^^^^^^^^^
- Bug in :meth:`Series.mean` overflowing unnecessarily with nullable integers (:issue:`48378`)
- Bug in :meth:`Series.tolist` for nullable dtypes returning numpy scalars instead of python scalars (:issue:`49890`)
- Bug in :meth:`Series.round` for pyarrow-backed dtypes raising ``AttributeError`` (:issue:`50437`)
- Bug when concatenating an empty DataFrame with an ExtensionDtype to another DataFrame with the same ExtensionDtype, the resulting dtype turned into object (:issue:`48510`)
- Bug in :meth:`array.PandasArray.to_numpy` raising with ``NA`` value when ``na_value`` is specified (:issue:`40638`)
- Bug in :meth:`api.types.is_numeric_dtype` where a custom :class:`ExtensionDtype` would not return ``True`` if ``_is_numeric`` returned ``True`` (:issue:`50563`)
- Bug in :meth:`api.types.is_integer_dtype`, :meth:`api.types.is_unsigned_integer_dtype`, :meth:`api.types.is_signed_integer_dtype`, :meth:`api.types.is_float_dtype` where a custom :class:`ExtensionDtype` would not return ``True`` if ``kind`` returned the corresponding NumPy type (:issue:`50667`)
- Bug in :class:`Series` constructor unnecessarily overflowing for nullable unsigned integer dtypes (:issue:`38798`, :issue:`25880`)

Styler
^^^^^^
- Fix :meth:`~pandas.io.formats.style.Styler.background_gradient` for nullable dtype :class:`Series` with ``NA`` values (:issue:`50712`)
-

Metadata
^^^^^^^^
- Fixed metadata propagation in :meth:`DataFrame.corr` and :meth:`DataFrame.cov` (:issue:`28283`)
-

Other
^^^^^
- Bug in :meth:`Series.searchsorted` inconsistent behavior when accepting :class:`DataFrame` as parameter ``value`` (:issue:`49620`)
-

.. ***DO NOT USE THIS SECTION***

-
-

.. ---------------------------------------------------------------------------
.. _whatsnew_200.contributors:

Contributors
~~~~~~~~~~~~<|MERGE_RESOLUTION|>--- conflicted
+++ resolved
@@ -1131,11 +1131,8 @@
 - Bug in :func:`to_datetime` with unit of "Y" or "M" giving incorrect results, not matching pointwise :class:`Timestamp` results (:issue:`50870`)
 - Bug in :meth:`Series.interpolate` and :meth:`DataFrame.interpolate` with datetime or timedelta dtypes incorrectly raising ``ValueError`` (:issue:`11312`)
 - Bug in :func:`to_datetime` was not returning input with ``errors='ignore'`` when input was out-of-bounds (:issue:`50587`)
-<<<<<<< HEAD
+- Bug in :func:`DataFrame.from_records` when given a :class:`DataFrame` input with timezone-aware datetime64 columns incorrectly dropping the timezone-awareness (:issue:`51162`)
 - Bug in :func:`to_datetime` was raising ``decimal.InvalidOperation`` when parsing date strings with ``errors='coerce'`` (:issue:`51084`)
-=======
-- Bug in :func:`DataFrame.from_records` when given a :class:`DataFrame` input with timezone-aware datetime64 columns incorrectly dropping the timezone-awareness (:issue:`51162`)
->>>>>>> 8deae52f
 -
 
 Timedelta
