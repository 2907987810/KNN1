--- conflicted
+++ resolved
@@ -603,13 +603,9 @@
 - Performance improvements to :func:`read_sas` (:issue:`47403`, :issue:`47405`, :issue:`47656`, :issue:`48502`)
 - Memory improvement in :meth:`RangeIndex.sort_values` (:issue:`48801`)
 - Performance improvement in :class:`DataFrameGroupBy` and :class:`SeriesGroupBy` when ``by`` is a categorical type and ``sort=False`` (:issue:`48976`)
-<<<<<<< HEAD
-- Performance improvement in :meth:`DataFrame.to_dict` and :meth:`Series.to_dict` when using any non-object dtypes (:issue:`46470`)
-=======
-- Performance improvement in :class:`DataFrameGroupBy` and :class:`SeriesGroupBy` when ``by`` is a categorical type and ``observed=False`` (:issue:`49596`)
 - Performance improvement in :func:`read_stata` with parameter ``index_col`` set to ``None`` (the default). Now the index will be a :class:`RangeIndex` instead of :class:`Int64Index` (:issue:`49745`)
 - Performance improvement in :func:`merge` when not merging on the index - the new index will now be :class:`RangeIndex` instead of :class:`Int64Index` (:issue:`49478`)
->>>>>>> 556848ef
+- Performance improvement in :meth:`DataFrame.to_dict` and :meth:`Series.to_dict` when using any non-object dtypes (:issue:`46470`)
 
 .. ---------------------------------------------------------------------------
 .. _whatsnew_200.bug_fixes:
