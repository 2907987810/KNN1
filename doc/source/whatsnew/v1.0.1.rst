.. _whatsnew_101:

What's new in 1.0.1 (??)
------------------------

These are the changes in pandas 1.0.1. See :ref:`release` for a full changelog
including other versions of pandas.

{{ header }}

.. ---------------------------------------------------------------------------


.. _whatsnew_101.bug_fixes:

Bug fixes
~~~~~~~~~


Categorical
^^^^^^^^^^^

-
-

Datetimelike
^^^^^^^^^^^^
-
-

Timedelta
^^^^^^^^^

-
-

Timezones
^^^^^^^^^

-
-


Numeric
^^^^^^^
- Bug in dtypes being lost in ``DataFrame.__invert__`` (``~`` operator) with mixed dtypes (:issue:`31183`)
-

Conversion
^^^^^^^^^^

-
-

Strings
^^^^^^^

-
-


Interval
^^^^^^^^

-
-

Indexing
^^^^^^^^
<<<<<<< HEAD

- Fixed regression when indexing a ``Series`` or ``DataFrame`` indexed by ``DatetimeIndex`` with a slice containg a :class:`datetime.date` (:issue:`31501`)
=======
- Fixed regression in :class:`DataFrame` setting values with a slice (e.g. ``df[-4:] = 1``) indexing by label instead of position (:issue:`31469`)
-
>>>>>>> 0ca9ddd6
-

Missing
^^^^^^^

-
-

MultiIndex
^^^^^^^^^^

-
-

I/O
^^^

-
-

Plotting
^^^^^^^^

-
-

Groupby/resample/rolling
^^^^^^^^^^^^^^^^^^^^^^^^

-
-


Reshaping
^^^^^^^^^

-
-

Sparse
^^^^^^

-
-

ExtensionArray
^^^^^^^^^^^^^^

- Bug in dtype being lost in ``__invert__``  (``~`` operator) for extension-array backed ``Series`` and ``DataFrame`` (:issue:`23087`)
-


Other
^^^^^
-
-

.. ---------------------------------------------------------------------------

.. _whatsnew_101.contributors:

Contributors
~~~~~~~~~~~~<|MERGE_RESOLUTION|>--- conflicted
+++ resolved
@@ -67,13 +67,10 @@
 
 Indexing
 ^^^^^^^^
-<<<<<<< HEAD
 
 - Fixed regression when indexing a ``Series`` or ``DataFrame`` indexed by ``DatetimeIndex`` with a slice containg a :class:`datetime.date` (:issue:`31501`)
-=======
 - Fixed regression in :class:`DataFrame` setting values with a slice (e.g. ``df[-4:] = 1``) indexing by label instead of position (:issue:`31469`)
 -
->>>>>>> 0ca9ddd6
 -
 
 Missing
