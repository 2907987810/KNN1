.. _whatsnew_101:

What's new in 1.0.1 (??)
------------------------

These are the changes in pandas 1.0.1. See :ref:`release` for a full changelog
including other versions of pandas.

{{ header }}

.. ---------------------------------------------------------------------------

.. _whatsnew_101.regressions:

Fixed regressions
~~~~~~~~~~~~~~~~~

- Fixed regression in :class:`DataFrame` setting values with a slice (e.g. ``df[-4:] = 1``) indexing by label instead of position (:issue:`31469`)
- Fixed regression when indexing a ``Series`` or ``DataFrame`` indexed by ``DatetimeIndex`` with a slice containg a :class:`datetime.date` (:issue:`31501`)
- Fixed regression in ``DataFrame.__setitem__`` raising an ``AttributeError`` with a :class:`MultiIndex` and a non-monotonic indexer (:issue:`31449`)
- Fixed regression in :class:`Series` multiplication when multiplying a numeric :class:`Series` with >10000 elements with a timedelta-like scalar (:issue:`31457`)
- Fixed regression in :meth:`GroupBy.apply` if called with a function which returned a non-pandas non-scalar object (e.g. a list or numpy array) (:issue:`31441`)
- Fixed regression in :meth:`DataFrame.groupby` whereby taking the minimum or maximum of a column with period dtype would raise a ``TypeError``. (:issue:`31471`)
- Fixed regression in :meth:`to_datetime` when parsing non-nanosecond resolution datetimes (:issue:`31491`)
- Fixed regression in :meth:`~DataFrame.to_csv` where specifying an ``na_rep`` might truncate the values written (:issue:`31447`)
- Fixed regression in :class:`Categorical` construction with ``numpy.str_`` categories (:issue:`31499`)
- Fixed regression in :meth:`DataFrame.loc` and :meth:`DataFrame.iloc` when selecting a row containing a single ``datetime64`` or ``timedelta64`` column (:issue:`31649`)
- Fixed regression where setting :attr:`pd.options.display.max_colwidth` was not accepting negative integer. In addition, this behavior has been deprecated in favor of using ``None`` (:issue:`31532`)
- Fixed regression in objTOJSON.c fix return-type warning (:issue:`31463`)
- Fixed regression in :meth:`qcut` when passed a nullable integer. (:issue:`31389`)
- Fixed regression in assigning to a :class:`Series` using a nullable integer dtype (:issue:`31446`)
<<<<<<< HEAD
=======
- Fixed performance regression when indexing a ``DataFrame`` or ``Series`` with a :class:`MultiIndex` for the index using a list of labels (:issue:`31648`)

>>>>>>> c3e32d73
.. ---------------------------------------------------------------------------

.. _whatsnew_101.deprecations:

Deprecations
~~~~~~~~~~~~

- Support for negative integer for :attr:`pd.options.display.max_colwidth` is deprecated in favor of using ``None`` (:issue:`31532`)

.. ---------------------------------------------------------------------------

.. _whatsnew_101.bug_fixes:

Bug fixes
~~~~~~~~~

**Datetimelike**

- Fixed bug in :meth:`to_datetime` raising when ``cache=True`` and out-of-bound values are present (:issue:`31491`)

**Numeric**

- Bug in dtypes being lost in ``DataFrame.__invert__`` (``~`` operator) with mixed dtypes (:issue:`31183`)
  and for extension-array backed ``Series`` and ``DataFrame`` (:issue:`23087`)

**Plotting**

- Plotting tz-aware timeseries no longer gives UserWarning (:issue:`31205`)

**Interval**

- Bug in :meth:`Series.shift` with ``interval`` dtype raising a ``TypeError`` when shifting an interval array of integers or datetimes (:issue:`34195`)

.. ---------------------------------------------------------------------------

.. _whatsnew_101.contributors:

Contributors
~~~~~~~~~~~~<|MERGE_RESOLUTION|>--- conflicted
+++ resolved
@@ -29,11 +29,9 @@
 - Fixed regression in objTOJSON.c fix return-type warning (:issue:`31463`)
 - Fixed regression in :meth:`qcut` when passed a nullable integer. (:issue:`31389`)
 - Fixed regression in assigning to a :class:`Series` using a nullable integer dtype (:issue:`31446`)
-<<<<<<< HEAD
-=======
 - Fixed performance regression when indexing a ``DataFrame`` or ``Series`` with a :class:`MultiIndex` for the index using a list of labels (:issue:`31648`)
+-
 
->>>>>>> c3e32d73
 .. ---------------------------------------------------------------------------
 
 .. _whatsnew_101.deprecations:
