.. _whatsnew_0231:

v0.23.1
-------

This is a minor bug-fix release in the 0.23.x series and includes some small regression fixes
and bug fixes. We recommend that all users upgrade to this version.

.. contents:: What's new in v0.23.1
    :local:
    :backlinks: none

.. _whatsnew_0231.enhancements:

New features
~~~~~~~~~~~~

- :meth:`Index.droplevel` is now implemented also for flat indexes, for compatibility with MultiIndex (:issue:`21115`)


.. _whatsnew_0231.deprecations:

Deprecations
~~~~~~~~~~~~

-
-

.. _whatsnew_0231.performance:

Performance Improvements
~~~~~~~~~~~~~~~~~~~~~~~~

- Improved performance of :meth:`CategoricalIndex.is_monotonic_increasing`, :meth:`CategoricalIndex.is_monotonic_decreasing` and :meth:`CategoricalIndex.is_monotonic` (:issue:`21025`)
- Improved performance of :meth:`CategoricalIndex.is_unique` (:issue:`21107`)
-
-

Documentation Changes
~~~~~~~~~~~~~~~~~~~~~

-
-

.. _whatsnew_0231.bug_fixes:

Bug Fixes
~~~~~~~~~

Groupby/Resample/Rolling
^^^^^^^^^^^^^^^^^^^^^^^^

- Bug in :func:`DataFrame.agg` where applying multiple aggregation functions to a :class:`DataFrame` with duplicated column names would cause a stack overflow (:issue:`21063`)
- Bug in :func:`pandas.core.groupby.GroupBy.ffill` and :func:`pandas.core.groupby.GroupBy.bfill` where the fill within a grouping would not always be applied as intended due to the implementations' use of a non-stable sort (:issue:`21207`)
- Bug in :func:`pandas.core.groupby.GroupBy.rank` where results did not scale to 100% when specifying ``method='dense'`` and ``pct=True``

Strings
^^^^^^^

- Bug in :meth:`Series.str.replace()` where the method throws `TypeError` on Python 3.5.2 (:issue: `21078`)

Timedelta
^^^^^^^^^
- Bug in :class:`Timedelta`: where passing a float with a unit would prematurely round the float precision (:issue: `14156`)

Categorical
^^^^^^^^^^^

- Bug in :func:`pandas.util.testing.assert_index_equal` which raised ``AssertionError`` incorrectly, when comparing two :class:`CategoricalIndex` objects with param ``check_categorical=False`` (:issue:`19776`)
- Bug in :meth:`Categorical.fillna` incorrectly raising a ``TypeError`` when `value` the individual categories are iterable and `value` is an iterable (:issue:`21097`, :issue:`19788`)

Sparse
^^^^^^

- Bug in :attr:`SparseArray.shape` which previously only returned the shape :attr:`SparseArray.sp_values` (:issue:`21126`)

Conversion
^^^^^^^^^^

-
-

Indexing
^^^^^^^^

- Bug in :meth:`Series.reset_index` where appropriate error was not raised with an invalid level name (:issue:`20925`)
- Bug in :func:`interval_range` when ``start``/``periods`` or ``end``/``periods`` are specified with float ``start`` or ``end`` (:issue:`21161`)
- Bug in :meth:`MultiIndex.set_names` where error raised for a ``MultiIndex`` with ``nlevels == 1`` (:issue:`21149`)
<<<<<<< HEAD
- Bug in :attr:`DatetimeIndex.date` where an incorrect date is returned when the input date has a timezone (:issue:`21230`)
=======
- Bug in :class:`IntervalIndex` constructors where creating an ``IntervalIndex`` from categorical data was not fully supported (:issue:`21243`, issue:`21253`)
-
>>>>>>> 9f95f7db

I/O
^^^

- Bug in IO methods specifying ``compression='zip'`` which produced uncompressed zip archives (:issue:`17778`, :issue:`21144`)
- Bug in :meth:`DataFrame.to_stata` which prevented exporting DataFrames to buffers and most file-like objects (:issue:`21041`)
-

Plotting
^^^^^^^^

-
-

Reshaping
^^^^^^^^^

- Bug in :func:`concat` where error was raised in concatenating :class:`Series` with numpy scalar and tuple names (:issue:`21015`)
-

Other
^^^^^

- Tab completion on :class:`Index` in IPython no longer outputs deprecation warnings (:issue:`21125`)
- Bug preventing pandas from being importable with -OO optimization (:issue:`21071`)<|MERGE_RESOLUTION|>--- conflicted
+++ resolved
@@ -86,12 +86,9 @@
 - Bug in :meth:`Series.reset_index` where appropriate error was not raised with an invalid level name (:issue:`20925`)
 - Bug in :func:`interval_range` when ``start``/``periods`` or ``end``/``periods`` are specified with float ``start`` or ``end`` (:issue:`21161`)
 - Bug in :meth:`MultiIndex.set_names` where error raised for a ``MultiIndex`` with ``nlevels == 1`` (:issue:`21149`)
-<<<<<<< HEAD
-- Bug in :attr:`DatetimeIndex.date` where an incorrect date is returned when the input date has a timezone (:issue:`21230`)
-=======
+- Bug in :attr:`DatetimeIndex.date` where an incorrect date is returned when the input date has a non-UTC timezone (:issue:`21230`)
 - Bug in :class:`IntervalIndex` constructors where creating an ``IntervalIndex`` from categorical data was not fully supported (:issue:`21243`, issue:`21253`)
 -
->>>>>>> 9f95f7db
 
 I/O
 ^^^
