--- conflicted
+++ resolved
@@ -130,10 +130,6 @@
 
 **Other**
 
-<<<<<<< HEAD
 - Tab completion on :class:`Index` in IPython no longer outputs deprecation warnings (:issue:`21125`)
 - Bug preventing pandas from being importable with -OO optimization (:issue:`21071`)
-- Timestamp resolution returns a :class:`Timedelta` (in nanoseconds) rather than a normal `timedelta` object (in microseconds) (:issue:`21336`)
-=======
-- Tab completion on :class:`Index` in IPython no longer outputs deprecation warnings (:issue:`21125`)
->>>>>>> 8d5032a8
+- Timestamp resolution returns a :class:`Timedelta` (in nanoseconds) rather than a normal `timedelta` object (in microseconds) (:issue:`21336`)