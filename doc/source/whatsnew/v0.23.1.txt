--- conflicted
+++ resolved
@@ -106,15 +106,8 @@
 - Bug in :func:`concat` where error was raised in concatenating :class:`Series` with numpy scalar and tuple names (:issue:`21015`)
 -
 
-<<<<<<< HEAD
-Timezones
-^^^^^^^^^
-- Bug in :func:`Dataframe.asof` that reaised ``TypeError`` when attempting to compare tz-naive and tz-aware timestamps (:issue:`21194`)
--
-=======
 Other
 ^^^^^
 
 - Tab completion on :class:`Index` in IPython no longer outputs deprecation warnings (:issue:`21125`)
 - Bug preventing pandas from being importable with -OO optimization (:issue:`21071`)
->>>>>>> 4274b840
