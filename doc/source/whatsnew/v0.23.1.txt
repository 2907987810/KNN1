--- conflicted
+++ resolved
@@ -96,13 +96,9 @@
 **Groupby/Resample/Rolling**
 
 - Bug in :func:`DataFrame.agg` where applying multiple aggregation functions to a :class:`DataFrame` with duplicated column names would cause a stack overflow (:issue:`21063`)
-<<<<<<< HEAD
-- Bug in `DataFrame.pct_change() and `Series.pct_change() where percent change on non-monotonic groups were calculated in a vectorized way (:issue:`21200`)
-=======
 - Bug in :func:`pandas.core.groupby.GroupBy.ffill` and :func:`pandas.core.groupby.GroupBy.bfill` where the fill within a grouping would not always be applied as intended due to the implementations' use of a non-stable sort (:issue:`21207`)
 - Bug in :func:`pandas.core.groupby.GroupBy.rank` where results did not scale to 100% when specifying ``method='dense'`` and ``pct=True``
 - Bug in :func:`pandas.DataFrame.rolling` and :func:`pandas.Series.rolling` which incorrectly accepted a 0 window size rather than raising (:issue:`21286`)
->>>>>>> d115900f
 
 **Data-type specific**
 
