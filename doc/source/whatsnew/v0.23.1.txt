.. _whatsnew_0231:

v0.23.1
-------

This is a minor bug-fix release in the 0.23.x series and includes some small regression fixes
and bug fixes. We recommend that all users upgrade to this version.

.. contents:: What's new in v0.23.1
    :local:
    :backlinks: none

<<<<<<< HEAD

=======
>>>>>>> 636dd01f
.. _whatsnew_0231.fixed_regressions:

Fixed Regressions
~~~~~~~~~~~~~~~~~


- Reverted the ability of :func:`~DataFrame.to_sql` to perform multivalue
  inserts as this caused regression in certain cases (:issue:`21103`).
  In the future this will be made configurable.
- Fixed regression in the :attr:`DatetimeIndex.date` and :attr:`DatetimeIndex.time`
  attributes in case of timezone-aware data: :attr:`DatetimeIndex.time` returned
  a tz-aware time instead of tz-naive (:issue:`21267`) and :attr:`DatetimeIndex.date`
  returned incorrect date when the input date has a non-UTC timezone (:issue:`21230`).
- Fixed regression in :meth:`pandas.io.json.json_normalize` when called with ``None`` values
  in nested levels in JSON (:issue:`21158`).
- Bug in :meth:`~DataFrame.to_csv` causes encoding error when compression and encoding are specified (:issue:`21241`, :issue:`21118`)
- Bug preventing pandas from being importable with -OO optimization (:issue:`21071`)
- Bug in :meth:`Categorical.fillna` incorrectly raising a ``TypeError`` when `value` the individual categories are iterable and `value` is an iterable (:issue:`21097`, :issue:`19788`)
<<<<<<< HEAD
- Regression in :func:`pivot_table` where an ordered ``Categorical`` with missing
  values for the pivot's ``index`` would give a mis-aligned result (:issue:`21133`)
- Fixed Regression in :func:`nested_to_record` which now flattens list of dictionaries and doesnot drop keys with value as `None` (:issue:`21356`)
=======
- Fixed regression in constructors coercing NA values like ``None`` to strings when passing ``dtype=str`` (:issue:`21083`)
- Regression in :func:`pivot_table` where an ordered ``Categorical`` with missing
  values for the pivot's ``index`` would give a mis-aligned result (:issue:`21133`)
>>>>>>> 636dd01f


.. _whatsnew_0231.performance:

Performance Improvements
~~~~~~~~~~~~~~~~~~~~~~~~

- Improved performance of :meth:`CategoricalIndex.is_monotonic_increasing`, :meth:`CategoricalIndex.is_monotonic_decreasing` and :meth:`CategoricalIndex.is_monotonic` (:issue:`21025`)
- Improved performance of :meth:`CategoricalIndex.is_unique` (:issue:`21107`)


.. _whatsnew_0231.bug_fixes:

Bug Fixes
~~~~~~~~~

Groupby/Resample/Rolling
~~~~~~~~~~~~~~~~~~~~~~~~

- Bug in :func:`DataFrame.agg` where applying multiple aggregation functions to a :class:`DataFrame` with duplicated column names would cause a stack overflow (:issue:`21063`)
- Bug in :func:`pandas.core.groupby.GroupBy.ffill` and :func:`pandas.core.groupby.GroupBy.bfill` where the fill within a grouping would not always be applied as intended due to the implementations' use of a non-stable sort (:issue:`21207`)
- Bug in :func:`pandas.core.groupby.GroupBy.rank` where results did not scale to 100% when specifying ``method='dense'`` and ``pct=True``
- Bug in :func:`pandas.DataFrame.rolling` and :func:`pandas.Series.rolling` which incorrectly accepted a 0 window size rather than raising (:issue:`21286`)

Data-type specific
~~~~~~~~~~~~~~~~~~

- Bug in :meth:`Series.str.replace()` where the method throws `TypeError` on Python 3.5.2 (:issue: `21078`)
- Bug in :class:`Timedelta`: where passing a float with a unit would prematurely round the float precision (:issue: `14156`)
- Bug in :func:`pandas.testing.assert_index_equal` which raised ``AssertionError`` incorrectly, when comparing two :class:`CategoricalIndex` objects with param ``check_categorical=False`` (:issue:`19776`)

Sparse
~~~~~~

- Bug in :attr:`SparseArray.shape` which previously only returned the shape :attr:`SparseArray.sp_values` (:issue:`21126`)

Indexing
~~~~~~~~

- Bug in :meth:`Series.reset_index` where appropriate error was not raised with an invalid level name (:issue:`20925`)
- Bug in :func:`interval_range` when ``start``/``periods`` or ``end``/``periods`` are specified with float ``start`` or ``end`` (:issue:`21161`)
- Bug in :meth:`MultiIndex.set_names` where error raised for a ``MultiIndex`` with ``nlevels == 1`` (:issue:`21149`)
- Bug in :class:`IntervalIndex` constructors where creating an ``IntervalIndex`` from categorical data was not fully supported (:issue:`21243`, issue:`21253`)
- Bug in :meth:`MultiIndex.sort_index` which was not guaranteed to sort correctly with ``level=1``; this was also causing data misalignment in particular :meth:`DataFrame.stack` operations (:issue:`20994`, :issue:`20945`, :issue:`21052`)

Plotting
~~~~~~~~

- New keywords (sharex, sharey) to turn on/off sharing of x/y-axis by subplots generated with pandas.DataFrame().groupby().boxplot() (:issue: `20968`)

I/O
~~~

- Bug in IO methods specifying ``compression='zip'`` which produced uncompressed zip archives (:issue:`17778`, :issue:`21144`)
- Bug in :meth:`DataFrame.to_stata` which prevented exporting DataFrames to buffers and most file-like objects (:issue:`21041`)
- Bug in :meth:`read_stata` and :class:`StataReader` which did not correctly decode utf-8 strings on Python 3 from Stata 14 files (dta version 118) (:issue:`21244`)


Reshaping
~~~~~~~~~

- Bug in :func:`concat` where error was raised in concatenating :class:`Series` with numpy scalar and tuple names (:issue:`21015`)
- Bug in :func:`concat` warning message providing the wrong guidance for future behavior (:issue:`21101`)

Other
~~~~~

- Tab completion on :class:`Index` in IPython no longer outputs deprecation warnings (:issue:`21125`)<|MERGE_RESOLUTION|>--- conflicted
+++ resolved
@@ -10,10 +10,7 @@
     :local:
     :backlinks: none
 
-<<<<<<< HEAD
 
-=======
->>>>>>> 636dd01f
 .. _whatsnew_0231.fixed_regressions:
 
 Fixed Regressions
@@ -32,15 +29,10 @@
 - Bug in :meth:`~DataFrame.to_csv` causes encoding error when compression and encoding are specified (:issue:`21241`, :issue:`21118`)
 - Bug preventing pandas from being importable with -OO optimization (:issue:`21071`)
 - Bug in :meth:`Categorical.fillna` incorrectly raising a ``TypeError`` when `value` the individual categories are iterable and `value` is an iterable (:issue:`21097`, :issue:`19788`)
-<<<<<<< HEAD
+- Fixed regression in constructors coercing NA values like ``None`` to strings when passing ``dtype=str`` (:issue:`21083`)
 - Regression in :func:`pivot_table` where an ordered ``Categorical`` with missing
   values for the pivot's ``index`` would give a mis-aligned result (:issue:`21133`)
 - Fixed Regression in :func:`nested_to_record` which now flattens list of dictionaries and doesnot drop keys with value as `None` (:issue:`21356`)
-=======
-- Fixed regression in constructors coercing NA values like ``None`` to strings when passing ``dtype=str`` (:issue:`21083`)
-- Regression in :func:`pivot_table` where an ordered ``Categorical`` with missing
-  values for the pivot's ``index`` would give a mis-aligned result (:issue:`21133`)
->>>>>>> 636dd01f
 
 
 .. _whatsnew_0231.performance:
