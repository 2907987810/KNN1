.. _whatsnew_0231:

v0.23.1
-------

This is a minor bug-fix release in the 0.23.x series and includes some small regression fixes
and bug fixes. We recommend that all users upgrade to this version.

.. contents:: What's new in v0.23.1
    :local:
    :backlinks: none

.. _whatsnew_0231.enhancements:

New features
~~~~~~~~~~~~


.. _whatsnew_0231.deprecations:

Deprecations
~~~~~~~~~~~~

-
-

.. _whatsnew_0231.performance:

Performance Improvements
~~~~~~~~~~~~~~~~~~~~~~~~

- Improved performance of :meth:`CategoricalIndex.is_monotonic_increasing`, :meth:`CategoricalIndex.is_monotonic_decreasing` and :meth:`CategoricalIndex.is_monotonic` (:issue:`21025`)
-
-

Documentation Changes
~~~~~~~~~~~~~~~~~~~~~

-
-

.. _whatsnew_0231.bug_fixes:

Bug Fixes
~~~~~~~~~

Groupby/Resample/Rolling
^^^^^^^^^^^^^^^^^^^^^^^^

- Bug in :func:`DataFrame.agg` where applying multiple aggregation functions to a :class:`DataFrame` with duplicated column names would cause a stack overflow (:issue:`21063`)

Strings
^^^^^^^

- Bug in :meth:`Series.str.replace()` where the method throws `TypeError` on Python 3.5.2 (:issue: `21078`)
-

Conversion
^^^^^^^^^^

-
-

Indexing
^^^^^^^^

- Bug in :meth:`Series.reset_index` where appropriate error was not raised with an invalid level name (:issue:`20925`)
- Bug in :func:`interval_range` when ``start``/``periods`` or ``end``/``periods`` are specified with float ``start`` or ``end`` (:issue:`21161`)
-

I/O
^^^

- Bug in :meth:`DataFrame.to_stata` which prevented exporting DataFrames to buffers and most file-like objects (:issue:`21041`)
-

Plotting
^^^^^^^^

-
-

Reshaping
^^^^^^^^^

<<<<<<< HEAD
-
-

Categorical
^^^^^^^^^^^

=======
- Bug in :func:`concat` where error was raised in concatenating :class:`Series` with numpy scalar and tuple names (:issue:`21015`)
>>>>>>> f6abb614
-<|MERGE_RESOLUTION|>--- conflicted
+++ resolved
@@ -83,14 +83,5 @@
 Reshaping
 ^^^^^^^^^
 
-<<<<<<< HEAD
 -
--
-
-Categorical
-^^^^^^^^^^^
-
-=======
-- Bug in :func:`concat` where error was raised in concatenating :class:`Series` with numpy scalar and tuple names (:issue:`21015`)
->>>>>>> f6abb614
 -