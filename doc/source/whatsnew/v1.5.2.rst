.. _whatsnew_152:

What's new in 1.5.2 (November ??, 2022)
---------------------------------------

These are the changes in pandas 1.5.2. See :ref:`release` for a full changelog
including other versions of pandas.

{{ header }}

.. ---------------------------------------------------------------------------
.. _whatsnew_152.regressions:

Fixed regressions
~~~~~~~~~~~~~~~~~
- Fixed regression in :meth:`MultiIndex.join` for extension array dtypes (:issue:`49277`)
- Fixed regression in :meth:`Series.replace` raising ``RecursionError`` with numeric dtype and when specifying ``value=None`` (:issue:`45725`)
- Fixed regression in arithmetic operations for :class:`DataFrame` with :class:`MultiIndex` columns with different dtypes (:issue:`49769`)
- Fixed regression in :meth:`DataFrame.plot` preventing :class:`~matplotlib.colors.Colormap` instance
  from being passed using the ``colormap`` argument if Matplotlib 3.6+ is used (:issue:`49374`)
- Fixed regression in :func:`date_range` returning an invalid set of periods for ``CustomBusinessDay`` frequency and ``start`` date with timezone (:issue:`49441`)
- Fixed performance regression in groupby operations (:issue:`49676`)
- Fixed regression in :class:`Timedelta` constructor returning object of wrong type when subclassing ``Timedelta`` (:issue:`49579`)

.. ---------------------------------------------------------------------------
.. _whatsnew_152.bug_fixes:

Bug fixes
~~~~~~~~~
- Bug in the Copy-on-Write implementation losing track of views in certain chained indexing cases (:issue:`48996`)
<<<<<<< HEAD
- Fixed bug when instantiating a :class:`DataFrame` subclass inheriting from ``typing.Generic`` that triggered a ``UserWarning`` on python 3.11 (:issue:`49649`)
-
=======
- Fixed memory leak in :meth:`.Styler.to_excel` (:issue:`49751`)
>>>>>>> e660f2cf

.. ---------------------------------------------------------------------------
.. _whatsnew_152.other:

Other
~~~~~
- Reverted ``color`` as an alias for ``c`` and ``size`` as an alias for ``s`` in function :meth:`DataFrame.plot.scatter` (:issue:`49732`)
-

.. ---------------------------------------------------------------------------
.. _whatsnew_152.contributors:

Contributors
~~~~~~~~~~~~

.. contributors:: v1.5.1..v1.5.2|HEAD<|MERGE_RESOLUTION|>--- conflicted
+++ resolved
@@ -28,12 +28,9 @@
 Bug fixes
 ~~~~~~~~~
 - Bug in the Copy-on-Write implementation losing track of views in certain chained indexing cases (:issue:`48996`)
-<<<<<<< HEAD
+- Fixed memory leak in :meth:`.Styler.to_excel` (:issue:`49751`)
 - Fixed bug when instantiating a :class:`DataFrame` subclass inheriting from ``typing.Generic`` that triggered a ``UserWarning`` on python 3.11 (:issue:`49649`)
 -
-=======
-- Fixed memory leak in :meth:`.Styler.to_excel` (:issue:`49751`)
->>>>>>> e660f2cf
 
 .. ---------------------------------------------------------------------------
 .. _whatsnew_152.other:
