.. _whatsnew_220:

What's new in 2.2.0 (Month XX, 2024)
------------------------------------

These are the changes in pandas 2.2.0. See :ref:`release` for a full changelog
including other versions of pandas.

{{ header }}

.. ---------------------------------------------------------------------------
.. _whatsnew_220.enhancements:

Enhancements
~~~~~~~~~~~~

.. _whatsnew_220.enhancements.enhancement1:

enhancement1
^^^^^^^^^^^^

.. _whatsnew_220.enhancements.enhancement2:

enhancement2
^^^^^^^^^^^^

.. _whatsnew_220.enhancements.other:

Other enhancements
^^^^^^^^^^^^^^^^^^
-
-

.. ---------------------------------------------------------------------------
.. _whatsnew_220.notable_bug_fixes:

Notable bug fixes
~~~~~~~~~~~~~~~~~

These are bug fixes that might have notable behavior changes.

.. _whatsnew_220.notable_bug_fixes.merge_sort_behavior:

:func:`merge` and :meth:`DataFrame.join` now consistently follow documented sort behavior
^^^^^^^^^^^^^^^^^^^^^^^^^^^^^^^^^^^^^^^^^^^^^^^^^^^^^^^^^^^^^^^^^^^^^^^^^^^^^^^^^^^^^^^^^

In previous versions of pandas, :func:`merge` and :meth:`DataFrame.join` did not
always return a result that followed the documented sort behavior. pandas now
follows the documented sort behavior in merge and join operations (:issue:`54611`).

As documented, ``sort=True`` sorts the join keys lexicographically in the resulting
:class:`DataFrame`. With ``sort=False``, the order of the join keys depends on the
join type (``how`` keyword):

- ``how="left"``: preserve the order of the left keys
- ``how="right"``: preserve the order of the right keys
- ``how="inner"``: preserve the order of the left keys
- ``how="outer"``: sort keys lexicographically

One example with changing behavior is inner joins with non-unique left join keys
and ``sort=False``:

.. ipython:: python

    left = pd.DataFrame({"a": [1, 2, 1]})
    right = pd.DataFrame({"a": [1, 2]})
    result = pd.merge(left, right, how="inner", on="a", sort=False)

*Old Behavior*

.. code-block:: ipython

    In [5]: result
    Out[5]:
       a
    0  1
    1  1
    2  2

*New Behavior*

.. ipython:: python

    result

.. _whatsnew_220.notable_bug_fixes.notable_bug_fix2:

notable_bug_fix2
^^^^^^^^^^^^^^^^

.. ---------------------------------------------------------------------------
.. _whatsnew_220.api_breaking:

Backwards incompatible API changes
~~~~~~~~~~~~~~~~~~~~~~~~~~~~~~~~~~

.. _whatsnew_220.api_breaking.deps:

Increased minimum versions for dependencies
^^^^^^^^^^^^^^^^^^^^^^^^^^^^^^^^^^^^^^^^^^^
Some minimum supported versions of dependencies were updated.
If installed, we now require:

+-----------------+-----------------+----------+---------+
| Package         | Minimum Version | Required | Changed |
+=================+=================+==========+=========+
|                 |                 |    X     |    X    |
+-----------------+-----------------+----------+---------+

For `optional libraries <https://pandas.pydata.org/docs/getting_started/install.html>`_ the general recommendation is to use the latest version.
The following table lists the lowest version per library that is currently being tested throughout the development of pandas.
Optional libraries below the lowest tested version may still work, but are not considered supported.

+-----------------+-----------------+---------+
| Package         | Minimum Version | Changed |
+=================+=================+=========+
|                 |                 |    X    |
+-----------------+-----------------+---------+

See :ref:`install.dependencies` and :ref:`install.optional_dependencies` for more.

.. _whatsnew_220.api_breaking.other:

Other API changes
^^^^^^^^^^^^^^^^^
-
-

.. ---------------------------------------------------------------------------
.. _whatsnew_220.deprecations:

Deprecations
~~~~~~~~~~~~
- Changed :meth:`Timedelta.resolution_string` to return ``min``, ``s``, ``ms``, ``us``, and ``ns`` instead of ``T``, ``S``, ``L``, ``U``, and ``N``, for compatibility with respective deprecations in frequency aliases (:issue:`52536`)
- Deprecated allowing non-keyword arguments in :meth:`DataFrame.to_clipboard`. (:issue:`54229`)
- Deprecated allowing non-keyword arguments in :meth:`DataFrame.to_csv` except ``path_or_buf``. (:issue:`54229`)
- Deprecated allowing non-keyword arguments in :meth:`DataFrame.to_dict`. (:issue:`54229`)
- Deprecated allowing non-keyword arguments in :meth:`DataFrame.to_excel` except ``excel_writer``. (:issue:`54229`)
- Deprecated allowing non-keyword arguments in :meth:`DataFrame.to_gbq` except ``destination_table``. (:issue:`54229`)
- Deprecated allowing non-keyword arguments in :meth:`DataFrame.to_hdf` except ``path_or_buf``. (:issue:`54229`)
- Deprecated allowing non-keyword arguments in :meth:`DataFrame.to_html` except ``buf``. (:issue:`54229`)
- Deprecated allowing non-keyword arguments in :meth:`DataFrame.to_json` except ``path_or_buf``. (:issue:`54229`)
- Deprecated allowing non-keyword arguments in :meth:`DataFrame.to_latex` except ``buf``. (:issue:`54229`)
- Deprecated allowing non-keyword arguments in :meth:`DataFrame.to_markdown` except ``buf``. (:issue:`54229`)
- Deprecated allowing non-keyword arguments in :meth:`DataFrame.to_parquet` except ``path``. (:issue:`54229`)
- Deprecated allowing non-keyword arguments in :meth:`DataFrame.to_pickle` except ``path``. (:issue:`54229`)
- Deprecated allowing non-keyword arguments in :meth:`DataFrame.to_string` except ``buf``. (:issue:`54229`)
- Deprecated downcasting behavior in :meth:`Series.where`, :meth:`DataFrame.where`, :meth:`Series.mask`, :meth:`DataFrame.mask`, :meth:`Series.clip`, :meth:`DataFrame.clip`; in a future version these will not infer object-dtype columns to non-object dtype, or all-round floats to integer dtype. Call ``result.infer_objects(copy=False)`` on the result for object inference, or explicitly cast floats to ints. To opt in to the future version, use ``pd.set_option("future.downcasting", True)`` (:issue:`53656`)
- Deprecated not passing a tuple to :class:`DataFrameGroupBy.get_group` or :class:`SeriesGroupBy.get_group` when grouping by a length-1 list-like (:issue:`25971`)
- Deprecated strings ``S``, ``U``, and ``N`` denoting units in :func:`to_timedelta` (:issue:`52536`)
- Deprecated strings ``T``, ``S``, ``L``, ``U``, and ``N`` denoting frequencies in :class:`Minute`, :class:`Second`, :class:`Milli`, :class:`Micro`, :class:`Nano` (:issue:`52536`)
- Deprecated strings ``T``, ``S``, ``L``, ``U``, and ``N`` denoting units in :class:`Timedelta` (:issue:`52536`)
- Deprecated the extension test classes ``BaseNoReduceTests``, ``BaseBooleanReduceTests``, and ``BaseNumericReduceTests``, use ``BaseReduceTests`` instead (:issue:`54663`)
-

.. ---------------------------------------------------------------------------
.. _whatsnew_220.performance:

Performance improvements
~~~~~~~~~~~~~~~~~~~~~~~~
- Performance improvement in :func:`to_dict` on converting DataFrame to dictionary (:issue:`50990`)
- Performance improvement in :meth:`DataFrame.sort_index` and :meth:`Series.sort_index` when indexed by a :class:`MultiIndex` (:issue:`54835`)
- Performance improvement when indexing with more than 4 keys (:issue:`54550`)

.. ---------------------------------------------------------------------------
.. _whatsnew_220.bug_fixes:

Bug fixes
~~~~~~~~~
- Bug in :class:`AbstractHolidayCalendar` where timezone data was not propagated when computing holiday observances (:issue:`54580`)
<<<<<<< HEAD
- Bug in :meth:`DataFrameGroupBy.rolling.agg` where ``as_index`` is ignored with list-like and dictionary-like ``func`` parameters (:issue:`31007`)
=======
- Bug in :class:`pandas.core.window.Rolling` where duplicate datetimelike indexes are treated as consecutive rather than equal with ``closed='left'`` and ``closed='neither'`` (:issue:`20712`)
>>>>>>> da849a95

Categorical
^^^^^^^^^^^
- :meth:`Categorical.isin` raising ``InvalidIndexError`` for categorical containing overlapping :class:`Interval` values (:issue:`34974`)
-

Datetimelike
^^^^^^^^^^^^
-
-

Timedelta
^^^^^^^^^
-
-

Timezones
^^^^^^^^^
-
-

Numeric
^^^^^^^
- Bug in :func:`read_csv` with ``engine="pyarrow"`` causing rounding errors for large integers (:issue:`52505`)
-

Conversion
^^^^^^^^^^
-
-

Strings
^^^^^^^
-
-

Interval
^^^^^^^^
-
-

Indexing
^^^^^^^^
-
-

Missing
^^^^^^^
-
-

MultiIndex
^^^^^^^^^^
-
-

I/O
^^^
- Bug in :func:`read_excel`, with ``engine="xlrd"`` (``xls`` files) erroring when file contains NaNs/Infs (:issue:`54564`)

Period
^^^^^^
-
-

Plotting
^^^^^^^^
-
-

Groupby/resample/rolling
^^^^^^^^^^^^^^^^^^^^^^^^
-
-

Reshaping
^^^^^^^^^
-
-

Sparse
^^^^^^
-
-

ExtensionArray
^^^^^^^^^^^^^^
-
-

Styler
^^^^^^
-
-

Other
^^^^^

.. ***DO NOT USE THIS SECTION***

-
-

.. ---------------------------------------------------------------------------
.. _whatsnew_220.contributors:

Contributors
~~~~~~~~~~~~<|MERGE_RESOLUTION|>--- conflicted
+++ resolved
@@ -168,11 +168,8 @@
 Bug fixes
 ~~~~~~~~~
 - Bug in :class:`AbstractHolidayCalendar` where timezone data was not propagated when computing holiday observances (:issue:`54580`)
-<<<<<<< HEAD
+- Bug in :class:`pandas.core.window.Rolling` where duplicate datetimelike indexes are treated as consecutive rather than equal with ``closed='left'`` and ``closed='neither'`` (:issue:`20712`)
 - Bug in :meth:`DataFrameGroupBy.rolling.agg` where ``as_index`` is ignored with list-like and dictionary-like ``func`` parameters (:issue:`31007`)
-=======
-- Bug in :class:`pandas.core.window.Rolling` where duplicate datetimelike indexes are treated as consecutive rather than equal with ``closed='left'`` and ``closed='neither'`` (:issue:`20712`)
->>>>>>> da849a95
 
 Categorical
 ^^^^^^^^^^^
