--- conflicted
+++ resolved
@@ -939,10 +939,7 @@
 - Bug in the error message when assigning an empty :class:`DataFrame` to a column (:issue:`55956`)
 - Bug when Circle CI tests fail on :class:`TestDataFrameToXArray` due to deprecated attributes. (:issue:`57000`)
 - Bug when time-like strings were being cast to :class:`ArrowDtype` with ``pyarrow.time64`` type (:issue:`56463`)
-<<<<<<< HEAD
-=======
 - Fixed a spurious deprecation warning from ``numba`` >= 0.58.0 when passing a numpy ufunc in :class:`core.window.Rolling.apply` with ``engine="numba"`` (:issue:`55247`)
->>>>>>> 488f6bd5
 
 .. ---------------------------------------------------------------------------
 .. _whatsnew_220.contributors:
