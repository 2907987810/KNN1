.. _whatsnew_220:

What's new in 2.2.0 (Month XX, 2024)
------------------------------------

These are the changes in pandas 2.2.0. See :ref:`release` for a full changelog
including other versions of pandas.

{{ header }}

.. ---------------------------------------------------------------------------
.. _whatsnew_220.enhancements:

Enhancements
~~~~~~~~~~~~

.. _whatsnew_220.enhancements.adbc_support:

ADBC Driver support in to_sql and read_sql
^^^^^^^^^^^^^^^^^^^^^^^^^^^^^^^^^^^^^^^^^^

:func:`read_sql` and :meth:`~DataFrame.to_sql` now work with `Apache Arrow ADBC
<https://arrow.apache.org/adbc/current/index.html>`_ drivers. Compared to
traditional drivers used via SQLAlchemy, ADBC drivers should provide
significant performance improvements, better type support and cleaner
nullability handling.

.. code-block:: ipython

   import adbc_driver_postgresql.dbapi as pg_dbapi

   df = pd.DataFrame(
       [
           [1, 2, 3],
           [4, 5, 6],
       ],
       columns=['a', 'b', 'c']
   )
   uri = "postgresql://postgres:postgres@localhost/postgres"
   with pg_dbapi.connect(uri) as conn:
       df.to_sql("pandas_table", conn, index=False)

   # for roundtripping
   with pg_dbapi.connect(uri) as conn:
       df2 = pd.read_sql("pandas_table", conn)

The Arrow type system offers a wider array of types that can more closely match
what databases like PostgreSQL can offer. To illustrate, note this (non-exhaustive)
listing of types available in different databases and pandas backends:

+-----------------+-----------------------+----------------+---------+
|numpy/pandas     |arrow                  |postgres        |sqlite   |
+=================+=======================+================+=========+
|int16/Int16      |int16                  |SMALLINT        |INTEGER  |
+-----------------+-----------------------+----------------+---------+
|int32/Int32      |int32                  |INTEGER         |INTEGER  |
+-----------------+-----------------------+----------------+---------+
|int64/Int64      |int64                  |BIGINT          |INTEGER  |
+-----------------+-----------------------+----------------+---------+
|float32          |float32                |REAL            |REAL     |
+-----------------+-----------------------+----------------+---------+
|float64          |float64                |DOUBLE PRECISION|REAL     |
+-----------------+-----------------------+----------------+---------+
|object           |string                 |TEXT            |TEXT     |
+-----------------+-----------------------+----------------+---------+
|bool             |``bool_``              |BOOLEAN         |         |
+-----------------+-----------------------+----------------+---------+
|datetime64[ns]   |timestamp(us)          |TIMESTAMP       |         |
+-----------------+-----------------------+----------------+---------+
|datetime64[ns,tz]|timestamp(us,tz)       |TIMESTAMPTZ     |         |
+-----------------+-----------------------+----------------+---------+
|                 |date32                 |DATE            |         |
+-----------------+-----------------------+----------------+---------+
|                 |month_day_nano_interval|INTERVAL        |         |
+-----------------+-----------------------+----------------+---------+
|                 |binary                 |BINARY          |BLOB     |
+-----------------+-----------------------+----------------+---------+
|                 |decimal128             |DECIMAL [#f1]_  |         |
+-----------------+-----------------------+----------------+---------+
|                 |list                   |ARRAY [#f1]_    |         |
+-----------------+-----------------------+----------------+---------+
|                 |struct                 |COMPOSITE TYPE  |         |
|                 |                       | [#f1]_         |         |
+-----------------+-----------------------+----------------+---------+

.. rubric:: Footnotes

.. [#f1] Not implemented as of writing, but theoretically possible

If you are interested in preserving database types as best as possible
throughout the lifecycle of your DataFrame, users are encouraged to
leverage the ``dtype_backend="pyarrow"`` argument of :func:`~pandas.read_sql`

.. code-block:: ipython

   # for roundtripping
   with pg_dbapi.connect(uri) as conn:
       df2 = pd.read_sql("pandas_table", conn, dtype_backend="pyarrow")

This will prevent your data from being converted to the traditional pandas/NumPy
type system, which often converts SQL types in ways that make them impossible to
round-trip.

For a full list of ADBC drivers and their development status, see the `ADBC Driver
Implementation Status <https://arrow.apache.org/adbc/current/driver/status.html>`_
documentation.

.. _whatsnew_220.enhancements.to_numpy_ea:

ExtensionArray.to_numpy converts to suitable NumPy dtype
^^^^^^^^^^^^^^^^^^^^^^^^^^^^^^^^^^^^^^^^^^^^^^^^^^^^^^^^

:meth:`ExtensionArray.to_numpy` will now convert to a suitable NumPy dtype instead
of ``object`` dtype for nullable extension dtypes.

*Old behavior:*

.. code-block:: ipython

    In [1]: ser = pd.Series([1, 2, 3], dtype="Int64")
    In [2]: ser.to_numpy()
    Out[2]: array([1, 2, 3], dtype=object)

*New behavior:*

.. ipython:: python

    ser = pd.Series([1, 2, 3], dtype="Int64")
    ser.to_numpy()

The default NumPy dtype (without any arguments) is determined as follows:

- float dtypes are cast to NumPy floats
- integer dtypes without missing values are cast to NumPy integer dtypes
- integer dtypes with missing values are cast to NumPy float dtypes and ``NaN`` is used as missing value indicator
- boolean dtypes without missing values are cast to NumPy bool dtype
- boolean dtypes with missing values keep object dtype

.. _whatsnew_220.enhancements.struct_accessor:

Series.struct accessor for PyArrow structured data
^^^^^^^^^^^^^^^^^^^^^^^^^^^^^^^^^^^^^^^^^^^^^^^^^^

The ``Series.struct`` accessor provides attributes and methods for processing
data with ``struct[pyarrow]`` dtype Series. For example,
:meth:`Series.struct.explode` converts PyArrow structured data to a pandas
DataFrame. (:issue:`54938`)

.. ipython:: python

    import pyarrow as pa
    series = pd.Series(
        [
            {"project": "pandas", "version": "2.2.0"},
            {"project": "numpy", "version": "1.25.2"},
            {"project": "pyarrow", "version": "13.0.0"},
        ],
        dtype=pd.ArrowDtype(
            pa.struct([
                ("project", pa.string()),
                ("version", pa.string()),
            ])
        ),
    )
    series.struct.explode()

.. _whatsnew_220.enhancements.list_accessor:

Series.list accessor for PyArrow list data
^^^^^^^^^^^^^^^^^^^^^^^^^^^^^^^^^^^^^^^^^^

The ``Series.list`` accessor provides attributes and methods for processing
data with ``list[pyarrow]`` dtype Series. For example,
:meth:`Series.list.__getitem__` allows indexing pyarrow lists in
a Series. (:issue:`55323`)

.. ipython:: python

    import pyarrow as pa
    series = pd.Series(
        [
            [1, 2, 3],
            [4, 5],
            [6],
        ],
        dtype=pd.ArrowDtype(
            pa.list_(pa.int64())
        ),
    )
    series.list[0]

.. _whatsnew_220.enhancements.calamine:

Calamine engine for :func:`read_excel`
^^^^^^^^^^^^^^^^^^^^^^^^^^^^^^^^^^^^^^

The ``calamine`` engine was added to :func:`read_excel`.
It uses ``python-calamine``, which provides Python bindings for the Rust library `calamine <https://crates.io/crates/calamine>`__.
This engine supports Excel files (``.xlsx``, ``.xlsm``, ``.xls``, ``.xlsb``) and OpenDocument spreadsheets (``.ods``) (:issue:`50395`).

There are two advantages of this engine:

1. Calamine is often faster than other engines, some benchmarks show results up to 5x faster than 'openpyxl', 20x - 'odf', 4x - 'pyxlsb', and 1.5x - 'xlrd'.
   But, 'openpyxl' and 'pyxlsb' are faster in reading a few rows from large files because of lazy iteration over rows.
2. Calamine supports the recognition of datetime in ``.xlsb`` files, unlike 'pyxlsb' which is the only other engine in pandas that can read ``.xlsb`` files.

.. code-block:: python

   pd.read_excel("path_to_file.xlsb", engine="calamine")


For more, see :ref:`io.calamine` in the user guide on IO tools.

.. _whatsnew_220.enhancements.other:

Other enhancements
^^^^^^^^^^^^^^^^^^

- :meth:`~DataFrame.to_sql` with method parameter set to ``multi`` works with Oracle on the backend
- :attr:`Series.attrs` / :attr:`DataFrame.attrs` now uses a deepcopy for propagating ``attrs`` (:issue:`54134`).
- :func:`read_csv` now supports ``on_bad_lines`` parameter with ``engine="pyarrow"``. (:issue:`54480`)
- :func:`read_sas` returns ``datetime64`` dtypes with resolutions better matching those stored natively in SAS, and avoids returning object-dtype in cases that cannot be stored with ``datetime64[ns]`` dtype (:issue:`56127`)
- :func:`read_spss` now returns a :class:`DataFrame` that stores the metadata in :attr:`DataFrame.attrs`. (:issue:`54264`)
- :func:`tseries.api.guess_datetime_format` is now part of the public API (:issue:`54727`)
- :meth:`ExtensionArray._explode` interface method added to allow extension type implementations of the ``explode`` method (:issue:`54833`)
- :meth:`ExtensionArray.duplicated` added to allow extension type implementations of the ``duplicated`` method (:issue:`55255`)
- Allow passing ``read_only``, ``data_only`` and ``keep_links`` arguments to openpyxl using ``engine_kwargs`` of :func:`read_excel` (:issue:`55027`)
- DataFrame.apply now allows the usage of numba (via ``engine="numba"``) to JIT compile the passed function, allowing for potential speedups (:issue:`54666`)
- Implement masked algorithms for :meth:`Series.value_counts` (:issue:`54984`)
<<<<<<< HEAD
- Implemented :meth:`Series.interpolate` for :class:`ArrowDtype` (:issue:`56267`)
=======
- Implemented :meth:`Series.str.extract` for :class:`ArrowDtype` (:issue:`56268`)
>>>>>>> 59936dc1
- Improved error message that appears in :meth:`DatetimeIndex.to_period` with frequencies which are not supported as period frequencies, such as "BMS" (:issue:`56243`)
- Improved error message when constructing :class:`Period` with invalid offsets such as "QS" (:issue:`55785`)

.. ---------------------------------------------------------------------------
.. _whatsnew_220.notable_bug_fixes:

Notable bug fixes
~~~~~~~~~~~~~~~~~

These are bug fixes that might have notable behavior changes.

.. _whatsnew_220.notable_bug_fixes.merge_sort_behavior:

:func:`merge` and :meth:`DataFrame.join` now consistently follow documented sort behavior
^^^^^^^^^^^^^^^^^^^^^^^^^^^^^^^^^^^^^^^^^^^^^^^^^^^^^^^^^^^^^^^^^^^^^^^^^^^^^^^^^^^^^^^^^

In previous versions of pandas, :func:`merge` and :meth:`DataFrame.join` did not
always return a result that followed the documented sort behavior. pandas now
follows the documented sort behavior in merge and join operations (:issue:`54611`).

As documented, ``sort=True`` sorts the join keys lexicographically in the resulting
:class:`DataFrame`. With ``sort=False``, the order of the join keys depends on the
join type (``how`` keyword):

- ``how="left"``: preserve the order of the left keys
- ``how="right"``: preserve the order of the right keys
- ``how="inner"``: preserve the order of the left keys
- ``how="outer"``: sort keys lexicographically

One example with changing behavior is inner joins with non-unique left join keys
and ``sort=False``:

.. ipython:: python

    left = pd.DataFrame({"a": [1, 2, 1]})
    right = pd.DataFrame({"a": [1, 2]})
    result = pd.merge(left, right, how="inner", on="a", sort=False)

*Old Behavior*

.. code-block:: ipython

    In [5]: result
    Out[5]:
       a
    0  1
    1  1
    2  2

*New Behavior*

.. ipython:: python

    result

.. _whatsnew_220.notable_bug_fixes.multiindex_join_different_levels:

:func:`merge` and :meth:`DataFrame.join` no longer reorder levels when levels differ
^^^^^^^^^^^^^^^^^^^^^^^^^^^^^^^^^^^^^^^^^^^^^^^^^^^^^^^^^^^^^^^^^^^^^^^^^^^^^^^^^^^^

In previous versions of pandas, :func:`merge` and :meth:`DataFrame.join` would reorder
index levels when joining on two indexes with different levels (:issue:`34133`).

.. ipython:: python

    left = pd.DataFrame({"left": 1}, index=pd.MultiIndex.from_tuples([("x", 1), ("x", 2)], names=["A", "B"]))
    right = pd.DataFrame({"right": 2}, index=pd.MultiIndex.from_tuples([(1, 1), (2, 2)], names=["B", "C"]))
    result = left.join(right)

*Old Behavior*

.. code-block:: ipython

    In [5]: result
    Out[5]:
           left  right
    B A C
    1 x 1     1      2
    2 x 2     1      2

*New Behavior*

.. ipython:: python

    result

.. ---------------------------------------------------------------------------
.. _whatsnew_220.api_breaking:

Backwards incompatible API changes
~~~~~~~~~~~~~~~~~~~~~~~~~~~~~~~~~~

.. _whatsnew_220.api_breaking.deps:

Increased minimum versions for dependencies
^^^^^^^^^^^^^^^^^^^^^^^^^^^^^^^^^^^^^^^^^^^
Some minimum supported versions of dependencies were updated.
If installed, we now require:

+-----------------+-----------------+----------+---------+
| Package         | Minimum Version | Required | Changed |
+=================+=================+==========+=========+
|                 |                 |    X     |    X    |
+-----------------+-----------------+----------+---------+

For `optional libraries <https://pandas.pydata.org/docs/getting_started/install.html>`_ the general recommendation is to use the latest version.
The following table lists the lowest version per library that is currently being tested throughout the development of pandas.
Optional libraries below the lowest tested version may still work, but are not considered supported.

+-----------------+-----------------+---------+
| Package         | Minimum Version | Changed |
+=================+=================+=========+
|                 |                 |    X    |
+-----------------+-----------------+---------+

See :ref:`install.dependencies` and :ref:`install.optional_dependencies` for more.

.. _whatsnew_220.api_breaking.other:

Other API changes
^^^^^^^^^^^^^^^^^
- ``check_exact`` now only takes effect for floating-point dtypes in :func:`testing.assert_frame_equal` and :func:`testing.assert_series_equal`. In particular, integer dtypes are always checked exactly (:issue:`55882`)
-

.. ---------------------------------------------------------------------------
.. _whatsnew_220.deprecations:

Deprecations
~~~~~~~~~~~~

Deprecate aliases ``M``, ``SM``, ``BM``, ``CBM``, ``Q``, ``BQ``, ``Y``, and ``BY`` in favour of ``ME``, ``SME``, ``BME``, ``CBME``, ``QE``, ``BQE``, ``YE``,  and ``BYE`` for offsets
^^^^^^^^^^^^^^^^^^^^^^^^^^^^^^^^^^^^^^^^^^^^^^^^^^^^^^^^^^^^^^^^^^^^^^^^^^^^^^^^^^^^^^^^^^^^^^^^^^^^^^^^^^^^^^^^^^^^^^^^^^^^^^^^^^^^^^^^^^^^^^^^^^^^^^^^^^^^^^^^^^^^^^^^^^^^^^^^^^^^^

Deprecated the following frequency aliases (:issue:`9586`):

- ``M`` (month end) has been renamed ``ME`` for offsets
- ``SM`` (semi month end) has been renamed ``SME`` for offsets
- ``BM`` (business month end) has been renamed ``BME`` for offsets
- ``CBM`` (custom business month end) has been renamed ``CBME`` for offsets
- ``Q`` (quarter end) has been renamed ``QE`` for offsets
- ``BQ`` (business quarter end) has been renamed ``BQE`` for offsets
- ``Y`` (year end) has been renamed ``YE`` for offsets
- ``BY`` (business year end) has been renamed ``BYE`` for offsets

For example:

*Previous behavior*:

.. code-block:: ipython

    In [8]: pd.date_range('2020-01-01', periods=3, freq='Q-NOV')
    Out[8]:
    DatetimeIndex(['2020-02-29', '2020-05-31', '2020-08-31'],
                  dtype='datetime64[ns]', freq='Q-NOV')

*Future behavior*:

.. ipython:: python

    pd.date_range('2020-01-01', periods=3, freq='QE-NOV')

Deprecated automatic downcasting
^^^^^^^^^^^^^^^^^^^^^^^^^^^^^^^^

Deprecated the automatic downcasting of object dtype results in a number of
methods. These would silently change the dtype in a hard to predict manner since the
behavior was value dependent. Additionally, pandas is moving away from silent dtype
changes (:issue:`54710`, :issue:`54261`).

These methods are:

- :meth:`Series.replace` and :meth:`DataFrame.replace`
- :meth:`DataFrame.fillna`, :meth:`Series.fillna`
- :meth:`DataFrame.ffill`, :meth:`Series.ffill`
- :meth:`DataFrame.bfill`, :meth:`Series.bfill`

Explicitly call :meth:`DataFrame.infer_objects` to replicate the current behavior in the future.

.. code-block:: ipython

    result = result.infer_objects(copy=False)

Set the following option to opt into the future behavior:

.. code-block:: ipython

    In [9]: pd.set_option("future.no_silent_downcasting", True)

Other Deprecations
^^^^^^^^^^^^^^^^^^
- Changed :meth:`Timedelta.resolution_string` to return ``h``, ``min``, ``s``, ``ms``, ``us``, and ``ns`` instead of ``H``, ``T``, ``S``, ``L``, ``U``, and ``N``, for compatibility with respective deprecations in frequency aliases (:issue:`52536`)
- Deprecated :func:`pandas.api.types.is_interval` and :func:`pandas.api.types.is_period`, use ``isinstance(obj, pd.Interval)`` and ``isinstance(obj, pd.Period)`` instead (:issue:`55264`)
- Deprecated :func:`read_gbq` and :meth:`DataFrame.to_gbq`. Use ``pandas_gbq.read_gbq`` and ``pandas_gbq.to_gbq`` instead https://pandas-gbq.readthedocs.io/en/latest/api.html (:issue:`55525`)
- Deprecated :meth:`.DataFrameGroupBy.fillna` and :meth:`.SeriesGroupBy.fillna`; use :meth:`.DataFrameGroupBy.ffill`, :meth:`.DataFrameGroupBy.bfill` for forward and backward filling or :meth:`.DataFrame.fillna` to fill with a single value (or the Series equivalents) (:issue:`55718`)
- Deprecated :meth:`Index.format`, use ``index.astype(str)`` or ``index.map(formatter)`` instead (:issue:`55413`)
- Deprecated :meth:`Series.ravel`, the underlying array is already 1D, so ravel is not necessary (:issue:`52511`)
- Deprecated :meth:`Series.view`, use :meth:`Series.astype` instead to change the dtype (:issue:`20251`)
- Deprecated ``core.internals`` members ``Block``, ``ExtensionBlock``, and ``DatetimeTZBlock``, use public APIs instead (:issue:`55139`)
- Deprecated ``year``, ``month``, ``quarter``, ``day``, ``hour``, ``minute``, and ``second`` keywords in the :class:`PeriodIndex` constructor, use :meth:`PeriodIndex.from_fields` instead (:issue:`55960`)
- Deprecated allowing non-integer ``periods`` argument in :func:`date_range`, :func:`timedelta_range`, :func:`period_range`, and :func:`interval_range` (:issue:`56036`)
- Deprecated allowing non-keyword arguments in :meth:`DataFrame.to_clipboard`. (:issue:`54229`)
- Deprecated allowing non-keyword arguments in :meth:`DataFrame.to_csv` except ``path_or_buf``. (:issue:`54229`)
- Deprecated allowing non-keyword arguments in :meth:`DataFrame.to_dict`. (:issue:`54229`)
- Deprecated allowing non-keyword arguments in :meth:`DataFrame.to_excel` except ``excel_writer``. (:issue:`54229`)
- Deprecated allowing non-keyword arguments in :meth:`DataFrame.to_gbq` except ``destination_table``. (:issue:`54229`)
- Deprecated allowing non-keyword arguments in :meth:`DataFrame.to_hdf` except ``path_or_buf``. (:issue:`54229`)
- Deprecated allowing non-keyword arguments in :meth:`DataFrame.to_html` except ``buf``. (:issue:`54229`)
- Deprecated allowing non-keyword arguments in :meth:`DataFrame.to_json` except ``path_or_buf``. (:issue:`54229`)
- Deprecated allowing non-keyword arguments in :meth:`DataFrame.to_latex` except ``buf``. (:issue:`54229`)
- Deprecated allowing non-keyword arguments in :meth:`DataFrame.to_markdown` except ``buf``. (:issue:`54229`)
- Deprecated allowing non-keyword arguments in :meth:`DataFrame.to_parquet` except ``path``. (:issue:`54229`)
- Deprecated allowing non-keyword arguments in :meth:`DataFrame.to_pickle` except ``path``. (:issue:`54229`)
- Deprecated allowing non-keyword arguments in :meth:`DataFrame.to_string` except ``buf``. (:issue:`54229`)
- Deprecated allowing non-keyword arguments in :meth:`DataFrame.to_xml` except ``path_or_buffer``. (:issue:`54229`)
- Deprecated allowing passing :class:`BlockManager` objects to :class:`DataFrame` or :class:`SingleBlockManager` objects to :class:`Series` (:issue:`52419`)
- Deprecated downcasting behavior in :meth:`Series.where`, :meth:`DataFrame.where`, :meth:`Series.mask`, :meth:`DataFrame.mask`, :meth:`Series.clip`, :meth:`DataFrame.clip`; in a future version these will not infer object-dtype columns to non-object dtype, or all-round floats to integer dtype. Call ``result.infer_objects(copy=False)`` on the result for object inference, or explicitly cast floats to ints. To opt in to the future version, use ``pd.set_option("future.no_silent_downcasting", True)`` (:issue:`53656`)
- Deprecated including the groups in computations when using :meth:`.DataFrameGroupBy.apply` and :meth:`.DataFrameGroupBy.resample`; pass ``include_groups=False`` to exclude the groups (:issue:`7155`)
- Deprecated indexing an :class:`Index`  with a boolean indexer of length zero (:issue:`55820`)
- Deprecated not passing a tuple to :class:`.DataFrameGroupBy.get_group` or :class:`.SeriesGroupBy.get_group` when grouping by a length-1 list-like (:issue:`25971`)
- Deprecated string ``AS`` denoting frequency in :class:`YearBegin` and strings ``AS-DEC``, ``AS-JAN``, etc. denoting annual frequencies with various fiscal year starts (:issue:`54275`)
- Deprecated string ``A`` denoting frequency in :class:`YearEnd` and strings ``A-DEC``, ``A-JAN``, etc. denoting annual frequencies with various fiscal year ends (:issue:`54275`)
- Deprecated string ``BAS`` denoting frequency in :class:`BYearBegin` and strings ``BAS-DEC``, ``BAS-JAN``, etc. denoting annual frequencies with various fiscal year starts (:issue:`54275`)
- Deprecated string ``BA`` denoting frequency in :class:`BYearEnd` and strings ``BA-DEC``, ``BA-JAN``, etc. denoting annual frequencies with various fiscal year ends (:issue:`54275`)
- Deprecated strings ``H``, ``BH``, and ``CBH`` denoting frequencies in :class:`Hour`, :class:`BusinessHour`, :class:`CustomBusinessHour` (:issue:`52536`)
- Deprecated strings ``H``, ``S``, ``U``, and ``N`` denoting units in :func:`to_timedelta` (:issue:`52536`)
- Deprecated strings ``H``, ``T``, ``S``, ``L``, ``U``, and ``N`` denoting units in :class:`Timedelta` (:issue:`52536`)
- Deprecated strings ``T``, ``S``, ``L``, ``U``, and ``N`` denoting frequencies in :class:`Minute`, :class:`Second`, :class:`Milli`, :class:`Micro`, :class:`Nano` (:issue:`52536`)
- Deprecated the :class:`.BaseGrouper` attributes ``group_keys_seq`` and ``reconstructed_codes``; these will be removed in a future version of pandas (:issue:`56148`)
- Deprecated the :class:`.Grouping` attributes ``group_index``, ``result_index``, and ``group_arraylike``; these will be removed in a future version of pandas (:issue:`56148`)
- Deprecated the ``errors="ignore"`` option in :func:`to_datetime`, :func:`to_timedelta`, and :func:`to_numeric`; explicitly catch exceptions instead (:issue:`54467`)
- Deprecated the ``fastpath`` keyword in the :class:`Series` constructor (:issue:`20110`)
- Deprecated the ``kind`` keyword in :meth:`Series.resample` and :meth:`DataFrame.resample`, explicitly cast the object's ``index`` instead (:issue:`55895`)
- Deprecated the ``ordinal`` keyword in :class:`PeriodIndex`, use :meth:`PeriodIndex.from_ordinals` instead (:issue:`55960`)
- Deprecated the ``unit`` keyword in :class:`TimedeltaIndex` construction, use :func:`to_timedelta` instead (:issue:`55499`)
- Deprecated the behavior of :meth:`Series.value_counts` and :meth:`Index.value_counts` with object dtype; in a future version these will not perform dtype inference on the resulting :class:`Index`, do ``result.index = result.index.infer_objects()`` to retain the old behavior (:issue:`56161`)
- Deprecated the default of ``observed=False`` in :meth:`DataFrame.pivot_table`; will be ``True`` in a future version (:issue:`56236`)
- Deprecated the extension test classes ``BaseNoReduceTests``, ``BaseBooleanReduceTests``, and ``BaseNumericReduceTests``, use ``BaseReduceTests`` instead (:issue:`54663`)
- Deprecated the option ``mode.data_manager`` and the ``ArrayManager``; only the ``BlockManager`` will be available in future versions (:issue:`55043`)
- Deprecated the previous implementation of :class:`DataFrame.stack`; specify ``future_stack=True`` to adopt the future version (:issue:`53515`)
-

.. ---------------------------------------------------------------------------
.. _whatsnew_220.performance:

Performance improvements
~~~~~~~~~~~~~~~~~~~~~~~~
- Performance improvement in :func:`.testing.assert_frame_equal` and :func:`.testing.assert_series_equal` (:issue:`55949`, :issue:`55971`)
- Performance improvement in :func:`concat` with ``axis=1`` and objects with unaligned indexes (:issue:`55084`)
- Performance improvement in :func:`get_dummies` (:issue:`56089`)
- Performance improvement in :func:`merge_asof` when ``by`` is not ``None`` (:issue:`55580`, :issue:`55678`)
- Performance improvement in :func:`read_stata` for files with many variables (:issue:`55515`)
- Performance improvement in :meth:`DataFrame.groupby` when aggregating pyarrow timestamp and duration dtypes (:issue:`55031`)
- Performance improvement in :meth:`DataFrame.loc` and :meth:`Series.loc` when indexing with a :class:`MultiIndex` (:issue:`56062`)
- Performance improvement in :meth:`DataFrame.sort_index` and :meth:`Series.sort_index` when indexed by a :class:`MultiIndex` (:issue:`54835`)
- Performance improvement in :meth:`DataFrame.to_dict` on converting DataFrame to dictionary (:issue:`50990`)
- Performance improvement in :meth:`Index.difference` (:issue:`55108`)
- Performance improvement in :meth:`Index.sort_values` when index is already sorted (:issue:`56128`)
- Performance improvement in :meth:`MultiIndex.get_indexer` when ``method`` is not ``None`` (:issue:`55839`)
- Performance improvement in :meth:`Series.duplicated` for pyarrow dtypes (:issue:`55255`)
- Performance improvement in :meth:`Series.str.get_dummies` when dtype is ``"string[pyarrow]"`` or ``"string[pyarrow_numpy]"`` (:issue:`56110`)
- Performance improvement in :meth:`Series.str` methods (:issue:`55736`)
- Performance improvement in :meth:`Series.value_counts` and :meth:`Series.mode` for masked dtypes (:issue:`54984`, :issue:`55340`)
- Performance improvement in :meth:`.DataFrameGroupBy.nunique` and :meth:`.SeriesGroupBy.nunique` (:issue:`55972`)
- Performance improvement in :meth:`.SeriesGroupBy.idxmax`, :meth:`.SeriesGroupBy.idxmin`, :meth:`.DataFrameGroupBy.idxmax`, :meth:`.DataFrameGroupBy.idxmin` (:issue:`54234`)
- Performance improvement when indexing into a non-unique index (:issue:`55816`)
- Performance improvement when indexing with more than 4 keys (:issue:`54550`)
- Performance improvement when localizing time to UTC (:issue:`55241`)

.. ---------------------------------------------------------------------------
.. _whatsnew_220.bug_fixes:

Bug fixes
~~~~~~~~~

Categorical
^^^^^^^^^^^
- :meth:`Categorical.isin` raising ``InvalidIndexError`` for categorical containing overlapping :class:`Interval` values (:issue:`34974`)
- Bug in :meth:`CategoricalDtype.__eq__` returning false for unordered categorical data with mixed types (:issue:`55468`)
-

Datetimelike
^^^^^^^^^^^^
- Bug in :class:`DatetimeIndex` construction when passing both a ``tz`` and either ``dayfirst`` or ``yearfirst`` ignoring dayfirst/yearfirst (:issue:`55813`)
- Bug in :class:`DatetimeIndex` when passing an object-dtype ndarray of float objects and a ``tz`` incorrectly localizing the result (:issue:`55780`)
- Bug in :func:`concat` raising ``AttributeError`` when concatenating all-NA DataFrame with :class:`DatetimeTZDtype` dtype DataFrame. (:issue:`52093`)
- Bug in :func:`testing.assert_extension_array_equal` that could use the wrong unit when comparing resolutions (:issue:`55730`)
- Bug in :func:`to_datetime` and :class:`DatetimeIndex` when passing a list of mixed-string-and-numeric types incorrectly raising (:issue:`55780`)
- Bug in :func:`to_datetime` and :class:`DatetimeIndex` when passing mixed-type objects with a mix of timezones or mix of timezone-awareness failing to raise ``ValueError`` (:issue:`55693`)
- Bug in :meth:`DatetimeIndex.shift` with non-nanosecond resolution incorrectly returning with nanosecond resolution (:issue:`56117`)
- Bug in :meth:`DatetimeIndex.union` returning object dtype for tz-aware indexes with the same timezone but different units (:issue:`55238`)
- Bug in :meth:`Index.is_monotonic_increasing` and :meth:`Index.is_monotonic_decreasing` always caching :meth:`Index.is_unique` as ``True`` when first value in index is ``NaT`` (:issue:`55755`)
- Bug in :meth:`Index.view` to a datetime64 dtype with non-supported resolution incorrectly raising (:issue:`55710`)
- Bug in :meth:`Series.dt.round` with non-nanosecond resolution and ``NaT`` entries incorrectly raising ``OverflowError`` (:issue:`56158`)
- Bug in :meth:`Tick.delta` with very large ticks raising ``OverflowError`` instead of ``OutOfBoundsTimedelta`` (:issue:`55503`)
- Bug in :meth:`Timestamp.unit` being inferred incorrectly from an ISO8601 format string with minute or hour resolution and a timezone offset (:issue:`56208`)
- Bug in ``.astype`` converting from a higher-resolution ``datetime64`` dtype to a lower-resolution ``datetime64`` dtype (e.g. ``datetime64[us]->datetim64[ms]``) silently overflowing with values near the lower implementation bound (:issue:`55979`)
- Bug in adding or subtracting a :class:`Week` offset to a ``datetime64`` :class:`Series`, :class:`Index`, or :class:`DataFrame` column with non-nanosecond resolution returning incorrect results (:issue:`55583`)
- Bug in addition or subtraction of :class:`BusinessDay` offset with ``offset`` attribute to non-nanosecond :class:`Index`, :class:`Series`, or :class:`DataFrame` column giving incorrect results (:issue:`55608`)
- Bug in addition or subtraction of :class:`DateOffset` objects with microsecond components to ``datetime64`` :class:`Index`, :class:`Series`, or :class:`DataFrame` columns with non-nanosecond resolution (:issue:`55595`)
- Bug in addition or subtraction of very large :class:`Tick` objects with :class:`Timestamp` or :class:`Timedelta` objects raising ``OverflowError`` instead of ``OutOfBoundsTimedelta`` (:issue:`55503`)
- Bug in creating a :class:`Index`, :class:`Series`, or :class:`DataFrame` with a non-nanosecond :class:`DatetimeTZDtype` and inputs that would be out of bounds with nanosecond resolution incorrectly raising ``OutOfBoundsDatetime`` (:issue:`54620`)
- Bug in creating a :class:`Index`, :class:`Series`, or :class:`DataFrame` with a non-nanosecond ``datetime64`` (or :class:`DatetimeTZDtype`) from mixed-numeric inputs treating those as nanoseconds instead of as multiples of the dtype's unit (which would happen with non-mixed numeric inputs) (:issue:`56004`)
- Bug in creating a :class:`Index`, :class:`Series`, or :class:`DataFrame` with a non-nanosecond ``datetime64`` dtype and inputs that would be out of bounds for a ``datetime64[ns]`` incorrectly raising ``OutOfBoundsDatetime`` (:issue:`55756`)
- Bug in parsing datetime strings with nanosecond resolution with non-ISO8601 formats incorrectly truncating sub-microsecond components (:issue:`56051`)
- Bug in parsing datetime strings with sub-second resolution and trailing zeros incorrectly inferring second or millisecond resolution (:issue:`55737`)
- Bug in the results of :func:`to_datetime` with an floating-dtype argument with ``unit`` not matching the pointwise results of :class:`Timestamp` (:issue:`56037`)
-

Timedelta
^^^^^^^^^
- Bug in :class:`Timedelta` construction raising ``OverflowError`` instead of ``OutOfBoundsTimedelta`` (:issue:`55503`)
- Bug in rendering (``__repr__``) of :class:`TimedeltaIndex` and :class:`Series` with timedelta64 values with non-nanosecond resolution entries that are all multiples of 24 hours failing to use the compact representation used in the nanosecond cases (:issue:`55405`)

Timezones
^^^^^^^^^
- Bug in :class:`AbstractHolidayCalendar` where timezone data was not propagated when computing holiday observances (:issue:`54580`)
- Bug in :class:`Timestamp` construction with an ambiguous value and a ``pytz`` timezone failing to raise ``pytz.AmbiguousTimeError`` (:issue:`55657`)
- Bug in :meth:`Timestamp.tz_localize` with ``nonexistent="shift_forward`` around UTC+0 during DST (:issue:`51501`)

Numeric
^^^^^^^
- Bug in :func:`read_csv` with ``engine="pyarrow"`` causing rounding errors for large integers (:issue:`52505`)
- Bug in :meth:`Series.pow` not filling missing values correctly (:issue:`55512`)
-

Conversion
^^^^^^^^^^
- Bug in :meth:`DataFrame.astype` when called with ``str`` on unpickled array - the array might change in-place (:issue:`54654`)
- Bug in :meth:`Series.convert_dtypes` not converting all NA column to ``null[pyarrow]`` (:issue:`55346`)
-

Strings
^^^^^^^
- Bug in :func:`pandas.api.types.is_string_dtype` while checking object array with no elements is of the string dtype (:issue:`54661`)
- Bug in :meth:`DataFrame.apply` failing when ``engine="numba"`` and columns or index have ``StringDtype`` (:issue:`56189`)
- Bug in :meth:`Series.str.startswith` and :meth:`Series.str.endswith` with arguments of type ``tuple[str, ...]`` for ``string[pyarrow]`` (:issue:`54942`)

Interval
^^^^^^^^
- Bug in :class:`Interval` ``__repr__`` not displaying UTC offsets for :class:`Timestamp` bounds. Additionally the hour, minute and second components will now be shown. (:issue:`55015`)
- Bug in :meth:`IntervalIndex.factorize` and :meth:`Series.factorize` with :class:`IntervalDtype` with datetime64 or timedelta64 intervals not preserving non-nanosecond units (:issue:`56099`)
- Bug in :meth:`IntervalIndex.from_arrays` when passed ``datetime64`` or ``timedelta64`` arrays with mismatched resolutions constructing an invalid ``IntervalArray`` object (:issue:`55714`)
- Bug in :meth:`IntervalIndex.get_indexer` with datetime or timedelta intervals incorrectly matching on integer targets (:issue:`47772`)
- Bug in :meth:`IntervalIndex.get_indexer` with timezone-aware datetime intervals incorrectly matching on a sequence of timezone-naive targets (:issue:`47772`)
- Bug in setting values on a :class:`Series` with an :class:`IntervalIndex` using a slice incorrectly raising (:issue:`54722`)
-

Indexing
^^^^^^^^
- Bug in :meth:`DataFrame.loc` when setting :class:`Series` with extension dtype into NumPy dtype (:issue:`55604`)
- Bug in :meth:`Index.difference` not returning a unique set of values when ``other`` is empty or ``other`` is considered non-comparable (:issue:`55113`)
- Bug in setting :class:`Categorical` values into a :class:`DataFrame` with numpy dtypes raising ``RecursionError`` (:issue:`52927`)

Missing
^^^^^^^
- Bug in :meth:`DataFrame.update` wasn't updating in-place for tz-aware datetime64 dtypes (:issue:`56227`)
-

MultiIndex
^^^^^^^^^^
- Bug in :meth:`MultiIndex.get_indexer` not raising ``ValueError`` when ``method`` provided and index is non-monotonic (:issue:`53452`)
-

I/O
^^^
- Bug in :func:`read_csv` where ``engine="python"`` did not respect ``chunksize`` arg when ``skiprows`` was specified. (:issue:`56323`)
- Bug in :func:`read_csv` where ``engine="python"`` was causing a ``TypeError`` when a callable ``skiprows`` and a chunk size was specified. (:issue:`55677`)
- Bug in :func:`read_csv` where ``on_bad_lines="warn"`` would write to ``stderr`` instead of raise a Python warning. This now yields a :class:`.errors.ParserWarning` (:issue:`54296`)
- Bug in :func:`read_csv` with ``engine="pyarrow"`` where ``usecols`` wasn't working with a csv with no headers (:issue:`54459`)
- Bug in :func:`read_excel`, with ``engine="xlrd"`` (``xls`` files) erroring when file contains NaNs/Infs (:issue:`54564`)
- Bug in :func:`read_json` not handling dtype conversion properly if ``infer_string`` is set (:issue:`56195`)
- Bug in :meth:`DataFrame.to_excel`, with ``OdsWriter`` (``ods`` files) writing boolean/string value (:issue:`54994`)
- Bug in :meth:`DataFrame.to_hdf` and :func:`read_hdf` with ``datetime64`` dtypes with non-nanosecond resolution failing to round-trip correctly (:issue:`55622`)
- Bug in :meth:`~pandas.read_excel` with ``engine="odf"`` (``ods`` files) when string contains annotation (:issue:`55200`)
- Bug in :meth:`~pandas.read_excel` with an ODS file without cached formatted cell for float values (:issue:`55219`)
- Bug where :meth:`DataFrame.to_json` would raise an ``OverflowError`` instead of a ``TypeError`` with unsupported NumPy types (:issue:`55403`)

Period
^^^^^^
- Bug in :class:`PeriodIndex` construction when more than one of ``data``, ``ordinal`` and ``**fields`` are passed failing to raise ``ValueError`` (:issue:`55961`)
- Bug in :class:`Period` addition silently wrapping around instead of raising ``OverflowError`` (:issue:`55503`)
- Bug in casting from :class:`PeriodDtype` with ``astype`` to ``datetime64`` or :class:`DatetimeTZDtype` with non-nanosecond unit incorrectly returning with nanosecond unit (:issue:`55958`)
-

Plotting
^^^^^^^^
- Bug in :meth:`DataFrame.plot.box` with ``vert=False`` and a matplotlib ``Axes`` created with ``sharey=True`` (:issue:`54941`)
- Bug in :meth:`DataFrame.plot.scatter` discaring string columns (:issue:`56142`)
- Bug in :meth:`Series.plot` when reusing an ``ax`` object failing to raise when a ``how`` keyword is passed (:issue:`55953`)

Groupby/resample/rolling
^^^^^^^^^^^^^^^^^^^^^^^^
- Bug in :class:`.Rolling` where duplicate datetimelike indexes are treated as consecutive rather than equal with ``closed='left'`` and ``closed='neither'`` (:issue:`20712`)
- Bug in :meth:`.DataFrameGroupBy.idxmin`, :meth:`.DataFrameGroupBy.idxmax`, :meth:`.SeriesGroupBy.idxmin`, and :meth:`.SeriesGroupBy.idxmax` would not retain :class:`.Categorical` dtype when the index was a :class:`.CategoricalIndex` that contained NA values (:issue:`54234`)
- Bug in :meth:`.DataFrameGroupBy.transform` and :meth:`.SeriesGroupBy.transform` when ``observed=False`` and ``f="idxmin"`` or ``f="idxmax"`` would incorrectly raise on unobserved categories (:issue:`54234`)
- Bug in :meth:`.DataFrameGroupBy.value_counts` and :meth:`.SeriesGroupBy.value_count` could result in incorrect sorting if the columns of the DataFrame or name of the Series are integers (:issue:`55951`)
- Bug in :meth:`.DataFrameGroupBy.value_counts` and :meth:`.SeriesGroupBy.value_count` would not respect ``sort=False`` in :meth:`DataFrame.groupby` and :meth:`Series.groupby` (:issue:`55951`)
- Bug in :meth:`.DataFrameGroupBy.value_counts` and :meth:`.SeriesGroupBy.value_count` would sort by proportions rather than frequencies when ``sort=True`` and ``normalize=True`` (:issue:`55951`)
- Bug in :meth:`DataFrame.asfreq` and :meth:`Series.asfreq` with a :class:`DatetimeIndex` with non-nanosecond resolution incorrectly converting to nanosecond resolution (:issue:`55958`)
- Bug in :meth:`DataFrame.ewm` when passed ``times`` with non-nanosecond ``datetime64`` or :class:`DatetimeTZDtype` dtype (:issue:`56262`)
- Bug in :meth:`DataFrame.resample` not respecting ``closed`` and ``label`` arguments for :class:`~pandas.tseries.offsets.BusinessDay` (:issue:`55282`)
- Bug in :meth:`DataFrame.resample` where bin edges were not correct for :class:`~pandas.tseries.offsets.BusinessDay` (:issue:`55281`)
- Bug in :meth:`DataFrame.resample` where bin edges were not correct for :class:`~pandas.tseries.offsets.MonthBegin` (:issue:`55271`)
-

Reshaping
^^^^^^^^^
- Bug in :func:`concat` ignoring ``sort`` parameter when passed :class:`DatetimeIndex` indexes (:issue:`54769`)
- Bug in :func:`merge_asof` raising ``TypeError`` when ``by`` dtype is not ``object``, ``int64``, or ``uint64`` (:issue:`22794`)
- Bug in :func:`merge` returning columns in incorrect order when left and/or right is empty (:issue:`51929`)
- Bug in :meth:`DataFrame.melt` where an exception was raised if ``var_name`` was not a string (:issue:`55948`)
- Bug in :meth:`DataFrame.melt` where it would not preserve the datetime (:issue:`55254`)
- Bug in :meth:`DataFrame.pivot_table` where the row margin is incorrect when the columns have numeric names (:issue:`26568`)

Sparse
^^^^^^
- Bug in :meth:`SparseArray.take` when using a different fill value than the array's fill value (:issue:`55181`)
-

ExtensionArray
^^^^^^^^^^^^^^
-
-

Styler
^^^^^^
-
-

Other
^^^^^
- Bug in :func:`DataFrame.describe` when formatting percentiles in the resulting percentile 99.999% is rounded to 100% (:issue:`55765`)
- Bug in :func:`cut` and :func:`qcut` with ``datetime64`` dtype values with non-nanosecond units incorrectly returning nanosecond-unit bins (:issue:`56101`)
- Bug in :func:`cut` incorrectly allowing cutting of timezone-aware datetimes with timezone-naive bins (:issue:`54964`)
- Bug in :func:`infer_freq` and :meth:`DatetimeIndex.inferred_freq` with weekly frequencies and non-nanosecond resolutions (:issue:`55609`)
- Bug in :meth:`DataFrame.apply` where passing ``raw=True`` ignored ``args`` passed to the applied function (:issue:`55009`)
- Bug in :meth:`DataFrame.from_dict` which would always sort the rows of the created :class:`DataFrame`.  (:issue:`55683`)
- Bug in rendering ``inf`` values inside a a :class:`DataFrame` with the ``use_inf_as_na`` option enabled (:issue:`55483`)
- Bug in rendering a :class:`Series` with a :class:`MultiIndex` when one of the index level's names is 0 not having that name displayed (:issue:`55415`)
- Bug in the error message when assigning an empty dataframe to a column (:issue:`55956`)
-

.. ***DO NOT USE THIS SECTION***

-
-

.. ---------------------------------------------------------------------------
.. _whatsnew_220.contributors:

Contributors
~~~~~~~~~~~~<|MERGE_RESOLUTION|>--- conflicted
+++ resolved
@@ -227,11 +227,8 @@
 - Allow passing ``read_only``, ``data_only`` and ``keep_links`` arguments to openpyxl using ``engine_kwargs`` of :func:`read_excel` (:issue:`55027`)
 - DataFrame.apply now allows the usage of numba (via ``engine="numba"``) to JIT compile the passed function, allowing for potential speedups (:issue:`54666`)
 - Implement masked algorithms for :meth:`Series.value_counts` (:issue:`54984`)
-<<<<<<< HEAD
 - Implemented :meth:`Series.interpolate` for :class:`ArrowDtype` (:issue:`56267`)
-=======
 - Implemented :meth:`Series.str.extract` for :class:`ArrowDtype` (:issue:`56268`)
->>>>>>> 59936dc1
 - Improved error message that appears in :meth:`DatetimeIndex.to_period` with frequencies which are not supported as period frequencies, such as "BMS" (:issue:`56243`)
 - Improved error message when constructing :class:`Period` with invalid offsets such as "QS" (:issue:`55785`)
 
