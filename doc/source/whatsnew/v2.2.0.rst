.. _whatsnew_220:

What's new in 2.2.0 (Month XX, 2024)
------------------------------------

These are the changes in pandas 2.2.0. See :ref:`release` for a full changelog
including other versions of pandas.

{{ header }}

.. ---------------------------------------------------------------------------
.. _whatsnew_220.enhancements:

Enhancements
~~~~~~~~~~~~

.. _whatsnew_220.enhancements.enhancement1:

enhancement1
^^^^^^^^^^^^

.. _whatsnew_220.enhancements.enhancement2:

enhancement2
^^^^^^^^^^^^

.. _whatsnew_220.enhancements.other:

Other enhancements
^^^^^^^^^^^^^^^^^^
-
-

.. ---------------------------------------------------------------------------
.. _whatsnew_220.notable_bug_fixes:

Notable bug fixes
~~~~~~~~~~~~~~~~~

These are bug fixes that might have notable behavior changes.

.. _whatsnew_220.notable_bug_fixes.merge_sort_behavior:

:func:`merge` and :meth:`DataFrame.join` now consistently follow documented sort behavior
^^^^^^^^^^^^^^^^^^^^^^^^^^^^^^^^^^^^^^^^^^^^^^^^^^^^^^^^^^^^^^^^^^^^^^^^^^^^^^^^^^^^^^^^^

In previous versions of pandas, :func:`merge` and :meth:`DataFrame.join` did not
always return a result that followed the documented sort behavior. pandas now
follows the documented sort behavior in merge and join operations (:issue:`54611`).

As documented, ``sort=True`` sorts the join keys lexicographically in the resulting
:class:`DataFrame`. With ``sort=False``, the order of the join keys depends on the
join type (``how`` keyword):

- ``how="left"``: preserve the order of the left keys
- ``how="right"``: preserve the order of the right keys
- ``how="inner"``: preserve the order of the left keys
- ``how="outer"``: sort keys lexicographically

One example with changing behavior is inner joins with non-unique left join keys
and ``sort=False``:

.. ipython:: python

    left = pd.DataFrame({"a": [1, 2, 1]})
    right = pd.DataFrame({"a": [1, 2]})
    result = pd.merge(left, right, how="inner", on="a", sort=False)

*Old Behavior*

.. code-block:: ipython

    In [5]: result
    Out[5]:
       a
    0  1
    1  1
    2  2

*New Behavior*

.. ipython:: python

    result

.. _whatsnew_220.notable_bug_fixes.notable_bug_fix2:

notable_bug_fix2
^^^^^^^^^^^^^^^^

.. ---------------------------------------------------------------------------
.. _whatsnew_220.api_breaking:

Backwards incompatible API changes
~~~~~~~~~~~~~~~~~~~~~~~~~~~~~~~~~~

.. _whatsnew_220.api_breaking.deps:

Increased minimum versions for dependencies
^^^^^^^^^^^^^^^^^^^^^^^^^^^^^^^^^^^^^^^^^^^
Some minimum supported versions of dependencies were updated.
If installed, we now require:

+-----------------+-----------------+----------+---------+
| Package         | Minimum Version | Required | Changed |
+=================+=================+==========+=========+
|                 |                 |    X     |    X    |
+-----------------+-----------------+----------+---------+

For `optional libraries <https://pandas.pydata.org/docs/getting_started/install.html>`_ the general recommendation is to use the latest version.
The following table lists the lowest version per library that is currently being tested throughout the development of pandas.
Optional libraries below the lowest tested version may still work, but are not considered supported.

+-----------------+-----------------+---------+
| Package         | Minimum Version | Changed |
+=================+=================+=========+
|                 |                 |    X    |
+-----------------+-----------------+---------+

See :ref:`install.dependencies` and :ref:`install.optional_dependencies` for more.

.. _whatsnew_220.api_breaking.other:

Other API changes
^^^^^^^^^^^^^^^^^
-
-

.. ---------------------------------------------------------------------------
.. _whatsnew_220.deprecations:

Deprecations
~~~~~~~~~~~~
<<<<<<< HEAD

Deprecate alias ``M`` in favour of ``ME`` for offsets
^^^^^^^^^^^^^^^^^^^^^^^^^^^^^^^^^^^^^^^^^^^^^^^^^^^^^

The alias ``M`` is deprecated in favour of ``ME`` for offsets, please use ``ME`` for "month end" instead of ``M`` (:issue:`9586`)

For example:

*Previous behavior*:

.. code-block:: ipython

    In [7]: pd.date_range('2020-01-01', periods=3, freq='M')
    Out [7]:
    DatetimeIndex(['2020-01-31', '2020-02-29', '2020-03-31'],
                  dtype='datetime64[ns]', freq='M')

*Future behavior*:

.. ipython:: python

    pd.date_range('2020-01-01', periods=3, freq='ME')

Other Deprecations
^^^^^^^^^^^^^^^^^^
=======
- Changed :meth:`Timedelta.resolution_string` to return ``min``, ``s``, ``ms``, ``us``, and ``ns`` instead of ``T``, ``S``, ``L``, ``U``, and ``N``, for compatibility with respective deprecations in frequency aliases (:issue:`52536`)
>>>>>>> 4f1a086f
- Deprecated allowing non-keyword arguments in :meth:`DataFrame.to_clipboard`. (:issue:`54229`)
- Deprecated allowing non-keyword arguments in :meth:`DataFrame.to_csv` except ``path_or_buf``. (:issue:`54229`)
- Deprecated allowing non-keyword arguments in :meth:`DataFrame.to_dict`. (:issue:`54229`)
- Deprecated allowing non-keyword arguments in :meth:`DataFrame.to_excel` except ``excel_writer``. (:issue:`54229`)
- Deprecated allowing non-keyword arguments in :meth:`DataFrame.to_gbq` except ``destination_table``. (:issue:`54229`)
- Deprecated allowing non-keyword arguments in :meth:`DataFrame.to_hdf` except ``path_or_buf``. (:issue:`54229`)
- Deprecated allowing non-keyword arguments in :meth:`DataFrame.to_html` except ``buf``. (:issue:`54229`)
- Deprecated allowing non-keyword arguments in :meth:`DataFrame.to_json` except ``path_or_buf``. (:issue:`54229`)
- Deprecated allowing non-keyword arguments in :meth:`DataFrame.to_latex` except ``buf``. (:issue:`54229`)
- Deprecated allowing non-keyword arguments in :meth:`DataFrame.to_markdown` except ``buf``. (:issue:`54229`)
- Deprecated allowing non-keyword arguments in :meth:`DataFrame.to_parquet` except ``path``. (:issue:`54229`)
- Deprecated allowing non-keyword arguments in :meth:`DataFrame.to_pickle` except ``path``. (:issue:`54229`)
- Deprecated allowing non-keyword arguments in :meth:`DataFrame.to_string` except ``buf``. (:issue:`54229`)
- Deprecated not passing a tuple to :class:`DataFrameGroupBy.get_group` or :class:`SeriesGroupBy.get_group` when grouping by a length-1 list-like (:issue:`25971`)
- Deprecated strings ``S``, ``U``, and ``N`` denoting units in :func:`to_timedelta` (:issue:`52536`)
- Deprecated strings ``T``, ``S``, ``L``, ``U``, and ``N`` denoting frequencies in :class:`Minute`, :class:`Second`, :class:`Milli`, :class:`Micro`, :class:`Nano` (:issue:`52536`)
- Deprecated strings ``T``, ``S``, ``L``, ``U``, and ``N`` denoting units in :class:`Timedelta` (:issue:`52536`)
- Deprecated the extension test classes ``BaseNoReduceTests``, ``BaseBooleanReduceTests``, and ``BaseNumericReduceTests``, use ``BaseReduceTests`` instead (:issue:`54663`)
-

.. ---------------------------------------------------------------------------
.. _whatsnew_220.performance:

Performance improvements
~~~~~~~~~~~~~~~~~~~~~~~~
- Performance improvement when indexing with more than 4 keys (:issue:`54550`)
-

.. ---------------------------------------------------------------------------
.. _whatsnew_220.bug_fixes:

Bug fixes
~~~~~~~~~
- Bug in :class:`AbstractHolidayCalendar` where timezone data was not propagated when computing holiday observances (:issue:`54580`)

Categorical
^^^^^^^^^^^
-
-

Datetimelike
^^^^^^^^^^^^
-
-

Timedelta
^^^^^^^^^
-
-

Timezones
^^^^^^^^^
-
-

Numeric
^^^^^^^
- Bug in :func:`read_csv` with ``engine="pyarrow"`` causing rounding errors for large integers (:issue:`52505`)
-

Conversion
^^^^^^^^^^
-
-

Strings
^^^^^^^
-
-

Interval
^^^^^^^^
-
-

Indexing
^^^^^^^^
-
-

Missing
^^^^^^^
-
-

MultiIndex
^^^^^^^^^^
-
-

I/O
^^^
- Bug in :func:`read_excel`, with ``engine="xlrd"`` (``xls`` files) erroring when file contains NaNs/Infs (:issue:`54564`)

Period
^^^^^^
-
-

Plotting
^^^^^^^^
-
-

Groupby/resample/rolling
^^^^^^^^^^^^^^^^^^^^^^^^
-
-

Reshaping
^^^^^^^^^
-
-

Sparse
^^^^^^
-
-

ExtensionArray
^^^^^^^^^^^^^^
-
-

Styler
^^^^^^
-
-

Other
^^^^^

.. ***DO NOT USE THIS SECTION***

-
-

.. ---------------------------------------------------------------------------
.. _whatsnew_220.contributors:

Contributors
~~~~~~~~~~~~<|MERGE_RESOLUTION|>--- conflicted
+++ resolved
@@ -131,7 +131,6 @@
 
 Deprecations
 ~~~~~~~~~~~~
-<<<<<<< HEAD
 
 Deprecate alias ``M`` in favour of ``ME`` for offsets
 ^^^^^^^^^^^^^^^^^^^^^^^^^^^^^^^^^^^^^^^^^^^^^^^^^^^^^
@@ -157,9 +156,7 @@
 
 Other Deprecations
 ^^^^^^^^^^^^^^^^^^
-=======
 - Changed :meth:`Timedelta.resolution_string` to return ``min``, ``s``, ``ms``, ``us``, and ``ns`` instead of ``T``, ``S``, ``L``, ``U``, and ``N``, for compatibility with respective deprecations in frequency aliases (:issue:`52536`)
->>>>>>> 4f1a086f
 - Deprecated allowing non-keyword arguments in :meth:`DataFrame.to_clipboard`. (:issue:`54229`)
 - Deprecated allowing non-keyword arguments in :meth:`DataFrame.to_csv` except ``path_or_buf``. (:issue:`54229`)
 - Deprecated allowing non-keyword arguments in :meth:`DataFrame.to_dict`. (:issue:`54229`)
