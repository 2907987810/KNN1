--- conflicted
+++ resolved
@@ -207,10 +207,6 @@
 
 Deprecations
 ~~~~~~~~~~~~
-<<<<<<< HEAD
-- Changed :meth:`Timedelta.resolution_string` to return ``min``, ``s``, ``ms``, ``us``, and ``ns`` instead of ``T``, ``S``, ``L``, ``U``, and ``N``, for compatibility with respective deprecations in frequency aliases (:issue:`52536`)
-- Deprecated ``core.internals`` members ``Block``, ``ExtensionBlock``, and ``DatetimeTZBlock``, use public APIs instead (:issue:`55139`)
-=======
 
 Deprecate alias ``M`` in favour of ``ME`` for offsets
 ^^^^^^^^^^^^^^^^^^^^^^^^^^^^^^^^^^^^^^^^^^^^^^^^^^^^^
@@ -237,7 +233,7 @@
 Other Deprecations
 ^^^^^^^^^^^^^^^^^^
 - Changed :meth:`Timedelta.resolution_string` to return ``h``, ``min``, ``s``, ``ms``, ``us``, and ``ns`` instead of ``H``, ``T``, ``S``, ``L``, ``U``, and ``N``, for compatibility with respective deprecations in frequency aliases (:issue:`52536`)
->>>>>>> 1ab06f85
+- Deprecated ``core.internals`` members ``Block``, ``ExtensionBlock``, and ``DatetimeTZBlock``, use public APIs instead (:issue:`55139`)
 - Deprecated allowing non-keyword arguments in :meth:`DataFrame.to_clipboard`. (:issue:`54229`)
 - Deprecated allowing non-keyword arguments in :meth:`DataFrame.to_csv` except ``path_or_buf``. (:issue:`54229`)
 - Deprecated allowing non-keyword arguments in :meth:`DataFrame.to_dict`. (:issue:`54229`)
