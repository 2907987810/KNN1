--- conflicted
+++ resolved
@@ -145,11 +145,8 @@
 - Deprecated allowing non-keyword arguments in :meth:`DataFrame.to_parquet` except ``path``. (:issue:`54229`)
 - Deprecated allowing non-keyword arguments in :meth:`DataFrame.to_pickle` except ``path``. (:issue:`54229`)
 - Deprecated allowing non-keyword arguments in :meth:`DataFrame.to_string` except ``buf``. (:issue:`54229`)
-<<<<<<< HEAD
 - Deprecated allowing subclasses :meth:`DataFrame._constructor`, :meth:`Series._constructor`, :meth:`DataFrame._constructor_sliced`, and :meth:`Series._constructor_expanddim` to return a function, in a future version these will be expected to return a class (:issue:`51772`)
-=======
 - Deprecated downcasting behavior in :meth:`Series.where`, :meth:`DataFrame.where`, :meth:`Series.mask`, :meth:`DataFrame.mask`, :meth:`Series.clip`, :meth:`DataFrame.clip`; in a future version these will not infer object-dtype columns to non-object dtype, or all-round floats to integer dtype. Call ``result.infer_objects(copy=False)`` on the result for object inference, or explicitly cast floats to ints. To opt in to the future version, use ``pd.set_option("future.downcasting", True)`` (:issue:`53656`)
->>>>>>> 80a1a8bc
 - Deprecated not passing a tuple to :class:`DataFrameGroupBy.get_group` or :class:`SeriesGroupBy.get_group` when grouping by a length-1 list-like (:issue:`25971`)
 - Deprecated strings ``S``, ``U``, and ``N`` denoting units in :func:`to_timedelta` (:issue:`52536`)
 - Deprecated strings ``T``, ``S``, ``L``, ``U``, and ``N`` denoting frequencies in :class:`Minute`, :class:`Second`, :class:`Milli`, :class:`Micro`, :class:`Nano` (:issue:`52536`)
