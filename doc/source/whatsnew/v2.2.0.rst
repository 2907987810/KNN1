--- conflicted
+++ resolved
@@ -321,11 +321,8 @@
 - :meth:`DataFrame.apply` now allows the usage of numba (via ``engine="numba"``) to JIT compile the passed function, allowing for potential speedups (:issue:`54666`)
 - :meth:`ExtensionArray._explode` interface method added to allow extension type implementations of the ``explode`` method (:issue:`54833`)
 - :meth:`ExtensionArray.duplicated` added to allow extension type implementations of the ``duplicated`` method (:issue:`55255`)
-<<<<<<< HEAD
 - Allow dictionaries to be passed to :meth:`pandas.Series.str.replace` via ``pat`` parameter (:issue:`51748`)
-=======
 - :meth:`Series.ffill`, :meth:`Series.bfill`, :meth:`DataFrame.ffill`, and :meth:`DataFrame.bfill` have gained the argument ``limit_area``; 3rd party :class:`.ExtensionArray` authors need to add this argument to the method ``_pad_or_backfill`` (:issue:`56492`)
->>>>>>> b7e22024
 - Allow passing ``read_only``, ``data_only`` and ``keep_links`` arguments to openpyxl using ``engine_kwargs`` of :func:`read_excel` (:issue:`55027`)
 - Implement masked algorithms for :meth:`Series.value_counts` (:issue:`54984`)
 - Implemented :meth:`Series.dt` methods and attributes for :class:`ArrowDtype` with ``pyarrow.duration`` type (:issue:`52284`)
