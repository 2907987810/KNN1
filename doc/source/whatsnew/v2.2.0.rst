--- conflicted
+++ resolved
@@ -281,14 +281,11 @@
 
 Bug fixes
 ~~~~~~~~~
-<<<<<<< HEAD
 - Bug in :class:`AbstractHolidayCalendar` where timezone data was not propagated when computing holiday observances (:issue:`54580`)
 - Bug in :class:`pandas.core.window.Rolling` where duplicate datetimelike indexes are treated as consecutive rather than equal with ``closed='left'`` and ``closed='neither'`` (:issue:`20712`)
 - Bug in :meth:`DataFrame.apply` where passing ``raw=True`` ignored ``args`` passed to the applied function (:issue:`55009`)
 - Bug in :meth:`pandas.read_excel` with a ODS file without cached formatted cell for float values (:issue:`55219`)
 - Fixed a spurious deprecation warning from ``numba`` >= 0.58.0 when passing a numpy ufunc in :class:`pandas.core.window.Rolling.apply` with ``engine="numba"`` (:issue:`55247`)
-=======
->>>>>>> ae177e88
 
 Categorical
 ^^^^^^^^^^^
