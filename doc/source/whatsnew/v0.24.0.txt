.. _whatsnew_0240:

v0.24.0
-------

.. _whatsnew_0240.enhancements:

New features
~~~~~~~~~~~~

- ``ExcelWriter`` now accepts ``mode`` as a keyword argument, enabling append to existing workbooks when using the ``openpyxl`` engine (:issue:`3441`)

.. _whatsnew_0240.enhancements.other:

Other Enhancements
^^^^^^^^^^^^^^^^^^
- :func:`to_datetime` now supports the ``%Z`` and ``%z`` directive when passed into ``format`` (:issue:`13486`)
- :func:`Series.mode` and :func:`DataFrame.mode` now support the ``dropna`` parameter which can be used to specify whether NaN/NaT values should be considered (:issue:`17534`)
- :func:`to_csv` now supports ``compression`` keyword when a file handle is passed. (:issue:`21227`)
- :meth:`Index.droplevel` is now implemented also for flat indexes, for compatibility with :class:`MultiIndex` (:issue:`21115`)
<<<<<<< HEAD
- New method :meth:`HDFStore.walk` will recursively walk the group hierarchy of an HDF5 file (:issue:`10932`)
-
=======
- Added support for reading from Google Cloud Storage via the ``gcsfs`` library (:issue:`19454`)
>>>>>>> 36422a88

.. _whatsnew_0240.api_breaking:


Backwards incompatible API changes
~~~~~~~~~~~~~~~~~~~~~~~~~~~~~~~~~~

.. _whatsnew_0240.api.datetimelike.normalize:

Tick DateOffset Normalize Restrictions
--------------------------------------

Creating a ``Tick`` object (:class:`Day`, :class:`Hour`, :class:`Minute`,
:class:`Second`, :class:`Milli`, :class:`Micro`, :class:`Nano`) with
`normalize=True` is no longer supported.  This prevents unexpected behavior
where addition could fail to be monotone or associative.  (:issue:`21427`)

.. ipython:: python

    ts = pd.Timestamp('2018-06-11 18:01:14')
    ts
    tic = pd.offsets.Hour(n=2, normalize=True)
    tic

Previous Behavior:

.. code-block:: ipython

    In [4]: ts + tic
    Out [4]: Timestamp('2018-06-11 00:00:00')

    In [5]: ts + tic + tic + tic == ts + (tic + tic + tic)
    Out [5]: False

Current Behavior:

.. ipython:: python

    tic = pd.offsets.Hour(n=2)
    ts + tic + tic + tic == ts + (tic + tic + tic)


.. _whatsnew_0240.api.datetimelike:

Datetimelike API Changes
^^^^^^^^^^^^^^^^^^^^^^^^

- For :class:`DatetimeIndex` and :class:`TimedeltaIndex` with non-``None`` ``freq`` attribute, addition or subtraction of integer-dtyped array or ``Index`` will return an object of the same class (:issue:`19959`)
- :class:`DateOffset` objects are now immutable. Attempting to alter one of these will now raise ``AttributeError`` (:issue:`21341`)

.. _whatsnew_0240.api.other:

Other API Changes
^^^^^^^^^^^^^^^^^

.. _whatsnew_0240.api.other.incompatibilities:

Series and Index Data-Dtype Incompatibilities
---------------------------------------------

``Series`` and ``Index`` constructors now raise when the
data is incompatible with a passed ``dtype=`` (:issue:`15832`)

Previous Behavior:

.. code-block:: ipython

    In [4]: pd.Series([-1], dtype="uint64")
    Out [4]:
    0    18446744073709551615
    dtype: uint64

Current Behavior:

.. code-block:: ipython

    In [4]: pd.Series([-1], dtype="uint64")
    Out [4]:
    ...
    OverflowError: Trying to coerce negative values to unsigned integers

- :class:`DatetimeIndex` now accepts :class:`Int64Index` arguments as epoch timestamps (:issue:`20997`)
-
-

.. _whatsnew_0240.deprecations:

Deprecations
~~~~~~~~~~~~

- :meth:`DataFrame.to_stata`, :meth:`read_stata`, :class:`StataReader` and :class:`StataWriter` have deprecated the ``encoding`` argument.  The encoding of a Stata dta file is determined by the file type and cannot be changed (:issue:`21244`).
- :meth:`MultiIndex.to_hierarchical` is deprecated and will be removed in a future version  (:issue:`21613`)
-

.. _whatsnew_0240.prior_deprecations:

Removal of prior version deprecations/changes
~~~~~~~~~~~~~~~~~~~~~~~~~~~~~~~~~~~~~~~~~~~~~

- The ``LongPanel`` and ``WidePanel`` classes have been removed (:issue:`10892`)
-
-
-

.. _whatsnew_0240.performance:

Performance Improvements
~~~~~~~~~~~~~~~~~~~~~~~~

- Improved performance of :func:`Series.describe` in case of numeric dtpyes (:issue:`21274`)
- Improved performance of :func:`pandas.core.groupby.GroupBy.rank` when dealing with tied rankings (:issue:`21237`)
- Improved performance of :func:`DataFrame.set_index` with columns consisting of :class:`Period` objects (:issue:`21582`)
-

.. _whatsnew_0240.docs:

Documentation Changes
~~~~~~~~~~~~~~~~~~~~~

- Added sphinx spelling extension, updated documentation on how to use the spell check (:issue:`21079`)
-
-

.. _whatsnew_0240.bug_fixes:

Bug Fixes
~~~~~~~~~

Categorical
^^^^^^^^^^^

-
-
-

Datetimelike
^^^^^^^^^^^^

- Fixed bug where two :class:`DateOffset` objects with different ``normalize`` attributes could evaluate as equal (:issue:`21404`)
- Bug in :class:`Index` with ``datetime64[ns, tz]`` dtype that did not localize integer data correctly (:issue:`20964`)
- Bug in :meth:`DatetimeIndex.shift` where an ``AssertionError`` would raise when shifting across DST (:issue:`8616`)
- Bug in :class:`Timestamp` constructor where passing an invalid timezone offset designator (``Z``) would not raise a ``ValueError``(:issue:`8910`)
- Bug in :meth:`Timestamp.replace` where replacing at a DST boundary would retain an incorrect offset (:issue:`7825`)
- Bug in :meth:`DatetimeIndex.reindex` when reindexing a tz-naive and tz-aware :class:`DatetimeIndex` (:issue:`8306`)
- Bug in :meth:`DatetimeIndex.resample` when downsampling across a DST boundary (:issue:`8531`)

Timedelta
^^^^^^^^^

-
-
-

Timezones
^^^^^^^^^

-
-
-

Offsets
^^^^^^^

-
-

Numeric
^^^^^^^

- Bug in :class:`Series` ``__rmatmul__`` doesn't support matrix vector multiplication (:issue:`21530`)
-
-

Strings
^^^^^^^

-
-
-

Indexing
^^^^^^^^

- The traceback from a ``KeyError`` when asking ``.loc`` for a single missing label is now shorter and more clear (:issue:`21557`)
- When ``.ix`` is asked for a missing integer label in a :class:`MultiIndex` with a first level of integer type, it now raises a ``KeyError`` - consistently with the case of a flat :class:`Int64Index` - rather than falling back to positional indexing (:issue:`21593`)
-
-

MultiIndex
^^^^^^^^^^

-
-
-

I/O
^^^

-
-
-

Plotting
^^^^^^^^

-
-
-

Groupby/Resample/Rolling
^^^^^^^^^^^^^^^^^^^^^^^^

- Bug in :func:`pandas.core.groupby.GroupBy.first` and :func:`pandas.core.groupby.GroupBy.last` with ``as_index=False`` leading to the loss of timezone information (:issue:`15884`)
-
-

Sparse
^^^^^^

-
-
-

Reshaping
^^^^^^^^^

-
-
-

ExtensionArray
^^^^^^^^^^^^^^

- :meth:`Series.combine()` works correctly with :class:`~pandas.api.extensions.ExtensionArray` inside of :class:`Series` (:issue:`20825`)
- :meth:`Series.combine()` with scalar argument now works for any function type (:issue:`21248`)
-
-

Other
^^^^^

- :meth: `~pandas.io.formats.style.Styler.background_gradient` now takes a ``text_color_threshold`` parameter to automatically lighten the text color based on the luminance of the background color. This improves readability with dark background colors without the need to limit the background colormap range. (:issue:`21258`)
-
-
-<|MERGE_RESOLUTION|>--- conflicted
+++ resolved
@@ -18,12 +18,9 @@
 - :func:`Series.mode` and :func:`DataFrame.mode` now support the ``dropna`` parameter which can be used to specify whether NaN/NaT values should be considered (:issue:`17534`)
 - :func:`to_csv` now supports ``compression`` keyword when a file handle is passed. (:issue:`21227`)
 - :meth:`Index.droplevel` is now implemented also for flat indexes, for compatibility with :class:`MultiIndex` (:issue:`21115`)
-<<<<<<< HEAD
+- Added support for reading from Google Cloud Storage via the ``gcsfs`` library (:issue:`19454`)
 - New method :meth:`HDFStore.walk` will recursively walk the group hierarchy of an HDF5 file (:issue:`10932`)
 -
-=======
-- Added support for reading from Google Cloud Storage via the ``gcsfs`` library (:issue:`19454`)
->>>>>>> 36422a88
 
 .. _whatsnew_0240.api_breaking:
 
