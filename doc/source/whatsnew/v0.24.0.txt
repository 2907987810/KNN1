.. _whatsnew_0240:

v0.24.0
-------

.. _whatsnew_0240.enhancements:

New features
~~~~~~~~~~~~

- ``ExcelWriter`` now accepts ``mode`` as a keyword argument, enabling append to existing workbooks when using the ``openpyxl`` engine (:issue:`3441`)

.. _whatsnew_0240.enhancements.extension_array_operators

``ExtensionArray`` operator support
^^^^^^^^^^^^^^^^^^^^^^^^^^^^^^^^^^^

A ``Series`` based on an ``ExtensionArray`` now supports arithmetic and comparison
operators. (:issue:`19577`). There are two approaches for providing operator support for an ``ExtensionArray``:

1. Define each of the operators on your ``ExtensionArray`` subclass.
2. Use an operator implementation from pandas that depends on operators that are already defined
   on the underlying elements (scalars) of the ``ExtensionArray``.

See the :ref:`ExtensionArray Operator Support
<extending.extension.operator>` documentation section for details on both
ways of adding operator support.

.. _whatsnew_0240.enhancements.other:

Other Enhancements
^^^^^^^^^^^^^^^^^^
- :func:`to_datetime` now supports the ``%Z`` and ``%z`` directive when passed into ``format`` (:issue:`13486`)
- :func:`Series.mode` and :func:`DataFrame.mode` now support the ``dropna`` parameter which can be used to specify whether NaN/NaT values should be considered (:issue:`17534`)
- :func:`to_csv` now supports ``compression`` keyword when a file handle is passed. (:issue:`21227`)
- :meth:`Index.droplevel` is now implemented also for flat indexes, for compatibility with :class:`MultiIndex` (:issue:`21115`)
- Added support for reading from Google Cloud Storage via the ``gcsfs`` library (:issue:`19454`)
- :func:`to_gbq` and :func:`read_gbq` signature and documentation updated to
  reflect changes from the `Pandas-GBQ library version 0.5.0
  <https://pandas-gbq.readthedocs.io/en/latest/changelog.html#changelog-0-5-0>`__.
  (:issue:`21627`)
- New method :meth:`HDFStore.walk` will recursively walk the group hierarchy of an HDF5 file (:issue:`10932`)
- :meth:`Series.nlargest`, :meth:`Series.nsmallest`, :meth:`DataFrame.nlargest`, and :meth:`DataFrame.nsmallest` now accept the value ``"all"`` for the ``keep` argument. This keeps all ties for the nth largest/smallest value (:issue:`16818`)
-

.. _whatsnew_0240.api_breaking:

Backwards incompatible API changes
~~~~~~~~~~~~~~~~~~~~~~~~~~~~~~~~~~

.. _whatsnew_0240.api.datetimelike.normalize:

Tick DateOffset Normalize Restrictions
^^^^^^^^^^^^^^^^^^^^^^^^^^^^^^^^^^^^^^

Creating a ``Tick`` object (:class:`Day`, :class:`Hour`, :class:`Minute`,
:class:`Second`, :class:`Milli`, :class:`Micro`, :class:`Nano`) with
`normalize=True` is no longer supported.  This prevents unexpected behavior
where addition could fail to be monotone or associative.  (:issue:`21427`)

.. ipython:: python

    ts = pd.Timestamp('2018-06-11 18:01:14')
    ts
    tic = pd.offsets.Hour(n=2, normalize=True)
    tic

Previous Behavior:

.. code-block:: ipython

    In [4]: ts + tic
    Out [4]: Timestamp('2018-06-11 00:00:00')

    In [5]: ts + tic + tic + tic == ts + (tic + tic + tic)
    Out [5]: False

Current Behavior:

.. ipython:: python

    tic = pd.offsets.Hour(n=2)
    ts + tic + tic + tic == ts + (tic + tic + tic)


.. _whatsnew_0240.api.datetimelike:


.. _whatsnew_0240.api.period_subtraction:

Period Subtraction
^^^^^^^^^^^^^^^^^^

Subtraction of a ``Period`` from another ``Period`` will give a ``DateOffset``.
instead of an integer (:issue:`21314`)

.. ipython:: python

    june = pd.Period('June 2018')
    april = pd.Period('April 2018')
    june - april

Previous Behavior:

.. code-block:: ipython

    In [2]: june = pd.Period('June 2018')

    In [3]: april = pd.Period('April 2018')

    In [4]: june - april
    Out [4]: 2

Similarly, subtraction of a ``Period`` from a ``PeriodIndex`` will now return
an ``Index`` of ``DateOffset`` objects instead of an ``Int64Index``

.. ipython:: python

    pi = pd.period_range('June 2018', freq='M', periods=3)
    pi - pi[0]

Previous Behavior:

.. code-block:: ipython

    In [2]: pi = pd.period_range('June 2018', freq='M', periods=3)

    In [3]: pi - pi[0]
    Out[3]: Int64Index([0, 1, 2], dtype='int64')

<<<<<<< HEAD
Datetimelike API Changes
^^^^^^^^^^^^^^^^^^^^^^^^

- For :class:`DatetimeIndex` and :class:`TimedeltaIndex` with non-``None`` ``freq`` attribute, addition or subtraction of integer-dtyped array or ``Index`` will return an object of the same class (:issue:`19959`)
- :class:`DateOffset` objects are now immutable. Attempting to alter one of these will now raise ``AttributeError`` (:issue:`21341`)
- :class:`PeriodIndex` subtraction of another ``PeriodIndex`` will now return an object-dtype :class:`Index` of :class:`DateOffset` objects instead of raising a ``TypeError`` (:issue:`20049`)

.. _whatsnew_0240.api.extension:

ExtensionType Changes
^^^^^^^^^^^^^^^^^^^^^

- ``ExtensionDtype`` has gained the ability to instantiate from string dtypes, e.g. ``decimal`` would instantiate a registered ``DecimalDtype``; furthermore
  the ``ExtensionDtype`` has gained the method ``construct_array_type`` (:issue:`21185`)
- The ``ExtensionArray`` constructor, ``_from_sequence`` now take the keyword arg ``copy=False`` (:issue:`21185`)
- Bug in :meth:`Series.get` for ``Series`` using ``ExtensionArray`` and integer index (:issue:`21257`)
- :meth:`Series.combine()` works correctly with :class:`~pandas.api.extensions.ExtensionArray` inside of :class:`Series` (:issue:`20825`)
- :meth:`Series.combine()` with scalar argument now works for any function type (:issue:`21248`)
-

.. _whatsnew_0240.api.other:

Other API Changes
^^^^^^^^^^^^^^^^^
=======
>>>>>>> ad76ffcc

.. _whatsnew_0240.api.incompatibilities:

Series and Index Data-Dtype Incompatibilities
^^^^^^^^^^^^^^^^^^^^^^^^^^^^^^^^^^^^^^^^^^^^^

``Series`` and ``Index`` constructors now raise when the
data is incompatible with a passed ``dtype=`` (:issue:`15832`)

Previous Behavior:

.. code-block:: ipython

    In [4]: pd.Series([-1], dtype="uint64")
    Out [4]:
    0    18446744073709551615
    dtype: uint64

Current Behavior:

.. code-block:: ipython

    In [4]: pd.Series([-1], dtype="uint64")
    Out [4]:
    ...
    OverflowError: Trying to coerce negative values to unsigned integers

Datetimelike API Changes
^^^^^^^^^^^^^^^^^^^^^^^^

- For :class:`DatetimeIndex` and :class:`TimedeltaIndex` with non-``None`` ``freq`` attribute, addition or subtraction of integer-dtyped array or ``Index`` will return an object of the same class (:issue:`19959`)
- :class:`DateOffset` objects are now immutable. Attempting to alter one of these will now raise ``AttributeError`` (:issue:`21341`)
- :class:`PeriodIndex` subtraction of another ``PeriodIndex`` will now return an object-dtype :class:`Index` of :class:`DateOffset` objects instead of raising a ``TypeError`` (:issue:`20049`)

.. _whatsnew_0240.api.other:

Other API Changes
^^^^^^^^^^^^^^^^^

- :class:`DatetimeIndex` now accepts :class:`Int64Index` arguments as epoch timestamps (:issue:`20997`)
- Invalid construction of ``IntervalDtype`` will now always raise a ``TypeError`` rather than a ``ValueError`` if the subdtype is invalid (:issue:`21185`)
-
-

.. _whatsnew_0240.deprecations:

Deprecations
~~~~~~~~~~~~

- :meth:`DataFrame.to_stata`, :meth:`read_stata`, :class:`StataReader` and :class:`StataWriter` have deprecated the ``encoding`` argument.  The encoding of a Stata dta file is determined by the file type and cannot be changed (:issue:`21244`).
- :meth:`MultiIndex.to_hierarchical` is deprecated and will be removed in a future version  (:issue:`21613`)
-

.. _whatsnew_0240.prior_deprecations:

Removal of prior version deprecations/changes
~~~~~~~~~~~~~~~~~~~~~~~~~~~~~~~~~~~~~~~~~~~~~

- The ``LongPanel`` and ``WidePanel`` classes have been removed (:issue:`10892`)
-
-
-

.. _whatsnew_0240.performance:

Performance Improvements
~~~~~~~~~~~~~~~~~~~~~~~~

- Very large improvement in performance of slicing when the index is a :class:`CategoricalIndex`,
  both when indexing by label (using .loc) and position(.iloc).
  Likewise, slicing a ``CategoricalIndex`` itself (i.e. ``ci[100:200]``) shows similar speed improvements (:issue:`21659`)
- Improved performance of :func:`Series.describe` in case of numeric dtpyes (:issue:`21274`)
- Improved performance of :func:`pandas.core.groupby.GroupBy.rank` when dealing with tied rankings (:issue:`21237`)
- Improved performance of :func:`DataFrame.set_index` with columns consisting of :class:`Period` objects (:issue:`21582`,:issue:`21606`)
-

.. _whatsnew_0240.docs:

Documentation Changes
~~~~~~~~~~~~~~~~~~~~~

- Added sphinx spelling extension, updated documentation on how to use the spell check (:issue:`21079`)
-
-

.. _whatsnew_0240.bug_fixes:

Bug Fixes
~~~~~~~~~

Categorical
^^^^^^^^^^^

-
-
-

Datetimelike
^^^^^^^^^^^^

- Fixed bug where two :class:`DateOffset` objects with different ``normalize`` attributes could evaluate as equal (:issue:`21404`)

Timedelta
^^^^^^^^^

-
-
-

Timezones
^^^^^^^^^

- Bug in :meth:`DatetimeIndex.shift` where an ``AssertionError`` would raise when shifting across DST (:issue:`8616`)
- Bug in :class:`Timestamp` constructor where passing an invalid timezone offset designator (``Z``) would not raise a ``ValueError``(:issue:`8910`)
- Bug in :meth:`Timestamp.replace` where replacing at a DST boundary would retain an incorrect offset (:issue:`7825`)
- Bug in :meth:`Series.replace` with ``datetime64[ns, tz]`` data when replacing ``NaT`` (:issue:`11792`)
- Bug in :class:`Timestamp` when passing different string date formats with a timezone offset would produce different timezone offsets (:issue:`12064`)
- Bug when comparing a tz-naive :class:`Timestamp` to a tz-aware :class:`DatetimeIndex` which would coerce the :class:`DatetimeIndex` to tz-naive (:issue:`12601`)
- Bug in :meth:`Series.truncate` with a tz-aware :class:`DatetimeIndex` which would cause a core dump (:issue:`9243`)
- Bug in :class:`Series` constructor which would coerce tz-aware and tz-naive :class:`Timestamp`s to tz-aware (:issue:`13051`)
- Bug in :class:`Index` with ``datetime64[ns, tz]`` dtype that did not localize integer data correctly (:issue:`20964`)

Offsets
^^^^^^^

-
-

Numeric
^^^^^^^

- Bug in :class:`Series` ``__rmatmul__`` doesn't support matrix vector multiplication (:issue:`21530`)
-
-

Strings
^^^^^^^

-
-
-

Interval
^^^^^^^^

- Bug in the :class:`IntervalIndex` constructor where the ``closed`` parameter did not always override the inferred ``closed`` (:issue:`19370`)
-
-

Indexing
^^^^^^^^

- The traceback from a ``KeyError`` when asking ``.loc`` for a single missing label is now shorter and more clear (:issue:`21557`)
- When ``.ix`` is asked for a missing integer label in a :class:`MultiIndex` with a first level of integer type, it now raises a ``KeyError`` - consistently with the case of a flat :class:`Int64Index` - rather than falling back to positional indexing (:issue:`21593`)
- Bug in :meth:`DatetimeIndex.reindex` when reindexing a tz-naive and tz-aware :class:`DatetimeIndex` (:issue:`8306`)
- Bug in :class:`DataFrame` when setting values with ``.loc`` and a timezone aware :class:`DatetimeIndex` (:issue:`11365`)
- Bug when indexing :class:`DatetimeIndex` with nanosecond resolution dates and timezones (:issue:`11679`)

-

MultiIndex
^^^^^^^^^^

-
-
-

I/O
^^^

-
-
-

Plotting
^^^^^^^^

-
-
-

Groupby/Resample/Rolling
^^^^^^^^^^^^^^^^^^^^^^^^

- Bug in :func:`pandas.core.groupby.GroupBy.first` and :func:`pandas.core.groupby.GroupBy.last` with ``as_index=False`` leading to the loss of timezone information (:issue:`15884`)
- Bug in :meth:`DatetimeIndex.resample` when downsampling across a DST boundary (:issue:`8531`)
-
-

Sparse
^^^^^^

-
-
-

Reshaping
^^^^^^^^^

-
-
-

-

Other
^^^^^

- :meth: `~pandas.io.formats.style.Styler.background_gradient` now takes a ``text_color_threshold`` parameter to automatically lighten the text color based on the luminance of the background color. This improves readability with dark background colors without the need to limit the background colormap range. (:issue:`21258`)
-
-
-<|MERGE_RESOLUTION|>--- conflicted
+++ resolved
@@ -128,14 +128,6 @@
     In [3]: pi - pi[0]
     Out[3]: Int64Index([0, 1, 2], dtype='int64')
 
-<<<<<<< HEAD
-Datetimelike API Changes
-^^^^^^^^^^^^^^^^^^^^^^^^
-
-- For :class:`DatetimeIndex` and :class:`TimedeltaIndex` with non-``None`` ``freq`` attribute, addition or subtraction of integer-dtyped array or ``Index`` will return an object of the same class (:issue:`19959`)
-- :class:`DateOffset` objects are now immutable. Attempting to alter one of these will now raise ``AttributeError`` (:issue:`21341`)
-- :class:`PeriodIndex` subtraction of another ``PeriodIndex`` will now return an object-dtype :class:`Index` of :class:`DateOffset` objects instead of raising a ``TypeError`` (:issue:`20049`)
-
 .. _whatsnew_0240.api.extension:
 
 ExtensionType Changes
@@ -153,8 +145,6 @@
 
 Other API Changes
 ^^^^^^^^^^^^^^^^^
-=======
->>>>>>> ad76ffcc
 
 .. _whatsnew_0240.api.incompatibilities:
 
