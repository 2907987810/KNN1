--- conflicted
+++ resolved
@@ -604,11 +604,8 @@
 - Added :meth:`pandas.api.types.register_extension_dtype` to register an extension type with pandas (:issue:`22664`)
 - Series backed by an ``ExtensionArray`` now work with :func:`util.hash_pandas_object` (:issue:`23066`)
 - Updated the ``.type`` attribute for ``PeriodDtype``, ``DatetimeTZDtype``, and ``IntervalDtype`` to be instances of the dtype (``Period``, ``Timestamp``, and ``Interval`` respectively) (:issue:`22938`)
-<<<<<<< HEAD
 - :func:`ExtensionArray.isna` is allowed to return an ``ExtensionArray`` (:issue:`22325`).
-=======
 - Support for reduction operations such as ``sum``, ``mean`` via opt-in base class method override (:issue:`22762`)
->>>>>>> 12a0dc49
 
 .. _whatsnew_0240.api.incompatibilities:
 
