.. _whatsnew_0240:

v0.24.0 (Month XX, 2018)
------------------------

.. warning::

   Starting January 1, 2019, pandas feature releases will support Python 3 only.
   See :ref:`install.dropping-27` for more.

.. _whatsnew_0240.enhancements:

New features
~~~~~~~~~~~~
- :func:`merge` now directly allows merge between objects of type ``DataFrame`` and named ``Series``, without the need to convert the ``Series`` object into a ``DataFrame`` beforehand (:issue:`21220`)


- ``ExcelWriter`` now accepts ``mode`` as a keyword argument, enabling append to existing workbooks when using the ``openpyxl`` engine (:issue:`3441`)

.. _whatsnew_0240.enhancements.extension_array_operators:

``ExtensionArray`` operator support
^^^^^^^^^^^^^^^^^^^^^^^^^^^^^^^^^^^

A ``Series`` based on an ``ExtensionArray`` now supports arithmetic and comparison
operators (:issue:`19577`). There are two approaches for providing operator support for an ``ExtensionArray``:

1. Define each of the operators on your ``ExtensionArray`` subclass.
2. Use an operator implementation from pandas that depends on operators that are already defined
   on the underlying elements (scalars) of the ``ExtensionArray``.

See the :ref:`ExtensionArray Operator Support
<extending.extension.operator>` documentation section for details on both
ways of adding operator support.

.. _whatsnew_0240.enhancements.intna:

Optional Integer NA Support
^^^^^^^^^^^^^^^^^^^^^^^^^^^

Pandas has gained the ability to hold integer dtypes with missing values. This long requested feature is enabled through the use of :ref:`extension types <extending.extension-types>`.
Here is an example of the usage.

We can construct a ``Series`` with the specified dtype. The dtype string ``Int64`` is a pandas ``ExtensionDtype``. Specifying a list or array using the traditional missing value
marker of ``np.nan`` will infer to integer dtype. The display of the ``Series`` will also use the ``NaN`` to indicate missing values in string outputs. (:issue:`20700`, :issue:`20747`)

.. ipython:: python

   s = pd.Series([1, 2, np.nan], dtype='Int64')
   s


Operations on these dtypes will propagate ``NaN`` as other pandas operations.

.. ipython:: python

   # arithmetic
   s + 1

   # comparison
   s == 1

   # indexing
   s.iloc[1:3]

   # operate with other dtypes
   s + s.iloc[1:3].astype('Int8')

   # coerce when needed
   s + 0.01

These dtypes can operate as part of of ``DataFrame``.

.. ipython:: python

   df = pd.DataFrame({'A': s, 'B': [1, 1, 3], 'C': list('aab')})
   df
   df.dtypes


These dtypes can be merged & reshaped & casted.

.. ipython:: python

   pd.concat([df[['A']], df[['B', 'C']]], axis=1).dtypes
   df['A'].astype(float)

.. warning::

   The Integer NA support currently uses the captilized dtype version, e.g. ``Int8`` as compared to the traditional ``int8``. This may be changed at a future date.

.. _whatsnew_0240.enhancements.read_html:

``read_html`` Enhancements
^^^^^^^^^^^^^^^^^^^^^^^^^^

:func:`read_html` previously ignored ``colspan`` and ``rowspan`` attributes.
Now it understands them, treating them as sequences of cells with the same
value. (:issue:`17054`)

.. ipython:: python

    result = pd.read_html("""
      <table>
        <thead>
          <tr>
            <th>A</th><th>B</th><th>C</th>
          </tr>
        </thead>
        <tbody>
          <tr>
            <td colspan="2">1</td><td>2</td>
          </tr>
        </tbody>
      </table>""")

Previous Behavior:

.. code-block:: ipython

    In [13]: result
    Out [13]:
    [   A  B   C
     0  1  2 NaN]

Current Behavior:

.. ipython:: python

    result


.. _whatsnew_0240.enhancements.interval:

Storing Interval Data in Series and DataFrame
^^^^^^^^^^^^^^^^^^^^^^^^^^^^^^^^^^^^^^^^^^^^^

Interval data may now be stored in a ``Series`` or ``DataFrame``, in addition to an
:class:`IntervalIndex` like previously (:issue:`19453`).

.. ipython:: python

   ser = pd.Series(pd.interval_range(0, 5))
   ser
   ser.dtype

Previously, these would be cast to a NumPy array of ``Interval`` objects. In general,
this should result in better performance when storing an array of intervals in
a :class:`Series`.

Note that the ``.values`` of a ``Series`` containing intervals is no longer a NumPy
array, but rather an ``ExtensionArray``:

.. ipython:: python

   ser.values

This is the same behavior as ``Series.values`` for categorical data. See
:ref:`whatsnew_0240.api_breaking.interval_values` for more.


.. _whatsnew_0240.enhancements.other:

Other Enhancements
^^^^^^^^^^^^^^^^^^
- :func:`to_datetime` now supports the ``%Z`` and ``%z`` directive when passed into ``format`` (:issue:`13486`)
- :func:`Series.mode` and :func:`DataFrame.mode` now support the ``dropna`` parameter which can be used to specify whether NaN/NaT values should be considered (:issue:`17534`)
- :func:`to_csv` now supports ``compression`` keyword when a file handle is passed. (:issue:`21227`)
- :meth:`Index.droplevel` is now implemented also for flat indexes, for compatibility with :class:`MultiIndex` (:issue:`21115`)
- :meth:`Series.droplevel` and :meth:`DataFrame.droplevel` are now implemented (:issue:`20342`)
- Added support for reading from Google Cloud Storage via the ``gcsfs`` library (:issue:`19454`)
- :func:`to_gbq` and :func:`read_gbq` signature and documentation updated to
  reflect changes from the `Pandas-GBQ library version 0.5.0
  <https://pandas-gbq.readthedocs.io/en/latest/changelog.html#changelog-0-5-0>`__.
  (:issue:`21627`)
- New method :meth:`HDFStore.walk` will recursively walk the group hierarchy of an HDF5 file (:issue:`10932`)
- :func:`read_html` copies cell data across ``colspan`` and ``rowspan``, and it treats all-``th`` table rows as headers if ``header`` kwarg is not given and there is no ``thead`` (:issue:`17054`)
- :meth:`Series.nlargest`, :meth:`Series.nsmallest`, :meth:`DataFrame.nlargest`, and :meth:`DataFrame.nsmallest` now accept the value ``"all"`` for the ``keep`` argument. This keeps all ties for the nth largest/smallest value (:issue:`16818`)
- :class:`IntervalIndex` has gained the :meth:`~IntervalIndex.set_closed` method to change the existing ``closed`` value (:issue:`21670`)
- :func:`~DataFrame.to_csv`, :func:`~Series.to_csv`, :func:`~DataFrame.to_json`, and :func:`~Series.to_json` now support ``compression='infer'`` to infer compression based on filename extension (:issue:`15008`).
  The default compression for ``to_csv``, ``to_json``, and ``to_pickle`` methods has been updated to ``'infer'`` (:issue:`22004`).
- :func:`to_timedelta` now supports iso-formated timedelta strings (:issue:`21877`)
- :class:`Series` and :class:`DataFrame` now support :class:`Iterable` in constructor (:issue:`2193`)

.. _whatsnew_0240.api_breaking:

Backwards incompatible API changes
~~~~~~~~~~~~~~~~~~~~~~~~~~~~~~~~~~


.. _whatsnew_0240.api_breaking.interval_values:

``IntervalIndex.values`` is now an ``IntervalArray``
^^^^^^^^^^^^^^^^^^^^^^^^^^^^^^^^^^^^^^^^^^^^^^^^^^^^

The :attr:`~Interval.values` attribute of an :class:`IntervalIndex` now returns an
``IntervalArray``, rather than a NumPy array of :class:`Interval` objects (:issue:`19453`).

Previous Behavior:

.. code-block:: ipython

   In [1]: idx = pd.interval_range(0, 4)

   In [2]: idx.values
   Out[2]:
   array([Interval(0, 1, closed='right'), Interval(1, 2, closed='right'),
          Interval(2, 3, closed='right'), Interval(3, 4, closed='right')],
         dtype=object)

New Behavior:

.. ipython:: python

   idx = pd.interval_range(0, 4)
   idx.values

This mirrors ``CateogricalIndex.values``, which returns a ``Categorical``.

For situations where you need an ``ndarray`` of ``Interval`` objects, use
:meth:`numpy.asarray` or ``idx.astype(object)``.

.. ipython:: python

   np.asarray(idx)
   idx.values.astype(object)

.. _whatsnew_0240.api.timezone_offset_parsing:

Parsing Datetime Strings with Timezone Offsets
^^^^^^^^^^^^^^^^^^^^^^^^^^^^^^^^^^^^^^^^^^^^^^

Previously, parsing datetime strings with UTC offsets with :func:`to_datetime`
or :class:`DatetimeIndex` would automatically convert the datetime to UTC
without timezone localization. This is inconsistent from parsing the same
datetime string with :class:`Timestamp` which would preserve the UTC
offset in the ``tz`` attribute. Now, :func:`to_datetime` preserves the UTC
offset in the ``tz`` attribute when all the datetime strings have the same
UTC offset (:issue:`17697`, :issue:`11736`)

*Previous Behavior*:

.. code-block:: ipython


    In [2]: pd.to_datetime("2015-11-18 15:30:00+05:30")
    Out[2]: Timestamp('2015-11-18 10:00:00')

    In [3]: pd.Timestamp("2015-11-18 15:30:00+05:30")
    Out[3]: Timestamp('2015-11-18 15:30:00+0530', tz='pytz.FixedOffset(330)')

    # Different UTC offsets would automatically convert the datetimes to UTC (without a UTC timezone)
    In [4]: pd.to_datetime(["2015-11-18 15:30:00+05:30", "2015-11-18 16:30:00+06:30"])
    Out[4]: DatetimeIndex(['2015-11-18 10:00:00', '2015-11-18 10:00:00'], dtype='datetime64[ns]', freq=None)

*Current Behavior*:

.. ipython:: python

    pd.to_datetime("2015-11-18 15:30:00+05:30")
    pd.Timestamp("2015-11-18 15:30:00+05:30")

Parsing datetime strings with the same UTC offset will preserve the UTC offset in the ``tz``

.. ipython:: python

    pd.to_datetime(["2015-11-18 15:30:00+05:30"] * 2)

Parsing datetime strings with different UTC offsets will now create an Index of
``datetime.datetime`` objects with different UTC offsets

.. ipython:: python

    idx = pd.to_datetime(["2015-11-18 15:30:00+05:30", "2015-11-18 16:30:00+06:30"])
    idx
    idx[0]
    idx[1]

Passing ``utc=True`` will mimic the previous behavior but will correctly indicate
that the dates have been converted to UTC

.. ipython:: python
    pd.to_datetime(["2015-11-18 15:30:00+05:30", "2015-11-18 16:30:00+06:30"], utc=True)

.. _whatsnew_0240.api_breaking.period_end_time:

Time values in ``dt.end_time`` and ``to_timestamp(how='end')``
^^^^^^^^^^^^^^^^^^^^^^^^^^^^^^^^^^^^^^^^^^^^^^^^^^^^^^^^^^^^^^

The time values in :class:`Period` and :class:`PeriodIndex` objects are now set
to '23:59:59.999999999' when calling :attr:`Series.dt.end_time`, :attr:`Period.end_time`,
:attr:`PeriodIndex.end_time`, :func:`Period.to_timestamp()` with ``how='end'``,
or :func:`PeriodIndex.to_timestamp()` with ``how='end'`` (:issue:`17157`)

Previous Behavior:

.. code-block:: ipython

   In [2]: p = pd.Period('2017-01-01', 'D')
   In [3]: pi = pd.PeriodIndex([p])

   In [4]: pd.Series(pi).dt.end_time[0]
   Out[4]: Timestamp(2017-01-01 00:00:00)

   In [5]: p.end_time
   Out[5]: Timestamp(2017-01-01 23:59:59.999999999)

Current Behavior:

Calling :attr:`Series.dt.end_time` will now result in a time of '23:59:59.999999999' as
is the case with :attr:`Period.end_time`, for example

.. ipython:: python

   p = pd.Period('2017-01-01', 'D')
   pi = pd.PeriodIndex([p])

   pd.Series(pi).dt.end_time[0]

   p.end_time

.. _whatsnew_0240.api.datetimelike.normalize:

Tick DateOffset Normalize Restrictions
^^^^^^^^^^^^^^^^^^^^^^^^^^^^^^^^^^^^^^

Creating a ``Tick`` object (:class:`Day`, :class:`Hour`, :class:`Minute`,
:class:`Second`, :class:`Milli`, :class:`Micro`, :class:`Nano`) with
`normalize=True` is no longer supported.  This prevents unexpected behavior
where addition could fail to be monotone or associative.  (:issue:`21427`)

*Previous Behavior*:

.. code-block:: ipython


   In [2]: ts = pd.Timestamp('2018-06-11 18:01:14')

   In [3]: ts
   Out[3]: Timestamp('2018-06-11 18:01:14')

   In [4]: tic = pd.offsets.Hour(n=2, normalize=True)
      ...:

   In [5]: tic
   Out[5]: <2 * Hours>

   In [6]: ts + tic
   Out[6]: Timestamp('2018-06-11 00:00:00')

   In [7]: ts + tic + tic + tic == ts + (tic + tic + tic)
   Out[7]: False

*Current Behavior*:

.. ipython:: python

    ts = pd.Timestamp('2018-06-11 18:01:14')
    tic = pd.offsets.Hour(n=2)
    ts + tic + tic + tic == ts + (tic + tic + tic)


.. _whatsnew_0240.api.datetimelike:


.. _whatsnew_0240.api.period_subtraction:

Period Subtraction
^^^^^^^^^^^^^^^^^^

Subtraction of a ``Period`` from another ``Period`` will give a ``DateOffset``.
instead of an integer (:issue:`21314`)

.. ipython:: python

    june = pd.Period('June 2018')
    april = pd.Period('April 2018')
    june - april

Previous Behavior:

.. code-block:: ipython

    In [2]: june = pd.Period('June 2018')

    In [3]: april = pd.Period('April 2018')

    In [4]: june - april
    Out [4]: 2

Similarly, subtraction of a ``Period`` from a ``PeriodIndex`` will now return
an ``Index`` of ``DateOffset`` objects instead of an ``Int64Index``

.. ipython:: python

    pi = pd.period_range('June 2018', freq='M', periods=3)
    pi - pi[0]

Previous Behavior:

.. code-block:: ipython

    In [2]: pi = pd.period_range('June 2018', freq='M', periods=3)

    In [3]: pi - pi[0]
    Out[3]: Int64Index([0, 1, 2], dtype='int64')

.. _whatsnew_0240.api.extension:

ExtensionType Changes
^^^^^^^^^^^^^^^^^^^^^

- ``ExtensionArray`` has gained the abstract methods ``.dropna()`` (:issue:`21185`)
- ``ExtensionDtype`` has gained the ability to instantiate from string dtypes, e.g. ``decimal`` would instantiate a registered ``DecimalDtype``; furthermore
  the ``ExtensionDtype`` has gained the method ``construct_array_type`` (:issue:`21185`)
- The ``ExtensionArray`` constructor, ``_from_sequence`` now take the keyword arg ``copy=False`` (:issue:`21185`)
- Bug in :meth:`Series.get` for ``Series`` using ``ExtensionArray`` and integer index (:issue:`21257`)
- :meth:`Series.combine()` works correctly with :class:`~pandas.api.extensions.ExtensionArray` inside of :class:`Series` (:issue:`20825`)
- :meth:`Series.combine()` with scalar argument now works for any function type (:issue:`21248`)
-

.. _whatsnew_0240.api.incompatibilities:

Series and Index Data-Dtype Incompatibilities
^^^^^^^^^^^^^^^^^^^^^^^^^^^^^^^^^^^^^^^^^^^^^

``Series`` and ``Index`` constructors now raise when the
data is incompatible with a passed ``dtype=`` (:issue:`15832`)

Previous Behavior:

.. code-block:: ipython

    In [4]: pd.Series([-1], dtype="uint64")
    Out [4]:
    0    18446744073709551615
    dtype: uint64

Current Behavior:

.. code-block:: ipython

    In [4]: pd.Series([-1], dtype="uint64")
    Out [4]:
    ...
    OverflowError: Trying to coerce negative values to unsigned integers

Datetimelike API Changes
^^^^^^^^^^^^^^^^^^^^^^^^

- For :class:`DatetimeIndex` and :class:`TimedeltaIndex` with non-``None`` ``freq`` attribute, addition or subtraction of integer-dtyped array or ``Index`` will return an object of the same class (:issue:`19959`)
- :class:`DateOffset` objects are now immutable. Attempting to alter one of these will now raise ``AttributeError`` (:issue:`21341`)
- :class:`PeriodIndex` subtraction of another ``PeriodIndex`` will now return an object-dtype :class:`Index` of :class:`DateOffset` objects instead of raising a ``TypeError`` (:issue:`20049`)
- :func:`cut` and :func:`qcut` now returns a :class:`DatetimeIndex` or :class:`TimedeltaIndex` bins when the input is datetime or timedelta dtype respectively and ``retbins=True`` (:issue:`19891`)

.. _whatsnew_0240.api.other:

Other API Changes
^^^^^^^^^^^^^^^^^

- :class:`DatetimeIndex` now accepts :class:`Int64Index` arguments as epoch timestamps (:issue:`20997`)
- Accessing a level of a ``MultiIndex`` with a duplicate name (e.g. in
  :meth:~MultiIndex.get_level_values) now raises a ``ValueError`` instead of
  a ``KeyError`` (:issue:`21678`).
- Invalid construction of ``IntervalDtype`` will now always raise a ``TypeError`` rather than a ``ValueError`` if the subdtype is invalid (:issue:`21185`)
- Trying to reindex a ``DataFrame`` with a non unique ``MultiIndex`` now raises a ``ValueError`` instead of an ``Exception`` (:issue:`21770`)
- :meth:`PeriodIndex.tz_convert` and :meth:`PeriodIndex.tz_localize` have been removed (:issue:`21781`)
- :class:`Index` subtraction will attempt to operate element-wise instead of raising ``TypeError`` (:issue:`19369`)
- :class:`pandas.io.formats.style.Styler` supports a ``number-format`` property when using :meth:`~pandas.io.formats.style.Styler.to_excel` (:issue:`22015`)

.. _whatsnew_0240.deprecations:

Deprecations
~~~~~~~~~~~~

- :meth:`DataFrame.to_stata`, :meth:`read_stata`, :class:`StataReader` and :class:`StataWriter` have deprecated the ``encoding`` argument.  The encoding of a Stata dta file is determined by the file type and cannot be changed (:issue:`21244`).
- :meth:`MultiIndex.to_hierarchical` is deprecated and will be removed in a future version  (:issue:`21613`)
- :meth:`Series.ptp` is deprecated. Use ``numpy.ptp`` instead (:issue:`21614`)
- :meth:`Series.compress` is deprecated. Use ``Series[condition]`` instead (:issue:`18262`)
- :meth:`Categorical.from_codes` has deprecated providing float values for the ``codes`` argument. (:issue:`21767`)
- :func:`pandas.read_table` is deprecated. Instead, use :func:`pandas.read_csv` passing ``sep='\t'`` if necessary (:issue:`21948`)

.. _whatsnew_0240.prior_deprecations:

Removal of prior version deprecations/changes
~~~~~~~~~~~~~~~~~~~~~~~~~~~~~~~~~~~~~~~~~~~~~

- The ``LongPanel`` and ``WidePanel`` classes have been removed (:issue:`10892`)
- Several private functions were removed from the (non-public) module ``pandas.core.common`` (:issue:`22001`)
- Removal of the previously deprecated module ``pandas.core.datetools`` (:issue:`14105`, :issue:`14094`)
-

.. _whatsnew_0240.performance:

Performance Improvements
~~~~~~~~~~~~~~~~~~~~~~~~

- Very large improvement in performance of slicing when the index is a :class:`CategoricalIndex`,
  both when indexing by label (using .loc) and position(.iloc).
  Likewise, slicing a ``CategoricalIndex`` itself (i.e. ``ci[100:200]``) shows similar speed improvements (:issue:`21659`)
- Improved performance of :func:`Series.describe` in case of numeric dtpyes (:issue:`21274`)
- Improved performance of :func:`pandas.core.groupby.GroupBy.rank` when dealing with tied rankings (:issue:`21237`)
- Improved performance of :func:`DataFrame.set_index` with columns consisting of :class:`Period` objects (:issue:`21582`,:issue:`21606`)
- Improved performance of membership checks in :class:`Categorical` and :class:`CategoricalIndex`
  (i.e. ``x in cat``-style checks are much faster). :meth:`CategoricalIndex.contains`
  is likewise much faster (:issue:`21369`, :issue:`21508`)
- Improved performance of :meth:`HDFStore.groups` (and dependent functions like
  :meth:`~HDFStore.keys`.  (i.e. ``x in store`` checks are much faster)
  (:issue:`21372`)
- Improved the performance of :func:`pandas.get_dummies` with ``sparse=True`` (:issue:`21997`)

.. _whatsnew_0240.docs:

Documentation Changes
~~~~~~~~~~~~~~~~~~~~~

- Added sphinx spelling extension, updated documentation on how to use the spell check (:issue:`21079`)
-
-

.. _whatsnew_0240.bug_fixes:

Bug Fixes
~~~~~~~~~

Categorical
^^^^^^^^^^^

- Bug in :meth:`Categorical.from_codes` where ``NaN`` values in `codes` were silently converted to ``0`` (:issue:`21767`). In the future this will raise a ``ValueError``. Also changes the behavior of `.from_codes([1.1, 2.0])`.

Datetimelike
^^^^^^^^^^^^

- Fixed bug where two :class:`DateOffset` objects with different ``normalize`` attributes could evaluate as equal (:issue:`21404`)
- Fixed bug where :meth:`Timestamp.resolution` incorrectly returned 1-microsecond ``timedelta`` instead of 1-nanosecond :class:`Timedelta` (:issue:`21336`,:issue:`21365`)
- Bug in :func:`to_datetime` that did not consistently return an :class:`Index` when ``box=True`` was specified (:issue:`21864`)
- Bug in :class:`DatetimeIndex` comparisons where string comparisons incorrectly raises ``TypeError`` (:issue:`22074`)
- Bug in :class:`DatetimeIndex` comparisons when comparing against ``timedelta64[ns]`` dtyped arrays; in some cases ``TypeError`` was incorrectly raised, in others it incorrectly failed to raise (:issue:`22074`)
- Bug in :class:`DatetimeIndex` comparisons when comparing against object-dtyped arrays (:issue:`22074`)

Timedelta
^^^^^^^^^

-
-
-

Timezones
^^^^^^^^^

- Bug in :meth:`DatetimeIndex.shift` where an ``AssertionError`` would raise when shifting across DST (:issue:`8616`)
- Bug in :class:`Timestamp` constructor where passing an invalid timezone offset designator (``Z``) would not raise a ``ValueError`` (:issue:`8910`)
- Bug in :meth:`Timestamp.replace` where replacing at a DST boundary would retain an incorrect offset (:issue:`7825`)
- Bug in :meth:`Series.replace` with ``datetime64[ns, tz]`` data when replacing ``NaT`` (:issue:`11792`)
- Bug in :class:`Timestamp` when passing different string date formats with a timezone offset would produce different timezone offsets (:issue:`12064`)
- Bug when comparing a tz-naive :class:`Timestamp` to a tz-aware :class:`DatetimeIndex` which would coerce the :class:`DatetimeIndex` to tz-naive (:issue:`12601`)
- Bug in :meth:`Series.truncate` with a tz-aware :class:`DatetimeIndex` which would cause a core dump (:issue:`9243`)
- Bug in :class:`Series` constructor which would coerce tz-aware and tz-naive :class:`Timestamp` to tz-aware (:issue:`13051`)
- Bug in :class:`Index` with ``datetime64[ns, tz]`` dtype that did not localize integer data correctly (:issue:`20964`)
- Bug in :class:`DatetimeIndex` where constructing with an integer and tz would not localize correctly (:issue:`12619`)
- Fixed bug where :meth:`DataFrame.describe` and :meth:`Series.describe` on tz-aware datetimes did not show `first` and `last` result (:issue:`21328`)
- Bug in :class:`DatetimeIndex` comparisons failing to raise ``TypeError`` when comparing timezone-aware ``DatetimeIndex`` against ``np.datetime64`` (:issue:`22074`)
- Bug in ``DataFrame`` assignment with a timezone-aware scalar (:issue:`19843`)

Offsets
^^^^^^^

- Bug in :class:`FY5253` where date offsets could incorrectly raise an ``AssertionError`` in arithmetic operatons (:issue:`14774`)
- Bug in :class:`DateOffset` where keyword arguments ``week`` and ``milliseconds`` were accepted and ignored.  Passing these will now raise ``ValueError`` (:issue:`19398`)
-

Numeric
^^^^^^^

- Bug in :class:`Series` ``__rmatmul__`` doesn't support matrix vector multiplication (:issue:`21530`)
- Bug in :func:`factorize` fails with read-only array (:issue:`12813`)
- Fixed bug in :func:`unique` handled signed zeros inconsistently: for some inputs 0.0 and -0.0 were treated as equal and for some inputs as different. Now they are treated as equal for all inputs (:issue:`21866`)
- Bug in :meth:`DataFrame.agg`, :meth:`DataFrame.transform` and :meth:`DataFrame.apply` where,
  when supplied with a list of functions and ``axis=1`` (e.g. ``df.apply(['sum', 'mean'], axis=1)``),
  a ``TypeError`` was wrongly raised. For all three methods such calculation are now done correctly. (:issue:`16679`).
- Bug in :class:`Series` comparison against datetime-like scalars and arrays (:issue:`22074`)
-

Strings
^^^^^^^

-
-
-

Interval
^^^^^^^^

- Bug in the :class:`IntervalIndex` constructor where the ``closed`` parameter did not always override the inferred ``closed`` (:issue:`19370`)
- Bug in the ``IntervalIndex`` repr where a trailing comma was missing after the list of intervals (:issue:`20611`)
-
-

Indexing
^^^^^^^^

- The traceback from a ``KeyError`` when asking ``.loc`` for a single missing label is now shorter and more clear (:issue:`21557`)
- When ``.ix`` is asked for a missing integer label in a :class:`MultiIndex` with a first level of integer type, it now raises a ``KeyError``, consistently with the case of a flat :class:`Int64Index, rather than falling back to positional indexing (:issue:`21593`)
- Bug in :meth:`DatetimeIndex.reindex` when reindexing a tz-naive and tz-aware :class:`DatetimeIndex` (:issue:`8306`)
- Bug in :class:`DataFrame` when setting values with ``.loc`` and a timezone aware :class:`DatetimeIndex` (:issue:`11365`)
- ``DataFrame.__getitem__`` now accepts dictionaries and dictionary keys as list-likes of labels, consistently with ``Series.__getitem__`` (:issue:`21294`)
- Fixed ``DataFrame[np.nan]`` when columns are non-unique (:issue:`21428`)
- Bug when indexing :class:`DatetimeIndex` with nanosecond resolution dates and timezones (:issue:`11679`)
- Bug where indexing with a Numpy array containing negative values would mutate the indexer (:issue:`21867`)

Missing
^^^^^^^

- Bug in :func:`DataFrame.fillna` where a ``ValueError`` would raise when one column contained a ``datetime64[ns, tz]`` dtype (:issue:`15522`)
- Bug in :func:`Series.hasnans` that could be incorrectly cached and return incorrect answers if null elements are introduced after an initial call (:issue:`19700`)

MultiIndex
^^^^^^^^^^

- Removed compatibility for MultiIndex pickles prior to version 0.8.0; compatibility with MultiIndex pickles from version 0.13 forward is maintained (:issue:`21654`)
-
-

I/O
^^^

- :func:`read_html()` no longer ignores all-whitespace ``<tr>`` within ``<thead>`` when considering the ``skiprows`` and ``header`` arguments. Previously, users had to decrease their ``header`` and ``skiprows`` values on such tables to work around the issue. (:issue:`21641`)
- :func:`read_excel()` will correctly show the deprecation warning for previously deprecated ``sheetname`` (:issue:`17994`)
-

Plotting
^^^^^^^^

- Bug in :func:`DataFrame.plot.scatter` and :func:`DataFrame.plot.hexbin` caused x-axis label and ticklabels to disappear when colorbar was on in IPython inline backend (:issue:`10611`, :issue:`10678`, and :issue:`20455`)
<<<<<<< HEAD
- Bug in ``DataFrameGroupBy.plot.scatter`` resulted in the first group being plotted twice (:issue:`21609`)
=======
- Bug in plotting a Series with datetimes using :func:`matplotlib.axes.Axes.scatter` (:issue:`22039`)
>>>>>>> 7725fa02

Groupby/Resample/Rolling
^^^^^^^^^^^^^^^^^^^^^^^^

- Bug in :func:`pandas.core.groupby.GroupBy.first` and :func:`pandas.core.groupby.GroupBy.last` with ``as_index=False`` leading to the loss of timezone information (:issue:`15884`)
- Bug in :meth:`DatetimeIndex.resample` when downsampling across a DST boundary (:issue:`8531`)
- Bug where ``ValueError`` is wrongly raised when calling :func:`~pandas.core.groupby.SeriesGroupBy.count` method of a
  ``SeriesGroupBy`` when the grouping variable only contains NaNs and numpy version < 1.13 (:issue:`21956`).
- Multiple bugs in :func:`pandas.core.Rolling.min` with ``closed='left'` and a
  datetime-like index leading to incorrect results and also segfault. (:issue:`21704`)
-

Sparse
^^^^^^

-
-
-

Reshaping
^^^^^^^^^

- Bug in :func:`pandas.concat` when joining resampled DataFrames with timezone aware index (:issue:`13783`)
- Bug in :meth:`Series.combine_first` with ``datetime64[ns, tz]`` dtype which would return tz-naive result (:issue:`21469`)
- Bug in :meth:`Series.where` and :meth:`DataFrame.where` with ``datetime64[ns, tz]`` dtype (:issue:`21546`)
- Bug in :meth:`Series.mask` and :meth:`DataFrame.mask` with ``list`` conditionals (:issue:`21891`)
- Bug in :meth:`DataFrame.replace` raises RecursionError when converting OutOfBounds ``datetime64[ns, tz]`` (:issue:`20380`)
- :func:`pandas.core.groupby.GroupBy.rank` now raises a ``ValueError`` when an invalid value is passed for argument ``na_option`` (:issue:`22124`)
- Bug in :func:`get_dummies` with Unicode attributes in Python 2 (:issue:`22084`)
-

Build Changes
^^^^^^^^^^^^^

- Building pandas for development now requires ``cython >= 0.28.2`` (:issue:`21688`)
-

Other
^^^^^

- :meth: `~pandas.io.formats.style.Styler.background_gradient` now takes a ``text_color_threshold`` parameter to automatically lighten the text color based on the luminance of the background color. This improves readability with dark background colors without the need to limit the background colormap range. (:issue:`21258`)
- Require at least 0.28.2 version of ``cython`` to support read-only memoryviews (:issue:`21688`)
- :meth: `~pandas.io.formats.style.Styler.background_gradient` now also supports tablewise application (in addition to rowwise and columnwise) with ``axis=None`` (:issue:`15204`)
-
-
-<|MERGE_RESOLUTION|>--- conflicted
+++ resolved
@@ -632,11 +632,8 @@
 ^^^^^^^^
 
 - Bug in :func:`DataFrame.plot.scatter` and :func:`DataFrame.plot.hexbin` caused x-axis label and ticklabels to disappear when colorbar was on in IPython inline backend (:issue:`10611`, :issue:`10678`, and :issue:`20455`)
-<<<<<<< HEAD
 - Bug in ``DataFrameGroupBy.plot.scatter`` resulted in the first group being plotted twice (:issue:`21609`)
-=======
 - Bug in plotting a Series with datetimes using :func:`matplotlib.axes.Axes.scatter` (:issue:`22039`)
->>>>>>> 7725fa02
 
 Groupby/Resample/Rolling
 ^^^^^^^^^^^^^^^^^^^^^^^^
