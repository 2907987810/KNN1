--- conflicted
+++ resolved
@@ -773,11 +773,6 @@
 Groupby/Resample/Rolling
 ^^^^^^^^^^^^^^^^^^^^^^^^
 
-<<<<<<< HEAD
-- :func:`RollingGroupby.agg` and :func:`ExpandingGroupby.agg` now support multiple aggregation functions as parameters (:issue:`15072`)
--
--
-=======
 - Bug in :func:`pandas.core.groupby.GroupBy.first` and :func:`pandas.core.groupby.GroupBy.last` with ``as_index=False`` leading to the loss of timezone information (:issue:`15884`)
 - Bug in :meth:`DatetimeIndex.resample` when downsampling across a DST boundary (:issue:`8531`)
 - Bug where ``ValueError`` is wrongly raised when calling :func:`~pandas.core.groupby.SeriesGroupBy.count` method of a
@@ -788,7 +783,7 @@
 - Bug in :meth:`Series.resample` when passing ``numpy.timedelta64`` to ``loffset`` kwarg (:issue:`7687`).
 - Bug in :meth:`Resampler.asfreq` when frequency of ``TimedeltaIndex`` is a subperiod of a new frequency (:issue:`13022`).
 - Bug in :meth:`SeriesGroupBy.mean` when values were integral but could not fit inside of int64, overflowing instead. (:issue:`22487`)
->>>>>>> 6b1f4605
+- :func:`RollingGroupby.agg` and :func:`ExpandingGroupby.agg` now support multiple aggregation functions as parameters (:issue:`15072`)
 
 Sparse
 ^^^^^^
