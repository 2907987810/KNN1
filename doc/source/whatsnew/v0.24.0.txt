--- conflicted
+++ resolved
@@ -1014,11 +1014,8 @@
 - Bug in :func:`to_datetime` with an :class:`Index` argument that would drop the ``name`` from the result (:issue:`21697`)
 - Bug in :class:`PeriodIndex` where adding or subtracting a :class:`timedelta` or :class:`Tick` object produced incorrect results (:issue:`22988`)
 - Bug in :func:`date_range` when decrementing a start date to a past end date by a negative frequency (:issue:`23270`)
-<<<<<<< HEAD
+- Bug in :func:`DataFrame.combine` with datetimelike values raising a TypeError (:issue:`23079`)
 - Bug in :class:`PeriodIndex` with attribute ``freq.n`` greater than 1 where adding a :class:`DateOffset` object would return incorrect results (:issue:`23215`)
-=======
-- Bug in :func:`DataFrame.combine` with datetimelike values raising a TypeError (:issue:`23079`)
->>>>>>> f79e174d
 
 Timedelta
 ^^^^^^^^^
