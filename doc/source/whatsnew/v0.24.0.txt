.. _whatsnew_0240:

v0.24.0 (Month XX, 2018)
------------------------

.. warning::

   Starting January 1, 2019, pandas feature releases will support Python 3 only.
   See :ref:`install.dropping-27` for more.

.. _whatsnew_0240.enhancements:

New features
~~~~~~~~~~~~
- :func:`merge` now directly allows merge between objects of type ``DataFrame`` and named ``Series``, without the need to convert the ``Series`` object into a ``DataFrame`` beforehand (:issue:`21220`)
- ``ExcelWriter`` now accepts ``mode`` as a keyword argument, enabling append to existing workbooks when using the ``openpyxl`` engine (:issue:`3441`)
- ``FrozenList`` has gained the ``.union()`` and ``.difference()`` methods. This functionality greatly simplifies groupby's that rely on explicitly excluding certain columns. See :ref:`Splitting an object into groups
<groupby.split>` for more information (:issue:`15475`, :issue:`15506`)
- :func:`DataFrame.to_parquet` now accepts ``index`` as an argument, allowing
the user to override the engine's default behavior to include or omit the
dataframe's indexes from the resulting Parquet file. (:issue:`20768`)
- :meth:`DataFrame.corr` and :meth:`Series.corr` now accept a callable for generic calculation methods of correlation, e.g. histogram intersection (:issue:`22684`)


.. _whatsnew_0240.enhancements.extension_array_operators:

``ExtensionArray`` operator support
^^^^^^^^^^^^^^^^^^^^^^^^^^^^^^^^^^^

A ``Series`` based on an ``ExtensionArray`` now supports arithmetic and comparison
operators (:issue:`19577`). There are two approaches for providing operator support for an ``ExtensionArray``:

1. Define each of the operators on your ``ExtensionArray`` subclass.
2. Use an operator implementation from pandas that depends on operators that are already defined
   on the underlying elements (scalars) of the ``ExtensionArray``.

See the :ref:`ExtensionArray Operator Support
<extending.extension.operator>` documentation section for details on both
ways of adding operator support.

.. _whatsnew_0240.enhancements.intna:

Optional Integer NA Support
^^^^^^^^^^^^^^^^^^^^^^^^^^^

Pandas has gained the ability to hold integer dtypes with missing values. This long requested feature is enabled through the use of :ref:`extension types <extending.extension-types>`.
Here is an example of the usage.

We can construct a ``Series`` with the specified dtype. The dtype string ``Int64`` is a pandas ``ExtensionDtype``. Specifying a list or array using the traditional missing value
marker of ``np.nan`` will infer to integer dtype. The display of the ``Series`` will also use the ``NaN`` to indicate missing values in string outputs. (:issue:`20700`, :issue:`20747`, :issue:`22441`, :issue:`21789`, :issue:`22346`)

.. ipython:: python

   s = pd.Series([1, 2, np.nan], dtype='Int64')
   s


Operations on these dtypes will propagate ``NaN`` as other pandas operations.

.. ipython:: python

   # arithmetic
   s + 1

   # comparison
   s == 1

   # indexing
   s.iloc[1:3]

   # operate with other dtypes
   s + s.iloc[1:3].astype('Int8')

   # coerce when needed
   s + 0.01

These dtypes can operate as part of of ``DataFrame``.

.. ipython:: python

   df = pd.DataFrame({'A': s, 'B': [1, 1, 3], 'C': list('aab')})
   df
   df.dtypes


These dtypes can be merged & reshaped & casted.

.. ipython:: python

   pd.concat([df[['A']], df[['B', 'C']]], axis=1).dtypes
   df['A'].astype(float)

Reduction and groupby operations such as 'sum' work.

.. ipython:: python

   df.sum()
   df.groupby('B').A.sum()

.. warning::

   The Integer NA support currently uses the captilized dtype version, e.g. ``Int8`` as compared to the traditional ``int8``. This may be changed at a future date.

.. _whatsnew_0240.enhancements.read_html:

``read_html`` Enhancements
^^^^^^^^^^^^^^^^^^^^^^^^^^

:func:`read_html` previously ignored ``colspan`` and ``rowspan`` attributes.
Now it understands them, treating them as sequences of cells with the same
value. (:issue:`17054`)

.. ipython:: python

    result = pd.read_html("""
      <table>
        <thead>
          <tr>
            <th>A</th><th>B</th><th>C</th>
          </tr>
        </thead>
        <tbody>
          <tr>
            <td colspan="2">1</td><td>2</td>
          </tr>
        </tbody>
      </table>""")

Previous Behavior:

.. code-block:: ipython

    In [13]: result
    Out [13]:
    [   A  B   C
     0  1  2 NaN]

Current Behavior:

.. ipython:: python

    result


.. _whatsnew_0240.enhancements.interval:

Storing Interval and Period Data in Series and DataFrame
^^^^^^^^^^^^^^^^^^^^^^^^^^^^^^^^^^^^^^^^^^^^^^^^^^^^^^^^

Interval and Period data may now be stored in a ``Series`` or ``DataFrame``, in addition to an
:class:`IntervalIndex` and :class:`PeriodIndex` like previously (:issue:`19453`, :issue:`22862`).

.. ipython:: python

   ser = pd.Series(pd.interval_range(0, 5))
   ser
   ser.dtype

And for periods:

.. ipython:: python

   pser = pd.Series(pd.date_range("2000", freq="D", periods=5))
   pser
   pser.dtype

Previously, these would be cast to a NumPy array with object dtype. In general,
this should result in better performance when storing an array of intervals or periods
in a :class:`Series` or column of a :class:`DataFrame`.

Note that the ``.values`` of a ``Series`` containing one of these types is no longer a NumPy
array, but rather an ``ExtensionArray``:

.. ipython:: python

   ser.values
   pser.values

This is the same behavior as ``Series.values`` for categorical data. See
:ref:`whatsnew_0240.api_breaking.interval_values` for more.

.. _whatsnew_0240.enhancements.rename_axis:

Renaming names in a MultiIndex
^^^^^^^^^^^^^^^^^^^^^^^^^^^^^^

:func:`DataFrame.rename_axis` now supports ``index`` and ``columns`` arguments
and :func:`Series.rename_axis` supports ``index`` argument (:issue:`19978`)

This change allows a dictionary to be passed so that some of the names
of a ``MultiIndex`` can be changed.

Example:

.. ipython:: python

    mi = pd.MultiIndex.from_product([list('AB'), list('CD'), list('EF')],
                                    names=['AB', 'CD', 'EF'])
    df = pd.DataFrame([i for i in range(len(mi))], index=mi, columns=['N'])
    df
    df.rename_axis(index={'CD': 'New'})

See the :ref:`advanced docs on renaming<advanced.index_names>` for more details.

.. _whatsnew_0240.enhancements.other:

Other Enhancements
^^^^^^^^^^^^^^^^^^
- :func:`to_datetime` now supports the ``%Z`` and ``%z`` directive when passed into ``format`` (:issue:`13486`)
- :func:`Series.mode` and :func:`DataFrame.mode` now support the ``dropna`` parameter which can be used to specify whether ``NaN``/``NaT`` values should be considered (:issue:`17534`)
- :func:`to_csv` now supports ``compression`` keyword when a file handle is passed. (:issue:`21227`)
- :meth:`Index.droplevel` is now implemented also for flat indexes, for compatibility with :class:`MultiIndex` (:issue:`21115`)
- :meth:`Series.droplevel` and :meth:`DataFrame.droplevel` are now implemented (:issue:`20342`)
- Added support for reading from/writing to Google Cloud Storage via the ``gcsfs`` library (:issue:`19454`, :issue:`23094`)
- :func:`to_gbq` and :func:`read_gbq` signature and documentation updated to
  reflect changes from the `Pandas-GBQ library version 0.6.0
  <https://pandas-gbq.readthedocs.io/en/latest/changelog.html#changelog-0-6-0>`__.
  (:issue:`21627`, :issue:`22557`)
- New method :meth:`HDFStore.walk` will recursively walk the group hierarchy of an HDF5 file (:issue:`10932`)
- :func:`read_html` copies cell data across ``colspan`` and ``rowspan``, and it treats all-``th`` table rows as headers if ``header`` kwarg is not given and there is no ``thead`` (:issue:`17054`)
- :meth:`Series.nlargest`, :meth:`Series.nsmallest`, :meth:`DataFrame.nlargest`, and :meth:`DataFrame.nsmallest` now accept the value ``"all"`` for the ``keep`` argument. This keeps all ties for the nth largest/smallest value (:issue:`16818`)
- :class:`IntervalIndex` has gained the :meth:`~IntervalIndex.set_closed` method to change the existing ``closed`` value (:issue:`21670`)
- :func:`~DataFrame.to_csv`, :func:`~Series.to_csv`, :func:`~DataFrame.to_json`, and :func:`~Series.to_json` now support ``compression='infer'`` to infer compression based on filename extension (:issue:`15008`).
  The default compression for ``to_csv``, ``to_json``, and ``to_pickle`` methods has been updated to ``'infer'`` (:issue:`22004`).
- :func:`to_timedelta` now supports iso-formated timedelta strings (:issue:`21877`)
- :class:`Series` and :class:`DataFrame` now support :class:`Iterable` in constructor (:issue:`2193`)
- :class:`DatetimeIndex` gained :attr:`DatetimeIndex.timetz` attribute. Returns local time with timezone information. (:issue:`21358`)
- :meth:`round`, :meth:`ceil`, and meth:`floor` for :class:`DatetimeIndex` and :class:`Timestamp` now support an ``ambiguous`` argument for handling datetimes that are rounded to ambiguous times (:issue:`18946`)
- :meth:`round`, :meth:`ceil`, and meth:`floor` for :class:`DatetimeIndex` and :class:`Timestamp` now support a ``nonexistent`` argument for handling datetimes that are rounded to nonexistent times. See :ref:`timeseries.timezone_nonexsistent` (:issue:`22647`)
- :class:`Resampler` now is iterable like :class:`GroupBy` (:issue:`15314`).
- :meth:`Series.resample` and :meth:`DataFrame.resample` have gained the :meth:`Resampler.quantile` (:issue:`15023`).
- :meth:`pandas.core.dtypes.is_list_like` has gained a keyword ``allow_sets`` which is ``True`` by default; if ``False``,
  all instances of ``set`` will not be considered "list-like" anymore (:issue:`23061`)
- :meth:`Index.to_frame` now supports overriding column name(s) (:issue:`22580`).
- New attribute :attr:`__git_version__` will return git commit sha of current build (:issue:`21295`).
- Compatibility with Matplotlib 3.0 (:issue:`22790`).
- Added :meth:`Interval.overlaps`, :meth:`IntervalArray.overlaps`, and :meth:`IntervalIndex.overlaps` for determining overlaps between interval-like objects (:issue:`21998`)
- :meth:`Timestamp.tz_localize`, :meth:`DatetimeIndex.tz_localize`, and :meth:`Series.tz_localize` have gained the ``nonexistent`` argument for alternative handling of nonexistent times. See :ref:`timeseries.timezone_nonexsistent` (:issue:`8917`)

.. _whatsnew_0240.api_breaking:

Backwards incompatible API changes
~~~~~~~~~~~~~~~~~~~~~~~~~~~~~~~~~~

- A newly constructed empty :class:`DataFrame` with integer as the ``dtype`` will now only be cast to ``float64`` if ``index`` is specified (:issue:`22858`)
- :meth:`Series.str.cat` will now raise if `others` is a `set` (:issue:`23009`)

.. _whatsnew_0240.api_breaking.deps:

Dependencies have increased minimum versions
^^^^^^^^^^^^^^^^^^^^^^^^^^^^^^^^^^^^^^^^^^^^

We have updated our minimum supported versions of dependencies (:issue:`21242`, `18742`).
If installed, we now require:

+-----------------+-----------------+----------+
| Package         | Minimum Version | Required |
+=================+=================+==========+
| numpy           | 1.12.0          |    X     |
+-----------------+-----------------+----------+
| bottleneck      | 1.2.0           |          |
+-----------------+-----------------+----------+
| matplotlib      | 2.0.0           |          |
+-----------------+-----------------+----------+
| numexpr         | 2.6.1           |          |
+-----------------+-----------------+----------+
| pytables        | 3.4.2           |          |
+-----------------+-----------------+----------+
| scipy           | 0.18.1          |          |
+-----------------+-----------------+----------+
| pyarrow         | 0.7.0           |          |
+-----------------+-----------------+----------+
| fastparquet     | 0.1.2           |          |
+-----------------+-----------------+----------+

Additionally we no longer depend on `feather-format` for feather based storage
and replaced it with references to `pyarrow` (:issue:`21639` and :issue:`23053`).

.. _whatsnew_0240.api_breaking.csv_line_terminator:

`os.linesep` is used for ``line_terminator`` of ``DataFrame.to_csv``
^^^^^^^^^^^^^^^^^^^^^^^^^^^^^^^^^^^^^^^^^^^^^^^^^^^^^^^^^^^^^^^^^^^

:func:`DataFrame.to_csv` now uses :func:`os.linesep` rather than ``'\n'``
 for the default line terminator (:issue:`20353`).
This change only affects when running on Windows, where ``'\r\n'`` was used for line terminator
even when ``'\n'`` was passed in ``line_terminator``.

Previous Behavior on Windows:

.. code-block:: ipython

In [1]: data = pd.DataFrame({
   ...:     "string_with_lf": ["a\nbc"],
   ...:     "string_with_crlf": ["a\r\nbc"]
   ...: })

In [2]: # When passing file PATH to to_csv, line_terminator does not work, and csv is saved with '\r\n'.
   ...: # Also, this converts all '\n's in the data to '\r\n'.
   ...: data.to_csv("test.csv", index=False, line_terminator='\n')

In [3]: with open("test.csv", mode='rb') as f:
   ...:     print(f.read())
b'string_with_lf,string_with_crlf\r\n"a\r\nbc","a\r\r\nbc"\r\n'

In [4]: # When passing file OBJECT with newline option to to_csv, line_terminator works.
   ...: with open("test2.csv", mode='w', newline='\n') as f:
   ...:     data.to_csv(f, index=False, line_terminator='\n')

In [5]: with open("test2.csv", mode='rb') as f:
   ...:     print(f.read())
b'string_with_lf,string_with_crlf\n"a\nbc","a\r\nbc"\n'


New Behavior on Windows:

- By passing ``line_terminator`` explicitly, line terminator is set to that character.
- The value of ``line_terminator`` only affects the line terminator of CSV,
  so it does not change the value inside the data.

.. code-block:: ipython

In [1]: data = pd.DataFrame({
   ...:     "string_with_lf": ["a\nbc"],
   ...:     "string_with_crlf": ["a\r\nbc"]
   ...: })

In [2]: data.to_csv("test.csv", index=False, line_terminator='\n')

In [3]: with open("test.csv", mode='rb') as f:
   ...:     print(f.read())
b'string_with_lf,string_with_crlf\n"a\nbc","a\r\nbc"\n'


- On Windows, the value of ``os.linesep`` is ``'\r\n'``,
  so if ``line_terminator`` is not set, ``'\r\n'`` is used for line terminator.
- Again, it does not affect the value inside the data.

.. code-block:: ipython

In [1]: data = pd.DataFrame({
   ...: "string_with_lf": ["a\nbc"],
   ...: "string_with_crlf": ["a\r\nbc"]
   ...: })

In [2]: data.to_csv("test.csv", index=False)

In [3]: with open("test.csv", mode='rb') as f:
   ...:     print(f.read())
b'string_with_lf,string_with_crlf\r\n"a\nbc","a\r\nbc"\r\n'


- For files objects, specifying ``newline`` is not sufficient to set the line terminator.
  You must pass in the ``line_terminator`` explicitly, even in this case.

.. code-block:: ipython

In [1]: data = pd.DataFrame({
   ...: "string_with_lf": ["a\nbc"],
   ...: "string_with_crlf": ["a\r\nbc"]
   ...: })

In [2]: with open("test2.csv", mode='w', newline='\n') as f:
   ...:     data.to_csv(f, index=False)

In [3]: with open("test2.csv", mode='rb') as f:
   ...:     print(f.read())
b'string_with_lf,string_with_crlf\r\n"a\nbc","a\r\nbc"\r\n'

.. _whatsnew_0240.api_breaking.interval_values:

``IntervalIndex.values`` is now an ``IntervalArray``
^^^^^^^^^^^^^^^^^^^^^^^^^^^^^^^^^^^^^^^^^^^^^^^^^^^^

The :attr:`~Interval.values` attribute of an :class:`IntervalIndex` now returns an
``IntervalArray``, rather than a NumPy array of :class:`Interval` objects (:issue:`19453`).

Previous Behavior:

.. code-block:: ipython

   In [1]: idx = pd.interval_range(0, 4)

   In [2]: idx.values
   Out[2]:
   array([Interval(0, 1, closed='right'), Interval(1, 2, closed='right'),
          Interval(2, 3, closed='right'), Interval(3, 4, closed='right')],
         dtype=object)

New Behavior:

.. ipython:: python

   idx = pd.interval_range(0, 4)
   idx.values

This mirrors ``CategoricalIndex.values``, which returns a ``Categorical``.

For situations where you need an ``ndarray`` of ``Interval`` objects, use
:meth:`numpy.asarray`.

.. ipython:: python

   np.asarray(idx)
   idx.values.astype(object)

.. _whatsnew_0240.api.timezone_offset_parsing:

Parsing Datetime Strings with Timezone Offsets
^^^^^^^^^^^^^^^^^^^^^^^^^^^^^^^^^^^^^^^^^^^^^^

Previously, parsing datetime strings with UTC offsets with :func:`to_datetime`
or :class:`DatetimeIndex` would automatically convert the datetime to UTC
without timezone localization. This is inconsistent from parsing the same
datetime string with :class:`Timestamp` which would preserve the UTC
offset in the ``tz`` attribute. Now, :func:`to_datetime` preserves the UTC
offset in the ``tz`` attribute when all the datetime strings have the same
UTC offset (:issue:`17697`, :issue:`11736`, :issue:`22457`)

*Previous Behavior*:

.. code-block:: ipython

    In [2]: pd.to_datetime("2015-11-18 15:30:00+05:30")
    Out[2]: Timestamp('2015-11-18 10:00:00')

    In [3]: pd.Timestamp("2015-11-18 15:30:00+05:30")
    Out[3]: Timestamp('2015-11-18 15:30:00+0530', tz='pytz.FixedOffset(330)')

    # Different UTC offsets would automatically convert the datetimes to UTC (without a UTC timezone)
    In [4]: pd.to_datetime(["2015-11-18 15:30:00+05:30", "2015-11-18 16:30:00+06:30"])
    Out[4]: DatetimeIndex(['2015-11-18 10:00:00', '2015-11-18 10:00:00'], dtype='datetime64[ns]', freq=None)

*Current Behavior*:

.. ipython:: python

    pd.to_datetime("2015-11-18 15:30:00+05:30")
    pd.Timestamp("2015-11-18 15:30:00+05:30")

Parsing datetime strings with the same UTC offset will preserve the UTC offset in the ``tz``

.. ipython:: python

    pd.to_datetime(["2015-11-18 15:30:00+05:30"] * 2)

Parsing datetime strings with different UTC offsets will now create an Index of
``datetime.datetime`` objects with different UTC offsets

.. ipython:: python

    idx = pd.to_datetime(["2015-11-18 15:30:00+05:30", "2015-11-18 16:30:00+06:30"])
    idx
    idx[0]
    idx[1]

Passing ``utc=True`` will mimic the previous behavior but will correctly indicate
that the dates have been converted to UTC

.. ipython:: python

    pd.to_datetime(["2015-11-18 15:30:00+05:30", "2015-11-18 16:30:00+06:30"], utc=True)

.. _whatsnew_0240.api_breaking.calendarday:

CalendarDay Offset
^^^^^^^^^^^^^^^^^^

:class:`Day` and associated frequency alias ``'D'`` were documented to represent
a calendar day; however, arithmetic and operations with :class:`Day` sometimes
respected absolute time instead (i.e. ``Day(n)`` and acted identically to ``Timedelta(days=n)``).

*Previous Behavior*:

.. code-block:: ipython


    In [2]: ts = pd.Timestamp('2016-10-30 00:00:00', tz='Europe/Helsinki')

    # Respects calendar arithmetic
    In [3]: pd.date_range(start=ts, freq='D', periods=3)
    Out[3]:
    DatetimeIndex(['2016-10-30 00:00:00+03:00', '2016-10-31 00:00:00+02:00',
                   '2016-11-01 00:00:00+02:00'],
                  dtype='datetime64[ns, Europe/Helsinki]', freq='D')

    # Respects absolute arithmetic
    In [4]: ts + pd.tseries.frequencies.to_offset('D')
    Out[4]: Timestamp('2016-10-30 23:00:00+0200', tz='Europe/Helsinki')

:class:`CalendarDay` and associated frequency alias ``'CD'`` are now available
and respect calendar day arithmetic while :class:`Day` and frequency alias ``'D'``
will now respect absolute time (:issue:`22274`, :issue:`20596`, :issue:`16980`, :issue:`8774`)
See the :ref:`documentation here <timeseries.dayvscalendarday>` for more information.

Addition with :class:`CalendarDay` across a daylight savings time transition:

.. ipython:: python

   ts = pd.Timestamp('2016-10-30 00:00:00', tz='Europe/Helsinki')
   ts + pd.offsets.Day(1)
   ts + pd.offsets.CalendarDay(1)

.. _whatsnew_0240.api_breaking.period_end_time:

Time values in ``dt.end_time`` and ``to_timestamp(how='end')``
^^^^^^^^^^^^^^^^^^^^^^^^^^^^^^^^^^^^^^^^^^^^^^^^^^^^^^^^^^^^^^

The time values in :class:`Period` and :class:`PeriodIndex` objects are now set
to '23:59:59.999999999' when calling :attr:`Series.dt.end_time`, :attr:`Period.end_time`,
:attr:`PeriodIndex.end_time`, :func:`Period.to_timestamp()` with ``how='end'``,
or :func:`PeriodIndex.to_timestamp()` with ``how='end'`` (:issue:`17157`)

Previous Behavior:

.. code-block:: ipython

   In [2]: p = pd.Period('2017-01-01', 'D')
   In [3]: pi = pd.PeriodIndex([p])

   In [4]: pd.Series(pi).dt.end_time[0]
   Out[4]: Timestamp(2017-01-01 00:00:00)

   In [5]: p.end_time
   Out[5]: Timestamp(2017-01-01 23:59:59.999999999)

Current Behavior:

Calling :attr:`Series.dt.end_time` will now result in a time of '23:59:59.999999999' as
is the case with :attr:`Period.end_time`, for example

.. ipython:: python

   p = pd.Period('2017-01-01', 'D')
   pi = pd.PeriodIndex([p])

   pd.Series(pi).dt.end_time[0]

   p.end_time

.. _whatsnew_0240.api_breaking.sparse_values:

Sparse Data Structure Refactor
^^^^^^^^^^^^^^^^^^^^^^^^^^^^^^

``SparseArray``, the array backing ``SparseSeries`` and the columns in a ``SparseDataFrame``,
is now an extension array (:issue:`21978`, :issue:`19056`, :issue:`22835`).
To conform to this interface and for consistency with the rest of pandas, some API breaking
changes were made:

- ``SparseArray`` is no longer a subclass of :class:`numpy.ndarray`. To convert a SparseArray to a NumPy array, use :meth:`numpy.asarray`.
- ``SparseArray.dtype`` and ``SparseSeries.dtype`` are now instances of :class:`SparseDtype`, rather than ``np.dtype``. Access the underlying dtype with ``SparseDtype.subtype``.
- :meth:`numpy.asarray(sparse_array)` now returns a dense array with all the values, not just the non-fill-value values (:issue:`14167`)
- ``SparseArray.take`` now matches the API of :meth:`pandas.api.extensions.ExtensionArray.take` (:issue:`19506`):

  * The default value of ``allow_fill`` has changed from ``False`` to ``True``.
  * The ``out`` and ``mode`` parameters are now longer accepted (previously, this raised if they were specified).
  * Passing a scalar for ``indices`` is no longer allowed.

- The result of concatenating a mix of sparse and dense Series is a Series with sparse values, rather than a ``SparseSeries``.
- ``SparseDataFrame.combine`` and ``DataFrame.combine_first`` no longer supports combining a sparse column with a dense column while preserving the sparse subtype. The result will be an object-dtype SparseArray.
- Setting :attr:`SparseArray.fill_value` to a fill value with a different dtype is now allowed.

Some new warnings are issued for operations that require or are likely to materialize a large dense array:

- A :class:`errors.PerformanceWarning` is issued when using fillna with a ``method``, as a dense array is constructed to create the filled array. Filling with a ``value`` is the efficient way to fill a sparse array.
- A :class:`errors.PerformanceWarning` is now issued when concatenating sparse Series with differing fill values. The fill value from the first sparse array continues to be used.

In addition to these API breaking changes, many :ref:`performance improvements and bug fixes have been made <whatsnew_0240.bug_fixes.sparse>`.

Finally, a ``Series.sparse`` accessor was added to provide sparse-specific methods like :meth:`Series.sparse.from_coo`.

.. ipython:: python

   s = pd.Series([0, 0, 1, 1, 1], dtype='Sparse[int]')
   s.sparse.density

.. _whatsnew_0240.api_breaking.frame_to_dict_index_orient:

Raise ValueError in ``DataFrame.to_dict(orient='index')``
^^^^^^^^^^^^^^^^^^^^^^^^^^^^^^^^^^^^^^^^^^^^^^^^^^^^^^^^^

Bug in :func:`DataFrame.to_dict` raises ``ValueError`` when used with
``orient='index'`` and a non-unique index instead of losing data (:issue:`22801`)

.. ipython:: python
    :okexcept:

    df = pd.DataFrame({'a': [1, 2], 'b': [0.5, 0.75]}, index=['A', 'A'])
    df

    df.to_dict(orient='index')

.. _whatsnew_0240.api.datetimelike.normalize:

Tick DateOffset Normalize Restrictions
^^^^^^^^^^^^^^^^^^^^^^^^^^^^^^^^^^^^^^

Creating a ``Tick`` object (:class:`Day`, :class:`Hour`, :class:`Minute`,
:class:`Second`, :class:`Milli`, :class:`Micro`, :class:`Nano`) with
``normalize=True`` is no longer supported.  This prevents unexpected behavior
where addition could fail to be monotone or associative.  (:issue:`21427`)

*Previous Behavior*:

.. code-block:: ipython


   In [2]: ts = pd.Timestamp('2018-06-11 18:01:14')

   In [3]: ts
   Out[3]: Timestamp('2018-06-11 18:01:14')

   In [4]: tic = pd.offsets.Hour(n=2, normalize=True)
      ...:

   In [5]: tic
   Out[5]: <2 * Hours>

   In [6]: ts + tic
   Out[6]: Timestamp('2018-06-11 00:00:00')

   In [7]: ts + tic + tic + tic == ts + (tic + tic + tic)
   Out[7]: False

*Current Behavior*:

.. ipython:: python

    ts = pd.Timestamp('2018-06-11 18:01:14')
    tic = pd.offsets.Hour(n=2)
    ts + tic + tic + tic == ts + (tic + tic + tic)


.. _whatsnew_0240.api.datetimelike:


.. _whatsnew_0240.api.period_subtraction:

Period Subtraction
^^^^^^^^^^^^^^^^^^

Subtraction of a ``Period`` from another ``Period`` will give a ``DateOffset``.
instead of an integer (:issue:`21314`)

.. ipython:: python

    june = pd.Period('June 2018')
    april = pd.Period('April 2018')
    june - april

Previous Behavior:

.. code-block:: ipython

    In [2]: june = pd.Period('June 2018')

    In [3]: april = pd.Period('April 2018')

    In [4]: june - april
    Out [4]: 2

Similarly, subtraction of a ``Period`` from a ``PeriodIndex`` will now return
an ``Index`` of ``DateOffset`` objects instead of an ``Int64Index``

.. ipython:: python

    pi = pd.period_range('June 2018', freq='M', periods=3)
    pi - pi[0]

Previous Behavior:

.. code-block:: ipython

    In [2]: pi = pd.period_range('June 2018', freq='M', periods=3)

    In [3]: pi - pi[0]
    Out[3]: Int64Index([0, 1, 2], dtype='int64')


.. _whatsnew_0240.api.timedelta64_subtract_nan:

Addition/Subtraction of ``NaN`` from :class:`DataFrame`
^^^^^^^^^^^^^^^^^^^^^^^^^^^^^^^^^^^^^^^^^^^^^^^^^^^^^^^

Adding or subtracting ``NaN`` from a :class:`DataFrame` column with
``timedelta64[ns]`` dtype will now raise a ``TypeError`` instead of returning
all-``NaT``.  This is for compatibility with ``TimedeltaIndex`` and
``Series`` behavior (:issue:`22163`)

.. ipython:: python
   :okexcept:

   df = pd.DataFrame([pd.Timedelta(days=1)])
   df - np.nan

Previous Behavior:

.. code-block:: ipython

    In [4]: df = pd.DataFrame([pd.Timedelta(days=1)])

    In [5]: df - np.nan
    Out[5]:
        0
    0 NaT

.. _whatsnew_0240.api.dataframe_cmp_broadcasting:

DataFrame Comparison Operations Broadcasting Changes
^^^^^^^^^^^^^^^^^^^^^^^^^^^^^^^^^^^^^^^^^^^^^^^^^^^^
Previously, the broadcasting behavior of :class:`DataFrame` comparison
operations (``==``, ``!=``, ...) was inconsistent with the behavior of
arithmetic operations (``+``, ``-``, ...).  The behavior of the comparison
operations has been changed to match the arithmetic operations in these cases.
(:issue:`22880`)

The affected cases are:

- operating against a 2-dimensional ``np.ndarray`` with either 1 row or 1 column will now broadcast the same way a ``np.ndarray`` would (:issue:`23000`).
- a list or tuple with length matching the number of rows in the :class:`DataFrame` will now raise ``ValueError`` instead of operating column-by-column (:issue:`22880`.
- a list or tuple with length matching the number of columns in the :class:`DataFrame` will now operate row-by-row instead of raising ``ValueError`` (:issue:`22880`).

Previous Behavior:

.. code-block:: ipython

   In [3]: arr = np.arange(6).reshape(3, 2)
   In [4]: df = pd.DataFrame(arr)

   In [5]: df == arr[[0], :]
      ...: # comparison previously broadcast where arithmetic would raise
   Out[5]:
          0      1
   0   True   True
   1  False  False
   2  False  False
   In [6]: df + arr[[0], :]
   ...
   ValueError: Unable to coerce to DataFrame, shape must be (3, 2): given (1, 2)

   In [7]: df == (1, 2)
      ...: # length matches number of columns;
      ...: # comparison previously raised where arithmetic would broadcast
   ...
   ValueError: Invalid broadcasting comparison [(1, 2)] with block values
   In [8]: df + (1, 2)
   Out[8]:
      0  1
   0  1  3
   1  3  5
   2  5  7

   In [9]: df == (1, 2, 3)
      ...: # length matches number of rows
      ...: # comparison previously broadcast where arithmetic would raise
   Out[9]:
          0      1
   0  False   True
   1   True  False
   2  False  False
   In [10]: df + (1, 2, 3)
   ...
   ValueError: Unable to coerce to Series, length must be 2: given 3

*Current Behavior*:

.. ipython:: python
   :okexcept:

   arr = np.arange(6).reshape(3, 2)
   df = pd.DataFrame(arr)

.. ipython:: python
   # Comparison operations and arithmetic operations both broadcast.
   df == arr[[0], :]
   df + arr[[0], :]

.. ipython:: python
   # Comparison operations and arithmetic operations both broadcast.
   df == (1, 2)
   df + (1, 2)

.. ipython:: python
   :okexcept:
   # Comparison operations and arithmetic opeartions both raise ValueError.
   df == (1, 2, 3)
   df + (1, 2, 3)


.. _whatsnew_0240.api.dataframe_arithmetic_broadcasting:

DataFrame Arithmetic Operations Broadcasting Changes
^^^^^^^^^^^^^^^^^^^^^^^^^^^^^^^^^^^^^^^^^^^^^^^^^^^^
:class:`DataFrame` arithmetic operations when operating with 2-dimensional
``np.ndarray`` objects now broadcast in the same way as ``np.ndarray``s
broadcast.  (:issue:`23000`)

Previous Behavior:

.. code-block:: ipython

   In [3]: arr = np.arange(6).reshape(3, 2)
   In [4]: df = pd.DataFrame(arr)
   In [5]: df + arr[[0], :]   # 1 row, 2 columns
   ...
   ValueError: Unable to coerce to DataFrame, shape must be (3, 2): given (1, 2)
   In [6]: df + arr[:, [1]]   # 1 column, 3 rows
   ...
   ValueError: Unable to coerce to DataFrame, shape must be (3, 2): given (3, 1)

*Current Behavior*:

.. ipython:: python
   arr = np.arange(6).reshape(3, 2)
   df = pd.DataFrame(arr)
   df

.. ipython:: python
   df + arr[[0], :]   # 1 row, 2 columns
   df + arr[:, [1]]   # 1 column, 3 rows


.. _whatsnew_0240.api.extension:

ExtensionType Changes
^^^^^^^^^^^^^^^^^^^^^

**:class:`pandas.api.extensions.ExtensionDtype` Equality and Hashability**

Pandas now requires that extension dtypes be hashable. The base class implements
a default ``__eq__`` and ``__hash__``. If you have a parametrized dtype, you should
update the ``ExtensionDtype._metadata`` tuple to match the signature of your
``__init__`` method. See :class:`pandas.api.extensions.ExtensionDtype` for more (:issue:`22476`).

**Other changes**

- ``ExtensionArray`` has gained the abstract methods ``.dropna()`` (:issue:`21185`)
- ``ExtensionDtype`` has gained the ability to instantiate from string dtypes, e.g. ``decimal`` would instantiate a registered ``DecimalDtype``; furthermore
  the ``ExtensionDtype`` has gained the method ``construct_array_type`` (:issue:`21185`)
- An ``ExtensionArray`` with a boolean dtype now works correctly as a boolean indexer. :meth:`pandas.api.types.is_bool_dtype` now properly considers them boolean (:issue:`22326`)
- Added ``ExtensionDtype._is_numeric`` for controlling whether an extension dtype is considered numeric (:issue:`22290`).
- The ``ExtensionArray`` constructor, ``_from_sequence`` now take the keyword arg ``copy=False`` (:issue:`21185`)
- Bug in :meth:`Series.get` for ``Series`` using ``ExtensionArray`` and integer index (:issue:`21257`)
- :meth:`~Series.shift` now dispatches to :meth:`ExtensionArray.shift` (:issue:`22386`)
- :meth:`Series.combine()` works correctly with :class:`~pandas.api.extensions.ExtensionArray` inside of :class:`Series` (:issue:`20825`)
- :meth:`Series.combine()` with scalar argument now works for any function type (:issue:`21248`)
- :meth:`Series.astype` and :meth:`DataFrame.astype` now dispatch to :meth:`ExtensionArray.astype` (:issue:`21185:`).
- Slicing a single row of a ``DataFrame`` with multiple ExtensionArrays of the same type now preserves the dtype, rather than coercing to object (:issue:`22784`)
- Added :meth:`pandas.api.types.register_extension_dtype` to register an extension type with pandas (:issue:`22664`)
- Bug when concatenating multiple ``Series`` with different extension dtypes not casting to object dtype (:issue:`22994`)
- Series backed by an ``ExtensionArray`` now work with :func:`util.hash_pandas_object` (:issue:`23066`)
- Updated the ``.type`` attribute for ``PeriodDtype``, ``DatetimeTZDtype``, and ``IntervalDtype`` to be instances of the dtype (``Period``, ``Timestamp``, and ``Interval`` respectively) (:issue:`22938`)
- :func:`ExtensionArray.isna` is allowed to return an ``ExtensionArray`` (:issue:`22325`).
- Support for reduction operations such as ``sum``, ``mean`` via opt-in base class method override (:issue:`22762`)
- :meth:`Series.unstack` no longer converts extension arrays to object-dtype ndarrays. The output ``DataFrame`` will now have the same dtype as the input. This changes behavior for Categorical and Sparse data (:issue:`23077`).

.. _whatsnew_0240.api.incompatibilities:

Series and Index Data-Dtype Incompatibilities
^^^^^^^^^^^^^^^^^^^^^^^^^^^^^^^^^^^^^^^^^^^^^

``Series`` and ``Index`` constructors now raise when the
data is incompatible with a passed ``dtype=`` (:issue:`15832`)

Previous Behavior:

.. code-block:: ipython

    In [4]: pd.Series([-1], dtype="uint64")
    Out [4]:
    0    18446744073709551615
    dtype: uint64

Current Behavior:

.. code-block:: ipython

    In [4]: pd.Series([-1], dtype="uint64")
    Out [4]:
    ...
    OverflowError: Trying to coerce negative values to unsigned integers

.. _whatsnew_0240.api.crosstab_dtypes

Crosstab Preserves Dtypes
^^^^^^^^^^^^^^^^^^^^^^^^^

:func:`crosstab` will preserve now dtypes in some cases that previously would
cast from integer dtype to floating dtype (:issue:`22019`)

Previous Behavior:

.. code-block:: ipython

    In [3]: df = pd.DataFrame({'a': [1, 2, 2, 2, 2], 'b': [3, 3, 4, 4, 4],
       ...:                    'c': [1, 1, np.nan, 1, 1]})
    In [4]: pd.crosstab(df.a, df.b, normalize='columns')
    Out[4]:
    b    3    4
    a
    1  0.5  0.0
    2  0.5  1.0

Current Behavior:

.. code-block:: ipython

    In [3]: df = pd.DataFrame({'a': [1, 2, 2, 2, 2], 'b': [3, 3, 4, 4, 4],
       ...:                    'c': [1, 1, np.nan, 1, 1]})
    In [4]: pd.crosstab(df.a, df.b, normalize='columns')

Datetimelike API Changes
^^^^^^^^^^^^^^^^^^^^^^^^

- For :class:`DatetimeIndex` and :class:`TimedeltaIndex` with non-``None`` ``freq`` attribute, addition or subtraction of integer-dtyped array or ``Index`` will return an object of the same class (:issue:`19959`)
- :class:`DateOffset` objects are now immutable. Attempting to alter one of these will now raise ``AttributeError`` (:issue:`21341`)
- :class:`PeriodIndex` subtraction of another ``PeriodIndex`` will now return an object-dtype :class:`Index` of :class:`DateOffset` objects instead of raising a ``TypeError`` (:issue:`20049`)
- :func:`cut` and :func:`qcut` now returns a :class:`DatetimeIndex` or :class:`TimedeltaIndex` bins when the input is datetime or timedelta dtype respectively and ``retbins=True`` (:issue:`19891`)
- :meth:`DatetimeIndex.to_period` and :meth:`Timestamp.to_period` will issue a warning when timezone information will be lost (:issue:`21333`)

.. _whatsnew_0240.api.other:

Other API Changes
^^^^^^^^^^^^^^^^^

- :class:`DatetimeIndex` now accepts :class:`Int64Index` arguments as epoch timestamps (:issue:`20997`)
- Accessing a level of a ``MultiIndex`` with a duplicate name (e.g. in
  :meth:`~MultiIndex.get_level_values`) now raises a ``ValueError`` instead of
  a ``KeyError`` (:issue:`21678`).
- Invalid construction of ``IntervalDtype`` will now always raise a ``TypeError`` rather than a ``ValueError`` if the subdtype is invalid (:issue:`21185`)
- Trying to reindex a ``DataFrame`` with a non unique ``MultiIndex`` now raises a ``ValueError`` instead of an ``Exception`` (:issue:`21770`)
- :meth:`PeriodIndex.tz_convert` and :meth:`PeriodIndex.tz_localize` have been removed (:issue:`21781`)
- :class:`Index` subtraction will attempt to operate element-wise instead of raising ``TypeError`` (:issue:`19369`)
- :class:`pandas.io.formats.style.Styler` supports a ``number-format`` property when using :meth:`~pandas.io.formats.style.Styler.to_excel` (:issue:`22015`)
- :meth:`DataFrame.corr` and :meth:`Series.corr` now raise a ``ValueError`` along with a helpful error message instead of a ``KeyError`` when supplied with an invalid method (:issue:`22298`)
- :meth:`shift` will now always return a copy, instead of the previous behaviour of returning self when shifting by 0 (:issue:`22397`)
- :meth:`DataFrame.set_index` now allows all one-dimensional list-likes, raises a ``TypeError`` for incorrect types,
  has an improved ``KeyError`` message, and will not fail on duplicate column names with ``drop=True``. (:issue:`22484`)
- Slicing a single row of a DataFrame with multiple ExtensionArrays of the same type now preserves the dtype, rather than coercing to object (:issue:`22784`)
- :class:`DateOffset` attribute `_cacheable` and method `_should_cache` have been removed (:issue:`23118`)
- Comparing :class:`Timedelta` to be less or greater than unknown types now raises a ``TypeError`` instead of returning ``False`` (:issue:`20829`)
- :meth:`Index.hasnans` and :meth:`Series.hasnans` now always return a python boolean. Previously, a python or a numpy boolean could be returned, depending on circumstances (:issue:`23294`).

.. _whatsnew_0240.deprecations:

Deprecations
~~~~~~~~~~~~

- :meth:`DataFrame.to_stata`, :meth:`read_stata`, :class:`StataReader` and :class:`StataWriter` have deprecated the ``encoding`` argument. The encoding of a Stata dta file is determined by the file type and cannot be changed (:issue:`21244`)
- :meth:`MultiIndex.to_hierarchical` is deprecated and will be removed in a future version (:issue:`21613`)
- :meth:`Series.ptp` is deprecated. Use ``numpy.ptp`` instead (:issue:`21614`)
- :meth:`Series.compress` is deprecated. Use ``Series[condition]`` instead (:issue:`18262`)
- The signature of :meth:`Series.to_csv` has been uniformed to that of :meth:`DataFrame.to_csv`: the name of the first argument is now ``path_or_buf``, the order of subsequent arguments has changed, the ``header`` argument now defaults to ``True``. (:issue:`19715`)
- :meth:`Categorical.from_codes` has deprecated providing float values for the ``codes`` argument. (:issue:`21767`)
- :func:`pandas.read_table` is deprecated. Instead, use :func:`pandas.read_csv` passing ``sep='\t'`` if necessary (:issue:`21948`)
- :meth:`Series.str.cat` has deprecated using arbitrary list-likes *within* list-likes. A list-like container may still contain
  many ``Series``, ``Index`` or 1-dimensional ``np.ndarray``, or alternatively, only scalar values. (:issue:`21950`)
- :meth:`FrozenNDArray.searchsorted` has deprecated the ``v`` parameter in favor of ``value`` (:issue:`14645`)
- :func:`DatetimeIndex.shift` and :func:`PeriodIndex.shift` now accept ``periods`` argument instead of ``n`` for consistency with :func:`Index.shift` and :func:`Series.shift`. Using ``n`` throws a deprecation warning (:issue:`22458`, :issue:`22912`)
- The ``fastpath`` keyword of the different Index constructors is deprecated (:issue:`23110`).
- :meth:`Timestamp.tz_localize`, :meth:`DatetimeIndex.tz_localize`, and :meth:`Series.tz_localize` have deprecated the ``errors`` argument in favor of the ``nonexistent`` argument (:issue:`8917`)
- The class ``FrozenNDArray`` has been deprecated. When unpickling, ``FrozenNDArray`` will be unpickled to ``np.ndarray`` once this class is removed (:issue:`9031`)
- Deprecated the `nthreads` keyword of :func:`pandas.read_feather` in favor of
  `use_threads` to reflect the changes in pyarrow 0.11.0. (:issue:`23053`)

.. _whatsnew_0240.deprecations.datetimelike_int_ops:

Integer Addition/Subtraction with Datetime-like Classes Is Deprecated
~~~~~~~~~~~~~~~~~~~~~~~~~~~~~~~~~~~~~~~~~~~~~~~~~~~~~~~~~~~~~~~~~~~~~
In the past, users could add or subtract integers or integer-dtypes arrays
from :class:`Period`, :class:`PeriodIndex`, and in some cases
:class:`Timestamp`, :class:`DatetimeIndex` and :class:`TimedeltaIndex`.

This usage is now deprecated.  Instead add or subtract integer multiples of
the object's ``freq`` attribute (:issue:`21939`)

Previous Behavior:

.. code-block:: ipython

    In [3]: per = pd.Period('2016Q1')
    In [4]: per + 3
    Out[4]: Period('2016Q4', 'Q-DEC')

    In [5]: ts = pd.Timestamp('1994-05-06 12:15:16', freq=pd.offsets.Hour())
    In [6]: ts + 2
    Out[6]: Timestamp('1994-05-06 14:15:16', freq='H')

    In [7]: tdi = pd.timedelta_range('1D', periods=2)
    In [8]: tdi - np.array([2, 1])
    Out[8]: TimedeltaIndex(['-1 days', '1 days'], dtype='timedelta64[ns]', freq=None)

    In [9]: dti = pd.date_range('2001-01-01', periods=2, freq='7D')
    In [10]: dti + pd.Index([1, 2])
    Out[10]: DatetimeIndex(['2001-01-08', '2001-01-22'], dtype='datetime64[ns]', freq=None)

Current Behavior:

.. ipython:: python
    :okwarning:
    per = pd.Period('2016Q1')
    per + 3

    per = pd.Period('2016Q1')
    per + 3 * per.freq

    ts = pd.Timestamp('1994-05-06 12:15:16', freq=pd.offsets.Hour())
    ts + 2 * ts.freq

    tdi = pd.timedelta_range('1D', periods=2)
    tdi - np.array([2 * tdi.freq, 1 * tdi.freq])

    dti = pd.date_range('2001-01-01', periods=2, freq='7D')
    dti + pd.Index([1 * dti.freq, 2 * dti.freq])

.. _whatsnew_0240.prior_deprecations:

Removal of prior version deprecations/changes
~~~~~~~~~~~~~~~~~~~~~~~~~~~~~~~~~~~~~~~~~~~~~

- The ``LongPanel`` and ``WidePanel`` classes have been removed (:issue:`10892`)
- :meth:`Series.repeat` has renamed the ``reps`` argument to ``repeats`` (:issue:`14645`)
- Several private functions were removed from the (non-public) module ``pandas.core.common`` (:issue:`22001`)
- Removal of the previously deprecated module ``pandas.core.datetools`` (:issue:`14105`, :issue:`14094`)
- Strings passed into :meth:`DataFrame.groupby` that refer to both column and index levels will raise a ``ValueError`` (:issue:`14432`)
- :meth:`Index.repeat` and :meth:`MultiIndex.repeat` have renamed the ``n`` argument to ``repeats`` (:issue:`14645`)
- The ``Series`` constructor and ``.astype`` method will now raise a ``ValueError`` if timestamp dtypes are passed in without a unit (e.g. ``np.datetime64``) for the ``dtype`` parameter (:issue:`15987`)
- Removal of the previously deprecated ``as_indexer`` keyword completely from ``str.match()`` (:issue:`22356`, :issue:`6581`)
- The modules ``pandas.types``, ``pandas.computation``, and ``pandas.util.decorators`` have been removed (:issue:`16157`, :issue:`16250`)
- Removed the ``pandas.formats.style`` shim for :class:`pandas.io.formats.style.Styler` (:issue:`16059`)
- :func:`pandas.pnow`, :func:`pandas.match`, :func:`pandas.groupby`, :func:`pd.get_store`, ``pd.Expr``, and ``pd.Term`` have been removed (:issue:`15538`, :issue:`15940`)
- :meth:`Categorical.searchsorted` and :meth:`Series.searchsorted` have renamed the ``v`` argument to ``value`` (:issue:`14645`)
- ``pandas.parser``, ``pandas.lib``, and ``pandas.tslib`` have been removed (:issue:`15537`)
- :meth:`TimedeltaIndex.searchsorted`, :meth:`DatetimeIndex.searchsorted`, and :meth:`PeriodIndex.searchsorted` have renamed the ``key`` argument to ``value`` (:issue:`14645`)
- :meth:`DataFrame.consolidate` and :meth:`Series.consolidate` have been removed (:issue:`15501`)
- Removal of the previously deprecated module ``pandas.json`` (:issue:`19944`)
- The module ``pandas.tools`` has been removed (:issue:`15358`, :issue:`16005`)
- :meth:`SparseArray.get_values` and :meth:`SparseArray.to_dense` have dropped the ``fill`` parameter (:issue:`14686`)
- :meth:`DataFrame.sortlevel` and :meth:`Series.sortlevel` have been removed (:issue:`15099`)
- :meth:`SparseSeries.to_dense` has dropped the ``sparse_only`` parameter (:issue:`14686`)
- :meth:`DataFrame.astype` and :meth:`Series.astype` have renamed the ``raise_on_error`` argument to ``errors`` (:issue:`14967`)
- ``is_sequence``, ``is_any_int_dtype``, and ``is_floating_dtype`` have been removed from ``pandas.api.types`` (:issue:`16163`, :issue:`16189`)

.. _whatsnew_0240.performance:

Performance Improvements
~~~~~~~~~~~~~~~~~~~~~~~~

- Slicing Series and DataFrames with an monotonically increasing :class:`CategoricalIndex`
  is now very fast and has speed comparable to slicing with an ``Int64Index``.
  The speed increase is both when indexing by label (using .loc) and position(.iloc) (:issue:`20395`)
  Slicing a monotonically increasing :class:`CategoricalIndex` itself (i.e. ``ci[1000:2000]``)
  shows similar speed improvements as above (:issue:`21659`)
- Improved performance of :func:`Series.describe` in case of numeric dtpyes (:issue:`21274`)
- Improved performance of :func:`pandas.core.groupby.GroupBy.rank` when dealing with tied rankings (:issue:`21237`)
- Improved performance of :func:`DataFrame.set_index` with columns consisting of :class:`Period` objects (:issue:`21582`, :issue:`21606`)
- Improved performance of membership checks in :class:`Categorical` and :class:`CategoricalIndex`
  (i.e. ``x in cat``-style checks are much faster). :meth:`CategoricalIndex.contains`
  is likewise much faster (:issue:`21369`, :issue:`21508`)
- Improved performance of :meth:`HDFStore.groups` (and dependent functions like
  :meth:`~HDFStore.keys`.  (i.e. ``x in store`` checks are much faster)
  (:issue:`21372`)
- Improved the performance of :func:`pandas.get_dummies` with ``sparse=True`` (:issue:`21997`)
- Improved performance of :func:`IndexEngine.get_indexer_non_unique` for sorted, non-unique indexes (:issue:`9466`)
- Improved performance of :func:`PeriodIndex.unique` (:issue:`23083`)
- Improved performance of :func:`pd.concat` for `Series` objects (:issue:`23404`)


.. _whatsnew_0240.docs:

Documentation Changes
~~~~~~~~~~~~~~~~~~~~~

- Added sphinx spelling extension, updated documentation on how to use the spell check (:issue:`21079`)
-
-

.. _whatsnew_0240.bug_fixes:

Bug Fixes
~~~~~~~~~

Categorical
^^^^^^^^^^^

- Bug in :meth:`Categorical.from_codes` where ``NaN`` values in ``codes`` were silently converted to ``0`` (:issue:`21767`). In the future this will raise a ``ValueError``. Also changes the behavior of ``.from_codes([1.1, 2.0])``.
- Bug in :meth:`Categorical.sort_values` where ``NaN`` values were always positioned in front regardless of ``na_position`` value. (:issue:`22556`).
- Bug when indexing with a boolean-valued ``Categorical``. Now a boolean-valued ``Categorical`` is treated as a boolean mask (:issue:`22665`)
- Constructing a :class:`CategoricalIndex` with empty values and boolean categories was raising a ``ValueError`` after a change to dtype coercion (:issue:`22702`).
- Bug in :meth:`Categorical.take` with a user-provided ``fill_value`` not encoding the ``fill_value``, which could result in a ``ValueError``, incorrect results, or a segmentation fault (:issue:`23296`).

Datetimelike
^^^^^^^^^^^^

- Fixed bug where two :class:`DateOffset` objects with different ``normalize`` attributes could evaluate as equal (:issue:`21404`)
- Fixed bug where :meth:`Timestamp.resolution` incorrectly returned 1-microsecond ``timedelta`` instead of 1-nanosecond :class:`Timedelta` (:issue:`21336`, :issue:`21365`)
- Bug in :func:`to_datetime` that did not consistently return an :class:`Index` when ``box=True`` was specified (:issue:`21864`)
- Bug in :class:`DatetimeIndex` comparisons where string comparisons incorrectly raises ``TypeError`` (:issue:`22074`)
- Bug in :class:`DatetimeIndex` comparisons when comparing against ``timedelta64[ns]`` dtyped arrays; in some cases ``TypeError`` was incorrectly raised, in others it incorrectly failed to raise (:issue:`22074`)
- Bug in :class:`DatetimeIndex` comparisons when comparing against object-dtyped arrays (:issue:`22074`)
- Bug in :class:`DataFrame` with ``datetime64[ns]`` dtype addition and subtraction with ``Timedelta``-like objects (:issue:`22005`, :issue:`22163`)
- Bug in :class:`DataFrame` with ``datetime64[ns]`` dtype addition and subtraction with ``DateOffset`` objects returning an ``object`` dtype instead of ``datetime64[ns]`` dtype (:issue:`21610`, :issue:`22163`)
- Bug in :class:`DataFrame` with ``datetime64[ns]`` dtype comparing against ``NaT`` incorrectly (:issue:`22242`, :issue:`22163`)
- Bug in :class:`DataFrame` with ``datetime64[ns]`` dtype subtracting ``Timestamp``-like object incorrectly returned ``datetime64[ns]`` dtype instead of ``timedelta64[ns]`` dtype (:issue:`8554`, :issue:`22163`)
- Bug in :class:`DataFrame` with ``datetime64[ns]`` dtype subtracting ``np.datetime64`` object with non-nanosecond unit failing to convert to nanoseconds (:issue:`18874`, :issue:`22163`)
- Bug in :class:`DataFrame` comparisons against ``Timestamp``-like objects failing to raise ``TypeError`` for inequality checks with mismatched types (:issue:`8932`, :issue:`22163`)
- Bug in :class:`DataFrame` with mixed dtypes including ``datetime64[ns]`` incorrectly raising ``TypeError`` on equality comparisons (:issue:`13128`, :issue:`22163`)
- Bug in :meth:`DataFrame.eq` comparison against ``NaT`` incorrectly returning ``True`` or ``NaN`` (:issue:`15697`, :issue:`22163`)
- Bug in :class:`DatetimeIndex` subtraction that incorrectly failed to raise ``OverflowError`` (:issue:`22492`, :issue:`22508`)
- Bug in :class:`DatetimeIndex` incorrectly allowing indexing with ``Timedelta`` object (:issue:`20464`)
- Bug in :class:`DatetimeIndex` where frequency was being set if original frequency was ``None`` (:issue:`22150`)
- Bug in rounding methods of :class:`DatetimeIndex` (:meth:`~DatetimeIndex.round`, :meth:`~DatetimeIndex.ceil`, :meth:`~DatetimeIndex.floor`) and :class:`Timestamp` (:meth:`~Timestamp.round`, :meth:`~Timestamp.ceil`, :meth:`~Timestamp.floor`) could give rise to loss of precision (:issue:`22591`)
- Bug in :func:`to_datetime` with an :class:`Index` argument that would drop the ``name`` from the result (:issue:`21697`)
- Bug in :class:`PeriodIndex` where adding or subtracting a :class:`timedelta` or :class:`Tick` object produced incorrect results (:issue:`22988`)
- Bug in :func:`date_range` when decrementing a start date to a past end date by a negative frequency (:issue:`23270`)
- Bug in :meth:`Series.min` which would return ``NaN`` instead of ``NaT`` when called on a series of ``NaT`` (:issue:`23282`)
- Bug in :func:`DataFrame.combine` with datetimelike values raising a TypeError (:issue:`23079`)
- Bug in :func:`date_range` with frequency of ``Day`` or higher where dates sufficiently far in the future could wrap around to the past instead of raising ``OutOfBoundsDatetime`` (:issue:`14187`)
- Bug in :class:`PeriodIndex` with attribute ``freq.n`` greater than 1 where adding a :class:`DateOffset` object would return incorrect results (:issue:`23215`)
- Bug in :class:`Series` that interpreted string indices as lists of characters when setting datetimelike values (:issue:`23451`)

Timedelta
^^^^^^^^^
- Bug in :class:`DataFrame` with ``timedelta64[ns]`` dtype division by ``Timedelta``-like scalar incorrectly returning ``timedelta64[ns]`` dtype instead of ``float64`` dtype (:issue:`20088`, :issue:`22163`)
- Bug in adding a :class:`Index` with object dtype to a :class:`Series` with ``timedelta64[ns]`` dtype incorrectly raising (:issue:`22390`)
- Bug in multiplying a :class:`Series` with numeric dtype against a ``timedelta`` object (:issue:`22390`)
- Bug in :class:`Series` with numeric dtype when adding or subtracting an an array or ``Series`` with ``timedelta64`` dtype (:issue:`22390`)
- Bug in :class:`Index` with numeric dtype when multiplying or dividing an array with dtype ``timedelta64`` (:issue:`22390`)
- Bug in :class:`TimedeltaIndex` incorrectly allowing indexing with ``Timestamp`` object (:issue:`20464`)
- Fixed bug where subtracting :class:`Timedelta` from an object-dtyped array would raise ``TypeError`` (:issue:`21980`)
- Fixed bug in adding a :class:`DataFrame` with all-`timedelta64[ns]` dtypes to a :class:`DataFrame` with all-integer dtypes returning incorrect results instead of raising ``TypeError`` (:issue:`22696`)
- Bug in :class:`TimedeltaIndex` where adding a timezone-aware datetime scalar incorrectly returned a timezone-naive :class:`DatetimeIndex` (:issue:`23215`)
- Bug in :class:`TimedeltaIndex` where adding ``np.timedelta64('NaT')`` incorrectly returned an all-`NaT` :class:`DatetimeIndex` instead of an all-`NaT` :class:`TimedeltaIndex` (:issue:`23215`)
<<<<<<< HEAD
- Bug in :class:`Timedelta` where passing a string of a pure number would not take unit into account. Also raises for ambiguous/duplicate unit specification (:issue:`12136`)
=======
- Bug in :class:`Timedelta` and :func:`to_timedelta()` have inconsistencies in supported unit string (:issue:`21762`)

>>>>>>> bd98841b

Timezones
^^^^^^^^^

- Bug in :meth:`DatetimeIndex.shift` where an ``AssertionError`` would raise when shifting across DST (:issue:`8616`)
- Bug in :class:`Timestamp` constructor where passing an invalid timezone offset designator (``Z``) would not raise a ``ValueError`` (:issue:`8910`)
- Bug in :meth:`Timestamp.replace` where replacing at a DST boundary would retain an incorrect offset (:issue:`7825`)
- Bug in :meth:`Series.replace` with ``datetime64[ns, tz]`` data when replacing ``NaT`` (:issue:`11792`)
- Bug in :class:`Timestamp` when passing different string date formats with a timezone offset would produce different timezone offsets (:issue:`12064`)
- Bug when comparing a tz-naive :class:`Timestamp` to a tz-aware :class:`DatetimeIndex` which would coerce the :class:`DatetimeIndex` to tz-naive (:issue:`12601`)
- Bug in :meth:`Series.truncate` with a tz-aware :class:`DatetimeIndex` which would cause a core dump (:issue:`9243`)
- Bug in :class:`Series` constructor which would coerce tz-aware and tz-naive :class:`Timestamp` to tz-aware (:issue:`13051`)
- Bug in :class:`Index` with ``datetime64[ns, tz]`` dtype that did not localize integer data correctly (:issue:`20964`)
- Bug in :class:`DatetimeIndex` where constructing with an integer and tz would not localize correctly (:issue:`12619`)
- Fixed bug where :meth:`DataFrame.describe` and :meth:`Series.describe` on tz-aware datetimes did not show `first` and `last` result (:issue:`21328`)
- Bug in :class:`DatetimeIndex` comparisons failing to raise ``TypeError`` when comparing timezone-aware ``DatetimeIndex`` against ``np.datetime64`` (:issue:`22074`)
- Bug in ``DataFrame`` assignment with a timezone-aware scalar (:issue:`19843`)
- Bug in :func:`DataFrame.asof` that raised a ``TypeError`` when attempting to compare tz-naive and tz-aware timestamps (:issue:`21194`)
- Bug when constructing a :class:`DatetimeIndex` with :class:`Timestamp`s constructed with the ``replace`` method across DST (:issue:`18785`)
- Bug when setting a new value with :meth:`DataFrame.loc` with a :class:`DatetimeIndex` with a DST transition (:issue:`18308`, :issue:`20724`)
- Bug in :meth:`DatetimeIndex.unique` that did not re-localize tz-aware dates correctly (:issue:`21737`)
- Bug when indexing a :class:`Series` with a DST transition (:issue:`21846`)
- Bug in :meth:`DataFrame.resample` and :meth:`Series.resample` where an ``AmbiguousTimeError`` or ``NonExistentTimeError`` would raise if a timezone aware timeseries ended on a DST transition (:issue:`19375`, :issue:`10117`)
- Bug in :meth:`DataFrame.drop` and :meth:`Series.drop` when specifying a tz-aware Timestamp key to drop from a :class:`DatetimeIndex` with a DST transition (:issue:`21761`)

Offsets
^^^^^^^

- Bug in :class:`FY5253` where date offsets could incorrectly raise an ``AssertionError`` in arithmetic operatons (:issue:`14774`)
- Bug in :class:`DateOffset` where keyword arguments ``week`` and ``milliseconds`` were accepted and ignored.  Passing these will now raise ``ValueError`` (:issue:`19398`)
- Bug in adding :class:`DateOffset` with :class:`DataFrame` or :class:`PeriodIndex` incorrectly raising ``TypeError`` (:issue:`23215`)

Numeric
^^^^^^^

- Bug in :class:`Series` ``__rmatmul__`` doesn't support matrix vector multiplication (:issue:`21530`)
- Bug in :func:`factorize` fails with read-only array (:issue:`12813`)
- Fixed bug in :func:`unique` handled signed zeros inconsistently: for some inputs 0.0 and -0.0 were treated as equal and for some inputs as different. Now they are treated as equal for all inputs (:issue:`21866`)
- Bug in :meth:`DataFrame.agg`, :meth:`DataFrame.transform` and :meth:`DataFrame.apply` where,
  when supplied with a list of functions and ``axis=1`` (e.g. ``df.apply(['sum', 'mean'], axis=1)``),
  a ``TypeError`` was wrongly raised. For all three methods such calculation are now done correctly. (:issue:`16679`).
- Bug in :class:`Series` comparison against datetime-like scalars and arrays (:issue:`22074`)
- Bug in :class:`DataFrame` multiplication between boolean dtype and integer returning ``object`` dtype instead of integer dtype (:issue:`22047`, :issue:`22163`)
- Bug in :meth:`DataFrame.apply` where, when supplied with a string argument and additional positional or keyword arguments (e.g. ``df.apply('sum', min_count=1)``), a ``TypeError`` was wrongly raised (:issue:`22376`)
- Bug in :meth:`DataFrame.astype` to extension dtype may raise ``AttributeError`` (:issue:`22578`)
- Bug in :class:`DataFrame` with ``timedelta64[ns]`` dtype arithmetic operations with ``ndarray`` with integer dtype incorrectly treating the narray as ``timedelta64[ns]`` dtype (:issue:`23114`)
- Bug in :meth:`Series.rpow` with object dtype ``NaN`` for ``1 ** NA`` instead of ``1`` (:issue:`22922`).
- :meth:`Series.agg` can now handle numpy NaN-aware methods like :func:`numpy.nansum` (:issue:`19629`)

Strings
^^^^^^^

-
-
-

Interval
^^^^^^^^

- Bug in the :class:`IntervalIndex` constructor where the ``closed`` parameter did not always override the inferred ``closed`` (:issue:`19370`)
- Bug in the ``IntervalIndex`` repr where a trailing comma was missing after the list of intervals (:issue:`20611`)
- Bug in :class:`Interval` where scalar arithmetic operations did not retain the ``closed`` value (:issue:`22313`)
- Bug in :class:`IntervalIndex` where indexing with datetime-like values raised a ``KeyError`` (:issue:`20636`)
- Bug in ``IntervalTree`` where data containing ``NaN`` triggered a warning and resulted in incorrect indexing queries with :class:`IntervalIndex` (:issue:`23352`)

Indexing
^^^^^^^^

- The traceback from a ``KeyError`` when asking ``.loc`` for a single missing label is now shorter and more clear (:issue:`21557`)
- When ``.ix`` is asked for a missing integer label in a :class:`MultiIndex` with a first level of integer type, it now raises a ``KeyError``, consistently with the case of a flat :class:`Int64Index`, rather than falling back to positional indexing (:issue:`21593`)
- Bug in :meth:`DatetimeIndex.reindex` when reindexing a tz-naive and tz-aware :class:`DatetimeIndex` (:issue:`8306`)
- Bug in :meth:`Series.reindex` when reindexing an empty series with a ``datetime64[ns, tz]`` dtype (:issue:`20869`)
- Bug in :class:`DataFrame` when setting values with ``.loc`` and a timezone aware :class:`DatetimeIndex` (:issue:`11365`)
- ``DataFrame.__getitem__`` now accepts dictionaries and dictionary keys as list-likes of labels, consistently with ``Series.__getitem__`` (:issue:`21294`)
- Fixed ``DataFrame[np.nan]`` when columns are non-unique (:issue:`21428`)
- Bug when indexing :class:`DatetimeIndex` with nanosecond resolution dates and timezones (:issue:`11679`)
- Bug where indexing with a Numpy array containing negative values would mutate the indexer (:issue:`21867`)
- Bug where mixed indexes wouldn't allow integers for ``.at`` (:issue:`19860`)
- ``Float64Index.get_loc`` now raises ``KeyError`` when boolean key passed. (:issue:`19087`)
- Bug in :meth:`DataFrame.loc` when indexing with an :class:`IntervalIndex` (:issue:`19977`)
- :class:`Index` no longer mangles ``None``, ``NaN`` and ``NaT``, i.e. they are treated as three different keys. However, for numeric Index all three are still coerced to a ``NaN`` (:issue:`22332`)
- Bug in `scalar in Index` if scalar is a float while the ``Index`` is of integer dtype (:issue:`22085`)
- Bug in `MultiIndex.set_levels` when levels value is not subscriptable (:issue:`23273`)
- Bug where setting a timedelta column by ``Index`` causes it to be casted to double, and therefore lose precision (:issue:`23511`)

Missing
^^^^^^^

- Bug in :func:`DataFrame.fillna` where a ``ValueError`` would raise when one column contained a ``datetime64[ns, tz]`` dtype (:issue:`15522`)
- Bug in :func:`Series.hasnans` that could be incorrectly cached and return incorrect answers if null elements are introduced after an initial call (:issue:`19700`)
- :func:`Series.isin` now treats all NaN-floats as equal also for `np.object`-dtype. This behavior is consistent with the behavior for float64 (:issue:`22119`)
- :func:`unique` no longer mangles NaN-floats and the ``NaT``-object for `np.object`-dtype, i.e. ``NaT`` is no longer coerced to a NaN-value and is treated as a different entity. (:issue:`22295`)


MultiIndex
^^^^^^^^^^

- Removed compatibility for :class:`MultiIndex` pickles prior to version 0.8.0; compatibility with :class:`MultiIndex` pickles from version 0.13 forward is maintained (:issue:`21654`)
- :meth:`MultiIndex.get_loc_level` (and as a consequence, ``.loc`` on a :class:`MultiIndex`ed object) will now raise a ``KeyError``, rather than returning an empty ``slice``, if asked a label which is present in the ``levels`` but is unused (:issue:`22221`)
- Fix ``TypeError`` in Python 3 when creating :class:`MultiIndex` in which some levels have mixed types, e.g. when some labels are tuples (:issue:`15457`)

I/O
^^^

.. _whatsnew_0240.bug_fixes.nan_with_str_dtype:

Proper handling of `np.NaN` in a string data-typed column with the Python engine
^^^^^^^^^^^^^^^^^^^^^^^^^^^^^^^^^^^^^^^^^^^^^^^^^^^^^^^^^^^^^^^^^^^^^^^^^^^^^^^^

There was bug in :func:`read_excel` and :func:`read_csv` with the Python
engine, where missing values turned to ``'nan'`` with ``dtype=str`` and
``na_filter=True``. Now, these missing values are converted to the string
missing indicator, ``np.nan``. (:issue `20377`)

.. ipython:: python
   :suppress:

   from pandas.compat import StringIO

Previous Behavior:

.. code-block:: ipython

   In [5]: data = 'a,b,c\n1,,3\n4,5,6'
   In [6]: df = pd.read_csv(StringIO(data), engine='python', dtype=str, na_filter=True)
   In [7]: df.loc[0, 'b']
   Out[7]:
   'nan'

Current Behavior:

.. ipython:: python

   data = 'a,b,c\n1,,3\n4,5,6'
   df = pd.read_csv(StringIO(data), engine='python', dtype=str, na_filter=True)
   df.loc[0, 'b']

Notice how we now instead output ``np.nan`` itself instead of a stringified form of it.

- :func:`read_html()` no longer ignores all-whitespace ``<tr>`` within ``<thead>`` when considering the ``skiprows`` and ``header`` arguments. Previously, users had to decrease their ``header`` and ``skiprows`` values on such tables to work around the issue. (:issue:`21641`)
- :func:`read_excel()` will correctly show the deprecation warning for previously deprecated ``sheetname`` (:issue:`17994`)
- :func:`read_csv()` and func:`read_table()` will throw ``UnicodeError`` and not coredump on badly encoded strings (:issue:`22748`)
- :func:`read_csv()` will correctly parse timezone-aware datetimes (:issue:`22256`)
- :func:`read_sas()` will parse numbers in sas7bdat-files that have width less than 8 bytes correctly. (:issue:`21616`)
- :func:`read_sas()` will correctly parse sas7bdat files with many columns (:issue:`22628`)
- :func:`read_sas()` will correctly parse sas7bdat files with data page types having also bit 7 set (so page type is 128 + 256 = 384) (:issue:`16615`)
- Bug in :meth:`detect_client_encoding` where potential ``IOError`` goes unhandled when importing in a mod_wsgi process due to restricted access to stdout. (:issue:`21552`)
- Bug in :func:`to_string()` that broke column alignment when ``index=False`` and width of first column's values is greater than the width of first column's header (:issue:`16839`, :issue:`13032`)
- Bug in :func:`DataFrame.to_csv` where a single level MultiIndex incorrectly wrote a tuple. Now just the value of the index is written (:issue:`19589`).
- Bug in :meth:`HDFStore.append` when appending a :class:`DataFrame` with an empty string column and ``min_itemsize`` < 8 (:issue:`12242`)
- Bug in :meth:`read_csv()` in which :class:`MultiIndex` index names were being improperly handled in the cases when they were not provided (:issue:`23484`)

Plotting
^^^^^^^^

- Bug in :func:`DataFrame.plot.scatter` and :func:`DataFrame.plot.hexbin` caused x-axis label and ticklabels to disappear when colorbar was on in IPython inline backend (:issue:`10611`, :issue:`10678`, and :issue:`20455`)
- Bug in plotting a Series with datetimes using :func:`matplotlib.axes.Axes.scatter` (:issue:`22039`)

Groupby/Resample/Rolling
^^^^^^^^^^^^^^^^^^^^^^^^

- Bug in :func:`pandas.core.groupby.GroupBy.first` and :func:`pandas.core.groupby.GroupBy.last` with ``as_index=False`` leading to the loss of timezone information (:issue:`15884`)
- Bug in :meth:`DatetimeIndex.resample` when downsampling across a DST boundary (:issue:`8531`)
- Bug where ``ValueError`` is wrongly raised when calling :func:`~pandas.core.groupby.SeriesGroupBy.count` method of a
  ``SeriesGroupBy`` when the grouping variable only contains NaNs and numpy version < 1.13 (:issue:`21956`).
- Multiple bugs in :func:`pandas.core.Rolling.min` with ``closed='left'`` and a
  datetime-like index leading to incorrect results and also segfault. (:issue:`21704`)
- Bug in :meth:`Resampler.apply` when passing postiional arguments to applied func (:issue:`14615`).
- Bug in :meth:`Series.resample` when passing ``numpy.timedelta64`` to ``loffset`` kwarg (:issue:`7687`).
- Bug in :meth:`Resampler.asfreq` when frequency of ``TimedeltaIndex`` is a subperiod of a new frequency (:issue:`13022`).
- Bug in :meth:`SeriesGroupBy.mean` when values were integral but could not fit inside of int64, overflowing instead. (:issue:`22487`)
- :func:`RollingGroupby.agg` and :func:`ExpandingGroupby.agg` now support multiple aggregation functions as parameters (:issue:`15072`)
- Bug in :meth:`DataFrame.resample` and :meth:`Series.resample` when resampling by a weekly offset (``'W'``) across a DST transition (:issue:`9119`, :issue:`21459`)
- Bug in :meth:`DataFrame.expanding` in which the ``axis`` argument was not being respected during aggregations (:issue:`23372`)
- Bug in :meth:`pandas.core.groupby.DataFrameGroupBy.transform` which caused missing values when the input function can accept a :class:`DataFrame` but renames it (:issue:`23455`).

Reshaping
^^^^^^^^^

- Bug in :func:`pandas.concat` when joining resampled DataFrames with timezone aware index (:issue:`13783`)
- Bug in :meth:`Series.combine_first` with ``datetime64[ns, tz]`` dtype which would return tz-naive result (:issue:`21469`)
- Bug in :meth:`Series.where` and :meth:`DataFrame.where` with ``datetime64[ns, tz]`` dtype (:issue:`21546`)
- Bug in :meth:`DataFrame.where` with an empty DataFrame and empty ``cond`` having non-bool dtype (:issue:`21947`)
- Bug in :meth:`Series.mask` and :meth:`DataFrame.mask` with ``list`` conditionals (:issue:`21891`)
- Bug in :meth:`DataFrame.replace` raises RecursionError when converting OutOfBounds ``datetime64[ns, tz]`` (:issue:`20380`)
- :func:`pandas.core.groupby.GroupBy.rank` now raises a ``ValueError`` when an invalid value is passed for argument ``na_option`` (:issue:`22124`)
- Bug in :func:`get_dummies` with Unicode attributes in Python 2 (:issue:`22084`)
- Bug in :meth:`DataFrame.replace` raises ``RecursionError`` when replacing empty lists (:issue:`22083`)
- Bug in :meth:`Series.replace` and meth:`DataFrame.replace` when dict is used as the ``to_replace`` value and one key in the dict is is another key's value, the results were inconsistent between using integer key and using string key (:issue:`20656`)
- Bug in :meth:`DataFrame.drop_duplicates` for empty ``DataFrame`` which incorrectly raises an error (:issue:`20516`)
- Bug in :func:`pandas.wide_to_long` when a string is passed to the stubnames argument and a column name is a substring of that stubname (:issue:`22468`)
- Bug in :func:`merge` when merging ``datetime64[ns, tz]`` data that contained a DST transition (:issue:`18885`)
- Bug in :func:`merge_asof` when merging on float values within defined tolerance (:issue:`22981`)
- Bug in :func:`pandas.concat` when concatenating a multicolumn DataFrame with tz-aware data against a DataFrame with a different number of columns (:issue`22796`)
- Bug in :func:`merge_asof` where confusing error message raised when attempting to merge with missing values (:issue:`23189`)
- Bug in :meth:`DataFrame.nsmallest` and :meth:`DataFrame.nlargest` for dataframes that have :class:`MultiIndex`ed columns (:issue:`23033`).

.. _whatsnew_0240.bug_fixes.sparse:

Sparse
^^^^^^

- Updating a boolean, datetime, or timedelta column to be Sparse now works (:issue:`22367`)
- Bug in :meth:`Series.to_sparse` with Series already holding sparse data not constructing properly (:issue:`22389`)
- Providing a ``sparse_index`` to the SparseArray constructor no longer defaults the na-value to ``np.nan`` for all dtypes. The correct na_value for ``data.dtype`` is now used.
- Bug in ``SparseArray.nbytes`` under-reporting its memory usage by not including the size of its sparse index.
- Improved performance of :meth:`Series.shift` for non-NA ``fill_value``, as values are no longer converted to a dense array.
- Bug in ``DataFrame.groupby`` not including ``fill_value`` in the groups for non-NA ``fill_value`` when grouping by a sparse column (:issue:`5078`)
- Bug in unary inversion operator (``~``) on a ``SparseSeries`` with boolean values. The performance of this has also been improved (:issue:`22835`)
- Bug in :meth:`SparseArary.unique` not returning the unique values (:issue:`19595`)

Build Changes
^^^^^^^^^^^^^

- Building pandas for development now requires ``cython >= 0.28.2`` (:issue:`21688`)
- Testing pandas now requires ``hypothesis>=3.58``.  You can find `the Hypothesis docs here <https://hypothesis.readthedocs.io/en/latest/index.html>`_, and a pandas-specific introduction :ref:`in the contributing guide <using-hypothesis>`. (:issue:`22280`)
-

Other
^^^^^

- :meth:`~pandas.io.formats.style.Styler.background_gradient` now takes a ``text_color_threshold`` parameter to automatically lighten the text color based on the luminance of the background color. This improves readability with dark background colors without the need to limit the background colormap range. (:issue:`21258`)
- Require at least 0.28.2 version of ``cython`` to support read-only memoryviews (:issue:`21688`)
- :meth:`~pandas.io.formats.style.Styler.background_gradient` now also supports tablewise application (in addition to rowwise and columnwise) with ``axis=None`` (:issue:`15204`)
- :meth:`DataFrame.nlargest` and :meth:`DataFrame.nsmallest` now returns the correct n values when keep != 'all' also when tied on the first columns (:issue:`22752`)
- :meth:`~pandas.io.formats.style.Styler.bar` now also supports tablewise application (in addition to rowwise and columnwise) with ``axis=None`` and setting clipping range with ``vmin`` and ``vmax`` (:issue:`21548` and :issue:`21526`). ``NaN`` values are also handled properly.
- Logical operations ``&, |, ^`` between :class:`Series` and :class:`Index` will no longer raise ``ValueError`` (:issue:`22092`)
- Bug in :meth:`DataFrame.combine_first` in which column types were unexpectedly converted to float (:issue:`20699`)<|MERGE_RESOLUTION|>--- conflicted
+++ resolved
@@ -1132,12 +1132,8 @@
 - Fixed bug in adding a :class:`DataFrame` with all-`timedelta64[ns]` dtypes to a :class:`DataFrame` with all-integer dtypes returning incorrect results instead of raising ``TypeError`` (:issue:`22696`)
 - Bug in :class:`TimedeltaIndex` where adding a timezone-aware datetime scalar incorrectly returned a timezone-naive :class:`DatetimeIndex` (:issue:`23215`)
 - Bug in :class:`TimedeltaIndex` where adding ``np.timedelta64('NaT')`` incorrectly returned an all-`NaT` :class:`DatetimeIndex` instead of an all-`NaT` :class:`TimedeltaIndex` (:issue:`23215`)
-<<<<<<< HEAD
 - Bug in :class:`Timedelta` where passing a string of a pure number would not take unit into account. Also raises for ambiguous/duplicate unit specification (:issue:`12136`)
-=======
 - Bug in :class:`Timedelta` and :func:`to_timedelta()` have inconsistencies in supported unit string (:issue:`21762`)
-
->>>>>>> bd98841b
 
 Timezones
 ^^^^^^^^^
