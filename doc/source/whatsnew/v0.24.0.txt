--- conflicted
+++ resolved
@@ -144,6 +144,7 @@
 - ``ExtensionDtype`` has gained the ability to instantiate from string dtypes, e.g. ``decimal`` would instantiate a registered ``DecimalDtype``; furthermore
   the ``ExtensionDtype`` has gained the method ``construct_array_type`` (:issue:`21185`)
 - The ``ExtensionArray`` constructor, ``_from_sequence`` now take the keyword arg ``copy=False`` (:issue:`21185`)
+- Bug in :meth:`Series.get` for ``Series`` using ``ExtensionArray`` and integer index (:issue:`21257`)
 - :meth:`Series.combine()` works correctly with :class:`~pandas.api.extensions.ExtensionArray` inside of :class:`Series` (:issue:`20825`)
 - :meth:`Series.combine()` with scalar argument now works for any function type (:issue:`21248`)
 -
@@ -343,16 +344,6 @@
 -
 -
 
-<<<<<<< HEAD
-=======
-ExtensionArray
-^^^^^^^^^^^^^^
-
-- Bug in :meth:`Series.get` for ``Series`` using ``ExtensionArray`` and integer index (:issue:`21257`)
-- :meth:`Series.combine()` works correctly with :class:`~pandas.api.extensions.ExtensionArray` inside of :class:`Series` (:issue:`20825`)
-- :meth:`Series.combine()` with scalar argument now works for any function type (:issue:`21248`)
--
->>>>>>> dc45fbaf
 -
 
 Other
