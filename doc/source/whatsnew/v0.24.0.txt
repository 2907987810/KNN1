--- conflicted
+++ resolved
@@ -922,13 +922,11 @@
 - :meth:`FrozenNDArray.searchsorted` has deprecated the ``v`` parameter in favor of ``value`` (:issue:`14645`)
 - :func:`DatetimeIndex.shift` and :func:`PeriodIndex.shift` now accept ``periods`` argument instead of ``n`` for consistency with :func:`Index.shift` and :func:`Series.shift`. Using ``n`` throws a deprecation warning (:issue:`22458`, :issue:`22912`)
 - The ``fastpath`` keyword of the different Index constructors is deprecated (:issue:`23110`).
-<<<<<<< HEAD
-- Operations where the offset alias ``'D'`` or :class:`Day` acts as a fixed, absolute duration of 24 hours are deprecated. This includes :class:`Timestamp` arithmetic and all operations with :class:`Timedelta`. :class:`Day` will always represent a calendar day in a future version (:issue:`22864`)
-=======
 - :meth:`Timestamp.tz_localize`, :meth:`DatetimeIndex.tz_localize`, and :meth:`Series.tz_localize` have deprecated the ``errors`` argument in favor of the ``nonexistent`` argument (:issue:`8917`)
 - The class ``FrozenNDArray`` has been deprecated. When unpickling, ``FrozenNDArray`` will be unpickled to ``np.ndarray`` once this class is removed (:issue:`9031`)
 - Deprecated the `nthreads` keyword of :func:`pandas.read_feather` in favor of
   `use_threads` to reflect the changes in pyarrow 0.11.0. (:issue:`23053`)
+- Operations where the offset alias ``'D'`` or :class:`Day` acts as a fixed, absolute duration of 24 hours are deprecated. This includes :class:`Timestamp` arithmetic and all operations with :class:`Timedelta`. :class:`Day` will always represent a calendar day in a future version (:issue:`22864`)
 
 .. _whatsnew_0240.deprecations.datetimelike_int_ops:
 
@@ -979,7 +977,6 @@
 
     dti = pd.date_range('2001-01-01', periods=2, freq='7D')
     dti + pd.Index([1 * dti.freq, 2 * dti.freq])
->>>>>>> ce62a5c1
 
 .. _whatsnew_0240.prior_deprecations:
 
