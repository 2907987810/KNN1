--- conflicted
+++ resolved
@@ -254,13 +254,8 @@
 - Bug in :meth:`Series.truncate` with a tz-aware :class:`DatetimeIndex` which would cause a core dump (:issue:`9243`)
 - Bug in :class:`Series` constructor which would coerce tz-aware and tz-naive :class:`Timestamp`s to tz-aware (:issue:`13051`)
 - Bug in :class:`Index` with ``datetime64[ns, tz]`` dtype that did not localize integer data correctly (:issue:`20964`)
-<<<<<<< HEAD
 - Bug in :meth:`Series.combine_first` with ``datetime64[ns, tz]`` dtype which would return tz-naive result (:issue:`21469`)
-- Bugs in :meth:`Series.where` and :meth:`DataFrame.where` with ``datetime64[ns, tz]`` dtype (:issue:`21546`)
-=======
 - Bug in :class:`DatetimeIndex` where constructing with an integer and tz would not localize correctly (:issue:`12619`)
-- Bug in :func:`DataFrame.fillna` where a ``ValueError`` would raise when one column contained a ``datetime64[ns, tz]`` dtype (:issue:`15522`)
->>>>>>> 823478c6
 
 Offsets
 ^^^^^^^
@@ -297,6 +292,8 @@
 - Bug in :meth:`DatetimeIndex.reindex` when reindexing a tz-naive and tz-aware :class:`DatetimeIndex` (:issue:`8306`)
 - Bug in :class:`DataFrame` when setting values with ``.loc`` and a timezone aware :class:`DatetimeIndex` (:issue:`11365`)
 - Bug when indexing :class:`DatetimeIndex` with nanosecond resolution dates and timezones (:issue:`11679`)
+- Bug in :meth:`Series.where` and :meth:`DataFrame.where` with ``datetime64[ns, tz]`` dtype (:issue:`21546`)
+- Bug in :func:`DataFrame.fillna` where a ``ValueError`` would raise when one column contained a ``datetime64[ns, tz]`` dtype (:issue:`15522`)
 
 -
 
