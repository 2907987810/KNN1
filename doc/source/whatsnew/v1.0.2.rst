.. _whatsnew_102:

What's new in 1.0.2 (February ??, 2020)
---------------------------------------

These are the changes in pandas 1.0.2. See :ref:`release` for a full changelog
including other versions of pandas.

{{ header }}

.. ---------------------------------------------------------------------------

.. _whatsnew_102.regressions:

Fixed regressions
~~~~~~~~~~~~~~~~~

- Fixed regression in :meth:`DataFrame.to_excel` when ``columns`` kwarg is passed (:issue:`31677`)
- Fixed regression in :meth:`Series.align` when ``other`` is a DataFrame and ``method`` is not None (:issue:`31785`)
- Fixed regression in :meth:`pandas.core.groupby.RollingGroupby.apply` where the ``raw`` parameter was ignored (:issue:`31754`)
- Fixed regression in :meth:`rolling(..).corr() <pandas.core.window.Rolling.corr>` when using a time offset (:issue:`31789`)
<<<<<<< HEAD
- Fixed regression in :meth:`DataFrameGroupBy.nunique` which was modifying the original values if ``NaN`` values were present (:issue:`31950`)
=======
- Fixed regression where :func:`read_pickle` raised a ``UnicodeDecodeError`` when reading a py27 pickle with :class:`MultiIndex` column (:issue:`31988`).
- Fixed regression in :class:`DataFrame` arithmetic operations with mis-matched columns (:issue:`31623`)
- Fixed regression in :meth:`GroupBy.agg` calling a user-provided function an extra time on an empty input (:issue:`31760`)
-
>>>>>>> 80d37adc

.. ---------------------------------------------------------------------------

.. _whatsnew_102.bug_fixes:

Bug fixes
~~~~~~~~~

**Datetimelike**

- Bug in :meth:`DataFrame.reindex` and :meth:`Series.reindex` when reindexing with a tz-aware index (:issue:`26683`)

**Categorical**

- Fixed bug where :meth:`Categorical.from_codes` improperly raised a ``ValueError`` when passed nullable integer codes. (:issue:`31779`)
- Bug in :class:`Categorical` that would ignore or crash when calling :meth:`Series.replace` with a list-like ``to_replace`` (:issue:`31720`)

**I/O**

- Using ``pd.NA`` with :meth:`DataFrame.to_json` now correctly outputs a null value instead of an empty object (:issue:`31615`)
- Fixed bug in parquet roundtrip with nullable unsigned integer dtypes (:issue:`31896`).



**Experimental dtypes**

- Fix bug in :meth:`DataFrame.convert_dtypes` for columns that were already using the ``"string"`` dtype (:issue:`31731`).
- Fixed bug in setting values using a slice indexer with string dtype (:issue:`31772`)
- Fix bug in :meth:`Series.convert_dtypes` for series with mix of integers and strings (:issue:`32117`)

.. ---------------------------------------------------------------------------

.. _whatsnew_102.contributors:

Contributors
~~~~~~~~~~~~

.. contributors:: v1.0.1..v1.0.2|HEAD<|MERGE_RESOLUTION|>--- conflicted
+++ resolved
@@ -19,14 +19,11 @@
 - Fixed regression in :meth:`Series.align` when ``other`` is a DataFrame and ``method`` is not None (:issue:`31785`)
 - Fixed regression in :meth:`pandas.core.groupby.RollingGroupby.apply` where the ``raw`` parameter was ignored (:issue:`31754`)
 - Fixed regression in :meth:`rolling(..).corr() <pandas.core.window.Rolling.corr>` when using a time offset (:issue:`31789`)
-<<<<<<< HEAD
 - Fixed regression in :meth:`DataFrameGroupBy.nunique` which was modifying the original values if ``NaN`` values were present (:issue:`31950`)
-=======
 - Fixed regression where :func:`read_pickle` raised a ``UnicodeDecodeError`` when reading a py27 pickle with :class:`MultiIndex` column (:issue:`31988`).
 - Fixed regression in :class:`DataFrame` arithmetic operations with mis-matched columns (:issue:`31623`)
 - Fixed regression in :meth:`GroupBy.agg` calling a user-provided function an extra time on an empty input (:issue:`31760`)
 -
->>>>>>> 80d37adc
 
 .. ---------------------------------------------------------------------------
 
