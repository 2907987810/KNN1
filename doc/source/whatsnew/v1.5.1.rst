--- conflicted
+++ resolved
@@ -25,11 +25,8 @@
 
 Bug fixes
 ~~~~~~~~~
-<<<<<<< HEAD
+- Bug in :meth:`DataFrame.to_hdf` raising ``AssertionError`` with boolean index (:issue:`48667`)
 - Bug in :func:`assert_index_equal` for extension arrays with non matching ``NA`` raising ``ValueError`` (:issue:`48608`)
-=======
-- Bug in :meth:`DataFrame.to_hdf` raising ``AssertionError`` with boolean index (:issue:`48667`)
->>>>>>> cda0f6be
 -
 
 .. ---------------------------------------------------------------------------
