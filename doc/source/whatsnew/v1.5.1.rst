.. _whatsnew_151:

What's new in 1.5.1 (October ??, 2022)
--------------------------------------

These are the changes in pandas 1.5.1. See :ref:`release` for a full changelog
including other versions of pandas.

{{ header }}

.. ---------------------------------------------------------------------------

.. _whatsnew_151.regressions:

Fixed regressions
~~~~~~~~~~~~~~~~~
- Fixed Regression in :meth:`DataFrame.loc` when setting values as a :class:`DataFrame` with all ``True`` indexer (:issue:`48701`)
- Regression in :func:`.read_csv` causing an ``EmptyDataError`` when using an UTF-8 file handle that was already read from (:issue:`48646`)
<<<<<<< HEAD
- Regression in :func:`to_datetime` when ``utc=True`` and ``arg`` contained timezone naive and aware arguments raised a ``ValueError`` (:issue:`48678`)
=======
- Fixed performance regression in :func:`factorize` when ``na_sentinel`` is not ``None`` and ``sort=False`` (:issue:`48620`)
-
>>>>>>> cda0f6be

.. ---------------------------------------------------------------------------

.. _whatsnew_151.bug_fixes:

Bug fixes
~~~~~~~~~
- Bug in :meth:`DataFrame.to_hdf` raising ``AssertionError`` with boolean index (:issue:`48667`)
-

.. ---------------------------------------------------------------------------

.. _whatsnew_151.other:

Other
~~~~~
-
-

.. ---------------------------------------------------------------------------

.. _whatsnew_151.contributors:

Contributors
~~~~~~~~~~~~<|MERGE_RESOLUTION|>--- conflicted
+++ resolved
@@ -16,12 +16,9 @@
 ~~~~~~~~~~~~~~~~~
 - Fixed Regression in :meth:`DataFrame.loc` when setting values as a :class:`DataFrame` with all ``True`` indexer (:issue:`48701`)
 - Regression in :func:`.read_csv` causing an ``EmptyDataError`` when using an UTF-8 file handle that was already read from (:issue:`48646`)
-<<<<<<< HEAD
 - Regression in :func:`to_datetime` when ``utc=True`` and ``arg`` contained timezone naive and aware arguments raised a ``ValueError`` (:issue:`48678`)
-=======
 - Fixed performance regression in :func:`factorize` when ``na_sentinel`` is not ``None`` and ``sort=False`` (:issue:`48620`)
 -
->>>>>>> cda0f6be
 
 .. ---------------------------------------------------------------------------
 
