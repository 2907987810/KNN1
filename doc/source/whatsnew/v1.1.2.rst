.. _whatsnew_112:

What's new in 1.1.2 (??)
------------------------

These are the changes in pandas 1.1.2. See :ref:`release` for a full changelog
including other versions of pandas.

{{ header }}

.. ---------------------------------------------------------------------------

.. _whatsnew_112.regressions:

Fixed regressions
~~~~~~~~~~~~~~~~~
- Regression in :meth:`DatetimeIndex.intersection` incorrectly raising ``AssertionError`` when intersecting against a list (:issue:`35876`)
- Fix regression in updating a column inplace (e.g. using ``df['col'].fillna(.., inplace=True)``) (:issue:`35731`)
- Performance regression for :meth:`RangeIndex.format` (:issue:`35712`)
- Fix regression in invalid cache after an indexing operation; this can manifest when setting which does not update the data (:issue:`35521`)
- Regression in :meth:`DataFrame.replace` where a ``TypeError`` would be raised when attempting to replace elements of type :class:`Interval` (:issue:`35931`)
- Fix regression in pickle roundtrip of the ``closed`` attribute of :class:`IntervalIndex` (:issue:`35658`)
- Fixed regression in :meth:`DataFrameGroupBy.agg` where a ``ValueError: buffer source array is read-only`` would be raised when the underlying array is read-only (:issue:`36014`)
-

.. ---------------------------------------------------------------------------

.. _whatsnew_112.bug_fixes:

Bug fixes
~~~~~~~~~
- Bug in :meth:`DataFrame.eval` with ``object`` dtype column binary operations (:issue:`35794`)
- Bug in :class:`Series` constructor raising a ``TypeError`` when constructing sparse datetime64 dtypes (:issue:`35762`)
- Bug in :meth:`DataFrame.apply` with ``result_type="reduce"`` returning with incorrect index (:issue:`35683`)
- Bug in :meth:`DateTimeIndex.format` and :meth:`PeriodIndex.format` with ``name=True`` setting the first item to ``"None"`` where it should be ``""`` (:issue:`35712`)
- Bug in :meth:`Float64Index.__contains__` incorrectly raising ``TypeError`` instead of returning ``False`` (:issue:`35788`)
- Bug in :meth:`Series.dt.isocalendar` and :meth:`DatetimeIndex.isocalendar` that returned incorrect year for certain dates (:issue:`36032`)
- Bug in :class:`DataFrame` indexing returning an incorrect :class:`Series` in some cases when the series has been altered and a cache not invalidated (:issue:`33675`)
<<<<<<< HEAD
- Bug in :func:`to_numeric` where precision was incorrect (:issue:`31364`)
=======
- Bug in :meth:`DataFrame.corr` causing subsequent indexing lookups to be incorrect (:issue:`35882`)

>>>>>>> cf1aa9eb
.. ---------------------------------------------------------------------------

.. _whatsnew_112.other:

Other
~~~~~
- :meth:`factorize` now supports ``na_sentinel=None`` to include NaN in the uniques of the values and remove ``dropna`` keyword which was unintentionally exposed to public facing API in 1.1 version from :meth:`factorize` (:issue:`35667`)

.. ---------------------------------------------------------------------------

.. _whatsnew_112.contributors:

Contributors
~~~~~~~~~~~~

.. contributors:: v1.1.1..v1.1.2|HEAD<|MERGE_RESOLUTION|>--- conflicted
+++ resolved
@@ -36,12 +36,9 @@
 - Bug in :meth:`Float64Index.__contains__` incorrectly raising ``TypeError`` instead of returning ``False`` (:issue:`35788`)
 - Bug in :meth:`Series.dt.isocalendar` and :meth:`DatetimeIndex.isocalendar` that returned incorrect year for certain dates (:issue:`36032`)
 - Bug in :class:`DataFrame` indexing returning an incorrect :class:`Series` in some cases when the series has been altered and a cache not invalidated (:issue:`33675`)
-<<<<<<< HEAD
+- Bug in :meth:`DataFrame.corr` causing subsequent indexing lookups to be incorrect (:issue:`35882`)
 - Bug in :func:`to_numeric` where precision was incorrect (:issue:`31364`)
-=======
-- Bug in :meth:`DataFrame.corr` causing subsequent indexing lookups to be incorrect (:issue:`35882`)
 
->>>>>>> cf1aa9eb
 .. ---------------------------------------------------------------------------
 
 .. _whatsnew_112.other:
