.. _whatsnew_112:

What's new in 1.1.2 (??)
------------------------

These are the changes in pandas 1.1.2. See :ref:`release` for a full changelog
including other versions of pandas.

{{ header }}

.. ---------------------------------------------------------------------------

.. _whatsnew_112.regressions:

Fixed regressions
~~~~~~~~~~~~~~~~~
- Regression in :meth:`DatetimeIndex.intersection` incorrectly raising ``AssertionError`` when intersecting against a list (:issue:`35876`)
- Performance regression for :meth:`RangeIndex.format` (:issue:`35712`)
-

.. ---------------------------------------------------------------------------

.. _whatsnew_112.bug_fixes:

Bug fixes
~~~~~~~~~
<<<<<<< HEAD
- Bug in :meth:`DataFrame.eval` with ``object`` dtype column binary operations (:issue:`35794`)
=======

- Bug in :class:`Series` constructor raising a ``TypeError`` when constructing sparse datetime64 dtypes (:issue:`35762`)
>>>>>>> d7a387bc
- Bug in :meth:`DataFrame.apply` with ``result_type="reduce"`` returning with incorrect index (:issue:`35683`)
- Bug in :meth:`DateTimeIndex.format` and :meth:`PeriodIndex.format` with ``name=True`` setting the first item to ``"None"`` where it should bw ``""`` (:issue:`35712`)
-

.. ---------------------------------------------------------------------------

.. _whatsnew_112.contributors:

Contributors
~~~~~~~~~~~~

.. contributors:: v1.1.1..v1.1.2|HEAD<|MERGE_RESOLUTION|>--- conflicted
+++ resolved
@@ -24,12 +24,8 @@
 
 Bug fixes
 ~~~~~~~~~
-<<<<<<< HEAD
 - Bug in :meth:`DataFrame.eval` with ``object`` dtype column binary operations (:issue:`35794`)
-=======
-
 - Bug in :class:`Series` constructor raising a ``TypeError`` when constructing sparse datetime64 dtypes (:issue:`35762`)
->>>>>>> d7a387bc
 - Bug in :meth:`DataFrame.apply` with ``result_type="reduce"`` returning with incorrect index (:issue:`35683`)
 - Bug in :meth:`DateTimeIndex.format` and :meth:`PeriodIndex.format` with ``name=True`` setting the first item to ``"None"`` where it should bw ``""`` (:issue:`35712`)
 -
