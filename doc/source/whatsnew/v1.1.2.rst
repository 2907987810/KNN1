--- conflicted
+++ resolved
@@ -18,13 +18,9 @@
 - Fix regression in updating a column inplace (e.g. using ``df['col'].fillna(.., inplace=True)``) (:issue:`35731`)
 - Performance regression for :meth:`RangeIndex.format` (:issue:`35712`)
 - Regression in :meth:`DataFrame.replace` where a ``TypeError`` would be raised when attempting to replace elements of type :class:`Interval` (:issue:`35931`)
-<<<<<<< HEAD
 - Fix regression in pickle roundtrip of the ``closed`` attribute of :class:`IntervalIndex` (:issue:`35658`)
+- Fixed regression in :meth:`DataFrameGroupBy.agg` where a ``ValueError: buffer source array is read-only`` would be raised when the underlying array is read-only (:issue:`36014`)
 -
-=======
-- Fixed regression in :meth:`DataFrameGroupBy.agg` where a ``ValueError: buffer source array is read-only`` would be raised when the underlying array is read-only (:issue:`36014`)
->>>>>>> b80dcbcd
-
 
 .. ---------------------------------------------------------------------------
 
