--- conflicted
+++ resolved
@@ -13,11 +13,8 @@
 
 Fixed regressions
 ~~~~~~~~~~~~~~~~~
-<<<<<<< HEAD
+- Fixed regression for subclassed Series when constructing from a dictionary (:issue:`52445`)
 - Fixed regression in :meth:`Series.describe` showing ``RuntimeWarning`` for extension dtype :class:`Series` with one element (:issue:`52515`)
-=======
-- Fixed regression for subclassed Series when constructing from a dictionary (:issue:`52445`)
->>>>>>> efccff86
 
 .. ---------------------------------------------------------------------------
 .. _whatsnew_201.bug_fixes:
