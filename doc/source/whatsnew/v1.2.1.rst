--- conflicted
+++ resolved
@@ -14,12 +14,8 @@
 
 Fixed regressions
 ~~~~~~~~~~~~~~~~~
-<<<<<<< HEAD
+- The deprecated attributes ``_AXIS_NAMES`` and ``_AXIS_NUMBERS`` of :class:`DataFrame` and :class:`Series` will no longer show up in ``dir`` or ``inspect.getmembers`` calls (:issue:`38740`)
 - Bug in float-like strings having trailing 0's truncated (:issue:`38708`)
--
-=======
-- The deprecated attributes ``_AXIS_NAMES`` and ``_AXIS_NUMBERS`` of :class:`DataFrame` and :class:`Series` will no longer show up in ``dir`` or ``inspect.getmembers`` calls (:issue:`38740`)
->>>>>>> 6210077d
 -
 
 .. ---------------------------------------------------------------------------
