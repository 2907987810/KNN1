:orphan:

.. _whatsnew_0242:

Whats New in 0.24.2 (February XX, 2019)
---------------------------------------

.. warning::

   The 0.24.x series of releases will be the last to support Python 2. Future feature
   releases will support Python 3 only. See :ref:`install.dropping-27` for more.

{{ header }}

These are the changes in pandas 0.24.2. See :ref:`release` for a full changelog
including other versions of pandas.

.. _whatsnew_0242.regressions:

Fixed Regressions
^^^^^^^^^^^^^^^^^

- Fixed regression in :meth:`DataFrame.all` and :meth:`DataFrame.any` where ``bool_only=True`` was ignored (:issue:`25101`)
- Fixed issue in ``DataFrame`` construction with passing a mixed list of mixed types could segfault. (:issue:`25075`)
- Fixed regression in :meth:`DataFrame.apply` causing ``RecursionError`` when ``dict``-like classes were passed as argument. (:issue:`25196`)
- Fixed regression in :meth:`DataFrame.replace` where ``regex=True`` was only replacing patterns matching the start of the string (:issue:`25259`)
- Fixed regression in :meth:`DataFrame.duplicated()`, where empty dataframe was not returning a boolean dtyped Series. (:issue:`25184`)
- Fixed regression in :meth:`Series.min` and :meth:`Series.max` where ``numeric_only=True`` was ignored when the ``Series`` contained ``Categorical`` data (:issue:`25299`)
- Fixed regression in subtraction between :class:`Series` objects with ``datetime64[ns]`` dtype incorrectly raising ``OverflowError`` when the ``Series`` on the right contains null values (:issue:`25317`)
- Fixed regression in :class:`TimedeltaIndex` where ``np.sum(index)`` incorrectly returned a zero-dimensional object instead of a scalar (:issue:`25282`)
- Fixed regression in ``IntervalDtype`` construction where passing an incorrect string with 'Interval' as a prefix could result in a ``RecursionError``. (:issue:`25338`)
- Fixed regression in creating a period-dtype array from a read-only NumPy array of period objects. (:issue:`25403`)
- Fixed regression in :class:`Categorical`, where constructing it from a categorical ``Series`` and an explicit ``categories=`` that differed from that in the ``Series`` created an invalid object which could trigger segfaults. (:issue:`25318`)
- Fixed pip installing from source into an environment without NumPy (:issue:`25193`)
<<<<<<< HEAD
- Fixed bug where :class:`api.extensions.ExtensionArray` could not be used in matplotlib plotting (:issue:`25587`)
=======
- Fixed regression in :meth:`DataFrame.to_csv` writing duplicate line endings with gzip compress (:issue:`25311`)
>>>>>>> 21769e96

.. _whatsnew_0242.enhancements:

Enhancements
^^^^^^^^^^^^

-
-

.. _whatsnew_0242.bug_fixes:

Bug Fixes
~~~~~~~~~

**Conversion**

-
-
-

**Indexing**

-
-
-

**I/O**

- Better handling of terminal printing when the terminal dimensions are not known (:issue:`25080`)
- Bug in reading a HDF5 table-format ``DataFrame`` created in Python 2, in Python 3 (:issue:`24925`)
- Bug in reading a JSON with ``orient='table'`` generated by :meth:`DataFrame.to_json` with ``index=False`` (:issue:`25170`)
- Bug where float indexes could have misaligned values when printing (:issue:`25061`)
-

**Categorical**

-
-
-

**Timezones**

-
-
-

**Timedelta**

-
-
-

**Reshaping**

- Bug in :meth:`~pandas.core.groupby.GroupBy.transform` where applying a function to a timezone aware column would return a timezone naive result (:issue:`24198`)
- Bug in :func:`DataFrame.join` when joining on a timezone aware :class:`DatetimeIndex` (:issue:`23931`)
-

**Visualization**

- Bug in :meth:`Series.plot` where a secondary y axis could not be set to log scale (:issue:`25545`)
-
-

**Other**

- Bug in :meth:`Series.is_unique` where single occurrences of ``NaN`` were not considered unique (:issue:`25180`)
- Bug in :func:`merge` when merging an empty ``DataFrame`` with an ``Int64`` column or a non-empty ``DataFrame`` with an ``Int64`` column that is all ``NaN`` (:issue:`25183`)
- Bug in ``IntervalTree`` where a ``RecursionError`` occurs upon construction due to an overflow when adding endpoints, which also causes :class:`IntervalIndex` to crash during indexing operations (:issue:`25485`)
- Bug in :attr:`Series.size` raising for some extension-array-backed ``Series``, rather than returning the size (:issue:`25580`)
- Bug in resampling raising for nullable integer-dtype columns (:issue:`25580`)

.. _whatsnew_0242.contributors:

Contributors
~~~~~~~~~~~~

.. Including the contributors hardcoded for this release, as backporting with
   MeeseeksDev loses the commit authors

A total of 25 people contributed patches to this release. People with a "+" by their names contributed a patch for the first time.

* Albert Villanova del Moral
* Arno Veenstra +
* chris-b1
* Devin Petersohn +
* EternalLearner42 +
* Flavien Lambert +
* gfyoung
* Gioia Ballin
* jbrockmendel
* Jeff Reback
* Jeremy Schendel
* Johan von Forstner +
* Joris Van den Bossche
* Josh
* Justin Zheng
* Matthew Roeschke
* Max Bolingbroke +
* rbenes +
* Sterling Paramore +
* Tao He +
* Thomas A Caswell
* Tom Augspurger
* Vibhu Agarwal +
* William Ayd
* Zach Angell<|MERGE_RESOLUTION|>--- conflicted
+++ resolved
@@ -32,11 +32,8 @@
 - Fixed regression in creating a period-dtype array from a read-only NumPy array of period objects. (:issue:`25403`)
 - Fixed regression in :class:`Categorical`, where constructing it from a categorical ``Series`` and an explicit ``categories=`` that differed from that in the ``Series`` created an invalid object which could trigger segfaults. (:issue:`25318`)
 - Fixed pip installing from source into an environment without NumPy (:issue:`25193`)
-<<<<<<< HEAD
+- Fixed regression in :meth:`DataFrame.to_csv` writing duplicate line endings with gzip compress (:issue:`25311`)
 - Fixed bug where :class:`api.extensions.ExtensionArray` could not be used in matplotlib plotting (:issue:`25587`)
-=======
-- Fixed regression in :meth:`DataFrame.to_csv` writing duplicate line endings with gzip compress (:issue:`25311`)
->>>>>>> 21769e96
 
 .. _whatsnew_0242.enhancements:
 
