--- conflicted
+++ resolved
@@ -843,12 +843,9 @@
 - Bug in :meth:`Series.astype` and ``Categorical.astype()`` where an existing categorical data does not get updated (:issue:`10696`, :issue:`18593`)
 - Bug in :class:`Index` constructor with ``dtype=CategoricalDtype(...)`` where ``categories`` and ``ordered`` are not maintained (issue:`19032`)
 - Bug in :class:`Series` constructor with scalar and ``dtype=CategoricalDtype(...)`` where ``categories`` and ``ordered`` are not maintained (issue:`19565`)
-<<<<<<< HEAD
 - Bug in ``Categorical.__iter__`` not converting to Python types (:issue:`19909`)
-=======
 - Bug in :func:`pandas.factorize` returning the unique codes for the ``uniques``. This now returns a ``Categorical`` with the same dtype as the input (:issue:`19721`)
 - Bug in :func:`pandas.factorize` including an item for missing values in the ``uniques`` return value (:issue:`19721`)
->>>>>>> 38afa931
 
 Datetimelike
 ^^^^^^^^^^^^
