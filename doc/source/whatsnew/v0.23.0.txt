.. _whatsnew_0230:

v0.23.0
-------

This is a major release from 0.21.1 and includes a number of API changes,
deprecations, new features, enhancements, and performance improvements along
with a large number of bug fixes. We recommend that all users upgrade to this
version.

.. _whatsnew_0230.enhancements:

New features
~~~~~~~~~~~~

.. _whatsnew_0210.enhancements.limit_area:

``DataFrame.interpolate`` has gained the ``limit_area`` kwarg
~~~~~~~~~~~~~~~~~~~~~~~~~~~~~~~~~~~~~~~~~~~~~~~~~~~~~~~~~~~~~

:meth:`DataFrame.interpolate` has gained a ``limit_area`` parameter to allow further control of which ``NaN`` s are replaced.
Use `limit_area='inside'` to fill only NaNs surrounded by valid values or use `limit_area='outside'` to fill only ``NaN`` s
outside the existing valid values while preserving those inside.  (:issue:`16284`) See the :ref:`full documentation here <missing_data.interp_limits>`.


.. ipython:: python

   ser = pd.Series([np.nan, np.nan, 5, np.nan, np.nan, np.nan, 13, np.nan, np.nan])
   ser

Fill one consecutive inside value in both directions

.. ipython:: python

   ser.interpolate(limit_direction='both', limit_area='inside', limit=1)

Fill all consecutive outside values backward

.. ipython:: python

   ser.interpolate(limit_direction='backward', limit_area='outside')

Fill all consecutive outside values in both directions

.. ipython:: python

   ser.interpolate(limit_direction='both', limit_area='outside')

.. _whatsnew_0210.enhancements.get_dummies_dtype:

``get_dummies`` now supports ``dtype`` argument
^^^^^^^^^^^^^^^^^^^^^^^^^^^^^^^^^^^^^^^^^^^^^^^

The :func:`get_dummies` now accepts a ``dtype`` argument, which specifies a dtype for the new columns. The default remains uint8. (:issue:`18330`)

.. ipython:: python

   df = pd.DataFrame({'a': [1, 2], 'b': [3, 4], 'c': [5, 6]})
   pd.get_dummies(df, columns=['c']).dtypes
   pd.get_dummies(df, columns=['c'], dtype=bool).dtypes


.. _whatsnew_0230.enhancements.merge_on_columns_and_levels:

Merging on a combination of columns and index levels
^^^^^^^^^^^^^^^^^^^^^^^^^^^^^^^^^^^^^^^^^^^^^^^^^^^^

Strings passed to :meth:`DataFrame.merge` as the ``on``, ``left_on``, and ``right_on``
parameters may now refer to either column names or index level names.
This enables merging ``DataFrame`` instances on a combination of index levels
and columns without resetting indexes. See the :ref:`Merge on columns and
levels <merging.merge_on_columns_and_levels>` documentation section.
(:issue:`14355`)

.. ipython:: python

   left_index = pd.Index(['K0', 'K0', 'K1', 'K2'], name='key1')

   left = pd.DataFrame({'A': ['A0', 'A1', 'A2', 'A3'],
                        'B': ['B0', 'B1', 'B2', 'B3'],
                        'key2': ['K0', 'K1', 'K0', 'K1']},
                       index=left_index)

   right_index = pd.Index(['K0', 'K1', 'K2', 'K2'], name='key1')

   right = pd.DataFrame({'C': ['C0', 'C1', 'C2', 'C3'],
                         'D': ['D0', 'D1', 'D2', 'D3'],
                         'key2': ['K0', 'K0', 'K0', 'K1']},
                        index=right_index)

   left.merge(right, on=['key1', 'key2'])

.. _whatsnew_0230.enhancements.sort_by_columns_and_levels:

Sorting by a combination of columns and index levels
^^^^^^^^^^^^^^^^^^^^^^^^^^^^^^^^^^^^^^^^^^^^^^^^^^^^

Strings passed to :meth:`DataFrame.sort_values` as the ``by`` parameter may
now refer to either column names or index level names.  This enables sorting
``DataFrame`` instances by a combination of index levels and columns without
resetting indexes. See the :ref:`Sorting by Indexes and Values
<basics.sort_indexes_and_values>` documentation section.
(:issue:`14353`)

.. ipython:: python

   # Build MultiIndex
   idx = pd.MultiIndex.from_tuples([('a', 1), ('a', 2), ('a', 2),
                                    ('b', 2), ('b', 1), ('b', 1)])
   idx.names = ['first', 'second']

   # Build DataFrame
   df_multi = pd.DataFrame({'A': np.arange(6, 0, -1)},
                           index=idx)
   df_multi

   # Sort by 'second' (index) and 'A' (column)
   df_multi.sort_values(by=['second', 'A'])

.. _whatsnew_0230.enhancements.ran_inf:

``.rank()`` handles ``inf`` values when ``NaN`` are present
^^^^^^^^^^^^^^^^^^^^^^^^^^^^^^^^^^^^^^^^^^^^^^^^^^^^^^^^^^^

In previous versions, ``.rank()`` would assign ``inf`` elements ``NaN`` as their ranks. Now ranks are calculated properly. (:issue:`6945`)

.. ipython:: python

    s = pd.Series([-np.inf, 0, 1, np.nan, np.inf])
    s

Previous Behavior:

.. code-block:: ipython

    In [11]: s.rank()
    Out[11]:
    0    1.0
    1    2.0
    2    3.0
    3    NaN
    4    NaN
    dtype: float64

Current Behavior

.. ipython:: python

    s.rank()

Furthermore, previously if you rank ``inf`` or ``-inf`` values together with ``NaN`` values, the calculation won't distinguish ``NaN`` from infinity when using 'top' or 'bottom' argument.

.. ipython:: python

    s = pd.Series([np.nan, np.nan, -np.inf, -np.inf])
    s

Previous Behavior:

.. code-block:: ipython

    In [15]: s.rank(na_option='top')
    Out[15]:
    0    2.5
    1    2.5
    2    2.5
    3    2.5
    dtype: float64

Current Behavior

.. ipython:: python

    s.rank(na_option='top')

.. _whatsnew_0230.enhancements.round-trippable_json:

JSON read/write round-trippable with ``orient='table'``
^^^^^^^^^^^^^^^^^^^^^^^^^^^^^^^^^^^^^^^^^^^^^^^^^^^^^^^

A ``DataFrame`` can now be written to and subsequently read back via JSON while preserving metadata through usage of the ``orient='table'`` argument (see :issue:`18912` and :issue:`9146`). Previously, none of the available ``orient`` values guaranteed the preservation of dtypes and index names, amongst other metadata.

.. ipython:: python

   df = pd.DataFrame({'foo': [1, 2, 3, 4],
		      'bar': ['a', 'b', 'c', 'd'],
		      'baz': pd.date_range('2018-01-01', freq='d', periods=4),
		      'qux': pd.Categorical(['a', 'b', 'c', 'c'])
		      }, index=pd.Index(range(4), name='idx'))
   df
   df.dtypes
   df.to_json('test.json', orient='table')
   new_df = pd.read_json('test.json', orient='table')
   new_df
   new_df.dtypes

Please note that the string `index` is not supported with the round trip format, as it is used by default in ``write_json`` to indicate a missing index name.

.. ipython:: python

   df.index.name = 'index'
   df.to_json('test.json', orient='table')
   new_df = pd.read_json('test.json', orient='table')
   new_df
   print(new_df.index.name)

.. _whatsnew_0230.enhancements.other:

Other Enhancements
^^^^^^^^^^^^^^^^^^

- Better support for :func:`Dataframe.style.to_excel` output with the ``xlsxwriter`` engine. (:issue:`16149`)
- :func:`pandas.tseries.frequencies.to_offset` now accepts leading '+' signs e.g. '+1h'. (:issue:`18171`)
- :func:`MultiIndex.unique` now supports the ``level=`` argument, to get unique values from a specific index level (:issue:`17896`)
- :class:`pandas.io.formats.style.Styler` now has method ``hide_index()`` to determine whether the index will be rendered in output (:issue:`14194`)
- :class:`pandas.io.formats.style.Styler` now has method ``hide_columns()`` to determine whether columns will be hidden in output (:issue:`14194`)
- Improved wording of ``ValueError`` raised in :func:`to_datetime` when ``unit=`` is passed with a non-convertible value (:issue:`14350`)
- :func:`Series.fillna` now accepts a Series or a dict as a ``value`` for a categorical dtype (:issue:`17033`)
- :func:`pandas.read_clipboard` updated to use qtpy, falling back to PyQt5 and then PyQt4, adding compatibility with Python3 and multiple python-qt bindings (:issue:`17722`)
- Improved wording of ``ValueError`` raised in :func:`read_csv` when the ``usecols`` argument cannot match all columns. (:issue:`17301`)
- :func:`DataFrame.corrwith` now silently drops non-numeric columns when passed a Series. Before, an exception was raised (:issue:`18570`).
- :class:`IntervalIndex` now supports time zone aware ``Interval`` objects (:issue:`18537`, :issue:`18538`)
- :func:`Series` / :func:`DataFrame` tab completion also returns identifiers in the first level of a :func:`MultiIndex`. (:issue:`16326`)
- :func:`read_excel()` has gained the ``nrows`` parameter (:issue:`16645`)
- :func:``DataFrame.to_json`` and ``Series.to_json`` now accept an ``index`` argument which allows the user to exclude the index from the JSON output (:issue:`17394`)
- ``IntervalIndex.to_tuples()`` has gained the ``na_tuple`` parameter to control whether NA is returned as a tuple of NA, or NA itself (:issue:`18756`)
- ``Categorical.rename_categories``, ``CategoricalIndex.rename_categories`` and :attr:`Series.cat.rename_categories`
  can now take a callable as their argument (:issue:`18862`)
- :class:`Interval` and :class:`IntervalIndex` have gained a ``length`` attribute (:issue:`18789`)
- ``Resampler`` objects now have a functioning :attr:`~pandas.core.resample.Resampler.pipe` method.
  Previously, calls to ``pipe`` were diverted to  the ``mean`` method (:issue:`17905`).
- :func:`~pandas.api.types.is_scalar` now returns ``True`` for ``DateOffset`` objects (:issue:`18943`).
- Added :func:`pandas.api.extensions.register_dataframe_accessor`,
  :func:`pandas.api.extensions.register_series_accessor`, and
  :func:`pandas.api.extensions.register_index_accessor`, accessor for libraries downstream of pandas
  to register custom accessors like ``.cat`` on pandas objects. See
  :ref:`Registering Custom Accessors <developer.register-accessors>` for more (:issue:`14781`).

- ``IntervalIndex.astype`` now supports conversions between subtypes when passed an ``IntervalDtype`` (:issue:`19197`)
- :class:`IntervalIndex` and its associated constructor methods (``from_arrays``, ``from_breaks``, ``from_tuples``) have gained a ``dtype`` parameter (:issue:`19262`)

.. _whatsnew_0230.api_breaking:

Backwards incompatible API changes
~~~~~~~~~~~~~~~~~~~~~~~~~~~~~~~~~~

.. _whatsnew_0230.api_breaking.deps:

Dependencies have increased minimum versions
^^^^^^^^^^^^^^^^^^^^^^^^^^^^^^^^^^^^^^^^^^^^

We have updated our minimum supported versions of dependencies (:issue:`15184`).
If installed, we now require:

   +-----------------+-----------------+----------+
   | Package         | Minimum Version | Required |
   +=================+=================+==========+
   | python-dateutil | 2.5.0           |    X     |
   +-----------------+-----------------+----------+
   | openpyxl        | 2.4.0           |          |
   +-----------------+-----------------+----------+

.. _whatsnew_0230.api_breaking.deprecate_panel:

Deprecate Panel
^^^^^^^^^^^^^^^

``Panel`` was deprecated in the 0.20.x release, showing as a ``DeprecationWarning``. Using ``Panel`` will now show a ``FutureWarning``. The recommended way to represent 3-D data are
with a ``MultiIndex`` on a ``DataFrame`` via the :meth:`~Panel.to_frame` or with the `xarray package <http://xarray.pydata.org/en/stable/>`__. Pandas
provides a :meth:`~Panel.to_xarray` method to automate this conversion. For more details see :ref:`Deprecate Panel <dsintro.deprecate_panel>` documentation. (:issue:`13563`, :issue:`18324`).

.. ipython:: python
   :okwarning:

   p = tm.makePanel()
   p

Convert to a MultiIndex DataFrame

.. ipython:: python

   p.to_frame()

Convert to an xarray DataArray

.. ipython:: python
   :okwarning:

   p.to_xarray()


Build Changes
^^^^^^^^^^^^^

- Building pandas for development now requires ``cython >= 0.24`` (:issue:`18613`)
- Building from source now explicitly requires ``setuptools`` in ``setup.py`` (:issue:`18113`)
- Updated conda recipe to be in compliance with conda-build 3.0+ (:issue:`18002`)

.. _whatsnew_0230.api:

Other API Changes
^^^^^^^^^^^^^^^^^

- :func:`Series.astype` and :func:`Index.astype` with an incompatible dtype will now raise a ``TypeError`` rather than a ``ValueError`` (:issue:`18231`)
- ``Series`` construction with an ``object`` dtyped tz-aware datetime and ``dtype=object`` specified, will now return an ``object`` dtyped ``Series``, previously this would infer the datetime dtype (:issue:`18231`)
- A :class:`Series` of ``dtype=category`` constructed from an empty ``dict`` will now have categories of ``dtype=object`` rather than ``dtype=float64``, consistently with the case in which an empty list is passed (:issue:`18515`)
- ``NaT`` division with :class:`datetime.timedelta` will now return ``NaN`` instead of raising (:issue:`17876`)
- All-NaN levels in a ``MultiIndex`` are now assigned ``float`` rather than ``object`` dtype, promoting consistency with ``Index`` (:issue:`17929`).
- Levels names of a ``MultiIndex`` (when not None) are now required to be unique: trying to create a ``MultiIndex`` with repeated names will raise a ``ValueError`` (:issue:`18872`)
- :class:`Timestamp` will no longer silently ignore unused or invalid ``tz`` or ``tzinfo`` keyword arguments (:issue:`17690`)
- :class:`Timestamp` will no longer silently ignore invalid ``freq`` arguments (:issue:`5168`)
- :class:`CacheableOffset` and :class:`WeekDay` are no longer available in the ``pandas.tseries.offsets`` module (:issue:`17830`)
- ``pandas.tseries.frequencies.get_freq_group()`` and ``pandas.tseries.frequencies.DAYS`` are removed from the public API (:issue:`18034`)
- :func:`Series.truncate` and :func:`DataFrame.truncate` will raise a ``ValueError`` if the index is not sorted instead of an unhelpful ``KeyError`` (:issue:`17935`)
- :func:`Index.map` can now accept ``Series`` and dictionary input objects (:issue:`12756`, :issue:`18482`, :issue:`18509`).
- :func:`Dataframe.unstack` will now default to filling with ``np.nan`` for ``object`` columns. (:issue:`12815`)
- :class:`IntervalIndex` constructor will raise if the ``closed`` parameter conflicts with how the input data is inferred to be closed (:issue:`18421`)
- Inserting missing values into indexes will work for all types of indexes and automatically insert the correct type of missing value (``NaN``, ``NaT``, etc.) regardless of the type passed in (:issue:`18295`)
- Restricted ``DateOffset`` keyword arguments. Previously, ``DateOffset`` subclasses allowed arbitrary keyword arguments which could lead to unexpected behavior. Now, only valid arguments will be accepted. (:issue:`17176`, :issue:`18226`).
- :func:`DataFrame.from_items` provides a more informative error message when passed scalar values (:issue:`17312`)
- When created with duplicate labels, ``MultiIndex`` now raises a ``ValueError``. (:issue:`17464`)
- :func:`Series.fillna` now raises a ``TypeError`` instead of a ``ValueError`` when passed a list, tuple or DataFrame as a ``value`` (:issue:`18293`)
- :func:`pandas.DataFrame.merge` no longer casts a ``float`` column to ``object`` when merging on ``int`` and ``float`` columns (:issue:`16572`)
- The default NA value for :class:`UInt64Index` has changed from 0 to ``NaN``, which impacts methods that mask with NA, such as ``UInt64Index.where()`` (:issue:`18398`)
- Refactored ``setup.py`` to use ``find_packages`` instead of explicitly listing out all subpackages (:issue:`18535`)
- Rearranged the order of keyword arguments in :func:`read_excel()` to align with :func:`read_csv()` (:issue:`16672`)
- :func:`pandas.merge` now raises a ``ValueError`` when trying to merge on incompatible data types (:issue:`9780`)
- :func:`wide_to_long` previously kept numeric-like suffixes as ``object`` dtype. Now they are cast to numeric if possible (:issue:`17627`)
- In :func:`read_excel`, the ``comment`` argument is now exposed as a named parameter (:issue:`18735`)
- Rearranged the order of keyword arguments in :func:`read_excel()` to align with :func:`read_csv()` (:issue:`16672`)
- The options ``html.border`` and ``mode.use_inf_as_null`` were deprecated in prior versions, these will now show ``FutureWarning`` rather than a ``DeprecationWarning`` (:issue:`19003`)
- Subtracting ``NaT`` from a :class:`Series` with ``dtype='datetime64[ns]'`` returns a ``Series`` with ``dtype='timedelta64[ns]'`` instead of ``dtype='datetime64[ns]'``(:issue:`18808`)
- Operations between a :class:`Series` with dtype ``dtype='datetime64[ns]'`` and a :class:`PeriodIndex` will correctly raises ``TypeError`` (:issue:`18850`)
- Subtraction of :class:`Series` with timezone-aware ``dtype='datetime64[ns]'`` with mis-matched timezones will raise ``TypeError`` instead of ``ValueError`` (issue:`18817`)
- :class:`IntervalIndex` and ``IntervalDtype`` no longer support categorical, object, and string subtypes (:issue:`19016`)
- The default ``Timedelta`` constructor now accepts an ``ISO 8601 Duration`` string as an argument (:issue:`19040`)
- ``IntervalDtype`` now returns ``True`` when compared against ``'interval'`` regardless of subtype, and ``IntervalDtype.name`` now returns ``'interval'`` regardless of subtype (:issue:`18980`)
- ``KeyError`` now raises instead of ``ValueError`` in :meth:`~DataFrame.drop`, :meth:`~Panel.drop`, :meth:`~Series.drop`, :meth:`~Index.drop` when dropping a non-existent element in an axis with duplicates (:issue:`19186`)
- :func:`Series.to_csv` now accepts a ``compression`` argument that works in the same way as the ``compression`` argument in :func:`DataFrame.to_csv` (:issue:`18958`)
- Addition or subtraction of ``NaT`` from :class:`TimedeltaIndex` will return ``TimedeltaIndex`` instead of ``DatetimeIndex`` (:issue:`19124`)
- :func:`DatetimeIndex.shift` and :func:`TimedeltaIndex.shift` will now raise ``NullFrequencyError`` (which subclasses ``ValueError``, which was raised in older versions) when the index object frequency is ``None`` (:issue:`19147`)
- Addition and subtraction of ``NaN`` from a :class:`Series` with ``dtype='timedelta64[ns]'`` will raise a ``TypeError` instead of treating the ``NaN`` as ``NaT`` (:issue:`19274`)
- Set operations (union, difference...) on :class:`IntervalIndex` with incompatible index types will now raise a ``TypeError`` rather than a ``ValueError`` (:issue:`19329`)
- :class:`DateOffset` objects render more simply, e.g. "<DateOffset: days=1>" instead of "<DateOffset: kwds={'days': 1}>" (:issue:`19403`)
- :func:`pandas.merge` provides a more informative error message when trying to merge on timezone-aware and timezone-naive columns (:issue:`15800`)

.. _whatsnew_0230.deprecations:

Deprecations
~~~~~~~~~~~~

- ``Series.from_array`` and ``SparseSeries.from_array`` are deprecated. Use the normal constructor ``Series(..)`` and ``SparseSeries(..)`` instead (:issue:`18213`).
- ``DataFrame.as_matrix`` is deprecated. Use ``DataFrame.values`` instead (:issue:`18458`).
- ``Series.asobject``, ``DatetimeIndex.asobject``, ``PeriodIndex.asobject`` and ``TimeDeltaIndex.asobject`` have been deprecated. Use ``.astype(object)`` instead (:issue:`18572`)
- Grouping by a tuple of keys now emits a ``FutureWarning`` and is deprecated.
  In the future, a tuple passed to ``'by'`` will always refer to a single key
  that is the actual tuple, instead of treating the tuple as multiple keys. To
  retain the previous behavior, use a list instead of a tuple (:issue:`18314`)
- ``Series.valid`` is deprecated. Use :meth:`Series.dropna` instead (:issue:`18800`).
- :func:`read_excel` has deprecated the ``skip_footer`` parameter. Use ``skipfooter`` instead (:issue:`18836`)
- The ``is_copy`` attribute is deprecated and will be removed in a future version (:issue:`18801`).
- ``IntervalIndex.from_intervals`` is deprecated in favor of the :class:`IntervalIndex` constructor (:issue:`19263`)
- :func:``DataFrame.from_items`` is deprecated. Use :func:``DataFrame.from_dict()`` instead, or :func:``DataFrame.from_dict(OrderedDict())`` if you wish to preserve the key order (:issue:`17320`)

.. _whatsnew_0230.prior_deprecations:

Removal of prior version deprecations/changes
~~~~~~~~~~~~~~~~~~~~~~~~~~~~~~~~~~~~~~~~~~~~~

- Warnings against the obsolete usage ``Categorical(codes, categories)``, which were emitted for instance when the first two arguments to ``Categorical()`` had different dtypes, and recommended the use of ``Categorical.from_codes``, have now been removed (:issue:`8074`)
- The ``levels`` and ``labels`` attributes of a ``MultiIndex`` can no longer be set directly (:issue:`4039`).
- ``pd.tseries.util.pivot_annual`` has been removed (deprecated since v0.19). Use ``pivot_table`` instead (:issue:`18370`)
- ``pd.tseries.util.isleapyear`` has been removed (deprecated since v0.19). Use ``.is_leap_year`` property in Datetime-likes instead (:issue:`18370`)
- ``pd.ordered_merge`` has been removed (deprecated since v0.19). Use ``pd.merge_ordered`` instead (:issue:`18459`)
- The ``SparseList`` class has been removed (:issue:`14007`)
- The ``pandas.io.wb`` and ``pandas.io.data`` stub modules have been removed (:issue:`13735`)
- ``Categorical.from_array`` has been removed (:issue:`13854`)
- The ``freq`` and ``how`` parameters have been removed from the ``rolling``/``expanding``/``ewm`` methods of DataFrame
  and Series (deprecated since v0.18). Instead, resample before calling the methods. (:issue:18601 & :issue:18668)
- ``DatetimeIndex.to_datetime``, ``Timestamp.to_datetime``, ``PeriodIndex.to_datetime``, and ``Index.to_datetime`` have been removed (:issue:`8254`, :issue:`14096`, :issue:`14113`)
- :func:`read_csv` has dropped the ``skip_footer`` parameter (:issue:`13386`)
- :func:`read_csv` has dropped the ``as_recarray`` parameter (:issue:`13373`)
- :func:`read_csv` has dropped the ``buffer_lines`` parameter (:issue:`13360`)
- :func:`read_csv` has dropped the ``compact_ints`` and ``use_unsigned`` parameters (:issue:`13323`)
- The ``Timestamp`` class has dropped the ``offset`` attribute in favor of ``freq`` (:issue:`13593`)
- The ``Series``, ``Categorical``, and ``Index`` classes have dropped the ``reshape`` method (:issue:`13012`)
- ``pandas.tseries.frequencies.get_standard_freq`` has been removed in favor of ``pandas.tseries.frequencies.to_offset(freq).rule_code`` (:issue:`13874`)
- The ``freqstr`` keyword has been removed from ``pandas.tseries.frequencies.to_offset`` in favor of ``freq`` (:issue:`13874`)
- The ``Panel4D`` and ``PanelND`` classes have been removed (:issue:`13776`)
- The ``Panel``class has dropped the ``to_long``and ``toLong`` methods (:issue:`19077`)
- The options ``display.line_with`` and ``display.height`` are removed in favor of ``display.width`` and ``display.max_rows`` respectively (:issue:`4391`, :issue:`19107`)
- The ``labels`` attribute of the ``Categorical`` class has been removed in favor of :attribute:`Categorical.codes` (:issue:`7768`)
- The ``flavor`` parameter have been removed from func:`to_sql` method (:issue:`13611`)
- The modules `pandas.tools.hashing` and `pandas.util.hashing` have been removed (:issue:`16223`)
- The top-level functions ``pd.rolling_*``, ``pd.expanding_*`` and ``pd.ewm*`` have been removed (Deprecated since v0.18).
  Instead, use the DataFrame/Series methods :attr:`~DataFrame.rolling`, :attr:`~DataFrame.expanding` and :attr:`~DataFrame.ewm` (:issue:`18723`)

.. _whatsnew_0230.performance:

Performance Improvements
~~~~~~~~~~~~~~~~~~~~~~~~

- Indexers on ``Series`` or ``DataFrame`` no longer create a reference cycle (:issue:`17956`)
- Added a keyword argument, ``cache``, to :func:`to_datetime` that improved the performance of converting duplicate datetime arguments (:issue:`11665`)
- :class`DateOffset` arithmetic performance is improved (:issue:`18218`)
- Converting a ``Series`` of ``Timedelta`` objects to days, seconds, etc... sped up through vectorization of underlying methods (:issue:`18092`)
- Improved performance of ``.map()`` with a ``Series/dict`` input (:issue:`15081`)
- The overridden ``Timedelta`` properties of days, seconds and microseconds have been removed, leveraging their built-in Python versions instead (:issue:`18242`)
- ``Series`` construction will reduce the number of copies made of the input data in certain cases (:issue:`17449`)
- Improved performance of :func:`Series.dt.date` and :func:`DatetimeIndex.date` (:issue:`18058`)
- Improved performance of :func:`Series.dt.time` and :func:`DatetimeIndex.time` (:issue:`18461`)
- Improved performance of :func:`IntervalIndex.symmetric_difference()` (:issue:`18475`)
- Improved performance of ``DatetimeIndex`` and ``Series`` arithmetic operations with Business-Month and Business-Quarter frequencies (:issue:`18489`)
- :func:`Series` / :func:`DataFrame` tab completion limits to 100 values, for better performance. (:issue:`18587`)
- Improved performance of :func:`DataFrame.median` with ``axis=1`` when bottleneck is not installed (:issue:`16468`)
- Improved performance of :func:`MultiIndex.get_loc` for large indexes, at the cost of a reduction in performance for small ones (:issue:`18519`)
- Improved performance of pairwise ``.rolling()`` and ``.expanding()`` with ``.cov()`` and ``.corr()`` operations (:issue:`17917`)

.. _whatsnew_0230.docs:

Documentation Changes
~~~~~~~~~~~~~~~~~~~~~

- Changed spelling of "numpy" to "NumPy", and "python" to "Python". (:issue:`19017`)
- Consistency when introducing code samples, using either colon or period.
  Rewrote some sentences for greater clarity, added more dynamic references
  to functions, methods and classes.
  (:issue:`18941`, :issue:`18948`, :issue:`18973`, :issue:`19017`)
-

.. _whatsnew_0230.bug_fixes:

Bug Fixes
~~~~~~~~~


Datetimelike
^^^^^^^^^^^^

- Bug in :func:`Series.__sub__` subtracting a non-nanosecond ``np.datetime64`` object from a ``Series`` gave incorrect results (:issue:`7996`)
- Bug in :class:`DatetimeIndex`, :class:`TimedeltaIndex` addition and subtraction of zero-dimensional integer arrays gave incorrect results (:issue:`19012`)
- Bug in :func:`Series.__add__` adding Series with dtype ``timedelta64[ns]`` to a timezone-aware ``DatetimeIndex`` incorrectly dropped timezone information (:issue:`13905`)
- Bug in :func:`Timedelta.__floordiv__` and :func:`Timedelta.__rfloordiv__` dividing by many incompatible numpy objects was incorrectly allowed (:issue:`18846`)
- Adding a ``Period`` object to a ``datetime`` or ``Timestamp`` object will now correctly raise a ``TypeError`` (:issue:`17983`)
- Bug in :class:`Timestamp` where comparison with an array of ``Timestamp`` objects would result in a ``RecursionError`` (:issue:`15183`)
- Bug in :class:`DatetimeIndex` and :class:`TimedeltaIndex` where adding or subtracting an array-like of ``DateOffset`` objects either raised (``np.array``, ``pd.Index``) or broadcast incorrectly (``pd.Series``) (:issue:`18849`)
- Bug in :class:`Series` floor-division where operating on a scalar ``timedelta`` raises an exception (:issue:`18846`)
- Bug in :class:`Series`` with ``dtype='timedelta64[ns]`` where addition or subtraction of ``TimedeltaIndex`` had results cast to ``dtype='int64'`` (:issue:`17250`)
- Bug in :class:`TimedeltaIndex` where division by a ``Series`` would return a ``TimedeltaIndex`` instead of a ``Series`` (issue:`19042`)
- Bug in :class:`Series` with ``dtype='timedelta64[ns]`` where addition or subtraction of ``TimedeltaIndex`` could return a ``Series`` with an incorrect name (issue:`19043`)
- Bug in :class:`DatetimeIndex` where the repr was not showing high-precision time values at the end of a day (e.g., 23:59:59.999999999) (:issue:`19030`)
- Bug where dividing a scalar timedelta-like object with :class:`TimedeltaIndex` performed the reciprocal operation (:issue:`19125`)
- Bug in ``.astype()`` to non-ns timedelta units would hold the incorrect dtype (:issue:`19176`, :issue:`19223`, :issue:`12425`)
- Bug in subtracting :class:`Series` from ``NaT`` incorrectly returning ``NaT`` (:issue:`19158`)
- Bug in :func:`Series.truncate` which raises ``TypeError`` with a monotonic ``PeriodIndex`` (:issue:`17717`)
- Bug in :func:`~DataFrame.pct_change` using ``periods`` and ``freq`` returned different length outputs (:issue:`7292`)
- Bug in comparison of :class:`DatetimeIndex` against ``None`` or ``datetime.date`` objects raising ``TypeError`` for ``==`` and ``!=`` comparisons instead of all-``False`` and all-``True``, respectively (:issue:`19301`)
-

Timezones
^^^^^^^^^

- Bug in creating a ``Series`` from an array that contains both tz-naive and tz-aware values will result in a ``Series`` whose dtype is tz-aware instead of object (:issue:`16406`)
- Bug in comparison of timezone-aware :class:`DatetimeIndex` against ``NaT`` incorrectly raising ``TypeError`` (:issue:`19276`)
- Bug in :meth:`DatetimeIndex.astype` when converting between timezone aware dtypes, and converting from timezone aware to naive (:issue:`18951`)
- Bug in comparing :class:`DatetimeIndex`, which failed to raise ``TypeError`` when attempting to compare timezone-aware and timezone-naive datetimelike objects (:issue:`18162`)
- Bug in localization of a naive, datetime string in a ``Series`` constructor with a ``datetime64[ns, tz]`` dtype (:issue:`174151`)
- :func:`Timestamp.replace` will now handle Daylight Savings transitions gracefully (:issue:`18319`)
- Bug in tz-aware :class:`DatetimeIndex` where addition/subtraction with a :class:`TimedeltaIndex` or array with ``dtype='timedelta64[ns]'`` was incorrect (:issue:`17558`)
- Bug in :func:`DatetimeIndex.insert` where inserting ``NaT`` into a timezone-aware index incorrectly raised (:issue:`16357`)
- Bug in the :class:`DataFrame` constructor, where tz-aware Datetimeindex and a given column name will result in an empty ``DataFrame`` (:issue:`19157`)

Offsets
^^^^^^^

- Bug in :class:`WeekOfMonth` and class:`Week` where addition and subtraction did not roll correctly (:issue:`18510`,:issue:`18672`,:issue:`18864`)
- Bug in :class:`WeekOfMonth` and :class:`LastWeekOfMonth` where default keyword arguments for constructor raised ``ValueError`` (:issue:`19142`)
- Bug in :class:`FY5253Quarter`, :class:`LastWeekOfMonth` where rollback and rollforward behavior was inconsistent with addition and subtraction behavior (:issue:`18854`)
- Bug in :class:`FY5253` where ``datetime`` addition and subtraction incremented incorrectly for dates on the year-end but not normalized to midnight (:issue:`18854`)
- Bug in :class:`FY5253` where date offsets could incorrectly raise an ``AssertionError`` in arithmetic operatons (:issue:`14774`)


Numeric
^^^^^^^
- Bug in :class:`Series` constructor with an int or float list where specifying ``dtype=str``, ``dtype='str'`` or ``dtype='U'`` failed to convert the data elements to strings (:issue:`16605`)
- Bug in :class:`Index` multiplication and division methods where operating with a ``Series`` would return an ``Index`` object instead of a ``Series`` object (:issue:`19042`)
- Bug in the :class:`DataFrame` constructor in which data containing very large positive or very large negative numbers was causing ``OverflowError`` (:issue:`18584`)
- Bug in :class:`Index` constructor with ``dtype='uint64'`` where int-like floats were not coerced to :class:`UInt64Index` (:issue:`18400`)


Indexing
^^^^^^^^

- Bug in :class:`Index` construction from list of mixed type tuples (:issue:`18505`)
- Bug in :func:`Index.drop` when passing a list of both tuples and non-tuples (:issue:`18304`)
- Bug in :meth:`~DataFrame.drop`, :meth:`~Panel.drop`, :meth:`~Series.drop`, :meth:`~Index.drop` where no ``KeyError`` is raised when dropping a non-existent element from an axis that contains duplicates (:issue:`19186`)
- Bug in indexing a datetimelike ``Index`` that raised ``ValueError`` instead of ``IndexError`` (:issue:`18386`).
- :func:`Index.to_series` now accepts ``index`` and ``name`` kwargs (:issue:`18699`)
- :func:`DatetimeIndex.to_series` now accepts ``index`` and ``name`` kwargs (:issue:`18699`)
- Bug in indexing non-scalar value from ``Series`` having non-unique ``Index`` will return value flattened (:issue:`17610`)
- Bug in ``__setitem__`` when indexing a :class:`DataFrame` with a 2-d boolean ndarray (:issue:`18582`)
- Bug in ``str.extractall`` when there were no matches empty :class:`Index` was returned instead of appropriate :class:`MultiIndex` (:issue:`19034`)
- Bug in :class:`IntervalIndex` where empty and purely NA data was constructed inconsistently depending on the construction method (:issue:`18421`)
- Bug in :func:`IntervalIndex.symmetric_difference` where the symmetric difference with a non-``IntervalIndex`` did not raise (:issue:`18475`)
- Bug in :class:`IntervalIndex` where set operations that returned an empty ``IntervalIndex`` had the wrong dtype (:issue:`19101`)

MultiIndex
^^^^^^^^^^

- Bug in :func:`MultiIndex.__contains__` where non-tuple keys would return ``True`` even if they had been dropped (:issue:`19027`)
- Bug in :func:`MultiIndex.set_labels` which would cause casting (and potentially clipping) of the new labels if the ``level`` argument is not 0 or a list like [0, 1, ... ]  (:issue:`19057`)
- Bug in :func:`MultiIndex.get_level_values` which would return an invalid index on level of ints with missing values (:issue:`17924`)
- Bug in :func:`MultiIndex.remove_unused_levels` which would fill nan values (:issue:`18417`)
- Bug in :func:`MultiIndex.from_tuples`` which would fail to take zipped tuples in python3 (:issue:`18434`)
- Bug in :func:`MultiIndex.get_loc`` which would fail to automatically cast values between float and int (:issue:`18818`, :issue:`15994`)
- Bug in :func:`MultiIndex.get_loc`` which would cast boolean to integer labels (:issue:`19086`)
- Bug in :func:`MultiIndex.get_loc`` which would fail to locate keys containing ``NaN`` (:issue:`18485`)
- Bug in :func:`MultiIndex.get_loc`` in large :class:`MultiIndex`, would fail when levels had different dtypes (:issue:`18520`)


I/O
^^^

- :func:`read_html` now rewinds seekable IO objects after parse failure, before attempting to parse with a new parser. If a parser errors and the object is non-seekable, an informative error is raised suggesting the use of a different parser (:issue:`17975`)
- Bug in :func:`read_msgpack` with a non existent file is passed in Python 2 (:issue:`15296`)
- Bug in :func:`read_csv` where a ``MultiIndex`` with duplicate columns was not being mangled appropriately (:issue:`18062`)
- Bug in :func:`read_csv` where missing values were not being handled properly when ``keep_default_na=False`` with dictionary ``na_values`` (:issue:`19227`)
- Bug in :func:`read_sas` where a file with 0 variables gave an ``AttributeError`` incorrectly. Now it gives an ``EmptyDataError`` (:issue:`18184`)
- Bug in :func:`DataFrame.to_latex()` where pairs of braces meant to serve as invisible placeholders were escaped (:issue:`18667`)
- Bug in :func:`read_json` where large numeric values were causing an ``OverflowError`` (:issue:`18842`)
- Bug in :func:`DataFrame.to_parquet` where an exception was raised if the write destination is S3 (:issue:`19134`)
- :class:`Interval` now supported in :func:`DataFrame.to_excel` for all Excel file types (:issue:`19242`)
- :class:`Timedelta` now supported in :func:`DataFrame.to_excel` for xls file type (:issue:`19242`, :issue:`9155`)

Plotting
^^^^^^^^

- :func: `DataFrame.plot` now raises a ``ValueError`` when the ``x`` or ``y`` argument is improperly formed (:issue:`18671`)
- Bug in formatting tick labels with ``datetime.time()`` and fractional seconds (:issue:`18478`).
- :meth:`Series.plot.kde` has exposed the args ``ind`` and ``bw_method`` in the docstring (:issue:`18461`). The argument ``ind`` may now also be an integer (number of sample points).
-

Groupby/Resample/Rolling
^^^^^^^^^^^^^^^^^^^^^^^^

- Bug when grouping by a single column and aggregating with a class like ``list`` or ``tuple`` (:issue:`18079`)
- Fixed regression in :func:`DataFrame.groupby` which would not emit an error when called with a tuple key not in the index (:issue:`18798`)
- Bug in :func:`DataFrame.resample` which silently ignored unsupported (or mistyped) options for ``label``, ``closed`` and ``convention`` (:issue:`19303`)
- Bug in :func:`DataFrame.groupby` where tuples were interpreted as lists of keys rather than as keys (:issue:`17979`, :issue:`18249`)
- Bug in ``transform`` where particular aggregation functions were being incorrectly cast to match the dtype(s) of the grouped data (:issue:`19200`)
-

Sparse
^^^^^^

- Bug in which creating a ``SparseDataFrame`` from a dense ``Series`` or an unsupported type raised an uncontrolled exception (:issue:`19374`)
- Bug in :class:`SparseDataFrame.to_csv` causing exception (:issue:`19384`)
-

Reshaping
^^^^^^^^^

- Bug in :func:`DataFrame.stack` which fails trying to sort mixed type levels under Python 3 (:issue:`18310`)
- Bug in :func:`DataFrame.unstack` which casts int to float if ``columns`` is a ``MultiIndex`` with unused levels (:issue:`17845`)
- Bug in :func:`DataFrame.unstack` which raises an error if ``index`` is a ``MultiIndex`` with unused labels on the unstacked level (:issue:`18562`)
- Fixed construction of a :class:`Series` from a ``dict`` containing ``NaN`` as key (:issue:`18480`)
- Bug in :func:`Series.rank` where ``Series`` containing ``NaT`` modifies the ``Series`` inplace (:issue:`18521`)
- Bug in :func:`cut` which fails when using readonly arrays (:issue:`18773`)
- Bug in :func:`Dataframe.pivot_table` which fails when the ``aggfunc`` arg is of type string.  The behavior is now consistent with other methods like ``agg`` and ``apply`` (:issue:`18713`)
- Bug in :func:`DataFrame.merge` in which merging using ``Index`` objects as vectors raised an Exception (:issue:`19038`)
- Bug in :func:`DataFrame.stack`, :func:`DataFrame.unstack`, :func:`Series.unstack` which were not returning subclasses (:issue:`15563`)
- Bug in timezone comparisons, manifesting as a conversion of the index to UTC in ``.concat()`` (:issue:`18523`)
<<<<<<< HEAD
- Bug in :func:`SparseDataFrame.merge` which raises error (:issue:`13665`)
=======
- Bug in :func:`concat` when concatting sparse and dense series it returns only a ``SparseDataFrame``. Should be a ``DataFrame``. (:issue:`18914`, :issue:`18686`, and :issue:`16874`)
-
>>>>>>> 1aef9011


Categorical
^^^^^^^^^^^

-
- Bug in :func:`pandas.api.types.union_categoricals` returning the wrong result
  when all the categoricals had the same categories, but in a different order.
  This affected :func:`pandas.concat` with Categorical data (:issue:`19096`).
- Bug in ``Categorical.equals`` between two unordered categories with the same categories, but in a different order (:issue:`16603`)
- Bug in :meth:`Index.astype` with a categorical dtype where the resultant index is not converted to a :class:`CategoricalIndex` for all types of index (:issue:`18630`)
- Bug in :meth:`Series.astype` and ``Categorical.astype()`` where an existing categorical data does not get updated (:issue:`10696`, :issue:`18593`)
- Bug in :class:`Index` constructor with ``dtype=CategoricalDtype(...)`` where ``categories`` and ``ordered`` are not maintained (issue:`19032`)
-

Other
^^^^^

- Improved error message when attempting to use a Python keyword as an identifier in a ``numexpr`` backed query (:issue:`18221`)<|MERGE_RESOLUTION|>--- conflicted
+++ resolved
@@ -570,12 +570,8 @@
 - Bug in :func:`DataFrame.merge` in which merging using ``Index`` objects as vectors raised an Exception (:issue:`19038`)
 - Bug in :func:`DataFrame.stack`, :func:`DataFrame.unstack`, :func:`Series.unstack` which were not returning subclasses (:issue:`15563`)
 - Bug in timezone comparisons, manifesting as a conversion of the index to UTC in ``.concat()`` (:issue:`18523`)
-<<<<<<< HEAD
-- Bug in :func:`SparseDataFrame.merge` which raises error (:issue:`13665`)
-=======
 - Bug in :func:`concat` when concatting sparse and dense series it returns only a ``SparseDataFrame``. Should be a ``DataFrame``. (:issue:`18914`, :issue:`18686`, and :issue:`16874`)
 -
->>>>>>> 1aef9011
 
 
 Categorical
