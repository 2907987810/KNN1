--- conflicted
+++ resolved
@@ -295,9 +295,7 @@
 - ``Resampler`` objects now have a functioning :attr:`~pandas.core.resample.Resampler.pipe` method.
   Previously, calls to ``pipe`` were diverted to  the ``mean`` method (:issue:`17905`).
 - :func:`~pandas.api.types.is_scalar` now returns ``True`` for ``DateOffset`` objects (:issue:`18943`).
-<<<<<<< HEAD
 - :func:`DataFrame.pivot` now accepts a list for the ``values=`` kwarg (:issue:`17160`).
-=======
 - Added :func:`pandas.api.extensions.register_dataframe_accessor`,
   :func:`pandas.api.extensions.register_series_accessor`, and
   :func:`pandas.api.extensions.register_index_accessor`, accessor for libraries downstream of pandas
@@ -309,8 +307,6 @@
 - Added :func:`SeriesGroupBy.is_monotonic_increasing` and :func:`SeriesGroupBy.is_monotonic_decreasing` (:issue:`17015`)
 - For subclassed ``DataFrames``, :func:`DataFrame.apply` will now preserve the ``Series`` subclass (if defined) when passing the data to the applied function (:issue:`19822`)
 - :func:`DataFrame.from_dict` now accepts a ``columns`` argument that can be used to specify the column names when ``orient='index'`` is used (:issue:`18529`)
-
->>>>>>> f4c9d966
 
 .. _whatsnew_0230.api_breaking:
 
