--- conflicted
+++ resolved
@@ -295,11 +295,9 @@
 - ``IntervalIndex.astype`` now supports conversions between subtypes when passed an ``IntervalDtype`` (:issue:`19197`)
 - :class:`IntervalIndex` and its associated constructor methods (``from_arrays``, ``from_breaks``, ``from_tuples``) have gained a ``dtype`` parameter (:issue:`19262`)
 - Added :func:`SeriesGroupBy.is_monotonic_increasing` and :func:`SeriesGroupBy.is_monotonic_decreasing` (:issue:`17015`)
-<<<<<<< HEAD
 - :func:``DataFrame.apply`` keeps the specified ``Series`` subclass when ``Series`` and ``DataFrame`` subclasses are defined (:issue:`19822`)
-=======
 - :func:`DataFrame.from_dict` now accepts a ``columns`` argument that can be used to specify the column names when ``orient='index'`` is used (:issue:`18529`)
->>>>>>> 8768876a
+
 
 .. _whatsnew_0230.api_breaking:
 
