--- conflicted
+++ resolved
@@ -451,11 +451,9 @@
 - Bug in ``.astype()`` to non-ns timedelta units would hold the incorrect dtype (:issue:`19176`, :issue:`19223`, :issue:`12425`)
 - Bug in subtracting :class:`Series` from ``NaT`` incorrectly returning ``NaT`` (:issue:`19158`)
 - Bug in :func:`Series.truncate` which raises ``TypeError`` with a monotonic ``PeriodIndex`` (:issue:`17717`)
-<<<<<<< HEAD
+- Bug in :func:`~DataFrame.pct_change` using ``periods`` and ``freq`` returned different length outputs (:issue:`7292`)
 - Bug in comparison of :class:`DatetimeIndex` against ``None`` or ``datetime.date`` objects raising ``TypeError`` for ``==`` and ``!=`` comparisons instead of all-``False`` and all-``True``, respectively (:issue:`19301`)
-=======
-- Bug in :func:`~DataFrame.pct_change` using ``periods`` and ``freq`` returned different length outputs (:issue:`7292`)
->>>>>>> 35812eaa
+-
 
 Timezones
 ^^^^^^^^^
