.. _whatsnew_0230:

v0.23.0
-------

This is a major release from 0.21.1 and includes a number of API changes,
deprecations, new features, enhancements, and performance improvements along
with a large number of bug fixes. We recommend that all users upgrade to this
version.

.. _whatsnew_0230.enhancements:

New features
~~~~~~~~~~~~

.. _whatsnew_0210.enhancements.limit_area:

``DataFrame.interpolate`` has gained the ``limit_area`` kwarg
~~~~~~~~~~~~~~~~~~~~~~~~~~~~~~~~~~~~~~~~~~~~~~~~~~~~~~~~~~~~~

:meth:`DataFrame.interpolate` has gained a ``limit_area`` parameter to allow further control of which ``NaN`` s are replaced.
Use `limit_area='inside'` to fill only NaNs surrounded by valid values or use `limit_area='outside'` to fill only ``NaN`` s
outside the existing valid values while preserving those inside.  (:issue:`16284`) See the :ref:`full documentation here <missing_data.interp_limits>`.


.. ipython:: python

   ser = pd.Series([np.nan, np.nan, 5, np.nan, np.nan, np.nan, 13, np.nan, np.nan])
   ser

Fill one consecutive inside value in both directions

.. ipython:: python

   ser.interpolate(limit_direction='both', limit_area='inside', limit=1)

Fill all consecutive outside values backward

.. ipython:: python

   ser.interpolate(limit_direction='backward', limit_area='outside')

Fill all consecutive outside values in both directions

.. ipython:: python

   ser.interpolate(limit_direction='both', limit_area='outside')

.. _whatsnew_0210.enhancements.get_dummies_dtype:

``get_dummies`` now supports ``dtype`` argument
^^^^^^^^^^^^^^^^^^^^^^^^^^^^^^^^^^^^^^^^^^^^^^^

The :func:`get_dummies` now accepts a ``dtype`` argument, which specifies a dtype for the new columns. The default remains uint8. (:issue:`18330`)

.. ipython:: python

   df = pd.DataFrame({'a': [1, 2], 'b': [3, 4], 'c': [5, 6]})
   pd.get_dummies(df, columns=['c']).dtypes
   pd.get_dummies(df, columns=['c'], dtype=bool).dtypes


.. _whatsnew_0230.enhancements.merge_on_columns_and_levels:

Merging on a combination of columns and index levels
^^^^^^^^^^^^^^^^^^^^^^^^^^^^^^^^^^^^^^^^^^^^^^^^^^^^

Strings passed to :meth:`DataFrame.merge` as the ``on``, ``left_on``, and ``right_on``
parameters may now refer to either column names or index level names.
This enables merging ``DataFrame`` instances on a combination of index levels
and columns without resetting indexes. See the :ref:`Merge on columns and
levels <merging.merge_on_columns_and_levels>` documentation section.
(:issue:`14355`)

.. ipython:: python

   left_index = pd.Index(['K0', 'K0', 'K1', 'K2'], name='key1')

   left = pd.DataFrame({'A': ['A0', 'A1', 'A2', 'A3'],
                        'B': ['B0', 'B1', 'B2', 'B3'],
                        'key2': ['K0', 'K1', 'K0', 'K1']},
                       index=left_index)

   right_index = pd.Index(['K0', 'K1', 'K2', 'K2'], name='key1')

   right = pd.DataFrame({'C': ['C0', 'C1', 'C2', 'C3'],
                         'D': ['D0', 'D1', 'D2', 'D3'],
                         'key2': ['K0', 'K0', 'K0', 'K1']},
                        index=right_index)

   left.merge(right, on=['key1', 'key2'])

.. _whatsnew_0230.enhancements.sort_by_columns_and_levels:

Sorting by a combination of columns and index levels
^^^^^^^^^^^^^^^^^^^^^^^^^^^^^^^^^^^^^^^^^^^^^^^^^^^^

Strings passed to :meth:`DataFrame.sort_values` as the ``by`` parameter may
now refer to either column names or index level names.  This enables sorting
``DataFrame`` instances by a combination of index levels and columns without
resetting indexes. See the :ref:`Sorting by Indexes and Values
<basics.sort_indexes_and_values>` documentation section.
(:issue:`14353`)

.. ipython:: python

   # Build MultiIndex
   idx = pd.MultiIndex.from_tuples([('a', 1), ('a', 2), ('a', 2),
                                    ('b', 2), ('b', 1), ('b', 1)])
   idx.names = ['first', 'second']

   # Build DataFrame
   df_multi = pd.DataFrame({'A': np.arange(6, 0, -1)},
                           index=idx)
   df_multi

   # Sort by 'second' (index) and 'A' (column)
   df_multi.sort_values(by=['second', 'A'])

.. _whatsnew_0230.enhancements.ran_inf:

``.rank()`` handles ``inf`` values when ``NaN`` are present
^^^^^^^^^^^^^^^^^^^^^^^^^^^^^^^^^^^^^^^^^^^^^^^^^^^^^^^^^^^

In previous versions, ``.rank()`` would assign ``inf`` elements ``NaN`` as their ranks. Now ranks are calculated properly. (:issue:`6945`)

.. ipython:: python

    s = pd.Series([-np.inf, 0, 1, np.nan, np.inf])
    s

Previous Behavior:

.. code-block:: ipython

    In [11]: s.rank()
    Out[11]:
    0    1.0
    1    2.0
    2    3.0
    3    NaN
    4    NaN
    dtype: float64

Current Behavior:

.. ipython:: python

    s.rank()

Furthermore, previously if you rank ``inf`` or ``-inf`` values together with ``NaN`` values, the calculation won't distinguish ``NaN`` from infinity when using 'top' or 'bottom' argument.

.. ipython:: python

    s = pd.Series([np.nan, np.nan, -np.inf, -np.inf])
    s

Previous Behavior:

.. code-block:: ipython

    In [15]: s.rank(na_option='top')
    Out[15]:
    0    2.5
    1    2.5
    2    2.5
    3    2.5
    dtype: float64

Current Behavior:

.. ipython:: python

    s.rank(na_option='top')

.. _whatsnew_0230.enhancements.round-trippable_json:

JSON read/write round-trippable with ``orient='table'``
^^^^^^^^^^^^^^^^^^^^^^^^^^^^^^^^^^^^^^^^^^^^^^^^^^^^^^^

A ``DataFrame`` can now be written to and subsequently read back via JSON while preserving metadata through usage of the ``orient='table'`` argument (see :issue:`18912` and :issue:`9146`). Previously, none of the available ``orient`` values guaranteed the preservation of dtypes and index names, amongst other metadata.

.. ipython:: python

   df = pd.DataFrame({'foo': [1, 2, 3, 4],
		      'bar': ['a', 'b', 'c', 'd'],
		      'baz': pd.date_range('2018-01-01', freq='d', periods=4),
		      'qux': pd.Categorical(['a', 'b', 'c', 'c'])
		      }, index=pd.Index(range(4), name='idx'))
   df
   df.dtypes
   df.to_json('test.json', orient='table')
   new_df = pd.read_json('test.json', orient='table')
   new_df
   new_df.dtypes

Please note that the string `index` is not supported with the round trip format, as it is used by default in ``write_json`` to indicate a missing index name.

.. ipython:: python

   df.index.name = 'index'
   df.to_json('test.json', orient='table')
   new_df = pd.read_json('test.json', orient='table')
   new_df
   print(new_df.index.name)

.. _whatsnew_0230.enhancements.index_division_by_zero:

Index Division By Zero Fills Correctly
^^^^^^^^^^^^^^^^^^^^^^^^^^^^^^^^^^^^^^

Division operations on ``Index`` and subclasses will now fill division of positive numbers by zero with ``np.inf``, division of negative numbers by zero with ``-np.inf`` and `0 / 0` with ``np.nan``.  This matches existing ``Series`` behavior. (:issue:`19322`, :issue:`19347`)

Previous Behavior:

.. code-block:: ipython

    In [6]: index = pd.Int64Index([-1, 0, 1])

    In [7]: index / 0
    Out[7]: Int64Index([0, 0, 0], dtype='int64')

    # Previous behavior yielded different results depending on the type of zero in the divisor
    In [8]: index / 0.0
    Out[8]: Float64Index([-inf, nan, inf], dtype='float64')

    In [9]: index = pd.UInt64Index([0, 1])

    In [10]: index / np.array([0, 0], dtype=np.uint64)
    Out[10]: UInt64Index([0, 0], dtype='uint64')

    In [11]: pd.RangeIndex(1, 5) / 0
    ZeroDivisionError: integer division or modulo by zero

Current Behavior:

.. ipython:: python

    index = pd.Int64Index([-1, 0, 1])
    # division by zero gives -infinity where negative, +infinity where positive, and NaN for 0 / 0
    index / 0

    # The result of division by zero should not depend on whether the zero is int or float
    index / 0.0

    index = pd.UInt64Index([0, 1])
    index / np.array([0, 0], dtype=np.uint64)

    pd.RangeIndex(1, 5) / 0

.. _whatsnew_0230.enhancements.assign_dependent:

``.assign()`` accepts dependent arguments
^^^^^^^^^^^^^^^^^^^^^^^^^^^^^^^^^^^^^^^^^

The :func:`DataFrame.assign` now accepts dependent keyword arguments for python version later than 3.6 (see also `PEP 468
<https://www.python.org/dev/peps/pep-0468/>`_). Later keyword arguments may now refer to earlier ones if the argument is a callable. See the
:ref:`documentation here <dsintro.chained_assignment>` (:issue:`14207`)

.. ipython:: python

    df = pd.DataFrame({'A': [1, 2, 3]})
    df
    df.assign(B=df.A, C=lambda x:x['A']+ x['B'])

.. warning::

  This may subtly change the behavior of your code when you're
  using ``.assign()`` to update an existing column. Previously, callables
  referring to other variables being updated would get the "old" values

  Previous Behaviour:

  .. code-block:: ipython

      In [2]: df = pd.DataFrame({"A": [1, 2, 3]})

      In [3]: df.assign(A=lambda df: df.A + 1, C=lambda df: df.A * -1)
      Out[3]:
         A  C
      0  2 -1
      1  3 -2
      2  4 -3

  New Behaviour:

  .. ipython:: python

      df.assign(A=df.A+1, C= lambda df: df.A* -1)

.. _whatsnew_0230.enhancements.other:

Other Enhancements
^^^^^^^^^^^^^^^^^^

- Unary ``+`` now permitted for ``Series`` and ``DataFrame`` as  numeric operator (:issue:`16073`)
- Better support for :func:`Dataframe.style.to_excel` output with the ``xlsxwriter`` engine. (:issue:`16149`)
- :func:`pandas.tseries.frequencies.to_offset` now accepts leading '+' signs e.g. '+1h'. (:issue:`18171`)
- :func:`MultiIndex.unique` now supports the ``level=`` argument, to get unique values from a specific index level (:issue:`17896`)
- :class:`pandas.io.formats.style.Styler` now has method ``hide_index()`` to determine whether the index will be rendered in output (:issue:`14194`)
- :class:`pandas.io.formats.style.Styler` now has method ``hide_columns()`` to determine whether columns will be hidden in output (:issue:`14194`)
- Improved wording of ``ValueError`` raised in :func:`to_datetime` when ``unit=`` is passed with a non-convertible value (:issue:`14350`)
- :func:`Series.fillna` now accepts a Series or a dict as a ``value`` for a categorical dtype (:issue:`17033`)
- :func:`pandas.read_clipboard` updated to use qtpy, falling back to PyQt5 and then PyQt4, adding compatibility with Python3 and multiple python-qt bindings (:issue:`17722`)
- Improved wording of ``ValueError`` raised in :func:`read_csv` when the ``usecols`` argument cannot match all columns. (:issue:`17301`)
- :func:`DataFrame.corrwith` now silently drops non-numeric columns when passed a Series. Before, an exception was raised (:issue:`18570`).
- :class:`IntervalIndex` now supports time zone aware ``Interval`` objects (:issue:`18537`, :issue:`18538`)
- :func:`Series` / :func:`DataFrame` tab completion also returns identifiers in the first level of a :func:`MultiIndex`. (:issue:`16326`)
- :func:`read_excel()` has gained the ``nrows`` parameter (:issue:`16645`)
- :func:``DataFrame.to_json`` and ``Series.to_json`` now accept an ``index`` argument which allows the user to exclude the index from the JSON output (:issue:`17394`)
- ``IntervalIndex.to_tuples()`` has gained the ``na_tuple`` parameter to control whether NA is returned as a tuple of NA, or NA itself (:issue:`18756`)
- ``Categorical.rename_categories``, ``CategoricalIndex.rename_categories`` and :attr:`Series.cat.rename_categories`
  can now take a callable as their argument (:issue:`18862`)
- :class:`Interval` and :class:`IntervalIndex` have gained a ``length`` attribute (:issue:`18789`)
- ``Resampler`` objects now have a functioning :attr:`~pandas.core.resample.Resampler.pipe` method.
  Previously, calls to ``pipe`` were diverted to  the ``mean`` method (:issue:`17905`).
- :func:`~pandas.api.types.is_scalar` now returns ``True`` for ``DateOffset`` objects (:issue:`18943`).
- Added :func:`pandas.api.extensions.register_dataframe_accessor`,
  :func:`pandas.api.extensions.register_series_accessor`, and
  :func:`pandas.api.extensions.register_index_accessor`, accessor for libraries downstream of pandas
  to register custom accessors like ``.cat`` on pandas objects. See
  :ref:`Registering Custom Accessors <developer.register-accessors>` for more (:issue:`14781`).

- ``IntervalIndex.astype`` now supports conversions between subtypes when passed an ``IntervalDtype`` (:issue:`19197`)
- :class:`IntervalIndex` and its associated constructor methods (``from_arrays``, ``from_breaks``, ``from_tuples``) have gained a ``dtype`` parameter (:issue:`19262`)

.. _whatsnew_0230.api_breaking:

Backwards incompatible API changes
~~~~~~~~~~~~~~~~~~~~~~~~~~~~~~~~~~

.. _whatsnew_0230.api_breaking.deps:

Dependencies have increased minimum versions
^^^^^^^^^^^^^^^^^^^^^^^^^^^^^^^^^^^^^^^^^^^^

We have updated our minimum supported versions of dependencies (:issue:`15184`).
If installed, we now require:

   +-----------------+-----------------+----------+
   | Package         | Minimum Version | Required |
   +=================+=================+==========+
   | python-dateutil | 2.5.0           |    X     |
   +-----------------+-----------------+----------+
   | openpyxl        | 2.4.0           |          |
   +-----------------+-----------------+----------+

.. _whatsnew_0230.api_breaking.deprecate_panel:

Deprecate Panel
^^^^^^^^^^^^^^^

``Panel`` was deprecated in the 0.20.x release, showing as a ``DeprecationWarning``. Using ``Panel`` will now show a ``FutureWarning``. The recommended way to represent 3-D data are
with a ``MultiIndex`` on a ``DataFrame`` via the :meth:`~Panel.to_frame` or with the `xarray package <http://xarray.pydata.org/en/stable/>`__. Pandas
provides a :meth:`~Panel.to_xarray` method to automate this conversion. For more details see :ref:`Deprecate Panel <dsintro.deprecate_panel>` documentation. (:issue:`13563`, :issue:`18324`).

.. ipython:: python
   :okwarning:

   p = tm.makePanel()
   p

Convert to a MultiIndex DataFrame

.. ipython:: python

   p.to_frame()

Convert to an xarray DataArray

.. ipython:: python
   :okwarning:

   p.to_xarray()

.. _whatsnew_0230.api_breaking.apply:

Changes to make output of ``DataFrame.apply`` consistent
~~~~~~~~~~~~~~~~~~~~~~~~~~~~~~~~~~~~~~~~~~~~~~~~~~~~~~~~

:func:`DataFrame.apply` was inconsistent when applying an arbitrary user-defined-function that returned a list-like with ``axis=1``. Several bugs and inconsistencies
are resolved. If the applied function returns a Series, then pandas will return a DataFrame; otherwise a Series will be returned, this includes the case
where a list-like (e.g. ``tuple`` or ``list`` is returned) (:issue:`16353`, :issue:`17437`, :issue:`17970`, :issue:`17348`, :issue:`17892`, :issue:`18573`,
:issue:`17602`, :issue:`18775`, :issue:`18901`, :issue:`18919`).

.. ipython:: python

    df = pd.DataFrame(np.tile(np.arange(3), 6).reshape(6, -1) + 1, columns=['A', 'B', 'C'])
    df

Previous Behavior: if the returned shape happened to match the length of original columns, this would return a ``DataFrame``.
If the return shape did not match, a ``Series`` with lists was returned.

.. code-block:: python

   In [3]: df.apply(lambda x: [1, 2, 3], axis=1)
   Out[3]:
      A  B  C
   0  1  2  3
   1  1  2  3
   2  1  2  3
   3  1  2  3
   4  1  2  3
   5  1  2  3

   In [4]: df.apply(lambda x: [1, 2], axis=1)
   Out[4]:
   0    [1, 2]
   1    [1, 2]
   2    [1, 2]
   3    [1, 2]
   4    [1, 2]
   5    [1, 2]
   dtype: object


New Behavior: When the applied function returns a list-like, this will now *always* return a ``Series``.

.. ipython:: python

    df.apply(lambda x: [1, 2, 3], axis=1)
    df.apply(lambda x: [1, 2], axis=1)

To have expanded columns, you can use ``result_type='expand'``

.. ipython:: python

    df.apply(lambda x: [1, 2, 3], axis=1, result_type='expand')

To broadcast the result across the original columns (the old behaviour for
list-likes of the correct length), you can use ``result_type='broadcast'``.
The shape must match the original columns.

.. ipython:: python

    df.apply(lambda x: [1, 2, 3], axis=1, result_type='broadcast')

Returning a ``Series`` allows one to control the exact return structure and column names:

.. ipython:: python

    df.apply(lambda x: Series([1, 2, 3], index=['D', 'E', 'F']]), axis=1)


.. _whatsnew_0230.api_breaking.build_changes:

Build Changes
^^^^^^^^^^^^^

- Building pandas for development now requires ``cython >= 0.24`` (:issue:`18613`)
- Building from source now explicitly requires ``setuptools`` in ``setup.py`` (:issue:`18113`)
- Updated conda recipe to be in compliance with conda-build 3.0+ (:issue:`18002`)

.. _whatsnew_0230.api_breaking.extract:

Extraction of matching patterns from strings
^^^^^^^^^^^^^^^^^^^^^^^^^^^^^^^^^^^^^^^^^^^^

By default, extracting matching patterns from strings with :func:`str.extract` used to return a
``Series`` if a single group was being extracted (a ``DataFrame`` if more than one group was
extracted``). As of Pandas 0.23.0 :func:`str.extract` always returns a ``DataFrame``, unless
``expand`` is set to ``False`` (:issue:`11386`).

Also, ``None`` was an accepted value for the ``expand`` parameter (which was equivalent to
``False``), but now raises a ``ValueError``.

Previous Behavior:

.. code-block:: ipython

    In [1]: s = pd.Series(['number 10', '12 eggs'])

    In [2]: extracted = s.str.extract('.*(\d\d).*')

    In [3]: extracted
    Out [3]:
    0    10
    1    12
    dtype: object

    In [4]: type(extracted)
    Out [4]:
    pandas.core.series.Series

New Behavior:

.. ipython:: python

    s = pd.Series(['number 10', '12 eggs'])
    extracted = s.str.extract('.*(\d\d).*')
    extracted
    type(extracted)

To restore previous behavior, simply set ``expand`` to ``False``:

.. ipython:: python

    s = pd.Series(['number 10', '12 eggs'])
    extracted = s.str.extract('.*(\d\d).*', expand=False)
    extracted
    type(extracted)

.. _whatsnew_0230.api_breaking.cdt_ordered:

Default value for the ``ordered`` parameter of ``CategoricalDtype``
^^^^^^^^^^^^^^^^^^^^^^^^^^^^^^^^^^^^^^^^^^^^^^^^^^^^^^^^^^^^^^^^^^^

The default value of the ``ordered`` parameter for :class:`~pandas.api.types.CategoricalDtype` has changed from ``False`` to ``None`` to allow updating of ``categories`` without impacting ``ordered``.  Behavior should remain consistent for downstream objects, such as :class:`Categorical` (:issue:`18790`)

In previous versions, the default value for the ``ordered`` parameter was ``False``.  This could potentially lead to the ``ordered`` parameter unintentionally being changed from ``True`` to ``False`` when users attempt to update ``categories`` if ``ordered`` is not explicitly specified, as it would silently default to ``False``.  The new behavior for ``ordered=None`` is to retain the existing value of ``ordered``.

New Behavior:

.. ipython:: python

    from pandas.api.types import CategoricalDtype
    cat = pd.Categorical(list('abcaba'), ordered=True, categories=list('cba'))
    cat
    cdt = CategoricalDtype(categories=list('cbad'))
    cat.astype(cdt)

Notice in the example above that the converted ``Categorical`` has retained ``ordered=True``.  Had the default value for ``ordered`` remained as ``False``, the converted ``Categorical`` would have become unordered, despite ``ordered=False`` never being explicitly specified.  To change the value of ``ordered``, explicitly pass it to the new dtype, e.g. ``CategoricalDtype(categories=list('cbad'), ordered=False)``.

Note that the unintenional conversion of ``ordered`` discussed above did not arise in previous versions due to separate bugs that prevented ``astype`` from doing any type of category to category conversion (:issue:`10696`, :issue:`18593`).  These bugs have been fixed in this release, and motivated changing the default value of ``ordered``.

.. _whatsnew_0230.api:

Other API Changes
^^^^^^^^^^^^^^^^^

- :func:`Series.astype` and :func:`Index.astype` with an incompatible dtype will now raise a ``TypeError`` rather than a ``ValueError`` (:issue:`18231`)
- ``Series`` construction with an ``object`` dtyped tz-aware datetime and ``dtype=object`` specified, will now return an ``object`` dtyped ``Series``, previously this would infer the datetime dtype (:issue:`18231`)
- A :class:`Series` of ``dtype=category`` constructed from an empty ``dict`` will now have categories of ``dtype=object`` rather than ``dtype=float64``, consistently with the case in which an empty list is passed (:issue:`18515`)
- ``NaT`` division with :class:`datetime.timedelta` will now return ``NaN`` instead of raising (:issue:`17876`)
- All-NaN levels in a ``MultiIndex`` are now assigned ``float`` rather than ``object`` dtype, promoting consistency with ``Index`` (:issue:`17929`).
- Levels names of a ``MultiIndex`` (when not None) are now required to be unique: trying to create a ``MultiIndex`` with repeated names will raise a ``ValueError`` (:issue:`18872`)
- :class:`Timestamp` will no longer silently ignore unused or invalid ``tz`` or ``tzinfo`` keyword arguments (:issue:`17690`)
- :class:`Timestamp` will no longer silently ignore invalid ``freq`` arguments (:issue:`5168`)
- :class:`CacheableOffset` and :class:`WeekDay` are no longer available in the ``pandas.tseries.offsets`` module (:issue:`17830`)
- ``pandas.tseries.frequencies.get_freq_group()`` and ``pandas.tseries.frequencies.DAYS`` are removed from the public API (:issue:`18034`)
- :func:`Series.truncate` and :func:`DataFrame.truncate` will raise a ``ValueError`` if the index is not sorted instead of an unhelpful ``KeyError`` (:issue:`17935`)
- :func:`Index.map` can now accept ``Series`` and dictionary input objects (:issue:`12756`, :issue:`18482`, :issue:`18509`).
- :func:`Dataframe.unstack` will now default to filling with ``np.nan`` for ``object`` columns. (:issue:`12815`)
- :class:`IntervalIndex` constructor will raise if the ``closed`` parameter conflicts with how the input data is inferred to be closed (:issue:`18421`)
- Inserting missing values into indexes will work for all types of indexes and automatically insert the correct type of missing value (``NaN``, ``NaT``, etc.) regardless of the type passed in (:issue:`18295`)
- Restricted ``DateOffset`` keyword arguments. Previously, ``DateOffset`` subclasses allowed arbitrary keyword arguments which could lead to unexpected behavior. Now, only valid arguments will be accepted. (:issue:`17176`, :issue:`18226`).
- :func:`DataFrame.from_items` provides a more informative error message when passed scalar values (:issue:`17312`)
- When created with duplicate labels, ``MultiIndex`` now raises a ``ValueError``. (:issue:`17464`)
- :func:`Series.fillna` now raises a ``TypeError`` instead of a ``ValueError`` when passed a list, tuple or DataFrame as a ``value`` (:issue:`18293`)
- :func:`pandas.DataFrame.merge` no longer casts a ``float`` column to ``object`` when merging on ``int`` and ``float`` columns (:issue:`16572`)
- The default NA value for :class:`UInt64Index` has changed from 0 to ``NaN``, which impacts methods that mask with NA, such as ``UInt64Index.where()`` (:issue:`18398`)
- Refactored ``setup.py`` to use ``find_packages`` instead of explicitly listing out all subpackages (:issue:`18535`)
- Rearranged the order of keyword arguments in :func:`read_excel()` to align with :func:`read_csv()` (:issue:`16672`)
- :func:`pandas.merge` now raises a ``ValueError`` when trying to merge on incompatible data types (:issue:`9780`)
- :func:`wide_to_long` previously kept numeric-like suffixes as ``object`` dtype. Now they are cast to numeric if possible (:issue:`17627`)
- In :func:`read_excel`, the ``comment`` argument is now exposed as a named parameter (:issue:`18735`)
- Rearranged the order of keyword arguments in :func:`read_excel()` to align with :func:`read_csv()` (:issue:`16672`)
- The options ``html.border`` and ``mode.use_inf_as_null`` were deprecated in prior versions, these will now show ``FutureWarning`` rather than a ``DeprecationWarning`` (:issue:`19003`)
- Subtracting ``NaT`` from a :class:`Series` with ``dtype='datetime64[ns]'`` returns a ``Series`` with ``dtype='timedelta64[ns]'`` instead of ``dtype='datetime64[ns]'``(:issue:`18808`)
- Operations between a :class:`Series` with dtype ``dtype='datetime64[ns]'`` and a :class:`PeriodIndex` will correctly raises ``TypeError`` (:issue:`18850`)
- Subtraction of :class:`Series` with timezone-aware ``dtype='datetime64[ns]'`` with mis-matched timezones will raise ``TypeError`` instead of ``ValueError`` (issue:`18817`)
- :class:`IntervalIndex` and ``IntervalDtype`` no longer support categorical, object, and string subtypes (:issue:`19016`)
- The default ``Timedelta`` constructor now accepts an ``ISO 8601 Duration`` string as an argument (:issue:`19040`)
- ``IntervalDtype`` now returns ``True`` when compared against ``'interval'`` regardless of subtype, and ``IntervalDtype.name`` now returns ``'interval'`` regardless of subtype (:issue:`18980`)
- ``KeyError`` now raises instead of ``ValueError`` in :meth:`~DataFrame.drop`, :meth:`~Panel.drop`, :meth:`~Series.drop`, :meth:`~Index.drop` when dropping a non-existent element in an axis with duplicates (:issue:`19186`)
- :func:`Series.to_csv` now accepts a ``compression`` argument that works in the same way as the ``compression`` argument in :func:`DataFrame.to_csv` (:issue:`18958`)
- Addition or subtraction of ``NaT`` from :class:`TimedeltaIndex` will return ``TimedeltaIndex`` instead of ``DatetimeIndex`` (:issue:`19124`)
- :func:`DatetimeIndex.shift` and :func:`TimedeltaIndex.shift` will now raise ``NullFrequencyError`` (which subclasses ``ValueError``, which was raised in older versions) when the index object frequency is ``None`` (:issue:`19147`)
- Addition and subtraction of ``NaN`` from a :class:`Series` with ``dtype='timedelta64[ns]'`` will raise a ``TypeError` instead of treating the ``NaN`` as ``NaT`` (:issue:`19274`)
- Set operations (union, difference...) on :class:`IntervalIndex` with incompatible index types will now raise a ``TypeError`` rather than a ``ValueError`` (:issue:`19329`)
- :class:`DateOffset` objects render more simply, e.g. "<DateOffset: days=1>" instead of "<DateOffset: kwds={'days': 1}>" (:issue:`19403`)
- :func:`pandas.merge` provides a more informative error message when trying to merge on timezone-aware and timezone-naive columns (:issue:`15800`)

.. _whatsnew_0230.deprecations:

Deprecations
~~~~~~~~~~~~

- ``Series.from_array`` and ``SparseSeries.from_array`` are deprecated. Use the normal constructor ``Series(..)`` and ``SparseSeries(..)`` instead (:issue:`18213`).
- ``DataFrame.as_matrix`` is deprecated. Use ``DataFrame.values`` instead (:issue:`18458`).
- ``Series.asobject``, ``DatetimeIndex.asobject``, ``PeriodIndex.asobject`` and ``TimeDeltaIndex.asobject`` have been deprecated. Use ``.astype(object)`` instead (:issue:`18572`)
- Grouping by a tuple of keys now emits a ``FutureWarning`` and is deprecated.
  In the future, a tuple passed to ``'by'`` will always refer to a single key
  that is the actual tuple, instead of treating the tuple as multiple keys. To
  retain the previous behavior, use a list instead of a tuple (:issue:`18314`)
- ``Series.valid`` is deprecated. Use :meth:`Series.dropna` instead (:issue:`18800`).
- :func:`read_excel` has deprecated the ``skip_footer`` parameter. Use ``skipfooter`` instead (:issue:`18836`)
- The ``is_copy`` attribute is deprecated and will be removed in a future version (:issue:`18801`).
- ``IntervalIndex.from_intervals`` is deprecated in favor of the :class:`IntervalIndex` constructor (:issue:`19263`)
- :func:``DataFrame.from_items`` is deprecated. Use :func:``DataFrame.from_dict()`` instead, or :func:``DataFrame.from_dict(OrderedDict())`` if you wish to preserve the key order (:issue:`17320`)
- The ``broadcast`` parameter of ``.apply()`` is deprecated in favor of ``result_type='broadcast'`` (:issue:`18577`)
- The ``reduce`` parameter of ``.apply()`` is deprecated in favor of ``result_type='reduce'`` (:issue:`18577`)

.. _whatsnew_0230.prior_deprecations:

Removal of prior version deprecations/changes
~~~~~~~~~~~~~~~~~~~~~~~~~~~~~~~~~~~~~~~~~~~~~

- Warnings against the obsolete usage ``Categorical(codes, categories)``, which were emitted for instance when the first two arguments to ``Categorical()`` had different dtypes, and recommended the use of ``Categorical.from_codes``, have now been removed (:issue:`8074`)
- The ``levels`` and ``labels`` attributes of a ``MultiIndex`` can no longer be set directly (:issue:`4039`).
- ``pd.tseries.util.pivot_annual`` has been removed (deprecated since v0.19). Use ``pivot_table`` instead (:issue:`18370`)
- ``pd.tseries.util.isleapyear`` has been removed (deprecated since v0.19). Use ``.is_leap_year`` property in Datetime-likes instead (:issue:`18370`)
- ``pd.ordered_merge`` has been removed (deprecated since v0.19). Use ``pd.merge_ordered`` instead (:issue:`18459`)
- The ``SparseList`` class has been removed (:issue:`14007`)
- The ``pandas.io.wb`` and ``pandas.io.data`` stub modules have been removed (:issue:`13735`)
- ``Categorical.from_array`` has been removed (:issue:`13854`)
- The ``freq`` and ``how`` parameters have been removed from the ``rolling``/``expanding``/``ewm`` methods of DataFrame
  and Series (deprecated since v0.18). Instead, resample before calling the methods. (:issue:18601 & :issue:18668)
- ``DatetimeIndex.to_datetime``, ``Timestamp.to_datetime``, ``PeriodIndex.to_datetime``, and ``Index.to_datetime`` have been removed (:issue:`8254`, :issue:`14096`, :issue:`14113`)
- :func:`read_csv` has dropped the ``skip_footer`` parameter (:issue:`13386`)
- :func:`read_csv` has dropped the ``as_recarray`` parameter (:issue:`13373`)
- :func:`read_csv` has dropped the ``buffer_lines`` parameter (:issue:`13360`)
- :func:`read_csv` has dropped the ``compact_ints`` and ``use_unsigned`` parameters (:issue:`13323`)
- The ``Timestamp`` class has dropped the ``offset`` attribute in favor of ``freq`` (:issue:`13593`)
- The ``Series``, ``Categorical``, and ``Index`` classes have dropped the ``reshape`` method (:issue:`13012`)
- ``pandas.tseries.frequencies.get_standard_freq`` has been removed in favor of ``pandas.tseries.frequencies.to_offset(freq).rule_code`` (:issue:`13874`)
- The ``freqstr`` keyword has been removed from ``pandas.tseries.frequencies.to_offset`` in favor of ``freq`` (:issue:`13874`)
- The ``Panel4D`` and ``PanelND`` classes have been removed (:issue:`13776`)
- The ``Panel``class has dropped the ``to_long``and ``toLong`` methods (:issue:`19077`)
- The options ``display.line_with`` and ``display.height`` are removed in favor of ``display.width`` and ``display.max_rows`` respectively (:issue:`4391`, :issue:`19107`)
- The ``labels`` attribute of the ``Categorical`` class has been removed in favor of :attribute:`Categorical.codes` (:issue:`7768`)
- The ``flavor`` parameter have been removed from func:`to_sql` method (:issue:`13611`)
- The modules `pandas.tools.hashing` and `pandas.util.hashing` have been removed (:issue:`16223`)
- The top-level functions ``pd.rolling_*``, ``pd.expanding_*`` and ``pd.ewm*`` have been removed (Deprecated since v0.18).
  Instead, use the DataFrame/Series methods :attr:`~DataFrame.rolling`, :attr:`~DataFrame.expanding` and :attr:`~DataFrame.ewm` (:issue:`18723`)

.. _whatsnew_0230.performance:

Performance Improvements
~~~~~~~~~~~~~~~~~~~~~~~~

- Indexers on ``Series`` or ``DataFrame`` no longer create a reference cycle (:issue:`17956`)
- Added a keyword argument, ``cache``, to :func:`to_datetime` that improved the performance of converting duplicate datetime arguments (:issue:`11665`)
- :class`DateOffset` arithmetic performance is improved (:issue:`18218`)
- Converting a ``Series`` of ``Timedelta`` objects to days, seconds, etc... sped up through vectorization of underlying methods (:issue:`18092`)
- Improved performance of ``.map()`` with a ``Series/dict`` input (:issue:`15081`)
- The overridden ``Timedelta`` properties of days, seconds and microseconds have been removed, leveraging their built-in Python versions instead (:issue:`18242`)
- ``Series`` construction will reduce the number of copies made of the input data in certain cases (:issue:`17449`)
- Improved performance of :func:`Series.dt.date` and :func:`DatetimeIndex.date` (:issue:`18058`)
- Improved performance of :func:`Series.dt.time` and :func:`DatetimeIndex.time` (:issue:`18461`)
- Improved performance of :func:`IntervalIndex.symmetric_difference()` (:issue:`18475`)
- Improved performance of ``DatetimeIndex`` and ``Series`` arithmetic operations with Business-Month and Business-Quarter frequencies (:issue:`18489`)
- :func:`Series` / :func:`DataFrame` tab completion limits to 100 values, for better performance. (:issue:`18587`)
- Improved performance of :func:`DataFrame.median` with ``axis=1`` when bottleneck is not installed (:issue:`16468`)
- Improved performance of :func:`MultiIndex.get_loc` for large indexes, at the cost of a reduction in performance for small ones (:issue:`18519`)
- Improved performance of pairwise ``.rolling()`` and ``.expanding()`` with ``.cov()`` and ``.corr()`` operations (:issue:`17917`)
- Improved performance of :func:`DataFrameGroupBy.rank` (:issue:`15779`)

.. _whatsnew_0230.docs:

Documentation Changes
~~~~~~~~~~~~~~~~~~~~~

- Changed spelling of "numpy" to "NumPy", and "python" to "Python". (:issue:`19017`)
- Consistency when introducing code samples, using either colon or period.
  Rewrote some sentences for greater clarity, added more dynamic references
  to functions, methods and classes.
  (:issue:`18941`, :issue:`18948`, :issue:`18973`, :issue:`19017`)
-

.. _whatsnew_0230.bug_fixes:

Bug Fixes
~~~~~~~~~

Categorical
^^^^^^^^^^^

.. warning::

   A class of bugs were introduced in pandas 0.21 with ``CategoricalDtype`` that
   affects the correctness of operations like ``merge``, ``concat``, and
   indexing when comparing multiple unordered ``Categorical`` arrays that have
   the same categories, but in a different order. We highly recommend upgrading
   or manually aligning your categories before doing these operations.

- Bug in ``Categorical.equals`` returning the wrong result when comparing two
  unordered ``Categorical`` arrays with the same categories, but in a different
  order (:issue:`16603`)
- Bug in :func:`pandas.api.types.union_categoricals` returning the wrong result
  when for unordered categoricals with the categories in a different order.
  This affected :func:`pandas.concat` with Categorical data (:issue:`19096`).
- Bug in :func:`pandas.merge` returning the wrong result when joining on an
  unordered ``Categorical`` that had the same categories but in a different
  order (:issue:`19551`)
- Bug in :meth:`CategoricalIndex.get_indexer` returning the wrong result when
  ``target`` was an unordered ``Categorical`` that had the same categories as
  ``self`` but in a different order (:issue:`19551`)
- Bug in :meth:`Index.astype` with a categorical dtype where the resultant index is not converted to a :class:`CategoricalIndex` for all types of index (:issue:`18630`)
- Bug in :meth:`Series.astype` and ``Categorical.astype()`` where an existing categorical data does not get updated (:issue:`10696`, :issue:`18593`)
- Bug in :class:`Index` constructor with ``dtype=CategoricalDtype(...)`` where ``categories`` and ``ordered`` are not maintained (issue:`19032`)

Datetimelike
^^^^^^^^^^^^

- Bug in :func:`Series.__sub__` subtracting a non-nanosecond ``np.datetime64`` object from a ``Series`` gave incorrect results (:issue:`7996`)
- Bug in :class:`DatetimeIndex`, :class:`TimedeltaIndex` addition and subtraction of zero-dimensional integer arrays gave incorrect results (:issue:`19012`)
- Bug in :func:`Series.__add__` adding Series with dtype ``timedelta64[ns]`` to a timezone-aware ``DatetimeIndex`` incorrectly dropped timezone information (:issue:`13905`)
- Bug in :func:`Timedelta.__floordiv__` and :func:`Timedelta.__rfloordiv__` dividing by many incompatible numpy objects was incorrectly allowed (:issue:`18846`)
- Adding a ``Period`` object to a ``datetime`` or ``Timestamp`` object will now correctly raise a ``TypeError`` (:issue:`17983`)
- Bug in :class:`Timestamp` where comparison with an array of ``Timestamp`` objects would result in a ``RecursionError`` (:issue:`15183`)
- Bug in :class:`DatetimeIndex` and :class:`TimedeltaIndex` where adding or subtracting an array-like of ``DateOffset`` objects either raised (``np.array``, ``pd.Index``) or broadcast incorrectly (``pd.Series``) (:issue:`18849`)
- Bug in :class:`Series` floor-division where operating on a scalar ``timedelta`` raises an exception (:issue:`18846`)
- Bug in :class:`Series`` with ``dtype='timedelta64[ns]`` where addition or subtraction of ``TimedeltaIndex`` had results cast to ``dtype='int64'`` (:issue:`17250`)
- Bug in :class:`TimedeltaIndex` where division by a ``Series`` would return a ``TimedeltaIndex`` instead of a ``Series`` (issue:`19042`)
- Bug in :class:`Series` with ``dtype='timedelta64[ns]`` where addition or subtraction of ``TimedeltaIndex`` could return a ``Series`` with an incorrect name (:issue:`19043`)
- Bug in :class:`DatetimeIndex` where the repr was not showing high-precision time values at the end of a day (e.g., 23:59:59.999999999) (:issue:`19030`)
- Bug where dividing a scalar timedelta-like object with :class:`TimedeltaIndex` performed the reciprocal operation (:issue:`19125`)
- Bug in ``.astype()`` to non-ns timedelta units would hold the incorrect dtype (:issue:`19176`, :issue:`19223`, :issue:`12425`)
- Bug in subtracting :class:`Series` from ``NaT`` incorrectly returning ``NaT`` (:issue:`19158`)
- Bug in :func:`Series.truncate` which raises ``TypeError`` with a monotonic ``PeriodIndex`` (:issue:`17717`)
- Bug in :func:`~DataFrame.pct_change` using ``periods`` and ``freq`` returned different length outputs (:issue:`7292`)
- Bug in comparison of :class:`DatetimeIndex` against ``None`` or ``datetime.date`` objects raising ``TypeError`` for ``==`` and ``!=`` comparisons instead of all-``False`` and all-``True``, respectively (:issue:`19301`)
- Bug in :class:`Timestamp` and :func:`to_datetime` where a string representing a barely out-of-bounds timestamp would be incorrectly rounded down instead of raising ``OutOfBoundsDatetime`` (:issue:`19382`)
- Bug in :func:`Timestamp.floor` :func:`DatetimeIndex.floor` where time stamps far in the future and past were not rounded correctly (:issue:`19206`)
- Bug in :func:`to_datetime` where passing an out-of-bounds datetime with ``errors='coerce'`` and ``utc=True`` would raise ``OutOfBoundsDatetime`` instead of parsing to ``NaT`` (:issue:`19612`)
-

Timezones
^^^^^^^^^

- Bug in creating a ``Series`` from an array that contains both tz-naive and tz-aware values will result in a ``Series`` whose dtype is tz-aware instead of object (:issue:`16406`)
- Bug in comparison of timezone-aware :class:`DatetimeIndex` against ``NaT`` incorrectly raising ``TypeError`` (:issue:`19276`)
- Bug in :meth:`DatetimeIndex.astype` when converting between timezone aware dtypes, and converting from timezone aware to naive (:issue:`18951`)
- Bug in comparing :class:`DatetimeIndex`, which failed to raise ``TypeError`` when attempting to compare timezone-aware and timezone-naive datetimelike objects (:issue:`18162`)
- Bug in localization of a naive, datetime string in a ``Series`` constructor with a ``datetime64[ns, tz]`` dtype (:issue:`174151`)
- :func:`Timestamp.replace` will now handle Daylight Savings transitions gracefully (:issue:`18319`)
- Bug in tz-aware :class:`DatetimeIndex` where addition/subtraction with a :class:`TimedeltaIndex` or array with ``dtype='timedelta64[ns]'`` was incorrect (:issue:`17558`)
- Bug in :func:`DatetimeIndex.insert` where inserting ``NaT`` into a timezone-aware index incorrectly raised (:issue:`16357`)
- Bug in the :class:`DataFrame` constructor, where tz-aware Datetimeindex and a given column name will result in an empty ``DataFrame`` (:issue:`19157`)
- Bug in :func:`Timestamp.tz_localize` where localizing a timestamp near the minimum or maximum valid values could overflow and return a timestamp with an incorrect nanosecond value (:issue:`12677`)

Offsets
^^^^^^^

- Bug in :class:`WeekOfMonth` and class:`Week` where addition and subtraction did not roll correctly (:issue:`18510`,:issue:`18672`,:issue:`18864`)
- Bug in :class:`WeekOfMonth` and :class:`LastWeekOfMonth` where default keyword arguments for constructor raised ``ValueError`` (:issue:`19142`)
- Bug in :class:`FY5253Quarter`, :class:`LastWeekOfMonth` where rollback and rollforward behavior was inconsistent with addition and subtraction behavior (:issue:`18854`)
- Bug in :class:`FY5253` where ``datetime`` addition and subtraction incremented incorrectly for dates on the year-end but not normalized to midnight (:issue:`18854`)
- Bug in :class:`FY5253` where date offsets could incorrectly raise an ``AssertionError`` in arithmetic operatons (:issue:`14774`)


Numeric
^^^^^^^
- Bug in :class:`Series` constructor with an int or float list where specifying ``dtype=str``, ``dtype='str'`` or ``dtype='U'`` failed to convert the data elements to strings (:issue:`16605`)
- Bug in :class:`Index` multiplication and division methods where operating with a ``Series`` would return an ``Index`` object instead of a ``Series`` object (:issue:`19042`)
- Bug in the :class:`DataFrame` constructor in which data containing very large positive or very large negative numbers was causing ``OverflowError`` (:issue:`18584`)
- Bug in :class:`Index` constructor with ``dtype='uint64'`` where int-like floats were not coerced to :class:`UInt64Index` (:issue:`18400`)
- Bug in :class:`DataFrame` flex arithmetic (e.g. `df.add(other, fill_value=foo)`) with a `fill_value` other than ``None`` failed to raise ``NotImplementedError`` in corner cases where either the frame or ``other`` has length zero (:issue:`19522`)


Indexing
^^^^^^^^

- Bug in :class:`Index` construction from list of mixed type tuples (:issue:`18505`)
- Bug in :func:`Index.drop` when passing a list of both tuples and non-tuples (:issue:`18304`)
- Bug in :meth:`~DataFrame.drop`, :meth:`~Panel.drop`, :meth:`~Series.drop`, :meth:`~Index.drop` where no ``KeyError`` is raised when dropping a non-existent element from an axis that contains duplicates (:issue:`19186`)
- Bug in indexing a datetimelike ``Index`` that raised ``ValueError`` instead of ``IndexError`` (:issue:`18386`).
- :func:`Index.to_series` now accepts ``index`` and ``name`` kwargs (:issue:`18699`)
- :func:`DatetimeIndex.to_series` now accepts ``index`` and ``name`` kwargs (:issue:`18699`)
- Bug in indexing non-scalar value from ``Series`` having non-unique ``Index`` will return value flattened (:issue:`17610`)
- Bug in ``__setitem__`` when indexing a :class:`DataFrame` with a 2-d boolean ndarray (:issue:`18582`)
- Bug in ``str.extractall`` when there were no matches empty :class:`Index` was returned instead of appropriate :class:`MultiIndex` (:issue:`19034`)
- Bug in :class:`IntervalIndex` where empty and purely NA data was constructed inconsistently depending on the construction method (:issue:`18421`)
- Bug in :func:`IntervalIndex.symmetric_difference` where the symmetric difference with a non-``IntervalIndex`` did not raise (:issue:`18475`)
- Bug in :class:`IntervalIndex` where set operations that returned an empty ``IntervalIndex`` had the wrong dtype (:issue:`19101`)

MultiIndex
^^^^^^^^^^

- Bug in :func:`MultiIndex.__contains__` where non-tuple keys would return ``True`` even if they had been dropped (:issue:`19027`)
- Bug in :func:`MultiIndex.set_labels` which would cause casting (and potentially clipping) of the new labels if the ``level`` argument is not 0 or a list like [0, 1, ... ]  (:issue:`19057`)
- Bug in :func:`MultiIndex.get_level_values` which would return an invalid index on level of ints with missing values (:issue:`17924`)
- Bug in :func:`MultiIndex.remove_unused_levels` which would fill nan values (:issue:`18417`)
- Bug in :func:`MultiIndex.from_tuples`` which would fail to take zipped tuples in python3 (:issue:`18434`)
- Bug in :func:`MultiIndex.get_loc`` which would fail to automatically cast values between float and int (:issue:`18818`, :issue:`15994`)
- Bug in :func:`MultiIndex.get_loc`` which would cast boolean to integer labels (:issue:`19086`)
- Bug in :func:`MultiIndex.get_loc`` which would fail to locate keys containing ``NaN`` (:issue:`18485`)
- Bug in :func:`MultiIndex.get_loc`` in large :class:`MultiIndex`, would fail when levels had different dtypes (:issue:`18520`)


I/O
^^^

- :func:`read_html` now rewinds seekable IO objects after parse failure, before attempting to parse with a new parser. If a parser errors and the object is non-seekable, an informative error is raised suggesting the use of a different parser (:issue:`17975`)
- :meth:`DataFrame.to_html` now has an option to add an id to the leading `<table>` tag (:issue:`8496`)
- Bug in :func:`read_msgpack` with a non existent file is passed in Python 2 (:issue:`15296`)
- Bug in :func:`read_csv` where a ``MultiIndex`` with duplicate columns was not being mangled appropriately (:issue:`18062`)
- Bug in :func:`read_csv` where missing values were not being handled properly when ``keep_default_na=False`` with dictionary ``na_values`` (:issue:`19227`)
- Bug in :func:`read_sas` where a file with 0 variables gave an ``AttributeError`` incorrectly. Now it gives an ``EmptyDataError`` (:issue:`18184`)
- Bug in :func:`DataFrame.to_latex()` where pairs of braces meant to serve as invisible placeholders were escaped (:issue:`18667`)
- Bug in :func:`read_json` where large numeric values were causing an ``OverflowError`` (:issue:`18842`)
- Bug in :func:`DataFrame.to_parquet` where an exception was raised if the write destination is S3 (:issue:`19134`)
- :class:`Interval` now supported in :func:`DataFrame.to_excel` for all Excel file types (:issue:`19242`)
- :class:`Timedelta` now supported in :func:`DataFrame.to_excel` for xls file type (:issue:`19242`, :issue:`9155`)
- Bug in :meth:`pandas.io.stata.StataReader.value_labels` raising an ``AttributeError`` when called on very old files. Now returns an empty dict (:issue:`19417`)

Plotting
^^^^^^^^

- :func: `DataFrame.plot` now raises a ``ValueError`` when the ``x`` or ``y`` argument is improperly formed (:issue:`18671`)
- Bug in formatting tick labels with ``datetime.time()`` and fractional seconds (:issue:`18478`).
- :meth:`Series.plot.kde` has exposed the args ``ind`` and ``bw_method`` in the docstring (:issue:`18461`). The argument ``ind`` may now also be an integer (number of sample points).
-

Groupby/Resample/Rolling
^^^^^^^^^^^^^^^^^^^^^^^^

- Bug when grouping by a single column and aggregating with a class like ``list`` or ``tuple`` (:issue:`18079`)
- Fixed regression in :func:`DataFrame.groupby` which would not emit an error when called with a tuple key not in the index (:issue:`18798`)
- Bug in :func:`DataFrame.resample` which silently ignored unsupported (or mistyped) options for ``label``, ``closed`` and ``convention`` (:issue:`19303`)
- Bug in :func:`DataFrame.groupby` where tuples were interpreted as lists of keys rather than as keys (:issue:`17979`, :issue:`18249`)
- Bug in :func:`DataFrame.groupby` where aggregation by ``first``/``last``/``min``/``max`` was causing timestamps to lose precision (:issue:`19526`)
- Bug in :func:`DataFrame.transform` where particular aggregation functions were being incorrectly cast to match the dtype(s) of the grouped data (:issue:`19200`)
- Bug in :func:`DataFrame.groupby` passing the `on=` kwarg, and subsequently using ``.apply()`` (:issue:`17813`)
- Bug in :func:`DataFrame.resample().aggregate` not raising a ``KeyError`` when aggregating a non-existent column (:issue:`16766`, :issue:`19566`)
- Fixed a performance regression for ``GroupBy.nth`` and ``GroupBy.last`` with some object columns (:issue:`19283`)

Sparse
^^^^^^

- Bug in which creating a ``SparseDataFrame`` from a dense ``Series`` or an unsupported type raised an uncontrolled exception (:issue:`19374`)
- Bug in :class:`SparseDataFrame.to_csv` causing exception (:issue:`19384`)
<<<<<<< HEAD
- Bug in constructing a ``SparseArray``: if ``data`` is a scalar and ``index`` is defined it will coerce to float64 regardless of scalar's dtype. (:issue:`19163`)
-
=======
- Bug in :class:`SparseSeries.memory_usage` which caused segfault by accessing non sparse elements (:issue:`19368`)
>>>>>>> 7a5634e7

Reshaping
^^^^^^^^^

- Bug in :func:`DataFrame.stack` which fails trying to sort mixed type levels under Python 3 (:issue:`18310`)
- Bug in :func:`DataFrame.unstack` which casts int to float if ``columns`` is a ``MultiIndex`` with unused levels (:issue:`17845`)
- Bug in :func:`DataFrame.unstack` which raises an error if ``index`` is a ``MultiIndex`` with unused labels on the unstacked level (:issue:`18562`)
- Fixed construction of a :class:`Series` from a ``dict`` containing ``NaN`` as key (:issue:`18480`)
- Bug in :func:`Series.rank` where ``Series`` containing ``NaT`` modifies the ``Series`` inplace (:issue:`18521`)
- Bug in :func:`cut` which fails when using readonly arrays (:issue:`18773`)
- Bug in :func:`Dataframe.pivot_table` which fails when the ``aggfunc`` arg is of type string.  The behavior is now consistent with other methods like ``agg`` and ``apply`` (:issue:`18713`)
- Bug in :func:`DataFrame.merge` in which merging using ``Index`` objects as vectors raised an Exception (:issue:`19038`)
- Bug in :func:`DataFrame.stack`, :func:`DataFrame.unstack`, :func:`Series.unstack` which were not returning subclasses (:issue:`15563`)
- Bug in timezone comparisons, manifesting as a conversion of the index to UTC in ``.concat()`` (:issue:`18523`)
- Bug in :func:`concat` when concatting sparse and dense series it returns only a ``SparseDataFrame``. Should be a ``DataFrame``. (:issue:`18914`, :issue:`18686`, and :issue:`16874`)
- Improved error message for :func:`DataFrame.merge` when there is no common merge key (:issue:`19427`)
- Bug in :func:`DataFrame.join` which does an *outer* instead of a *left* join when being called with multiple DataFrames and some have non-unique indices (:issue:`19624`)

Other
^^^^^

- Improved error message when attempting to use a Python keyword as an identifier in a ``numexpr`` backed query (:issue:`18221`)<|MERGE_RESOLUTION|>--- conflicted
+++ resolved
@@ -821,12 +821,8 @@
 
 - Bug in which creating a ``SparseDataFrame`` from a dense ``Series`` or an unsupported type raised an uncontrolled exception (:issue:`19374`)
 - Bug in :class:`SparseDataFrame.to_csv` causing exception (:issue:`19384`)
-<<<<<<< HEAD
+- Bug in :class:`SparseSeries.memory_usage` which caused segfault by accessing non sparse elements (:issue:`19368`)
 - Bug in constructing a ``SparseArray``: if ``data`` is a scalar and ``index`` is defined it will coerce to float64 regardless of scalar's dtype. (:issue:`19163`)
--
-=======
-- Bug in :class:`SparseSeries.memory_usage` which caused segfault by accessing non sparse elements (:issue:`19368`)
->>>>>>> 7a5634e7
 
 Reshaping
 ^^^^^^^^^
