--- conflicted
+++ resolved
@@ -381,12 +381,9 @@
 ^^^^^^^
 
 - Bug in :func:`Series.__sub__` subtracting a non-nanosecond ``np.datetime64`` object from a ``Series`` gave incorrect results (:issue:`7996`)
-<<<<<<< HEAD
-- Bug in :func:`Timedelta.__floordiv__` and :func:`Timedelta.__rfloordiv__` dividing by many incompatible numpy objects was incorrectly allowed (:issue:`18846`)
-=======
 - Bug in :class:`DatetimeIndex`, :class:`TimedeltaIndex` addition and subtraction of zero-dimensional integer arrays gave incorrect results (:issue:`19012`)
 - Bug in :func:`Series.__add__` adding Series with dtype ``timedelta64[ns]`` to a timezone-aware ``DatetimeIndex`` incorrectly dropped timezone information (:issue:`13905`)
->>>>>>> 4a8496b2
+- Bug in :func:`Timedelta.__floordiv__` and :func:`Timedelta.__rfloordiv__` dividing by many incompatible numpy objects was incorrectly allowed (:issue:`18846`)
 -
 
 Categorical
