--- conflicted
+++ resolved
@@ -1370,13 +1370,10 @@
 - Bug in :meth:`DataFrame.astype` where column metadata is lost when converting to categorical or a dictionary of dtypes (:issue:`19920`)
 - Bug in :func:`cut` and :func:`qcut` where timezone information was dropped (:issue:`19872`)
 - Bug in :class:`Series` constructor with a ``dtype=str``, previously raised in some cases (:issue:`19853`)
-<<<<<<< HEAD
 - Bug in :func:`concat` which raises an error when concatenating TZ-aware dataframes and all-NaT dataframes (:issue:`12396`)
 - Bug in :func:`concat` which raises an error when concatenating empty TZ-aware series (:issue:`18447`)
-=======
 - Bug in :func:`get_dummies`, and :func:`select_dtypes`, where duplicate column names caused incorrect behavior (:issue:`20848`)
 - Bug in :func:`isna`, which cannot handle ambiguous typed lists (:issue:`20675`)
->>>>>>> 648ca95a
 
 Other
 ^^^^^
