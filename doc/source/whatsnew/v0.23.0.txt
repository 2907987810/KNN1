.. _whatsnew_0230:

v0.23.0
-------

This is a major release from 0.21.1 and includes a number of API changes,
deprecations, new features, enhancements, and performance improvements along
with a large number of bug fixes. We recommend that all users upgrade to this
version.

.. _whatsnew_0230.enhancements:

New features
~~~~~~~~~~~~

-
-
-


.. _whatsnew_0210.enhancements.get_dummies_dtype:

``get_dummies`` now supports ``dtype`` argument
^^^^^^^^^^^^^^^^^^^^^^^^^^^^^^^^^^^^^^^^^^^^^^^

The :func:`get_dummies` now accepts a ``dtype`` argument, which specifies a dtype for the new columns. The default remains uint8. (:issue:`18330`)

.. ipython:: python

   df = pd.DataFrame({'a': [1, 2], 'b': [3, 4], 'c': [5, 6]})
   pd.get_dummies(df, columns=['c']).dtypes
   pd.get_dummies(df, columns=['c'], dtype=bool).dtypes


.. _whatsnew_0230.enhancements.merge_on_columns_and_levels:

Merging on a combination of columns and index levels
^^^^^^^^^^^^^^^^^^^^^^^^^^^^^^^^^^^^^^^^^^^^^^^^^^^^

Strings passed to :meth:`DataFrame.merge` as the ``on``, ``left_on``, and ``right_on``
parameters may now refer to either column names or index level names.
This enables merging ``DataFrame`` instances on a combination of index levels
and columns without resetting indexes. See the :ref:`Merge on columns and
levels <merging.merge_on_columns_and_levels>` documentation section.
(:issue:`14355`)

.. ipython:: python

   left_index = pd.Index(['K0', 'K0', 'K1', 'K2'], name='key1')

   left = pd.DataFrame({'A': ['A0', 'A1', 'A2', 'A3'],
                        'B': ['B0', 'B1', 'B2', 'B3'],
                        'key2': ['K0', 'K1', 'K0', 'K1']},
                       index=left_index)

   right_index = pd.Index(['K0', 'K1', 'K2', 'K2'], name='key1')

   right = pd.DataFrame({'C': ['C0', 'C1', 'C2', 'C3'],
                         'D': ['D0', 'D1', 'D2', 'D3'],
                         'key2': ['K0', 'K0', 'K0', 'K1']},
                        index=right_index)

   left.merge(right, on=['key1', 'key2'])

.. _whatsnew_0230.enhancements.sort_by_columns_and_levels:

Sorting by a combination of columns and index levels
^^^^^^^^^^^^^^^^^^^^^^^^^^^^^^^^^^^^^^^^^^^^^^^^^^^^

Strings passed to :meth:`DataFrame.sort_values` as the ``by`` parameter may
now refer to either column names or index level names.  This enables sorting
``DataFrame`` instances by a combination of index levels and columns without
resetting indexes. See the :ref:`Sorting by Indexes and Values
<basics.sort_indexes_and_values>` documentation section.
(:issue:`14353`)

.. ipython:: python

   # Build MultiIndex
   idx = pd.MultiIndex.from_tuples([('a', 1), ('a', 2), ('a', 2),
                                    ('b', 2), ('b', 1), ('b', 1)])
   idx.names = ['first', 'second']

   # Build DataFrame
   df_multi = pd.DataFrame({'A': np.arange(6, 0, -1)},
                           index=idx)
   df_multi

   # Sort by 'second' (index) and 'A' (column)
   df_multi.sort_values(by=['second', 'A'])

.. _whatsnew_0230.enhancements.ran_inf:

``.rank()`` handles ``inf`` values when ``NaN`` are present
^^^^^^^^^^^^^^^^^^^^^^^^^^^^^^^^^^^^^^^^^^^^^^^^^^^^^^^^^^^

In previous versions, ``.rank()`` would assign ``inf`` elements ``NaN`` as their ranks. Now ranks are calculated properly. (:issue:`6945`)

.. ipython:: python

    s = pd.Series([-np.inf, 0, 1, np.nan, np.inf])
    s

Previous Behavior:

.. code-block:: ipython

    In [11]: s.rank()
    Out[11]:
    0    1.0
    1    2.0
    2    3.0
    3    NaN
    4    NaN
    dtype: float64

Current Behavior

.. ipython:: python

    s.rank()

Furthermore, previously if you rank ``inf`` or ``-inf`` values together with ``NaN`` values, the calculation won't distinguish ``NaN`` from infinity when using 'top' or 'bottom' argument.

.. ipython:: python

    s = pd.Series([np.nan, np.nan, -np.inf, -np.inf])
    s

Previous Behavior:

.. code-block:: ipython

    In [15]: s.rank(na_option='top')
    Out[15]:
    0    2.5
    1    2.5
    2    2.5
    3    2.5
    dtype: float64

Current Behavior

.. ipython:: python

    s.rank(na_option='top')

.. _whatsnew_0230.enhancements.round-trippable_json:

JSON read/write round-trippable with ``orient='table'``
^^^^^^^^^^^^^^^^^^^^^^^^^^^^^^^^^^^^^^^^^^^^^^^^^^^^^^^

A ``DataFrame`` can now be written to and subsequently read back via JSON while preserving metadata through usage of the ``orient='table'`` argument (see :issue:`18912` and :issue:`9146`). Previously, none of the available ``orient`` values guaranteed the preservation of dtypes and index names, amongst other metadata.

.. ipython:: python

   df = pd.DataFrame({'foo': [1, 2, 3, 4],
		      'bar': ['a', 'b', 'c', 'd'],
		      'baz': pd.date_range('2018-01-01', freq='d', periods=4),
		      'qux': pd.Categorical(['a', 'b', 'c', 'c'])
		      }, index=pd.Index(range(4), name='idx'))
   df
   df.dtypes
   df.to_json('test.json', orient='table')
   new_df = pd.read_json('test.json', orient='table')
   new_df
   new_df.dtypes

Please note that the string `index` is not supported with the round trip format, as it is used by default in ``write_json`` to indicate a missing index name.

.. ipython:: python

   df.index.name = 'index'
   df.to_json('test.json', orient='table')
   new_df = pd.read_json('test.json', orient='table')
   new_df
   print(new_df.index.name)

.. _whatsnew_0230.enhancements.other:

Other Enhancements
^^^^^^^^^^^^^^^^^^

- Better support for :func:`Dataframe.style.to_excel` output with the ``xlsxwriter`` engine. (:issue:`16149`)
- :func:`pandas.tseries.frequencies.to_offset` now accepts leading '+' signs e.g. '+1h'. (:issue:`18171`)
- :func:`MultiIndex.unique` now supports the ``level=`` argument, to get unique values from a specific index level (:issue:`17896`)
- :class:`pandas.io.formats.style.Styler` now has method ``hide_index()`` to determine whether the index will be rendered in output (:issue:`14194`)
- :class:`pandas.io.formats.style.Styler` now has method ``hide_columns()`` to determine whether columns will be hidden in output (:issue:`14194`)
- Improved wording of ``ValueError`` raised in :func:`to_datetime` when ``unit=`` is passed with a non-convertible value (:issue:`14350`)
- :func:`Series.fillna` now accepts a Series or a dict as a ``value`` for a categorical dtype (:issue:`17033`)
- :func:`pandas.read_clipboard` updated to use qtpy, falling back to PyQt5 and then PyQt4, adding compatibility with Python3 and multiple python-qt bindings (:issue:`17722`)
- Improved wording of ``ValueError`` raised in :func:`read_csv` when the ``usecols`` argument cannot match all columns. (:issue:`17301`)
- :func:`DataFrame.corrwith` now silently drops non-numeric columns when passed a Series. Before, an exception was raised (:issue:`18570`).
- :class:`IntervalIndex` now supports time zone aware ``Interval`` objects (:issue:`18537`, :issue:`18538`)
- :func:`Series` / :func:`DataFrame` tab completion also returns identifiers in the first level of a :func:`MultiIndex`. (:issue:`16326`)
- :func:`read_excel()` has gained the ``nrows`` parameter (:issue:`16645`)
- :func:``DataFrame.to_json`` and ``Series.to_json`` now accept an ``index`` argument which allows the user to exclude the index from the JSON output (:issue:`17394`)
- ``IntervalIndex.to_tuples()`` has gained the ``na_tuple`` parameter to control whether NA is returned as a tuple of NA, or NA itself (:issue:`18756`)
- ``Categorical.rename_categories``, ``CategoricalIndex.rename_categories`` and :attr:`Series.cat.rename_categories`
  can now take a callable as their argument (:issue:`18862`)
- :class:`Interval` and :class:`IntervalIndex` have gained a ``length`` attribute (:issue:`18789`)
- ``Resampler`` objects now have a functioning :attr:`~pandas.core.resample.Resampler.pipe` method.
  Previously, calls to ``pipe`` were diverted to  the ``mean`` method (:issue:`17905`).
- :func:`~pandas.api.types.is_scalar` now returns ``True`` for ``DateOffset`` objects (:issue:`18943`).
- ``IntervalIndex.astype`` now supports conversions between subtypes when passed an ``IntervalDtype`` (:issue:`19197`)

.. _whatsnew_0230.api_breaking:

Backwards incompatible API changes
~~~~~~~~~~~~~~~~~~~~~~~~~~~~~~~~~~

.. _whatsnew_0230.api_breaking.deps:

Dependencies have increased minimum versions
^^^^^^^^^^^^^^^^^^^^^^^^^^^^^^^^^^^^^^^^^^^^

We have updated our minimum supported versions of dependencies (:issue:`15184`).
If installed, we now require:

   +-----------------+-----------------+----------+
   | Package         | Minimum Version | Required |
   +=================+=================+==========+
   | python-dateutil | 2.5.0           |    X     |
   +-----------------+-----------------+----------+
   | openpyxl        | 2.4.0           |          |
   +-----------------+-----------------+----------+

.. _whatsnew_0230.api_breaking.deprecate_panel:

Deprecate Panel
^^^^^^^^^^^^^^^

``Panel`` was deprecated in the 0.20.x release, showing as a ``DeprecationWarning``. Using ``Panel`` will now show a ``FutureWarning``. The recommended way to represent 3-D data are
with a ``MultiIndex`` on a ``DataFrame`` via the :meth:`~Panel.to_frame` or with the `xarray package <http://xarray.pydata.org/en/stable/>`__. Pandas
provides a :meth:`~Panel.to_xarray` method to automate this conversion. For more details see :ref:`Deprecate Panel <dsintro.deprecate_panel>` documentation. (:issue:`13563`, :issue:`18324`).

.. ipython:: python
   :okwarning:

   p = tm.makePanel()
   p

Convert to a MultiIndex DataFrame

.. ipython:: python

   p.to_frame()

Convert to an xarray DataArray

.. ipython:: python
   :okwarning:

   p.to_xarray()


Build Changes
^^^^^^^^^^^^^

- Building pandas for development now requires ``cython >= 0.24`` (:issue:`18613`)
- Building from source now explicitly requires ``setuptools`` in ``setup.py`` (:issue:`18113`)
- Updated conda recipe to be in compliance with conda-build 3.0+ (:issue:`18002`)

.. _whatsnew_0230.api:

Other API Changes
^^^^^^^^^^^^^^^^^

- :func:`Series.astype` and :func:`Index.astype` with an incompatible dtype will now raise a ``TypeError`` rather than a ``ValueError`` (:issue:`18231`)
- ``Series`` construction with an ``object`` dtyped tz-aware datetime and ``dtype=object`` specified, will now return an ``object`` dtyped ``Series``, previously this would infer the datetime dtype (:issue:`18231`)
- A :class:`Series` of ``dtype=category`` constructed from an empty ``dict`` will now have categories of ``dtype=object`` rather than ``dtype=float64``, consistently with the case in which an empty list is passed (:issue:`18515`)
- ``NaT`` division with :class:`datetime.timedelta` will now return ``NaN`` instead of raising (:issue:`17876`)
- All-NaN levels in a ``MultiIndex`` are now assigned ``float`` rather than ``object`` dtype, promoting consistency with ``Index`` (:issue:`17929`).
- Levels names of a ``MultiIndex`` (when not None) are now required to be unique: trying to create a ``MultiIndex`` with repeated names will raise a ``ValueError`` (:issue:`18872`)
- :class:`Timestamp` will no longer silently ignore unused or invalid ``tz`` or ``tzinfo`` keyword arguments (:issue:`17690`)
- :class:`Timestamp` will no longer silently ignore invalid ``freq`` arguments (:issue:`5168`)
- :class:`CacheableOffset` and :class:`WeekDay` are no longer available in the ``pandas.tseries.offsets`` module (:issue:`17830`)
- ``pandas.tseries.frequencies.get_freq_group()`` and ``pandas.tseries.frequencies.DAYS`` are removed from the public API (:issue:`18034`)
- :func:`Series.truncate` and :func:`DataFrame.truncate` will raise a ``ValueError`` if the index is not sorted instead of an unhelpful ``KeyError`` (:issue:`17935`)
- :func:`Index.map` can now accept ``Series`` and dictionary input objects (:issue:`12756`, :issue:`18482`, :issue:`18509`).
- :func:`Dataframe.unstack` will now default to filling with ``np.nan`` for ``object`` columns. (:issue:`12815`)
- :class:`IntervalIndex` constructor will raise if the ``closed`` parameter conflicts with how the input data is inferred to be closed (:issue:`18421`)
- Inserting missing values into indexes will work for all types of indexes and automatically insert the correct type of missing value (``NaN``, ``NaT``, etc.) regardless of the type passed in (:issue:`18295`)
- Restricted ``DateOffset`` keyword arguments. Previously, ``DateOffset`` subclasses allowed arbitrary keyword arguments which could lead to unexpected behavior. Now, only valid arguments will be accepted. (:issue:`17176`, :issue:`18226`).
- :func:`DataFrame.from_items` provides a more informative error message when passed scalar values (:issue:`17312`)
- When created with duplicate labels, ``MultiIndex`` now raises a ``ValueError``. (:issue:`17464`)
- :func:`Series.fillna` now raises a ``TypeError`` instead of a ``ValueError`` when passed a list, tuple or DataFrame as a ``value`` (:issue:`18293`)
- :func:`pandas.DataFrame.merge` no longer casts a ``float`` column to ``object`` when merging on ``int`` and ``float`` columns (:issue:`16572`)
- The default NA value for :class:`UInt64Index` has changed from 0 to ``NaN``, which impacts methods that mask with NA, such as ``UInt64Index.where()`` (:issue:`18398`)
- Refactored ``setup.py`` to use ``find_packages`` instead of explicitly listing out all subpackages (:issue:`18535`)
- Rearranged the order of keyword arguments in :func:`read_excel()` to align with :func:`read_csv()` (:issue:`16672`)
- :func:`pandas.merge` now raises a ``ValueError`` when trying to merge on incompatible data types (:issue:`9780`)
- :func:`wide_to_long` previously kept numeric-like suffixes as ``object`` dtype. Now they are cast to numeric if possible (:issue:`17627`)
- In :func:`read_excel`, the ``comment`` argument is now exposed as a named parameter (:issue:`18735`)
- Rearranged the order of keyword arguments in :func:`read_excel()` to align with :func:`read_csv()` (:issue:`16672`)
- The options ``html.border`` and ``mode.use_inf_as_null`` were deprecated in prior versions, these will now show ``FutureWarning`` rather than a ``DeprecationWarning`` (:issue:`19003`)
- Subtracting ``NaT`` from a :class:`Series` with ``dtype='datetime64[ns]'`` returns a ``Series`` with ``dtype='timedelta64[ns]'`` instead of ``dtype='datetime64[ns]'``(:issue:`18808`)
- Operations between a :class:`Series` with dtype ``dtype='datetime64[ns]'`` and a :class:`PeriodIndex` will correctly raises ``TypeError`` (:issue:`18850`)
- Subtraction of :class:`Series` with timezone-aware ``dtype='datetime64[ns]'`` with mis-matched timezones will raise ``TypeError`` instead of ``ValueError`` (issue:`18817`)
- :class:`IntervalIndex` and ``IntervalDtype`` no longer support categorical, object, and string subtypes (:issue:`19016`)
- The default ``Timedelta`` constructor now accepts an ``ISO 8601 Duration`` string as an argument (:issue:`19040`)
- ``IntervalDtype`` now returns ``True`` when compared against ``'interval'`` regardless of subtype, and ``IntervalDtype.name`` now returns ``'interval'`` regardless of subtype (:issue:`18980`)
- :func:`Series.to_csv` now accepts a ``compression`` argument that works in the same way as the ``compression`` argument in :func:`DataFrame.to_csv` (:issue:`18958`)
<<<<<<< HEAD
- :func:`DatetimeIndex.shift` and :func:`TimedeltaIndex.shift` will now raise ``NullFrequencyError`` (which subclasses ``ValueError``, which was raised in older versions) when the index object frequency is ``None`` (:issue:`19147`)
=======
- Addition or subtraction of ``NaT`` from :class:`TimedeltaIndex` will return ``TimedeltaIndex`` instead of ``DatetimeIndex`` (:issue:`19124`)
>>>>>>> 72086101

.. _whatsnew_0230.deprecations:

Deprecations
~~~~~~~~~~~~

- ``Series.from_array`` and ``SparseSeries.from_array`` are deprecated. Use the normal constructor ``Series(..)`` and ``SparseSeries(..)`` instead (:issue:`18213`).
- ``DataFrame.as_matrix`` is deprecated. Use ``DataFrame.values`` instead (:issue:`18458`).
- ``Series.asobject``, ``DatetimeIndex.asobject``, ``PeriodIndex.asobject`` and ``TimeDeltaIndex.asobject`` have been deprecated. Use ``.astype(object)`` instead (:issue:`18572`)
- Grouping by a tuple of keys now emits a ``FutureWarning`` and is deprecated.
  In the future, a tuple passed to ``'by'`` will always refer to a single key
  that is the actual tuple, instead of treating the tuple as multiple keys. To
  retain the previous behavior, use a list instead of a tuple (:issue:`18314`)
- ``Series.valid`` is deprecated. Use :meth:`Series.dropna` instead (:issue:`18800`).
- :func:`read_excel` has deprecated the ``skip_footer`` parameter. Use ``skipfooter`` instead (:issue:`18836`)
- The ``is_copy`` attribute is deprecated and will be removed in a future version (:issue:`18801`).


.. _whatsnew_0230.prior_deprecations:

Removal of prior version deprecations/changes
~~~~~~~~~~~~~~~~~~~~~~~~~~~~~~~~~~~~~~~~~~~~~

- Warnings against the obsolete usage ``Categorical(codes, categories)``, which were emitted for instance when the first two arguments to ``Categorical()`` had different dtypes, and recommended the use of ``Categorical.from_codes``, have now been removed (:issue:`8074`)
- The ``levels`` and ``labels`` attributes of a ``MultiIndex`` can no longer be set directly (:issue:`4039`).
- ``pd.tseries.util.pivot_annual`` has been removed (deprecated since v0.19). Use ``pivot_table`` instead (:issue:`18370`)
- ``pd.tseries.util.isleapyear`` has been removed (deprecated since v0.19). Use ``.is_leap_year`` property in Datetime-likes instead (:issue:`18370`)
- ``pd.ordered_merge`` has been removed (deprecated since v0.19). Use ``pd.merge_ordered`` instead (:issue:`18459`)
- The ``SparseList`` class has been removed (:issue:`14007`)
- The ``pandas.io.wb`` and ``pandas.io.data`` stub modules have been removed (:issue:`13735`)
- ``Categorical.from_array`` has been removed (:issue:`13854`)
- The ``freq`` and ``how`` parameters have been removed from the ``rolling``/``expanding``/``ewm`` methods of DataFrame
  and Series (deprecated since v0.18). Instead, resample before calling the methods. (:issue:18601 & :issue:18668)
- ``DatetimeIndex.to_datetime``, ``Timestamp.to_datetime``, ``PeriodIndex.to_datetime``, and ``Index.to_datetime`` have been removed (:issue:`8254`, :issue:`14096`, :issue:`14113`)
- :func:`read_csv` has dropped the ``skip_footer`` parameter (:issue:`13386`)
- :func:`read_csv` has dropped the ``as_recarray`` parameter (:issue:`13373`)
- :func:`read_csv` has dropped the ``buffer_lines`` parameter (:issue:`13360`)
- :func:`read_csv` has dropped the ``compact_ints`` and ``use_unsigned`` parameters (:issue:`13323`)
- The ``Timestamp`` class has dropped the ``offset`` attribute in favor of ``freq`` (:issue:`13593`)
- The ``Series``, ``Categorical``, and ``Index`` classes have dropped the ``reshape`` method (:issue:`13012`)
- ``pandas.tseries.frequencies.get_standard_freq`` has been removed in favor of ``pandas.tseries.frequencies.to_offset(freq).rule_code`` (:issue:`13874`)
- The ``freqstr`` keyword has been removed from ``pandas.tseries.frequencies.to_offset`` in favor of ``freq`` (:issue:`13874`)
- The ``Panel4D`` and ``PanelND`` classes have been removed (:issue:`13776`)
- The ``Panel``class has dropped the ``to_long``and ``toLong`` methods (:issue:`19077`)
- The options ``display.line_with`` and ``display.height`` are removed in favor of ``display.width`` and ``display.max_rows`` respectively (:issue:`4391`, :issue:`19107`)
- The ``labels`` attribute of the ``Categorical`` class has been removed in favor of :attribute:`Categorical.codes` (:issue:`7768`)
- The ``flavor`` parameter have been removed from func:`to_sql` method (:issue:`13611`)
- The modules `pandas.tools.hashing` and `pandas.util.hashing` have been removed (:issue:`16223`)

.. _whatsnew_0230.performance:

Performance Improvements
~~~~~~~~~~~~~~~~~~~~~~~~

- Indexers on ``Series`` or ``DataFrame`` no longer create a reference cycle (:issue:`17956`)
- Added a keyword argument, ``cache``, to :func:`to_datetime` that improved the performance of converting duplicate datetime arguments (:issue:`11665`)
- :class`DateOffset` arithmetic performance is improved (:issue:`18218`)
- Converting a ``Series`` of ``Timedelta`` objects to days, seconds, etc... sped up through vectorization of underlying methods (:issue:`18092`)
- Improved performance of ``.map()`` with a ``Series/dict`` input (:issue:`15081`)
- The overridden ``Timedelta`` properties of days, seconds and microseconds have been removed, leveraging their built-in Python versions instead (:issue:`18242`)
- ``Series`` construction will reduce the number of copies made of the input data in certain cases (:issue:`17449`)
- Improved performance of :func:`Series.dt.date` and :func:`DatetimeIndex.date` (:issue:`18058`)
- Improved performance of :func:`Series.dt.time` and :func:`DatetimeIndex.time` (:issue:`18461`)
- Improved performance of :func:`IntervalIndex.symmetric_difference()` (:issue:`18475`)
- Improved performance of ``DatetimeIndex`` and ``Series`` arithmetic operations with Business-Month and Business-Quarter frequencies (:issue:`18489`)
- :func:`Series` / :func:`DataFrame` tab completion limits to 100 values, for better performance. (:issue:`18587`)

.. _whatsnew_0230.docs:

Documentation Changes
~~~~~~~~~~~~~~~~~~~~~

- Changed spelling of "numpy" to "NumPy", and "python" to "Python". (:issue:`19017`)
- Consistency when introducing code samples, using either colon or period.
  Rewrote some sentences for greater clarity, added more dynamic references
  to functions, methods and classes.
  (:issue:`18941`, :issue:`18948`, :issue:`18973`, :issue:`19017`)
-

.. _whatsnew_0230.bug_fixes:

Bug Fixes
~~~~~~~~~


Conversion
^^^^^^^^^^

- Bug in :class:`Index` constructor with ``dtype='uint64'`` where int-like floats were not coerced to :class:`UInt64Index` (:issue:`18400`)
- Bug in the :class:`DataFrame` constructor in which data containing very large positive or very large negative numbers was causing ``OverflowError`` (:issue:`18584`)
- Fixed a bug where creating a Series from an array that contains both tz-naive and tz-aware values will result in a Series whose dtype is tz-aware instead of object (:issue:`16406`)
- Adding a ``Period`` object to a ``datetime`` or ``Timestamp`` object will now correctly raise a ``TypeError`` (:issue:`17983`)
- Fixed a bug where ``FY5253`` date offsets could incorrectly raise an ``AssertionError`` in arithmetic operatons (:issue:`14774`)
- Bug in :meth:`Index.astype` with a categorical dtype where the resultant index is not converted to a :class:`CategoricalIndex` for all types of index (:issue:`18630`)
- Bug in :meth:`Series.astype` and ``Categorical.astype()`` where an existing categorical data does not get updated (:issue:`10696`, :issue:`18593`)
- Bug in :class:`Series` constructor with an int or float list where specifying ``dtype=str``, ``dtype='str'`` or ``dtype='U'`` failed to convert the data elements to strings (:issue:`16605`)
- Bug in :class:`Timestamp` where comparison with an array of ``Timestamp`` objects would result in a ``RecursionError`` (:issue:`15183`)
- Bug in :class:`WeekOfMonth` and class:`Week` where addition and subtraction did not roll correctly (:issue:`18510`,:issue:`18672`,:issue:`18864`)
- Bug in :meth:`DatetimeIndex.astype` when converting between timezone aware dtypes, and converting from timezone aware to naive (:issue:`18951`)
- Bug in :class:`FY5253` where ``datetime`` addition and subtraction incremented incorrectly for dates on the year-end but not normalized to midnight (:issue:`18854`)
- Bug in :class:`DatetimeIndex` and :class:`TimedeltaIndex` where adding or subtracting an array-like of ``DateOffset`` objects either raised (``np.array``, ``pd.Index``) or broadcast incorrectly (``pd.Series``) (:issue:`18849`)
- Bug in :class:`Series` floor-division where operating on a scalar ``timedelta`` raises an exception (:issue:`18846`)
- Bug in :class:`FY5253Quarter`, :class:`LastWeekOfMonth` where rollback and rollforward behavior was inconsistent with addition and subtraction behavior (:issue:`18854`)
- Bug in :class:`Index` constructor with ``dtype=CategoricalDtype(...)`` where ``categories`` and ``ordered`` are not maintained (issue:`19032`)
- Bug in :class:`Index` constructor with ``dtype=CategoricalDtype(...)`` where ``categories`` and ``ordered`` are not maintained (issue:`19032`)
- Bug in :class:`Series`` with ``dtype='timedelta64[ns]`` where addition or subtraction of ``TimedeltaIndex`` had results cast to ``dtype='int64'`` (:issue:`17250`)
- Bug in :class:`TimedeltaIndex` where division by a ``Series`` would return a ``TimedeltaIndex`` instead of a ``Series`` (issue:`19042`)
- Bug in :class:`Series` with ``dtype='timedelta64[ns]`` where addition or subtraction of ``TimedeltaIndex`` could return a ``Series`` with an incorrect name (issue:`19043`)
- Fixed bug where comparing :class:`DatetimeIndex` failed to raise ``TypeError`` when attempting to compare timezone-aware and timezone-naive datetimelike objects (:issue:`18162`)
- Bug in :class:`DatetimeIndex` where the repr was not showing high-precision time values at the end of a day (e.g., 23:59:59.999999999) (:issue:`19030`)
- Bug where dividing a scalar timedelta-like object with :class:`TimedeltaIndex` performed the reciprocal operation (:issue:`19125`)
- Bug in :class:`WeekOfMonth` and :class:`LastWeekOfMonth` where default keyword arguments for constructor raised ``ValueError`` (:issue:`19142`)
- Bug in localization of a naive, datetime string in a ``Series`` constructor with a ``datetime64[ns, tz]`` dtype (:issue:`174151`)
- :func:`Timestamp.replace` will now handle Daylight Savings transitions gracefully (:issue:`18319`)



- Bug in ``.astype()`` to non-ns timedelta units would hold the incorrect dtype (:issue:`19176`, :issue:`19223`, :issue:`12425`)


Indexing
^^^^^^^^

- Bug in :func:`Series.truncate` which raises ``TypeError`` with a monotonic ``PeriodIndex`` (:issue:`17717`)
- Bug in :func:`DataFrame.groupby` where tuples were interpreted as lists of keys rather than as keys (:issue:`17979`, :issue:`18249`)
- Bug in :func:`MultiIndex.get_level_values` which would return an invalid index on level of ints with missing values (:issue:`17924`)
- Bug in :func:`MultiIndex.remove_unused_levels` which would fill nan values (:issue:`18417`)
- Bug in :func:`MultiIndex.from_tuples`` which would fail to take zipped tuples in python3 (:issue:`18434`)
- Bug in :class:`Index` construction from list of mixed type tuples (:issue:`18505`)
- Bug in :func:`Index.drop` when passing a list of both tuples and non-tuples (:issue:`18304`)
- Bug in :class:`IntervalIndex` where empty and purely NA data was constructed inconsistently depending on the construction method (:issue:`18421`)
- Bug in :func:`IntervalIndex.symmetric_difference` where the symmetric difference with a non-``IntervalIndex`` did not raise (:issue:`18475`)
- Bug in indexing a datetimelike ``Index`` that raised ``ValueError`` instead of ``IndexError`` (:issue:`18386`).
- Bug in tz-aware :class:`DatetimeIndex` where addition/subtraction with a :class:`TimedeltaIndex` or array with ``dtype='timedelta64[ns]'`` was incorrect (:issue:`17558`)
- :func:`Index.to_series` now accepts ``index`` and ``name`` kwargs (:issue:`18699`)
- :func:`DatetimeIndex.to_series` now accepts ``index`` and ``name`` kwargs (:issue:`18699`)
- Bug in indexing non-scalar value from ``Series`` having non-unique ``Index`` will return value flattened (:issue:`17610`)
- Bug in :func:`DatetimeIndex.insert` where inserting ``NaT`` into a timezone-aware index incorrectly raised (:issue:`16357`)
- Bug in ``__setitem__`` when indexing a :class:`DataFrame` with a 2-d boolean ndarray (:issue:`18582`)
- Bug in :func:`MultiIndex.__contains__` where non-tuple keys would return ``True`` even if they had been dropped (:issue:`19027`)
- Bug in :func:`MultiIndex.set_labels` which would cause casting (and potentially clipping) of the new labels if the ``level`` argument is not 0 or a list like [0, 1, ... ]  (:issue:`19057`)
- Bug in ``str.extractall`` when there were no matches empty :class:`Index` was returned instead of appropriate :class:`MultiIndex` (:issue:`19034`)
- Bug in :class:`IntervalIndex` where set operations that returned an empty ``IntervalIndex`` had the wrong dtype (:issue:`19101`)

I/O
^^^

- :func:`read_html` now rewinds seekable IO objects after parse failure, before attempting to parse with a new parser. If a parser errors and the object is non-seekable, an informative error is raised suggesting the use of a different parser (:issue:`17975`)
- Bug in :func:`read_msgpack` with a non existent file is passed in Python 2 (:issue:`15296`)
- Bug in :func:`read_csv` where a ``MultiIndex`` with duplicate columns was not being mangled appropriately (:issue:`18062`)
- Bug in :func:`read_sas` where a file with 0 variables gave an ``AttributeError`` incorrectly. Now it gives an ``EmptyDataError`` (:issue:`18184`)
- Bug in :func:`DataFrame.to_latex()` where pairs of braces meant to serve as invisible placeholders were escaped (:issue:`18667`)
- Bug in :func:`read_json` where large numeric values were causing an ``OverflowError`` (:issue:`18842`)
-

Plotting
^^^^^^^^

- :func: `DataFrame.plot` now raises a ``ValueError`` when the ``x`` or ``y`` argument is improperly formed (:issue:`18671`)
- Bug in formatting tick labels with ``datetime.time()`` and fractional seconds (:issue:`18478`).
-
-

Groupby/Resample/Rolling
^^^^^^^^^^^^^^^^^^^^^^^^

- Bug when grouping by a single column and aggregating with a class like ``list`` or ``tuple`` (:issue:`18079`)
- Fixed regression in :func:`DataFrame.groupby` which would not emit an error when called with a tuple key not in the index (:issue:`18798`)
-
-

Sparse
^^^^^^

-
-
-

Reshaping
^^^^^^^^^

- Bug in :func:`DataFrame.stack` which fails trying to sort mixed type levels under Python 3 (:issue:`18310`)
- Bug in :func:`DataFrame.unstack` which casts int to float if ``columns`` is a ``MultiIndex`` with unused levels (:issue:`17845`)
- Bug in :func:`DataFrame.unstack` which raises an error if ``index`` is a ``MultiIndex`` with unused labels on the unstacked level (:issue:`18562`)
- Fixed construction of a :class:`Series` from a ``dict`` containing ``NaN`` as key (:issue:`18480`)
- Bug in :func:`Series.rank` where ``Series`` containing ``NaT`` modifies the ``Series`` inplace (:issue:`18521`)
- Bug in :func:`cut` which fails when using readonly arrays (:issue:`18773`)
- Bug in :func:`Dataframe.pivot_table` which fails when the ``aggfunc`` arg is of type string.  The behavior is now consistent with other methods like ``agg`` and ``apply`` (:issue:`18713`)
- Bug in :func:`DataFrame.merge` in which merging using ``Index`` objects as vectors raised an Exception (:issue:`19038`)
- Bug in :func:`DataFrame.stack`, :func:`DataFrame.unstack`, :func:`Series.unstack` which were not returning subclasses (:issue:`15563`)
-

Numeric
^^^^^^^

- Bug in :func:`Series.__sub__` subtracting a non-nanosecond ``np.datetime64`` object from a ``Series`` gave incorrect results (:issue:`7996`)
- Bug in :class:`DatetimeIndex`, :class:`TimedeltaIndex` addition and subtraction of zero-dimensional integer arrays gave incorrect results (:issue:`19012`)
- Bug in :func:`Series.__add__` adding Series with dtype ``timedelta64[ns]`` to a timezone-aware ``DatetimeIndex`` incorrectly dropped timezone information (:issue:`13905`)
- Bug in :func:`Timedelta.__floordiv__` and :func:`Timedelta.__rfloordiv__` dividing by many incompatible numpy objects was incorrectly allowed (:issue:`18846`)
-

Categorical
^^^^^^^^^^^

-
- Bug in :func:`pandas.api.types.union_categoricals` returning the wrong result
  when all the categoricals had the same categories, but in a different order.
  This affected :func:`pandas.concat` with Categorical data (:issue:`19096`).
- Bug in ``Categorical.equals`` between two unordered categories with the same categories, but in a different order (:issue:`16603`)
-

Other
^^^^^

- Improved error message when attempting to use a Python keyword as an identifier in a ``numexpr`` backed query (:issue:`18221`)<|MERGE_RESOLUTION|>--- conflicted
+++ resolved
@@ -301,11 +301,8 @@
 - The default ``Timedelta`` constructor now accepts an ``ISO 8601 Duration`` string as an argument (:issue:`19040`)
 - ``IntervalDtype`` now returns ``True`` when compared against ``'interval'`` regardless of subtype, and ``IntervalDtype.name`` now returns ``'interval'`` regardless of subtype (:issue:`18980`)
 - :func:`Series.to_csv` now accepts a ``compression`` argument that works in the same way as the ``compression`` argument in :func:`DataFrame.to_csv` (:issue:`18958`)
-<<<<<<< HEAD
+- Addition or subtraction of ``NaT`` from :class:`TimedeltaIndex` will return ``TimedeltaIndex`` instead of ``DatetimeIndex`` (:issue:`19124`)
 - :func:`DatetimeIndex.shift` and :func:`TimedeltaIndex.shift` will now raise ``NullFrequencyError`` (which subclasses ``ValueError``, which was raised in older versions) when the index object frequency is ``None`` (:issue:`19147`)
-=======
-- Addition or subtraction of ``NaT`` from :class:`TimedeltaIndex` will return ``TimedeltaIndex`` instead of ``DatetimeIndex`` (:issue:`19124`)
->>>>>>> 72086101
 
 .. _whatsnew_0230.deprecations:
 
