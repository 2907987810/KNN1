--- conflicted
+++ resolved
@@ -289,11 +289,8 @@
 - Bug in :class:`Series` constructor with an int or float list where specifying ``dtype=str``, ``dtype='str'`` or ``dtype='U'`` failed to convert the data elements to strings (:issue:`16605`)
 - Bug in :class:`Timestamp` where comparison with an array of ``Timestamp`` objects would result in a ``RecursionError`` (:issue:`15183`)
 - Bug in :class:`WeekOfMonth` and class:`Week` where addition and subtraction did not roll correctly (:issue:`18510`,:issue:`18672`,:issue:`18864`)
-<<<<<<< HEAD
+- Bug in :meth:`DatetimeIndex.astype` when converting between timezone aware dtypes, and converting from timezone aware to naive (:issue:`18951`)
 - Bug in :class:`Series` floor-division where operating on a scalar ``timedelta`` raises an exception (:issue:`18846`)
-=======
-- Bug in :meth:`DatetimeIndex.astype` when converting between timezone aware dtypes, and converting from timezone aware to naive (:issue:`18951`)
->>>>>>> 80a5399e
 
 
 Indexing
