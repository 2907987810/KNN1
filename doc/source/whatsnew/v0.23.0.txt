--- conflicted
+++ resolved
@@ -644,11 +644,8 @@
 - Improved performance of :func:`DataFrame.median` with ``axis=1`` when bottleneck is not installed (:issue:`16468`)
 - Improved performance of :func:`MultiIndex.get_loc` for large indexes, at the cost of a reduction in performance for small ones (:issue:`18519`)
 - Improved performance of pairwise ``.rolling()`` and ``.expanding()`` with ``.cov()`` and ``.corr()`` operations (:issue:`17917`)
-<<<<<<< HEAD
+- Improved performance of :func:`DataFrameGroupBy.rank` (:issue:`15779`)
 - Improved performance of variable ``.rolling()`` on ``.min()`` and ``.max()`` (:issue:`19521`)
-=======
-- Improved performance of :func:`DataFrameGroupBy.rank` (:issue:`15779`)
->>>>>>> 7a5634e7
 
 .. _whatsnew_0230.docs:
 
