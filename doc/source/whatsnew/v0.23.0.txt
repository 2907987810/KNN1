--- conflicted
+++ resolved
@@ -403,11 +403,8 @@
   ``SQLAlchemy`` dialects supporting multivalue inserts include: ``mysql``, ``postgresql``, ``sqlite`` and any dialect with ``supports_multivalues_insert``. (:issue:`14315`, :issue:`8953`)
 - :func:`read_html` now accepts a ``displayed_only`` keyword argument to controls whether or not hidden elements are parsed (``True`` by default) (:issue:`20027`)
 - zip compression is supported via ``compression=zip`` in :func:`DataFrame.to_pickle`, :func:`Series.to_pickle`, :func:`DataFrame.to_csv`, :func:`Series.to_csv`, :func:`DataFrame.to_json`, :func:`Series.to_json`. (:issue:`17778`)
-<<<<<<< HEAD
+- :class:`DataFrame` and :class:`Series` now support matrix multiplication (```@```) operator (:issue:`10259`) for Python>=3.5
 - :func:`to_datetime` now supports the ``%Z`` and ``%z`` directive when passed into ``format`` (:issue:`13486`) 
-=======
-- :class:`DataFrame` and :class:`Series` now support matrix multiplication (```@```) operator (:issue:`10259`) for Python>=3.5
->>>>>>> d7a4f5b0
 
 .. _whatsnew_0230.api_breaking:
 
