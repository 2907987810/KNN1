--- conflicted
+++ resolved
@@ -588,13 +588,8 @@
 - ``KeyError`` now raises instead of ``ValueError`` in :meth:`~DataFrame.drop`, :meth:`~Panel.drop`, :meth:`~Series.drop`, :meth:`~Index.drop` when dropping a non-existent element in an axis with duplicates (:issue:`19186`)
 - :func:`Series.to_csv` now accepts a ``compression`` argument that works in the same way as the ``compression`` argument in :func:`DataFrame.to_csv` (:issue:`18958`)
 - Set operations (union, difference...) on :class:`IntervalIndex` with incompatible index types will now raise a ``TypeError`` rather than a ``ValueError`` (:issue:`19329`)
-<<<<<<< HEAD
-- :class:`DateOffset` objects render more simply, e.g. "<DateOffset: days=1>" instead of "<DateOffset: kwds={'days': 1}>" (:issue:`19403`)
-- :func:`pandas.merge` provides a more informative error message when trying to merge on timezone-aware and timezone-naive columns (:issue:`15800`)
+- :class:`DateOffset` objects render more simply, e.g. ``<DateOffset: days=1>`` instead of ``<DateOffset: kwds={'days': 1}>`` (:issue:`19403`)
 - :func:`util._decorators.deprecate_kwarg` now has the ability to deprecate a keyword entirely. Previously, using ``@deprecate_kwarg`` required that an alternative keyword be provided in favor of the deprecated keyword.
-=======
-- :class:`DateOffset` objects render more simply, e.g. ``<DateOffset: days=1>`` instead of ``<DateOffset: kwds={'days': 1}>`` (:issue:`19403`)
->>>>>>> 740ad9aa
 
 .. _whatsnew_0230.deprecations:
 
