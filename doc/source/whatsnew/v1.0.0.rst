--- conflicted
+++ resolved
@@ -224,11 +224,10 @@
 - :meth:`DataFrame.to_markdown` and :meth:`Series.to_markdown` added (:issue:`11052`)
 - :meth:`DataFrame.drop_duplicates` has gained ``ignore_index`` keyword to reset index (:issue:`30114`)
 - Added new writer for exporting Stata dta files in version 118, ``StataWriter118``.  This format supports exporting strings containing Unicode characters (:issue:`23573`)
-<<<<<<< HEAD
-- The ``pandas.datetime`` class is now deprecated. Import from ``datetime`` instead(:issue:`30296`)
-=======
 - :meth:`Series.map` now accepts ``collections.abc.Mapping`` subclasses as a mapper (:issue:`29733`)
->>>>>>> 9f97d114
+- The ``pandas.datetime`` class is now deprecated. Import from ``datetime`` instead (:issue:`30296`)
+
+
 
 Build Changes
 ^^^^^^^^^^^^^
