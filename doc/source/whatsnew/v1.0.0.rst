--- conflicted
+++ resolved
@@ -714,12 +714,9 @@
 - Bug in :func:`pandas.to_datetime` failing for `deques` when using ``cache=True`` (the default) (:issue:`29403`)
 - Bug in :meth:`Series.item` with ``datetime64`` or ``timedelta64`` dtype, :meth:`DatetimeIndex.item`, and :meth:`TimedeltaIndex.item` returning an integer instead of a :class:`Timestamp` or :class:`Timedelta` (:issue:`30175`)
 - Bug in :class:`DatetimeIndex` addition when adding a non-optimized :class:`DateOffset` incorrectly dropping timezone information (:issue:`30336`)
-<<<<<<< HEAD
 - Bug in :meth:`DataFrame.drop` where attempting to drop non-existent values from a DatetimeIndex would yield a confusing error message (:issue:`30399`)
-
-=======
 - Bug in :meth:`DataFrame.append` would remove the timezone-awareness of new data (:issue:`30238`)
->>>>>>> e81faa10
+
 
 Timedelta
 ^^^^^^^^^
