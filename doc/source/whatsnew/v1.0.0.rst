.. _whatsnew_1000:

What's new in 1.0.0 (??)
------------------------

.. warning::

   Starting with the 1.x series of releases, pandas only supports Python 3.6.1 and higher.

New Deprecation Policy
~~~~~~~~~~~~~~~~~~~~~~

Starting with Pandas 1.0.0, pandas will adopt a version of `SemVer`_.

Historically, pandas has used a "rolling" deprecation policy, with occasional
outright breaking API changes. Where possible, we would deprecate the behavior
we'd like to change, giving an option to adopt the new behavior (via a keyword
or an alternative method), and issuing a warning for users of the old behavior.
Sometimes, a deprecation was not possible, and we would make an outright API
breaking change.

We'll continue to *introduce* deprecations in major and minor releases (e.g.
1.0.0, 1.1.0, ...). Those deprecations will be *enforced* in the next major
release.

Note that *behavior changes* and *API breaking changes* are not identical. API
breaking changes will only be released in major versions. If we consider a
behavior to be a bug, and fixing that bug induces a behavior change, we'll
release that change in a minor release. This is a sometimes difficult judgment
call that we'll do our best on.

This doesn't mean that pandas' pace of development will slow down. In the `2019
Pandas User Survey`_, about 95% of the respondents said they considered pandas
"stable enough". This indicates there's an appetite for new features, even if it
comes at the cost of break API. The difference is that now API breaking changes
will be accompanied with a bump in the major version number (e.g. pandas 1.5.1
-> 2.0.0).

See :ref:`policies.version` for more.

.. _2019 Pandas User Survey: http://dev.pandas.io/pandas-blog/2019-pandas-user-survey.html
.. _SemVer: https://semver.org

{{ header }}

These are the changes in pandas 1.0.0. See :ref:`release` for a full changelog
including other versions of pandas.


Enhancements
~~~~~~~~~~~~

.. _whatsnew_100.string:

Dedicated string data type
^^^^^^^^^^^^^^^^^^^^^^^^^^

We've added :class:`StringDtype`, an extension type dedicated to string data.
Previously, strings were typically stored in object-dtype NumPy arrays. (:issue:`29975`)

.. warning::

   ``StringDtype`` is currently considered experimental. The implementation
   and parts of the API may change without warning.

The ``'string'`` extension type solves several issues with object-dtype NumPy arrays:

1. You can accidentally store a *mixture* of strings and non-strings in an
   ``object`` dtype array. A ``StringArray`` can only store strings.
2. ``object`` dtype breaks dtype-specific operations like :meth:`DataFrame.select_dtypes`.
   There isn't a clear way to select *just* text while excluding non-text,
   but still object-dtype columns.
3. When reading code, the contents of an ``object`` dtype array is less clear
   than ``string``.


.. ipython:: python

   pd.Series(['abc', None, 'def'], dtype=pd.StringDtype())

You can use the alias ``"string"`` as well.

.. ipython:: python

   s = pd.Series(['abc', None, 'def'], dtype="string")
   s

The usual string accessor methods work. Where appropriate, the return type
of the Series or columns of a DataFrame will also have string dtype.

.. ipython:: python

   s.str.upper()
   s.str.split('b', expand=True).dtypes

String accessor methods returning integers will return a value with :class:`Int64Dtype`

.. ipython:: python

   s.str.count("a")

We recommend explicitly using the ``string`` data type when working with strings.
See :ref:`text.types` for more.

.. _whatsnew_100.NA:

Experimental ``NA`` scalar to denote missing values
^^^^^^^^^^^^^^^^^^^^^^^^^^^^^^^^^^^^^^^^^^^^^^^^^^^

A new ``pd.NA`` value (singleton) is introduced to represent scalar missing
values. Up to now, ``np.nan`` is used for this for float data, ``np.nan`` or
``None`` for object-dtype data and ``pd.NaT`` for datetime-like data. The
goal of ``pd.NA`` is provide a "missing" indicator that can be used
consistently across data types. For now, the nullable integer and boolean
data types and the new string data type make use of ``pd.NA`` (:issue:`28095`).

.. warning::

   Experimental: the behaviour of ``pd.NA`` can still change without warning.

For example, creating a Series using the nullable integer dtype:

.. ipython:: python

    s = pd.Series([1, 2, None], dtype="Int64")
    s
    s[2]

Compared to ``np.nan``, ``pd.NA`` behaves differently in certain operations.
In addition to arithmetic operations, ``pd.NA`` also propagates as "missing"
or "unknown" in comparison operations:

.. ipython:: python

    np.nan > 1
    pd.NA > 1

For logical operations, ``pd.NA`` follows the rules of the
`three-valued logic <https://en.wikipedia.org/wiki/Three-valued_logic>`__ (or
*Kleene logic*). For example:

.. ipython:: python

    pd.NA | True

For more, see :ref:`NA section <missing_data.NA>` in the user guide on missing
data.

.. _whatsnew_100.boolean:

Boolean data type with missing values support
^^^^^^^^^^^^^^^^^^^^^^^^^^^^^^^^^^^^^^^^^^^^^

We've added :class:`BooleanDtype` / :class:`~arrays.BooleanArray`, an extension
type dedicated to boolean data that can hold missing values. With the default
``'bool`` data type based on a numpy bool array, the column can only hold
True or False values and not missing values. This new :class:`BooleanDtype`
can store missing values as well by keeping track of this in a separate mask.
(:issue:`29555`, :issue:`30095`)

.. ipython:: python

   pd.Series([True, False, None], dtype=pd.BooleanDtype())

You can use the alias ``"boolean"`` as well.

.. ipython:: python

   s = pd.Series([True, False, None], dtype="boolean")
   s

.. _whatsnew_1000.numba_rolling_apply:

Using Numba in ``rolling.apply``
^^^^^^^^^^^^^^^^^^^^^^^^^^^^^^^^

We've added an ``engine`` keyword to :meth:`~core.window.rolling.Rolling.apply` that allows the user to execute the
routine using `Numba <https://numba.pydata.org/>`__ instead of Cython. Using the Numba engine
can yield significant performance gains if the apply function can operate on numpy arrays and
the data set is larger (1 million rows or greater). For more details, see
:ref:`rolling apply documentation <stats.rolling_apply>` (:issue:`28987`)

.. _whatsnew_1000.custom_window:

Defining custom windows for rolling operations
^^^^^^^^^^^^^^^^^^^^^^^^^^^^^^^^^^^^^^^^^^^^^^

We've added a :func:`pandas.api.indexers.BaseIndexer` class that allows users to define how
window bounds are created during ``rolling`` operations. Users can define their own ``get_window_bounds``
method on a :func:`pandas.api.indexers.BaseIndexer` subclass that will generate the start and end
indices used for each window during the rolling aggregation. For more details and example usage, see
the :ref:`custom window rolling documentation <stats.custom_rolling_window>`

.. _whatsnew_1000.enhancements.other:

Other enhancements
^^^^^^^^^^^^^^^^^^

- :meth:`DataFrame.to_string` added the ``max_colwidth`` parameter to control when wide columns are truncated (:issue:`9784`)
- :meth:`MultiIndex.from_product` infers level names from inputs if not explicitly provided (:issue:`27292`)
- :meth:`DataFrame.to_latex` now accepts ``caption`` and ``label`` arguments (:issue:`25436`)
- The :ref:`integer dtype <integer_na>` with support for missing values and the
  new :ref:`string dtype <text.types>` can now be converted to ``pyarrow`` (>=
  0.15.0), which means that it is supported in writing to the Parquet file
  format when using the ``pyarrow`` engine. It is currently not yet supported
  when converting back to pandas, so it will become an integer or float
  (depending on the presence of missing data) or object dtype column. (:issue:`28368`)
- :meth:`DataFrame.to_json` now accepts an ``indent`` integer argument to enable pretty printing of JSON output (:issue:`12004`)
- :meth:`read_stata` can read Stata 119 dta files. (:issue:`28250`)
- Implemented :meth:`pandas.core.window.Window.var` and :meth:`pandas.core.window.Window.std` functions (:issue:`26597`)
- Added ``encoding`` argument to :meth:`DataFrame.to_string` for non-ascii text (:issue:`28766`)
- Added ``encoding`` argument to :func:`DataFrame.to_html` for non-ascii text (:issue:`28663`)
- :meth:`Styler.background_gradient` now accepts ``vmin`` and ``vmax`` arguments (:issue:`12145`)
- :meth:`Styler.format` added the ``na_rep`` parameter to help format the missing values (:issue:`21527`, :issue:`28358`)
- Roundtripping DataFrames with nullable integer or string data types to parquet
  (:meth:`~DataFrame.to_parquet` / :func:`read_parquet`) using the `'pyarrow'` engine
  now preserve those data types with pyarrow >= 1.0.0 (:issue:`20612`).
- The ``partition_cols`` argument in :meth:`DataFrame.to_parquet` now accepts a string (:issue:`27117`)
- :func:`pandas.read_json` now parses ``NaN``, ``Infinity`` and ``-Infinity`` (:issue:`12213`)
- The ``pandas.np`` submodule is now deprecated. Import numpy directly instead (:issue:`30296`)
- :func:`to_parquet` now appropriately handles the ``schema`` argument for user defined schemas in the pyarrow engine. (:issue: `30270`)
- DataFrame constructor preserve `ExtensionArray` dtype with `ExtensionArray` (:issue:`11363`)
- :meth:`DataFrame.sort_values` and :meth:`Series.sort_values` have gained ``ignore_index`` keyword to be able to reset index after sorting (:issue:`30114`)
- :meth:`DataFrame.to_markdown` and :meth:`Series.to_markdown` added (:issue:`11052`)
- :meth:`DataFrame.sort_index` and :meth:`Series.sort_index` have gained ``ignore_index`` keyword to reset index (:issue:`30114`)
- :meth:`DataFrame.drop_duplicates` has gained ``ignore_index`` keyword to reset index (:issue:`30114`)
- Added new writer for exporting Stata dta files in version 118, ``StataWriter118``.  This format supports exporting strings containing Unicode characters (:issue:`23573`)
- :meth:`Series.map` now accepts ``collections.abc.Mapping`` subclasses as a mapper (:issue:`29733`)
- The ``pandas.datetime`` class is now deprecated. Import from ``datetime`` instead (:issue:`30296`)



Build Changes
^^^^^^^^^^^^^

Pandas has added a `pyproject.toml <https://www.python.org/dev/peps/pep-0517/>`_ file and will no longer include
cythonized files in the source distribution uploaded to PyPI (:issue:`28341`, :issue:`20775`). If you're installing
a built distribution (wheel) or via conda, this shouldn't have any effect on you. If you're building pandas from
source, you should no longer need to install Cython into your build environment before calling ``pip install pandas``.

.. _whatsnew_1000.api_breaking:

Backwards incompatible API changes
~~~~~~~~~~~~~~~~~~~~~~~~~~~~~~~~~~

.. _whatsnew_1000.api_breaking.MultiIndex._names:

Avoid using names from ``MultiIndex.levels``
^^^^^^^^^^^^^^^^^^^^^^^^^^^^^^^^^^^^^^^^^^^^

As part of a larger refactor to :class:`MultiIndex` the level names are now
stored separately from the levels (:issue:`27242`). We recommend using
:attr:`MultiIndex.names` to access the names, and :meth:`Index.set_names`
to update the names.

For backwards compatibility, you can still *access* the names via the levels.

.. ipython:: python

   mi = pd.MultiIndex.from_product([[1, 2], ['a', 'b']], names=['x', 'y'])
   mi.levels[0].name

However, it is no longer possible to *update* the names of the ``MultiIndex``
via the level.

.. ipython:: python
   :okexcept:

   mi.levels[0].name = "new name"
   mi.names

To update, use ``MultiIndex.set_names``, which returns a new ``MultiIndex``.

.. ipython:: python

   mi2 = mi.set_names("new name", level=0)
   mi2.names

New repr for :class:`~pandas.arrays.IntervalArray`
^^^^^^^^^^^^^^^^^^^^^^^^^^^^^^^^^^^^^^^^^^^^^^^^^^

- :class:`pandas.arrays.IntervalArray` adopts a new ``__repr__`` in accordance with other array classes (:issue:`25022`)

*pandas 0.25.x*

.. code-block:: ipython

   In [1]: pd.arrays.IntervalArray.from_tuples([(0, 1), (2, 3)])
   Out[2]:
   IntervalArray([(0, 1], (2, 3]],
                 closed='right',
                 dtype='interval[int64]')

*pandas 1.0.0*

.. ipython:: python

   pd.arrays.IntervalArray.from_tuples([(0, 1), (2, 3)])

Extended verbose info output for :class:`~pandas.DataFrame`
^^^^^^^^^^^^^^^^^^^^^^^^^^^^^^^^^^^^^^^^^^^^^^^^^^^^^^^^^^^

- :meth:`Dataframe.info` now shows line numbers for the columns summary (:issue:`17304`)

*pandas 0.25.x*

.. code-block:: python

   >>> df = pd.DataFrame({"int_col": [1, 2, 3],
   ...                    "text_col": ["a", "b", "c"],
   ...                    "float_col": [0.0, 0.1, 0.2]})
   >>> df.info(verbose=True)
   <class 'pandas.core.frame.DataFrame'>
   RangeIndex: 3 entries, 0 to 2
   Data columns (total 3 columns):
   int_col      3 non-null int64
   text_col     3 non-null object
   float_col    3 non-null float64
   dtypes: float64(1), int64(1), object(1)
   memory usage: 152.0+ bytes

*pandas 1.0.0*

.. ipython:: python

   df = pd.DataFrame({"int_col": [1, 2, 3],
                      "text_col": ["a", "b", "c"],
                      "float_col": [0.0, 0.1, 0.2]})
   df.info(verbose=True)

:meth:`pandas.array` inference changes
^^^^^^^^^^^^^^^^^^^^^^^^^^^^^^^^^^^^^^

:meth:`pandas.array` now infers pandas' new extension types in several cases (:issue:`29791`):

1. String data (including missing values) now returns a :class:`arrays.StringArray`.
2. Integer data (including missing values) now returns a :class:`arrays.IntegerArray`.
3. Boolean data (including missing values) now returns the new :class:`arrays.BooleanArray`

*pandas 0.25.x*

.. code-block:: python

   >>> pd.array(["a", None])
   <PandasArray>
   ['a', None]
   Length: 2, dtype: object

   >>> pd.array([1, None])
   <PandasArray>
   [1, None]
   Length: 2, dtype: object


*pandas 1.0.0*

.. ipython:: python

   pd.array(["a", None])
   pd.array([1, None])

As a reminder, you can specify the ``dtype`` to disable all inference.

:class:`arrays.IntegerArray` now uses :attr:`pandas.NA`
^^^^^^^^^^^^^^^^^^^^^^^^^^^^^^^^^^^^^^^^^^^^^^^^^^^^^^^

:class:`arrays.IntegerArray` now uses :attr:`pandas.NA` rather than
:attr:`numpy.nan` as its missing value marker (:issue:`29964`).

*pandas 0.25.x*

.. code-block:: python

   >>> a = pd.array([1, 2, None], dtype="Int64")
   >>> a
   <IntegerArray>
   [1, 2, NaN]
   Length: 3, dtype: Int64

   >>> a[2]
   nan

*pandas 1.0.0*

.. ipython:: python

   a = pd.array([1, 2, None], dtype="Int64")
   a[2]

See :ref:`missing_data.NA` for more on the differences between :attr:`pandas.NA`
and :attr:`numpy.nan`.

:class:`arrays.IntegerArray` comparisons return :class:`arrays.BooleanArray`
^^^^^^^^^^^^^^^^^^^^^^^^^^^^^^^^^^^^^^^^^^^^^^^^^^^^^^^^^^^^^^^^^^^^^^^^^^^^

Comparison operations on a :class:`arrays.IntegerArray` now returns a
:class:`arrays.BooleanArray` rather than a NumPy array (:issue:`29964`).

*pandas 0.25.x*

.. code-block:: python

   >>> a = pd.array([1, 2, None], dtype="Int64")
   >>> a
   <IntegerArray>
   [1, 2, NaN]
   Length: 3, dtype: Int64

   >>> a > 1
   array([False,  True, False])

*pandas 1.0.0*

.. ipython:: python

   a = pd.array([1, 2, None], dtype="Int64")
   a > 1

Note that missing values now propagate, rather than always comparing unequal
like :attr:`numpy.nan`. See :ref:`missing_data.NA` for more.

By default :meth:`Categorical.min` now returns the minimum instead of np.nan
^^^^^^^^^^^^^^^^^^^^^^^^^^^^^^^^^^^^^^^^^^^^^^^^^^^^^^^^^^^^^^^^^^^^^^^^^^^^

When :class:`Categorical` contains ``np.nan``,
:meth:`Categorical.min` no longer return ``np.nan`` by default (skipna=True) (:issue:`25303`)

*pandas 0.25.x*

.. code-block:: ipython

   In [1]: pd.Categorical([1, 2, np.nan], ordered=True).min()
   Out[1]: nan


*pandas 1.0.0*

.. ipython:: python

   pd.Categorical([1, 2, np.nan], ordered=True).min()


Default dtype of empty :class:`pandas.Series`
^^^^^^^^^^^^^^^^^^^^^^^^^^^^^^^^^^^^^^^^^^^^^

Initialising an empty :class:`pandas.Series` without specifying a dtype will raise a `DeprecationWarning` now
(:issue:`17261`). The default dtype will change from ``float64`` to ``object`` in future releases so that it is
consistent with the behaviour of :class:`DataFrame` and :class:`Index`.

*pandas 1.0.0*

.. code-block:: ipython

   In [1]: pd.Series()
   Out[2]:
   DeprecationWarning: The default dtype for empty Series will be 'object' instead of 'float64' in a future version. Specify a dtype explicitly to silence this warning.
   Series([], dtype: float64)

.. _whatsnew_1000.api_breaking.deps:

Increased minimum versions for dependencies
^^^^^^^^^^^^^^^^^^^^^^^^^^^^^^^^^^^^^^^^^^^

Some minimum supported versions of dependencies were updated (:issue:`29766`, :issue:`29723`).
If installed, we now require:

+-----------------+-----------------+----------+---------+
| Package         | Minimum Version | Required | Changed |
+=================+=================+==========+=========+
| numpy           | 1.13.3          |    X     |         |
+-----------------+-----------------+----------+---------+
| pytz            | 2015.4          |    X     |         |
+-----------------+-----------------+----------+---------+
| python-dateutil | 2.6.1           |    X     |         |
+-----------------+-----------------+----------+---------+
| bottleneck      | 1.2.1           |          |         |
+-----------------+-----------------+----------+---------+
| numexpr         | 2.6.2           |          |         |
+-----------------+-----------------+----------+---------+
| pytest (dev)    | 4.0.2           |          |         |
+-----------------+-----------------+----------+---------+

For `optional libraries <https://dev.pandas.io/docs/install.html#dependencies>`_ the general recommendation is to use the latest version.
The following table lists the lowest version per library that is currently being tested throughout the development of pandas.
Optional libraries below the lowest tested version may still work, but are not considered supported.

+-----------------+-----------------+---------+
| Package         | Minimum Version | Changed |
+=================+=================+=========+
| beautifulsoup4  | 4.6.0           |         |
+-----------------+-----------------+---------+
| fastparquet     | 0.3.2           |    X    |
+-----------------+-----------------+---------+
| gcsfs           | 0.2.2           |         |
+-----------------+-----------------+---------+
| lxml            | 3.8.0           |         |
+-----------------+-----------------+---------+
| matplotlib      | 2.2.2           |         |
+-----------------+-----------------+---------+
| numba           | 0.46.0          |    X    |
+-----------------+-----------------+---------+
| openpyxl        | 2.5.7           |    X    |
+-----------------+-----------------+---------+
| pyarrow         | 0.12.0          |    X    |
+-----------------+-----------------+---------+
| pymysql         | 0.7.1           |         |
+-----------------+-----------------+---------+
| pytables        | 3.4.2           |         |
+-----------------+-----------------+---------+
| s3fs            | 0.3.0           |    X    |
+-----------------+-----------------+---------+
| scipy           | 0.19.0          |         |
+-----------------+-----------------+---------+
| sqlalchemy      | 1.1.4           |         |
+-----------------+-----------------+---------+
| xarray          | 0.8.2           |         |
+-----------------+-----------------+---------+
| xlrd            | 1.1.0           |         |
+-----------------+-----------------+---------+
| xlsxwriter      | 0.9.8           |         |
+-----------------+-----------------+---------+
| xlwt            | 1.2.0           |         |
+-----------------+-----------------+---------+

See :ref:`install.dependencies` and :ref:`install.optional_dependencies` for more.


.. _whatsnew_1000.api.other:

Other API changes
^^^^^^^^^^^^^^^^^

- Bumped the minimum supported version of ``s3fs`` from 0.0.8 to 0.3.0 (:issue:`28616`)
- :class:`core.groupby.GroupBy.transform` now raises on invalid operation names (:issue:`27489`)
- :meth:`pandas.api.types.infer_dtype` will now return "integer-na" for integer and ``np.nan`` mix (:issue:`27283`)
- :meth:`MultiIndex.from_arrays` will no longer infer names from arrays if ``names=None`` is explicitly provided (:issue:`27292`)
- In order to improve tab-completion, Pandas does not include most deprecated attributes when introspecting a pandas object using ``dir`` (e.g. ``dir(df)``).
  To see which attributes are excluded, see an object's ``_deprecations`` attribute, for example ``pd.DataFrame._deprecations`` (:issue:`28805`).
- The returned dtype of ::func:`pd.unique` now matches the input dtype. (:issue:`27874`)
- Changed the default configuration value for ``options.matplotlib.register_converters`` from ``True`` to ``"auto"`` (:issue:`18720`).
  Now, pandas custom formatters will only be applied to plots created by pandas, through :meth:`~DataFrame.plot`.
  Previously, pandas' formatters would be applied to all plots created *after* a :meth:`~DataFrame.plot`.
  See :ref:`units registration <whatsnew_1000.matplotlib_units>` for more.
- :meth:`Series.dropna` has dropped its ``**kwargs`` argument in favor of a single ``how`` parameter.
  Supplying anything else than ``how`` to ``**kwargs`` raised a ``TypeError`` previously (:issue:`29388`)
- When testing pandas, the new minimum required version of pytest is 5.0.1 (:issue:`29664`)
- :meth:`Series.str.__iter__` was deprecated and will be removed in future releases (:issue:`28277`).


.. _whatsnew_1000.api.documentation:

Documentation Improvements
^^^^^^^^^^^^^^^^^^^^^^^^^^

- Added new section on :ref:`scale` (:issue:`28315`).
- Added sub-section Query MultiIndex in IO tools user guide (:issue:`28791`)

.. _whatsnew_1000.deprecations:

Deprecations
~~~~~~~~~~~~

- :meth:`Series.item` and :meth:`Index.item` have been _undeprecated_ (:issue:`29250`)
- ``Index.set_value`` has been deprecated. For a given index ``idx``, array ``arr``,
  value in ``idx`` of ``idx_val`` and a new value of ``val``, ``idx.set_value(arr, idx_val, val)``
  is equivalent to ``arr[idx.get_loc(idx_val)] = val``, which should be used instead (:issue:`28621`).
- :func:`is_extension_type` is deprecated, :func:`is_extension_array_dtype` should be used instead (:issue:`29457`)
- :func:`eval` keyword argument "truediv" is deprecated and will be removed in a future version (:issue:`29812`)
- :meth:`DateOffset.isAnchored` and :meth:`DatetOffset.onOffset` are deprecated and will be removed in a future version, use :meth:`DateOffset.is_anchored` and :meth:`DateOffset.is_on_offset` instead (:issue:`30340`)
- ``pandas.tseries.frequencies.get_offset`` is deprecated and will be removed in a future version, use ``pandas.tseries.frequencies.to_offset`` instead (:issue:`4205`)
- :meth:`Categorical.take_nd` and :meth:`CategoricalIndex.take_nd` are deprecated, use :meth:`Categorical.take` and :meth:`CategoricalIndex.take` instead (:issue:`27745`)
- The parameter ``numeric_only`` of :meth:`Categorical.min` and :meth:`Categorical.max` is deprecated and replaced with ``skipna`` (:issue:`25303`)
- The parameter ``label`` in :func:`lreshape` has been deprecated and will be removed in a future version (:issue:`29742`)
- ``pandas.core.index`` has been deprecated and will be removed in a future version, the public classes are available in the top-level namespace (:issue:`19711`)
- :func:`pandas.json_normalize` is now exposed in the top-level namespace.
  Usage of ``json_normalize`` as ``pandas.io.json.json_normalize`` is now deprecated and
  it is recommended to use ``json_normalize`` as :func:`pandas.json_normalize` instead (:issue:`27586`).
- :meth:`DataFrame.to_stata`, :meth:`DataFrame.to_feather`, and :meth:`DataFrame.to_parquet` argument "fname" is deprecated, use "path" instead (:issue:`23574`)
- The deprecated internal attributes ``_start``, ``_stop`` and ``_step`` of :class:`RangeIndex` now raise a ``FutureWarning`` instead of a ``DeprecationWarning`` (:issue:`26581`)
- The ``pandas.util.testing`` module has been deprecated. Use the public API in ``pandas.testing`` documented at :ref:`api.general.testing` (:issue:`16232`).
- ``pandas.SparseArray`` has been deprecated.  Use ``pandas.arrays.SparseArray`` (:class:`arrays.SparseArray`) instead. (:issue:`30642`)

**Selecting Columns from a Grouped DataFrame**

When selecting columns from a :class:`DataFrameGroupBy` object, passing individual keys (or a tuple of keys) inside single brackets is deprecated,
a list of items should be used instead. (:issue:`23566`) For example:

.. code-block:: ipython

    df = pd.DataFrame({
        "A": ["foo", "bar", "foo", "bar", "foo", "bar", "foo", "foo"],
        "B": np.random.randn(8),
        "C": np.random.randn(8),
    })
    g = df.groupby('A')

    # single key, returns SeriesGroupBy
    g['B']

    # tuple of single key, returns SeriesGroupBy
    g[('B',)]

    # tuple of multiple keys, returns DataFrameGroupBy, raises FutureWarning
    g[('B', 'C')]

    # multiple keys passed directly, returns DataFrameGroupBy, raises FutureWarning
    # (implicitly converts the passed strings into a single tuple)
    g['B', 'C']

    # proper way, returns DataFrameGroupBy
    g[['B', 'C']]


.. _whatsnew_1000.prior_deprecations:


Removed SparseSeries and SparseDataFrame
~~~~~~~~~~~~~~~~~~~~~~~~~~~~~~~~~~~~~~~~~

``SparseSeries``, ``SparseDataFrame`` and the ``DataFrame.to_sparse`` method
have been removed (:issue:`28425`). We recommend using a ``Series`` or
``DataFrame`` with sparse values instead. See :ref:`sparse.migration` for help
with migrating existing code.

Removal of prior version deprecations/changes
~~~~~~~~~~~~~~~~~~~~~~~~~~~~~~~~~~~~~~~~~~~~~

.. _whatsnew_1000.matplotlib_units:

**Matplotlib unit registration**

Previously, pandas would register converters with matplotlib as a side effect of importing pandas (:issue:`18720`).
This changed the output of plots made via matplotlib plots after pandas was imported, even if you were using
matplotlib directly rather than :meth:`~DataFrame.plot`.

To use pandas formatters with a matplotlib plot, specify

.. code-block:: python

   >>> import pandas as pd
   >>> pd.options.plotting.matplotlib.register_converters = True

Note that plots created by :meth:`DataFrame.plot` and :meth:`Series.plot` *do* register the converters
automatically. The only behavior change is when plotting a date-like object via ``matplotlib.pyplot.plot``
or ``matplotlib.Axes.plot``. See :ref:`plotting.formatters` for more.

**Other removals**

- Removed the previously deprecated keyword "index" from :func:`read_stata`, :class:`StataReader`, and :meth:`StataReader.read`, use "index_col" instead (:issue:`17328`)
- Removed :meth:`StataReader.data` method, use :meth:`StataReader.read` instead (:issue:`9493`)
- Removed :func:`pandas.plotting._matplotlib.tsplot`, use :meth:`Series.plot` instead (:issue:`19980`)
- :func:`pandas.tseries.converter.register` has been moved to :func:`pandas.plotting.register_matplotlib_converters` (:issue:`18307`)
- :meth:`Series.plot` no longer accepts positional arguments, pass keyword arguments instead (:issue:`30003`)
- :meth:`DataFrame.hist` and :meth:`Series.hist` no longer allows ``figsize="default"``, specify figure size by passinig a tuple instead (:issue:`30003`)
- Floordiv of integer-dtyped array by :class:`Timedelta` now raises ``TypeError`` (:issue:`21036`)
- :class:`TimedeltaIndex` and :class:`DatetimeIndex` no longer accept non-nanosecond dtype strings like "timedelta64" or "datetime64", use "timedelta64[ns]" and "datetime64[ns]" instead (:issue:`24806`)
- Changed the default "skipna" argument in :func:`pandas.api.types.infer_dtype` from ``False`` to ``True`` (:issue:`24050`)
- Removed :attr:`Series.ix` and :attr:`DataFrame.ix` (:issue:`26438`)
- Removed :meth:`Index.summary` (:issue:`18217`)
- Removed the previously deprecated keyword "fastpath" from the :class:`Index` constructor (:issue:`23110`)
- Removed :meth:`Series.get_value`, :meth:`Series.set_value`, :meth:`DataFrame.get_value`, :meth:`DataFrame.set_value` (:issue:`17739`)
- Removed :meth:`Series.compound` and :meth:`DataFrame.compound` (:issue:`26405`)
- Changed the default "inplace" argument in :meth:`DataFrame.set_index` and :meth:`Series.set_axis` from ``None`` to ``False`` (:issue:`27600`)
- Removed :attr:`Series.cat.categorical`, :attr:`Series.cat.index`, :attr:`Series.cat.name` (:issue:`24751`)
- Removed the previously deprecated keyword "box" from :func:`to_datetime` and :func:`to_timedelta`; in addition these now always returns :class:`DatetimeIndex`, :class:`TimedeltaIndex`, :class:`Index`, :class:`Series`, or :class:`DataFrame` (:issue:`24486`)
- :func:`to_timedelta`, :class:`Timedelta`, and :class:`TimedeltaIndex` no longer allow "M", "y", or "Y" for the "unit" argument (:issue:`23264`)
- Removed the previously deprecated keyword "time_rule" from (non-public) :func:`offsets.generate_range`, which has been moved to :func:`core.arrays._ranges.generate_range` (:issue:`24157`)
- :meth:`DataFrame.loc` or :meth:`Series.loc` with listlike indexers and missing labels will no longer reindex (:issue:`17295`)
- :meth:`DataFrame.to_excel` and :meth:`Series.to_excel` with non-existent columns will no longer reindex (:issue:`17295`)
- Removed the previously deprecated keyword "join_axes" from :func:`concat`; use ``reindex_like`` on the result instead (:issue:`22318`)
- Removed the previously deprecated keyword "by" from :meth:`DataFrame.sort_index`, use :meth:`DataFrame.sort_values` instead (:issue:`10726`)
- Removed support for nested renaming in :meth:`DataFrame.aggregate`, :meth:`Series.aggregate`, :meth:`core.groupby.DataFrameGroupBy.aggregate`, :meth:`core.groupby.SeriesGroupBy.aggregate`, :meth:`core.window.rolling.Rolling.aggregate` (:issue:`18529`)
- Passing ``datetime64`` data to :class:`TimedeltaIndex` or ``timedelta64`` data to ``DatetimeIndex`` now raises ``TypeError`` (:issue:`23539`, :issue:`23937`)
- Passing ``int64`` values to :class:`DatetimeIndex` and a timezone now interprets the values as nanosecond timestamps in UTC, not wall times in the given timezone (:issue:`24559`)
- A tuple passed to :meth:`DataFrame.groupby` is now exclusively treated as a single key (:issue:`18314`)
- Removed :meth:`Index.contains`, use ``key in index`` instead (:issue:`30103`)
- Addition and subtraction of ``int`` or integer-arrays is no longer allowed in :class:`Timestamp`, :class:`DatetimeIndex`, :class:`TimedeltaIndex`, use ``obj + n * obj.freq`` instead of ``obj + n`` (:issue:`22535`)
- Removed :meth:`Series.ptp` (:issue:`21614`)
- Removed :meth:`Series.from_array` (:issue:`18258`)
- Removed :meth:`DataFrame.from_items` (:issue:`18458`)
- Removed :meth:`DataFrame.as_matrix`, :meth:`Series.as_matrix` (:issue:`18458`)
- Removed :meth:`Series.asobject` (:issue:`18477`)
- Removed :meth:`DataFrame.as_blocks`, :meth:`Series.as_blocks`, `DataFrame.blocks`, :meth:`Series.blocks` (:issue:`17656`)
- :meth:`pandas.Series.str.cat` now defaults to aligning ``others``, using ``join='left'`` (:issue:`27611`)
- :meth:`pandas.Series.str.cat` does not accept list-likes *within* list-likes anymore (:issue:`27611`)
- :meth:`Series.where` with ``Categorical`` dtype (or :meth:`DataFrame.where` with ``Categorical`` column) no longer allows setting new categories (:issue:`24114`)
- Removed the previously deprecated keywords "start", "end", and "periods" from the :class:`DatetimeIndex`, :class:`TimedeltaIndex`, and :class:`PeriodIndex` constructors; use :func:`date_range`, :func:`timedelta_range`, and :func:`period_range` instead (:issue:`23919`)
- Removed the previously deprecated keyword "verify_integrity" from the :class:`DatetimeIndex` and :class:`TimedeltaIndex` constructors (:issue:`23919`)
- Removed the previously deprecated keyword "fastpath" from ``pandas.core.internals.blocks.make_block`` (:issue:`19265`)
- Removed the previously deprecated keyword "dtype" from :meth:`Block.make_block_same_class` (:issue:`19434`)
- Removed :meth:`ExtensionArray._formatting_values`. Use :attr:`ExtensionArray._formatter` instead. (:issue:`23601`)
- Removed :meth:`MultiIndex.to_hierarchical` (:issue:`21613`)
- Removed :attr:`MultiIndex.labels`, use :attr:`MultiIndex.codes` instead (:issue:`23752`)
- Removed the previously deprecated keyword "labels" from the :class:`MultiIndex` constructor, use "codes" instead (:issue:`23752`)
- Removed :meth:`MultiIndex.set_labels`, use :meth:`MultiIndex.set_codes` instead (:issue:`23752`)
- Removed the previously deprecated keyword "labels" from :meth:`MultiIndex.set_codes`, :meth:`MultiIndex.copy`, :meth:`MultiIndex.drop`, use "codes" instead (:issue:`23752`)
- Removed support for legacy HDF5 formats (:issue:`29787`)
- Passing a dtype alias (e.g. 'datetime64[ns, UTC]') to :class:`DatetimeTZDtype` is no longer allowed, use :meth:`DatetimeTZDtype.construct_from_string` instead (:issue:`23990`)
- Removed the previously deprecated keyword "skip_footer" from :func:`read_excel`; use "skipfooter" instead (:issue:`18836`)
- :func:`read_excel` no longer allows an integer value for the parameter ``usecols``, instead pass a list of integers from 0 to ``usecols`` inclusive (:issue:`23635`)
- Removed the previously deprecated keyword "convert_datetime64" from :meth:`DataFrame.to_records` (:issue:`18902`)
- Removed :meth:`IntervalIndex.from_intervals` in favor of the :class:`IntervalIndex` constructor (:issue:`19263`)
- Changed the default "keep_tz" argument in :meth:`DatetimeIndex.to_series` from ``None`` to ``True`` (:issue:`23739`)
- Removed :func:`api.types.is_period` and :func:`api.types.is_datetimetz` (:issue:`23917`)
- Ability to read pickles containing :class:`Categorical` instances created with pre-0.16 version of pandas has been removed (:issue:`27538`)
- Removed :func:`pandas.tseries.plotting.tsplot` (:issue:`18627`)
- Removed the previously deprecated keywords "reduce" and "broadcast" from :meth:`DataFrame.apply` (:issue:`18577`)
- Removed the previously deprecated ``assert_raises_regex`` function in ``pandas._testing`` (:issue:`29174`)
- Removed the previously deprecated ``FrozenNDArray`` class in ``pandas.core.indexes.frozen`` (:issue:`29335`)
- Removed the previously deprecated keyword "nthreads" from :func:`read_feather`, use "use_threads" instead (:issue:`23053`)
- Removed :meth:`Index.is_lexsorted_for_tuple` (:issue:`29305`)
- Removed support for nested renaming in :meth:`DataFrame.aggregate`, :meth:`Series.aggregate`, :meth:`core.groupby.DataFrameGroupBy.aggregate`, :meth:`core.groupby.SeriesGroupBy.aggregate`, :meth:`core.window.rolling.Rolling.aggregate` (:issue:`29608`)
- Removed :meth:`Series.valid`; use :meth:`Series.dropna` instead (:issue:`18800`)
- Removed :attr:`DataFrame.is_copy`, :attr:`Series.is_copy` (:issue:`18812`)
- Removed :meth:`DataFrame.get_ftype_counts`, :meth:`Series.get_ftype_counts` (:issue:`18243`)
- Removed :meth:`DataFrame.ftypes`, :meth:`Series.ftypes`, :meth:`Series.ftype` (:issue:`26744`)
- Removed :meth:`Index.get_duplicates`, use ``idx[idx.duplicated()].unique()`` instead (:issue:`20239`)
- Removed :meth:`Series.clip_upper`, :meth:`Series.clip_lower`, :meth:`DataFrame.clip_upper`, :meth:`DataFrame.clip_lower` (:issue:`24203`)
- Removed the ability to alter :attr:`DatetimeIndex.freq`, :attr:`TimedeltaIndex.freq`, or :attr:`PeriodIndex.freq` (:issue:`20772`)
- Removed :attr:`DatetimeIndex.offset` (:issue:`20730`)
- Removed :meth:`DatetimeIndex.asobject`, :meth:`TimedeltaIndex.asobject`, :meth:`PeriodIndex.asobject`, use ``astype(object)`` instead (:issue:`29801`)
- Removed the previously deprecated keyword "order" from :func:`factorize` (:issue:`19751`)
- Removed the previously deprecated keyword "encoding" from :func:`read_stata` and :meth:`DataFrame.to_stata` (:issue:`21400`)
- Changed the default "sort" argument in :func:`concat` from ``None`` to ``False`` (:issue:`20613`)
- Removed the previously deprecated keyword "raise_conflict" from :meth:`DataFrame.update`, use "errors" instead (:issue:`23585`)
- Removed the previously deprecated keyword "n" from :meth:`DatetimeIndex.shift`, :meth:`TimedeltaIndex.shift`, :meth:`PeriodIndex.shift`, use "periods" instead (:issue:`22458`)
- Removed the previously deprecated keywords "how", "fill_method", and "limit" from :meth:`DataFrame.resample` (:issue:`30139`)
- Passing an integer to :meth:`Series.fillna` or :meth:`DataFrame.fillna` with ``timedelta64[ns]`` dtype now raises ``TypeError`` (:issue:`24694`)
- Passing multiple axes to :meth:`DataFrame.dropna` is no longer supported (:issue:`20995`)
- Removed :meth:`Series.nonzero`, use `to_numpy().nonzero()` instead (:issue:`24048`)
- Passing floating dtype ``codes`` to :meth:`Categorical.from_codes` is no longer supported, pass ``codes.astype(np.int64)`` instead (:issue:`21775`)
- Removed the previously deprecated keyword "pat" from :meth:`Series.str.partition` and :meth:`Series.str.rpartition`, use "sep" instead (:issue:`23767`)
- Removed :meth:`Series.put` (:issue:`27106`)
- Removed :attr:`Series.real`, :attr:`Series.imag` (:issue:`27106`)
- Removed :meth:`Series.to_dense`, :meth:`DataFrame.to_dense` (:issue:`26684`)
- Removed :meth:`Index.dtype_str`, use ``str(index.dtype)`` instead (:issue:`27106`)
- :meth:`Categorical.ravel` returns a :class:`Categorical` instead of a ``ndarray`` (:issue:`27199`)
- The 'outer' method on Numpy ufuncs, e.g. ``np.subtract.outer`` operating on :class:`Series` objects is no longer supported, and will raise ``NotImplementedError`` (:issue:`27198`)
- Removed :meth:`Series.get_dtype_counts` and :meth:`DataFrame.get_dtype_counts` (:issue:`27145`)
- Changed the default "fill_value" argument in :meth:`Categorical.take` from ``True`` to ``False`` (:issue:`20841`)
- Changed the default value for the `raw` argument in :func:`Series.rolling().apply() <pandas.core.window.Rolling.apply>`, :func:`DataFrame.rolling().apply() <pandas.core.window.Rolling.apply>`, :func:`Series.expanding().apply() <pandas.core.window.Expanding.apply>`, and :func:`DataFrame.expanding().apply() <pandas.core.window.Expanding.apply>` from ``None`` to ``False`` (:issue:`20584`)
- Removed deprecated behavior of :meth:`Series.argmin` and :meth:`Series.argmax`, use :meth:`Series.idxmin` and :meth:`Series.idxmax` for the old behavior (:issue:`16955`)
- Passing a tz-aware ``datetime.datetime`` or :class:`Timestamp` into the :class:`Timestamp` constructor with the ``tz`` argument now raises a ``ValueError`` (:issue:`23621`)
- Removed :attr:`Series.base`, :attr:`Index.base`, :attr:`Categorical.base`, :attr:`Series.flags`, :attr:`Index.flags`, :attr:`PeriodArray.flags`, :attr:`Series.strides`, :attr:`Index.strides`, :attr:`Series.itemsize`, :attr:`Index.itemsize`, :attr:`Series.data`, :attr:`Index.data` (:issue:`20721`)
- Changed :meth:`Timedelta.resolution` to match the behavior of the standard library ``datetime.timedelta.resolution``, for the old behavior, use :meth:`Timedelta.resolution_string` (:issue:`26839`)
- Removed :attr:`Timestamp.weekday_name`, :attr:`DatetimeIndex.weekday_name`, and :attr:`Series.dt.weekday_name` (:issue:`18164`)
- Removed the previously deprecated keyword "errors" in :meth:`Timestamp.tz_localize`, :meth:`DatetimeIndex.tz_localize`, and :meth:`Series.tz_localize` (:issue:`22644`)
- Changed the default "ordered" argument in :class:`CategoricalDtype` from ``None`` to ``False`` (:issue:`26336`)
- :meth:`Series.set_axis` and :meth:`DataFrame.set_axis` now require "labels" as the first argument and "axis" as an optional named parameter (:issue:`30089`)
- Removed :func:`to_msgpack`, :func:`read_msgpack`, :meth:`DataFrame.to_msgpack`, :meth:`Series.to_msgpack` (:issue:`27103`)
- Removed :meth:`Series.compress` (:issue:`21930`)
- Removed the previously deprecated keyword "fill_value" from :meth:`Categorical.fillna`, use "value" instead (:issue:`19269`)
- Removed the previously deprecated keyword "data" from :func:`andrews_curves`, use "frame" instead (:issue:`6956`)
- Removed the previously deprecated keyword "data" from :func:`parallel_coordinates`, use "frame" instead (:issue:`6956`)
- Removed the previously deprecated keyword "colors" from :func:`parallel_coordinates`, use "color" instead (:issue:`6956`)
- Removed the previously deprecated keywords "verbose" and "private_key" from :func:`read_gbq` (:issue:`30200`)
- Calling ``np.array`` and ``np.asarray`` on tz-aware :class:`Series` and :class:`DatetimeIndex` will now return an object array of tz-aware :class:`Timestamp` (:issue:`24596`)
-

.. _whatsnew_1000.performance:

Performance improvements
~~~~~~~~~~~~~~~~~~~~~~~~

- Performance improvement in :class:`DataFrame` arithmetic and comparison operations with scalars (:issue:`24990`, :issue:`29853`)
- Performance improvement in indexing with a non-unique :class:`IntervalIndex` (:issue:`27489`)
- Performance improvement in :attr:`MultiIndex.is_monotonic` (:issue:`27495`)
- Performance improvement in :func:`cut` when ``bins`` is an :class:`IntervalIndex` (:issue:`27668`)
- Performance improvement when initializing a :class:`DataFrame` using a ``range`` (:issue:`30171`)
- Performance improvement in :meth:`DataFrame.corr` when ``method`` is ``"spearman"`` (:issue:`28139`)
- Performance improvement in :meth:`DataFrame.replace` when provided a list of values to replace (:issue:`28099`)
- Performance improvement in :meth:`DataFrame.select_dtypes` by using vectorization instead of iterating over a loop (:issue:`28317`)
- Performance improvement in :meth:`Categorical.searchsorted` and  :meth:`CategoricalIndex.searchsorted` (:issue:`28795`)
- Performance improvement when comparing a :class:`Categorical` with a scalar and the scalar is not found in the categories (:issue:`29750`)
- Performance improvement when checking if values in a :class:`Categorical` are equal, equal or larger or larger than a given scalar.
  The improvement is not present if checking if the :class:`Categorical` is less than or less than or equal than the scalar (:issue:`29820`)
- Performance improvement in :meth:`Index.equals` and  :meth:`MultiIndex.equals` (:issue:`29134`)
- Performance improvement in :func:`~pandas.api.types.infer_dtype` when ``skipna`` is ``True`` (:issue:`28814`)

.. _whatsnew_1000.bug_fixes:

Bug fixes
~~~~~~~~~


Categorical
^^^^^^^^^^^

- Added test to assert the :func:`fillna` raises the correct ``ValueError`` message when the value isn't a value from categories (:issue:`13628`)
- Bug in :meth:`Categorical.astype` where ``NaN`` values were handled incorrectly when casting to int (:issue:`28406`)
- :meth:`DataFrame.reindex` with a :class:`CategoricalIndex` would fail when the targets contained duplicates, and wouldn't fail if the source contained duplicates (:issue:`28107`)
- Bug in :meth:`Categorical.astype` not allowing for casting to extension dtypes (:issue:`28668`)
- Bug where :func:`merge` was unable to join on categorical and extension dtype columns (:issue:`28668`)
- :meth:`Categorical.searchsorted` and :meth:`CategoricalIndex.searchsorted` now work on unordered categoricals also (:issue:`21667`)
- Added test to assert roundtripping to parquet with :func:`DataFrame.to_parquet` or :func:`read_parquet` will preserve Categorical dtypes for string types (:issue:`27955`)
- Changed the error message in :meth:`Categorical.remove_categories` to always show the invalid removals as a set (:issue:`28669`)
- Using date accessors on a categorical dtyped :class:`Series` of datetimes was not returning an object of the
  same type as if one used the :meth:`.str.` / :meth:`.dt.` on a :class:`Series` of that type. E.g. when accessing :meth:`Series.dt.tz_localize` on a
  :class:`Categorical` with duplicate entries, the accessor was skipping duplicates (:issue:`27952`)
- Bug in :meth:`DataFrame.replace` and :meth:`Series.replace` that would give incorrect results on categorical data (:issue:`26988`)
- Bug where calling :meth:`Categorical.min` or :meth:`Categorical.max` on an empty Categorical would raise a numpy exception (:issue:`30227`)
- The following methods now also correctly output values for unobserved categories when called through ``groupby(..., observed=False)`` (:issue:`17605`)
  * :meth:`core.groupby.SeriesGroupBy.count`
  * :meth:`core.groupby.SeriesGroupBy.size`
  * :meth:`core.groupby.SeriesGroupBy.nunique`
  * :meth:`core.groupby.SeriesGroupBy.nth`


Datetimelike
^^^^^^^^^^^^
- Bug in :meth:`Series.__setitem__` incorrectly casting ``np.timedelta64("NaT")`` to ``np.datetime64("NaT")`` when inserting into a :class:`Series` with datetime64 dtype (:issue:`27311`)
- Bug in :meth:`Series.dt` property lookups when the underlying data is read-only (:issue:`27529`)
- Bug in ``HDFStore.__getitem__`` incorrectly reading tz attribute created in Python 2 (:issue:`26443`)
- Bug in :func:`to_datetime` where passing arrays of malformed ``str`` with errors="coerce" could incorrectly lead to raising ``ValueError`` (:issue:`28299`)
- Bug in :meth:`core.groupby.SeriesGroupBy.nunique` where ``NaT`` values were interfering with the count of unique values (:issue:`27951`)
- Bug in :class:`Timestamp` subtraction when subtracting a :class:`Timestamp` from a ``np.datetime64`` object incorrectly raising ``TypeError`` (:issue:`28286`)
- Addition and subtraction of integer or integer-dtype arrays with :class:`Timestamp` will now raise ``NullFrequencyError`` instead of ``ValueError`` (:issue:`28268`)
- Bug in :class:`Series` and :class:`DataFrame` with integer dtype failing to raise ``TypeError`` when adding or subtracting a ``np.datetime64`` object (:issue:`28080`)
- Bug in :meth:`Series.astype`, :meth:`Index.astype`, and :meth:`DataFrame.astype` failing to handle ``NaT`` when casting to an integer dtype (:issue:`28492`)
- Bug in :class:`Week` with ``weekday`` incorrectly raising ``AttributeError`` instead of ``TypeError`` when adding or subtracting an invalid type (:issue:`28530`)
- Bug in :class:`DataFrame` arithmetic operations when operating with a :class:`Series` with dtype `'timedelta64[ns]'` (:issue:`28049`)
- Bug in :func:`core.groupby.generic.SeriesGroupBy.apply` raising ``ValueError`` when a column in the original DataFrame is a datetime and the column labels are not standard integers (:issue:`28247`)
- Bug in :func:`pandas._config.localization.get_locales` where the ``locales -a`` encodes the locales list as windows-1252 (:issue:`23638`, :issue:`24760`, :issue:`27368`)
- Bug in :meth:`Series.var` failing to raise ``TypeError`` when called with ``timedelta64[ns]`` dtype (:issue:`28289`)
- Bug in :meth:`DatetimeIndex.strftime` and :meth:`Series.dt.strftime` where ``NaT`` was converted to the string ``'NaT'`` instead of ``np.nan`` (:issue:`29578`)
- Bug in masking datetime-like arrays with a boolean mask of an incorrect length not raising an ``IndexError`` (:issue:`30308`)
- Bug in :attr:`Timestamp.resolution` being a property instead of a class attribute (:issue:`29910`)
- Bug in :func:`pandas.to_datetime` when called with ``None`` raising ``TypeError`` instead of returning ``NaT`` (:issue:`30011`)
- Bug in :func:`pandas.to_datetime` failing for `deques` when using ``cache=True`` (the default) (:issue:`29403`)
- Bug in :meth:`Series.item` with ``datetime64`` or ``timedelta64`` dtype, :meth:`DatetimeIndex.item`, and :meth:`TimedeltaIndex.item` returning an integer instead of a :class:`Timestamp` or :class:`Timedelta` (:issue:`30175`)
- Bug in :class:`DatetimeIndex` addition when adding a non-optimized :class:`DateOffset` incorrectly dropping timezone information (:issue:`30336`)
- Bug in :meth:`DataFrame.drop` where attempting to drop non-existent values from a DatetimeIndex would yield a confusing error message (:issue:`30399`)
- Bug in :meth:`DataFrame.append` would remove the timezone-awareness of new data (:issue:`30238`)
- Bug in :meth:`Series.cummin` and :meth:`Series.cummax` with timezone-aware dtype incorrectly dropping its timezone (:issue:`15553`)
- Bug in :class:`DatetimeArray`, :class:`TimedeltaArray`, and :class:`PeriodArray` where inplace addition and subtraction did not actually operate inplace (:issue:`24115`)
- Bug in :func:`pandas.to_datetime` when called with ``Series`` storing ``IntegerArray`` raising ``TypeError`` instead of returning ``Series`` (:issue:`30050`)
- Bug in :func:`date_range` with custom business hours as ``freq`` and given number of ``periods`` (:issue:`30593`)

Timedelta
^^^^^^^^^
- Bug in subtracting a :class:`TimedeltaIndex` or :class:`TimedeltaArray` from a ``np.datetime64`` object (:issue:`29558`)
-
-

Timezones
^^^^^^^^^

-
-


Numeric
^^^^^^^
- Bug in :meth:`DataFrame.quantile` with zero-column :class:`DataFrame` incorrectly raising (:issue:`23925`)
- :class:`DataFrame` flex inequality comparisons methods (:meth:`DataFrame.lt`, :meth:`DataFrame.le`, :meth:`DataFrame.gt`, :meth:`DataFrame.ge`) with object-dtype and ``complex`` entries failing to raise ``TypeError`` like their :class:`Series` counterparts (:issue:`28079`)
- Bug in :class:`DataFrame` logical operations (`&`, `|`, `^`) not matching :class:`Series` behavior by filling NA values (:issue:`28741`)
- Bug in :meth:`DataFrame.interpolate` where specifying axis by name references variable before it is assigned (:issue:`29142`)
- Bug in :meth:`Series.var` not computing the right value with a nullable integer dtype series not passing through ddof argument (:issue:`29128`)
- Improved error message when using `frac` > 1 and `replace` = False (:issue:`27451`)
- Bug in numeric indexes resulted in it being possible to instantiate an :class:`Int64Index`, :class:`UInt64Index`, or :class:`Float64Index` with an invalid dtype (e.g. datetime-like) (:issue:`29539`)
- Bug in :class:`UInt64Index` precision loss while constructing from a list with values in the ``np.uint64`` range (:issue:`29526`)
- Bug in :class:`NumericIndex` construction that caused indexing to fail when integers in the ``np.uint64`` range were used (:issue:`28023`)
- Bug in :class:`NumericIndex` construction that caused :class:`UInt64Index` to be casted to :class:`Float64Index` when integers in the ``np.uint64`` range were used to index a :class:`DataFrame` (:issue:`28279`)
- Bug in :meth:`Series.interpolate` when using method=`index` with an unsorted index, would previously return incorrect results. (:issue:`21037`)
- Bug in :meth:`DataFrame.round` where a :class:`DataFrame` with a :class:`CategoricalIndex` of :class:`IntervalIndex` columns would incorrectly raise a ``TypeError`` (:issue:`30063`)
- Bug in :meth:`Series.pct_change` and :meth:`DataFrame.pct_change` when there are duplicated indices (:issue:`30463`)
- Bug in :class:`DataFrame` cumulative operations (e.g. cumsum, cummax) incorrect casting to object-dtype (:issue:`19296`)

Conversion
^^^^^^^^^^

-
-

Strings
^^^^^^^

- Calling :meth:`Series.str.isalnum` (and other "ismethods") on an empty Series would return an object dtype instead of bool (:issue:`29624`)
-


Interval
^^^^^^^^

- Bug in :meth:`IntervalIndex.get_indexer` where a :class:`Categorical` or :class:`CategoricalIndex` ``target`` would incorrectly raise a ``TypeError`` (:issue:`30063`)
- Bug in ``pandas.core.dtypes.cast.infer_dtype_from_scalar`` where passing ``pandas_dtype=True`` did not infer :class:`IntervalDtype` (:issue:`30337`)
- Bug in :class:`IntervalDtype` where the ``kind`` attribute was incorrectly set as ``None`` instead of ``"O"`` (:issue:`30568`)
- Bug in :class:`IntervalIndex`, :class:`~arrays.IntervalArray`, and :class:`Series` with interval data where equality comparisons were incorrect (:issue:`24112`)

Indexing
^^^^^^^^

- Bug in assignment using a reverse slicer (:issue:`26939`)
- Bug in :meth:`DataFrame.explode` would duplicate frame in the presence of duplicates in the index (:issue:`28010`)
- Bug in reindexing a :meth:`PeriodIndex` with another type of index that contained a `Period` (:issue:`28323`) (:issue:`28337`)
- Fix assignment of column via `.loc` with numpy non-ns datetime type (:issue:`27395`)
- Bug in :meth:`Float64Index.astype` where ``np.inf`` was not handled properly when casting to an integer dtype (:issue:`28475`)
- :meth:`Index.union` could fail when the left contained duplicates (:issue:`28257`)
- Bug when indexing with ``.loc`` where the index was a :class:`CategoricalIndex` with non-string categories didn't work (:issue:`17569`, :issue:`30225`)
- :meth:`Index.get_indexer_non_unique` could fail with `TypeError` in some cases, such as when searching for ints in a string index (:issue:`28257`)
- Bug in :meth:`Float64Index.get_loc` incorrectly raising ``TypeError`` instead of ``KeyError`` (:issue:`29189`)
- Bug in :meth:`Series.__setitem__` incorrectly assigning values with boolean indexer when the length of new data matches the number of ``True`` values and new data is not a ``Series`` or an ``np.array`` (:issue:`30567`)

Missing
^^^^^^^

-
-

MultiIndex
^^^^^^^^^^

- Constructor for :class:`MultiIndex` verifies that the given ``sortorder`` is compatible with the actual ``lexsort_depth``  if ``verify_integrity`` parameter is ``True`` (the default) (:issue:`28735`)
- Series and MultiIndex `.drop` with `MultiIndex` raise exception if labels not in given in level (:issue:`8594`)
-

I/O
^^^

- :meth:`read_csv` now accepts binary mode file buffers when using the Python csv engine (:issue:`23779`)
- Bug in :meth:`DataFrame.to_json` where using a Tuple as a column or index value and using ``orient="columns"`` or ``orient="index"`` would produce invalid JSON (:issue:`20500`)
- Improve infinity parsing. :meth:`read_csv` now interprets ``Infinity``, ``+Infinity``, ``-Infinity`` as floating point values (:issue:`10065`)
- Bug in :meth:`DataFrame.to_csv` where values were truncated when the length of ``na_rep`` was shorter than the text input data. (:issue:`25099`)
- Bug in :func:`DataFrame.to_string` where values were truncated using display options instead of outputting the full content (:issue:`9784`)
- Bug in :meth:`DataFrame.to_json` where a datetime column label would not be written out in ISO format with ``orient="table"`` (:issue:`28130`)
- Bug in :func:`DataFrame.to_parquet` where writing to GCS would fail with `engine='fastparquet'` if the file did not already exist (:issue:`28326`)
- Bug in :func:`read_hdf` closing stores that it didn't open when Exceptions are raised (:issue:`28699`)
- Bug in :meth:`DataFrame.read_json` where using ``orient="index"`` would not maintain the order (:issue:`28557`)
- Bug in :meth:`DataFrame.to_html` where the length of the ``formatters`` argument was not verified (:issue:`28469`)
- Bug in :meth:`DataFrame.read_excel` with ``engine='ods'`` when ``sheet_name`` argument references a non-existent sheet (:issue:`27676`)
- Bug in :meth:`pandas.io.formats.style.Styler` formatting for floating values not displaying decimals correctly (:issue:`13257`)
- Bug in :meth:`DataFrame.to_html` when using ``formatters=<list>`` and ``max_cols`` together. (:issue:`25955`)
- Bug in :meth:`Styler.background_gradient` not able to work with dtype ``Int64`` (:issue:`28869`)
- Bug in :meth:`DataFrame.to_clipboard` which did not work reliably in ipython (:issue:`22707`)
- Bug in :func:`read_json` where default encoding was not set to ``utf-8`` (:issue:`29565`)
- Bug in :class:`PythonParser` where str and bytes were being mixed when dealing with the decimal field (:issue:`29650`)
- :meth:`read_gbq` now accepts ``progress_bar_type`` to display progress bar while the data downloads. (:issue:`29857`)
- Bug in :func:`pandas.io.json.json_normalize` where a missing value in the location specified by `record_path` would raise a ``TypeError`` (:issue:`30148`)
- :func:`read_excel` now accepts binary data (:issue:`15914`)

Plotting
^^^^^^^^

- Bug in :meth:`Series.plot` not able to plot boolean values (:issue:`23719`)
-
- Bug in :meth:`DataFrame.plot` not able to plot when no rows (:issue:`27758`)
- Bug in :meth:`DataFrame.plot` producing incorrect legend markers when plotting multiple series on the same axis (:issue:`18222`)
- Bug in :meth:`DataFrame.plot` when ``kind='box'`` and data contains datetime or timedelta data. These types are now automatically dropped (:issue:`22799`)
- Bug in :meth:`DataFrame.plot.line` and :meth:`DataFrame.plot.area` produce wrong xlim in x-axis (:issue:`27686`, :issue:`25160`, :issue:`24784`)
- Bug where :meth:`DataFrame.boxplot` would not accept a `color` parameter like `DataFrame.plot.box` (:issue:`26214`)
- Bug in the ``xticks`` argument being ignored for :meth:`DataFrame.plot.bar` (:issue:`14119`)
- :func:`set_option` now validates that the plot backend provided to ``'plotting.backend'`` implements the backend when the option is set, rather than when a plot is created (:issue:`28163`)
- :meth:`DataFrame.plot` now allow a ``backend`` keyword argument to allow changing between backends in one session (:issue:`28619`).
- Bug in color validation incorrectly raising for non-color styles (:issue:`29122`).
- Allow :meth: `DataFrame.plot.scatter` to plot ``objects`` and ``datetime`` type data (:issue:`18755`, :issue:`30391`)
- Bug in :meth:`DataFrame.hist`, ``xrot=0`` does not work with ``by`` and subplots (:issue:`30288`).

Groupby/resample/rolling
^^^^^^^^^^^^^^^^^^^^^^^^

- Bug in :meth:`core.groupby.DataFrameGroupBy.apply` only showing output from a single group when function returns an :class:`Index` (:issue:`28652`)
- Bug in :meth:`DataFrame.groupby` with multiple groups where an ``IndexError`` would be raised if any group contained all NA values (:issue:`20519`)
- Bug in :meth:`pandas.core.resample.Resampler.size` and :meth:`pandas.core.resample.Resampler.count` returning wrong dtype when used with an empty series or dataframe (:issue:`28427`)
- Bug in :meth:`DataFrame.rolling` not allowing for rolling over datetimes when ``axis=1`` (:issue:`28192`)
- Bug in :meth:`DataFrame.rolling` not allowing rolling over multi-index levels (:issue:`15584`).
- Bug in :meth:`DataFrame.rolling` not allowing rolling on monotonic decreasing time indexes (:issue:`19248`).
- Bug in :meth:`DataFrame.groupby` not offering selection by column name when ``axis=1`` (:issue:`27614`)
- Bug in :meth:`core.groupby.DataFrameGroupby.agg` not able to use lambda function with named aggregation (:issue:`27519`)
- Bug in :meth:`DataFrame.groupby` losing column name information when grouping by a categorical column (:issue:`28787`)
- Remove error raised due to duplicated input functions in named aggregation in :meth:`DataFrame.groupby` and :meth:`Series.groupby`. Previously error will be raised if the same function is applied on the same column and now it is allowed if new assigned names are different. (:issue:`28426`)
- :meth:`core.groupby.SeriesGroupBy.value_counts` will be able to handle the case even when the :class:`Grouper` makes empty groups (:issue:`28479`)
- Bug in :meth:`core.window.rolling.Rolling.quantile` ignoring ``interpolation`` keyword argument when used within a groupby (:issue:`28779`)
- Bug in :meth:`DataFrame.groupby` where ``any``, ``all``, ``nunique`` and transform functions would incorrectly handle duplicate column labels (:issue:`21668`)
- Bug in :meth:`core.groupby.DataFrameGroupBy.agg` with timezone-aware datetime64 column incorrectly casting results to the original dtype (:issue:`29641`)
- Bug in :meth:`DataFrame.groupby` when using axis=1 and having a single level columns index (:issue:`30208`)
- Bug in :meth:`DataFrame.groupby` when using nunique on axis=1 (:issue:`30253`)
- Bug in :meth:`GroupBy.quantile` with multiple list-like q value and integer column names (:issue:`30289`)
- Bug in :meth:`GroupBy.pct_change` and :meth:`core.groupby.SeriesGroupBy.pct_change` causes ``TypeError`` when ``fill_method`` is ``None`` (:issue:`30463`)

Reshaping
^^^^^^^^^

- Bug in :meth:`DataFrame.apply` that caused incorrect output with empty :class:`DataFrame` (:issue:`28202`, :issue:`21959`)
- Bug in :meth:`DataFrame.stack` not handling non-unique indexes correctly when creating MultiIndex (:issue:`28301`)
- Bug in :meth:`pivot_table` not returning correct type ``float`` when ``margins=True`` and ``aggfunc='mean'`` (:issue:`24893`)
- Bug :func:`merge_asof` could not use :class:`datetime.timedelta` for ``tolerance`` kwarg (:issue:`28098`)
- Bug in :func:`merge`, did not append suffixes correctly with MultiIndex (:issue:`28518`)
- :func:`qcut` and :func:`cut` now handle boolean input (:issue:`20303`)
- Fix to ensure all int dtypes can be used in :func:`merge_asof` when using a tolerance value. Previously every non-int64 type would raise an erroneous ``MergeError`` (:issue:`28870`).
- Better error message in :func:`get_dummies` when `columns` isn't a list-like value (:issue:`28383`)
- Bug in :meth:`Index.join` that caused infinite recursion error for mismatched ``MultiIndex`` name orders. (:issue:`25760`, :issue:`28956`)
- Bug :meth:`Series.pct_change` where supplying an anchored frequency would throw a ValueError (:issue:`28664`)
- Bug where :meth:`DataFrame.equals` returned True incorrectly in some cases when two DataFrames had the same columns in different orders (:issue:`28839`)
- Bug in :meth:`DataFrame.replace` that caused non-numeric replacer's dtype not respected (:issue:`26632`)
- Bug in :func:`melt` where supplying mixed strings and numeric values for ``id_vars`` or ``value_vars`` would incorrectly raise a ``ValueError`` (:issue:`29718`)
- Dtypes are now preserved when transposing a ``DataFrame`` where each column is the same extension dtype (:issue:`30091`)
- Bug in :func:`merge_asof` merging on a tz-aware ``left_index`` and ``right_on`` a tz-aware column (:issue:`29864`)
-

Sparse
^^^^^^
- Bug in :class:`SparseDataFrame` arithmetic operations incorrectly casting inputs to float (:issue:`28107`)
-
-

ExtensionArray
^^^^^^^^^^^^^^

- Bug in :class:`arrays.PandasArray` when setting a scalar string (:issue:`28118`, :issue:`28150`).
- Bug where nullable integers could not be compared to strings (:issue:`28930`)
- Bug where :class:`DataFrame` constructor raised ValueError with list-like data and ``dtype`` specified (:issue:`30280`)


Other
^^^^^
- Trying to set the ``display.precision``, ``display.max_rows`` or ``display.max_columns`` using :meth:`set_option` to anything but a ``None`` or a positive int will raise a ``ValueError`` (:issue:`23348`)
- Using :meth:`DataFrame.replace` with overlapping keys in a nested dictionary will no longer raise, now matching the behavior of a flat dictionary (:issue:`27660`)
- :meth:`DataFrame.to_csv` and :meth:`Series.to_csv` now support dicts as ``compression`` argument with key ``'method'`` being the compression method and others as additional compression options when the compression method is ``'zip'``. (:issue:`26023`)
- Bug in :meth:`Series.diff` where a boolean series would incorrectly raise a ``TypeError`` (:issue:`17294`)
- :meth:`Series.append` will no longer raise a ``TypeError`` when passed a tuple of ``Series`` (:issue:`28410`)
- Fix corrupted error message when calling ``pandas.libs._json.encode()`` on a 0d array (:issue:`18878`)
- Backtick quoting in :meth:`DataFrame.query` and :meth:`DataFrame.eval` can now also be used to use invalid identifiers like names that start with a digit, are python keywords, or are using single character operators. (:issue:`27017`)
- Bug in ``pd.core.util.hashing.hash_pandas_object`` where arrays containing tuples were incorrectly treated as non-hashable (:issue:`28969`)
- Bug in :meth:`DataFrame.append` that raised ``IndexError`` when appending with empty list (:issue:`28769`)
- Fix :class:`AbstractHolidayCalendar` to return correct results for
  years after 2030 (now goes up to 2200) (:issue:`27790`)
- Bug in :meth:`DataFrame.apply` returning wrong result in some cases when dtype was involved in passed function (:issue:`28773`)
- Fixed :class:`IntegerArray` returning ``inf`` rather than ``NaN`` for operations dividing by 0 (:issue:`27398`)
- Fixed ``pow`` operations for :class:`IntegerArray` when the other value is ``0`` or ``1`` (:issue:`29997`)
- Bug in :meth:`Series.count` raises if use_inf_as_na is enabled (:issue:`29478`)
<<<<<<< HEAD
=======
- Bug in :class:`Index` where a non-hashable name could be set without raising ``TypeError`` (:issue:`29069`)
- Bug in :class:`DataFrame` constructor when passing a 2D ``ndarray`` and an extension dtype (:issue:`12513`)
- Bug in :meth:`DaataFrame.to_csv` when supplied a series with a ``dtype="string"`` and a ``na_rep``, the ``na_rep`` was being truncated to 2 characters. (:issue:`29975`)
- Bug where :meth:`DataFrame.itertuples` would incorrectly determine whether or not namedtuples could be used for dataframes of 255 columns (:issue:`28282`)
>>>>>>> 2a3d840d

.. _whatsnew_1000.contributors:

Contributors
~~~~~~~~~~~~<|MERGE_RESOLUTION|>--- conflicted
+++ resolved
@@ -1028,13 +1028,10 @@
 - Fixed :class:`IntegerArray` returning ``inf`` rather than ``NaN`` for operations dividing by 0 (:issue:`27398`)
 - Fixed ``pow`` operations for :class:`IntegerArray` when the other value is ``0`` or ``1`` (:issue:`29997`)
 - Bug in :meth:`Series.count` raises if use_inf_as_na is enabled (:issue:`29478`)
-<<<<<<< HEAD
-=======
 - Bug in :class:`Index` where a non-hashable name could be set without raising ``TypeError`` (:issue:`29069`)
 - Bug in :class:`DataFrame` constructor when passing a 2D ``ndarray`` and an extension dtype (:issue:`12513`)
 - Bug in :meth:`DaataFrame.to_csv` when supplied a series with a ``dtype="string"`` and a ``na_rep``, the ``na_rep`` was being truncated to 2 characters. (:issue:`29975`)
 - Bug where :meth:`DataFrame.itertuples` would incorrectly determine whether or not namedtuples could be used for dataframes of 255 columns (:issue:`28282`)
->>>>>>> 2a3d840d
 
 .. _whatsnew_1000.contributors:
 
