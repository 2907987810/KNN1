.. _whatsnew_1000:

What's new in 1.0.0 (??)
------------------------

.. warning::

   Starting with the 1.x series of releases, pandas only supports Python 3.6.1 and higher.

New Deprecation Policy
~~~~~~~~~~~~~~~~~~~~~~

Starting with Pandas 1.0.0, pandas will adopt a version of `SemVer`_.

Historically, pandas has used a "rolling" deprecation policy, with occasional
outright breaking API changes. Where possible, we would deprecate the behavior
we'd like to change, giving an option to adopt the new behavior (via a keyword
or an alternative method), and issuing a warning for users of the old behavior.
Sometimes, a deprecation was not possible, and we would make an outright API
breaking change.

We'll continue to *introduce* deprecations in major and minor releases (e.g.
1.0.0, 1.1.0, ...). Those deprecations will be *enforced* in the next major
release.

Note that *behavior changes* and *API breaking changes* are not identical. API
breaking changes will only be released in major versions. If we consider a
behavior to be a bug, and fixing that bug induces a behavior change, we'll
release that change in a minor release. This is a sometimes difficult judgment
call that we'll do our best on.

This doesn't mean that pandas' pace of development will slow down. In the `2019
Pandas User Survey`_, about 95% of the respondents said they considered pandas
"stable enough". This indicates there's an appetite for new features, even if it
comes at the cost of break API. The difference is that now API breaking changes
will be accompanied with a bump in the major version number (e.g. pandas 1.5.1
-> 2.0.0).

See :ref:`policies.version` for more.

.. _2019 Pandas User Survey: http://dev.pandas.io/pandas-blog/2019-pandas-user-survey.html
.. _SemVer: https://semver.org

{{ header }}

These are the changes in pandas 1.0.0. See :ref:`release` for a full changelog
including other versions of pandas.


Enhancements
~~~~~~~~~~~~

.. _whatsnew_100.string:

Dedicated string data type
^^^^^^^^^^^^^^^^^^^^^^^^^^

We've added :class:`StringDtype`, an extension type dedicated to string data.
Previously, strings were typically stored in object-dtype NumPy arrays.

.. warning::

   ``StringDtype`` is currently considered experimental. The implementation
   and parts of the API may change without warning.

The ``'string'`` extension type solves several issues with object-dtype NumPy arrays:

1. You can accidentally store a *mixture* of strings and non-strings in an
   ``object`` dtype array. A ``StringArray`` can only store strings.
2. ``object`` dtype breaks dtype-specific operations like :meth:`DataFrame.select_dtypes`.
   There isn't a clear way to select *just* text while excluding non-text,
   but still object-dtype columns.
3. When reading code, the contents of an ``object`` dtype array is less clear
   than ``string``.


.. ipython:: python

   pd.Series(['abc', None, 'def'], dtype=pd.StringDtype())

You can use the alias ``"string"`` as well.

.. ipython:: python

   s = pd.Series(['abc', None, 'def'], dtype="string")
   s

The usual string accessor methods work. Where appropriate, the return type
of the Series or columns of a DataFrame will also have string dtype.

.. ipython:: python

   s.str.upper()
   s.str.split('b', expand=True).dtypes

String accessor methods returning integers will return a value with :class:`Int64Dtype`

.. ipython:: python

   s.str.count("a")

We recommend explicitly using the ``string`` data type when working with strings.
See :ref:`text.types` for more.

.. _whatsnew_1000.enhancements.other:

Other enhancements
^^^^^^^^^^^^^^^^^^

- :meth:`DataFrame.to_string` added the ``max_colwidth`` parameter to control when wide columns are truncated (:issue:`9784`)
- :meth:`MultiIndex.from_product` infers level names from inputs if not explicitly provided (:issue:`27292`)
- :meth:`DataFrame.to_latex` now accepts ``caption`` and ``label`` arguments (:issue:`25436`)
- The :ref:`integer dtype <integer_na>` with support for missing values and the
  new :ref:`string dtype <text.types>` can now be converted to ``pyarrow`` (>=
  0.15.0), which means that it is supported in writing to the Parquet file
  format when using the ``pyarrow`` engine. It is currently not yet supported
  when converting back to pandas, so it will become an integer or float
  (depending on the presence of missing data) or object dtype column. (:issue:`28368`)
- :meth:`DataFrame.to_json` now accepts an ``indent`` integer argument to enable pretty printing of JSON output (:issue:`12004`)
- :meth:`read_stata` can read Stata 119 dta files. (:issue:`28250`)
- Implemented :meth:`pandas.core.window.Window.var` and :meth:`pandas.core.window.Window.std` functions (:issue:`26597`)
- Added ``encoding`` argument to :meth:`DataFrame.to_string` for non-ascii text (:issue:`28766`)
- Added ``encoding`` argument to :func:`DataFrame.to_html` for non-ascii text (:issue:`28663`)
- :meth:`Styler.background_gradient` now accepts ``vmin`` and ``vmax`` arguments (:issue:`12145`)
- Roundtripping DataFrames with nullable integer or string data types to parquet
  (:meth:`~DataFrame.to_parquet` / :func:`read_parquet`) using the `'pyarrow'` engine
  now preserve those data types with pyarrow >= 1.0.0 (:issue:`20612`).

Build Changes
^^^^^^^^^^^^^

Pandas has added a `pyproject.toml <https://www.python.org/dev/peps/pep-0517/>`_ file and will no longer include
cythonized files in the source distribution uploaded to PyPI (:issue:`28341`, :issue:`20775`). If you're installing
a built distribution (wheel) or via conda, this shouldn't have any effect on you. If you're building pandas from
source, you should no longer need to install Cython into your build environment before calling ``pip install pandas``.

.. _whatsnew_1000.api_breaking:

Backwards incompatible API changes
~~~~~~~~~~~~~~~~~~~~~~~~~~~~~~~~~~

.. _whatsnew_1000.api_breaking.MultiIndex._names:

Avoid using names from ``MultiIndex.levels``
^^^^^^^^^^^^^^^^^^^^^^^^^^^^^^^^^^^^^^^^^^^^

As part of a larger refactor to :class:`MultiIndex` the level names are now
stored separately from the levels (:issue:`27242`). We recommend using
:attr:`MultiIndex.names` to access the names, and :meth:`Index.set_names`
to update the names.

For backwards compatibility, you can still *access* the names via the levels.

.. ipython:: python

   mi = pd.MultiIndex.from_product([[1, 2], ['a', 'b']], names=['x', 'y'])
   mi.levels[0].name

However, it is no longer possible to *update* the names of the ``MultiIndex``
via the name of the level. The following will **silently** fail to update the
name of the ``MultiIndex``

.. ipython:: python

   mi.levels[0].name = "new name"
   mi.names

To update, use ``MultiIndex.set_names``, which returns a new ``MultiIndex``.

.. ipython:: python

   mi2 = mi.set_names("new name", level=0)
   mi2.names

New repr for :class:`pandas.core.arrays.IntervalArray`
^^^^^^^^^^^^^^^^^^^^^^^^^^^^^^^^^^^^^^^^^^^^^^^^^^^^^^

- :class:`pandas.core.arrays.IntervalArray` adopts a new ``__repr__`` in accordance with other array classes (:issue:`25022`)

*pandas 0.25.x*

.. code-block:: ipython

   In [1]: pd.arrays.IntervalArray.from_tuples([(0, 1), (2, 3)])
   Out[2]:
   IntervalArray([(0, 1], (2, 3]],
                 closed='right',
                 dtype='interval[int64]')


*pandas 1.0.0*

.. ipython:: python

   pd.arrays.IntervalArray.from_tuples([(0, 1), (2, 3)])


All :class:`SeriesGroupBy` aggregation methods now respect the ``observed`` keyword
^^^^^^^^^^^^^^^^^^^^^^^^^^^^^^^^^^^^^^^^^^^^^^^^^^^^^^^^^^^^^^^^^^^^^^^^^^^^^^^^^^^
The following methods now also correctly output values for unobserved categories when called through ``groupby(..., observed=False)`` (:issue:`17605`)

- :meth:`SeriesGroupBy.count`
- :meth:`SeriesGroupBy.size`
- :meth:`SeriesGroupBy.nunique`
- :meth:`SeriesGroupBy.nth`

.. ipython:: python

    df = pd.DataFrame({
        "cat_1": pd.Categorical(list("AABB"), categories=list("ABC")),
        "cat_2": pd.Categorical(list("AB") * 2, categories=list("ABC")),
        "value": [0.1] * 4,
    })
    df


*pandas 0.25.x*

.. code-block:: ipython

   In [2]: df.groupby(["cat_1", "cat_2"], observed=False)["value"].count()
   Out[2]:
        cat_1  cat_2
        A      A        1
               B        1
        B      A        1
               B        1
    Name: value, dtype: int64


*pandas 1.0.0*

.. ipython:: python

   df.groupby(["cat_1", "cat_2"], observed=False)["value"].count()


.. _whatsnew_1000.api.other:

Other API changes
^^^^^^^^^^^^^^^^^

- Bumpded the minimum supported version of ``s3fs`` from 0.0.8 to 0.3.0 (:issue:`28616`)
- :class:`pandas.core.groupby.GroupBy.transform` now raises on invalid operation names (:issue:`27489`)
- :meth:`pandas.api.types.infer_dtype` will now return "integer-na" for integer and ``np.nan`` mix (:issue:`27283`)
- :meth:`MultiIndex.from_arrays` will no longer infer names from arrays if ``names=None`` is explicitly provided (:issue:`27292`)
- In order to improve tab-completion, Pandas does not include most deprecated attributes when introspecting a pandas object using ``dir`` (e.g. ``dir(df)``).
  To see which attributes are excluded, see an object's ``_deprecations`` attribute, for example ``pd.DataFrame._deprecations`` (:issue:`28805`).
- The returned dtype of ::func:`pd.unique` now matches the input dtype. (:issue:`27874`)
- Changed the default configuration value for ``options.matplotlib.register_converters`` from ``True`` to ``"auto"`` (:issue:`18720`).
  Now, pandas custom formatters will only be applied to plots created by pandas, through :meth:`~DataFrame.plot`.
  Previously, pandas' formatters would be applied to all plots created *after* a :meth:`~DataFrame.plot`.
  See :ref:`units registration <whatsnew_1000.matplotlib_units>` for more.
- :meth:`Series.dropna` has dropped its ``**kwargs`` argument in favor of a single ``how`` parameter.
  Supplying anything else than ``how`` to ``**kwargs`` raised a ``TypeError`` previously (:issue:`29388`)
-


.. _whatsnew_1000.api.documentation:

Documentation Improvements
^^^^^^^^^^^^^^^^^^^^^^^^^^

- Added new section on :ref:`scale` (:issue:`28315`).
- Added sub-section Query MultiIndex in IO tools user guide (:issue:`28791`)

.. _whatsnew_1000.deprecations:

Deprecations
~~~~~~~~~~~~

- ``Index.set_value`` has been deprecated. For a given index ``idx``, array ``arr``,
  value in ``idx`` of ``idx_val`` and a new value of ``val``, ``idx.set_value(arr, idx_val, val)``
  is equivalent to ``arr[idx.get_loc(idx_val)] = val``, which should be used instead (:issue:`28621`).
- :func:`is_extension_type` is deprecated, :func:`is_extension_array_dtype` should be used instead (:issue:`29457`)


.. _whatsnew_1000.prior_deprecations:


Removed SparseSeries and SparseDataFrame
~~~~~~~~~~~~~~~~~~~~~~~~~~~~~~~~~~~~~~~~~

``SparseSeries``, ``SparseDataFrame`` and the ``DataFrame.to_sparse`` method
have been removed (:issue:`28425`). We recommend using a ``Series`` or
``DataFrame`` with sparse values instead. See :ref:`sparse.migration` for help
with migrating existing code.

Removal of prior version deprecations/changes
~~~~~~~~~~~~~~~~~~~~~~~~~~~~~~~~~~~~~~~~~~~~~

.. _whatsnew_1000.matplotlib_units:

**Matplotlib unit registration**

Previously, pandas would register converters with matplotlib as a side effect of importing pandas (:issue:`18720`).
This changed the output of plots made via matplotlib plots after pandas was imported, even if you were using
matplotlib directly rather than rather than :meth:`~DataFrame.plot`.

To use pandas formatters with a matplotlib plot, specify

.. code-block:: python

   >>> import pandas as pd
   >>> pd.options.plotting.matplotlib.register_converters = True

Note that plots created by :meth:`DataFrame.plot` and :meth:`Series.plot` *do* register the converters
automatically. The only behavior change is when plotting a date-like object via ``matplotlib.pyplot.plot``
or ``matplotlib.Axes.plot``. See :ref:`plotting.formatters` for more.

**Other removals**

- Removed the previously deprecated :meth:`Series.get_value`, :meth:`Series.set_value`, :meth:`DataFrame.get_value`, :meth:`DataFrame.set_value` (:issue:`17739`)
- Changed the the default value of `inplace` in :meth:`DataFrame.set_index` and :meth:`Series.set_axis`. It now defaults to False (:issue:`27600`)
- :meth:`pandas.Series.str.cat` now defaults to aligning ``others``, using ``join='left'`` (:issue:`27611`)
- :meth:`pandas.Series.str.cat` does not accept list-likes *within* list-likes anymore (:issue:`27611`)
- Removed the previously deprecated :meth:`ExtensionArray._formatting_values`. Use :attr:`ExtensionArray._formatter` instead. (:issue:`23601`)
- Removed the previously deprecated ``IntervalIndex.from_intervals`` in favor of the :class:`IntervalIndex` constructor (:issue:`19263`)
- Changed the default value for the "keep_tz" argument in :meth:`DatetimeIndex.to_series` to ``True`` (:issue:`23739`)
- Ability to read pickles containing :class:`Categorical` instances created with pre-0.16 version of pandas has been removed (:issue:`27538`)
- Removed the previously deprecated ``reduce`` and ``broadcast`` arguments from :meth:`DataFrame.apply` (:issue:`18577`)
- Removed the previously deprecated ``assert_raises_regex`` function in ``pandas.util.testing`` (:issue:`29174`)
- Removed :meth:`Index.is_lexsorted_for_tuple` (:issue:`29305`)
- Removed support for nexted renaming in :meth:`DataFrame.aggregate`, :meth:`Series.aggregate`, :meth:`DataFrameGroupBy.aggregate`, :meth:`SeriesGroupBy.aggregate`, :meth:`Rolling.aggregate` (:issue:`29608`)
- Removed previously deprecated "order" argument from :func:`factorize` (:issue:`19751`)
- Removed previously deprecated "v" argument from :meth:`FrozenNDarray.searchsorted`, use "value" instead (:issue:`22672`)
- Removed previously deprecated "raise_conflict" argument from :meth:`DataFrame.update`, use "errors" instead (:issue:`23585`)
- Removed previously deprecated keyword "n" from :meth:`DatetimeIndex.shift`, :meth:`TimedeltaIndex.shift`, :meth:`PeriodIndex.shift`, use "periods" instead (:issue:`22458`)
-

.. _whatsnew_1000.performance:

Performance improvements
~~~~~~~~~~~~~~~~~~~~~~~~

- Performance improvement in indexing with a non-unique :class:`IntervalIndex` (:issue:`27489`)
- Performance improvement in `MultiIndex.is_monotonic` (:issue:`27495`)
- Performance improvement in :func:`cut` when ``bins`` is an :class:`IntervalIndex` (:issue:`27668`)
- Performance improvement in :meth:`DataFrame.corr` when ``method`` is ``"spearman"`` (:issue:`28139`)
- Performance improvement in :meth:`DataFrame.replace` when provided a list of values to replace (:issue:`28099`)
- Performance improvement in :meth:`DataFrame.select_dtypes` by using vectorization instead of iterating over a loop (:issue:`28317`)
- Performance improvement in :meth:`Categorical.searchsorted` and  :meth:`CategoricalIndex.searchsorted` (:issue:`28795`)

.. _whatsnew_1000.bug_fixes:

Bug fixes
~~~~~~~~~


Categorical
^^^^^^^^^^^

- Added test to assert the :func:`fillna` raises the correct ValueError message when the value isn't a value from categories (:issue:`13628`)
- Bug in :meth:`Categorical.astype` where ``NaN`` values were handled incorrectly when casting to int (:issue:`28406`)
- :meth:`DataFrame.reindex` with a :class:`CategoricalIndex` would fail when the targets contained duplicates, and wouldn't fail if the source contained duplicates (:issue:`28107`)
- Bug in :meth:`Categorical.astype` not allowing for casting to extension dtypes (:issue:`28668`)
- Bug where :func:`merge` was unable to join on categorical and extension dtype columns (:issue:`28668`)
- :meth:`Categorical.searchsorted` and :meth:`CategoricalIndex.searchsorted` now work on unordered categoricals also (:issue:`21667`)
- Added test to assert roundtripping to parquet with :func:`DataFrame.to_parquet` or :func:`read_parquet` will preserve Categorical dtypes for string types (:issue:`27955`)
- Changed the error message in :meth:`Categorical.remove_categories` to always show the invalid removals as a set (:issue:`28669`)
- Using date accessors on a categorical dtyped :class:`Series` of datetimes was not returning an object of the
  same type as if one used the :meth:`.str.` / :meth:`.dt.` on a :class:`Series` of that type. E.g. when accessing :meth:`Series.dt.tz_localize` on a
  :class:`Categorical` with duplicate entries, the accessor was skipping duplicates (:issue: `27952`)
- Bug in :meth:`DataFrame.replace` and :meth:`Series.replace` that would give incorrect results on categorical data (:issue:`26988`)


Datetimelike
^^^^^^^^^^^^
- Bug in :meth:`Series.__setitem__` incorrectly casting ``np.timedelta64("NaT")`` to ``np.datetime64("NaT")`` when inserting into a :class:`Series` with datetime64 dtype (:issue:`27311`)
- Bug in :meth:`Series.dt` property lookups when the underlying data is read-only (:issue:`27529`)
- Bug in ``HDFStore.__getitem__`` incorrectly reading tz attribute created in Python 2 (:issue:`26443`)
- Bug in :func:`to_datetime` where passing arrays of malformed ``str`` with errors="coerce" could incorrectly lead to raising ``ValueError`` (:issue:`28299`)
- Bug in :meth:`pandas.core.groupby.SeriesGroupBy.nunique` where ``NaT`` values were interfering with the count of unique values (:issue:`27951`)
- Bug in :class:`Timestamp` subtraction when subtracting a :class:`Timestamp` from a ``np.datetime64`` object incorrectly raising ``TypeError`` (:issue:`28286`)
- Addition and subtraction of integer or integer-dtype arrays with :class:`Timestamp` will now raise ``NullFrequencyError`` instead of ``ValueError`` (:issue:`28268`)
- Bug in :class:`Series` and :class:`DataFrame` with integer dtype failing to raise ``TypeError`` when adding or subtracting a ``np.datetime64`` object (:issue:`28080`)
- Bug in :class:`Week` with ``weekday`` incorrectly raising ``AttributeError`` instead of ``TypeError`` when adding or subtracting an invalid type (:issue:`28530`)
- Bug in :class:`DataFrame` arithmetic operations when operating with a :class:`Series` with dtype `'timedelta64[ns]'` (:issue:`28049`)
- Bug in :func:`pandas.core.groupby.generic.SeriesGroupBy.apply` raising ``ValueError`` when a column in the original DataFrame is a datetime and the column labels are not standard integers (:issue:`28247`)
- Bug in :func:`pandas._config.localization.get_locales` where the ``locales -a`` encodes the locales list as windows-1252 (:issue:`23638`, :issue:`24760`, :issue:`27368`)
- Bug in :meth:`Series.var` failing to raise ``TypeError`` when called with ``timedelta64[ns]`` dtype (:issue:`28289`)
- Bug in :meth:`DatetimeIndex.strftime` and :meth:`Series.dt.strftime` where ``NaT`` was converted to the string ``'NaT'`` instead of ``np.nan`` (:issue:`29578`)

Timedelta
^^^^^^^^^
- Bug in subtracting a :class:`TimedeltaIndex` or :class:`TimedeltaArray` from a ``np.datetime64`` object (:issue:`29558`)
-
-

Timezones
^^^^^^^^^

-
-


Numeric
^^^^^^^
- Bug in :meth:`DataFrame.quantile` with zero-column :class:`DataFrame` incorrectly raising (:issue:`23925`)
- :class:`DataFrame` flex inequality comparisons methods (:meth:`DataFrame.lt`, :meth:`DataFrame.le`, :meth:`DataFrame.gt`, :meth: `DataFrame.ge`) with object-dtype and ``complex`` entries failing to raise ``TypeError`` like their :class:`Series` counterparts (:issue:`28079`)
- Bug in :class:`DataFrame` logical operations (`&`, `|`, `^`) not matching :class:`Series` behavior by filling NA values (:issue:`28741`)
- Bug in :meth:`DataFrame.interpolate` where specifying axis by name references variable before it is assigned (:issue:`29142`)
- Bug in :meth:`Series.var` not computing the right value with a nullable integer dtype series not passing through ddof argument (:issue:`29128`)
- Improved error message when using `frac` > 1 and `replace` = False (:issue:`27451`)
- Bug in numeric indexes resulted in it being possible to instantiate an :class:`Int64Index`, :class:`UInt64Index`, or :class:`Float64Index` with an invalid dtype (e.g. datetime-like) (:issue:`29539`)
- Bug in :class:`UInt64Index` precision loss while constructing from a list with values in the ``np.uint64`` range (:issue:`29526`)
-

Conversion
^^^^^^^^^^

-
-

Strings
^^^^^^^

- Calling :meth:`Series.str.isalnum` (and other "ismethods") on an empty Series would return an object dtype instead of bool (:issue:`29624`)
-


Interval
^^^^^^^^

-
-

Indexing
^^^^^^^^

- Bug in assignment using a reverse slicer (:issue:`26939`)
- Bug in :meth:`DataFrame.explode` would duplicate frame in the presence of duplicates in the index (:issue:`28010`)
- Bug in reindexing a :meth:`PeriodIndex` with another type of index that contained a `Period` (:issue:`28323`) (:issue:`28337`)
- Fix assignment of column via `.loc` with numpy non-ns datetime type (:issue:`27395`)
- Bug in :meth:`Float64Index.astype` where ``np.inf`` was not handled properly when casting to an integer dtype (:issue:`28475`)
- :meth:`Index.union` could fail when the left contained duplicates (:issue:`28257`)
- :meth:`Index.get_indexer_non_unique` could fail with `TypeError` in some cases, such as when searching for ints in a string index (:issue:`28257`)
-

Missing
^^^^^^^

-
-

MultiIndex
^^^^^^^^^^

- Constructior for :class:`MultiIndex` verifies that the given ``sortorder`` is compatible with the actual ``lexsort_depth``  if ``verify_integrity`` parameter is ``True`` (the default) (:issue:`28735`)
-
-

I/O
^^^

- :meth:`read_csv` now accepts binary mode file buffers when using the Python csv engine (:issue:`23779`)
- Bug in :meth:`DataFrame.to_json` where using a Tuple as a column or index value and using ``orient="columns"`` or ``orient="index"`` would produce invalid JSON (:issue:`20500`)
- Improve infinity parsing. :meth:`read_csv` now interprets ``Infinity``, ``+Infinity``, ``-Infinity`` as floating point values (:issue:`10065`)
- Bug in :meth:`DataFrame.to_csv` where values were truncated when the length of ``na_rep`` was shorter than the text input data. (:issue:`25099`)
- Bug in :func:`DataFrame.to_string` where values were truncated using display options instead of outputting the full content (:issue:`9784`)
- Bug in :meth:`DataFrame.to_json` where a datetime column label would not be written out in ISO format with ``orient="table"`` (:issue:`28130`)
- Bug in :func:`DataFrame.to_parquet` where writing to GCS would fail with `engine='fastparquet'` if the file did not already exist (:issue:`28326`)
- Bug in :func:`read_hdf` closing stores that it didn't open when Exceptions are raised (:issue:`28699`)
- Bug in :meth:`DataFrame.read_json` where using ``orient="index"`` would not maintain the order (:issue:`28557`)
- Bug in :meth:`DataFrame.to_html` where the length of the ``formatters`` argument was not verified (:issue:`28469`)
- Bug in :meth:`DataFrame.read_excel` with ``engine='ods'`` when ``sheet_name`` argument references a non-existent sheet (:issue:`27676`)
- Bug in :meth:`pandas.io.formats.style.Styler` formatting for floating values not displaying decimals correctly (:issue:`13257`)
- Bug in :meth:`DataFrame.to_html` when using ``formatters=<list>`` and ``max_cols`` together. (:issue:`25955`)
- Bug in :meth:`Styler.background_gradient` not able to work with dtype ``Int64`` (:issue:`28869`)
- Bug in :meth:`DataFrame.to_clipboard` which did not work reliably in ipython (:issue:`22707`)
- Bug in :func:`read_json` where default encoding was not set to ``utf-8`` (:issue:`29565`)
-

Plotting
^^^^^^^^

- Bug in :meth:`Series.plot` not able to plot boolean values (:issue:`23719`)
-
- Bug in :meth:`DataFrame.plot` not able to plot when no rows (:issue:`27758`)
- Bug in :meth:`DataFrame.plot` producing incorrect legend markers when plotting multiple series on the same axis (:issue:`18222`)
- Bug in :meth:`DataFrame.plot` when ``kind='box'`` and data contains datetime or timedelta data. These types are now automatically dropped (:issue:`22799`)
- Bug in :meth:`DataFrame.plot.line` and :meth:`DataFrame.plot.area` produce wrong xlim in x-axis (:issue:`27686`, :issue:`25160`, :issue:`24784`)
- Bug where :meth:`DataFrame.boxplot` would not accept a `color` parameter like `DataFrame.plot.box` (:issue:`26214`)
- Bug in the ``xticks`` argument being ignored for :meth:`DataFrame.plot.bar` (:issue:`14119`)
- :func:`set_option` now validates that the plot backend provided to ``'plotting.backend'`` implements the backend when the option is set, rather than when a plot is created (:issue:`28163`)
- :meth:`DataFrame.plot` now allow a ``backend`` keyword arugment to allow changing between backends in one session (:issue:`28619`).
- Bug in color validation incorrectly raising for non-color styles (:issue:`29122`).

Groupby/resample/rolling
^^^^^^^^^^^^^^^^^^^^^^^^

-
- Bug in :meth:`DataFrame.groupby` with multiple groups where an ``IndexError`` would be raised if any group contained all NA values (:issue:`20519`)
- Bug in :meth:`pandas.core.resample.Resampler.size` and :meth:`pandas.core.resample.Resampler.count` returning wrong dtype when used with an empty series or dataframe (:issue:`28427`)
- Bug in :meth:`DataFrame.rolling` not allowing for rolling over datetimes when ``axis=1`` (:issue: `28192`)
- Bug in :meth:`DataFrame.rolling` not allowing rolling over multi-index levels (:issue: `15584`).
- Bug in :meth:`DataFrame.rolling` not allowing rolling on monotonic decreasing time indexes (:issue: `19248`).
- Bug in :meth:`DataFrame.groupby` not offering selection by column name when ``axis=1`` (:issue:`27614`)
- Bug in :meth:`DataFrameGroupby.agg` not able to use lambda function with named aggregation (:issue:`27519`)
- Bug in :meth:`DataFrame.groupby` losing column name information when grouping by a categorical column (:issue:`28787`)
- Bug in :meth:`DataFrameGroupBy.rolling().quantile()` ignoring ``interpolation`` keyword argument (:issue:`28779`)
<<<<<<< HEAD
- Bug in :meth:`DataFrameGroupBy.agg` with timezone-aware datetime64 column incorrect casting results to the original dtype (:issue:`29641`)
=======
- Bug in :meth:`DataFrame.groupby` where ``any``, ``all``, ``nunique`` and transform functions would incorrectly handle duplicate column labels (:issue:`21668`)
>>>>>>> 6b3ba986

Reshaping
^^^^^^^^^

- Bug in :meth:`DataFrame.apply` that caused incorrect output with empty :class:`DataFrame` (:issue:`28202`, :issue:`21959`)
- Bug in :meth:`DataFrame.stack` not handling non-unique indexes correctly when creating MultiIndex (:issue: `28301`)
- Bug :func:`merge_asof` could not use :class:`datetime.timedelta` for ``tolerance`` kwarg (:issue:`28098`)
- Bug in :func:`merge`, did not append suffixes correctly with MultiIndex (:issue:`28518`)
- :func:`qcut` and :func:`cut` now handle boolean input (:issue:`20303`)
- Fix to ensure all int dtypes can be used in :func:`merge_asof` when using a tolerance value. Previously every non-int64 type would raise an erroneous ``MergeError`` (:issue:`28870`).
- Better error message in :func:`get_dummies` when `columns` isn't a list-like value (:issue:`28383`)
- Bug :meth:`Series.pct_change` where supplying an anchored frequency would throw a ValueError (:issue:`28664`)
- Bug where :meth:`DataFrame.equals` returned True incorrectly in some cases when two DataFrames had the same columns in different orders (:issue:`28839`)
- Bug in :meth:`DataFrame.replace` that caused non-numeric replacer's dtype not respected (:issue:`26632`)

Sparse
^^^^^^
- Bug in :class:`SparseDataFrame` arithmetic operations incorrectly casting inputs to float (:issue:`28107`)
-
-

ExtensionArray
^^^^^^^^^^^^^^

- Bug in :class:`arrays.PandasArray` when setting a scalar string (:issue:`28118`, :issue:`28150`).
-


Other
^^^^^
- Trying to set the ``display.precision``, ``display.max_rows`` or ``display.max_columns`` using :meth:`set_option` to anything but a ``None`` or a positive int will raise a ``ValueError`` (:issue:`23348`)
- Using :meth:`DataFrame.replace` with overlapping keys in a nested dictionary will no longer raise, now matching the behavior of a flat dictionary (:issue:`27660`)
- :meth:`DataFrame.to_csv` and :meth:`Series.to_csv` now support dicts as ``compression`` argument with key ``'method'`` being the compression method and others as additional compression options when the compression method is ``'zip'``. (:issue:`26023`)
- Bug in :meth:`Series.diff` where a boolean series would incorrectly raise a ``TypeError`` (:issue:`17294`)
- :meth:`Series.append` will no longer raise a ``TypeError`` when passed a tuple of ``Series`` (:issue:`28410`)
- :meth:`SeriesGroupBy.value_counts` will be able to handle the case even when the :class:`Grouper` makes empty groups (:issue: 28479)
- Fix corrupted error message when calling ``pandas.libs._json.encode()`` on a 0d array (:issue:`18878`)
- Bug in :meth:`DataFrame.append` that raised ``IndexError`` when appending with empty list (:issue:`28769`)
- Fix :class:`AbstractHolidayCalendar` to return correct results for
  years after 2030 (now goes up to 2200) (:issue:`27790`)


.. _whatsnew_1000.contributors:

Contributors
~~~~~~~~~~~~<|MERGE_RESOLUTION|>--- conflicted
+++ resolved
@@ -499,11 +499,9 @@
 - Bug in :meth:`DataFrameGroupby.agg` not able to use lambda function with named aggregation (:issue:`27519`)
 - Bug in :meth:`DataFrame.groupby` losing column name information when grouping by a categorical column (:issue:`28787`)
 - Bug in :meth:`DataFrameGroupBy.rolling().quantile()` ignoring ``interpolation`` keyword argument (:issue:`28779`)
-<<<<<<< HEAD
 - Bug in :meth:`DataFrameGroupBy.agg` with timezone-aware datetime64 column incorrect casting results to the original dtype (:issue:`29641`)
-=======
 - Bug in :meth:`DataFrame.groupby` where ``any``, ``all``, ``nunique`` and transform functions would incorrectly handle duplicate column labels (:issue:`21668`)
->>>>>>> 6b3ba986
+-
 
 Reshaping
 ^^^^^^^^^
