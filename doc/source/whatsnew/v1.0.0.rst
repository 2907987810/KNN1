--- conflicted
+++ resolved
@@ -577,11 +577,9 @@
   it is recommended to use ``json_normalize`` as :func:`pandas.json_normalize` instead (:issue:`27586`).
 - :meth:`DataFrame.to_stata`, :meth:`DataFrame.to_feather`, and :meth:`DataFrame.to_parquet` argument "fname" is deprecated, use "path" instead (:issue:`23574`)
 - The deprecated internal attributes ``_start``, ``_stop`` and ``_step`` of :class:`RangeIndex` now raise a ``FutureWarning`` instead of a ``DeprecationWarning`` (:issue:`26581`)
-<<<<<<< HEAD
+- The ``pandas.util.testing`` module has been deprecated. Use the public API in ``pandas.testing`` documented at :ref:`api.general.testing` (:issue:`16232`).
 - ``pandas.SparseArray`` has been deprecated.  Use ``pandas.arrays.SparseArray`` (:class:`arrays.SparseArray`) instead. (:issue:`30642`)
-=======
-- The ``pandas.util.testing`` module has been deprecated. Use the public API in ``pandas.testing`` documented at :ref:`api.general.testing` (:issue:`16232`).
->>>>>>> c55a7399
+
 
 **Selecting Columns from a Grouped DataFrame**
 
