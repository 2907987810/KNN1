.. _whatsnew_1000:

What's new in 1.0.0 (??)
------------------------

New Deprecation Policy
~~~~~~~~~~~~~~~~~~~~~~

Starting with Pandas 1.0.0, pandas will adopt a version of `SemVer`_.

Historically, pandas has used a "rolling" deprecation policy, with occasional
outright breaking API changes. Where possible, we would deprecate the behavior
we'd like to change, giving an option to adopt the new behavior (via a keyword
or an alternative method), and issuing a warning for users of the old behavior.
Sometimes, a deprecation was not possible, and we would make an outright API
breaking change.

We'll continue to *introduce* deprecations in major and minor releases (e.g.
1.0.0, 1.1.0, ...). Those deprecations will be *enforced* in the next major
release.

Note that *behavior changes* and *API breaking changes* are not identical. API
breaking changes will only be released in major versions. If we consider a
behavior to be a bug, and fixing that bug induces a behavior change, we'll
release that change in a minor release. This is a sometimes difficult judgment
call that we'll do our best on.

This doesn't mean that pandas' pace of development will slow down. In the `2019
Pandas User Survey`_, about 95% of the respondents said they considered pandas
"stable enough". This indicates there's an appetite for new features, even if it
comes at the cost of break API. The difference is that now API breaking changes
will be accompanied with a bump in the major version number (e.g. pandas 1.5.1
-> 2.0.0).

See :ref:`policies.version` for more.

.. _2019 Pandas User Survey: http://dev.pandas.io/pandas-blog/2019-pandas-user-survey.html
.. _SemVer: https://semver.org

.. warning::

   The minimum supported Python version will be bumped to 3.6 in a future release.

{{ header }}

These are the changes in pandas 1.0.0. See :ref:`release` for a full changelog
including other versions of pandas.


Enhancements
~~~~~~~~~~~~

.. _whatsnew_100.string:

Dedicated string data type
^^^^^^^^^^^^^^^^^^^^^^^^^^

We've added :class:`StringDtype`, an extension type dedicated to string data.
Previously, strings were typically stored in object-dtype NumPy arrays.

.. warning::

   ``StringDtype`` and is currently considered experimental. The implementation
   and parts of the API may change without warning.

The text extension type solves several issues with object-dtype NumPy arrays:

1. You can accidentally store a *mixture* of strings and non-strings in an
   ``object`` dtype array. A ``StringArray`` can only store strings.
2. ``object`` dtype breaks dtype-specific operations like :meth:`DataFrame.select_dtypes`.
   There isn't a clear way to select *just* text while excluding non-text,
   but still object-dtype columns.
3. When reading code, the contents of an ``object`` dtype array is less clear
   than ``string``.


.. ipython:: python

   pd.Series(['abc', None, 'def'], dtype=pd.StringDtype())

You can use the alias ``"string"`` as well.

.. ipython:: python

   s = pd.Series(['abc', None, 'def'], dtype="string")
   s

The usual string accessor methods work. Where appropriate, the return type
of the Series or columns of a DataFrame will also have string dtype.

   s.str.upper()
   s.str.split('b', expand=True).dtypes

We recommend explicitly using the ``string`` data type when working with strings.
See :ref:`text.types` for more.

.. _whatsnew_1000.enhancements.other:

Other enhancements
^^^^^^^^^^^^^^^^^^

- :meth:`DataFrame.to_string` added the ``max_colwidth`` parameter to control when wide columns are truncated (:issue:`9784`)
- :meth:`MultiIndex.from_product` infers level names from inputs if not explicitly provided (:issue:`27292`)
- :meth:`DataFrame.to_latex` now accepts ``caption`` and ``label`` arguments (:issue:`25436`)
- The :ref:`integer dtype <integer_na>` with support for missing values can now be converted to
  ``pyarrow`` (>= 0.15.0), which means that it is supported in writing to the Parquet file format
  when using the ``pyarrow`` engine. It is currently not yet supported when converting back to
  pandas (so it will become an integer or float dtype depending on the presence of missing data).
  (:issue:`28368`)
- :meth:`DataFrame.to_json` now accepts an ``indent`` integer argument to enable pretty printing of JSON output (:issue:`12004`)
- :meth:`read_stata` can read Stata 119 dta files. (:issue:`28250`)

Build Changes
^^^^^^^^^^^^^

Pandas has added a `pyproject.toml <https://www.python.org/dev/peps/pep-0517/>`_ file and will no longer include
cythonized files in the source distribution uploaded to PyPI (:issue:`28341`, :issue:`20775`). If you're installing
a built distribution (wheel) or via conda, this shouldn't have any effect on you. If you're building pandas from
source, you should no longer need to install Cython into your build environment before calling ``pip install pandas``.

.. _whatsnew_1000.api_breaking:

Backwards incompatible API changes
~~~~~~~~~~~~~~~~~~~~~~~~~~~~~~~~~~

- :class:`pandas.core.groupby.GroupBy.transform` now raises on invalid operation names (:issue:`27489`).
- :class:`pandas.core.arrays.IntervalArray` adopts a new ``__repr__`` in accordance with other array classes (:issue:`25022`)

*pandas 0.25.x*

.. code-block:: ipython

   In [1]: pd.arrays.IntervalArray.from_tuples([(0, 1), (2, 3)])
   Out[2]:
   IntervalArray([(0, 1], (2, 3]],
                 closed='right',
                 dtype='interval[int64]')


*pandas 1.0.0*

.. ipython:: python

   pd.arrays.IntervalArray.from_tuples([(0, 1), (2, 3)])


.. _whatsnew_1000.api.other:

Other API changes
^^^^^^^^^^^^^^^^^

- :meth:`pandas.api.types.infer_dtype` will now return "integer-na" for integer and ``np.nan`` mix (:issue:`27283`)
- :meth:`MultiIndex.from_arrays` will no longer infer names from arrays if ``names=None`` is explicitly provided (:issue:`27292`)
- In order to improve tab-completion, Pandas does not include most deprecated attributes when introspecting a pandas object using ``dir`` (e.g. ``dir(df)``).
  To see which attributes are excluded, see an object's ``_deprecations`` attribute, for example ``pd.DataFrame._deprecations`` (:issue:`28805`).
- The returned dtype of ::func:`pd.unique` now matches the input dtype. (:issue:`27874`)
-

.. _whatsnew_1000.api.documentation:

Documentation Improvements
^^^^^^^^^^^^^^^^^^^^^^^^^^

- Added new section on :ref:`scale` (:issue:`28315`).

.. _whatsnew_1000.deprecations:

Deprecations
~~~~~~~~~~~~

- ``Index.set_value`` has been deprecated. For a given index ``idx``, array ``arr``,
  value in ``idx`` of ``idx_val`` and a new value of ``val``, ``idx.set_value(arr, idx_val, val)``
  is equivalent to ``arr[idx.get_loc(idx_val)] = val``, which should be used instead (:issue:`28621`).
-

.. _whatsnew_1000.prior_deprecations:


Removed SparseSeries and SparseDataFrame
~~~~~~~~~~~~~~~~~~~~~~~~~~~~~~~~~~~~~~~~~

``SparseSeries``, ``SparseDataFrame`` and the ``DataFrame.to_sparse`` method
have been removed (:issue:`28425`). We recommend using a ``Series`` or
``DataFrame`` with sparse values instead. See :ref:`sparse.migration` for help
with migrating existing code.

Removal of prior version deprecations/changes
~~~~~~~~~~~~~~~~~~~~~~~~~~~~~~~~~~~~~~~~~~~~~

- Removed the previously deprecated :meth:`Series.get_value`, :meth:`Series.set_value`, :meth:`DataFrame.get_value`, :meth:`DataFrame.set_value` (:issue:`17739`)
- Changed the the default value of `inplace` in :meth:`DataFrame.set_index` and :meth:`Series.set_axis`. It now defaults to False (:issue:`27600`)
- :meth:`pandas.Series.str.cat` now defaults to aligning ``others``, using ``join='left'`` (:issue:`27611`)
- :meth:`pandas.Series.str.cat` does not accept list-likes *within* list-likes anymore (:issue:`27611`)
- Removed the previously deprecated :meth:`ExtensionArray._formatting_values`. Use :attr:`ExtensionArray._formatter` instead. (:issue:`23601`)
- Removed the previously deprecated ``IntervalIndex.from_intervals`` in favor of the :class:`IntervalIndex` constructor (:issue:`19263`)
- Ability to read pickles containing :class:`Categorical` instances created with pre-0.16 version of pandas has been removed (:issue:`27538`)
-

.. _whatsnew_1000.performance:

Performance improvements
~~~~~~~~~~~~~~~~~~~~~~~~

- Performance improvement in indexing with a non-unique :class:`IntervalIndex` (:issue:`27489`)
- Performance improvement in `MultiIndex.is_monotonic` (:issue:`27495`)
- Performance improvement in :func:`cut` when ``bins`` is an :class:`IntervalIndex` (:issue:`27668`)
- Performance improvement in :meth:`DataFrame.corr` when ``method`` is ``"spearman"`` (:issue:`28139`)
- Performance improvement in :meth:`DataFrame.replace` when provided a list of values to replace (:issue:`28099`)
- Performance improvement in :meth:`DataFrame.select_dtypes` by using vectorization instead of iterating over a loop (:issue:`28317`)
- Performance improvement in :meth:`Categorical.searchsorted` and  :meth:`CategoricalIndex.searchsorted` (:issue:`28795`)

.. _whatsnew_1000.bug_fixes:

Bug fixes
~~~~~~~~~

- Bug in :meth:`DataFrame.to_html` when using ``formatters=<list>`` and ``max_cols`` together. (:issue:`25955`)

Categorical
^^^^^^^^^^^

- Added test to assert the :func:`fillna` raises the correct ValueError message when the value isn't a value from categories (:issue:`13628`)
- Bug in :meth:`Categorical.astype` where ``NaN`` values were handled incorrectly when casting to int (:issue:`28406`)
- Bug in :meth:`Categorical.astype` not allowing for casting to extension dtypes (:issue:`28668`)
- Bug where :func:`merge` was unable to join on categorical and extension dtype columns (:issue:`28668`)
- :meth:`Categorical.searchsorted` and :meth:`CategoricalIndex.searchsorted` now work on unordered categoricals also (:issue:`21667`)
- Added test to assert roundtripping to parquet with :func:`DataFrame.to_parquet` or :func:`read_parquet` will preserve Categorical dtypes for string types (:issue:`27955`)
-


Datetimelike
^^^^^^^^^^^^
- Bug in :meth:`Series.__setitem__` incorrectly casting ``np.timedelta64("NaT")`` to ``np.datetime64("NaT")`` when inserting into a :class:`Series` with datetime64 dtype (:issue:`27311`)
- Bug in :meth:`Series.dt` property lookups when the underlying data is read-only (:issue:`27529`)
- Bug in ``HDFStore.__getitem__`` incorrectly reading tz attribute created in Python 2 (:issue:`26443`)
- Bug in :func:`to_datetime` where passing arrays of malformed ``str`` with errors="coerce" could incorrectly lead to raising ``ValueError`` (:issue:`28299`)
- Bug in :meth:`pandas.core.groupby.SeriesGroupBy.nunique` where ``NaT`` values were interfering with the count of unique values (:issue:`27951`)
- Bug in :class:`Timestamp` subtraction when subtracting a :class:`Timestamp` from a ``np.datetime64`` object incorrectly raising ``TypeError`` (:issue:`28286`)
- Addition and subtraction of integer or integer-dtype arrays with :class:`Timestamp` will now raise ``NullFrequencyError`` instead of ``ValueError`` (:issue:`28268`)
- Bug in :class:`Series` and :class:`DataFrame` with integer dtype failing to raise ``TypeError`` when adding or subtracting a ``np.datetime64`` object (:issue:`28080`)
- Bug in :class:`Week` with ``weekday`` incorrectly raising ``AttributeError`` instead of ``TypeError`` when adding or subtracting an invalid type (:issue:`28530`)
- Bug in :class:`DataFrame` arithmetic operations when operating with a :class:`Series` with dtype `'timedelta64[ns]'` (:issue:`28049`)
- Bug in :func:`pandas.core.groupby.generic.SeriesGroupBy.apply` raising ``ValueError`` when a column in the original DataFrame is a datetime and the column labels are not standard integers (:issue:`28247`)
- Bug in :func:`pandas._config.localization.get_locales` where the ``locales -a`` encodes the locales list as windows-1252 (:issue:`23638`, :issue:`24760`, :issue:`27368`)

Timedelta
^^^^^^^^^

-
-

Timezones
^^^^^^^^^

-
-


Numeric
^^^^^^^
- Bug in :meth:`DataFrame.quantile` with zero-column :class:`DataFrame` incorrectly raising (:issue:`23925`)
- :class:`DataFrame` flex inequality comparisons methods (:meth:`DataFrame.lt`, :meth:`DataFrame.le`, :meth:`DataFrame.gt`, :meth: `DataFrame.ge`) with object-dtype and ``complex`` entries failing to raise ``TypeError`` like their :class:`Series` counterparts (:issue:`28079`)
- Bug in :class:`DataFrame` logical operations (`&`, `|`, `^`) not matching :class:`Series` behavior by filling NA values (:issue:`28741`)
-

Conversion
^^^^^^^^^^

-
-

Strings
^^^^^^^

-
-


Interval
^^^^^^^^

-
-

Indexing
^^^^^^^^

- Bug in assignment using a reverse slicer (:issue:`26939`)
- Bug in :meth:`DataFrame.explode` would duplicate frame in the presence of duplicates in the index (:issue:`28010`)
- Bug in reindexing a :meth:`PeriodIndex` with another type of index that contained a `Period` (:issue:`28323`) (:issue:`28337`)
- Fix assignment of column via `.loc` with numpy non-ns datetime type (:issue:`27395`)
- Bug in :meth:`Float64Index.astype` where ``np.inf`` was not handled properly when casting to an integer dtype (:issue:`28475`)

Missing
^^^^^^^

-
-

MultiIndex
^^^^^^^^^^

- Constructior for :class:`MultiIndex` verifies that the given ``sortorder`` is compatible with the actual ``lexsort_depth``  if ``verify_integrity`` parameter is ``True`` (the default) (:issue:`28735`)
-
-

I/O
^^^

- :meth:`read_csv` now accepts binary mode file buffers when using the Python csv engine (:issue:`23779`)
- Bug in :meth:`DataFrame.to_json` where using a Tuple as a column or index value and using ``orient="columns"`` or ``orient="index"`` would produce invalid JSON (:issue:`20500`)
- Improve infinity parsing. :meth:`read_csv` now interprets ``Infinity``, ``+Infinity``, ``-Infinity`` as floating point values (:issue:`10065`)
- Bug in :meth:`DataFrame.to_csv` where values were truncated when the length of ``na_rep`` was shorter than the text input data. (:issue:`25099`)
- Bug in :func:`DataFrame.to_string` where values were truncated using display options instead of outputting the full content (:issue:`9784`)
- Bug in :meth:`DataFrame.to_json` where a datetime column label would not be written out in ISO format with ``orient="table"`` (:issue:`28130`)
- Bug in :func:`DataFrame.to_parquet` where writing to GCS would fail with `engine='fastparquet'` if the file did not already exist (:issue:`28326`)
- Bug in :func:`read_hdf` closing stores that it didn't open when Exceptions are raised (:issue:`28699`)
- Bug in :meth:`DataFrame.read_json` where using ``orient="index"`` would not maintain the order (:issue:`28557`)
- Bug in :meth:`DataFrame.to_html` where the length of the ``formatters`` argument was not verified (:issue:`28469`)

Plotting
^^^^^^^^

- Bug in :meth:`Series.plot` not able to plot boolean values (:issue:`23719`)
-
- Bug in :meth:`DataFrame.plot` not able to plot when no rows (:issue:`27758`)
- Bug in :meth:`DataFrame.plot` producing incorrect legend markers when plotting multiple series on the same axis (:issue:`18222`)
- Bug in :meth:`DataFrame.plot` when ``kind='box'`` and data contains datetime or timedelta data. These types are now automatically dropped (:issue:`22799`)
- Bug in :meth:`DataFrame.plot.line` and :meth:`DataFrame.plot.area` produce wrong xlim in x-axis (:issue:`27686`, :issue:`25160`, :issue:`24784`)
- Bug where :meth:`DataFrame.boxplot` would not accept a `color` parameter like `DataFrame.plot.box` (:issue:`26214`)
- Bug in the ``xticks`` argument being ignored for :meth:`DataFrame.plot.bar` (:issue:`14119`)
- :func:`set_option` now validates that the plot backend provided to ``'plotting.backend'`` implements the backend when the option is set, rather than when a plot is created (:issue:`28163`)

Groupby/resample/rolling
^^^^^^^^^^^^^^^^^^^^^^^^

-
- Bug in :meth:`DataFrame.rolling` not allowing for rolling over datetimes when ``axis=1`` (:issue: `28192`)
- Bug in :meth:`DataFrame.groupby` not offering selection by column name when ``axis=1`` (:issue:`27614`)
- Bug in :meth:`DataFrameGroupby.agg` not able to use lambda function with named aggregation (:issue:`27519`)
- Bug in :meth:`DataFrame.groupby` losing column name information when grouping by a categorical column (:issue:`28787`)

Reshaping
^^^^^^^^^

- Bug in :meth:`DataFrame.apply` that caused incorrect output with empty :class:`DataFrame` (:issue:`28202`, :issue:`21959`)
- Bug in :meth:`DataFrame.stack` not handling non-unique indexes correctly when creating MultiIndex (:issue: `28301`)
- Bug :func:`merge_asof` could not use :class:`datetime.timedelta` for ``tolerance`` kwarg (:issue:`28098`)
- Bug in :func:`merge`, did not append suffixes correctly with MultiIndex (:issue:`28518`)
- :func:`qcut` and :func:`cut` now handle boolean input (:issue:`20303`)
- Fix to ensure all int dtypes can be used in :func:`merge_asof` when using a tolerance value. Previously every non-int64 type would raise an erroneous ``MergeError`` (:issue:`28870`).

Sparse
^^^^^^
- Bug in :class:`SparseDataFrame` arithmetic operations incorrectly casting inputs to float (:issue:`28107`)
-
-

ExtensionArray
^^^^^^^^^^^^^^

- Bug in :class:`arrays.PandasArray` when setting a scalar string (:issue:`28118`, :issue:`28150`).
-


Other
^^^^^
- Trying to set the ``display.precision``, ``display.max_rows`` or ``display.max_columns`` using :meth:`set_option` to anything but a ``None`` or a positive int will raise a ``ValueError`` (:issue:`23348`)
- Using :meth:`DataFrame.replace` with overlapping keys in a nested dictionary will no longer raise, now matching the behavior of a flat dictionary (:issue:`27660`)
- :meth:`DataFrame.to_csv` and :meth:`Series.to_csv` now support dicts as ``compression`` argument with key ``'method'`` being the compression method and others as additional compression options when the compression method is ``'zip'``. (:issue:`26023`)
- Bug in :meth:`Series.diff` where a boolean series would incorrectly raise a ``TypeError`` (:issue:`17294`)
- :meth:`Series.append` will no longer raise a ``TypeError`` when passed a tuple of ``Series`` (:issue:`28410`)
<<<<<<< HEAD
- :meth:`SeriesGroupBy.value_counts` will be able to handle the case even when the :class:`Grouper` makes empty groups (:issue: 28479)
=======
- Fix corrupted error message when calling ``pandas.libs._json.encode()`` on a 0d array (:issue:`18878`)
>>>>>>> 18a9e4c8

.. _whatsnew_1000.contributors:

Contributors
~~~~~~~~~~~~<|MERGE_RESOLUTION|>--- conflicted
+++ resolved
@@ -370,11 +370,8 @@
 - :meth:`DataFrame.to_csv` and :meth:`Series.to_csv` now support dicts as ``compression`` argument with key ``'method'`` being the compression method and others as additional compression options when the compression method is ``'zip'``. (:issue:`26023`)
 - Bug in :meth:`Series.diff` where a boolean series would incorrectly raise a ``TypeError`` (:issue:`17294`)
 - :meth:`Series.append` will no longer raise a ``TypeError`` when passed a tuple of ``Series`` (:issue:`28410`)
-<<<<<<< HEAD
 - :meth:`SeriesGroupBy.value_counts` will be able to handle the case even when the :class:`Grouper` makes empty groups (:issue: 28479)
-=======
 - Fix corrupted error message when calling ``pandas.libs._json.encode()`` on a 0d array (:issue:`18878`)
->>>>>>> 18a9e4c8
 
 .. _whatsnew_1000.contributors:
 
