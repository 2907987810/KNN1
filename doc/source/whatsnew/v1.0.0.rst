.. _whatsnew_1000:

What's new in 1.0.0 (??)
------------------------

New Deprecation Policy
~~~~~~~~~~~~~~~~~~~~~~

Starting with Pandas 1.0.0, pandas will adopt a version of `SemVer`_.

Historically, pandas has used a "rolling" deprecation policy, with occasional
outright breaking API changes. Where possible, we would deprecate the behavior
we'd like to change, giving an option to adopt the new behavior (via a keyword
or an alternative method), and issuing a warning for users of the old behavior.
Sometimes, a deprecation was not possible, and we would make an outright API
breaking change.

We'll continue to *introduce* deprecations in major and minor releases (e.g.
1.0.0, 1.1.0, ...). Those deprecations will be *enforced* in the next major
release.

Note that *behavior changes* and *API breaking changes* are not identical. API
breaking changes will only be released in major versions. If we consider a
behavior to be a bug, and fixing that bug induces a behavior change, we'll
release that change in a minor release. This is a sometimes difficult judgment
call that we'll do our best on.

This doesn't mean that pandas' pace of development will slow down. In the `2019
Pandas User Survey`_, about 95% of the respondents said they considered pandas
"stable enough". This indicates there's an appetite for new features, even if it
comes at the cost of break API. The difference is that now API breaking changes
will be accompanied with a bump in the major version number (e.g. pandas 1.5.1
-> 2.0.0).

See :ref:`policies.version` for more.

.. _2019 Pandas User Survey: http://dev.pandas.io/pandas-blog/2019-pandas-user-survey.html
.. _SemVer: https://semver.org

.. warning::

   The minimum supported Python version will be bumped to 3.6 in a future release.

{{ header }}

These are the changes in pandas 1.0.0. See :ref:`release` for a full changelog
including other versions of pandas.


Enhancements
~~~~~~~~~~~~

.. _whatsnew_100.string:

Dedicated string data type
^^^^^^^^^^^^^^^^^^^^^^^^^^

We've added :class:`StringDtype`, an extension type dedicated to string data.
Previously, strings were typically stored in object-dtype NumPy arrays.

.. warning::

   ``StringDtype`` and is currently considered experimental. The implementation
   and parts of the API may change without warning.

The text extension type solves several issues with object-dtype NumPy arrays:

1. You can accidentally store a *mixture* of strings and non-strings in an
   ``object`` dtype array. A ``StringArray`` can only store strings.
2. ``object`` dtype breaks dtype-specific operations like :meth:`DataFrame.select_dtypes`.
   There isn't a clear way to select *just* text while excluding non-text,
   but still object-dtype columns.
3. When reading code, the contents of an ``object`` dtype array is less clear
   than ``string``.


.. ipython:: python

   pd.Series(['abc', None, 'def'], dtype=pd.StringDtype())

You can use the alias ``"string"`` as well.

.. ipython:: python

   s = pd.Series(['abc', None, 'def'], dtype="string")
   s

The usual string accessor methods work. Where appropriate, the return type
of the Series or columns of a DataFrame will also have string dtype.

   s.str.upper()
   s.str.split('b', expand=True).dtypes

We recommend explicitly using the ``string`` data type when working with strings.
See :ref:`text.types` for more.

.. _whatsnew_1000.enhancements.other:

Other enhancements
^^^^^^^^^^^^^^^^^^

- :meth:`DataFrame.to_string` added the ``max_colwidth`` parameter to control when wide columns are truncated (:issue:`9784`)
- :meth:`MultiIndex.from_product` infers level names from inputs if not explicitly provided (:issue:`27292`)
- :meth:`DataFrame.to_latex` now accepts ``caption`` and ``label`` arguments (:issue:`25436`)
- The :ref:`integer dtype <integer_na>` with support for missing values can now be converted to
  ``pyarrow`` (>= 0.15.0), which means that it is supported in writing to the Parquet file format
  when using the ``pyarrow`` engine. It is currently not yet supported when converting back to
  pandas (so it will become an integer or float dtype depending on the presence of missing data).
  (:issue:`28368`)
- :meth:`DataFrame.to_json` now accepts an ``indent`` integer argument to enable pretty printing of JSON output (:issue:`12004`)
- :meth:`read_stata` can read Stata 119 dta files. (:issue:`28250`)
- Added ``encoding`` argument to :func:`DataFrame.to_html` for non-ascii text (:issue:`28663`)

Build Changes
^^^^^^^^^^^^^

Pandas has added a `pyproject.toml <https://www.python.org/dev/peps/pep-0517/>`_ file and will no longer include
cythonized files in the source distribution uploaded to PyPI (:issue:`28341`, :issue:`20775`). If you're installing
a built distribution (wheel) or via conda, this shouldn't have any effect on you. If you're building pandas from
source, you should no longer need to install Cython into your build environment before calling ``pip install pandas``.

.. _whatsnew_1000.api_breaking:

Backwards incompatible API changes
~~~~~~~~~~~~~~~~~~~~~~~~~~~~~~~~~~

.. _whatsnew_1000.api_breaking.MultiIndex._names:

``MultiIndex.levels`` do not hold level names any longer
^^^^^^^^^^^^^^^^^^^^^^^^^^^^^^^^^^^^^^^^^^^^^^^^^^^^^^^^

- A :class:`MultiIndex` previously stored the level names as attributes of each of its
  :attr:`MultiIndex.levels`. From Pandas 1.0, the names are only accessed through
  :attr:`MultiIndex.names` (which was also possible previously). This is done in order to
  make :attr:`MultiIndex.levels` more similar to :attr:`CategoricalIndex.categories` (:issue:`27242`:).

*pandas 0.25.x*

.. code-block:: ipython

   In [1]: mi = pd.MultiIndex.from_product([[1, 2], ['a', 'b']], names=['x', 'y'])
   Out[2]: mi
   MultiIndex([(1, 'a'),
               (1, 'b'),
               (2, 'a'),
               (2, 'b')],
              names=['x', 'y'])
   Out[3]: mi.levels[0].name
   'x'

*pandas 1.0.0*

.. ipython:: python

   mi = pd.MultiIndex.from_product([[1, 2], ['a', 'b']], names=['x', 'y'])
   mi.levels[0].name

- :class:`pandas.core.arrays.IntervalArray` adopts a new ``__repr__`` in accordance with other array classes (:issue:`25022`)

*pandas 0.25.x*

.. code-block:: ipython

   In [1]: pd.arrays.IntervalArray.from_tuples([(0, 1), (2, 3)])
   Out[2]:
   IntervalArray([(0, 1], (2, 3]],
                 closed='right',
                 dtype='interval[int64]')


*pandas 1.0.0*

.. ipython:: python

   pd.arrays.IntervalArray.from_tuples([(0, 1), (2, 3)])


.. _whatsnew_1000.api.other:

Other API changes
^^^^^^^^^^^^^^^^^

- :class:`pandas.core.groupby.GroupBy.transform` now raises on invalid operation names (:issue:`27489`)
- :meth:`pandas.api.types.infer_dtype` will now return "integer-na" for integer and ``np.nan`` mix (:issue:`27283`)
- :meth:`MultiIndex.from_arrays` will no longer infer names from arrays if ``names=None`` is explicitly provided (:issue:`27292`)
- In order to improve tab-completion, Pandas does not include most deprecated attributes when introspecting a pandas object using ``dir`` (e.g. ``dir(df)``).
  To see which attributes are excluded, see an object's ``_deprecations`` attribute, for example ``pd.DataFrame._deprecations`` (:issue:`28805`).
- The returned dtype of ::func:`pd.unique` now matches the input dtype. (:issue:`27874`)
-

.. _whatsnew_1000.api.documentation:

Documentation Improvements
^^^^^^^^^^^^^^^^^^^^^^^^^^

- Added new section on :ref:`scale` (:issue:`28315`).
- Added sub-section Query MultiIndex in IO tools user guide (:issue:`28791`)

.. _whatsnew_1000.deprecations:

Deprecations
~~~~~~~~~~~~

- ``Index.set_value`` has been deprecated. For a given index ``idx``, array ``arr``,
  value in ``idx`` of ``idx_val`` and a new value of ``val``, ``idx.set_value(arr, idx_val, val)``
  is equivalent to ``arr[idx.get_loc(idx_val)] = val``, which should be used instead (:issue:`28621`).
-

.. _whatsnew_1000.prior_deprecations:


Removed SparseSeries and SparseDataFrame
~~~~~~~~~~~~~~~~~~~~~~~~~~~~~~~~~~~~~~~~~

``SparseSeries``, ``SparseDataFrame`` and the ``DataFrame.to_sparse`` method
have been removed (:issue:`28425`). We recommend using a ``Series`` or
``DataFrame`` with sparse values instead. See :ref:`sparse.migration` for help
with migrating existing code.

Removal of prior version deprecations/changes
~~~~~~~~~~~~~~~~~~~~~~~~~~~~~~~~~~~~~~~~~~~~~

- Removed the previously deprecated :meth:`Series.get_value`, :meth:`Series.set_value`, :meth:`DataFrame.get_value`, :meth:`DataFrame.set_value` (:issue:`17739`)
- Changed the the default value of `inplace` in :meth:`DataFrame.set_index` and :meth:`Series.set_axis`. It now defaults to False (:issue:`27600`)
- :meth:`pandas.Series.str.cat` now defaults to aligning ``others``, using ``join='left'`` (:issue:`27611`)
- :meth:`pandas.Series.str.cat` does not accept list-likes *within* list-likes anymore (:issue:`27611`)
- Removed the previously deprecated :meth:`ExtensionArray._formatting_values`. Use :attr:`ExtensionArray._formatter` instead. (:issue:`23601`)
- Removed the previously deprecated ``IntervalIndex.from_intervals`` in favor of the :class:`IntervalIndex` constructor (:issue:`19263`)
- Ability to read pickles containing :class:`Categorical` instances created with pre-0.16 version of pandas has been removed (:issue:`27538`)
- Removed the previously deprecated ``reduce`` and ``broadcast`` arguments from :meth:`DataFrame.apply` (:issue:`18577`)
-

.. _whatsnew_1000.performance:

Performance improvements
~~~~~~~~~~~~~~~~~~~~~~~~

- Performance improvement in indexing with a non-unique :class:`IntervalIndex` (:issue:`27489`)
- Performance improvement in `MultiIndex.is_monotonic` (:issue:`27495`)
- Performance improvement in :func:`cut` when ``bins`` is an :class:`IntervalIndex` (:issue:`27668`)
- Performance improvement in :meth:`DataFrame.corr` when ``method`` is ``"spearman"`` (:issue:`28139`)
- Performance improvement in :meth:`DataFrame.replace` when provided a list of values to replace (:issue:`28099`)
- Performance improvement in :meth:`DataFrame.select_dtypes` by using vectorization instead of iterating over a loop (:issue:`28317`)
- Performance improvement in :meth:`Categorical.searchsorted` and  :meth:`CategoricalIndex.searchsorted` (:issue:`28795`)

.. _whatsnew_1000.bug_fixes:

Bug fixes
~~~~~~~~~

- Bug in :meth:`DataFrame.to_html` when using ``formatters=<list>`` and ``max_cols`` together. (:issue:`25955`)

Categorical
^^^^^^^^^^^

- Added test to assert the :func:`fillna` raises the correct ValueError message when the value isn't a value from categories (:issue:`13628`)
- Bug in :meth:`Categorical.astype` where ``NaN`` values were handled incorrectly when casting to int (:issue:`28406`)
- :meth:`DataFrame.reindex` with a :class:`CategoricalIndex` would fail when the targets contained duplicates, and wouldn't fail if the source contained duplicates (:issue:`28107`)
- Bug in :meth:`Categorical.astype` not allowing for casting to extension dtypes (:issue:`28668`)
- Bug where :func:`merge` was unable to join on categorical and extension dtype columns (:issue:`28668`)
- :meth:`Categorical.searchsorted` and :meth:`CategoricalIndex.searchsorted` now work on unordered categoricals also (:issue:`21667`)
- Added test to assert roundtripping to parquet with :func:`DataFrame.to_parquet` or :func:`read_parquet` will preserve Categorical dtypes for string types (:issue:`27955`)
-


Datetimelike
^^^^^^^^^^^^
- Bug in :meth:`Series.__setitem__` incorrectly casting ``np.timedelta64("NaT")`` to ``np.datetime64("NaT")`` when inserting into a :class:`Series` with datetime64 dtype (:issue:`27311`)
- Bug in :meth:`Series.dt` property lookups when the underlying data is read-only (:issue:`27529`)
- Bug in ``HDFStore.__getitem__`` incorrectly reading tz attribute created in Python 2 (:issue:`26443`)
- Bug in :func:`to_datetime` where passing arrays of malformed ``str`` with errors="coerce" could incorrectly lead to raising ``ValueError`` (:issue:`28299`)
- Bug in :meth:`pandas.core.groupby.SeriesGroupBy.nunique` where ``NaT`` values were interfering with the count of unique values (:issue:`27951`)
- Bug in :class:`Timestamp` subtraction when subtracting a :class:`Timestamp` from a ``np.datetime64`` object incorrectly raising ``TypeError`` (:issue:`28286`)
- Addition and subtraction of integer or integer-dtype arrays with :class:`Timestamp` will now raise ``NullFrequencyError`` instead of ``ValueError`` (:issue:`28268`)
- Bug in :class:`Series` and :class:`DataFrame` with integer dtype failing to raise ``TypeError`` when adding or subtracting a ``np.datetime64`` object (:issue:`28080`)
- Bug in :class:`Week` with ``weekday`` incorrectly raising ``AttributeError`` instead of ``TypeError`` when adding or subtracting an invalid type (:issue:`28530`)
- Bug in :class:`DataFrame` arithmetic operations when operating with a :class:`Series` with dtype `'timedelta64[ns]'` (:issue:`28049`)
- Bug in :func:`pandas.core.groupby.generic.SeriesGroupBy.apply` raising ``ValueError`` when a column in the original DataFrame is a datetime and the column labels are not standard integers (:issue:`28247`)
<<<<<<< HEAD
- Bug in :meth:`Series.var` failing to raise ``TypeError`` when called with ``timedelta64[ns]`` dtype (:issue:`28289`)
-
=======
- Bug in :func:`pandas._config.localization.get_locales` where the ``locales -a`` encodes the locales list as windows-1252 (:issue:`23638`, :issue:`24760`, :issue:`27368`)
>>>>>>> 6c898e6a

Timedelta
^^^^^^^^^

-
-

Timezones
^^^^^^^^^

-
-


Numeric
^^^^^^^
- Bug in :meth:`DataFrame.quantile` with zero-column :class:`DataFrame` incorrectly raising (:issue:`23925`)
- :class:`DataFrame` flex inequality comparisons methods (:meth:`DataFrame.lt`, :meth:`DataFrame.le`, :meth:`DataFrame.gt`, :meth: `DataFrame.ge`) with object-dtype and ``complex`` entries failing to raise ``TypeError`` like their :class:`Series` counterparts (:issue:`28079`)
- Bug in :class:`DataFrame` logical operations (`&`, `|`, `^`) not matching :class:`Series` behavior by filling NA values (:issue:`28741`)
-

Conversion
^^^^^^^^^^

-
-

Strings
^^^^^^^

-
-


Interval
^^^^^^^^

-
-

Indexing
^^^^^^^^

- Bug in assignment using a reverse slicer (:issue:`26939`)
- Bug in :meth:`DataFrame.explode` would duplicate frame in the presence of duplicates in the index (:issue:`28010`)
- Bug in reindexing a :meth:`PeriodIndex` with another type of index that contained a `Period` (:issue:`28323`) (:issue:`28337`)
- Fix assignment of column via `.loc` with numpy non-ns datetime type (:issue:`27395`)
- Bug in :meth:`Float64Index.astype` where ``np.inf`` was not handled properly when casting to an integer dtype (:issue:`28475`)
- :meth:`Index.union` could fail when the left contained duplicates (:issue:`28257`)
- :meth:`Index.get_indexer_non_unique` could fail with `TypeError` in some cases, such as when searching for ints in a string index (:issue:`28257`)
-

Missing
^^^^^^^

-
-

MultiIndex
^^^^^^^^^^

- Constructior for :class:`MultiIndex` verifies that the given ``sortorder`` is compatible with the actual ``lexsort_depth``  if ``verify_integrity`` parameter is ``True`` (the default) (:issue:`28735`)
-
-

I/O
^^^

- :meth:`read_csv` now accepts binary mode file buffers when using the Python csv engine (:issue:`23779`)
- Bug in :meth:`DataFrame.to_json` where using a Tuple as a column or index value and using ``orient="columns"`` or ``orient="index"`` would produce invalid JSON (:issue:`20500`)
- Improve infinity parsing. :meth:`read_csv` now interprets ``Infinity``, ``+Infinity``, ``-Infinity`` as floating point values (:issue:`10065`)
- Bug in :meth:`DataFrame.to_csv` where values were truncated when the length of ``na_rep`` was shorter than the text input data. (:issue:`25099`)
- Bug in :func:`DataFrame.to_string` where values were truncated using display options instead of outputting the full content (:issue:`9784`)
- Bug in :meth:`DataFrame.to_json` where a datetime column label would not be written out in ISO format with ``orient="table"`` (:issue:`28130`)
- Bug in :func:`DataFrame.to_parquet` where writing to GCS would fail with `engine='fastparquet'` if the file did not already exist (:issue:`28326`)
- Bug in :func:`read_hdf` closing stores that it didn't open when Exceptions are raised (:issue:`28699`)
- Bug in :meth:`DataFrame.read_json` where using ``orient="index"`` would not maintain the order (:issue:`28557`)
- Bug in :meth:`DataFrame.to_html` where the length of the ``formatters`` argument was not verified (:issue:`28469`)

Plotting
^^^^^^^^

- Bug in :meth:`Series.plot` not able to plot boolean values (:issue:`23719`)
-
- Bug in :meth:`DataFrame.plot` not able to plot when no rows (:issue:`27758`)
- Bug in :meth:`DataFrame.plot` producing incorrect legend markers when plotting multiple series on the same axis (:issue:`18222`)
- Bug in :meth:`DataFrame.plot` when ``kind='box'`` and data contains datetime or timedelta data. These types are now automatically dropped (:issue:`22799`)
- Bug in :meth:`DataFrame.plot.line` and :meth:`DataFrame.plot.area` produce wrong xlim in x-axis (:issue:`27686`, :issue:`25160`, :issue:`24784`)
- Bug where :meth:`DataFrame.boxplot` would not accept a `color` parameter like `DataFrame.plot.box` (:issue:`26214`)
- Bug in the ``xticks`` argument being ignored for :meth:`DataFrame.plot.bar` (:issue:`14119`)
- :func:`set_option` now validates that the plot backend provided to ``'plotting.backend'`` implements the backend when the option is set, rather than when a plot is created (:issue:`28163`)

Groupby/resample/rolling
^^^^^^^^^^^^^^^^^^^^^^^^

-
- Bug in :meth:`DataFrame.rolling` not allowing for rolling over datetimes when ``axis=1`` (:issue: `28192`)
- Bug in :meth:`DataFrame.groupby` not offering selection by column name when ``axis=1`` (:issue:`27614`)
- Bug in :meth:`DataFrameGroupby.agg` not able to use lambda function with named aggregation (:issue:`27519`)
- Bug in :meth:`DataFrame.groupby` losing column name information when grouping by a categorical column (:issue:`28787`)

Reshaping
^^^^^^^^^

- Bug in :meth:`DataFrame.apply` that caused incorrect output with empty :class:`DataFrame` (:issue:`28202`, :issue:`21959`)
- Bug in :meth:`DataFrame.stack` not handling non-unique indexes correctly when creating MultiIndex (:issue: `28301`)
- Bug :func:`merge_asof` could not use :class:`datetime.timedelta` for ``tolerance`` kwarg (:issue:`28098`)
- Bug in :func:`merge`, did not append suffixes correctly with MultiIndex (:issue:`28518`)
- :func:`qcut` and :func:`cut` now handle boolean input (:issue:`20303`)
- Fix to ensure all int dtypes can be used in :func:`merge_asof` when using a tolerance value. Previously every non-int64 type would raise an erroneous ``MergeError`` (:issue:`28870`).

Sparse
^^^^^^
- Bug in :class:`SparseDataFrame` arithmetic operations incorrectly casting inputs to float (:issue:`28107`)
-
-

ExtensionArray
^^^^^^^^^^^^^^

- Bug in :class:`arrays.PandasArray` when setting a scalar string (:issue:`28118`, :issue:`28150`).
-


Other
^^^^^
- Trying to set the ``display.precision``, ``display.max_rows`` or ``display.max_columns`` using :meth:`set_option` to anything but a ``None`` or a positive int will raise a ``ValueError`` (:issue:`23348`)
- Using :meth:`DataFrame.replace` with overlapping keys in a nested dictionary will no longer raise, now matching the behavior of a flat dictionary (:issue:`27660`)
- :meth:`DataFrame.to_csv` and :meth:`Series.to_csv` now support dicts as ``compression`` argument with key ``'method'`` being the compression method and others as additional compression options when the compression method is ``'zip'``. (:issue:`26023`)
- Bug in :meth:`Series.diff` where a boolean series would incorrectly raise a ``TypeError`` (:issue:`17294`)
- :meth:`Series.append` will no longer raise a ``TypeError`` when passed a tuple of ``Series`` (:issue:`28410`)
- Fix corrupted error message when calling ``pandas.libs._json.encode()`` on a 0d array (:issue:`18878`)

.. _whatsnew_1000.contributors:

Contributors
~~~~~~~~~~~~<|MERGE_RESOLUTION|>--- conflicted
+++ resolved
@@ -276,12 +276,9 @@
 - Bug in :class:`Week` with ``weekday`` incorrectly raising ``AttributeError`` instead of ``TypeError`` when adding or subtracting an invalid type (:issue:`28530`)
 - Bug in :class:`DataFrame` arithmetic operations when operating with a :class:`Series` with dtype `'timedelta64[ns]'` (:issue:`28049`)
 - Bug in :func:`pandas.core.groupby.generic.SeriesGroupBy.apply` raising ``ValueError`` when a column in the original DataFrame is a datetime and the column labels are not standard integers (:issue:`28247`)
-<<<<<<< HEAD
+- Bug in :func:`pandas._config.localization.get_locales` where the ``locales -a`` encodes the locales list as windows-1252 (:issue:`23638`, :issue:`24760`, :issue:`27368`)
 - Bug in :meth:`Series.var` failing to raise ``TypeError`` when called with ``timedelta64[ns]`` dtype (:issue:`28289`)
 -
-=======
-- Bug in :func:`pandas._config.localization.get_locales` where the ``locales -a`` encodes the locales list as windows-1252 (:issue:`23638`, :issue:`24760`, :issue:`27368`)
->>>>>>> 6c898e6a
 
 Timedelta
 ^^^^^^^^^
