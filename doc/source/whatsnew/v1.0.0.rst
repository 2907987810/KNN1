--- conflicted
+++ resolved
@@ -215,12 +215,8 @@
 - :meth:`Styler.format` added the ``na_rep`` parameter to help format the missing values (:issue:`21527`, :issue:`28358`)
 - Roundtripping DataFrames with nullable integer, string and period data types to parquet
   (:meth:`~DataFrame.to_parquet` / :func:`read_parquet`) using the `'pyarrow'` engine
-<<<<<<< HEAD
   now preserve those data types with pyarrow >= 1.0.0 (:issue:`20612`).
 - :func:`read_excel` now can read binary Excel (``.xlsb``) files by passing ``engine='pyxlsb'``. For more details and example usage, see the :ref:`Binary Excel files documentation <io.xlsb>`
-=======
-  now preserve those data types with pyarrow >= 0.16.0 (:issue:`20612`, :issue:`28371`).
->>>>>>> 87188775
 - The ``partition_cols`` argument in :meth:`DataFrame.to_parquet` now accepts a string (:issue:`27117`)
 - :func:`pandas.read_json` now parses ``NaN``, ``Infinity`` and ``-Infinity`` (:issue:`12213`)
 - :func:`to_parquet` now appropriately handles the ``schema`` argument for user defined schemas in the pyarrow engine. (:issue:`30270`)
