--- conflicted
+++ resolved
@@ -20,13 +20,6 @@
 
 Enhancements
 ~~~~~~~~~~~~
-<<<<<<< HEAD
-- :meth:`DataFrame.to_latex` now accepts ``caption`` and ``label`` arguments (:issue:`25436`)
-- :meth:`DataFrame.to_json` now accepts an ``indent`` integer argument to enable pretty printing of JSON output (:issue:`12004`)
--
-=======
-
->>>>>>> 330bedeb
 
 .. _whatsnew_1000.enhancements.other:
 
@@ -39,7 +32,7 @@
   when using the ``pyarrow`` engine. It is currently not yet supported when converting back to
   pandas (so it will become an integer or float dtype depending on the presence of missing data).
   (:issue:`28368`)
--
+- :meth:`DataFrame.to_json` now accepts an ``indent`` integer argument to enable pretty printing of JSON output (:issue:`12004`)
 
 .. _whatsnew_1000.api_breaking:
 
