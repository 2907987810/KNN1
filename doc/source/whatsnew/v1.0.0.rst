--- conflicted
+++ resolved
@@ -176,7 +176,7 @@
 
    pd.arrays.IntervalArray.from_tuples([(0, 1), (2, 3)])
 
-<<<<<<< HEAD
+
 .. _whatsnew_1000.api_breaking.GroupBy.apply:
 
 ``GroupBy.apply`` behaves consistently with `as_index`
@@ -265,8 +265,6 @@
     5 2000-01-31  1
 
 
-=======
->>>>>>> 953757a3
 .. _whatsnew_1000.api.other:
 
 Other API changes
