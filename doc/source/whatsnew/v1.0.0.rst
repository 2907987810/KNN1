--- conflicted
+++ resolved
@@ -97,12 +97,9 @@
 - Bug in :meth:`Series.__setitem__` incorrectly casting ``np.timedelta64("NaT")`` to ``np.datetime64("NaT")`` when inserting into a :class:`Series` with datetime64 dtype (:issue:`27311`)
 - Bug in :meth:`Series.dt` property lookups when the underlying data is read-only (:issue:`27529`)
 - Bug in ``HDFStore.__getitem__`` incorrectly reading tz attribute created in Python 2 (:issue:`26443`)
-<<<<<<< HEAD
 - Bug in :meth:`Series.var` failing to raise ``TypeError`` when called with ``timedelta64[ns]`` dtype (:issue:`28289`)
--
-=======
 - Bug in :meth:`pandas.core.groupby.SeriesGroupBy.nunique` where ``NaT`` values were interfering with the count of unique values (:issue:`27951`)
->>>>>>> 53ad571d
+-
 
 
 Timedelta
