.. _whatsnew_1000:

What's new in 1.0.0 (??)
------------------------

.. warning::

   Starting with the 0.25.x series of releases, pandas only supports Python 3.5.3 and higher.
   See `Dropping Python 2.7 <https://pandas.pydata.org/pandas-docs/version/0.24/install.html#install-dropping-27>`_ for more details.

.. warning::

   The minimum supported Python version will be bumped to 3.6 in a future release.

{{ header }}

These are the changes in pandas 1.0.0. See :ref:`release` for a full changelog
including other versions of pandas.


Enhancements
~~~~~~~~~~~~

- :meth:`DataFrame.to_json` now accepts an ``indent`` integer argument to enable pretty printing of JSON output (:issue:`12004`).
-

.. _whatsnew_1000.enhancements.other:

Other enhancements
^^^^^^^^^^^^^^^^^^

-
-

.. _whatsnew_1000.api_breaking:

Backwards incompatible API changes
~~~~~~~~~~~~~~~~~~~~~~~~~~~~~~~~~~

- :class:`pandas.core.groupby.GroupBy.transform` now raises on invalid operation names (:issue:`27489`).
-

.. _whatsnew_1000.api.other:

Other API changes
^^^^^^^^^^^^^^^^^

- :meth:`pandas.api.types.infer_dtype` will now return "integer-na" for integer and ``np.nan`` mix (:issue:`27283`)
-
-

.. _whatsnew_1000.deprecations:

Deprecations
~~~~~~~~~~~~

-
-

.. _whatsnew_1000.prior_deprecations:

Removal of prior version deprecations/changes
~~~~~~~~~~~~~~~~~~~~~~~~~~~~~~~~~~~~~~~~~~~~~
- Removed the previously deprecated :meth:`Series.get_value`, :meth:`Series.set_value`, :meth:`DataFrame.get_value`, :meth:`DataFrame.set_value` (:issue:`17739`)
- Changed the the default value of `inplace` in :meth:`DataFrame.set_index` and :meth:`Series.set_axis`. It now defaults to False (:issue:`27600`)
- :meth:`pandas.Series.str.cat` now defaults to aligning ``others``, using ``join='left'`` (:issue:`27611`)
- :meth:`pandas.Series.str.cat` does not accept list-likes *within* list-likes anymore (:issue:`27611`)
- Removed the previously deprecated :meth:`ExtensionArray._formatting_values`. Use :attr:`ExtensionArray._formatter` instead. (:issue:`23601`)
- Removed the previously deprecated ``IntervalIndex.from_intervals`` in favor of the :class:`IntervalIndex` constructor (:issue:`19263`)

.. _whatsnew_1000.performance:

Performance improvements
~~~~~~~~~~~~~~~~~~~~~~~~

- Performance improvement in indexing with a non-unique :class:`IntervalIndex` (:issue:`27489`)
- Performance improvement in `MultiIndex.is_monotonic` (:issue:`27495`)
- Performance improvement in :func:`cut` when ``bins`` is an :class:`IntervalIndex` (:issue:`27668`)
- Performance improvement in :meth:`DataFrame.replace` when provided a list of values to replace (:issue:`28099`)


.. _whatsnew_1000.bug_fixes:

Bug fixes
~~~~~~~~~


Categorical
^^^^^^^^^^^

- Added test to assert the :func:`fillna` raises the correct ValueError message when the value isn't a value from categories (:issue:`13628`)
-
-


Datetimelike
^^^^^^^^^^^^
- Bug in :meth:`Series.__setitem__` incorrectly casting ``np.timedelta64("NaT")`` to ``np.datetime64("NaT")`` when inserting into a :class:`Series` with datetime64 dtype (:issue:`27311`)
- Bug in :meth:`Series.dt` property lookups when the underlying data is read-only (:issue:`27529`)
- Bug in ``HDFStore.__getitem__`` incorrectly reading tz attribute created in Python 2 (:issue:`26443`)
-


Timedelta
^^^^^^^^^

-
-

Timezones
^^^^^^^^^

-
-


Numeric
^^^^^^^
- Bug in :meth:`DataFrame.quantile` with zero-column :class:`DataFrame` incorrectly raising (:issue:`23925`)
-
-

Conversion
^^^^^^^^^^

-
-

Strings
^^^^^^^

-
-


Interval
^^^^^^^^

-
-

Indexing
^^^^^^^^

- Bug in assignment using a reverse slicer (:issue:`26939`)
-

Missing
^^^^^^^

-
-

MultiIndex
^^^^^^^^^^

-
-

I/O
^^^

- :meth:`read_csv` now accepts binary mode file buffers when using the Python csv engine (:issue:`23779`)
- Bug in :meth:`DataFrame.to_json` where using a Tuple as a column or index value and using ``orient="columns"`` or ``orient="index"`` would produce invalid JSON (:issue:`20500`)
<<<<<<< HEAD
- Bug in :meth:`DataFrame.to_json` where a datetime column label would not be written out in iso format with ``orient="table"`` (:issue:`28130`)
=======
- Improve infinity parsing. :meth:`read_csv` now interprets ``Infinity``, ``+Infinity``, ``-Infinity`` as floating point values (:issue:`10065`)
>>>>>>> 45668500

Plotting
^^^^^^^^

- Bug in :meth:`Series.plot` not able to plot boolean values (:issue:`23719`)
-
- Bug in :meth:`DataFrame.plot` producing incorrect legend markers when plotting multiple series on the same axis (:issue:`18222`)
- Bug in :meth:`DataFrame.plot` when ``kind='box'`` and data contains datetime or timedelta data. These types are now automatically dropped (:issue:`22799`)
- Bug in :meth:`DataFrame.plot.line` and :meth:`DataFrame.plot.area` produce wrong xlim in x-axis (:issue:`27686`, :issue:`25160`, :issue:`24784`)

Groupby/resample/rolling
^^^^^^^^^^^^^^^^^^^^^^^^

-
-
- Bug in :meth:`DataFrame.groupby` not offering selection by column name when ``axis=1`` (:issue:`27614`)
- Bug in :meth:`DataFrameGroupby.agg` not able to use lambda function with named aggregation (:issue:`27519`)

Reshaping
^^^^^^^^^

-
-

Sparse
^^^^^^
- Bug in :class:`SparseDataFrame` arithmetic operations incorrectly casting inputs to float (:issue:`28107`)
-
-


Build Changes
^^^^^^^^^^^^^
- Fixed pyqt development dependency issue because of different pyqt package name in conda and PyPI (:issue:`26838`)


ExtensionArray
^^^^^^^^^^^^^^

-
-


Other
^^^^^
- Trying to set the ``display.precision``, ``display.max_rows`` or ``display.max_columns`` using :meth:`set_option` to anything but a ``None`` or a positive int will raise a ``ValueError`` (:issue:`23348`)
- Using :meth:`DataFrame.replace` with overlapping keys in a nested dictionary will no longer raise, now matching the behavior of a flat dictionary (:issue:`27660`)
- :meth:`DataFrame.to_csv` and :meth:`Series.to_csv` now support dicts as ``compression`` argument with key ``'method'`` being the compression method and others as additional compression options when the compression method is ``'zip'``. (:issue:`26023`)


.. _whatsnew_1000.contributors:

Contributors
~~~~~~~~~~~~<|MERGE_RESOLUTION|>--- conflicted
+++ resolved
@@ -162,11 +162,8 @@
 
 - :meth:`read_csv` now accepts binary mode file buffers when using the Python csv engine (:issue:`23779`)
 - Bug in :meth:`DataFrame.to_json` where using a Tuple as a column or index value and using ``orient="columns"`` or ``orient="index"`` would produce invalid JSON (:issue:`20500`)
-<<<<<<< HEAD
-- Bug in :meth:`DataFrame.to_json` where a datetime column label would not be written out in iso format with ``orient="table"`` (:issue:`28130`)
-=======
 - Improve infinity parsing. :meth:`read_csv` now interprets ``Infinity``, ``+Infinity``, ``-Infinity`` as floating point values (:issue:`10065`)
->>>>>>> 45668500
+- Bug in :meth:`DataFrame.to_json` where a datetime column label would not be written out in iso format with ``orient="table"`` (:issue:`28130`)  
 
 Plotting
 ^^^^^^^^
