.. _whatsnew_1000:

What's new in 1.0.0 (??)
------------------------

New Deprecation Policy
~~~~~~~~~~~~~~~~~~~~~~

Starting with Pandas 1.0.0, pandas will adopt a version of `SemVer`_.

Historically, pandas has used a "rolling" deprecation policy, with occasional
outright breaking API changes. Where possible, we would deprecate the behavior
we'd like to change, giving an option to adopt the new behavior (via a keyword
or an alternative method), and issuing a warning for users of the old behavior.
Sometimes, a deprecation was not possible, and we would make an outright API
breaking change.

We'll continue to *introduce* deprecations in major and minor releases (e.g.
1.0.0, 1.1.0, ...). Those deprecations will be *enforced* in the next major
release.

Note that *behavior changes* and *API breaking changes* are not identical. API
breaking changes will only be released in major versions. If we consider a
behavior to be a bug, and fixing that bug induces a behavior change, we'll
release that change in a minor release. This is a sometimes difficult judgment
call that we'll do our best on.

This doesn't mean that pandas' pace of development will slow down. In the `2019
Pandas User Survey`_, about 95% of the respondents said they considered pandas
"stable enough". This indicates there's an appetite for new features, even if it
comes at the cost of break API. The difference is that now API breaking changes
will be accompanied with a bump in the major version number (e.g. pandas 1.5.1
-> 2.0.0).

See :ref:`policies.version` for more.

.. _2019 Pandas User Survey: http://dev.pandas.io/pandas-blog/2019-pandas-user-survey.html
.. _SemVer: https://semver.org

.. warning::

   The minimum supported Python version will be bumped to 3.6 in a future release.

{{ header }}

These are the changes in pandas 1.0.0. See :ref:`release` for a full changelog
including other versions of pandas.


Enhancements
~~~~~~~~~~~~

.. _whatsnew_100.string:

Dedicated string data type
^^^^^^^^^^^^^^^^^^^^^^^^^^

We've added :class:`StringDtype`, an extension type dedicated to string data.
Previously, strings were typically stored in object-dtype NumPy arrays.

.. warning::

   ``StringDtype`` and is currently considered experimental. The implementation
   and parts of the API may change without warning.

The text extension type solves several issues with object-dtype NumPy arrays:

1. You can accidentally store a *mixture* of strings and non-strings in an
   ``object`` dtype array. A ``StringArray`` can only store strings.
2. ``object`` dtype breaks dtype-specific operations like :meth:`DataFrame.select_dtypes`.
   There isn't a clear way to select *just* text while excluding non-text,
   but still object-dtype columns.
3. When reading code, the contents of an ``object`` dtype array is less clear
   than ``string``.


.. ipython:: python

   pd.Series(['abc', None, 'def'], dtype=pd.StringDtype())

You can use the alias ``"string"`` as well.

.. ipython:: python

   s = pd.Series(['abc', None, 'def'], dtype="string")
   s

The usual string accessor methods work. Where appropriate, the return type
of the Series or columns of a DataFrame will also have string dtype.

   s.str.upper()
   s.str.split('b', expand=True).dtypes

We recommend explicitly using the ``string`` data type when working with strings.
See :ref:`text.types` for more.

.. _whatsnew_1000.enhancements.other:

Other enhancements
^^^^^^^^^^^^^^^^^^

- :meth:`DataFrame.to_string` added the ``max_colwidth`` parameter to control when wide columns are truncated (:issue:`9784`)
- :meth:`MultiIndex.from_product` infers level names from inputs if not explicitly provided (:issue:`27292`)
- :meth:`DataFrame.to_latex` now accepts ``caption`` and ``label`` arguments (:issue:`25436`)
- The :ref:`integer dtype <integer_na>` with support for missing values can now be converted to
  ``pyarrow`` (>= 0.15.0), which means that it is supported in writing to the Parquet file format
  when using the ``pyarrow`` engine. It is currently not yet supported when converting back to
  pandas (so it will become an integer or float dtype depending on the presence of missing data).
  (:issue:`28368`)
- :meth:`DataFrame.to_json` now accepts an ``indent`` integer argument to enable pretty printing of JSON output (:issue:`12004`)
- :meth:`read_stata` can read Stata 119 dta files. (:issue:`28250`)

Build Changes
^^^^^^^^^^^^^

Pandas has added a `pyproject.toml <https://www.python.org/dev/peps/pep-0517/>`_ file and will no longer include
cythonized files in the source distribution uploaded to PyPI (:issue:`28341`, :issue:`20775`). If you're installing
a built distribution (wheel) or via conda, this shouldn't have any effect on you. If you're building pandas from
source, you should no longer need to install Cython into your build environment before calling ``pip install pandas``.

.. _whatsnew_1000.api_breaking:

Backwards incompatible API changes
~~~~~~~~~~~~~~~~~~~~~~~~~~~~~~~~~~

- :class:`pandas.core.groupby.GroupBy.transform` now raises on invalid operation names (:issue:`27489`).
- :class:`pandas.core.arrays.IntervalArray` adopts a new ``__repr__`` in accordance with other array classes (:issue:`25022`)

*pandas 0.25.x*

.. code-block:: ipython

   In [1]: pd.arrays.IntervalArray.from_tuples([(0, 1), (2, 3)])
   Out[2]:
   IntervalArray([(0, 1], (2, 3]],
                 closed='right',
                 dtype='interval[int64]')


*pandas 1.0.0*

.. ipython:: python

   pd.arrays.IntervalArray.from_tuples([(0, 1), (2, 3)])


.. _whatsnew_1000.api.other:

Other API changes
^^^^^^^^^^^^^^^^^

- :meth:`pandas.api.types.infer_dtype` will now return "integer-na" for integer and ``np.nan`` mix (:issue:`27283`)
- :meth:`MultiIndex.from_arrays` will no longer infer names from arrays if ``names=None`` is explicitly provided (:issue:`27292`)
- The returned dtype of ::func:`pd.unique` now matches the input dtype. (:issue:`27874`)
-

.. _whatsnew_1000.api.documentation:

Documentation Improvements
^^^^^^^^^^^^^^^^^^^^^^^^^^

- Added new section on :ref:`scale` (:issue:`28315`).

.. _whatsnew_1000.deprecations:

Deprecations
~~~~~~~~~~~~

- ``Index.set_value`` has been deprecated. For a given index ``idx``, array ``arr``,
  value in ``idx`` of ``idx_val`` and a new value of ``val``, ``idx.set_value(arr, idx_val, val)``
  is equivalent to ``arr[idx.get_loc(idx_val)] = val``, which should be used instead (:issue:`28621`).
-

.. _whatsnew_1000.prior_deprecations:


Removed SparseSeries and SparseDataFrame
~~~~~~~~~~~~~~~~~~~~~~~~~~~~~~~~~~~~~~~~~

``SparseSeries``, ``SparseDataFrame`` and the ``DataFrame.to_sparse`` method
have been removed (:issue:`28425`). We recommend using a ``Series`` or
``DataFrame`` with sparse values instead. See :ref:`sparse.migration` for help
with migrating existing code.

Removal of prior version deprecations/changes
~~~~~~~~~~~~~~~~~~~~~~~~~~~~~~~~~~~~~~~~~~~~~

- Removed the previously deprecated :meth:`Series.get_value`, :meth:`Series.set_value`, :meth:`DataFrame.get_value`, :meth:`DataFrame.set_value` (:issue:`17739`)
- Changed the the default value of `inplace` in :meth:`DataFrame.set_index` and :meth:`Series.set_axis`. It now defaults to False (:issue:`27600`)
- :meth:`pandas.Series.str.cat` now defaults to aligning ``others``, using ``join='left'`` (:issue:`27611`)
- :meth:`pandas.Series.str.cat` does not accept list-likes *within* list-likes anymore (:issue:`27611`)
- Removed the previously deprecated :meth:`ExtensionArray._formatting_values`. Use :attr:`ExtensionArray._formatter` instead. (:issue:`23601`)
- Removed the previously deprecated ``IntervalIndex.from_intervals`` in favor of the :class:`IntervalIndex` constructor (:issue:`19263`)
- Ability to read pickles containing :class:`Categorical` instances created with pre-0.16 version of pandas has been removed (:issue:`27538`)
-

.. _whatsnew_1000.performance:

Performance improvements
~~~~~~~~~~~~~~~~~~~~~~~~

- Performance improvement in indexing with a non-unique :class:`IntervalIndex` (:issue:`27489`)
- Performance improvement in `MultiIndex.is_monotonic` (:issue:`27495`)
- Performance improvement in :func:`cut` when ``bins`` is an :class:`IntervalIndex` (:issue:`27668`)
- Performance improvement in :meth:`DataFrame.corr` when ``method`` is ``"spearman"`` (:issue:`28139`)
- Performance improvement in :meth:`DataFrame.replace` when provided a list of values to replace (:issue:`28099`)
- Performance improvement in :meth:`DataFrame.select_dtypes` by using vectorization instead of iterating over a loop (:issue:`28317`)
- Performance improvement in :meth:`Categorical.searchsorted` and  :meth:`CategoricalIndex.searchsorted` (:issue:`28795`)

.. _whatsnew_1000.bug_fixes:

Bug fixes
~~~~~~~~~

- Bug in :meth:`DataFrame.to_html` when using ``formatters=<list>`` and ``max_cols`` together. (:issue:`25955`)

Categorical
^^^^^^^^^^^

- Added test to assert the :func:`fillna` raises the correct ValueError message when the value isn't a value from categories (:issue:`13628`)
- Bug in :meth:`Categorical.astype` where ``NaN`` values were handled incorrectly when casting to int (:issue:`28406`)
- Bug in :meth:`Categorical.astype` not allowing for casting to extension dtypes (:issue:`28668`)
- Bug where :func:`merge` was unable to join on categorical and extension dtype columns (:issue:`28668`)
- :meth:`Categorical.searchsorted` and :meth:`CategoricalIndex.searchsorted` now work on unordered categoricals also (:issue:`21667`)
- Added test to assert roundtripping to parquet with :func:`DataFrame.to_parquet` or :func:`read_parquet` will preserve Categorical dtypes for string types (:issue:`27955`)
-


Datetimelike
^^^^^^^^^^^^
- Bug in :meth:`Series.__setitem__` incorrectly casting ``np.timedelta64("NaT")`` to ``np.datetime64("NaT")`` when inserting into a :class:`Series` with datetime64 dtype (:issue:`27311`)
- Bug in :meth:`Series.dt` property lookups when the underlying data is read-only (:issue:`27529`)
- Bug in ``HDFStore.__getitem__`` incorrectly reading tz attribute created in Python 2 (:issue:`26443`)
- Bug in :func:`to_datetime` where passing arrays of malformed ``str`` with errors="coerce" could incorrectly lead to raising ``ValueError`` (:issue:`28299`)
- Bug in :meth:`pandas.core.groupby.SeriesGroupBy.nunique` where ``NaT`` values were interfering with the count of unique values (:issue:`27951`)
- Bug in :class:`Timestamp` subtraction when subtracting a :class:`Timestamp` from a ``np.datetime64`` object incorrectly raising ``TypeError`` (:issue:`28286`)
- Addition and subtraction of integer or integer-dtype arrays with :class:`Timestamp` will now raise ``NullFrequencyError`` instead of ``ValueError`` (:issue:`28268`)
- Bug in :class:`Series` and :class:`DataFrame` with integer dtype failing to raise ``TypeError`` when adding or subtracting a ``np.datetime64`` object (:issue:`28080`)
- Bug in :class:`Week` with ``weekday`` incorrectly raising ``AttributeError`` instead of ``TypeError`` when adding or subtracting an invalid type (:issue:`28530`)
- Bug in :class:`DataFrame` arithmetic operations when operating with a :class:`Series` with dtype `'timedelta64[ns]'` (:issue:`28049`)
- Bug in :func:`pandas.core.groupby.generic.SeriesGroupBy.apply` raising ``ValueError`` when a column in the original DataFrame is a datetime and the column labels are not standard integers (:issue:`28247`)

Timedelta
^^^^^^^^^

-
-

Timezones
^^^^^^^^^

-
-


Numeric
^^^^^^^
- Bug in :meth:`DataFrame.quantile` with zero-column :class:`DataFrame` incorrectly raising (:issue:`23925`)
- :class:`DataFrame` flex inequality comparisons methods (:meth:`DataFrame.lt`, :meth:`DataFrame.le`, :meth:`DataFrame.gt`, :meth: `DataFrame.ge`) with object-dtype and ``complex`` entries failing to raise ``TypeError`` like their :class:`Series` counterparts (:issue:`28079`)
- Bug in :class:`DataFrame` logical operations (`&`, `|`, `^`) not matching :class:`Series` behavior by filling NA values (:issue:`28741`)
-

Conversion
^^^^^^^^^^

-
-

Strings
^^^^^^^

-
-


Interval
^^^^^^^^

-
-

Indexing
^^^^^^^^

- Bug in assignment using a reverse slicer (:issue:`26939`)
- Bug in :meth:`DataFrame.explode` would duplicate frame in the presence of duplicates in the index (:issue:`28010`)
- Bug in reindexing a :meth:`PeriodIndex` with another type of index that contained a `Period` (:issue:`28323`) (:issue:`28337`)
- Fix assignment of column via `.loc` with numpy non-ns datetime type (:issue:`27395`)
- Bug in :meth:`Float64Index.astype` where ``np.inf`` was not handled properly when casting to an integer dtype (:issue:`28475`)

Missing
^^^^^^^

-
-

MultiIndex
^^^^^^^^^^

- Constructior for :class:`MultiIndex` verifies that the given ``sortorder`` is compatible with the actual ``lexsort_depth``  if ``verify_integrity`` parameter is ``True`` (the default) (:issue:`28735`)
-
-

I/O
^^^

- :meth:`read_csv` now accepts binary mode file buffers when using the Python csv engine (:issue:`23779`)
- Bug in :meth:`DataFrame.to_json` where using a Tuple as a column or index value and using ``orient="columns"`` or ``orient="index"`` would produce invalid JSON (:issue:`20500`)
- Improve infinity parsing. :meth:`read_csv` now interprets ``Infinity``, ``+Infinity``, ``-Infinity`` as floating point values (:issue:`10065`)
- Bug in :meth:`DataFrame.to_csv` where values were truncated when the length of ``na_rep`` was shorter than the text input data. (:issue:`25099`)
- Bug in :func:`DataFrame.to_string` where values were truncated using display options instead of outputting the full content (:issue:`9784`)
- Bug in :meth:`DataFrame.to_json` where a datetime column label would not be written out in ISO format with ``orient="table"`` (:issue:`28130`)
- Bug in :func:`DataFrame.to_parquet` where writing to GCS would fail with `engine='fastparquet'` if the file did not already exist (:issue:`28326`)
- Bug in :func:`read_hdf` closing stores that it didn't open when Exceptions are raised (:issue:`28699`)
- Bug in :meth:`DataFrame.read_json` where using ``orient="index"`` would not maintain the order (:issue:`28557`)
- Bug in :meth:`DataFrame.to_html` where the length of the ``formatters`` argument was not verified (:issue:`28469`)

Plotting
^^^^^^^^

- Bug in :meth:`Series.plot` not able to plot boolean values (:issue:`23719`)
-
- Bug in :meth:`DataFrame.plot` not able to plot when no rows (:issue:`27758`)
- Bug in :meth:`DataFrame.plot` producing incorrect legend markers when plotting multiple series on the same axis (:issue:`18222`)
- Bug in :meth:`DataFrame.plot` when ``kind='box'`` and data contains datetime or timedelta data. These types are now automatically dropped (:issue:`22799`)
- Bug in :meth:`DataFrame.plot.line` and :meth:`DataFrame.plot.area` produce wrong xlim in x-axis (:issue:`27686`, :issue:`25160`, :issue:`24784`)
- Bug where :meth:`DataFrame.boxplot` would not accept a `color` parameter like `DataFrame.plot.box` (:issue:`26214`)
- Bug in the ``xticks`` argument being ignored for :meth:`DataFrame.plot.bar` (:issue:`14119`)
- :func:`set_option` now validates that the plot backend provided to ``'plotting.backend'`` implements the backend when the option is set, rather than when a plot is created (:issue:`28163`)

Groupby/resample/rolling
^^^^^^^^^^^^^^^^^^^^^^^^

-
- Bug in :meth:`DataFrame.rolling` not allowing for rolling over datetimes when ``axis=1`` (:issue: `28192`)
- Bug in :meth:`DataFrame.groupby` not offering selection by column name when ``axis=1`` (:issue:`27614`)
- Bug in :meth:`DataFrameGroupby.agg` not able to use lambda function with named aggregation (:issue:`27519`)
- Bug in :meth:`DataFrame.groupby` losing column name information when grouping by a categorical column (:issue:`28787`)

Reshaping
^^^^^^^^^

- Bug in :meth:`DataFrame.apply` that caused incorrect output with empty :class:`DataFrame` (:issue:`28202`, :issue:`21959`)
- Bug in :meth:`DataFrame.stack` not handling non-unique indexes correctly when creating MultiIndex (:issue: `28301`)
<<<<<<< HEAD
- Better error message in :func:`get_dummies` when `columns` isn't a list-like value (:issue:`28383`)
-
=======
- Bug :func:`merge_asof` could not use :class:`datetime.timedelta` for ``tolerance`` kwarg (:issue:`28098`)
- Bug in :func:`merge`, did not append suffixes correctly with MultiIndex (:issue:`28518`)
- :func:`qcut` and :func:`cut` now handle boolean input (:issue:`20303`)
- Fix to ensure all int dtypes can be used in :func:`merge_asof` when using a tolerance value. Previously every non-int64 type would raise an erroneous ``MergeError`` (:issue:`28870`).
>>>>>>> 54b1151a

Sparse
^^^^^^
- Bug in :class:`SparseDataFrame` arithmetic operations incorrectly casting inputs to float (:issue:`28107`)
-
-

ExtensionArray
^^^^^^^^^^^^^^

- Bug in :class:`arrays.PandasArray` when setting a scalar string (:issue:`28118`, :issue:`28150`).
-


Other
^^^^^
- Trying to set the ``display.precision``, ``display.max_rows`` or ``display.max_columns`` using :meth:`set_option` to anything but a ``None`` or a positive int will raise a ``ValueError`` (:issue:`23348`)
- Using :meth:`DataFrame.replace` with overlapping keys in a nested dictionary will no longer raise, now matching the behavior of a flat dictionary (:issue:`27660`)
- :meth:`DataFrame.to_csv` and :meth:`Series.to_csv` now support dicts as ``compression`` argument with key ``'method'`` being the compression method and others as additional compression options when the compression method is ``'zip'``. (:issue:`26023`)
- Bug in :meth:`Series.diff` where a boolean series would incorrectly raise a ``TypeError`` (:issue:`17294`)
- :meth:`Series.append` will no longer raise a ``TypeError`` when passed a tuple of ``Series`` (:issue:`28410`)
- Fix corrupted error message when calling ``pandas.libs._json.encode()`` on a 0d array (:issue:`18878`)

.. _whatsnew_1000.contributors:

Contributors
~~~~~~~~~~~~<|MERGE_RESOLUTION|>--- conflicted
+++ resolved
@@ -342,15 +342,11 @@
 
 - Bug in :meth:`DataFrame.apply` that caused incorrect output with empty :class:`DataFrame` (:issue:`28202`, :issue:`21959`)
 - Bug in :meth:`DataFrame.stack` not handling non-unique indexes correctly when creating MultiIndex (:issue: `28301`)
-<<<<<<< HEAD
-- Better error message in :func:`get_dummies` when `columns` isn't a list-like value (:issue:`28383`)
--
-=======
 - Bug :func:`merge_asof` could not use :class:`datetime.timedelta` for ``tolerance`` kwarg (:issue:`28098`)
 - Bug in :func:`merge`, did not append suffixes correctly with MultiIndex (:issue:`28518`)
 - :func:`qcut` and :func:`cut` now handle boolean input (:issue:`20303`)
 - Fix to ensure all int dtypes can be used in :func:`merge_asof` when using a tolerance value. Previously every non-int64 type would raise an erroneous ``MergeError`` (:issue:`28870`).
->>>>>>> 54b1151a
+- Better error message in :func:`get_dummies` when `columns` isn't a list-like value (:issue:`28383`)  
 
 Sparse
 ^^^^^^
