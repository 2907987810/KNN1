--- conflicted
+++ resolved
@@ -16,12 +16,8 @@
 ~~~~~~~~~~~~~~~~~
 
 - Fixed regression where :func:`read_csv` would raise a ``ValueError`` when ``pandas.options.mode.use_inf_as_na`` was set to ``True`` (:issue:`35493`).
-<<<<<<< HEAD
+- Fixed regression in :class:`pandas.core.groupby.RollingGroupby` where column selection was ignored (:issue:`35486`)
 - Fixed regression in ``.groupby(..).rolling(..)`` where a segfault would occur with ``center=True`` and an odd number of values (:issue:`35552`)
--
-=======
-- Fixed regression in :class:`pandas.core.groupby.RollingGroupby` where column selection was ignored (:issue:`35486`)
->>>>>>> d82e5403
 
 .. ---------------------------------------------------------------------------
 
