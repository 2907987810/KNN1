--- conflicted
+++ resolved
@@ -14,11 +14,9 @@
 
 Fixed regressions
 ~~~~~~~~~~~~~~~~~
-<<<<<<< HEAD
+
 - Fixed regression in :meth:`DataFrame.convert_dtypes` incorrectly converts byte strings to strings (:issue:`43183`)
-=======
 - Fixed regression in :meth:`.GroupBy.agg` where it was failing silently with mixed data types along ``axis=1`` and :class:`MultiIndex` (:issue:`43209`)
->>>>>>> ad4e091c
 - Fixed regression in :meth:`merge` with integer and ``NaN`` keys failing with ``outer`` merge (:issue:`43550`)
 - Fixed regression in :meth:`DataFrame.corr` raising ``ValueError`` with ``method="spearman"`` on 32-bit platforms (:issue:`43588`)
 - Fixed performance regression in :meth:`MultiIndex.equals` (:issue:`43549`)
