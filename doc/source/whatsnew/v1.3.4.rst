.. _whatsnew_134:

What's new in 1.3.4 (October 17, 2021)
--------------------------------------

These are the changes in pandas 1.3.4. See :ref:`release` for a full changelog
including other versions of pandas.

{{ header }}

.. ---------------------------------------------------------------------------

.. _whatsnew_134.regressions:

Fixed regressions
~~~~~~~~~~~~~~~~~
- Fixed regression in :meth:`DataFrame.convert_dtypes` incorrectly converts byte strings to strings (:issue:`43183`)
- Fixed regression in :meth:`.GroupBy.agg` where it was failing silently with mixed data types along ``axis=1`` and :class:`MultiIndex` (:issue:`43209`)
- Fixed regression in :meth:`merge` with integer and ``NaN`` keys failing with ``outer`` merge (:issue:`43550`)
- Fixed regression in :meth:`DataFrame.corr` raising ``ValueError`` with ``method="spearman"`` on 32-bit platforms (:issue:`43588`)
- Fixed performance regression in :meth:`MultiIndex.equals` (:issue:`43549`)
- Fixed performance regression in :meth:`.GroupBy.first` and :meth:`.GroupBy.last` with :class:`StringDtype` (:issue:`41596`)
- Fixed regression in :meth:`Series.cat.reorder_categories` failing to update the categories on the ``Series`` (:issue:`43232`)
- Fixed regression in :meth:`Series.cat.categories` setter failing to update the categories on the ``Series`` (:issue:`43334`)
- Fixed regression in :meth:`pandas.read_csv` raising ``UnicodeDecodeError`` exception when ``memory_map=True`` (:issue:`43540`)
- Fixed regression in :meth:`DataFrame.explode` raising ``AssertionError`` when ``column`` is any scalar which is not a string (:issue:`43314`)
- Fixed regression in :meth:`Series.aggregate` attempting to pass ``args`` and ``kwargs`` multiple times to the user supplied ``func`` in certain cases (:issue:`43357`)
- Fixed regression when iterating over a :class:`DataFrame.groupby.rolling` object causing the resulting DataFrames to have an incorrect index if the input groupings were not sorted (:issue:`43386`)
- Fixed regression in :meth:`DataFrame.groupby.rolling.cov` and :meth:`DataFrame.groupby.rolling.corr` computing incorrect results if the input groupings were not sorted (:issue:`43386`)

.. ---------------------------------------------------------------------------

.. _whatsnew_134.bug_fixes:

Bug fixes
~~~~~~~~~
- Fixed bug in :meth:`pandas.DataFrame.groupby.rolling` and :class:`pandas.api.indexers.FixedForwardWindowIndexer` leading to segfaults and window endpoints being mixed across groups (:issue:`43267`)
- Fixed bug in :meth:`.GroupBy.mean` with datetimelike values including ``NaT`` values returning incorrect results (:issue:`43132`)
- Fixed bug in :meth:`Series.aggregate` not passing the first ``args`` to the user supplied ``func`` in certain cases (:issue:`43357`)
- Fixed memory leaks in :meth:`Series.rolling.quantile` and :meth:`Series.rolling.median` (:issue:`43339`)

.. ---------------------------------------------------------------------------

.. _whatsnew_134.other:

Other
~~~~~
<<<<<<< HEAD
-
-
=======
- The minimum version of Cython needed to compile pandas is now ``0.29.24`` (:issue:`43729`)
>>>>>>> f5c22421

.. ---------------------------------------------------------------------------

.. _whatsnew_134.contributors:

Contributors
~~~~~~~~~~~~

.. contributors:: v1.3.3..v1.3.4<|MERGE_RESOLUTION|>--- conflicted
+++ resolved
@@ -45,12 +45,7 @@
 
 Other
 ~~~~~
-<<<<<<< HEAD
--
--
-=======
 - The minimum version of Cython needed to compile pandas is now ``0.29.24`` (:issue:`43729`)
->>>>>>> f5c22421
 
 .. ---------------------------------------------------------------------------
 
