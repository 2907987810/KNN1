.. _whatsnew_134:

What's new in 1.3.4 (October ??, 2021)
--------------------------------------

These are the changes in pandas 1.3.4. See :ref:`release` for a full changelog
including other versions of pandas.

{{ header }}

.. ---------------------------------------------------------------------------

.. _whatsnew_134.regressions:

Fixed regressions
~~~~~~~~~~~~~~~~~
- Fixed regression in :meth:`.GroupBy.agg` where it was failing silently with mixed data types along ``axis=1`` and :class:`MultiIndex` (:issue:`43209`)
- Fixed regression in :func:`merge` with integer and ``NaN`` keys failing with ``outer`` merge (:issue:`43550`)
- Fixed regression in :meth:`DataFrame.corr` raising ``ValueError`` with ``method="spearman"`` on 32-bit platforms (:issue:`43588`)
- Fixed performance regression in :meth:`MultiIndex.equals` (:issue:`43549`)
- Fixed performance regression in :meth:`.GroupBy.first` and :meth:`.GroupBy.last` with :class:`StringDtype` (:issue:`41596`)
- Fixed regression in :meth:`Series.cat.reorder_categories` failing to update the categories on the ``Series`` (:issue:`43232`)
- Fixed regression in :meth:`Series.cat.categories` setter failing to update the categories on the ``Series`` (:issue:`43334`)
- Fixed regression in :func:`read_csv` raising ``UnicodeDecodeError`` exception when ``memory_map=True`` (:issue:`43540`)
- Fixed regression in :meth:`DataFrame.explode` raising ``AssertionError`` when ``column`` is any scalar which is not a string (:issue:`43314`)
- Fixed regression in :meth:`Series.aggregate` attempting to pass ``args`` and ``kwargs`` multiple times to the user supplied ``func`` in certain cases (:issue:`43357`)
- Fixed regression when iterating over a :class:`DataFrame.groupby.rolling` object causing the resulting DataFrames to have an incorrect index if the input groupings were not sorted (:issue:`43386`)
- Fixed regression in :meth:`DataFrame.groupby.rolling.cov` and :meth:`DataFrame.groupby.rolling.corr` computing incorrect results if the input groupings were not sorted (:issue:`43386`)

.. ---------------------------------------------------------------------------

.. _whatsnew_134.bug_fixes:

Bug fixes
~~~~~~~~~
- Fixed bug in :meth:`.GroupBy.mean` with datetimelike values including ``NaT`` values returning incorrect results (:issue:`43132`)
- Fixed bug in :meth:`Series.aggregate` not passing the first ``args`` to the user supplied ``func`` in certain cases (:issue:`43357`)

.. ---------------------------------------------------------------------------

.. _whatsnew_134.other:

Other
~~~~~
<<<<<<< HEAD
=======
- The minimum version of Cython needed to compile pandas is now ``0.29.24`` (:issue:`43729`)
>>>>>>> 445bb9f5
-

.. ---------------------------------------------------------------------------

.. _whatsnew_134.contributors:

Contributors
~~~~~~~~~~~~

.. contributors:: v1.3.3..v1.3.4|HEAD<|MERGE_RESOLUTION|>--- conflicted
+++ resolved
@@ -42,10 +42,7 @@
 
 Other
 ~~~~~
-<<<<<<< HEAD
-=======
 - The minimum version of Cython needed to compile pandas is now ``0.29.24`` (:issue:`43729`)
->>>>>>> 445bb9f5
 -
 
 .. ---------------------------------------------------------------------------
