.. _whatsnew_150:

What's new in 1.5.0 (??)
------------------------

These are the changes in pandas 1.5.0. See :ref:`release` for a full changelog
including other versions of pandas.

{{ header }}

.. ---------------------------------------------------------------------------
.. _whatsnew_150.enhancements:

Enhancements
~~~~~~~~~~~~

.. _whatsnew_150.enhancements.dataframe_exchange:

DataFrame exchange protocol implementation
^^^^^^^^^^^^^^^^^^^^^^^^^^^^^^^^^^^^^^^^^^

Pandas now implement the DataFrame exchange API spec.
See the full details on the API at https://data-apis.org/dataframe-protocol/latest/index.html

The protocol consists of two parts:

  - New method :meth:`DataFrame.__dataframe__` which produces the exchange object.
    It effectively "exports" the Pandas dataframe as an exchange object so
    any other library which has the protocol implemented can "import" that dataframe
    without knowing anything about the producer except that it makes an exchange object.
  - New function :func:`pandas.api.exchange.from_dataframe` which can take
    an arbitrary exchange object from any conformant library and construct a
    Pandas DataFrame out of it.

.. _whatsnew_150.enhancements.styler:

Styler
^^^^^^

The most notable development is the new method :meth:`.Styler.concat` which
allows adding customised footer rows to visualise additional calculations on the data,
e.g. totals and counts etc. (:issue:`43875`, :issue:`46186`)

Additionally there is an alternative output method :meth:`.Styler.to_string`,
which allows using the Styler's formatting methods to create, for example, CSVs (:issue:`44502`).

Minor feature improvements are:

  - Adding the ability to render ``border`` and ``border-{side}`` CSS properties in Excel (:issue:`42276`)
  - Making keyword arguments consist: :meth:`.Styler.highlight_null` now accepts ``color`` and deprecates ``null_color`` although this remains backwards compatible (:issue:`45907`)

.. _whatsnew_150.enhancements.resample_group_keys:

Control of index with ``group_keys`` in :meth:`DataFrame.resample`
^^^^^^^^^^^^^^^^^^^^^^^^^^^^^^^^^^^^^^^^^^^^^^^^^^^^^^^^^^^^^^^^^^

The argument ``group_keys`` has been added to the method :meth:`DataFrame.resample`.
As with :meth:`DataFrame.groupby`, this argument controls the whether each group is added
to the index in the resample when :meth:`.Resampler.apply` is used.

.. warning::
   Not specifying the ``group_keys`` argument will retain the
   previous behavior and emit a warning if the result will change
   by specifying ``group_keys=False``. In a future version
   of pandas, not specifying ``group_keys`` will default to
   the same behavior as ``group_keys=False``.

.. ipython:: python

    df = pd.DataFrame(
        {'a': range(6)},
        index=pd.date_range("2021-01-01", periods=6, freq="8H")
    )
    df.resample("D", group_keys=True).apply(lambda x: x)
    df.resample("D", group_keys=False).apply(lambda x: x)

Previously, the resulting index would depend upon the values returned by ``apply``,
as seen in the following example.

.. code-block:: ipython

    In [1]: # pandas 1.3
    In [2]: df.resample("D").apply(lambda x: x)
    Out[2]:
                         a
    2021-01-01 00:00:00  0
    2021-01-01 08:00:00  1
    2021-01-01 16:00:00  2
    2021-01-02 00:00:00  3
    2021-01-02 08:00:00  4
    2021-01-02 16:00:00  5

    In [3]: df.resample("D").apply(lambda x: x.reset_index())
    Out[3]:
                               index  a
    2021-01-01 0 2021-01-01 00:00:00  0
               1 2021-01-01 08:00:00  1
               2 2021-01-01 16:00:00  2
    2021-01-02 0 2021-01-02 00:00:00  3
               1 2021-01-02 08:00:00  4
               2 2021-01-02 16:00:00  5

.. _whatsnew_150.enhancements.tar:

Reading directly from TAR archives
^^^^^^^^^^^^^^^^^^^^^^^^^^^^^^^^^^

I/O methods like :func:`read_csv` or :meth:`DataFrame.to_json` now allow reading and writing
directly on TAR archives (:issue:`44787`).

.. code-block:: python

   df = pd.read_csv("./movement.tar.gz")
   # ...
   df.to_csv("./out.tar.gz")

This supports ``.tar``, ``.tar.gz``, ``.tar.bz`` and ``.tar.xz2`` archives.
The used compression method is inferred from the filename.
If the compression method cannot be inferred, use the ``compression`` argument:

.. code-block:: python

   df = pd.read_csv(some_file_obj, compression={"method": "tar", "mode": "r:gz"}) # noqa F821

(``mode`` being one of ``tarfile.open``'s modes: https://docs.python.org/3/library/tarfile.html#tarfile.open)


.. _whatsnew_150.enhancements.other:

Other enhancements
^^^^^^^^^^^^^^^^^^
- :meth:`Series.map` now raises when ``arg`` is dict but ``na_action`` is not either ``None`` or ``'ignore'`` (:issue:`46588`)
- :meth:`MultiIndex.to_frame` now supports the argument ``allow_duplicates`` and raises on duplicate labels if it is missing or False (:issue:`45245`)
- :class:`StringArray` now accepts array-likes containing nan-likes (``None``, ``np.nan``) for the ``values`` parameter in its constructor in addition to strings and :attr:`pandas.NA`. (:issue:`40839`)
- Improved the rendering of ``categories`` in :class:`CategoricalIndex` (:issue:`45218`)
- :meth:`to_numeric` now preserves float64 arrays when downcasting would generate values not representable in float32 (:issue:`43693`)
- :meth:`Series.reset_index` and :meth:`DataFrame.reset_index` now support the argument ``allow_duplicates`` (:issue:`44410`)
- :meth:`.GroupBy.min` and :meth:`.GroupBy.max` now supports `Numba <https://numba.pydata.org/>`_ execution with the ``engine`` keyword (:issue:`45428`)
- :func:`read_csv` now supports ``defaultdict`` as a ``dtype`` parameter (:issue:`41574`)
- :meth:`DataFrame.rolling` and :meth:`Series.rolling` now support a ``step`` parameter with fixed-length windows (:issue:`15354`)
- Implemented a ``bool``-dtype :class:`Index`, passing a bool-dtype array-like to ``pd.Index`` will now retain ``bool`` dtype instead of casting to ``object`` (:issue:`45061`)
- Implemented a complex-dtype :class:`Index`, passing a complex-dtype array-like to ``pd.Index`` will now retain complex dtype instead of casting to ``object`` (:issue:`45845`)
- :class:`Series` and :class:`DataFrame` with ``IntegerDtype`` now supports bitwise operations (:issue:`34463`)
- Add ``milliseconds`` field support for :class:`~pandas.DateOffset` (:issue:`43371`)
- :meth:`DataFrame.reset_index` now accepts a ``names`` argument which renames the index names (:issue:`6878`)
- :meth:`pd.concat` now raises when ``levels`` is given but ``keys`` is None (:issue:`46653`)
- :meth:`pd.concat` now raises when ``levels`` contains duplicate values (:issue:`46653`)
- Added ``numeric_only`` argument to :meth:`DataFrame.corr`, :meth:`DataFrame.corrwith`, :meth:`DataFrame.cov`, :meth:`DataFrame.idxmin`, :meth:`DataFrame.idxmax`, :meth:`.DataFrameGroupBy.idxmin`, :meth:`.DataFrameGroupBy.idxmax`, :meth:`.GroupBy.var`, :meth:`.GroupBy.std`, :meth:`.GroupBy.sem`, and :meth:`.DataFrameGroupBy.quantile` (:issue:`46560`)
- A :class:`errors.PerformanceWarning` is now thrown when using ``string[pyarrow]`` dtype with methods that don't dispatch to ``pyarrow.compute`` methods (:issue:`42613`, :issue:`46725`)
- Added ``validate`` argument to :meth:`DataFrame.join` (:issue:`46622`)
- A :class:`errors.PerformanceWarning` is now thrown when using ``string[pyarrow]`` dtype with methods that don't dispatch to ``pyarrow.compute`` methods (:issue:`42613`)
- Added ``numeric_only`` argument to :meth:`Resampler.sum`, :meth:`Resampler.prod`, :meth:`Resampler.min`, :meth:`Resampler.max`, :meth:`Resampler.first`, and :meth:`Resampler.last` (:issue:`46442`)
- ``times`` argument in :class:`.ExponentialMovingWindow` now accepts ``np.timedelta64`` (:issue:`47003`)
- :class:`DataError`, :class:`SpecificationError`, and :class:`SettingWithCopyError` are now exposed in ``pandas.errors`` (:issue:`27656`)

.. ---------------------------------------------------------------------------
.. _whatsnew_150.notable_bug_fixes:

Notable bug fixes
~~~~~~~~~~~~~~~~~

These are bug fixes that might have notable behavior changes.

.. _whatsnew_150.notable_bug_fixes.groupby_transform_dropna:

Using ``dropna=True`` with ``groupby`` transforms
^^^^^^^^^^^^^^^^^^^^^^^^^^^^^^^^^^^^^^^^^^^^^^^^^

A transform is an operation whose result has the same size as its input. When the
result is a :class:`DataFrame` or :class:`Series`, it is also required that the
index of the result matches that of the input. In pandas 1.4, using
:meth:`.DataFrameGroupBy.transform` or :meth:`.SeriesGroupBy.transform` with null
values in the groups and ``dropna=True`` gave incorrect results. Demonstrated by the
examples below, the incorrect results either contained incorrect values, or the result
did not have the same index as the input.

.. ipython:: python

    df = pd.DataFrame({'a': [1, 1, np.nan], 'b': [2, 3, 4]})

*Old behavior*:

.. code-block:: ipython

    In [3]: # Value in the last row should be np.nan
            df.groupby('a', dropna=True).transform('sum')
    Out[3]:
       b
    0  5
    1  5
    2  5

    In [3]: # Should have one additional row with the value np.nan
            df.groupby('a', dropna=True).transform(lambda x: x.sum())
    Out[3]:
       b
    0  5
    1  5

    In [3]: # The value in the last row is np.nan interpreted as an integer
            df.groupby('a', dropna=True).transform('ffill')
    Out[3]:
                         b
    0                    2
    1                    3
    2 -9223372036854775808

    In [3]: # Should have one additional row with the value np.nan
            df.groupby('a', dropna=True).transform(lambda x: x)
    Out[3]:
       b
    0  2
    1  3

*New behavior*:

.. ipython:: python

    df.groupby('a', dropna=True).transform('sum')
    df.groupby('a', dropna=True).transform(lambda x: x.sum())
    df.groupby('a', dropna=True).transform('ffill')
    df.groupby('a', dropna=True).transform(lambda x: x)

.. _whatsnew_150.notable_bug_fixes.to_json_incorrectly_localizing_naive_timestamps:

Serializing tz-naive Timestamps with to_json() with ``iso_dates=True``
^^^^^^^^^^^^^^^^^^^^^^^^^^^^^^^^^^^^^^^^^^^^^^^^^^^^^^^^^^^^^^^^^^^^^^

:meth:`DataFrame.to_json`, :meth:`Series.to_json`, and :meth:`Index.to_json`
would incorrectly localize DatetimeArrays/DatetimeIndexes with tz-naive Timestamps
to UTC. (:issue:`38760`)

Note that this patch does not fix the localization of tz-aware Timestamps to UTC
upon serialization. (Related issue :issue:`12997`)

*Old Behavior*

.. ipython:: python

    index = pd.date_range(
        start='2020-12-28 00:00:00',
        end='2020-12-28 02:00:00',
        freq='1H',
    )
    a = pd.Series(
        data=range(3),
        index=index,
    )

.. code-block:: ipython

    In [4]: a.to_json(date_format='iso')
    Out[4]: '{"2020-12-28T00:00:00.000Z":0,"2020-12-28T01:00:00.000Z":1,"2020-12-28T02:00:00.000Z":2}'

    In [5]: pd.read_json(a.to_json(date_format='iso'), typ="series").index == a.index
    Out[5]: array([False, False, False])

*New Behavior*

.. ipython:: python

    a.to_json(date_format='iso')
    # Roundtripping now works
    pd.read_json(a.to_json(date_format='iso'), typ="series").index == a.index

.. ---------------------------------------------------------------------------
.. _whatsnew_150.api_breaking:

Backwards incompatible API changes
~~~~~~~~~~~~~~~~~~~~~~~~~~~~~~~~~~

.. _whatsnew_150.api_breaking.read_xml_dtypes:

read_xml now supports ``dtype``, ``converters``, and ``parse_dates``
^^^^^^^^^^^^^^^^^^^^^^^^^^^^^^^^^^^^^^^^^^^^^^^^^^^^^^^^^^^^^^^^^^^^

Similar to other IO methods, :func:`pandas.read_xml` now supports assigning specific dtypes to columns,
apply converter methods, and parse dates (:issue:`43567`).

.. ipython:: python

    xml_dates = """<?xml version='1.0' encoding='utf-8'?>
    <data>
      <row>
        <shape>square</shape>
        <degrees>00360</degrees>
        <sides>4.0</sides>
        <date>2020-01-01</date>
       </row>
      <row>
        <shape>circle</shape>
        <degrees>00360</degrees>
        <sides/>
        <date>2021-01-01</date>
      </row>
      <row>
        <shape>triangle</shape>
        <degrees>00180</degrees>
        <sides>3.0</sides>
        <date>2022-01-01</date>
      </row>
    </data>"""

    df = pd.read_xml(
        xml_dates,
        dtype={'sides': 'Int64'},
        converters={'degrees': str},
        parse_dates=['date']
    )
    df
    df.dtypes

.. _whatsnew_150.read_xml_iterparse:

read_xml now supports large XML using ``iterparse``
^^^^^^^^^^^^^^^^^^^^^^^^^^^^^^^^^^^^^^^^^^^^^^^^^^^

For very large XML files that can range in hundreds of megabytes to gigabytes, :func:`pandas.read_xml`
now supports parsing such sizeable files using `lxml's iterparse`_ and `etree's iterparse`_
which are memory-efficient methods to iterate through XML trees and extract specific elements
and attributes without holding entire tree in memory (:issue:`#45442`).

.. code-block:: ipython

    In [1]: df = pd.read_xml(
    ...      "/path/to/downloaded/enwikisource-latest-pages-articles.xml",
    ...      iterparse = {"page": ["title", "ns", "id"]})
    ...  )
    df
    Out[2]:
                                                         title   ns        id
    0                                       Gettysburg Address    0     21450
    1                                                Main Page    0     42950
    2                            Declaration by United Nations    0      8435
    3             Constitution of the United States of America    0      8435
    4                     Declaration of Independence (Israel)    0     17858
    ...                                                    ...  ...       ...
    3578760               Page:Black cat 1897 07 v2 n10.pdf/17  104    219649
    3578761               Page:Black cat 1897 07 v2 n10.pdf/43  104    219649
    3578762               Page:Black cat 1897 07 v2 n10.pdf/44  104    219649
    3578763      The History of Tom Jones, a Foundling/Book IX    0  12084291
    3578764  Page:Shakespeare of Stratford (1926) Yale.djvu/91  104     21450

    [3578765 rows x 3 columns]


.. _`lxml's iterparse`: https://lxml.de/3.2/parsing.html#iterparse-and-iterwalk
.. _`etree's iterparse`: https://docs.python.org/3/library/xml.etree.elementtree.html#xml.etree.ElementTree.iterparse

.. _whatsnew_150.api_breaking.api_breaking2:

api_breaking_change2
^^^^^^^^^^^^^^^^^^^^

.. _whatsnew_150.api_breaking.deps:

Increased minimum versions for dependencies
^^^^^^^^^^^^^^^^^^^^^^^^^^^^^^^^^^^^^^^^^^^
Some minimum supported versions of dependencies were updated.
If installed, we now require:

+-----------------+-----------------+----------+---------+
| Package         | Minimum Version | Required | Changed |
+=================+=================+==========+=========+
| mypy (dev)      | 0.950           |          |    X    |
+-----------------+-----------------+----------+---------+
| beautifulsoup4  | 4.9.3           |          |    X    |
+-----------------+-----------------+----------+---------+
| blosc           | 1.21.0          |          |    X    |
+-----------------+-----------------+----------+---------+
| bottleneck      | 1.3.2           |          |    X    |
+-----------------+-----------------+----------+---------+
| fsspec          | 2021.05.0       |          |    X    |
+-----------------+-----------------+----------+---------+
| hypothesis      | 6.13.0          |          |    X    |
+-----------------+-----------------+----------+---------+
| gcsfs           | 2021.05.0       |          |    X    |
+-----------------+-----------------+----------+---------+
| jinja2          | 3.0.0           |          |    X    |
+-----------------+-----------------+----------+---------+
| lxml            | 4.6.3           |          |    X    |
+-----------------+-----------------+----------+---------+
| numba           | 0.53.1          |          |    X    |
+-----------------+-----------------+----------+---------+
| numexpr         | 2.7.3           |          |    X    |
+-----------------+-----------------+----------+---------+
| openpyxl        | 3.0.7           |          |    X    |
+-----------------+-----------------+----------+---------+
| pandas-gbq      | 0.15.0          |          |    X    |
+-----------------+-----------------+----------+---------+
| psycopg2        | 2.8.6           |          |    X    |
+-----------------+-----------------+----------+---------+
| pymysql         | 1.0.2           |          |    X    |
+-----------------+-----------------+----------+---------+
| pyreadstat      | 1.1.2           |          |    X    |
+-----------------+-----------------+----------+---------+
| pyxlsb          | 1.0.8           |          |    X    |
+-----------------+-----------------+----------+---------+
| s3fs            | 2021.05.0       |          |    X    |
+-----------------+-----------------+----------+---------+
| scipy           | 1.7.1           |          |    X    |
+-----------------+-----------------+----------+---------+
| sqlalchemy      | 1.4.16          |          |    X    |
+-----------------+-----------------+----------+---------+
| tabulate        | 0.8.9           |          |    X    |
+-----------------+-----------------+----------+---------+
| xarray          | 0.19.0          |          |    X    |
+-----------------+-----------------+----------+---------+
| xlsxwriter      | 1.4.3           |          |    X    |
+-----------------+-----------------+----------+---------+

For `optional libraries <https://pandas.pydata.org/docs/getting_started/install.html>`_ the general recommendation is to use the latest version.
The following table lists the lowest version per library that is currently being tested throughout the development of pandas.
Optional libraries below the lowest tested version may still work, but are not considered supported.

+-----------------+-----------------+---------+
| Package         | Minimum Version | Changed |
+=================+=================+=========+
|                 |                 |    X    |
+-----------------+-----------------+---------+

See :ref:`install.dependencies` and :ref:`install.optional_dependencies` for more.

.. _whatsnew_150.api_breaking.other:

Other API changes
^^^^^^^^^^^^^^^^^

- BigQuery I/O methods :func:`read_gbq` and :meth:`DataFrame.to_gbq` default to
  ``auth_local_webserver = True``. Google has deprecated the
  ``auth_local_webserver = False`` `"out of band" (copy-paste) flow
  <https://developers.googleblog.com/2022/02/making-oauth-flows-safer.html?m=1#disallowed-oob>`_.
  The ``auth_local_webserver = False`` option is planned to stop working in
  October 2022. (:issue:`46312`)
-

.. ---------------------------------------------------------------------------
.. _whatsnew_150.deprecations:

Deprecations
~~~~~~~~~~~~

.. _whatsnew_150.deprecations.int_slicing_series:

In a future version, integer slicing on a :class:`Series` with a :class:`Int64Index` or :class:`RangeIndex` will be treated as *label-based*, not positional. This will make the behavior consistent with other :meth:`Series.__getitem__` and :meth:`Series.__setitem__` behaviors (:issue:`45162`).

For example:

.. ipython:: python

   ser = pd.Series([1, 2, 3, 4, 5], index=[2, 3, 5, 7, 11])

In the old behavior, ``ser[2:4]`` treats the slice as positional:

*Old behavior*:

.. code-block:: ipython

    In [3]: ser[2:4]
    Out[3]:
    5    3
    7    4
    dtype: int64

In a future version, this will be treated as label-based:

*Future behavior*:

.. code-block:: ipython

    In [4]: ser.loc[2:4]
    Out[4]:
    2    1
    3    2
    dtype: int64

To retain the old behavior, use ``series.iloc[i:j]``. To get the future behavior,
use ``series.loc[i:j]``.

Slicing on a :class:`DataFrame` will not be affected.

.. _whatsnew_150.deprecations.excel_writer_attributes:

:class:`ExcelWriter` attributes
^^^^^^^^^^^^^^^^^^^^^^^^^^^^^^^

All attributes of :class:`ExcelWriter` were previously documented as not
public. However some third party Excel engines documented accessing
``ExcelWriter.book`` or ``ExcelWriter.sheets``, and users were utilizing these
and possibly other attributes. Previously these attributes were not safe to use;
e.g. modifications to ``ExcelWriter.book`` would not update ``ExcelWriter.sheets``
and conversely. In order to support this, pandas has made some attributes public
and improved their implementations so that they may now be safely used. (:issue:`45572`)

The following attributes are now public and considered safe to access.

 - ``book``
 - ``check_extension``
 - ``close``
 - ``date_format``
 - ``datetime_format``
 - ``engine``
 - ``if_sheet_exists``
 - ``sheets``
 - ``supported_extensions``

The following attributes have been deprecated. They now raise a ``FutureWarning``
when accessed and will be removed in a future version. Users should be aware
that their usage is considered unsafe, and can lead to unexpected results.

 - ``cur_sheet``
 - ``handles``
 - ``path``
 - ``save``
 - ``write_cells``

See the documentation of :class:`ExcelWriter` for further details.

.. _whatsnew_150.deprecations.group_keys_in_apply:

Using ``group_keys`` with transformers in :meth:`.GroupBy.apply`
^^^^^^^^^^^^^^^^^^^^^^^^^^^^^^^^^^^^^^^^^^^^^^^^^^^^^^^^^^^^^^^^

In previous versions of pandas, if it was inferred that the function passed to
:meth:`.GroupBy.apply` was a transformer (i.e. the resulting index was equal to
the input index), the ``group_keys`` argument of :meth:`DataFrame.groupby` and
:meth:`Series.groupby` was ignored and the group keys would never be added to
the index of the result. In the future, the group keys will be added to the index
when the user specifies ``group_keys=True``.

As ``group_keys=True`` is the default value of :meth:`DataFrame.groupby` and
:meth:`Series.groupby`, not specifying ``group_keys`` with a transformer will
raise a ``FutureWarning``. This can be silenced and the previous behavior
retained by specifying ``group_keys=False``.

.. _whatsnew_150.notable_bug_fixes.setitem_column_try_inplace:
   _ see also _whatsnew_130.notable_bug_fixes.setitem_column_try_inplace

Try operating inplace when setting values with ``loc`` and ``iloc``
^^^^^^^^^^^^^^^^^^^^^^^^^^^^^^^^^^^^^^^^^^^^^^^^^^^^^^^^^^^^^^^^^^^
Most of the time setting values with ``frame.iloc`` attempts to set values
in-place, only falling back to inserting a new array if necessary. In the past,
setting entire columns has been an exception to this rule:

.. ipython:: python

   values = np.arange(4).reshape(2, 2)
   df = pd.DataFrame(values)
   ser = df[0]

*Old behavior*:

.. code-block:: ipython

    In [3]: df.iloc[:, 0] = np.array([10, 11])
    In [4]: ser
    Out[4]:
    0    0
    1    2
    Name: 0, dtype: int64

This behavior is deprecated. In a future version, setting an entire column with
iloc will attempt to operate inplace.

*Future behavior*:

.. code-block:: ipython

    In [3]: df.iloc[:, 0] = np.array([10, 11])
    In [4]: ser
    Out[4]:
    0    10
    1    11
    Name: 0, dtype: int64

To get the old behavior, use :meth:`DataFrame.__setitem__` directly:

*Future behavior*:

.. code-block:: ipython

    In [5]: df[0] = np.array([21, 31])
    In [4]: ser
    Out[4]:
    0    10
    1    11
    Name: 0, dtype: int64

In the case where ``df.columns`` is not unique, use :meth:`DataFrame.isetitem`:

*Future behavior*:

.. code-block:: ipython

    In [5]: df.columns = ["A", "A"]
    In [5]: df.isetitem(0, np.array([21, 31]))
    In [4]: ser
    Out[4]:
    0    10
    1    11
    Name: 0, dtype: int64

.. _whatsnew_150.deprecations.numeric_only_default:

``numeric_only`` default value
^^^^^^^^^^^^^^^^^^^^^^^^^^^^^^

Across the DataFrame and DataFrameGroupBy operations such as
``min``, ``sum``, and ``idxmax``, the default
value of the ``numeric_only`` argument, if it exists at all, was inconsistent.
Furthermore, operations with the default value ``None`` can lead to surprising
results. (:issue:`46560`)

.. code-block:: ipython

    In [1]: df = pd.DataFrame({"a": [1, 2], "b": ["x", "y"]})

    In [2]: # Reading the next line without knowing the contents of df, one would
            # expect the result to contain the products for both columns a and b.
            df[["a", "b"]].prod()
    Out[2]:
    a    2
    dtype: int64

To avoid this behavior, the specifying the value ``numeric_only=None`` has been
deprecated, and will be removed in a future version of pandas. In the future,
all operations with a ``numeric_only`` argument will default to ``False``. Users
should either call the operation only with columns that can be operated on, or
specify ``numeric_only=True`` to operate only on Boolean, integer, and float columns.

In order to support the transition to the new behavior, the following methods have
gained the ``numeric_only`` argument.

- :meth:`DataFrame.corr`
- :meth:`DataFrame.corrwith`
- :meth:`DataFrame.cov`
- :meth:`DataFrame.idxmin`
- :meth:`DataFrame.idxmax`
- :meth:`.DataFrameGroupBy.cummin`
- :meth:`.DataFrameGroupBy.cummax`
- :meth:`.DataFrameGroupBy.idxmin`
- :meth:`.DataFrameGroupBy.idxmax`
- :meth:`.GroupBy.var`
- :meth:`.GroupBy.std`
- :meth:`.GroupBy.sem`
- :meth:`.DataFrameGroupBy.quantile`

.. _whatsnew_150.deprecations.other:

Other Deprecations
^^^^^^^^^^^^^^^^^^
- Deprecated the keyword ``line_terminator`` in :meth:`DataFrame.to_csv` and :meth:`Series.to_csv`, use ``lineterminator`` instead; this is for consistency with :func:`read_csv` and the standard library 'csv' module (:issue:`9568`)
- Deprecated behavior of :meth:`SparseArray.astype`, :meth:`Series.astype`, and :meth:`DataFrame.astype` with :class:`SparseDtype` when passing a non-sparse ``dtype``. In a future version, this will cast to that non-sparse dtype instead of wrapping it in a :class:`SparseDtype` (:issue:`34457`)
- Deprecated behavior of :meth:`DatetimeIndex.intersection` and :meth:`DatetimeIndex.symmetric_difference` (``union`` behavior was already deprecated in version 1.3.0) with mixed time zones; in a future version both will be cast to UTC instead of object dtype (:issue:`39328`, :issue:`45357`)
- Deprecated :meth:`DataFrame.iteritems`, :meth:`Series.iteritems`, :meth:`HDFStore.iteritems` in favor of :meth:`DataFrame.items`, :meth:`Series.items`, :meth:`HDFStore.items`  (:issue:`45321`)
- Deprecated :meth:`Series.is_monotonic` and :meth:`Index.is_monotonic` in favor of :meth:`Series.is_monotonic_increasing` and :meth:`Index.is_monotonic_increasing` (:issue:`45422`, :issue:`21335`)
- Deprecated behavior of :meth:`DatetimeIndex.astype`, :meth:`TimedeltaIndex.astype`, :meth:`PeriodIndex.astype` when converting to an integer dtype other than ``int64``. In a future version, these will convert to exactly the specified dtype (instead of always ``int64``) and will raise if the conversion overflows (:issue:`45034`)
- Deprecated the ``__array_wrap__`` method of DataFrame and Series, rely on standard numpy ufuncs instead (:issue:`45451`)
- Deprecated treating float-dtype data as wall-times when passed with a timezone to :class:`Series` or :class:`DatetimeIndex` (:issue:`45573`)
- Deprecated the behavior of :meth:`Series.fillna` and :meth:`DataFrame.fillna` with ``timedelta64[ns]`` dtype and incompatible fill value; in a future version this will cast to a common dtype (usually object) instead of raising, matching the behavior of other dtypes (:issue:`45746`)
- Deprecated the ``warn`` parameter in :func:`infer_freq` (:issue:`45947`)
- Deprecated allowing non-keyword arguments in :meth:`ExtensionArray.argsort` (:issue:`46134`)
- Deprecated treating all-bool ``object``-dtype columns as bool-like in :meth:`DataFrame.any` and :meth:`DataFrame.all` with ``bool_only=True``, explicitly cast to bool instead (:issue:`46188`)
- Deprecated behavior of method :meth:`DataFrame.quantile`, attribute ``numeric_only`` will default False. Including datetime/timedelta columns in the result (:issue:`7308`).
- Deprecated :attr:`Timedelta.freq` and :attr:`Timedelta.is_populated` (:issue:`46430`)
- Deprecated :attr:`Timedelta.delta` (:issue:`46476`)
- Deprecated passing arguments as positional in :meth:`DataFrame.any` and :meth:`Series.any` (:issue:`44802`)
- Deprecated the ``closed`` argument in :meth:`interval_range` in favor of ``inclusive`` argument; In a future version passing ``closed`` will raise (:issue:`40245`)
- Deprecated the methods :meth:`DataFrame.mad`, :meth:`Series.mad`, and the corresponding groupby methods (:issue:`11787`)
- Deprecated positional arguments to :meth:`Index.join` except for ``other``, use keyword-only arguments instead of positional arguments (:issue:`46518`)
- Deprecated indexing on a timezone-naive :class:`DatetimeIndex` using a string representing a timezone-aware datetime (:issue:`46903`, :issue:`36148`)
<<<<<<< HEAD
- Deprecated the argument ``na_sentinel`` in :func:`pd.factorize`, :meth:`Index.factorize`, and :meth:`ExtensionArray.factorize`; use ``use_na_sentinel`` instead of an integer to use the sentinel ``-1`` for NaN values and ``False`` instead of ``None`` to encode NaN values (:issue:`46910`)
=======
- Deprecated the argument ``na_sentinel`` in :func:`factorize`, :meth:`Index.factorize`, and :meth:`.ExtensionArray.factorize`; pass ``use_na_sentinel=True`` instead to use the sentinel ``-1`` for NaN values and ``use_na_sentinel=False`` instead of ``na_sentinel=None`` to encode NaN values (:issue:`46910`)
>>>>>>> 46e7a8d3

.. ---------------------------------------------------------------------------
.. _whatsnew_150.performance:

Performance improvements
~~~~~~~~~~~~~~~~~~~~~~~~
- Performance improvement in :meth:`DataFrame.corrwith` for column-wise (axis=0) Pearson and Spearman correlation when other is a :class:`Series` (:issue:`46174`)
- Performance improvement in :meth:`.GroupBy.transform` for some user-defined DataFrame -> Series functions (:issue:`45387`)
- Performance improvement in :meth:`DataFrame.duplicated` when subset consists of only one column (:issue:`45236`)
- Performance improvement in :meth:`.GroupBy.diff` (:issue:`16706`)
- Performance improvement in :meth:`.GroupBy.transform` when broadcasting values for user-defined functions (:issue:`45708`)
- Performance improvement in :meth:`.GroupBy.transform` for user-defined functions when only a single group exists (:issue:`44977`)
- Performance improvement in :meth:`DataFrame.loc` and :meth:`Series.loc` for tuple-based indexing of a :class:`MultiIndex` (:issue:`45681`, :issue:`46040`, :issue:`46330`)
- Performance improvement in :attr:`MultiIndex.values` when the MultiIndex contains levels of type DatetimeIndex, TimedeltaIndex or ExtensionDtypes (:issue:`46288`)
- Performance improvement in :func:`merge` when left and/or right are empty (:issue:`45838`)
- Performance improvement in :meth:`DataFrame.join` when left and/or right are empty (:issue:`46015`)
- Performance improvement in :meth:`DataFrame.reindex` and :meth:`Series.reindex` when target is a :class:`MultiIndex` (:issue:`46235`)
- Performance improvement when setting values in a pyarrow backed string array (:issue:`46400`)
- Performance improvement in :func:`factorize` (:issue:`46109`)
- Performance improvement in :class:`DataFrame` and :class:`Series` constructors for extension dtype scalars (:issue:`45854`)

.. ---------------------------------------------------------------------------
.. _whatsnew_150.bug_fixes:

Bug fixes
~~~~~~~~~

Categorical
^^^^^^^^^^^
- Bug in :meth:`Categorical.view` not accepting integer dtypes (:issue:`25464`)
- Bug in :meth:`CategoricalIndex.union` when the index's categories are integer-dtype and the index contains ``NaN`` values incorrectly raising instead of casting to ``float64`` (:issue:`45362`)
-

Datetimelike
^^^^^^^^^^^^
- Bug in :meth:`DataFrame.quantile` with datetime-like dtypes and no rows incorrectly returning ``float64`` dtype instead of retaining datetime-like dtype (:issue:`41544`)
- Bug in :func:`to_datetime` with sequences of ``np.str_`` objects incorrectly raising (:issue:`32264`)
- Bug in :class:`Timestamp` construction when passing datetime components as positional arguments and ``tzinfo`` as a keyword argument incorrectly raising (:issue:`31929`)
- Bug in :meth:`Index.astype` when casting from object dtype to ``timedelta64[ns]`` dtype incorrectly casting ``np.datetime64("NaT")`` values to ``np.timedelta64("NaT")`` instead of raising (:issue:`45722`)
- Bug in :meth:`SeriesGroupBy.value_counts` index when passing categorical column (:issue:`44324`)
- Bug in :meth:`DatetimeIndex.tz_localize` localizing to UTC failing to make a copy of the underlying data (:issue:`46460`)
- Bug in :meth:`DatetimeIndex.resolution` incorrectly returning "day" instead of "nanosecond" for nanosecond-resolution indexes (:issue:`46903`)
-

Timedelta
^^^^^^^^^
- Bug in :func:`astype_nansafe` astype("timedelta64[ns]") fails when np.nan is included (:issue:`45798`)
- Bug in constructing a :class:`Timedelta` with a ``np.timedelta64`` object and a ``unit`` sometimes silently overflowing and returning incorrect results instead of raising ``OutOfBoundsTimedelta`` (:issue:`46827`)
-

Time Zones
^^^^^^^^^^
- Bug in :class:`Timestamp` constructor raising when passed a ``ZoneInfo`` tzinfo object (:issue:`46425`)
-

Numeric
^^^^^^^
- Bug in operations with array-likes with ``dtype="boolean"`` and :attr:`NA` incorrectly altering the array in-place (:issue:`45421`)
- Bug in division, ``pow`` and ``mod`` operations on array-likes with ``dtype="boolean"`` not being like their ``np.bool_`` counterparts (:issue:`46063`)
- Bug in multiplying a :class:`Series` with ``IntegerDtype`` or ``FloatingDtype`` by an array-like with ``timedelta64[ns]`` dtype incorrectly raising (:issue:`45622`)
-

Conversion
^^^^^^^^^^
- Bug in :meth:`DataFrame.astype` not preserving subclasses (:issue:`40810`)
- Bug in constructing a :class:`Series` from a float-containing list or a floating-dtype ndarray-like (e.g. ``dask.Array``) and an integer dtype raising instead of casting like we would with an ``np.ndarray`` (:issue:`40110`)
- Bug in :meth:`Float64Index.astype` to unsigned integer dtype incorrectly casting to ``np.int64`` dtype (:issue:`45309`)
- Bug in :meth:`Series.astype` and :meth:`DataFrame.astype` from floating dtype to unsigned integer dtype failing to raise in the presence of negative values (:issue:`45151`)
- Bug in :func:`array` with ``FloatingDtype`` and values containing float-castable strings incorrectly raising (:issue:`45424`)
- Bug when comparing string and datetime64ns objects causing ``OverflowError`` exception. (:issue:`45506`)
- Bug in metaclass of generic abstract dtypes causing :meth:`DataFrame.apply` and :meth:`Series.apply` to raise for the built-in function ``type`` (:issue:`46684`)
- Bug in :meth:`DataFrame.to_dict` for ``orient="list"`` or ``orient="index"`` was not returning native types (:issue:`46751`)

Strings
^^^^^^^
- Bug in :meth:`str.startswith` and :meth:`str.endswith` when using other series as parameter _pat_. Now raises ``TypeError`` (:issue:`3485`)
-

Interval
^^^^^^^^
- Bug in :meth:`IntervalArray.__setitem__` when setting ``np.nan`` into an integer-backed array raising ``ValueError`` instead of ``TypeError`` (:issue:`45484`)
-

Indexing
^^^^^^^^
- Bug in :meth:`loc.__getitem__` with a list of keys causing an internal inconsistency that could lead to a disconnect between ``frame.at[x, y]`` vs ``frame[y].loc[x]`` (:issue:`22372`)
- Bug in :meth:`DataFrame.iloc` where indexing a single row on a :class:`DataFrame` with a single ExtensionDtype column gave a copy instead of a view on the underlying data (:issue:`45241`)
- Bug in :meth:`Series.align` does not create :class:`MultiIndex` with union of levels when both MultiIndexes intersections are identical (:issue:`45224`)
- Bug in setting a NA value (``None`` or ``np.nan``) into a :class:`Series` with int-based :class:`IntervalDtype` incorrectly casting to object dtype instead of a float-based :class:`IntervalDtype` (:issue:`45568`)
- Bug in indexing setting values into an ``ExtensionDtype`` column with ``df.iloc[:, i] = values`` with ``values`` having the same dtype as ``df.iloc[:, i]`` incorrectly inserting a new array instead of setting in-place (:issue:`33457`)
- Bug in :meth:`Series.__setitem__` with a non-integer :class:`Index` when using an integer key to set a value that cannot be set inplace where a ``ValueError`` was raised instead of casting to a common dtype (:issue:`45070`)
- Bug in :meth:`Series.__setitem__` when setting incompatible values into a ``PeriodDtype`` or ``IntervalDtype`` :class:`Series` raising when indexing with a boolean mask but coercing when indexing with otherwise-equivalent indexers; these now consistently coerce, along with :meth:`Series.mask` and :meth:`Series.where` (:issue:`45768`)
- Bug in :meth:`DataFrame.where` with multiple columns with datetime-like dtypes failing to downcast results consistent with other dtypes (:issue:`45837`)
- Bug in :meth:`Series.loc.__setitem__` and :meth:`Series.loc.__getitem__` not raising when using multiple keys without using a :class:`MultiIndex` (:issue:`13831`)
- Bug in :meth:`Index.reindex` raising ``AssertionError`` when ``level`` was specified but no :class:`MultiIndex` was given; level is ignored now (:issue:`35132`)
- Bug when setting a value too large for a :class:`Series` dtype failing to coerce to a common type (:issue:`26049`, :issue:`32878`)
- Bug in :meth:`loc.__setitem__` treating ``range`` keys as positional instead of label-based (:issue:`45479`)
- Bug in :meth:`Series.__setitem__` when setting ``boolean`` dtype values containing ``NA`` incorrectly raising instead of casting to ``boolean`` dtype (:issue:`45462`)
- Bug in :meth:`Series.__setitem__` where setting :attr:`NA` into a numeric-dtpye :class:`Series` would incorrectly upcast to object-dtype rather than treating the value as ``np.nan`` (:issue:`44199`)
- Bug in :meth:`Series.__setitem__` with ``datetime64[ns]`` dtype, an all-``False`` boolean mask, and an incompatible value incorrectly casting to ``object`` instead of retaining ``datetime64[ns]`` dtype (:issue:`45967`)
- Bug in :meth:`Index.__getitem__`  raising ``ValueError`` when indexer is from boolean dtype with ``NA`` (:issue:`45806`)
- Bug in :meth:`Series.mask` with ``inplace=True`` or setting values with a boolean mask with small integer dtypes incorrectly raising (:issue:`45750`)
- Bug in :meth:`DataFrame.mask` with ``inplace=True`` and ``ExtensionDtype`` columns incorrectly raising (:issue:`45577`)
- Bug in getting a column from a DataFrame with an object-dtype row index with datetime-like values: the resulting Series now preserves the exact object-dtype Index from the parent DataFrame (:issue:`42950`)
- Bug in :meth:`DataFrame.__getattribute__` raising ``AttributeError`` if columns have ``"string"`` dtype (:issue:`46185`)
- Bug in indexing on a :class:`DatetimeIndex` with a ``np.str_`` key incorrectly raising (:issue:`45580`)
- Bug in :meth:`CategoricalIndex.get_indexer` when index contains ``NaN`` values, resulting in elements that are in target but not present in the index to be mapped to the index of the NaN element, instead of -1 (:issue:`45361`)
- Bug in setting large integer values into :class:`Series` with ``float32`` or ``float16`` dtype incorrectly altering these values instead of coercing to ``float64`` dtype (:issue:`45844`)
- Bug in :meth:`Series.asof` and :meth:`DataFrame.asof` incorrectly casting bool-dtype results to ``float64`` dtype (:issue:`16063`)
- Bug in :meth:`NDFrame.xs`, :meth:`DataFrame.iterrows`, :meth:`DataFrame.loc` and :meth:`DataFrame.iloc` not always propagating metadata (:issue:`28283`)
-

Missing
^^^^^^^
- Bug in :meth:`Series.fillna` and :meth:`DataFrame.fillna` with ``downcast`` keyword not being respected in some cases where there are no NA values present (:issue:`45423`)
- Bug in :meth:`Series.fillna` and :meth:`DataFrame.fillna` with :class:`IntervalDtype` and incompatible value raising instead of casting to a common (usually object) dtype (:issue:`45796`)
- Bug in :meth:`DataFrame.interpolate` with object-dtype column not returning a copy with ``inplace=False`` (:issue:`45791`)
- Bug in :meth:`DataFrame.dropna` allows to set both ``how`` and ``thresh`` incompatible arguments (:issue:`46575`)

MultiIndex
^^^^^^^^^^
- Bug in :meth:`DataFrame.loc` returning empty result when slicing a :class:`MultiIndex` with a negative step size and non-null start/stop values (:issue:`46156`)
- Bug in :meth:`DataFrame.loc` raising when slicing a :class:`MultiIndex` with a negative step size other than -1 (:issue:`46156`)
- Bug in :meth:`DataFrame.loc` raising when slicing a :class:`MultiIndex` with a negative step size and slicing a non-int labeled index level (:issue:`46156`)
- Bug in :meth:`Series.to_numpy` where multiindexed Series could not be converted to numpy arrays when an ``na_value`` was supplied (:issue:`45774`)
- Bug in :class:`MultiIndex.equals` not commutative when only one side has extension array dtype (:issue:`46026`)
- Bug in :meth:`MultiIndex.from_tuples` cannot construct Index of empty tuples (:issue:`45608`)

I/O
^^^
- Bug in :meth:`DataFrame.to_stata` where no error is raised if the :class:`DataFrame` contains ``-np.inf`` (:issue:`45350`)
- Bug in :func:`read_excel` results in an infinite loop with certain ``skiprows`` callables (:issue:`45585`)
- Bug in :meth:`DataFrame.info` where a new line at the end of the output is omitted when called on an empty :class:`DataFrame` (:issue:`45494`)
- Bug in :func:`read_csv` not recognizing line break for ``on_bad_lines="warn"`` for ``engine="c"`` (:issue:`41710`)
- Bug in :meth:`DataFrame.to_csv` not respecting ``float_format`` for ``Float64`` dtype (:issue:`45991`)
- Bug in :func:`read_csv` not respecting a specified converter to index columns in all cases (:issue:`40589`)
- Bug in :func:`read_parquet` when ``engine="pyarrow"`` which caused partial write to disk when column of unsupported datatype was passed (:issue:`44914`)
- Bug in :func:`DataFrame.to_excel` and :class:`ExcelWriter` would raise when writing an empty DataFrame to a ``.ods`` file (:issue:`45793`)
- Bug in :func:`read_html` where elements surrounding ``<br>`` were joined without a space between them (:issue:`29528`)
- Bug in :func:`read_csv` when data is longer than header leading to issues with callables in ``usecols`` expecting strings (:issue:`46997`)
- Bug in Parquet roundtrip for Interval dtype with ``datetime64[ns]`` subtype (:issue:`45881`)
- Bug in :func:`read_excel` when reading a ``.ods`` file with newlines between xml elements (:issue:`45598`)
- Bug in :func:`read_parquet` when ``engine="fastparquet"`` where the file was not closed on error (:issue:`46555`)
- :meth:`to_html` now excludes the ``border`` attribute from ``<table>`` elements when ``border`` keyword is set to ``False``.
-

Period
^^^^^^
- Bug in subtraction of :class:`Period` from :class:`PeriodArray` returning wrong results (:issue:`45999`)
- Bug in :meth:`Period.strftime` and :meth:`PeriodIndex.strftime`, directives ``%l`` and ``%u`` were giving wrong results (:issue:`46252`)
- Bug in inferring an incorrect ``freq`` when passing a string to :class:`Period` microseconds that are a multiple of 1000 (:issue:`46811`)
- Bug in constructing a :class:`Period` from a :class:`Timestamp` or ``np.datetime64`` object with non-zero nanoseconds and ``freq="ns"`` incorrectly truncating the nanoseconds (:issue:`46811`)
-

Plotting
^^^^^^^^
- Bug in :meth:`DataFrame.plot.barh` that prevented labeling the x-axis and ``xlabel`` updating the y-axis label (:issue:`45144`)
- Bug in :meth:`DataFrame.plot.box` that prevented labeling the x-axis (:issue:`45463`)
- Bug in :meth:`DataFrame.boxplot` that prevented passing in ``xlabel`` and ``ylabel`` (:issue:`45463`)
- Bug in :meth:`DataFrame.boxplot` that prevented specifying ``vert=False`` (:issue:`36918`)
- Bug in :meth:`DataFrame.plot.scatter` that prevented specifying ``norm`` (:issue:`45809`)
- The function :meth:`DataFrame.plot.scatter` now accepts ``color`` as an alias for ``c`` and ``size`` as an alias for ``s`` for consistency to other plotting functions (:issue:`44670`)
- Fix showing "None" as ylabel in :meth:`Series.plot` when not setting ylabel (:issue:`46129`)

Groupby/resample/rolling
^^^^^^^^^^^^^^^^^^^^^^^^
- Bug in :meth:`DataFrame.resample` ignoring ``closed="right"`` on :class:`TimedeltaIndex` (:issue:`45414`)
- Bug in :meth:`.DataFrameGroupBy.transform` fails when ``func="size"`` and the input DataFrame has multiple columns (:issue:`27469`)
- Bug in :meth:`.DataFrameGroupBy.size` and :meth:`.DataFrameGroupBy.transform` with ``func="size"`` produced incorrect results when ``axis=1`` (:issue:`45715`)
- Bug in :meth:`.ExponentialMovingWindow.mean` with ``axis=1`` and ``engine='numba'`` when the :class:`DataFrame` has more columns than rows (:issue:`46086`)
- Bug when using ``engine="numba"`` would return the same jitted function when modifying ``engine_kwargs`` (:issue:`46086`)
- Bug in :meth:`.DataFrameGroupby.transform` fails when ``axis=1`` and ``func`` is ``"first"`` or ``"last"`` (:issue:`45986`)
- Bug in :meth:`DataFrameGroupby.cumsum` with ``skipna=False`` giving incorrect results (:issue:`46216`)
- Bug in :meth:`.GroupBy.cumsum` with ``timedelta64[ns]`` dtype failing to recognize ``NaT`` as a null value (:issue:`46216`)
- Bug in :meth:`GroupBy.cummin` and :meth:`GroupBy.cummax` with nullable dtypes incorrectly altering the original data in place (:issue:`46220`)
- Bug in :meth:`GroupBy.cummax` with ``int64`` dtype with leading value being the smallest possible int64 (:issue:`46382`)
- Bug in :meth:`GroupBy.max` with empty groups and ``uint64`` dtype incorrectly raising ``RuntimeError`` (:issue:`46408`)
- Bug in :meth:`.GroupBy.apply` would fail when ``func`` was a string and args or kwargs were supplied (:issue:`46479`)
- Bug in :meth:`SeriesGroupBy.apply` would incorrectly name its result when there was a unique group (:issue:`46369`)
- Bug in :meth:`Rolling.sum` and :meth:`Rolling.mean` would give incorrect result with window of same values (:issue:`42064`, :issue:`46431`)
- Bug in :meth:`Rolling.var` and :meth:`Rolling.std` would give non-zero result with window of same values (:issue:`42064`)
- Bug in :meth:`Rolling.skew` and :meth:`Rolling.kurt` would give NaN with window of same values (:issue:`30993`)
- Bug in :meth:`.Rolling.var` would segfault calculating weighted variance when window size was larger than data size (:issue:`46760`)
- Bug in :meth:`Grouper.__repr__` where ``dropna`` was not included. Now it is (:issue:`46754`)
- Bug in :meth:`DataFrame.rolling` gives ValueError when center=True, axis=1 and win_type is specified (:issue:`46135`)
- Bug in :meth:`.DataFrameGroupBy.describe` and :meth:`.SeriesGroupBy.describe` produces inconsistent results for empty datasets (:issue:`41575`)
- Bug in :meth:`DataFrame.resample` reduction methods when used with ``on`` would attempt to aggregate the provided column (:issue:`47079`)

Reshaping
^^^^^^^^^
- Bug in :func:`concat` between a :class:`Series` with integer dtype and another with :class:`CategoricalDtype` with integer categories and containing ``NaN`` values casting to object dtype instead of ``float64`` (:issue:`45359`)
- Bug in :func:`get_dummies` that selected object and categorical dtypes but not string (:issue:`44965`)
- Bug in :meth:`DataFrame.align` when aligning a :class:`MultiIndex` to a :class:`Series` with another :class:`MultiIndex` (:issue:`46001`)
- Bug in concanenation with ``IntegerDtype``, or ``FloatingDtype`` arrays where the resulting dtype did not mirror the behavior of the non-nullable dtypes (:issue:`46379`)
- Bug in :func:`concat` with identical key leads to error when indexing :class:`MultiIndex` (:issue:`46519`)
- Bug in :meth:`DataFrame.join` with a list when using suffixes to join DataFrames with duplicate column names (:issue:`46396`)
- Bug in :meth:`DataFrame.pivot_table` with ``sort=False`` results in sorted index (:issue:`17041`)
-

Sparse
^^^^^^
- Bug in :meth:`Series.where` and :meth:`DataFrame.where` with ``SparseDtype`` failing to retain the array's ``fill_value`` (:issue:`45691`)
-

ExtensionArray
^^^^^^^^^^^^^^
- Bug in :meth:`IntegerArray.searchsorted` and :meth:`FloatingArray.searchsorted` returning inconsistent results when acting on ``np.nan`` (:issue:`45255`)
-

Styler
^^^^^^
- Bug when attempting to apply styling functions to an empty DataFrame subset (:issue:`45313`)
- Bug in :class:`CSSToExcelConverter` leading to ``TypeError`` when border color provided without border style for ``xlsxwriter`` engine (:issue:`42276`)
- Bug in :meth:`Styler.set_sticky` leading to white text on white background in dark mode (:issue:`46984`)

Metadata
^^^^^^^^
- Fixed metadata propagation in :meth:`DataFrame.melt` (:issue:`28283`)
- Fixed metadata propagation in :meth:`DataFrame.explode` (:issue:`28283`)
-

Other
^^^^^

.. ***DO NOT USE THIS SECTION***

-
-

.. ---------------------------------------------------------------------------
.. _whatsnew_150.contributors:

Contributors
~~~~~~~~~~~~<|MERGE_RESOLUTION|>--- conflicted
+++ resolved
@@ -669,11 +669,7 @@
 - Deprecated the methods :meth:`DataFrame.mad`, :meth:`Series.mad`, and the corresponding groupby methods (:issue:`11787`)
 - Deprecated positional arguments to :meth:`Index.join` except for ``other``, use keyword-only arguments instead of positional arguments (:issue:`46518`)
 - Deprecated indexing on a timezone-naive :class:`DatetimeIndex` using a string representing a timezone-aware datetime (:issue:`46903`, :issue:`36148`)
-<<<<<<< HEAD
-- Deprecated the argument ``na_sentinel`` in :func:`pd.factorize`, :meth:`Index.factorize`, and :meth:`ExtensionArray.factorize`; use ``use_na_sentinel`` instead of an integer to use the sentinel ``-1`` for NaN values and ``False`` instead of ``None`` to encode NaN values (:issue:`46910`)
-=======
 - Deprecated the argument ``na_sentinel`` in :func:`factorize`, :meth:`Index.factorize`, and :meth:`.ExtensionArray.factorize`; pass ``use_na_sentinel=True`` instead to use the sentinel ``-1`` for NaN values and ``use_na_sentinel=False`` instead of ``na_sentinel=None`` to encode NaN values (:issue:`46910`)
->>>>>>> 46e7a8d3
 
 .. ---------------------------------------------------------------------------
 .. _whatsnew_150.performance:
