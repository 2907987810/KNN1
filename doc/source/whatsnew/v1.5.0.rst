.. _whatsnew_150:

What's new in 1.5.0 (??)
------------------------

These are the changes in pandas 1.5.0. See :ref:`release` for a full changelog
including other versions of pandas.

{{ header }}

.. ---------------------------------------------------------------------------
.. _whatsnew_150.enhancements:

Enhancements
~~~~~~~~~~~~

.. _whatsnew_150.enhancements.styler:

Styler
^^^^^^

  - New method :meth:`.Styler.to_string` for alternative customisable output methods (:issue:`44502`)
  - Added the ability to render ``border`` and ``border-{side}`` CSS properties in Excel (:issue:`42276`)

.. _whatsnew_150.enhancements.enhancement2:

enhancement2
^^^^^^^^^^^^

.. _whatsnew_150.enhancements.other:

Other enhancements
^^^^^^^^^^^^^^^^^^
- :meth:`MultiIndex.to_frame` now supports the argument ``allow_duplicates`` and raises on duplicate labels if it is missing or False (:issue:`45245`)
- :class:`StringArray` now accepts array-likes containing nan-likes (``None``, ``np.nan``) for the ``values`` parameter in its constructor in addition to strings and :attr:`pandas.NA`. (:issue:`40839`)
- Improved the rendering of ``categories`` in :class:`CategoricalIndex` (:issue:`45218`)
- :meth:`to_numeric` now preserves float64 arrays when downcasting would generate values not representable in float32 (:issue:`43693`)
- :meth:`Series.reset_index` and :meth:`DataFrame.reset_index` now support the argument ``allow_duplicates`` (:issue:`44410`)
- :meth:`.GroupBy.min` and :meth:`.GroupBy.max` now supports `Numba <https://numba.pydata.org/>`_ execution with the ``engine`` keyword (:issue:`45428`)
- Implemented a ``bool``-dtype :class:`Index`, passing a bool-dtype array-like to ``pd.Index`` will now retain ``bool`` dtype instead of casting to ``object`` (:issue:`45061`)
- Implemented a complex-dtype :class:`Index`, passing a complex-dtype array-like to ``pd.Index`` will now retain complex dtype instead of casting to ``object`` (:issue:`45845`)

-

.. ---------------------------------------------------------------------------
.. _whatsnew_150.notable_bug_fixes:

Notable bug fixes
~~~~~~~~~~~~~~~~~

These are bug fixes that might have notable behavior changes.

.. _whatsnew_150.notable_bug_fixes.notable_bug_fix1:

Styler
^^^^^^

- Fixed bug in :class:`CSSToExcelConverter` leading to ``TypeError`` when border color provided without border style for ``xlsxwriter`` engine (:issue:`42276`)

.. _whatsnew_150.notable_bug_fixes.notable_bug_fix2:

notable_bug_fix2
^^^^^^^^^^^^^^^^

.. ---------------------------------------------------------------------------
.. _whatsnew_150.api_breaking:

Backwards incompatible API changes
~~~~~~~~~~~~~~~~~~~~~~~~~~~~~~~~~~

.. _whatsnew_150.api_breaking.read_xml_dtypes:

read_xml now supports ``dtype``, ``converters``, and ``parse_dates``
^^^^^^^^^^^^^^^^^^^^^^^^^^^^^^^^^^^^^^^^^^^^^^^^^^^^^^^^^^^^^^^^^^^^

Similar to other IO methods, :func:`pandas.read_xml` now supports assigning specific dtypes to columns,
apply converter methods, and parse dates (:issue:`43567`).

.. ipython:: python

    xml_dates = """<?xml version='1.0' encoding='utf-8'?>
    <data>
      <row>
        <shape>square</shape>
        <degrees>00360</degrees>
        <sides>4.0</sides>
        <date>2020-01-01</date>
       </row>
      <row>
        <shape>circle</shape>
        <degrees>00360</degrees>
        <sides/>
        <date>2021-01-01</date>
      </row>
      <row>
        <shape>triangle</shape>
        <degrees>00180</degrees>
        <sides>3.0</sides>
        <date>2022-01-01</date>
      </row>
    </data>"""

    df = pd.read_xml(
        xml_dates,
        dtype={'sides': 'Int64'},
        converters={'degrees': str},
        parse_dates=['date']
    )
    df
    df.dtypes

.. _whatsnew_150.api_breaking.api_breaking2:

api_breaking_change2
^^^^^^^^^^^^^^^^^^^^

.. _whatsnew_150.api_breaking.deps:

Increased minimum versions for dependencies
^^^^^^^^^^^^^^^^^^^^^^^^^^^^^^^^^^^^^^^^^^^
Some minimum supported versions of dependencies were updated.
If installed, we now require:

+-----------------+-----------------+----------+---------+
| Package         | Minimum Version | Required | Changed |
+=================+=================+==========+=========+
| mypy (dev)      | 0.931           |          |    X    |
+-----------------+-----------------+----------+---------+


For `optional libraries <https://pandas.pydata.org/docs/getting_started/install.html>`_ the general recommendation is to use the latest version.
The following table lists the lowest version per library that is currently being tested throughout the development of pandas.
Optional libraries below the lowest tested version may still work, but are not considered supported.

+-----------------+-----------------+---------+
| Package         | Minimum Version | Changed |
+=================+=================+=========+
|                 |                 |    X    |
+-----------------+-----------------+---------+

See :ref:`install.dependencies` and :ref:`install.optional_dependencies` for more.

.. _whatsnew_150.api_breaking.other:

Other API changes
^^^^^^^^^^^^^^^^^
-
-

.. ---------------------------------------------------------------------------
.. _whatsnew_150.deprecations:

Deprecations
~~~~~~~~~~~~

.. _whatsnew_150.deprecations.int_slicing_series:

In a future version, integer slicing on a :class:`Series` with a :class:`Int64Index` or :class:`RangeIndex` will be treated as *label-based*, not positional. This will make the behavior consistent with other :meth:`Series.__getitem__` and :meth:`Series.__setitem__` behaviors (:issue:`45162`).

For example:

.. ipython:: python

   ser = pd.Series([1, 2, 3, 4, 5], index=[2, 3, 5, 7, 11])

In the old behavior, ``ser[2:4]`` treats the slice as positional:

*Old behavior*:

.. code-block:: ipython

    In [3]: ser[2:4]
    Out[3]:
    5    3
    7    4
    dtype: int64

In a future version, this will be treated as label-based:

*Future behavior*:

.. code-block:: ipython

    In [4]: ser.loc[2:4]
    Out[4]:
    2    1
    3    2
    dtype: int64

To retain the old behavior, use ``series.iloc[i:j]``. To get the future behavior,
use ``series.loc[i:j]``.

Slicing on a :class:`DataFrame` will not be affected.

.. _whatsnew_150.deprecations.excel_writer_attributes:

:class:`ExcelWriter` attributes
^^^^^^^^^^^^^^^^^^^^^^^^^^^^^^^

All attributes of :class:`ExcelWriter` were previously documented as not
public. However some third party Excel engines documented accessing
``ExcelWriter.book`` or ``ExcelWriter.sheets``, and users were utilizing these
and possibly other attributes. Previously these attributes were not safe to use;
e.g. modifications to ``ExcelWriter.book`` would not update ``ExcelWriter.sheets``
and conversely. In order to support this, pandas has made some attributes public
and improved their implementations so that they may now be safely used. (:issue:`45572`)

The following attributes are now public and considered safe to access.

 - ``book``
 - ``check_extension``
 - ``close``
 - ``date_format``
 - ``datetime_format``
 - ``engine``
 - ``if_sheet_exists``
 - ``sheets``
 - ``supported_extensions``

The following attributes have been deprecated. They now raise a ``FutureWarning``
when accessed and will be removed in a future version. Users should be aware
that their usage is considered unsafe, and can lead to unexpected results.

 - ``cur_sheet``
 - ``handles``
 - ``path``
 - ``save``
 - ``write_cells``

See the documentation of :class:`ExcelWriter` for further details.

.. _whatsnew_150.deprecations.other:

Other Deprecations
^^^^^^^^^^^^^^^^^^
- Deprecated the keyword ``line_terminator`` in :meth:`DataFrame.to_csv` and :meth:`Series.to_csv`, use ``lineterminator`` instead; this is for consistency with :func:`read_csv` and the standard library 'csv' module (:issue:`9568`)
- Deprecated behavior of :meth:`SparseArray.astype`, :meth:`Series.astype`, and :meth:`DataFrame.astype` with :class:`SparseDtype` when passing a non-sparse ``dtype``. In a future version, this will cast to that non-sparse dtype instead of wrapping it in a :class:`SparseDtype` (:issue:`34457`)
- Deprecated behavior of :meth:`DatetimeIndex.intersection` and :meth:`DatetimeIndex.symmetric_difference` (``union`` behavior was already deprecated in version 1.3.0) with mixed time zones; in a future version both will be cast to UTC instead of object dtype (:issue:`39328`, :issue:`45357`)
- Deprecated :meth:`DataFrame.iteritems`, :meth:`Series.iteritems`, :meth:`HDFStore.iteritems` in favor of :meth:`DataFrame.items`, :meth:`Series.items`, :meth:`HDFStore.items`  (:issue:`45321`)
- Deprecated :meth:`Series.is_monotonic` and :meth:`Index.is_monotonic` in favor of :meth:`Series.is_monotonic_increasing` and :meth:`Index.is_monotonic_increasing` (:issue:`45422`, :issue:`21335`)
- Deprecated behavior of :meth:`DatetimeIndex.astype`, :meth:`TimedeltaIndex.astype`, :meth:`PeriodIndex.astype` when converting to an integer dtype other than ``int64``. In a future version, these will convert to exactly the specified dtype (instead of always ``int64``) and will raise if the conversion overflows (:issue:`45034`)
- Deprecated the ``__array_wrap__`` method of DataFrame and Series, rely on standard numpy ufuncs instead (:issue:`45451`)
- Deprecated treating float-dtype data as wall-times when passed with a timezone to :class:`Series` or :class:`DatetimeIndex` (:issue:`45573`)
- Deprecated the behavior of :meth:`Series.fillna` and :meth:`DataFrame.fillna` with ``timedelta64[ns]`` dtype and incompatible fill value; in a future version this will cast to a common dtype (usually object) instead of raising, matching the behavior of other dtypes (:issue:`45746`)
- Deprecated the ``warn`` parameter in :func:`infer_freq` (:issue:`45947`)
- Deprecated allowing non-keyword arguments in :meth:`ExtensionArray.argsort` (:issue:`46134`)
-

.. ---------------------------------------------------------------------------
.. _whatsnew_150.performance:

Performance improvements
~~~~~~~~~~~~~~~~~~~~~~~~
- Performance improvement in :meth:`.GroupBy.transform` for some user-defined DataFrame -> Series functions (:issue:`45387`)
- Performance improvement in :meth:`DataFrame.duplicated` when subset consists of only one column (:issue:`45236`)
- Performance improvement in :meth:`.GroupBy.transform` when broadcasting values for user-defined functions (:issue:`45708`)
- Performance improvement in :meth:`.GroupBy.transform` for user-defined functions when only a single group exists (:issue:`44977`)
- Performance improvement in :meth:`MultiIndex.get_locs` (:issue:`45681`, :issue:`46040`)
- Performance improvement in :func:`merge` when left and/or right are empty (:issue:`45838`)
- Performance improvement in :meth:`DataFrame.join` when left and/or right are empty (:issue:`46015`)
- Performance improvement in :class:`DataFrame` and :class:`Series` constructors for extension dtype scalars (:issue:`45854`)
-

.. ---------------------------------------------------------------------------
.. _whatsnew_150.bug_fixes:

Bug fixes
~~~~~~~~~

Categorical
^^^^^^^^^^^
- Bug in :meth:`Categorical.view` not accepting integer dtypes (:issue:`25464`)
- Bug in :meth:`CategoricalIndex.union` when the index's categories are integer-dtype and the index contains ``NaN`` values incorrectly raising instead of casting to ``float64`` (:issue:`45362`)
-

Datetimelike
^^^^^^^^^^^^
- Bug in :meth:`DataFrame.quantile` with datetime-like dtypes and no rows incorrectly returning ``float64`` dtype instead of retaining datetime-like dtype (:issue:`41544`)
- Bug in :func:`to_datetime` with sequences of ``np.str_`` objects incorrectly raising (:issue:`32264`)
- Bug in :class:`Timestamp` construction when passing datetime components as positional arguments and ``tzinfo`` as a keyword argument incorrectly raising (:issue:`31929`)
- Bug in :meth:`Index.astype` when casting from object dtype to ``timedelta64[ns]`` dtype incorrectly casting ``np.datetime64("NaT")`` values to ``np.timedelta64("NaT")`` instead of raising (:issue:`45722`)
- Bug in :meth:`SeriesGroupBy.value_counts` index when passing categorical column (:issue:`44324`)
-

Timedelta
^^^^^^^^^
-

Time Zones
^^^^^^^^^^
-
-

Numeric
^^^^^^^
- Bug in operations with array-likes with ``dtype="boolean"`` and :attr:`NA` incorrectly altering the array in-place (:issue:`45421`)
- Bug in multiplying a :class:`Series` with ``IntegerDtype`` or ``FloatingDtype`` by an array-like with ``timedelta64[ns]`` dtype incorrectly raising (:issue:`45622`)
-

Conversion
^^^^^^^^^^
- Bug in :meth:`DataFrame.astype` not preserving subclasses (:issue:`40810`)
- Bug in constructing a :class:`Series` from a float-containing list or a floating-dtype ndarray-like (e.g. ``dask.Array``) and an integer dtype raising instead of casting like we would with an ``np.ndarray`` (:issue:`40110`)
- Bug in :meth:`Float64Index.astype` to unsigned integer dtype incorrectly casting to ``np.int64`` dtype (:issue:`45309`)
- Bug in :meth:`Series.astype` and :meth:`DataFrame.astype` from floating dtype to unsigned integer dtype failing to raise in the presence of negative values (:issue:`45151`)
- Bug in :func:`array` with ``FloatingDtype`` and values containing float-castable strings incorrectly raising (:issue:`45424`)
- Bug when comparing string and datetime64ns objects causing ``OverflowError`` exception. (:issue:`45506`)

Strings
^^^^^^^
- Bug in :meth:`str.startswith` and :meth:`str.endswith` when using other series as parameter _pat_. Now raises ``TypeError`` (:issue:`3485`)
-

Interval
^^^^^^^^
- Bug in :meth:`IntervalArray.__setitem__` when setting ``np.nan`` into an integer-backed array raising ``ValueError`` instead of ``TypeError`` (:issue:`45484`)
-

Indexing
^^^^^^^^
- Bug in :meth:`loc.__getitem__` with a list of keys causing an internal inconsistency that could lead to a disconnect between ``frame.at[x, y]`` vs ``frame[y].loc[x]`` (:issue:`22372`)
- Bug in :meth:`DataFrame.iloc` where indexing a single row on a :class:`DataFrame` with a single ExtensionDtype column gave a copy instead of a view on the underlying data (:issue:`45241`)
- Bug in :meth:`Series.align` does not create :class:`MultiIndex` with union of levels when both MultiIndexes intersections are identical (:issue:`45224`)
- Bug in setting a NA value (``None`` or ``np.nan``) into a :class:`Series` with int-based :class:`IntervalDtype` incorrectly casting to object dtype instead of a float-based :class:`IntervalDtype` (:issue:`45568`)
- Bug in :meth:`Series.__setitem__` with a non-integer :class:`Index` when using an integer key to set a value that cannot be set inplace where a ``ValueError`` was raised instead of casting to a common dtype (:issue:`45070`)
- Bug in :meth:`Series.__setitem__` when setting incompatible values into a ``PeriodDtype`` or ``IntervalDtype`` :class:`Series` raising when indexing with a boolean mask but coercing when indexing with otherwise-equivalent indexers; these now consistently coerce, along with :meth:`Series.mask` and :meth:`Series.where` (:issue:`45768`)
- Bug in :meth:`DataFrame.where` with multiple columns with datetime-like dtypes failing to downcast results consistent with other dtypes (:issue:`45837`)
- Bug in :meth:`Series.loc.__setitem__` and :meth:`Series.loc.__getitem__` not raising when using multiple keys without using a :class:`MultiIndex` (:issue:`13831`)
- Bug when setting a value too large for a :class:`Series` dtype failing to coerce to a common type (:issue:`26049`, :issue:`32878`)
- Bug in :meth:`loc.__setitem__` treating ``range`` keys as positional instead of label-based (:issue:`45479`)
- Bug in :meth:`Series.__setitem__` when setting ``boolean`` dtype values containing ``NA`` incorrectly raising instead of casting to ``boolean`` dtype (:issue:`45462`)
- Bug in :meth:`Series.__setitem__` where setting :attr:`NA` into a numeric-dtpye :class:`Series` would incorrectly upcast to object-dtype rather than treating the value as ``np.nan`` (:issue:`44199`)
- Bug in :meth:`Series.__setitem__` with ``datetime64[ns]`` dtype, an all-``False`` boolean mask, and an incompatible value incorrectly casting to ``object`` instead of retaining ``datetime64[ns]`` dtype (:issue:`45967`)
- Bug in :meth:`Index.__getitem__`  raising ``ValueError`` when indexer is from boolean dtype with ``NA`` (:issue:`45806`)
- Bug in :meth:`Series.mask` with ``inplace=True`` or setting values with a boolean mask with small integer dtypes incorrectly raising (:issue:`45750`)
- Bug in :meth:`DataFrame.mask` with ``inplace=True`` and ``ExtensionDtype`` columns incorrectly raising (:issue:`45577`)
- Bug in getting a column from a DataFrame with an object-dtype row index with datetime-like values: the resulting Series now preserves the exact object-dtype Index from the parent DataFrame (:issue:`42950`)
- Bug in indexing on a :class:`DatetimeIndex` with a ``np.str_`` key incorrectly raising (:issue:`45580`)
- Bug in :meth:`CategoricalIndex.get_indexer` when index contains ``NaN`` values, resulting in elements that are in target but not present in the index to be mapped to the index of the NaN element, instead of -1 (:issue:`45361`)
- Bug in setting large integer values into :class:`Series` with ``float32`` or ``float16`` dtype incorrectly altering these values instead of coercing to ``float64`` dtype (:issue:`45844`)
- Bug in :meth:`Series.asof` and :meth:`DataFrame.asof` incorrectly casting bool-dtype results to ``float64`` dtype (:issue:`16063`)
-

Missing
^^^^^^^
- Bug in :meth:`Series.fillna` and :meth:`DataFrame.fillna` with ``downcast`` keyword not being respected in some cases where there are no NA values present (:issue:`45423`)
- Bug in :meth:`Series.fillna` and :meth:`DataFrame.fillna` with :class:`IntervalDtype` and incompatible value raising instead of casting to a common (usually object) dtype (:issue:`45796`)
- Bug in :meth:`DataFrame.interpolate` with object-dtype column not returning a copy with ``inplace=False`` (:issue:`45791`)
-

MultiIndex
^^^^^^^^^^
- Bug in :class:`MultiIndex.equals` not commutative when only one side has extension array dtype (:issue:`46026`)
-

I/O
^^^
- Bug in :meth:`DataFrame.to_stata` where no error is raised if the :class:`DataFrame` contains ``-np.inf`` (:issue:`45350`)
- Bug in :func:`read_excel` results in an infinite loop with certain ``skiprows`` callables (:issue:`45585`)
- Bug in :meth:`DataFrame.info` where a new line at the end of the output is omitted when called on an empty :class:`DataFrame` (:issue:`45494`)
- Bug in :func:`read_csv` not recognizing line break for ``on_bad_lines="warn"`` for ``engine="c"`` (:issue:`41710`)
- Bug in :meth:`DataFrame.to_csv` not respecting ``float_format`` for ``Float64`` dtype (:issue:`45991`)
- Bug in :func:`read_csv` not respecting a specified converter to index columns in all cases (:issue:`40589`)
- Bug in :func:`read_parquet` when ``engine="pyarrow"`` which caused partial write to disk when column of unsupported datatype was passed (:issue:`44914`)
- Bug in :func:`DataFrame.to_excel` and :class:`ExcelWriter` would raise when writing an empty DataFrame to a ``.ods`` file (:issue:`45793`)

Period
^^^^^^
- Bug in subtraction of :class:`Period` from :class:`PeriodArray` returning wrong results (:issue:`45999`)
-

Plotting
^^^^^^^^
- Bug in :meth:`DataFrame.plot.barh` that prevented labeling the x-axis and ``xlabel`` updating the y-axis label (:issue:`45144`)
- Bug in :meth:`DataFrame.plot.box` that prevented labeling the x-axis (:issue:`45463`)
- Bug in :meth:`DataFrame.boxplot` that prevented passing in ``xlabel`` and ``ylabel`` (:issue:`45463`)
- Bug in :meth:`DataFrame.boxplot` that prevented specifying ``vert=False`` (:issue:`36918`)
-

Groupby/resample/rolling
^^^^^^^^^^^^^^^^^^^^^^^^
- Bug in :meth:`DataFrame.resample` ignoring ``closed="right"`` on :class:`TimedeltaIndex` (:issue:`45414`)
- Bug in :meth:`.DataFrameGroupBy.transform` fails when ``func="size"`` and the input DataFrame has multiple columns (:issue:`27469`)
- Bug in :meth:`.DataFrameGroupBy.size` and :meth:`.DataFrameGroupBy.transform` with ``func="size"`` produced incorrect results when ``axis=1`` (:issue:`45715`)
<<<<<<< HEAD
- Bug in :meth:`.ExponentialMovingWindow.mean` with ``axis=1`` and ``engine='numba'`` when the :class:`DataFrame` has more columns than rows (:issue:`46086`)
- Bug when using ``engine="numba"`` would return the same jitted function when modifying ``engine_kwargs`` (:issue:`46086`)
=======
- Bug in :meth:`.DataFrameGroupby.transform` fails when ``axis=1`` and ``func`` is ``"first"`` or ``"last"`` (:issue:`45986`)
>>>>>>> 9094a437

Reshaping
^^^^^^^^^
- Bug in :func:`concat` between a :class:`Series` with integer dtype and another with :class:`CategoricalDtype` with integer categories and containing ``NaN`` values casting to object dtype instead of ``float64`` (:issue:`45359`)
- Bug in :func:`get_dummies` that selected object and categorical dtypes but not string (:issue:`44965`)
-

Sparse
^^^^^^
- Bug in :meth:`Series.where` and :meth:`DataFrame.where` with ``SparseDtype`` failing to retain the array's ``fill_value`` (:issue:`45691`)
-

ExtensionArray
^^^^^^^^^^^^^^
- Bug in :meth:`IntegerArray.searchsorted` and :meth:`FloatingArray.searchsorted` returning inconsistent results when acting on ``np.nan`` (:issue:`45255`)
-

Styler
^^^^^^
- Bug when attempting to apply styling functions to an empty DataFrame subset (:issue:`45313`)
-

Other
^^^^^

.. ***DO NOT USE THIS SECTION***

-
-

.. ---------------------------------------------------------------------------
.. _whatsnew_150.contributors:

Contributors
~~~~~~~~~~~~<|MERGE_RESOLUTION|>--- conflicted
+++ resolved
@@ -382,12 +382,9 @@
 - Bug in :meth:`DataFrame.resample` ignoring ``closed="right"`` on :class:`TimedeltaIndex` (:issue:`45414`)
 - Bug in :meth:`.DataFrameGroupBy.transform` fails when ``func="size"`` and the input DataFrame has multiple columns (:issue:`27469`)
 - Bug in :meth:`.DataFrameGroupBy.size` and :meth:`.DataFrameGroupBy.transform` with ``func="size"`` produced incorrect results when ``axis=1`` (:issue:`45715`)
-<<<<<<< HEAD
 - Bug in :meth:`.ExponentialMovingWindow.mean` with ``axis=1`` and ``engine='numba'`` when the :class:`DataFrame` has more columns than rows (:issue:`46086`)
 - Bug when using ``engine="numba"`` would return the same jitted function when modifying ``engine_kwargs`` (:issue:`46086`)
-=======
 - Bug in :meth:`.DataFrameGroupby.transform` fails when ``axis=1`` and ``func`` is ``"first"`` or ``"last"`` (:issue:`45986`)
->>>>>>> 9094a437
 
 Reshaping
 ^^^^^^^^^
