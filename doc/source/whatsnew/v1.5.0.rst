.. _whatsnew_150:

What's new in 1.5.0 (??)
------------------------

These are the changes in pandas 1.5.0. See :ref:`release` for a full changelog
including other versions of pandas.

{{ header }}

.. ---------------------------------------------------------------------------
.. _whatsnew_150.enhancements:

Enhancements
~~~~~~~~~~~~

.. _whatsnew_150.enhancements.pandas-stubs:

``pandas-stubs``
^^^^^^^^^^^^^^^^

The ``pandas-stubs`` library is now supported by the pandas development team, providing type stubs for the pandas API. Please visit
https://github.com/pandas-dev/pandas-stubs for more information.

We thank VirtusLab and Microsoft for their initial, significant contributions to ``pandas-stubs``

.. _whatsnew_150.enhancements.arrow:

Native PyArrow-backed ExtensionArray
^^^^^^^^^^^^^^^^^^^^^^^^^^^^^^^^^^^^

With `Pyarrow <https://arrow.apache.org/docs/python/index.html>`__ installed, users can now create pandas objects
that are backed by a ``pyarrow.ChunkedArray`` and ``pyarrow.DataType``.

The ``dtype`` argument can accept a string of a `pyarrow data type <https://arrow.apache.org/docs/python/api/datatypes.html>`__
with ``pyarrow`` in brackets e.g. ``"int64[pyarrow]"`` or, for pyarrow data types that take parameters, a :class:`ArrowDtype`
initialized with a ``pyarrow.DataType``.

.. ipython:: python

    import pyarrow as pa
    ser_float = pd.Series([1.0, 2.0, None], dtype="float32[pyarrow]")
    ser_float

    list_of_int_type = pd.ArrowDtype(pa.list_(pa.int64()))
    ser_list = pd.Series([[1, 2], [3, None]], dtype=list_of_int_type)
    ser_list

    ser_list.take([1, 0])
    ser_float * 5
    ser_float.mean()
    ser_float.dropna()

Most operations are supported and have been implemented using `pyarrow compute <https://arrow.apache.org/docs/python/api/compute.html>`__ functions.
We recommend installing the latest version of PyArrow to access the most recently implemented compute functions.

.. warning::

    This feature is experimental, and the API can change in a future release without warning.

.. _whatsnew_150.enhancements.dataframe_interchange:

DataFrame interchange protocol implementation
^^^^^^^^^^^^^^^^^^^^^^^^^^^^^^^^^^^^^^^^^^^^^

Pandas now implement the DataFrame interchange API spec.
See the full details on the API at https://data-apis.org/dataframe-protocol/latest/index.html

The protocol consists of two parts:

- New method :meth:`DataFrame.__dataframe__` which produces the interchange object.
  It effectively "exports" the pandas dataframe as an interchange object so
  any other library which has the protocol implemented can "import" that dataframe
  without knowing anything about the producer except that it makes an interchange object.
- New function :func:`pandas.api.interchange.from_dataframe` which can take
  an arbitrary interchange object from any conformant library and construct a
  pandas DataFrame out of it.

.. _whatsnew_150.enhancements.styler:

Styler
^^^^^^

The most notable development is the new method :meth:`.Styler.concat` which
allows adding customised footer rows to visualise additional calculations on the data,
e.g. totals and counts etc. (:issue:`43875`, :issue:`46186`)

Additionally there is an alternative output method :meth:`.Styler.to_string`,
which allows using the Styler's formatting methods to create, for example, CSVs (:issue:`44502`).

A new feature :meth:`.Styler.relabel_index` is also made available to provide full customisation of the display of
index or column headers (:issue:`47864`)

Minor feature improvements are:

  - Adding the ability to render ``border`` and ``border-{side}`` CSS properties in Excel (:issue:`42276`)
  - Making keyword arguments consist: :meth:`.Styler.highlight_null` now accepts ``color`` and deprecates ``null_color`` although this remains backwards compatible (:issue:`45907`)

.. _whatsnew_150.enhancements.resample_group_keys:

Control of index with ``group_keys`` in :meth:`DataFrame.resample`
^^^^^^^^^^^^^^^^^^^^^^^^^^^^^^^^^^^^^^^^^^^^^^^^^^^^^^^^^^^^^^^^^^

The argument ``group_keys`` has been added to the method :meth:`DataFrame.resample`.
As with :meth:`DataFrame.groupby`, this argument controls the whether each group is added
to the index in the resample when :meth:`.Resampler.apply` is used.

.. warning::
   Not specifying the ``group_keys`` argument will retain the
   previous behavior and emit a warning if the result will change
   by specifying ``group_keys=False``. In a future version
   of pandas, not specifying ``group_keys`` will default to
   the same behavior as ``group_keys=False``.

.. ipython:: python

    df = pd.DataFrame(
        {'a': range(6)},
        index=pd.date_range("2021-01-01", periods=6, freq="8H")
    )
    df.resample("D", group_keys=True).apply(lambda x: x)
    df.resample("D", group_keys=False).apply(lambda x: x)

Previously, the resulting index would depend upon the values returned by ``apply``,
as seen in the following example.

.. code-block:: ipython

    In [1]: # pandas 1.3
    In [2]: df.resample("D").apply(lambda x: x)
    Out[2]:
                         a
    2021-01-01 00:00:00  0
    2021-01-01 08:00:00  1
    2021-01-01 16:00:00  2
    2021-01-02 00:00:00  3
    2021-01-02 08:00:00  4
    2021-01-02 16:00:00  5

    In [3]: df.resample("D").apply(lambda x: x.reset_index())
    Out[3]:
                               index  a
    2021-01-01 0 2021-01-01 00:00:00  0
               1 2021-01-01 08:00:00  1
               2 2021-01-01 16:00:00  2
    2021-01-02 0 2021-01-02 00:00:00  3
               1 2021-01-02 08:00:00  4
               2 2021-01-02 16:00:00  5

.. _whatsnew_150.enhancements.from_dummies:

from_dummies
^^^^^^^^^^^^

Added new function :func:`~pandas.from_dummies` to convert a dummy coded :class:`DataFrame` into a categorical :class:`DataFrame`.

.. ipython:: python

    import pandas as pd

    df = pd.DataFrame({"col1_a": [1, 0, 1], "col1_b": [0, 1, 0],
                       "col2_a": [0, 1, 0], "col2_b": [1, 0, 0],
                       "col2_c": [0, 0, 1]})

    pd.from_dummies(df, sep="_")

.. _whatsnew_150.enhancements.orc:

Writing to ORC files
^^^^^^^^^^^^^^^^^^^^

The new method :meth:`DataFrame.to_orc` allows writing to ORC files (:issue:`43864`).

This functionality depends the `pyarrow <http://arrow.apache.org/docs/python/>`__ library. For more details, see :ref:`the IO docs on ORC <io.orc>`.

.. warning::

   * It is *highly recommended* to install pyarrow using conda due to some issues occurred by pyarrow.
   * :func:`~pandas.DataFrame.to_orc` requires pyarrow>=7.0.0.
   * :func:`~pandas.DataFrame.to_orc` is not supported on Windows yet, you can find valid environments on :ref:`install optional dependencies <install.warn_orc>`.
   * For supported dtypes please refer to `supported ORC features in Arrow <https://arrow.apache.org/docs/cpp/orc.html#data-types>`__.
   * Currently timezones in datetime columns are not preserved when a dataframe is converted into ORC files.

.. code-block:: python

    df = pd.DataFrame(data={"col1": [1, 2], "col2": [3, 4]})
    df.to_orc("./out.orc")

.. _whatsnew_150.enhancements.tar:

Reading directly from TAR archives
^^^^^^^^^^^^^^^^^^^^^^^^^^^^^^^^^^

I/O methods like :func:`read_csv` or :meth:`DataFrame.to_json` now allow reading and writing
directly on TAR archives (:issue:`44787`).

.. code-block:: python

   df = pd.read_csv("./movement.tar.gz")
   # ...
   df.to_csv("./out.tar.gz")

This supports ``.tar``, ``.tar.gz``, ``.tar.bz`` and ``.tar.xz2`` archives.
The used compression method is inferred from the filename.
If the compression method cannot be inferred, use the ``compression`` argument:

.. code-block:: python

   df = pd.read_csv(some_file_obj, compression={"method": "tar", "mode": "r:gz"}) # noqa F821

(``mode`` being one of ``tarfile.open``'s modes: https://docs.python.org/3/library/tarfile.html#tarfile.open)


.. _whatsnew_150.enhancements.read_xml_dtypes:

read_xml now supports ``dtype``, ``converters``, and ``parse_dates``
^^^^^^^^^^^^^^^^^^^^^^^^^^^^^^^^^^^^^^^^^^^^^^^^^^^^^^^^^^^^^^^^^^^^

Similar to other IO methods, :func:`pandas.read_xml` now supports assigning specific dtypes to columns,
apply converter methods, and parse dates (:issue:`43567`).

.. ipython:: python

    xml_dates = """<?xml version='1.0' encoding='utf-8'?>
    <data>
      <row>
        <shape>square</shape>
        <degrees>00360</degrees>
        <sides>4.0</sides>
        <date>2020-01-01</date>
       </row>
      <row>
        <shape>circle</shape>
        <degrees>00360</degrees>
        <sides/>
        <date>2021-01-01</date>
      </row>
      <row>
        <shape>triangle</shape>
        <degrees>00180</degrees>
        <sides>3.0</sides>
        <date>2022-01-01</date>
      </row>
    </data>"""

    df = pd.read_xml(
        xml_dates,
        dtype={'sides': 'Int64'},
        converters={'degrees': str},
        parse_dates=['date']
    )
    df
    df.dtypes


.. _whatsnew_150.enhancements.read_xml_iterparse:

read_xml now supports large XML using ``iterparse``
^^^^^^^^^^^^^^^^^^^^^^^^^^^^^^^^^^^^^^^^^^^^^^^^^^^

For very large XML files that can range in hundreds of megabytes to gigabytes, :func:`pandas.read_xml`
now supports parsing such sizeable files using `lxml's iterparse`_ and `etree's iterparse`_
which are memory-efficient methods to iterate through XML trees and extract specific elements
and attributes without holding entire tree in memory (:issue:`45442`).

.. code-block:: ipython

    In [1]: df = pd.read_xml(
    ...      "/path/to/downloaded/enwikisource-latest-pages-articles.xml",
    ...      iterparse = {"page": ["title", "ns", "id"]})
    ...  )
    df
    Out[2]:
                                                         title   ns        id
    0                                       Gettysburg Address    0     21450
    1                                                Main Page    0     42950
    2                            Declaration by United Nations    0      8435
    3             Constitution of the United States of America    0      8435
    4                     Declaration of Independence (Israel)    0     17858
    ...                                                    ...  ...       ...
    3578760               Page:Black cat 1897 07 v2 n10.pdf/17  104    219649
    3578761               Page:Black cat 1897 07 v2 n10.pdf/43  104    219649
    3578762               Page:Black cat 1897 07 v2 n10.pdf/44  104    219649
    3578763      The History of Tom Jones, a Foundling/Book IX    0  12084291
    3578764  Page:Shakespeare of Stratford (1926) Yale.djvu/91  104     21450

    [3578765 rows x 3 columns]


.. _`lxml's iterparse`: https://lxml.de/3.2/parsing.html#iterparse-and-iterwalk
.. _`etree's iterparse`: https://docs.python.org/3/library/xml.etree.elementtree.html#xml.etree.ElementTree.iterparse

.. _whatsnew_150.enhancements.other:

Other enhancements
^^^^^^^^^^^^^^^^^^
- :meth:`Series.map` now raises when ``arg`` is dict but ``na_action`` is not either ``None`` or ``'ignore'`` (:issue:`46588`)
- :meth:`MultiIndex.to_frame` now supports the argument ``allow_duplicates`` and raises on duplicate labels if it is missing or False (:issue:`45245`)
- :class:`.StringArray` now accepts array-likes containing nan-likes (``None``, ``np.nan``) for the ``values`` parameter in its constructor in addition to strings and :attr:`pandas.NA`. (:issue:`40839`)
- Improved the rendering of ``categories`` in :class:`CategoricalIndex` (:issue:`45218`)
- :meth:`DataFrame.plot` will now allow the ``subplots`` parameter to be a list of iterables specifying column groups, so that columns may be grouped together in the same subplot (:issue:`29688`).
- :meth:`to_numeric` now preserves float64 arrays when downcasting would generate values not representable in float32 (:issue:`43693`)
- :meth:`Series.reset_index` and :meth:`DataFrame.reset_index` now support the argument ``allow_duplicates`` (:issue:`44410`)
- :meth:`.GroupBy.min` and :meth:`.GroupBy.max` now supports `Numba <https://numba.pydata.org/>`_ execution with the ``engine`` keyword (:issue:`45428`)
- :func:`read_csv` now supports ``defaultdict`` as a ``dtype`` parameter (:issue:`41574`)
- :meth:`DataFrame.rolling` and :meth:`Series.rolling` now support a ``step`` parameter with fixed-length windows (:issue:`15354`)
- Implemented a ``bool``-dtype :class:`Index`, passing a bool-dtype array-like to ``pd.Index`` will now retain ``bool`` dtype instead of casting to ``object`` (:issue:`45061`)
- Implemented a complex-dtype :class:`Index`, passing a complex-dtype array-like to ``pd.Index`` will now retain complex dtype instead of casting to ``object`` (:issue:`45845`)
- :class:`Series` and :class:`DataFrame` with :class:`IntegerDtype` now supports bitwise operations (:issue:`34463`)
- Add ``milliseconds`` field support for :class:`.DateOffset` (:issue:`43371`)
- :meth:`DataFrame.where` tries to maintain dtype of :class:`DataFrame` if fill value can be cast without loss of precision (:issue:`45582`)
- :meth:`DataFrame.reset_index` now accepts a ``names`` argument which renames the index names (:issue:`6878`)
- :func:`concat` now raises when ``levels`` is given but ``keys`` is None (:issue:`46653`)
- :func:`concat` now raises when ``levels`` contains duplicate values (:issue:`46653`)
- Added ``numeric_only`` argument to :meth:`DataFrame.corr`, :meth:`DataFrame.corrwith`, :meth:`DataFrame.cov`, :meth:`DataFrame.idxmin`, :meth:`DataFrame.idxmax`, :meth:`.DataFrameGroupBy.idxmin`, :meth:`.DataFrameGroupBy.idxmax`, :meth:`.GroupBy.var`, :meth:`.GroupBy.std`, :meth:`.GroupBy.sem`, and :meth:`.DataFrameGroupBy.quantile` (:issue:`46560`)
- A :class:`errors.PerformanceWarning` is now thrown when using ``string[pyarrow]`` dtype with methods that don't dispatch to ``pyarrow.compute`` methods (:issue:`42613`, :issue:`46725`)
- Added ``validate`` argument to :meth:`DataFrame.join` (:issue:`46622`)
- A :class:`errors.PerformanceWarning` is now thrown when using ``string[pyarrow]`` dtype with methods that don't dispatch to ``pyarrow.compute`` methods (:issue:`42613`)
- Added ``numeric_only`` argument to :meth:`Resampler.sum`, :meth:`Resampler.prod`, :meth:`Resampler.min`, :meth:`Resampler.max`, :meth:`Resampler.first`, and :meth:`Resampler.last` (:issue:`46442`)
- ``times`` argument in :class:`.ExponentialMovingWindow` now accepts ``np.timedelta64`` (:issue:`47003`)
- :class:`.DataError`, :class:`.SpecificationError`, :class:`.SettingWithCopyError`, :class:`.SettingWithCopyWarning`, :class:`.NumExprClobberingError`, :class:`.UndefinedVariableError`, :class:`.IndexingError`, :class:`.PyperclipException`, :class:`.PyperclipWindowsException`, :class:`.CSSWarning`, :class:`.PossibleDataLossError`, :class:`.ClosedFileError`, :class:`.IncompatibilityWarning`, :class:`.AttributeConflictWarning`, :class:`.DatabaseError`, :class:`.PossiblePrecisionLoss`, :class:`.ValueLabelTypeMismatch`, :class:`.InvalidColumnName`, and :class:`.CategoricalConversionWarning` are now exposed in ``pandas.errors`` (:issue:`27656`)
- Added ``check_like`` argument to :func:`testing.assert_series_equal` (:issue:`47247`)
- Add support for :meth:`.GroupBy.ohlc` for extension array dtypes (:issue:`37493`)
- Allow reading compressed SAS files with :func:`read_sas` (e.g., ``.sas7bdat.gz`` files)
- :func:`pandas.read_html` now supports extracting links from table cells (:issue:`13141`)
- :meth:`DatetimeIndex.astype` now supports casting timezone-naive indexes to ``datetime64[s]``, ``datetime64[ms]``, and ``datetime64[us]``, and timezone-aware indexes to the corresponding ``datetime64[unit, tzname]`` dtypes (:issue:`47579`)
- :class:`Series` reducers (e.g. ``min``, ``max``, ``sum``, ``mean``) will now successfully operate when the dtype is numeric and ``numeric_only=True`` is provided; previously this would raise a ``NotImplementedError`` (:issue:`47500`)
- :meth:`RangeIndex.union` now can return a :class:`RangeIndex` instead of a :class:`Int64Index` if the resulting values are equally spaced (:issue:`47557`, :issue:`43885`)
- :meth:`DataFrame.compare` now accepts an argument ``result_names`` to allow the user to specify the result's names of both left and right DataFrame which are being compared. This is by default ``'self'`` and ``'other'`` (:issue:`44354`)
- :meth:`DataFrame.quantile` gained a ``method`` argument that can accept ``table`` to evaluate multi-column quantiles (:issue:`43881`)
- :class:`Interval` now supports checking whether one interval is contained by another interval (:issue:`46613`)
- Added ``copy`` keyword to :meth:`Series.set_axis` and :meth:`DataFrame.set_axis` to allow user to set axis on a new object without necessarily copying the underlying data (:issue:`47932`)
- :meth:`DataFrame.set_index` now supports a ``copy`` keyword. If ``False``, the underlying data is not copied when a new :class:`DataFrame` is returned (:issue:`48043`)
- The method :meth:`.ExtensionArray.factorize` accepts ``use_na_sentinel=False`` for determining how null values are to be treated (:issue:`46601`)
<<<<<<< HEAD
- Added ``index`` parameter to :meth:`DataFrame.to_dict` (:issue:`46398`)
=======
- The ``Dockerfile`` now installs a dedicated ``pandas-dev`` virtual environment for pandas development instead of using the ``base`` environment (:issue:`48427`)
>>>>>>> 047c11d7

.. ---------------------------------------------------------------------------
.. _whatsnew_150.notable_bug_fixes:

Notable bug fixes
~~~~~~~~~~~~~~~~~

These are bug fixes that might have notable behavior changes.

.. _whatsnew_150.notable_bug_fixes.groupby_transform_dropna:

Using ``dropna=True`` with ``groupby`` transforms
^^^^^^^^^^^^^^^^^^^^^^^^^^^^^^^^^^^^^^^^^^^^^^^^^

A transform is an operation whose result has the same size as its input. When the
result is a :class:`DataFrame` or :class:`Series`, it is also required that the
index of the result matches that of the input. In pandas 1.4, using
:meth:`.DataFrameGroupBy.transform` or :meth:`.SeriesGroupBy.transform` with null
values in the groups and ``dropna=True`` gave incorrect results. Demonstrated by the
examples below, the incorrect results either contained incorrect values, or the result
did not have the same index as the input.

.. ipython:: python

    df = pd.DataFrame({'a': [1, 1, np.nan], 'b': [2, 3, 4]})

*Old behavior*:

.. code-block:: ipython

    In [3]: # Value in the last row should be np.nan
            df.groupby('a', dropna=True).transform('sum')
    Out[3]:
       b
    0  5
    1  5
    2  5

    In [3]: # Should have one additional row with the value np.nan
            df.groupby('a', dropna=True).transform(lambda x: x.sum())
    Out[3]:
       b
    0  5
    1  5

    In [3]: # The value in the last row is np.nan interpreted as an integer
            df.groupby('a', dropna=True).transform('ffill')
    Out[3]:
                         b
    0                    2
    1                    3
    2 -9223372036854775808

    In [3]: # Should have one additional row with the value np.nan
            df.groupby('a', dropna=True).transform(lambda x: x)
    Out[3]:
       b
    0  2
    1  3

*New behavior*:

.. ipython:: python

    df.groupby('a', dropna=True).transform('sum')
    df.groupby('a', dropna=True).transform(lambda x: x.sum())
    df.groupby('a', dropna=True).transform('ffill')
    df.groupby('a', dropna=True).transform(lambda x: x)

.. _whatsnew_150.notable_bug_fixes.to_json_incorrectly_localizing_naive_timestamps:

Serializing tz-naive Timestamps with to_json() with ``iso_dates=True``
^^^^^^^^^^^^^^^^^^^^^^^^^^^^^^^^^^^^^^^^^^^^^^^^^^^^^^^^^^^^^^^^^^^^^^

:meth:`DataFrame.to_json`, :meth:`Series.to_json`, and :meth:`Index.to_json`
would incorrectly localize DatetimeArrays/DatetimeIndexes with tz-naive Timestamps
to UTC. (:issue:`38760`)

Note that this patch does not fix the localization of tz-aware Timestamps to UTC
upon serialization. (Related issue :issue:`12997`)

*Old Behavior*

.. ipython:: python

    index = pd.date_range(
        start='2020-12-28 00:00:00',
        end='2020-12-28 02:00:00',
        freq='1H',
    )
    a = pd.Series(
        data=range(3),
        index=index,
    )

.. code-block:: ipython

    In [4]: a.to_json(date_format='iso')
    Out[4]: '{"2020-12-28T00:00:00.000Z":0,"2020-12-28T01:00:00.000Z":1,"2020-12-28T02:00:00.000Z":2}'

    In [5]: pd.read_json(a.to_json(date_format='iso'), typ="series").index == a.index
    Out[5]: array([False, False, False])

*New Behavior*

.. ipython:: python

    a.to_json(date_format='iso')
    # Roundtripping now works
    pd.read_json(a.to_json(date_format='iso'), typ="series").index == a.index

.. _whatsnew_150.notable_bug_fixes.groupby_value_counts_categorical:

DataFrameGroupBy.value_counts with non-grouping categorical columns and ``observed=True``
^^^^^^^^^^^^^^^^^^^^^^^^^^^^^^^^^^^^^^^^^^^^^^^^^^^^^^^^^^^^^^^^^^^^^^^^^^^^^^^^^^^^^^^^^

Calling :meth:`.DataFrameGroupBy.value_counts` with ``observed=True`` would incorrectly drop non-observed categories of non-grouping columns (:issue:`46357`).

.. code-block:: ipython

    In [6]: df = pd.DataFrame(["a", "b", "c"], dtype="category").iloc[0:2]
    In [7]: df
    Out[7]:
       0
    0  a
    1  b

*Old Behavior*

.. code-block:: ipython

    In [8]: df.groupby(level=0, observed=True).value_counts()
    Out[8]:
    0  a    1
    1  b    1
    dtype: int64


*New Behavior*

.. code-block:: ipython

    In [9]: df.groupby(level=0, observed=True).value_counts()
    Out[9]:
    0  a    1
    1  a    0
       b    1
    0  b    0
       c    0
    1  c    0
    dtype: int64

.. ---------------------------------------------------------------------------
.. _whatsnew_150.api_breaking:

Backwards incompatible API changes
~~~~~~~~~~~~~~~~~~~~~~~~~~~~~~~~~~

.. _whatsnew_150.api_breaking.deps:

Increased minimum versions for dependencies
^^^^^^^^^^^^^^^^^^^^^^^^^^^^^^^^^^^^^^^^^^^
Some minimum supported versions of dependencies were updated.
If installed, we now require:

+-----------------+-----------------+----------+---------+
| Package         | Minimum Version | Required | Changed |
+=================+=================+==========+=========+
| numpy           | 1.20.3          |    X     |    X    |
+-----------------+-----------------+----------+---------+
| mypy (dev)      | 0.971           |          |    X    |
+-----------------+-----------------+----------+---------+
| beautifulsoup4  | 4.9.3           |          |    X    |
+-----------------+-----------------+----------+---------+
| blosc           | 1.21.0          |          |    X    |
+-----------------+-----------------+----------+---------+
| bottleneck      | 1.3.2           |          |    X    |
+-----------------+-----------------+----------+---------+
| fsspec          | 2021.07.0       |          |    X    |
+-----------------+-----------------+----------+---------+
| hypothesis      | 6.13.0          |          |    X    |
+-----------------+-----------------+----------+---------+
| gcsfs           | 2021.07.0       |          |    X    |
+-----------------+-----------------+----------+---------+
| jinja2          | 3.0.0           |          |    X    |
+-----------------+-----------------+----------+---------+
| lxml            | 4.6.3           |          |    X    |
+-----------------+-----------------+----------+---------+
| numba           | 0.53.1          |          |    X    |
+-----------------+-----------------+----------+---------+
| numexpr         | 2.7.3           |          |    X    |
+-----------------+-----------------+----------+---------+
| openpyxl        | 3.0.7           |          |    X    |
+-----------------+-----------------+----------+---------+
| pandas-gbq      | 0.15.0          |          |    X    |
+-----------------+-----------------+----------+---------+
| psycopg2        | 2.8.6           |          |    X    |
+-----------------+-----------------+----------+---------+
| pymysql         | 1.0.2           |          |    X    |
+-----------------+-----------------+----------+---------+
| pyreadstat      | 1.1.2           |          |    X    |
+-----------------+-----------------+----------+---------+
| pyxlsb          | 1.0.8           |          |    X    |
+-----------------+-----------------+----------+---------+
| s3fs            | 2021.08.0       |          |    X    |
+-----------------+-----------------+----------+---------+
| scipy           | 1.7.1           |          |    X    |
+-----------------+-----------------+----------+---------+
| sqlalchemy      | 1.4.16          |          |    X    |
+-----------------+-----------------+----------+---------+
| tabulate        | 0.8.9           |          |    X    |
+-----------------+-----------------+----------+---------+
| xarray          | 0.19.0          |          |    X    |
+-----------------+-----------------+----------+---------+
| xlsxwriter      | 1.4.3           |          |    X    |
+-----------------+-----------------+----------+---------+

For `optional libraries <https://pandas.pydata.org/docs/getting_started/install.html>`_ the general recommendation is to use the latest version.
The following table lists the lowest version per library that is currently being tested throughout the development of pandas.
Optional libraries below the lowest tested version may still work, but are not considered supported.

+-----------------+-----------------+---------+
| Package         | Minimum Version | Changed |
+=================+=================+=========+
| beautifulsoup4  |4.9.3            |    X    |
+-----------------+-----------------+---------+
| blosc           |1.21.0           |    X    |
+-----------------+-----------------+---------+
| bottleneck      |1.3.2            |    X    |
+-----------------+-----------------+---------+
| brotlipy        |0.7.0            |         |
+-----------------+-----------------+---------+
| fastparquet     |0.4.0            |         |
+-----------------+-----------------+---------+
| fsspec          |2021.08.0        |    X    |
+-----------------+-----------------+---------+
| html5lib        |1.1              |         |
+-----------------+-----------------+---------+
| hypothesis      |6.13.0           |    X    |
+-----------------+-----------------+---------+
| gcsfs           |2021.08.0        |    X    |
+-----------------+-----------------+---------+
| jinja2          |3.0.0            |    X    |
+-----------------+-----------------+---------+
| lxml            |4.6.3            |    X    |
+-----------------+-----------------+---------+
| matplotlib      |3.3.2            |         |
+-----------------+-----------------+---------+
| numba           |0.53.1           |    X    |
+-----------------+-----------------+---------+
| numexpr         |2.7.3            |    X    |
+-----------------+-----------------+---------+
| odfpy           |1.4.1            |         |
+-----------------+-----------------+---------+
| openpyxl        |3.0.7            |    X    |
+-----------------+-----------------+---------+
| pandas-gbq      |0.15.0           |    X    |
+-----------------+-----------------+---------+
| psycopg2        |2.8.6            |    X    |
+-----------------+-----------------+---------+
| pyarrow         |1.0.1            |         |
+-----------------+-----------------+---------+
| pymysql         |1.0.2            |    X    |
+-----------------+-----------------+---------+
| pyreadstat      |1.1.2            |    X    |
+-----------------+-----------------+---------+
| pytables        |3.6.1            |         |
+-----------------+-----------------+---------+
| python-snappy   |0.6.0            |         |
+-----------------+-----------------+---------+
| pyxlsb          |1.0.8            |    X    |
+-----------------+-----------------+---------+
| s3fs            |2021.08.0        |    X    |
+-----------------+-----------------+---------+
| scipy           |1.7.1            |    X    |
+-----------------+-----------------+---------+
| sqlalchemy      |1.4.16           |    X    |
+-----------------+-----------------+---------+
| tabulate        |0.8.9            |    X    |
+-----------------+-----------------+---------+
| tzdata          |2022a            |         |
+-----------------+-----------------+---------+
| xarray          |0.19.0           |    X    |
+-----------------+-----------------+---------+
| xlrd            |2.0.1            |         |
+-----------------+-----------------+---------+
| xlsxwriter      |1.4.3            |    X    |
+-----------------+-----------------+---------+
| xlwt            |1.3.0            |         |
+-----------------+-----------------+---------+
| zstandard       |0.15.2           |         |
+-----------------+-----------------+---------+

See :ref:`install.dependencies` and :ref:`install.optional_dependencies` for more.

.. _whatsnew_150.api_breaking.other:

Other API changes
^^^^^^^^^^^^^^^^^

- BigQuery I/O methods :func:`read_gbq` and :meth:`DataFrame.to_gbq` default to
  ``auth_local_webserver = True``. Google has deprecated the
  ``auth_local_webserver = False`` `"out of band" (copy-paste) flow
  <https://developers.googleblog.com/2022/02/making-oauth-flows-safer.html?m=1#disallowed-oob>`_.
  The ``auth_local_webserver = False`` option is planned to stop working in
  October 2022. (:issue:`46312`)
- :func:`read_json` now raises ``FileNotFoundError`` (previously ``ValueError``) when input is a string ending in ``.json``, ``.json.gz``, ``.json.bz2``, etc. but no such file exists. (:issue:`29102`)
- Operations with :class:`Timestamp` or :class:`Timedelta` that would previously raise ``OverflowError`` instead raise ``OutOfBoundsDatetime`` or ``OutOfBoundsTimedelta`` where appropriate (:issue:`47268`)
- When :func:`read_sas` previously returned ``None``, it now returns an empty :class:`DataFrame` (:issue:`47410`)
- :class:`DataFrame` constructor raises if ``index`` or ``columns`` arguments are sets (:issue:`47215`)

.. ---------------------------------------------------------------------------
.. _whatsnew_150.deprecations:

Deprecations
~~~~~~~~~~~~

.. warning::

    In the next major version release, 2.0, several larger API changes are being considered without a formal deprecation such as
    making the standard library `zoneinfo <https://docs.python.org/3/library/zoneinfo.html>`_ the default timezone implementation instead of ``pytz``,
    having the :class:`Index` support all data types instead of having multiple subclasses (:class:`CategoricalIndex`, :class:`Int64Index`, etc.), and more.
    The changes under consideration are logged in `this Github issue <https://github.com/pandas-dev/pandas/issues/44823>`_, and any
    feedback or concerns are welcome.

.. _whatsnew_150.deprecations.int_slicing_series:

Label-based integer slicing on a Series with an Int64Index or RangeIndex
^^^^^^^^^^^^^^^^^^^^^^^^^^^^^^^^^^^^^^^^^^^^^^^^^^^^^^^^^^^^^^^^^^^^^^^^

In a future version, integer slicing on a :class:`Series` with a :class:`Int64Index` or :class:`RangeIndex` will be treated as *label-based*, not positional. This will make the behavior consistent with other :meth:`Series.__getitem__` and :meth:`Series.__setitem__` behaviors (:issue:`45162`).

For example:

.. ipython:: python

   ser = pd.Series([1, 2, 3, 4, 5], index=[2, 3, 5, 7, 11])

In the old behavior, ``ser[2:4]`` treats the slice as positional:

*Old behavior*:

.. code-block:: ipython

    In [3]: ser[2:4]
    Out[3]:
    5    3
    7    4
    dtype: int64

In a future version, this will be treated as label-based:

*Future behavior*:

.. code-block:: ipython

    In [4]: ser.loc[2:4]
    Out[4]:
    2    1
    3    2
    dtype: int64

To retain the old behavior, use ``series.iloc[i:j]``. To get the future behavior,
use ``series.loc[i:j]``.

Slicing on a :class:`DataFrame` will not be affected.

.. _whatsnew_150.deprecations.excel_writer_attributes:

:class:`ExcelWriter` attributes
^^^^^^^^^^^^^^^^^^^^^^^^^^^^^^^

All attributes of :class:`ExcelWriter` were previously documented as not
public. However some third party Excel engines documented accessing
``ExcelWriter.book`` or ``ExcelWriter.sheets``, and users were utilizing these
and possibly other attributes. Previously these attributes were not safe to use;
e.g. modifications to ``ExcelWriter.book`` would not update ``ExcelWriter.sheets``
and conversely. In order to support this, pandas has made some attributes public
and improved their implementations so that they may now be safely used. (:issue:`45572`)

The following attributes are now public and considered safe to access.

 - ``book``
 - ``check_extension``
 - ``close``
 - ``date_format``
 - ``datetime_format``
 - ``engine``
 - ``if_sheet_exists``
 - ``sheets``
 - ``supported_extensions``

The following attributes have been deprecated. They now raise a ``FutureWarning``
when accessed and will be removed in a future version. Users should be aware
that their usage is considered unsafe, and can lead to unexpected results.

 - ``cur_sheet``
 - ``handles``
 - ``path``
 - ``save``
 - ``write_cells``

See the documentation of :class:`ExcelWriter` for further details.

.. _whatsnew_150.deprecations.group_keys_in_apply:

Using ``group_keys`` with transformers in :meth:`.GroupBy.apply`
^^^^^^^^^^^^^^^^^^^^^^^^^^^^^^^^^^^^^^^^^^^^^^^^^^^^^^^^^^^^^^^^

In previous versions of pandas, if it was inferred that the function passed to
:meth:`.GroupBy.apply` was a transformer (i.e. the resulting index was equal to
the input index), the ``group_keys`` argument of :meth:`DataFrame.groupby` and
:meth:`Series.groupby` was ignored and the group keys would never be added to
the index of the result. In the future, the group keys will be added to the index
when the user specifies ``group_keys=True``.

As ``group_keys=True`` is the default value of :meth:`DataFrame.groupby` and
:meth:`Series.groupby`, not specifying ``group_keys`` with a transformer will
raise a ``FutureWarning``. This can be silenced and the previous behavior
retained by specifying ``group_keys=False``.

.. _whatsnew_150.deprecations.setitem_column_try_inplace:
   _ see also _whatsnew_130.notable_bug_fixes.setitem_column_try_inplace

Inplace operation when setting values with ``loc`` and ``iloc``
^^^^^^^^^^^^^^^^^^^^^^^^^^^^^^^^^^^^^^^^^^^^^^^^^^^^^^^^^^^^^^^
Most of the time setting values with :meth:`DataFrame.iloc` attempts to set values
inplace, only falling back to inserting a new array if necessary. There are
some cases where this rule is not followed, for example when setting an entire
column from an array with different dtype:

.. ipython:: python

   df = pd.DataFrame({'price': [11.1, 12.2]}, index=['book1', 'book2'])
   original_prices = df['price']
   new_prices = np.array([98, 99])

*Old behavior*:

.. code-block:: ipython

    In [3]: df.iloc[:, 0] = new_prices
    In [4]: df.iloc[:, 0]
    Out[4]:
    book1    98
    book2    99
    Name: price, dtype: int64
    In [5]: original_prices
    Out[5]:
    book1    11.1
    book2    12.2
    Name: price, float: 64

This behavior is deprecated. In a future version, setting an entire column with
iloc will attempt to operate inplace.

*Future behavior*:

.. code-block:: ipython

    In [3]: df.iloc[:, 0] = new_prices
    In [4]: df.iloc[:, 0]
    Out[4]:
    book1    98.0
    book2    99.0
    Name: price, dtype: float64
    In [5]: original_prices
    Out[5]:
    book1    98.0
    book2    99.0
    Name: price, dtype: float64

To get the old behavior, use :meth:`DataFrame.__setitem__` directly:

.. code-block:: ipython

    In [3]: df[df.columns[0]] = new_prices
    In [4]: df.iloc[:, 0]
    Out[4]
    book1    98
    book2    99
    Name: price, dtype: int64
    In [5]: original_prices
    Out[5]:
    book1    11.1
    book2    12.2
    Name: price, dtype: float64

To get the old behaviour when ``df.columns`` is not unique and you want to
change a single column by index, you can use :meth:`DataFrame.isetitem`, which
has been added in pandas 1.5:

.. code-block:: ipython

    In [3]: df_with_duplicated_cols = pd.concat([df, df], axis='columns')
    In [3]: df_with_duplicated_cols.isetitem(0, new_prices)
    In [4]: df_with_duplicated_cols.iloc[:, 0]
    Out[4]:
    book1    98
    book2    99
    Name: price, dtype: int64
    In [5]: original_prices
    Out[5]:
    book1    11.1
    book2    12.2
    Name: 0, dtype: float64

.. _whatsnew_150.deprecations.numeric_only_default:

``numeric_only`` default value
^^^^^^^^^^^^^^^^^^^^^^^^^^^^^^

Across the :class:`DataFrame`, :class:`.DataFrameGroupBy`, and :class:`.Resampler` operations such as
``min``, ``sum``, and ``idxmax``, the default
value of the ``numeric_only`` argument, if it exists at all, was inconsistent.
Furthermore, operations with the default value ``None`` can lead to surprising
results. (:issue:`46560`)

.. code-block:: ipython

    In [1]: df = pd.DataFrame({"a": [1, 2], "b": ["x", "y"]})

    In [2]: # Reading the next line without knowing the contents of df, one would
            # expect the result to contain the products for both columns a and b.
            df[["a", "b"]].prod()
    Out[2]:
    a    2
    dtype: int64

To avoid this behavior, the specifying the value ``numeric_only=None`` has been
deprecated, and will be removed in a future version of pandas. In the future,
all operations with a ``numeric_only`` argument will default to ``False``. Users
should either call the operation only with columns that can be operated on, or
specify ``numeric_only=True`` to operate only on Boolean, integer, and float columns.

In order to support the transition to the new behavior, the following methods have
gained the ``numeric_only`` argument.

- :meth:`DataFrame.corr`
- :meth:`DataFrame.corrwith`
- :meth:`DataFrame.cov`
- :meth:`DataFrame.idxmin`
- :meth:`DataFrame.idxmax`
- :meth:`.DataFrameGroupBy.cummin`
- :meth:`.DataFrameGroupBy.cummax`
- :meth:`.DataFrameGroupBy.idxmin`
- :meth:`.DataFrameGroupBy.idxmax`
- :meth:`.GroupBy.var`
- :meth:`.GroupBy.std`
- :meth:`.GroupBy.sem`
- :meth:`.DataFrameGroupBy.quantile`
- :meth:`.Resampler.mean`
- :meth:`.Resampler.median`
- :meth:`.Resampler.sem`
- :meth:`.Resampler.std`
- :meth:`.Resampler.var`
- :meth:`DataFrame.rolling` operations
- :meth:`DataFrame.expanding` operations
- :meth:`DataFrame.ewm` operations

.. _whatsnew_150.deprecations.other:

Other Deprecations
^^^^^^^^^^^^^^^^^^
- Deprecated the keyword ``line_terminator`` in :meth:`DataFrame.to_csv` and :meth:`Series.to_csv`, use ``lineterminator`` instead; this is for consistency with :func:`read_csv` and the standard library 'csv' module (:issue:`9568`)
- Deprecated behavior of :meth:`SparseArray.astype`, :meth:`Series.astype`, and :meth:`DataFrame.astype` with :class:`SparseDtype` when passing a non-sparse ``dtype``. In a future version, this will cast to that non-sparse dtype instead of wrapping it in a :class:`SparseDtype` (:issue:`34457`)
- Deprecated behavior of :meth:`DatetimeIndex.intersection` and :meth:`DatetimeIndex.symmetric_difference` (``union`` behavior was already deprecated in version 1.3.0) with mixed time zones; in a future version both will be cast to UTC instead of object dtype (:issue:`39328`, :issue:`45357`)
- Deprecated :meth:`DataFrame.iteritems`, :meth:`Series.iteritems`, :meth:`HDFStore.iteritems` in favor of :meth:`DataFrame.items`, :meth:`Series.items`, :meth:`HDFStore.items`  (:issue:`45321`)
- Deprecated :meth:`Series.is_monotonic` and :meth:`Index.is_monotonic` in favor of :meth:`Series.is_monotonic_increasing` and :meth:`Index.is_monotonic_increasing` (:issue:`45422`, :issue:`21335`)
- Deprecated behavior of :meth:`DatetimeIndex.astype`, :meth:`TimedeltaIndex.astype`, :meth:`PeriodIndex.astype` when converting to an integer dtype other than ``int64``. In a future version, these will convert to exactly the specified dtype (instead of always ``int64``) and will raise if the conversion overflows (:issue:`45034`)
- Deprecated the ``__array_wrap__`` method of DataFrame and Series, rely on standard numpy ufuncs instead (:issue:`45451`)
- Deprecated treating float-dtype data as wall-times when passed with a timezone to :class:`Series` or :class:`DatetimeIndex` (:issue:`45573`)
- Deprecated the behavior of :meth:`Series.fillna` and :meth:`DataFrame.fillna` with ``timedelta64[ns]`` dtype and incompatible fill value; in a future version this will cast to a common dtype (usually object) instead of raising, matching the behavior of other dtypes (:issue:`45746`)
- Deprecated the ``warn`` parameter in :func:`infer_freq` (:issue:`45947`)
- Deprecated allowing non-keyword arguments in :meth:`.ExtensionArray.argsort` (:issue:`46134`)
- Deprecated treating all-bool ``object``-dtype columns as bool-like in :meth:`DataFrame.any` and :meth:`DataFrame.all` with ``bool_only=True``, explicitly cast to bool instead (:issue:`46188`)
- Deprecated behavior of method :meth:`DataFrame.quantile`, attribute ``numeric_only`` will default False. Including datetime/timedelta columns in the result (:issue:`7308`).
- Deprecated :attr:`Timedelta.freq` and :attr:`Timedelta.is_populated` (:issue:`46430`)
- Deprecated :attr:`Timedelta.delta` (:issue:`46476`)
- Deprecated passing arguments as positional in :meth:`DataFrame.any` and :meth:`Series.any` (:issue:`44802`)
- Deprecated passing positional arguments to :meth:`DataFrame.pivot` and :func:`pivot` except ``data`` (:issue:`30228`)
- Deprecated the methods :meth:`DataFrame.mad`, :meth:`Series.mad`, and the corresponding groupby methods (:issue:`11787`)
- Deprecated positional arguments to :meth:`Index.join` except for ``other``, use keyword-only arguments instead of positional arguments (:issue:`46518`)
- Deprecated positional arguments to :meth:`StringMethods.rsplit` and :meth:`StringMethods.split` except for ``pat``, use keyword-only arguments instead of positional arguments (:issue:`47423`)
- Deprecated indexing on a timezone-naive :class:`DatetimeIndex` using a string representing a timezone-aware datetime (:issue:`46903`, :issue:`36148`)
- Deprecated allowing ``unit="M"`` or ``unit="Y"`` in :class:`Timestamp` constructor with a non-round float value (:issue:`47267`)
- Deprecated the ``display.column_space`` global configuration option (:issue:`7576`)
- Deprecated the argument ``na_sentinel`` in :func:`factorize`, :meth:`Index.factorize`, and :meth:`.ExtensionArray.factorize`; pass ``use_na_sentinel=True`` instead to use the sentinel ``-1`` for NaN values and ``use_na_sentinel=False`` instead of ``na_sentinel=None`` to encode NaN values (:issue:`46910`)
- Deprecated :meth:`DataFrameGroupBy.transform` not aligning the result when the UDF returned DataFrame (:issue:`45648`)
- Clarified warning from :func:`to_datetime` when delimited dates can't be parsed in accordance to specified ``dayfirst`` argument (:issue:`46210`)
- Emit warning from :func:`to_datetime` when delimited dates can't be parsed in accordance to specified ``dayfirst`` argument even for dates where leading zero is omitted (e.g. ``31/1/2001``) (:issue:`47880`)
- Deprecated :class:`Series` and :class:`Resampler` reducers (e.g. ``min``, ``max``, ``sum``, ``mean``) raising a ``NotImplementedError`` when the dtype is non-numric and ``numeric_only=True`` is provided; this will raise a ``TypeError`` in a future version (:issue:`47500`)
- Deprecated :meth:`Series.rank` returning an empty result when the dtype is non-numeric and ``numeric_only=True`` is provided; this will raise a ``TypeError`` in a future version (:issue:`47500`)
- Deprecated argument ``errors`` for :meth:`Series.mask`, :meth:`Series.where`, :meth:`DataFrame.mask`, and :meth:`DataFrame.where` as ``errors`` had no effect on this methods (:issue:`47728`)
- Deprecated arguments ``*args`` and ``**kwargs`` in :class:`Rolling`, :class:`Expanding`, and :class:`ExponentialMovingWindow` ops. (:issue:`47836`)
- Deprecated the ``inplace`` keyword in :meth:`Categorical.set_ordered`, :meth:`Categorical.as_ordered`, and :meth:`Categorical.as_unordered` (:issue:`37643`)
- Deprecated setting a categorical's categories with ``cat.categories = ['a', 'b', 'c']``, use :meth:`Categorical.rename_categories` instead (:issue:`37643`)
- Deprecated unused arguments ``encoding`` and ``verbose`` in :meth:`Series.to_excel` and :meth:`DataFrame.to_excel` (:issue:`47912`)
- Deprecated the ``inplace`` keyword in :meth:`DataFrame.set_axis` and :meth:`Series.set_axis`, use ``obj = obj.set_axis(..., copy=False)`` instead (:issue:`48130`)
- Deprecated producing a single element when iterating over a :class:`DataFrameGroupBy` or a :class:`SeriesGroupBy` that has been grouped by a list of length 1; A tuple of length one will be returned instead (:issue:`42795`)
- Fixed up warning message of deprecation of :meth:`MultiIndex.lesort_depth` as public method, as the message previously referred to :meth:`MultiIndex.is_lexsorted` instead (:issue:`38701`)
- Deprecated the ``inplace`` keyword in :meth:`DataFrame.set_index`, use ``df = df.set_index(..., copy=False)`` instead (:issue:`48115`)
- Deprecated the ``sort_columns`` argument in :meth:`DataFrame.plot` and :meth:`Series.plot` (:issue:`47563`).
- Deprecated positional arguments for all but the first argument of :meth:`DataFrame.to_stata` and :func:`read_stata`, use keyword arguments instead (:issue:`48128`).
- Deprecated the ``mangle_dupe_cols`` argument in :func:`read_csv`, :func:`read_fwf`, :func:`read_table` and :func:`read_excel`. The argument was never implemented, and a new argument where the renaming pattern can be specified will be added instead (:issue:`47718`)

.. ---------------------------------------------------------------------------
.. _whatsnew_150.performance:

Performance improvements
~~~~~~~~~~~~~~~~~~~~~~~~
- Performance improvement in :meth:`DataFrame.corrwith` for column-wise (axis=0) Pearson and Spearman correlation when other is a :class:`Series` (:issue:`46174`)
- Performance improvement in :meth:`.GroupBy.transform` for some user-defined DataFrame -> Series functions (:issue:`45387`)
- Performance improvement in :meth:`DataFrame.duplicated` when subset consists of only one column (:issue:`45236`)
- Performance improvement in :meth:`.GroupBy.diff` (:issue:`16706`)
- Performance improvement in :meth:`.GroupBy.transform` when broadcasting values for user-defined functions (:issue:`45708`)
- Performance improvement in :meth:`.GroupBy.transform` for user-defined functions when only a single group exists (:issue:`44977`)
- Performance improvement in :meth:`.GroupBy.apply` when grouping on a non-unique unsorted index (:issue:`46527`)
- Performance improvement in :meth:`DataFrame.loc` and :meth:`Series.loc` for tuple-based indexing of a :class:`MultiIndex` (:issue:`45681`, :issue:`46040`, :issue:`46330`)
- Performance improvement in :meth:`.GroupBy.var` with ``ddof`` other than one (:issue:`48152`)
- Performance improvement in :meth:`DataFrame.to_records` when the index is a :class:`MultiIndex` (:issue:`47263`)
- Performance improvement in :attr:`MultiIndex.values` when the MultiIndex contains levels of type DatetimeIndex, TimedeltaIndex or ExtensionDtypes (:issue:`46288`)
- Performance improvement in :func:`merge` when left and/or right are empty (:issue:`45838`)
- Performance improvement in :meth:`DataFrame.join` when left and/or right are empty (:issue:`46015`)
- Performance improvement in :meth:`DataFrame.reindex` and :meth:`Series.reindex` when target is a :class:`MultiIndex` (:issue:`46235`)
- Performance improvement when setting values in a pyarrow backed string array (:issue:`46400`)
- Performance improvement in :func:`factorize` (:issue:`46109`)
- Performance improvement in :class:`DataFrame` and :class:`Series` constructors for extension dtype scalars (:issue:`45854`)
- Performance improvement in :func:`read_excel` when ``nrows`` argument provided (:issue:`32727`)
- Performance improvement in :meth:`.Styler.to_excel` when applying repeated CSS formats (:issue:`47371`)
- Performance improvement in :meth:`MultiIndex.is_monotonic_increasing`  (:issue:`47458`)
- Performance improvement in :class:`BusinessHour` ``str`` and ``repr`` (:issue:`44764`)
- Performance improvement in datetime arrays string formatting when one of the default strftime formats ``"%Y-%m-%d %H:%M:%S"`` or ``"%Y-%m-%d %H:%M:%S.%f"`` is used. (:issue:`44764`)
- Performance improvement in :meth:`Series.to_sql` and :meth:`DataFrame.to_sql` (:class:`SQLiteTable`) when processing time arrays. (:issue:`44764`)
- Performance improvements to :func:`read_sas` (:issue:`47403`, :issue:`47404`, :issue:`47405`)
- Performance improvement in ``argmax`` and ``argmin`` for :class:`arrays.SparseArray` (:issue:`34197`)
-

.. ---------------------------------------------------------------------------
.. _whatsnew_150.bug_fixes:

Bug fixes
~~~~~~~~~

Categorical
^^^^^^^^^^^
- Bug in :meth:`.Categorical.view` not accepting integer dtypes (:issue:`25464`)
- Bug in :meth:`.CategoricalIndex.union` when the index's categories are integer-dtype and the index contains ``NaN`` values incorrectly raising instead of casting to ``float64`` (:issue:`45362`)
- Bug in :meth:`concat` when concatenating two (or more) unordered :class:`CategoricalIndex` variables, whose categories are permutations, yields incorrect index values (:issue:`24845`)

Datetimelike
^^^^^^^^^^^^
- Bug in :meth:`DataFrame.quantile` with datetime-like dtypes and no rows incorrectly returning ``float64`` dtype instead of retaining datetime-like dtype (:issue:`41544`)
- Bug in :func:`to_datetime` with sequences of ``np.str_`` objects incorrectly raising (:issue:`32264`)
- Bug in :class:`Timestamp` construction when passing datetime components as positional arguments and ``tzinfo`` as a keyword argument incorrectly raising (:issue:`31929`)
- Bug in :meth:`Index.astype` when casting from object dtype to ``timedelta64[ns]`` dtype incorrectly casting ``np.datetime64("NaT")`` values to ``np.timedelta64("NaT")`` instead of raising (:issue:`45722`)
- Bug in :meth:`SeriesGroupBy.value_counts` index when passing categorical column (:issue:`44324`)
- Bug in :meth:`DatetimeIndex.tz_localize` localizing to UTC failing to make a copy of the underlying data (:issue:`46460`)
- Bug in :meth:`DatetimeIndex.resolution` incorrectly returning "day" instead of "nanosecond" for nanosecond-resolution indexes (:issue:`46903`)
- Bug in :class:`Timestamp` with an integer or float value and ``unit="Y"`` or ``unit="M"`` giving slightly-wrong results (:issue:`47266`)
- Bug in :class:`.DatetimeArray` construction when passed another :class:`.DatetimeArray` and ``freq=None`` incorrectly inferring the freq from the given array (:issue:`47296`)
- Bug in :func:`to_datetime` where ``OutOfBoundsDatetime`` would be thrown even if ``errors=coerce`` if there were more than 50 rows (:issue:`45319`)
- Bug when adding a :class:`DateOffset` to a :class:`Series` would not add the ``nanoseconds`` field (:issue:`47856`)
-

Timedelta
^^^^^^^^^
- Bug in :func:`astype_nansafe` astype("timedelta64[ns]") fails when np.nan is included (:issue:`45798`)
- Bug in constructing a :class:`Timedelta` with a ``np.timedelta64`` object and a ``unit`` sometimes silently overflowing and returning incorrect results instead of raising ``OutOfBoundsTimedelta`` (:issue:`46827`)
- Bug in constructing a :class:`Timedelta` from a large integer or float with ``unit="W"`` silently overflowing and returning incorrect results instead of raising ``OutOfBoundsTimedelta`` (:issue:`47268`)
-

Time Zones
^^^^^^^^^^
- Bug in :class:`Timestamp` constructor raising when passed a ``ZoneInfo`` tzinfo object (:issue:`46425`)
-

Numeric
^^^^^^^
- Bug in operations with array-likes with ``dtype="boolean"`` and :attr:`NA` incorrectly altering the array in-place (:issue:`45421`)
- Bug in arithmetic operations with nullable types without :attr:`NA` values not matching the same operation with non-nullable types (:issue:`48223`)
- Bug in ``floordiv`` when dividing by ``IntegerDtype`` ``0`` would return ``0`` instead of ``inf`` (:issue:`48223`)
- Bug in division, ``pow`` and ``mod`` operations on array-likes with ``dtype="boolean"`` not being like their ``np.bool_`` counterparts (:issue:`46063`)
- Bug in multiplying a :class:`Series` with ``IntegerDtype`` or ``FloatingDtype`` by an array-like with ``timedelta64[ns]`` dtype incorrectly raising (:issue:`45622`)
- Bug in :meth:`mean` where the optional dependency ``bottleneck`` causes precision loss linear in the length of the array. ``bottleneck`` has been disabled for :meth:`mean` improving the loss to log-linear but may result in a performance decrease. (:issue:`42878`)
- Bug in :func:`factorize` would convert the value ``None`` to ``np.nan`` (:issue:`46601`)

Conversion
^^^^^^^^^^
- Bug in :meth:`DataFrame.astype` not preserving subclasses (:issue:`40810`)
- Bug in constructing a :class:`Series` from a float-containing list or a floating-dtype ndarray-like (e.g. ``dask.Array``) and an integer dtype raising instead of casting like we would with an ``np.ndarray`` (:issue:`40110`)
- Bug in :meth:`Float64Index.astype` to unsigned integer dtype incorrectly casting to ``np.int64`` dtype (:issue:`45309`)
- Bug in :meth:`Series.astype` and :meth:`DataFrame.astype` from floating dtype to unsigned integer dtype failing to raise in the presence of negative values (:issue:`45151`)
- Bug in :func:`array` with ``FloatingDtype`` and values containing float-castable strings incorrectly raising (:issue:`45424`)
- Bug when comparing string and datetime64ns objects causing ``OverflowError`` exception. (:issue:`45506`)
- Bug in metaclass of generic abstract dtypes causing :meth:`DataFrame.apply` and :meth:`Series.apply` to raise for the built-in function ``type`` (:issue:`46684`)
- Bug in :meth:`DataFrame.to_records` returning inconsistent numpy types if the index was a :class:`MultiIndex` (:issue:`47263`)
- Bug in :meth:`DataFrame.to_dict` for ``orient="list"`` or ``orient="index"`` was not returning native types (:issue:`46751`)
- Bug in :meth:`DataFrame.apply` that returns a :class:`DataFrame` instead of a :class:`Series` when applied to an empty :class:`DataFrame` and ``axis=1`` (:issue:`39111`)
- Bug when inferring the dtype from an iterable that is *not* a NumPy ``ndarray`` consisting of all NumPy unsigned integer scalars did not result in an unsigned integer dtype (:issue:`47294`)
- Bug in :meth:`DataFrame.eval` when pandas objects (e.g. ``'Timestamp'``) were column names (:issue:`44603`)
-

Strings
^^^^^^^
- Bug in :meth:`str.startswith` and :meth:`str.endswith` when using other series as parameter _pat_. Now raises ``TypeError`` (:issue:`3485`)
- Bug in :meth:`Series.str.zfill` when strings contain leading signs, padding '0' before the sign character rather than after as ``str.zfill`` from standard library (:issue:`20868`)
-

Interval
^^^^^^^^
- Bug in :meth:`IntervalArray.__setitem__` when setting ``np.nan`` into an integer-backed array raising ``ValueError`` instead of ``TypeError`` (:issue:`45484`)
- Bug in :class:`IntervalDtype` when using datetime64[ns, tz] as a dtype string (:issue:`46999`)

Indexing
^^^^^^^^
- Bug in :meth:`DataFrame.iloc` where indexing a single row on a :class:`DataFrame` with a single ExtensionDtype column gave a copy instead of a view on the underlying data (:issue:`45241`)
- Bug in :meth:`DataFrame.__getitem__` returning copy when :class:`DataFrame` has duplicated columns even if a unique column is selected (:issue:`45316`, :issue:`41062`)
- Bug in :meth:`Series.align` does not create :class:`MultiIndex` with union of levels when both MultiIndexes intersections are identical (:issue:`45224`)
- Bug in setting a NA value (``None`` or ``np.nan``) into a :class:`Series` with int-based :class:`IntervalDtype` incorrectly casting to object dtype instead of a float-based :class:`IntervalDtype` (:issue:`45568`)
- Bug in indexing setting values into an ``ExtensionDtype`` column with ``df.iloc[:, i] = values`` with ``values`` having the same dtype as ``df.iloc[:, i]`` incorrectly inserting a new array instead of setting in-place (:issue:`33457`)
- Bug in :meth:`Series.__setitem__` with a non-integer :class:`Index` when using an integer key to set a value that cannot be set inplace where a ``ValueError`` was raised instead of casting to a common dtype (:issue:`45070`)
- Bug in :meth:`DataFrame.loc` not casting ``None`` to ``NA`` when setting value as a list into :class:`DataFrame` (:issue:`47987`)
- Bug in :meth:`Series.__setitem__` when setting incompatible values into a ``PeriodDtype`` or ``IntervalDtype`` :class:`Series` raising when indexing with a boolean mask but coercing when indexing with otherwise-equivalent indexers; these now consistently coerce, along with :meth:`Series.mask` and :meth:`Series.where` (:issue:`45768`)
- Bug in :meth:`DataFrame.where` with multiple columns with datetime-like dtypes failing to downcast results consistent with other dtypes (:issue:`45837`)
- Bug in :func:`isin` upcasting to ``float64`` with unsigned integer dtype and list-like argument without a dtype (:issue:`46485`)
- Bug in :meth:`Series.loc.__setitem__` and :meth:`Series.loc.__getitem__` not raising when using multiple keys without using a :class:`MultiIndex` (:issue:`13831`)
- Bug in :meth:`Index.reindex` raising ``AssertionError`` when ``level`` was specified but no :class:`MultiIndex` was given; level is ignored now (:issue:`35132`)
- Bug when setting a value too large for a :class:`Series` dtype failing to coerce to a common type (:issue:`26049`, :issue:`32878`)
- Bug in :meth:`loc.__setitem__` treating ``range`` keys as positional instead of label-based (:issue:`45479`)
- Bug in :meth:`DataFrame.__setitem__` casting extension array dtypes to object when setting with a scalar key and :class:`DataFrame` as value (:issue:`46896`)
- Bug in :meth:`Series.__setitem__` when setting a scalar to a nullable pandas dtype would not raise a ``TypeError`` if the scalar could not be cast (losslessly) to the nullable type (:issue:`45404`)
- Bug in :meth:`Series.__setitem__` when setting ``boolean`` dtype values containing ``NA`` incorrectly raising instead of casting to ``boolean`` dtype (:issue:`45462`)
- Bug in :meth:`Series.loc` raising with boolean indexer containing ``NA`` when :class:`Index` did not match (:issue:`46551`)
- Bug in :meth:`Series.__setitem__` where setting :attr:`NA` into a numeric-dtype :class:`Series` would incorrectly upcast to object-dtype rather than treating the value as ``np.nan`` (:issue:`44199`)
- Bug in :meth:`DataFrame.loc` when setting values to a column and right hand side is a dictionary (:issue:`47216`)
- Bug in :meth:`Series.__setitem__` with ``datetime64[ns]`` dtype, an all-``False`` boolean mask, and an incompatible value incorrectly casting to ``object`` instead of retaining ``datetime64[ns]`` dtype (:issue:`45967`)
- Bug in :meth:`Index.__getitem__`  raising ``ValueError`` when indexer is from boolean dtype with ``NA`` (:issue:`45806`)
- Bug in :meth:`Series.__setitem__` losing precision when enlarging :class:`Series` with scalar (:issue:`32346`)
- Bug in :meth:`Series.mask` with ``inplace=True`` or setting values with a boolean mask with small integer dtypes incorrectly raising (:issue:`45750`)
- Bug in :meth:`DataFrame.mask` with ``inplace=True`` and ``ExtensionDtype`` columns incorrectly raising (:issue:`45577`)
- Bug in getting a column from a DataFrame with an object-dtype row index with datetime-like values: the resulting Series now preserves the exact object-dtype Index from the parent DataFrame (:issue:`42950`)
- Bug in :meth:`DataFrame.__getattribute__` raising ``AttributeError`` if columns have ``"string"`` dtype (:issue:`46185`)
- Bug in :meth:`DataFrame.compare` returning all ``NaN`` column when comparing extension array dtype and numpy dtype (:issue:`44014`)
- Bug in :meth:`DataFrame.where` setting wrong values with ``"boolean"`` mask for numpy dtype (:issue:`44014`)
- Bug in indexing on a :class:`DatetimeIndex` with a ``np.str_`` key incorrectly raising (:issue:`45580`)
- Bug in :meth:`CategoricalIndex.get_indexer` when index contains ``NaN`` values, resulting in elements that are in target but not present in the index to be mapped to the index of the NaN element, instead of -1 (:issue:`45361`)
- Bug in setting large integer values into :class:`Series` with ``float32`` or ``float16`` dtype incorrectly altering these values instead of coercing to ``float64`` dtype (:issue:`45844`)
- Bug in :meth:`Series.asof` and :meth:`DataFrame.asof` incorrectly casting bool-dtype results to ``float64`` dtype (:issue:`16063`)
- Bug in :meth:`NDFrame.xs`, :meth:`DataFrame.iterrows`, :meth:`DataFrame.loc` and :meth:`DataFrame.iloc` not always propagating metadata (:issue:`28283`)
- Bug in :meth:`DataFrame.sum` min_count changes dtype if input contains NaNs (:issue:`46947`)
- Bug in :class:`IntervalTree` that lead to an infinite recursion. (:issue:`46658`)
- Bug in :class:`PeriodIndex` raising ``AttributeError`` when indexing on ``NA``, rather than putting ``NaT`` in its place. (:issue:`46673`)
- Bug in :meth:`DataFrame.at` would allow the modification of multiple columns (:issue:`48296`)

Missing
^^^^^^^
- Bug in :meth:`Series.fillna` and :meth:`DataFrame.fillna` with ``downcast`` keyword not being respected in some cases where there are no NA values present (:issue:`45423`)
- Bug in :meth:`Series.fillna` and :meth:`DataFrame.fillna` with :class:`IntervalDtype` and incompatible value raising instead of casting to a common (usually object) dtype (:issue:`45796`)
- Bug in :meth:`Series.map` not respecting ``na_action`` argument if mapper is a ``dict`` or :class:`Series` (:issue:`47527`)
- Bug in :meth:`DataFrame.interpolate` with object-dtype column not returning a copy with ``inplace=False`` (:issue:`45791`)
- Bug in :meth:`DataFrame.dropna` allows to set both ``how`` and ``thresh`` incompatible arguments (:issue:`46575`)
- Bug in :meth:`DataFrame.fillna` ignored ``axis`` when :class:`DataFrame` is single block (:issue:`47713`)

MultiIndex
^^^^^^^^^^
- Bug in :meth:`DataFrame.loc` returning empty result when slicing a :class:`MultiIndex` with a negative step size and non-null start/stop values (:issue:`46156`)
- Bug in :meth:`DataFrame.loc` raising when slicing a :class:`MultiIndex` with a negative step size other than -1 (:issue:`46156`)
- Bug in :meth:`DataFrame.loc` raising when slicing a :class:`MultiIndex` with a negative step size and slicing a non-int labeled index level (:issue:`46156`)
- Bug in :meth:`Series.to_numpy` where multiindexed Series could not be converted to numpy arrays when an ``na_value`` was supplied (:issue:`45774`)
- Bug in :class:`MultiIndex.equals` not commutative when only one side has extension array dtype (:issue:`46026`)
- Bug in :meth:`MultiIndex.from_tuples` cannot construct Index of empty tuples (:issue:`45608`)

I/O
^^^
- Bug in :meth:`DataFrame.to_stata` where no error is raised if the :class:`DataFrame` contains ``-np.inf`` (:issue:`45350`)
- Bug in :func:`read_excel` results in an infinite loop with certain ``skiprows`` callables (:issue:`45585`)
- Bug in :meth:`DataFrame.info` where a new line at the end of the output is omitted when called on an empty :class:`DataFrame` (:issue:`45494`)
- Bug in :func:`read_csv` not recognizing line break for ``on_bad_lines="warn"`` for ``engine="c"`` (:issue:`41710`)
- Bug in :meth:`DataFrame.to_csv` not respecting ``float_format`` for ``Float64`` dtype (:issue:`45991`)
- Bug in :func:`read_csv` not respecting a specified converter to index columns in all cases (:issue:`40589`)
- Bug in :func:`read_csv` interpreting second row as :class:`Index` names even when ``index_col=False`` (:issue:`46569`)
- Bug in :func:`read_parquet` when ``engine="pyarrow"`` which caused partial write to disk when column of unsupported datatype was passed (:issue:`44914`)
- Bug in :func:`DataFrame.to_excel` and :class:`ExcelWriter` would raise when writing an empty DataFrame to a ``.ods`` file (:issue:`45793`)
- Bug in :func:`read_csv` ignoring non-existing header row for ``engine="python"`` (:issue:`47400`)
- Bug in :func:`read_excel` raising uncontrolled ``IndexError`` when ``header`` references non-existing rows (:issue:`43143`)
- Bug in :func:`read_html` where elements surrounding ``<br>`` were joined without a space between them (:issue:`29528`)
- Bug in :func:`read_csv` when data is longer than header leading to issues with callables in ``usecols`` expecting strings (:issue:`46997`)
- Bug in Parquet roundtrip for Interval dtype with ``datetime64[ns]`` subtype (:issue:`45881`)
- Bug in :func:`read_excel` when reading a ``.ods`` file with newlines between xml elements (:issue:`45598`)
- Bug in :func:`read_parquet` when ``engine="fastparquet"`` where the file was not closed on error (:issue:`46555`)
- :meth:`to_html` now excludes the ``border`` attribute from ``<table>`` elements when ``border`` keyword is set to ``False``.
- Bug in :func:`read_sas` with certain types of compressed SAS7BDAT files (:issue:`35545`)
- Bug in :func:`read_excel` not forward filling :class:`MultiIndex` when no names were given (:issue:`47487`)
- Bug in :func:`read_sas` returned ``None`` rather than an empty DataFrame for SAS7BDAT files with zero rows (:issue:`18198`)
- Bug in :meth:`DataFrame.to_string` using wrong missing value with extension arrays in :class:`MultiIndex` (:issue:`47986`)
- Bug in :class:`StataWriter` where value labels were always written with default encoding (:issue:`46750`)
- Bug in :class:`StataWriterUTF8` where some valid characters were removed from variable names (:issue:`47276`)
- Bug in :meth:`DataFrame.to_excel` when writing an empty dataframe with :class:`MultiIndex` (:issue:`19543`)
- Bug in :func:`read_sas` with RLE-compressed SAS7BDAT files that contain 0x40 control bytes (:issue:`31243`)
- Bug in :func:`read_sas` that scrambled column names (:issue:`31243`)
- Bug in :func:`read_sas` with RLE-compressed SAS7BDAT files that contain 0x00 control bytes (:issue:`47099`)
- Bug in :func:`read_parquet` with ``use_nullable_dtypes=True`` where ``float64`` dtype was returned instead of nullable ``Float64`` dtype (:issue:`45694`)
- Bug in :meth:`DataFrame.to_json` where ``PeriodDtype`` would not make the serialization roundtrip when read back with :meth:`read_json` (:issue:`44720`)
- Bug in :func:`read_xml` when reading XML files with Chinese character tags and would raise ``XMLSyntaxError`` (:issue:`47902`)

Period
^^^^^^
- Bug in subtraction of :class:`Period` from :class:`.PeriodArray` returning wrong results (:issue:`45999`)
- Bug in :meth:`Period.strftime` and :meth:`PeriodIndex.strftime`, directives ``%l`` and ``%u`` were giving wrong results (:issue:`46252`)
- Bug in inferring an incorrect ``freq`` when passing a string to :class:`Period` microseconds that are a multiple of 1000 (:issue:`46811`)
- Bug in constructing a :class:`Period` from a :class:`Timestamp` or ``np.datetime64`` object with non-zero nanoseconds and ``freq="ns"`` incorrectly truncating the nanoseconds (:issue:`46811`)
- Bug in adding ``np.timedelta64("NaT", "ns")`` to a :class:`Period` with a timedelta-like freq incorrectly raising ``IncompatibleFrequency`` instead of returning ``NaT`` (:issue:`47196`)
- Bug in adding an array of integers to an array with :class:`PeriodDtype` giving incorrect results when ``dtype.freq.n > 1`` (:issue:`47209`)
- Bug in subtracting a :class:`Period` from an array with :class:`PeriodDtype` returning incorrect results instead of raising ``OverflowError`` when the operation overflows (:issue:`47538`)
-

Plotting
^^^^^^^^
- Bug in :meth:`DataFrame.plot.barh` that prevented labeling the x-axis and ``xlabel`` updating the y-axis label (:issue:`45144`)
- Bug in :meth:`DataFrame.plot.box` that prevented labeling the x-axis (:issue:`45463`)
- Bug in :meth:`DataFrame.boxplot` that prevented passing in ``xlabel`` and ``ylabel`` (:issue:`45463`)
- Bug in :meth:`DataFrame.boxplot` that prevented specifying ``vert=False`` (:issue:`36918`)
- Bug in :meth:`DataFrame.plot.scatter` that prevented specifying ``norm`` (:issue:`45809`)
- The function :meth:`DataFrame.plot.scatter` now accepts ``color`` as an alias for ``c`` and ``size`` as an alias for ``s`` for consistency to other plotting functions (:issue:`44670`)
- Fix showing "None" as ylabel in :meth:`Series.plot` when not setting ylabel (:issue:`46129`)
- Bug in :meth:`DataFrame.plot` that led to xticks and vertical grids being improperly placed when plotting a quarterly series (:issue:`47602`)
- Bug in :meth:`DataFrame.plot` that prevented setting y-axis label, limits and ticks for a secondary y-axis (:issue:`47753`)

Groupby/resample/rolling
^^^^^^^^^^^^^^^^^^^^^^^^
- Bug in :meth:`DataFrame.resample` ignoring ``closed="right"`` on :class:`TimedeltaIndex` (:issue:`45414`)
- Bug in :meth:`.DataFrameGroupBy.transform` fails when ``func="size"`` and the input DataFrame has multiple columns (:issue:`27469`)
- Bug in :meth:`.DataFrameGroupBy.size` and :meth:`.DataFrameGroupBy.transform` with ``func="size"`` produced incorrect results when ``axis=1`` (:issue:`45715`)
- Bug in :meth:`.ExponentialMovingWindow.mean` with ``axis=1`` and ``engine='numba'`` when the :class:`DataFrame` has more columns than rows (:issue:`46086`)
- Bug when using ``engine="numba"`` would return the same jitted function when modifying ``engine_kwargs`` (:issue:`46086`)
- Bug in :meth:`.DataFrameGroupBy.transform` fails when ``axis=1`` and ``func`` is ``"first"`` or ``"last"`` (:issue:`45986`)
- Bug in :meth:`DataFrameGroupBy.cumsum` with ``skipna=False`` giving incorrect results (:issue:`46216`)
- Bug in :meth:`.GroupBy.sum`, :meth:`.GroupBy.prod` and :meth:`.GroupBy.cumsum` with integer dtypes losing precision (:issue:`37493`)
- Bug in :meth:`.GroupBy.cumsum` with ``timedelta64[ns]`` dtype failing to recognize ``NaT`` as a null value (:issue:`46216`)
- Bug in :meth:`.GroupBy.cumsum` with integer dtypes causing overflows when sum was bigger than maximum of dtype (:issue:`37493`)
- Bug in :meth:`.GroupBy.cummin` and :meth:`.GroupBy.cummax` with nullable dtypes incorrectly altering the original data in place (:issue:`46220`)
- Bug in :meth:`DataFrame.groupby` raising error when ``None`` is in first level of :class:`MultiIndex` (:issue:`47348`)
- Bug in :meth:`.GroupBy.cummax` with ``int64`` dtype with leading value being the smallest possible int64 (:issue:`46382`)
- Bug in :meth:`.GroupBy.cumprod` ``NaN`` influences calculation in different columns with ``skipna=False`` (:issue:`48064`)
- Bug in :meth:`.GroupBy.max` with empty groups and ``uint64`` dtype incorrectly raising ``RuntimeError`` (:issue:`46408`)
- Bug in :meth:`.GroupBy.apply` would fail when ``func`` was a string and args or kwargs were supplied (:issue:`46479`)
- Bug in :meth:`SeriesGroupBy.apply` would incorrectly name its result when there was a unique group (:issue:`46369`)
- Bug in :meth:`.Rolling.sum` and :meth:`.Rolling.mean` would give incorrect result with window of same values (:issue:`42064`, :issue:`46431`)
- Bug in :meth:`.Rolling.var` and :meth:`.Rolling.std` would give non-zero result with window of same values (:issue:`42064`)
- Bug in :meth:`.Rolling.skew` and :meth:`.Rolling.kurt` would give NaN with window of same values (:issue:`30993`)
- Bug in :meth:`.Rolling.var` would segfault calculating weighted variance when window size was larger than data size (:issue:`46760`)
- Bug in :meth:`Grouper.__repr__` where ``dropna`` was not included. Now it is (:issue:`46754`)
- Bug in :meth:`DataFrame.rolling` gives ValueError when center=True, axis=1 and win_type is specified (:issue:`46135`)
- Bug in :meth:`.DataFrameGroupBy.describe` and :meth:`.SeriesGroupBy.describe` produces inconsistent results for empty datasets (:issue:`41575`)
- Bug in :meth:`DataFrame.resample` reduction methods when used with ``on`` would attempt to aggregate the provided column (:issue:`47079`)
- Bug in :meth:`DataFrame.groupby` and :meth:`Series.groupby` would not respect ``dropna=False`` when the input DataFrame/Series had a NaN values in a :class:`MultiIndex` (:issue:`46783`)
- Bug in :meth:`DataFrameGroupBy.resample` raises ``KeyError`` when getting the result from a key list which misses the resample key (:issue:`47362`)
- Bug in :meth:`DataFrame.groupby` would lose index columns when the DataFrame is empty for transforms, like fillna (:issue:`47787`)
- Bug in :meth:`DataFrame.groupby` and :meth:`Series.groupby` with ``dropna=False`` and ``sort=False`` would put any null groups at the end instead the order that they are encountered (:issue:`46584`)
-

Reshaping
^^^^^^^^^
- Bug in :func:`concat` between a :class:`Series` with integer dtype and another with :class:`CategoricalDtype` with integer categories and containing ``NaN`` values casting to object dtype instead of ``float64`` (:issue:`45359`)
- Bug in :func:`get_dummies` that selected object and categorical dtypes but not string (:issue:`44965`)
- Bug in :meth:`DataFrame.align` when aligning a :class:`MultiIndex` to a :class:`Series` with another :class:`MultiIndex` (:issue:`46001`)
- Bug in concatenation with ``IntegerDtype``, or ``FloatingDtype`` arrays where the resulting dtype did not mirror the behavior of the non-nullable dtypes (:issue:`46379`)
- Bug in :func:`concat` losing dtype of columns when ``join="outer"`` and ``sort=True`` (:issue:`47329`)
- Bug in :func:`concat` not sorting the column names when ``None`` is included (:issue:`47331`)
- Bug in :func:`concat` with identical key leads to error when indexing :class:`MultiIndex` (:issue:`46519`)
- Bug in :func:`pivot_table` raising ``TypeError`` when ``dropna=True`` and aggregation column has extension array dtype (:issue:`47477`)
- Bug in :func:`merge` raising error for ``how="cross"`` when using ``FIPS`` mode in ssl library (:issue:`48024`)
- Bug in :meth:`DataFrame.join` with a list when using suffixes to join DataFrames with duplicate column names (:issue:`46396`)
- Bug in :meth:`DataFrame.pivot_table` with ``sort=False`` results in sorted index (:issue:`17041`)
- Bug in :meth:`concat` when ``axis=1`` and ``sort=False`` where the resulting Index was a :class:`Int64Index` instead of a :class:`RangeIndex` (:issue:`46675`)
- Bug in :meth:`wide_to_long` raises when ``stubnames`` is missing in columns and ``i`` contains string dtype column (:issue:`46044`)
- Bug in :meth:`DataFrame.join` with categorical index results in unexpected reordering (:issue:`47812`)

Sparse
^^^^^^
- Bug in :meth:`Series.where` and :meth:`DataFrame.where` with ``SparseDtype`` failing to retain the array's ``fill_value`` (:issue:`45691`)
- Bug in :meth:`SparseArray.unique` fails to keep original elements order (:issue:`47809`)
-

ExtensionArray
^^^^^^^^^^^^^^
- Bug in :meth:`IntegerArray.searchsorted` and :meth:`FloatingArray.searchsorted` returning inconsistent results when acting on ``np.nan`` (:issue:`45255`)
-

Styler
^^^^^^
- Bug when attempting to apply styling functions to an empty DataFrame subset (:issue:`45313`)
- Bug in :class:`CSSToExcelConverter` leading to ``TypeError`` when border color provided without border style for ``xlsxwriter`` engine (:issue:`42276`)
- Bug in :meth:`Styler.set_sticky` leading to white text on white background in dark mode (:issue:`46984`)
- Bug in :meth:`Styler.to_latex` causing ``UnboundLocalError`` when ``clines="all;data"`` and the ``DataFrame`` has no rows. (:issue:`47203`)
- Bug in :meth:`Styler.to_excel` when using ``vertical-align: middle;`` with ``xlsxwriter`` engine (:issue:`30107`)
- Bug when applying styles to a DataFrame with boolean column labels (:issue:`47838`)

Metadata
^^^^^^^^
- Fixed metadata propagation in :meth:`DataFrame.melt` (:issue:`28283`)
- Fixed metadata propagation in :meth:`DataFrame.explode` (:issue:`28283`)
-

Other
^^^^^

.. ***DO NOT USE THIS SECTION***

- Bug in :func:`.assert_index_equal` with ``names=True`` and ``check_order=False`` not checking names (:issue:`47328`)
-

.. ---------------------------------------------------------------------------
.. _whatsnew_150.contributors:

Contributors
~~~~~~~~~~~~<|MERGE_RESOLUTION|>--- conflicted
+++ resolved
@@ -332,11 +332,8 @@
 - Added ``copy`` keyword to :meth:`Series.set_axis` and :meth:`DataFrame.set_axis` to allow user to set axis on a new object without necessarily copying the underlying data (:issue:`47932`)
 - :meth:`DataFrame.set_index` now supports a ``copy`` keyword. If ``False``, the underlying data is not copied when a new :class:`DataFrame` is returned (:issue:`48043`)
 - The method :meth:`.ExtensionArray.factorize` accepts ``use_na_sentinel=False`` for determining how null values are to be treated (:issue:`46601`)
-<<<<<<< HEAD
+- The ``Dockerfile`` now installs a dedicated ``pandas-dev`` virtual environment for pandas development instead of using the ``base`` environment (:issue:`48427`)
 - Added ``index`` parameter to :meth:`DataFrame.to_dict` (:issue:`46398`)
-=======
-- The ``Dockerfile`` now installs a dedicated ``pandas-dev`` virtual environment for pandas development instead of using the ``base`` environment (:issue:`48427`)
->>>>>>> 047c11d7
 
 .. ---------------------------------------------------------------------------
 .. _whatsnew_150.notable_bug_fixes:
