.. _whatsnew_150:

What's new in 1.5.0 (??)
------------------------

These are the changes in pandas 1.5.0. See :ref:`release` for a full changelog
including other versions of pandas.

{{ header }}

.. ---------------------------------------------------------------------------
.. _whatsnew_150.enhancements:

Enhancements
~~~~~~~~~~~~

.. _whatsnew_150.enhancements.styler:

Styler
^^^^^^

  - New method :meth:`.Styler.to_string` for alternative customisable output methods (:issue:`44502`)

.. _whatsnew_150.enhancements.enhancement2:

enhancement2
^^^^^^^^^^^^

.. _whatsnew_150.enhancements.other:

Other enhancements
^^^^^^^^^^^^^^^^^^
- Improved the rendering of ``categories`` in :class:`CategoricalIndex` (:issue:`45218`)
-

.. ---------------------------------------------------------------------------
.. _whatsnew_150.notable_bug_fixes:

Notable bug fixes
~~~~~~~~~~~~~~~~~

These are bug fixes that might have notable behavior changes.

.. _whatsnew_150.notable_bug_fixes.notable_bug_fix1:

notable_bug_fix1
^^^^^^^^^^^^^^^^

.. _whatsnew_150.notable_bug_fixes.notable_bug_fix2:

notable_bug_fix2
^^^^^^^^^^^^^^^^

.. ---------------------------------------------------------------------------
.. _whatsnew_150.api_breaking:

Backwards incompatible API changes
~~~~~~~~~~~~~~~~~~~~~~~~~~~~~~~~~~

.. _whatsnew_150.api_breaking.deps:

Increased minimum versions for dependencies
^^^^^^^^^^^^^^^^^^^^^^^^^^^^^^^^^^^^^^^^^^^
Some minimum supported versions of dependencies were updated.
If installed, we now require:

+-----------------+-----------------+----------+---------+
| Package         | Minimum Version | Required | Changed |
+=================+=================+==========+=========+
|                 |                 |    X     |    X    |
+-----------------+-----------------+----------+---------+

For `optional libraries <https://pandas.pydata.org/docs/getting_started/install.html>`_ the general recommendation is to use the latest version.
The following table lists the lowest version per library that is currently being tested throughout the development of pandas.
Optional libraries below the lowest tested version may still work, but are not considered supported.

+-----------------+-----------------+---------+
| Package         | Minimum Version | Changed |
+=================+=================+=========+
|                 |                 |    X    |
+-----------------+-----------------+---------+

See :ref:`install.dependencies` and :ref:`install.optional_dependencies` for more.

.. _whatsnew_150.api_breaking.other:

Other API changes
^^^^^^^^^^^^^^^^^
-
-

.. ---------------------------------------------------------------------------
.. _whatsnew_150.deprecations:

Deprecations
~~~~~~~~~~~~
<<<<<<< HEAD
- Deprecated the fallback behavior for :meth:`Series.where`, :meth:`Series.mask`, :meth:`DataFrame.where` and :meth:`DataFrame.mask` with ``PeriodDtype`` when an incompatible value is passed. In a future version, this will coerce to a common dtype instead of raising, matching other datetime-like dtypes (:issue:`45148`)
=======

.. _whatsnew_150.deprecations.int_slicing_series:

In a future version, integer slicing on a :class:`Series` with a :class:`Int64Index` or :class:`RangeIndex` will be treated as *label-based*, not positional. This will make the behavior consistent with other :meth:`Series.__getitem__` and :meth:`Series.__setitem__` behaviors (:issue:`45162`).

For example:

.. ipython:: python

   ser = pd.Series([1, 2, 3, 4, 5], index=[2, 3, 5, 7, 11])

In the old behavior, ``ser[2:4]`` treats the slice as positional:

*Old behavior*:

.. code-block:: ipython

    In [3]: ser[2:4]
    Out[3]:
    5    3
    7    4
    dtype: int64

In a future version, this will be treated as label-based:

*Future behavior*:

.. code-block:: ipython

    In [4]: ser.loc[2:4]
    Out[4]:
    2    1
    3    2
    dtype: int64

To retain the old behavior, use ``series.iloc[i:j]``. To get the future behavior,
use ``series.loc[i:j]``.

Slicing on a :class:`DataFrame` will not be affected.

.. _whatsnew_150.deprecations.other:

Other Deprecations
^^^^^^^^^^^^^^^^^^
>>>>>>> 94f976fd
- Deprecated the keyword ``line_terminator`` in :meth:`DataFrame.to_csv` and :meth:`Series.to_csv`, use ``lineterminator`` instead; this is for consistency with :func:`read_csv` and the standard library 'csv' module (:issue:`9568`)
- Deprecated :meth:`DataFrame.iteritems`, :meth:`Series.iteritems`, :meth:`HDFStore.iteritems` in favor of :meth:`DataFrame.items`, :meth:`Series.items`, :meth:`HDFStore.items`  (:issue:`45321`)
-

.. ---------------------------------------------------------------------------
.. _whatsnew_150.performance:

Performance improvements
~~~~~~~~~~~~~~~~~~~~~~~~
-
-

.. ---------------------------------------------------------------------------
.. _whatsnew_150.bug_fixes:

Bug fixes
~~~~~~~~~

Categorical
^^^^^^^^^^^
-
-

Datetimelike
^^^^^^^^^^^^
- Bug in :meth:`DataFrame.quantile` with datetime-like dtypes and no rows incorrectly returning ``float64`` dtype instead of retaining datetime-like dtype (:issue:`41544`)
- Bug in :func:`to_datetime` with sequences of ``np.str_`` objects incorrectly raising (:issue:`32264`)
- Bug in :class:`Timestamp` construction when passing datetime components as positional arguments and ``tzinfo`` as a keyword argument incorrectly raising (:issue:`31929`)
-

Timedelta
^^^^^^^^^
-

Timezones
^^^^^^^^^
-
-

Numeric
^^^^^^^
-
-

Conversion
^^^^^^^^^^
- Bug in constructing a :class:`Series` from a float-containing list or a floating-dtype ndarray-like (e.g. ``dask.Array``) and an integer dtype raising instead of casting like we would with an ``np.ndarray`` (:issue:`40110`)
-

Strings
^^^^^^^
-
-

Interval
^^^^^^^^
-
-

Indexing
^^^^^^^^
- Bug in :meth:`DataFrame.iloc` where indexing a single row on a :class:`DataFrame` with a single ExtensionDtype column gave a copy instead of a view on the underlying data (:issue:`45241`)
- Bug in :meth:`Series.__setitem__` with a non-integer :class:`Index` when using an integer key to set a value that cannot be set inplace where a ``ValueError`` was raised insead of casting to a common dtype (:issue:`45070`)
- Bug when setting an integer too large for a :class:`Series` dtype failing to coerce to a common type (:issue:`26049`)
-

Missing
^^^^^^^
-
-

MultiIndex
^^^^^^^^^^
-
-

I/O
^^^
- Bug in :meth:`DataFrame.to_stata` where no error is raised if the :class:`DataFrame` contains ``-np.inf`` (:issue:`45350`)
-

Period
^^^^^^
-
-

Plotting
^^^^^^^^
-
-

Groupby/resample/rolling
^^^^^^^^^^^^^^^^^^^^^^^^
-
-

Reshaping
^^^^^^^^^
-
-

Sparse
^^^^^^
-
-

ExtensionArray
^^^^^^^^^^^^^^
- Bug in :meth:`IntegerArray.searchsorted` and :meth:`FloatingArray.searchsorted` returning inconsistent results when acting on ``np.nan`` (:issue:`45255`)
-

Styler
^^^^^^
-
-

Other
^^^^^

.. ***DO NOT USE THIS SECTION***

-
-

.. ---------------------------------------------------------------------------
.. _whatsnew_150.contributors:

Contributors
~~~~~~~~~~~~<|MERGE_RESOLUTION|>--- conflicted
+++ resolved
@@ -94,9 +94,6 @@
 
 Deprecations
 ~~~~~~~~~~~~
-<<<<<<< HEAD
-- Deprecated the fallback behavior for :meth:`Series.where`, :meth:`Series.mask`, :meth:`DataFrame.where` and :meth:`DataFrame.mask` with ``PeriodDtype`` when an incompatible value is passed. In a future version, this will coerce to a common dtype instead of raising, matching other datetime-like dtypes (:issue:`45148`)
-=======
 
 .. _whatsnew_150.deprecations.int_slicing_series:
 
@@ -141,7 +138,7 @@
 
 Other Deprecations
 ^^^^^^^^^^^^^^^^^^
->>>>>>> 94f976fd
+- Deprecated the fallback behavior for :meth:`Series.where`, :meth:`Series.mask`, :meth:`DataFrame.where` and :meth:`DataFrame.mask` with ``PeriodDtype`` when an incompatible value is passed. In a future version, this will coerce to a common dtype instead of raising, matching other datetime-like dtypes (:issue:`45148`)
 - Deprecated the keyword ``line_terminator`` in :meth:`DataFrame.to_csv` and :meth:`Series.to_csv`, use ``lineterminator`` instead; this is for consistency with :func:`read_csv` and the standard library 'csv' module (:issue:`9568`)
 - Deprecated :meth:`DataFrame.iteritems`, :meth:`Series.iteritems`, :meth:`HDFStore.iteritems` in favor of :meth:`DataFrame.items`, :meth:`Series.items`, :meth:`HDFStore.items`  (:issue:`45321`)
 -
