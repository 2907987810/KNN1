--- conflicted
+++ resolved
@@ -263,11 +263,8 @@
 - Bug when setting a value too large for a :class:`Series` dtype failing to coerce to a common type (:issue:`26049`, :issue:`32878`)
 - Bug in :meth:`Series.__setitem__` when setting ``boolean`` dtype values containing ``NA`` incorrectly raising instead of casting to ``boolean`` dtype (:issue:`45462`)
 - Bug in :meth:`Series.__setitem__` where setting :attr:`NA` into a numeric-dtpye :class:`Series` would incorrectly upcast to object-dtype rather than treating the value as ``np.nan`` (:issue:`44199`)
-<<<<<<< HEAD
 - Bug in :meth:`DataFrame.mask` with ``inplace=True`` and ``ExtensionDtype`` columns incorrectly raising (:issue:`45577`)
-=======
 - Bug in getting a column from a DataFrame with an object-dtype row index with datetime-like values: the resulting Series now preserves the exact object-dtype Index from the parent DataFrame (:issue:`42950`)
->>>>>>> 5f8df6b8
 -
 
 Missing
