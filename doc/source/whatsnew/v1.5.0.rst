--- conflicted
+++ resolved
@@ -277,12 +277,9 @@
 - Allow reading compressed SAS files with :func:`read_sas` (e.g., ``.sas7bdat.gz`` files)
 - :meth:`DatetimeIndex.astype` now supports casting timezone-naive indexes to ``datetime64[s]``, ``datetime64[ms]``, and ``datetime64[us]``, and timezone-aware indexes to the corresponding ``datetime64[unit, tzname]`` dtypes (:issue:`47579`)
 - :class:`Series` reducers (e.g. ``min``, ``max``, ``sum``, ``mean``) will now successfully operate when the dtype is numeric and ``numeric_only=True`` is provided; previously this would raise a ``NotImplementedError`` (:issue:`47500`)
-<<<<<<< HEAD
+- :meth:`RangeIndex.union` now can return a :class:`RangeIndex` instead of a :class:`Int64Index` if the resulting values are equally spaced (:issue:`47557`, :issue:`43885`)
 - The method :meth:`.ExtensionArray.factorize` can now be passed ``use_na_sentinel=False`` for determining how null values are to be treated. (:issue:`46601`)
 -
-=======
-- :meth:`RangeIndex.union` now can return a :class:`RangeIndex` instead of a :class:`Int64Index` if the resulting values are equally spaced (:issue:`47557`, :issue:`43885`)
->>>>>>> 55064763
 
 .. ---------------------------------------------------------------------------
 .. _whatsnew_150.notable_bug_fixes:
