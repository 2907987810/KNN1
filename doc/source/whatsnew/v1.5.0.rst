.. _whatsnew_150:

What's new in 1.5.0 (??)
------------------------

These are the changes in pandas 1.5.0. See :ref:`release` for a full changelog
including other versions of pandas.

{{ header }}

.. ---------------------------------------------------------------------------
.. _whatsnew_150.enhancements:

Enhancements
~~~~~~~~~~~~

.. _whatsnew_150.enhancements.dataframe_exchange:

DataFrame exchange protocol implementation
^^^^^^^^^^^^^^^^^^^^^^^^^^^^^^^^^^^^^^^^^^

Pandas now implement the DataFrame exchange API spec.
See the full details on the API at https://data-apis.org/dataframe-protocol/latest/index.html

The protocol consists of two parts:

  - New method :meth:`DataFrame.__dataframe__` which produces the exchange object.
    It effectively "exports" the Pandas dataframe as an exchange object so
    any other library which has the protocol implemented can "import" that dataframe
    without knowing anything about the producer except that it makes an exchange object.
  - New function :func:`pandas.api.exchange.from_dataframe` which can take
    an arbitrary exchange object from any conformant library and construct a
    Pandas DataFrame out of it.

.. _whatsnew_150.enhancements.styler:

Styler
^^^^^^

The most notable development is the new method :meth:`.Styler.concat` which
allows adding customised footer rows to visualise additional calculations on the data,
e.g. totals and counts etc. (:issue:`43875`, :issue:`46186`)

Additionally there is an alternative output method :meth:`.Styler.to_string`,
which allows using the Styler's formatting methods to create, for example, CSVs (:issue:`44502`).

Minor feature improvements are:

  - Adding the ability to render ``border`` and ``border-{side}`` CSS properties in Excel (:issue:`42276`)
  - Making keyword arguments consist: :meth:`.Styler.highlight_null` now accepts ``color`` and deprecates ``null_color`` although this remains backwards compatible (:issue:`45907`)

.. _whatsnew_150.enhancements.resample_group_keys:

Control of index with ``group_keys`` in :meth:`DataFrame.resample`
^^^^^^^^^^^^^^^^^^^^^^^^^^^^^^^^^^^^^^^^^^^^^^^^^^^^^^^^^^^^^^^^^^

The argument ``group_keys`` has been added to the method :meth:`DataFrame.resample`.
As with :meth:`DataFrame.groupby`, this argument controls the whether each group is added
to the index in the resample when :meth:`.Resampler.apply` is used.

.. warning::
   Not specifying the ``group_keys`` argument will retain the
   previous behavior and emit a warning if the result will change
   by specifying ``group_keys=False``. In a future version
   of pandas, not specifying ``group_keys`` will default to
   the same behavior as ``group_keys=False``.

.. ipython:: python

    df = pd.DataFrame(
        {'a': range(6)},
        index=pd.date_range("2021-01-01", periods=6, freq="8H")
    )
    df.resample("D", group_keys=True).apply(lambda x: x)
    df.resample("D", group_keys=False).apply(lambda x: x)

Previously, the resulting index would depend upon the values returned by ``apply``,
as seen in the following example.

.. code-block:: ipython

    In [1]: # pandas 1.3
    In [2]: df.resample("D").apply(lambda x: x)
    Out[2]:
                         a
    2021-01-01 00:00:00  0
    2021-01-01 08:00:00  1
    2021-01-01 16:00:00  2
    2021-01-02 00:00:00  3
    2021-01-02 08:00:00  4
    2021-01-02 16:00:00  5

    In [3]: df.resample("D").apply(lambda x: x.reset_index())
    Out[3]:
                               index  a
    2021-01-01 0 2021-01-01 00:00:00  0
               1 2021-01-01 08:00:00  1
               2 2021-01-01 16:00:00  2
    2021-01-02 0 2021-01-02 00:00:00  3
               1 2021-01-02 08:00:00  4
               2 2021-01-02 16:00:00  5

.. _whatsnew_150.enhancements.orc:

Writing to ORC files
^^^^^^^^^^^^^^^^^^^^

The new method :meth:`DataFrame.to_orc` allows writing to ORC files (:issue:`43864`).

This functionality depends the `pyarrow <http://arrow.apache.org/docs/python/>`__ library. For more details, see :ref:`the IO docs on ORC <io.orc>`.

.. warning::

   * It is *highly recommended* to install pyarrow using conda due to some issues occurred by pyarrow.
   * :func:`~pandas.DataFrame.to_orc` requires pyarrow>=7.0.0.
   * :func:`~pandas.DataFrame.to_orc` is not supported on Windows yet, you can find valid environments on :ref:`install optional dependencies <install.warn_orc>`.
   * For supported dtypes please refer to `supported ORC features in Arrow <https://arrow.apache.org/docs/cpp/orc.html#data-types>`__.
   * Currently timezones in datetime columns are not preserved when a dataframe is converted into ORC files.

.. code-block:: python

    df = pd.DataFrame(data={"col1": [1, 2], "col2": [3, 4]})
    df.to_orc("./out.orc")

.. _whatsnew_150.enhancements.tar:

Reading directly from TAR archives
^^^^^^^^^^^^^^^^^^^^^^^^^^^^^^^^^^

I/O methods like :func:`read_csv` or :meth:`DataFrame.to_json` now allow reading and writing
directly on TAR archives (:issue:`44787`).

.. code-block:: python

   df = pd.read_csv("./movement.tar.gz")
   # ...
   df.to_csv("./out.tar.gz")

This supports ``.tar``, ``.tar.gz``, ``.tar.bz`` and ``.tar.xz2`` archives.
The used compression method is inferred from the filename.
If the compression method cannot be inferred, use the ``compression`` argument:

.. code-block:: python

   df = pd.read_csv(some_file_obj, compression={"method": "tar", "mode": "r:gz"}) # noqa F821

(``mode`` being one of ``tarfile.open``'s modes: https://docs.python.org/3/library/tarfile.html#tarfile.open)


.. _whatsnew_150.enhancements.other:

Other enhancements
^^^^^^^^^^^^^^^^^^
- :meth:`Series.map` now raises when ``arg`` is dict but ``na_action`` is not either ``None`` or ``'ignore'`` (:issue:`46588`)
- :meth:`MultiIndex.to_frame` now supports the argument ``allow_duplicates`` and raises on duplicate labels if it is missing or False (:issue:`45245`)
- :class:`StringArray` now accepts array-likes containing nan-likes (``None``, ``np.nan``) for the ``values`` parameter in its constructor in addition to strings and :attr:`pandas.NA`. (:issue:`40839`)
- Improved the rendering of ``categories`` in :class:`CategoricalIndex` (:issue:`45218`)
- :meth:`DataFrame.plot` will now allow the ``subplots`` parameter to be a list of iterables specifying column groups, so that columns may be grouped together in the same subplot (:issue:`29688`).
- :meth:`to_numeric` now preserves float64 arrays when downcasting would generate values not representable in float32 (:issue:`43693`)
- :meth:`Series.reset_index` and :meth:`DataFrame.reset_index` now support the argument ``allow_duplicates`` (:issue:`44410`)
- :meth:`.GroupBy.min` and :meth:`.GroupBy.max` now supports `Numba <https://numba.pydata.org/>`_ execution with the ``engine`` keyword (:issue:`45428`)
- :func:`read_csv` now supports ``defaultdict`` as a ``dtype`` parameter (:issue:`41574`)
- :meth:`DataFrame.rolling` and :meth:`Series.rolling` now support a ``step`` parameter with fixed-length windows (:issue:`15354`)
- Implemented a ``bool``-dtype :class:`Index`, passing a bool-dtype array-like to ``pd.Index`` will now retain ``bool`` dtype instead of casting to ``object`` (:issue:`45061`)
- Implemented a complex-dtype :class:`Index`, passing a complex-dtype array-like to ``pd.Index`` will now retain complex dtype instead of casting to ``object`` (:issue:`45845`)
- :class:`Series` and :class:`DataFrame` with ``IntegerDtype`` now supports bitwise operations (:issue:`34463`)
- Add ``milliseconds`` field support for :class:`~pandas.DateOffset` (:issue:`43371`)
- :meth:`DataFrame.reset_index` now accepts a ``names`` argument which renames the index names (:issue:`6878`)
- :meth:`pd.concat` now raises when ``levels`` is given but ``keys`` is None (:issue:`46653`)
- :meth:`pd.concat` now raises when ``levels`` contains duplicate values (:issue:`46653`)
- Added ``numeric_only`` argument to :meth:`DataFrame.corr`, :meth:`DataFrame.corrwith`, :meth:`DataFrame.cov`, :meth:`DataFrame.idxmin`, :meth:`DataFrame.idxmax`, :meth:`.DataFrameGroupBy.idxmin`, :meth:`.DataFrameGroupBy.idxmax`, :meth:`.GroupBy.var`, :meth:`.GroupBy.std`, :meth:`.GroupBy.sem`, and :meth:`.DataFrameGroupBy.quantile` (:issue:`46560`)
- A :class:`errors.PerformanceWarning` is now thrown when using ``string[pyarrow]`` dtype with methods that don't dispatch to ``pyarrow.compute`` methods (:issue:`42613`, :issue:`46725`)
- Added ``validate`` argument to :meth:`DataFrame.join` (:issue:`46622`)
- A :class:`errors.PerformanceWarning` is now thrown when using ``string[pyarrow]`` dtype with methods that don't dispatch to ``pyarrow.compute`` methods (:issue:`42613`)
- Added ``numeric_only`` argument to :meth:`Resampler.sum`, :meth:`Resampler.prod`, :meth:`Resampler.min`, :meth:`Resampler.max`, :meth:`Resampler.first`, and :meth:`Resampler.last` (:issue:`46442`)
- ``times`` argument in :class:`.ExponentialMovingWindow` now accepts ``np.timedelta64`` (:issue:`47003`)
- :class:`DataError`, :class:`SpecificationError`, :class:`SettingWithCopyError`, :class:`SettingWithCopyWarning`, :class:`NumExprClobberingError`, :class:`UndefinedVariableError`, and :class:`IndexingError` are now exposed in ``pandas.errors`` (:issue:`27656`)
- Added ``check_like`` argument to :func:`testing.assert_series_equal` (:issue:`47247`)
- Allow reading compressed SAS files with :func:`read_sas` (e.g., ``.sas7bdat.gz`` files)

.. ---------------------------------------------------------------------------
.. _whatsnew_150.notable_bug_fixes:

Notable bug fixes
~~~~~~~~~~~~~~~~~

These are bug fixes that might have notable behavior changes.

.. _whatsnew_150.notable_bug_fixes.groupby_transform_dropna:

Using ``dropna=True`` with ``groupby`` transforms
^^^^^^^^^^^^^^^^^^^^^^^^^^^^^^^^^^^^^^^^^^^^^^^^^

A transform is an operation whose result has the same size as its input. When the
result is a :class:`DataFrame` or :class:`Series`, it is also required that the
index of the result matches that of the input. In pandas 1.4, using
:meth:`.DataFrameGroupBy.transform` or :meth:`.SeriesGroupBy.transform` with null
values in the groups and ``dropna=True`` gave incorrect results. Demonstrated by the
examples below, the incorrect results either contained incorrect values, or the result
did not have the same index as the input.

.. ipython:: python

    df = pd.DataFrame({'a': [1, 1, np.nan], 'b': [2, 3, 4]})

*Old behavior*:

.. code-block:: ipython

    In [3]: # Value in the last row should be np.nan
            df.groupby('a', dropna=True).transform('sum')
    Out[3]:
       b
    0  5
    1  5
    2  5

    In [3]: # Should have one additional row with the value np.nan
            df.groupby('a', dropna=True).transform(lambda x: x.sum())
    Out[3]:
       b
    0  5
    1  5

    In [3]: # The value in the last row is np.nan interpreted as an integer
            df.groupby('a', dropna=True).transform('ffill')
    Out[3]:
                         b
    0                    2
    1                    3
    2 -9223372036854775808

    In [3]: # Should have one additional row with the value np.nan
            df.groupby('a', dropna=True).transform(lambda x: x)
    Out[3]:
       b
    0  2
    1  3

*New behavior*:

.. ipython:: python

    df.groupby('a', dropna=True).transform('sum')
    df.groupby('a', dropna=True).transform(lambda x: x.sum())
    df.groupby('a', dropna=True).transform('ffill')
    df.groupby('a', dropna=True).transform(lambda x: x)

.. _whatsnew_150.notable_bug_fixes.to_json_incorrectly_localizing_naive_timestamps:

Serializing tz-naive Timestamps with to_json() with ``iso_dates=True``
^^^^^^^^^^^^^^^^^^^^^^^^^^^^^^^^^^^^^^^^^^^^^^^^^^^^^^^^^^^^^^^^^^^^^^

:meth:`DataFrame.to_json`, :meth:`Series.to_json`, and :meth:`Index.to_json`
would incorrectly localize DatetimeArrays/DatetimeIndexes with tz-naive Timestamps
to UTC. (:issue:`38760`)

Note that this patch does not fix the localization of tz-aware Timestamps to UTC
upon serialization. (Related issue :issue:`12997`)

*Old Behavior*

.. ipython:: python

    index = pd.date_range(
        start='2020-12-28 00:00:00',
        end='2020-12-28 02:00:00',
        freq='1H',
    )
    a = pd.Series(
        data=range(3),
        index=index,
    )

.. code-block:: ipython

    In [4]: a.to_json(date_format='iso')
    Out[4]: '{"2020-12-28T00:00:00.000Z":0,"2020-12-28T01:00:00.000Z":1,"2020-12-28T02:00:00.000Z":2}'

    In [5]: pd.read_json(a.to_json(date_format='iso'), typ="series").index == a.index
    Out[5]: array([False, False, False])

*New Behavior*

.. ipython:: python

    a.to_json(date_format='iso')
    # Roundtripping now works
    pd.read_json(a.to_json(date_format='iso'), typ="series").index == a.index

.. ---------------------------------------------------------------------------
.. _whatsnew_150.api_breaking:

Backwards incompatible API changes
~~~~~~~~~~~~~~~~~~~~~~~~~~~~~~~~~~

.. _whatsnew_150.api_breaking.read_xml_dtypes:

read_xml now supports ``dtype``, ``converters``, and ``parse_dates``
^^^^^^^^^^^^^^^^^^^^^^^^^^^^^^^^^^^^^^^^^^^^^^^^^^^^^^^^^^^^^^^^^^^^

Similar to other IO methods, :func:`pandas.read_xml` now supports assigning specific dtypes to columns,
apply converter methods, and parse dates (:issue:`43567`).

.. ipython:: python

    xml_dates = """<?xml version='1.0' encoding='utf-8'?>
    <data>
      <row>
        <shape>square</shape>
        <degrees>00360</degrees>
        <sides>4.0</sides>
        <date>2020-01-01</date>
       </row>
      <row>
        <shape>circle</shape>
        <degrees>00360</degrees>
        <sides/>
        <date>2021-01-01</date>
      </row>
      <row>
        <shape>triangle</shape>
        <degrees>00180</degrees>
        <sides>3.0</sides>
        <date>2022-01-01</date>
      </row>
    </data>"""

    df = pd.read_xml(
        xml_dates,
        dtype={'sides': 'Int64'},
        converters={'degrees': str},
        parse_dates=['date']
    )
    df
    df.dtypes

.. _whatsnew_150.read_xml_iterparse:

read_xml now supports large XML using ``iterparse``
^^^^^^^^^^^^^^^^^^^^^^^^^^^^^^^^^^^^^^^^^^^^^^^^^^^

For very large XML files that can range in hundreds of megabytes to gigabytes, :func:`pandas.read_xml`
now supports parsing such sizeable files using `lxml's iterparse`_ and `etree's iterparse`_
which are memory-efficient methods to iterate through XML trees and extract specific elements
and attributes without holding entire tree in memory (:issue:`#45442`).

.. code-block:: ipython

    In [1]: df = pd.read_xml(
    ...      "/path/to/downloaded/enwikisource-latest-pages-articles.xml",
    ...      iterparse = {"page": ["title", "ns", "id"]})
    ...  )
    df
    Out[2]:
                                                         title   ns        id
    0                                       Gettysburg Address    0     21450
    1                                                Main Page    0     42950
    2                            Declaration by United Nations    0      8435
    3             Constitution of the United States of America    0      8435
    4                     Declaration of Independence (Israel)    0     17858
    ...                                                    ...  ...       ...
    3578760               Page:Black cat 1897 07 v2 n10.pdf/17  104    219649
    3578761               Page:Black cat 1897 07 v2 n10.pdf/43  104    219649
    3578762               Page:Black cat 1897 07 v2 n10.pdf/44  104    219649
    3578763      The History of Tom Jones, a Foundling/Book IX    0  12084291
    3578764  Page:Shakespeare of Stratford (1926) Yale.djvu/91  104     21450

    [3578765 rows x 3 columns]


.. _`lxml's iterparse`: https://lxml.de/3.2/parsing.html#iterparse-and-iterwalk
.. _`etree's iterparse`: https://docs.python.org/3/library/xml.etree.elementtree.html#xml.etree.ElementTree.iterparse

.. _whatsnew_150.api_breaking.api_breaking2:

api_breaking_change2
^^^^^^^^^^^^^^^^^^^^

.. _whatsnew_150.api_breaking.deps:

Increased minimum versions for dependencies
^^^^^^^^^^^^^^^^^^^^^^^^^^^^^^^^^^^^^^^^^^^
Some minimum supported versions of dependencies were updated.
If installed, we now require:

+-----------------+-----------------+----------+---------+
| Package         | Minimum Version | Required | Changed |
+=================+=================+==========+=========+
| numpy           | 1.19.5          |    X     |    X    |
+-----------------+-----------------+----------+---------+
| mypy (dev)      | 0.960           |          |    X    |
+-----------------+-----------------+----------+---------+
| beautifulsoup4  | 4.9.3           |          |    X    |
+-----------------+-----------------+----------+---------+
| blosc           | 1.21.0          |          |    X    |
+-----------------+-----------------+----------+---------+
| bottleneck      | 1.3.2           |          |    X    |
+-----------------+-----------------+----------+---------+
| fsspec          | 2021.05.0       |          |    X    |
+-----------------+-----------------+----------+---------+
| hypothesis      | 6.13.0          |          |    X    |
+-----------------+-----------------+----------+---------+
| gcsfs           | 2021.05.0       |          |    X    |
+-----------------+-----------------+----------+---------+
| jinja2          | 3.0.0           |          |    X    |
+-----------------+-----------------+----------+---------+
| lxml            | 4.6.3           |          |    X    |
+-----------------+-----------------+----------+---------+
| numba           | 0.53.1          |          |    X    |
+-----------------+-----------------+----------+---------+
| numexpr         | 2.7.3           |          |    X    |
+-----------------+-----------------+----------+---------+
| openpyxl        | 3.0.7           |          |    X    |
+-----------------+-----------------+----------+---------+
| pandas-gbq      | 0.15.0          |          |    X    |
+-----------------+-----------------+----------+---------+
| psycopg2        | 2.8.6           |          |    X    |
+-----------------+-----------------+----------+---------+
| pymysql         | 1.0.2           |          |    X    |
+-----------------+-----------------+----------+---------+
| pyreadstat      | 1.1.2           |          |    X    |
+-----------------+-----------------+----------+---------+
| pyxlsb          | 1.0.8           |          |    X    |
+-----------------+-----------------+----------+---------+
| s3fs            | 2021.05.0       |          |    X    |
+-----------------+-----------------+----------+---------+
| scipy           | 1.7.1           |          |    X    |
+-----------------+-----------------+----------+---------+
| sqlalchemy      | 1.4.16          |          |    X    |
+-----------------+-----------------+----------+---------+
| tabulate        | 0.8.9           |          |    X    |
+-----------------+-----------------+----------+---------+
| xarray          | 0.19.0          |          |    X    |
+-----------------+-----------------+----------+---------+
| xlsxwriter      | 1.4.3           |          |    X    |
+-----------------+-----------------+----------+---------+

For `optional libraries <https://pandas.pydata.org/docs/getting_started/install.html>`_ the general recommendation is to use the latest version.
The following table lists the lowest version per library that is currently being tested throughout the development of pandas.
Optional libraries below the lowest tested version may still work, but are not considered supported.

+-----------------+-----------------+---------+
| Package         | Minimum Version | Changed |
+=================+=================+=========+
|                 |                 |    X    |
+-----------------+-----------------+---------+

See :ref:`install.dependencies` and :ref:`install.optional_dependencies` for more.

.. _whatsnew_150.api_breaking.other:

Other API changes
^^^^^^^^^^^^^^^^^

- BigQuery I/O methods :func:`read_gbq` and :meth:`DataFrame.to_gbq` default to
  ``auth_local_webserver = True``. Google has deprecated the
  ``auth_local_webserver = False`` `"out of band" (copy-paste) flow
  <https://developers.googleblog.com/2022/02/making-oauth-flows-safer.html?m=1#disallowed-oob>`_.
  The ``auth_local_webserver = False`` option is planned to stop working in
  October 2022. (:issue:`46312`)
- :func:`read_json` now raises ``FileNotFoundError`` (previously ``ValueError``) when input is a string ending in ``.json``, ``.json.gz``, ``.json.bz2``, etc. but no such file exists. (:issue:`29102`)
- Operations with :class:`Timestamp` or :class:`Timedelta` that would previously raise ``OverflowError`` instead raise ``OutOfBoundsDatetime`` or ``OutOfBoundsTimedelta`` where appropriate (:issue:`47268`)
-

.. ---------------------------------------------------------------------------
.. _whatsnew_150.deprecations:

Deprecations
~~~~~~~~~~~~

.. _whatsnew_150.deprecations.int_slicing_series:

In a future version, integer slicing on a :class:`Series` with a :class:`Int64Index` or :class:`RangeIndex` will be treated as *label-based*, not positional. This will make the behavior consistent with other :meth:`Series.__getitem__` and :meth:`Series.__setitem__` behaviors (:issue:`45162`).

For example:

.. ipython:: python

   ser = pd.Series([1, 2, 3, 4, 5], index=[2, 3, 5, 7, 11])

In the old behavior, ``ser[2:4]`` treats the slice as positional:

*Old behavior*:

.. code-block:: ipython

    In [3]: ser[2:4]
    Out[3]:
    5    3
    7    4
    dtype: int64

In a future version, this will be treated as label-based:

*Future behavior*:

.. code-block:: ipython

    In [4]: ser.loc[2:4]
    Out[4]:
    2    1
    3    2
    dtype: int64

To retain the old behavior, use ``series.iloc[i:j]``. To get the future behavior,
use ``series.loc[i:j]``.

Slicing on a :class:`DataFrame` will not be affected.

.. _whatsnew_150.deprecations.excel_writer_attributes:

:class:`ExcelWriter` attributes
^^^^^^^^^^^^^^^^^^^^^^^^^^^^^^^

All attributes of :class:`ExcelWriter` were previously documented as not
public. However some third party Excel engines documented accessing
``ExcelWriter.book`` or ``ExcelWriter.sheets``, and users were utilizing these
and possibly other attributes. Previously these attributes were not safe to use;
e.g. modifications to ``ExcelWriter.book`` would not update ``ExcelWriter.sheets``
and conversely. In order to support this, pandas has made some attributes public
and improved their implementations so that they may now be safely used. (:issue:`45572`)

The following attributes are now public and considered safe to access.

 - ``book``
 - ``check_extension``
 - ``close``
 - ``date_format``
 - ``datetime_format``
 - ``engine``
 - ``if_sheet_exists``
 - ``sheets``
 - ``supported_extensions``

The following attributes have been deprecated. They now raise a ``FutureWarning``
when accessed and will be removed in a future version. Users should be aware
that their usage is considered unsafe, and can lead to unexpected results.

 - ``cur_sheet``
 - ``handles``
 - ``path``
 - ``save``
 - ``write_cells``

See the documentation of :class:`ExcelWriter` for further details.

.. _whatsnew_150.deprecations.group_keys_in_apply:

Using ``group_keys`` with transformers in :meth:`.GroupBy.apply`
^^^^^^^^^^^^^^^^^^^^^^^^^^^^^^^^^^^^^^^^^^^^^^^^^^^^^^^^^^^^^^^^

In previous versions of pandas, if it was inferred that the function passed to
:meth:`.GroupBy.apply` was a transformer (i.e. the resulting index was equal to
the input index), the ``group_keys`` argument of :meth:`DataFrame.groupby` and
:meth:`Series.groupby` was ignored and the group keys would never be added to
the index of the result. In the future, the group keys will be added to the index
when the user specifies ``group_keys=True``.

As ``group_keys=True`` is the default value of :meth:`DataFrame.groupby` and
:meth:`Series.groupby`, not specifying ``group_keys`` with a transformer will
raise a ``FutureWarning``. This can be silenced and the previous behavior
retained by specifying ``group_keys=False``.

.. _whatsnew_150.notable_bug_fixes.setitem_column_try_inplace:
   _ see also _whatsnew_130.notable_bug_fixes.setitem_column_try_inplace

Try operating inplace when setting values with ``loc`` and ``iloc``
^^^^^^^^^^^^^^^^^^^^^^^^^^^^^^^^^^^^^^^^^^^^^^^^^^^^^^^^^^^^^^^^^^^
Most of the time setting values with ``frame.iloc`` attempts to set values
in-place, only falling back to inserting a new array if necessary. In the past,
setting entire columns has been an exception to this rule:

.. ipython:: python

   values = np.arange(4).reshape(2, 2)
   df = pd.DataFrame(values)
   ser = df[0]

*Old behavior*:

.. code-block:: ipython

    In [3]: df.iloc[:, 0] = np.array([10, 11])
    In [4]: ser
    Out[4]:
    0    0
    1    2
    Name: 0, dtype: int64

This behavior is deprecated. In a future version, setting an entire column with
iloc will attempt to operate inplace.

*Future behavior*:

.. code-block:: ipython

    In [3]: df.iloc[:, 0] = np.array([10, 11])
    In [4]: ser
    Out[4]:
    0    10
    1    11
    Name: 0, dtype: int64

To get the old behavior, use :meth:`DataFrame.__setitem__` directly:

*Future behavior*:

.. code-block:: ipython

    In [5]: df[0] = np.array([21, 31])
    In [4]: ser
    Out[4]:
    0    10
    1    11
    Name: 0, dtype: int64

In the case where ``df.columns`` is not unique, use :meth:`DataFrame.isetitem`:

*Future behavior*:

.. code-block:: ipython

    In [5]: df.columns = ["A", "A"]
    In [5]: df.isetitem(0, np.array([21, 31]))
    In [4]: ser
    Out[4]:
    0    10
    1    11
    Name: 0, dtype: int64

.. _whatsnew_150.deprecations.numeric_only_default:

``numeric_only`` default value
^^^^^^^^^^^^^^^^^^^^^^^^^^^^^^

Across the :class:`DataFrame`, :class:`.DataFrameGroupBy`, and :class:`.Resampler` operations such as
``min``, ``sum``, and ``idxmax``, the default
value of the ``numeric_only`` argument, if it exists at all, was inconsistent.
Furthermore, operations with the default value ``None`` can lead to surprising
results. (:issue:`46560`)

.. code-block:: ipython

    In [1]: df = pd.DataFrame({"a": [1, 2], "b": ["x", "y"]})

    In [2]: # Reading the next line without knowing the contents of df, one would
            # expect the result to contain the products for both columns a and b.
            df[["a", "b"]].prod()
    Out[2]:
    a    2
    dtype: int64

To avoid this behavior, the specifying the value ``numeric_only=None`` has been
deprecated, and will be removed in a future version of pandas. In the future,
all operations with a ``numeric_only`` argument will default to ``False``. Users
should either call the operation only with columns that can be operated on, or
specify ``numeric_only=True`` to operate only on Boolean, integer, and float columns.

In order to support the transition to the new behavior, the following methods have
gained the ``numeric_only`` argument.

- :meth:`DataFrame.corr`
- :meth:`DataFrame.corrwith`
- :meth:`DataFrame.cov`
- :meth:`DataFrame.idxmin`
- :meth:`DataFrame.idxmax`
- :meth:`.DataFrameGroupBy.cummin`
- :meth:`.DataFrameGroupBy.cummax`
- :meth:`.DataFrameGroupBy.idxmin`
- :meth:`.DataFrameGroupBy.idxmax`
- :meth:`.GroupBy.var`
- :meth:`.GroupBy.std`
- :meth:`.GroupBy.sem`
- :meth:`.DataFrameGroupBy.quantile`
- :meth:`.Resampler.mean`
- :meth:`.Resampler.median`
- :meth:`.Resampler.sem`
- :meth:`.Resampler.std`
- :meth:`.Resampler.var`
- :meth:`DataFrame.rolling` operations
- :meth:`DataFrame.expanding` operations
- :meth:`DataFrame.ewm` operations

.. _whatsnew_150.deprecations.other:

Other Deprecations
^^^^^^^^^^^^^^^^^^
- Deprecated the keyword ``line_terminator`` in :meth:`DataFrame.to_csv` and :meth:`Series.to_csv`, use ``lineterminator`` instead; this is for consistency with :func:`read_csv` and the standard library 'csv' module (:issue:`9568`)
- Deprecated behavior of :meth:`SparseArray.astype`, :meth:`Series.astype`, and :meth:`DataFrame.astype` with :class:`SparseDtype` when passing a non-sparse ``dtype``. In a future version, this will cast to that non-sparse dtype instead of wrapping it in a :class:`SparseDtype` (:issue:`34457`)
- Deprecated behavior of :meth:`DatetimeIndex.intersection` and :meth:`DatetimeIndex.symmetric_difference` (``union`` behavior was already deprecated in version 1.3.0) with mixed time zones; in a future version both will be cast to UTC instead of object dtype (:issue:`39328`, :issue:`45357`)
- Deprecated :meth:`DataFrame.iteritems`, :meth:`Series.iteritems`, :meth:`HDFStore.iteritems` in favor of :meth:`DataFrame.items`, :meth:`Series.items`, :meth:`HDFStore.items`  (:issue:`45321`)
- Deprecated :meth:`Series.is_monotonic` and :meth:`Index.is_monotonic` in favor of :meth:`Series.is_monotonic_increasing` and :meth:`Index.is_monotonic_increasing` (:issue:`45422`, :issue:`21335`)
- Deprecated behavior of :meth:`DatetimeIndex.astype`, :meth:`TimedeltaIndex.astype`, :meth:`PeriodIndex.astype` when converting to an integer dtype other than ``int64``. In a future version, these will convert to exactly the specified dtype (instead of always ``int64``) and will raise if the conversion overflows (:issue:`45034`)
- Deprecated the ``__array_wrap__`` method of DataFrame and Series, rely on standard numpy ufuncs instead (:issue:`45451`)
- Deprecated treating float-dtype data as wall-times when passed with a timezone to :class:`Series` or :class:`DatetimeIndex` (:issue:`45573`)
- Deprecated the behavior of :meth:`Series.fillna` and :meth:`DataFrame.fillna` with ``timedelta64[ns]`` dtype and incompatible fill value; in a future version this will cast to a common dtype (usually object) instead of raising, matching the behavior of other dtypes (:issue:`45746`)
- Deprecated the ``warn`` parameter in :func:`infer_freq` (:issue:`45947`)
- Deprecated allowing non-keyword arguments in :meth:`ExtensionArray.argsort` (:issue:`46134`)
- Deprecated treating all-bool ``object``-dtype columns as bool-like in :meth:`DataFrame.any` and :meth:`DataFrame.all` with ``bool_only=True``, explicitly cast to bool instead (:issue:`46188`)
- Deprecated behavior of method :meth:`DataFrame.quantile`, attribute ``numeric_only`` will default False. Including datetime/timedelta columns in the result (:issue:`7308`).
- Deprecated :attr:`Timedelta.freq` and :attr:`Timedelta.is_populated` (:issue:`46430`)
- Deprecated :attr:`Timedelta.delta` (:issue:`46476`)
- Deprecated passing arguments as positional in :meth:`DataFrame.any` and :meth:`Series.any` (:issue:`44802`)
- Deprecated the ``closed`` argument in :meth:`interval_range` in favor of ``inclusive`` argument; In a future version passing ``closed`` will raise (:issue:`40245`)
- Deprecated the methods :meth:`DataFrame.mad`, :meth:`Series.mad`, and the corresponding groupby methods (:issue:`11787`)
- Deprecated positional arguments to :meth:`Index.join` except for ``other``, use keyword-only arguments instead of positional arguments (:issue:`46518`)
- Deprecated indexing on a timezone-naive :class:`DatetimeIndex` using a string representing a timezone-aware datetime (:issue:`46903`, :issue:`36148`)
- Deprecated the ``closed`` argument in :class:`Interval` in favor of ``inclusive`` argument; In a future version passing ``closed`` will raise (:issue:`40245`)
- Deprecated the ``closed`` argument in :class:`IntervalIndex` in favor of ``inclusive`` argument; In a future version passing ``closed`` will raise (:issue:`40245`)
- Deprecated the ``closed`` argument in :class:`IntervalDtype` in favor of ``inclusive`` argument; In a future version passing ``closed`` will raise (:issue:`40245`)
- Deprecated the ``closed`` argument in :class:`IntervalArray` in favor of ``inclusive`` argument; In a future version passing ``closed`` will raise (:issue:`40245`)
- Deprecated the ``closed`` argument in :class:`intervaltree` in favor of ``inclusive`` argument; In a future version passing ``closed`` will raise (:issue:`40245`)
- Deprecated the ``closed`` argument in :class:`ArrowInterval` in favor of ``inclusive`` argument; In a future version passing ``closed`` will raise (:issue:`40245`)
- Deprecated allowing ``unit="M"`` or ``unit="Y"`` in :class:`Timestamp` constructor with a non-round float value (:issue:`47267`)
- Deprecated the ``display.column_space`` global configuration option (:issue:`7576`)
- Deprecated :meth:`DataFrameGroupBy.transform` not aligning the result when the UDF returned DataFrame (:issue:`45648`)
-

.. ---------------------------------------------------------------------------
.. _whatsnew_150.performance:

Performance improvements
~~~~~~~~~~~~~~~~~~~~~~~~
- Performance improvement in :meth:`DataFrame.corrwith` for column-wise (axis=0) Pearson and Spearman correlation when other is a :class:`Series` (:issue:`46174`)
- Performance improvement in :meth:`.GroupBy.transform` for some user-defined DataFrame -> Series functions (:issue:`45387`)
- Performance improvement in :meth:`DataFrame.duplicated` when subset consists of only one column (:issue:`45236`)
- Performance improvement in :meth:`.GroupBy.diff` (:issue:`16706`)
- Performance improvement in :meth:`.GroupBy.transform` when broadcasting values for user-defined functions (:issue:`45708`)
- Performance improvement in :meth:`.GroupBy.transform` for user-defined functions when only a single group exists (:issue:`44977`)
- Performance improvement in :meth:`.GroupBy.apply` when grouping on a non-unique unsorted index (:issue:`46527`)
- Performance improvement in :meth:`DataFrame.loc` and :meth:`Series.loc` for tuple-based indexing of a :class:`MultiIndex` (:issue:`45681`, :issue:`46040`, :issue:`46330`)
- Performance improvement in :meth:`DataFrame.to_records` when the index is a :class:`MultiIndex` (:issue:`47263`)
- Performance improvement in :attr:`MultiIndex.values` when the MultiIndex contains levels of type DatetimeIndex, TimedeltaIndex or ExtensionDtypes (:issue:`46288`)
- Performance improvement in :func:`merge` when left and/or right are empty (:issue:`45838`)
- Performance improvement in :meth:`DataFrame.join` when left and/or right are empty (:issue:`46015`)
- Performance improvement in :meth:`DataFrame.reindex` and :meth:`Series.reindex` when target is a :class:`MultiIndex` (:issue:`46235`)
- Performance improvement when setting values in a pyarrow backed string array (:issue:`46400`)
- Performance improvement in :func:`factorize` (:issue:`46109`)
- Performance improvement in :class:`DataFrame` and :class:`Series` constructors for extension dtype scalars (:issue:`45854`)
- Performance improvement in :func:`read_excel` when ``nrows`` argument provided (:issue:`32727`)

.. ---------------------------------------------------------------------------
.. _whatsnew_150.bug_fixes:

Bug fixes
~~~~~~~~~

Categorical
^^^^^^^^^^^
- Bug in :meth:`Categorical.view` not accepting integer dtypes (:issue:`25464`)
- Bug in :meth:`CategoricalIndex.union` when the index's categories are integer-dtype and the index contains ``NaN`` values incorrectly raising instead of casting to ``float64`` (:issue:`45362`)
-

Datetimelike
^^^^^^^^^^^^
- Bug in :meth:`DataFrame.quantile` with datetime-like dtypes and no rows incorrectly returning ``float64`` dtype instead of retaining datetime-like dtype (:issue:`41544`)
- Bug in :func:`to_datetime` with sequences of ``np.str_`` objects incorrectly raising (:issue:`32264`)
- Bug in :class:`Timestamp` construction when passing datetime components as positional arguments and ``tzinfo`` as a keyword argument incorrectly raising (:issue:`31929`)
- Bug in :meth:`Index.astype` when casting from object dtype to ``timedelta64[ns]`` dtype incorrectly casting ``np.datetime64("NaT")`` values to ``np.timedelta64("NaT")`` instead of raising (:issue:`45722`)
- Bug in :meth:`SeriesGroupBy.value_counts` index when passing categorical column (:issue:`44324`)
- Bug in :meth:`DatetimeIndex.tz_localize` localizing to UTC failing to make a copy of the underlying data (:issue:`46460`)
- Bug in :meth:`DatetimeIndex.resolution` incorrectly returning "day" instead of "nanosecond" for nanosecond-resolution indexes (:issue:`46903`)
- Bug in :class:`Timestamp` with an integer or float value and ``unit="Y"`` or ``unit="M"`` giving slightly-wrong results (:issue:`47266`)
- Bug in :class:`DatetimeArray` construction when passed another :class:`DatetimeArray` and ``freq=None`` incorrectly inferring the freq from the given array (:issue:`47296`)
-

Timedelta
^^^^^^^^^
- Bug in :func:`astype_nansafe` astype("timedelta64[ns]") fails when np.nan is included (:issue:`45798`)
- Bug in constructing a :class:`Timedelta` with a ``np.timedelta64`` object and a ``unit`` sometimes silently overflowing and returning incorrect results instead of raising ``OutOfBoundsTimedelta`` (:issue:`46827`)
- Bug in constructing a :class:`Timedelta` from a large integer or float with ``unit="W"`` silently overflowing and returning incorrect results instead of raising ``OutOfBoundsTimedelta`` (:issue:`47268`)
-

Time Zones
^^^^^^^^^^
- Bug in :class:`Timestamp` constructor raising when passed a ``ZoneInfo`` tzinfo object (:issue:`46425`)
-

Numeric
^^^^^^^
- Bug in operations with array-likes with ``dtype="boolean"`` and :attr:`NA` incorrectly altering the array in-place (:issue:`45421`)
- Bug in division, ``pow`` and ``mod`` operations on array-likes with ``dtype="boolean"`` not being like their ``np.bool_`` counterparts (:issue:`46063`)
- Bug in multiplying a :class:`Series` with ``IntegerDtype`` or ``FloatingDtype`` by an array-like with ``timedelta64[ns]`` dtype incorrectly raising (:issue:`45622`)
-

Conversion
^^^^^^^^^^
- Bug in :meth:`DataFrame.astype` not preserving subclasses (:issue:`40810`)
- Bug in constructing a :class:`Series` from a float-containing list or a floating-dtype ndarray-like (e.g. ``dask.Array``) and an integer dtype raising instead of casting like we would with an ``np.ndarray`` (:issue:`40110`)
- Bug in :meth:`Float64Index.astype` to unsigned integer dtype incorrectly casting to ``np.int64`` dtype (:issue:`45309`)
- Bug in :meth:`Series.astype` and :meth:`DataFrame.astype` from floating dtype to unsigned integer dtype failing to raise in the presence of negative values (:issue:`45151`)
- Bug in :func:`array` with ``FloatingDtype`` and values containing float-castable strings incorrectly raising (:issue:`45424`)
- Bug when comparing string and datetime64ns objects causing ``OverflowError`` exception. (:issue:`45506`)
- Bug in metaclass of generic abstract dtypes causing :meth:`DataFrame.apply` and :meth:`Series.apply` to raise for the built-in function ``type`` (:issue:`46684`)
- Bug in :meth:`DataFrame.to_records` returning inconsistent numpy types if the index was a :class:`MultiIndex` (:issue:`47263`)
- Bug in :meth:`DataFrame.to_dict` for ``orient="list"`` or ``orient="index"`` was not returning native types (:issue:`46751`)

Strings
^^^^^^^
- Bug in :meth:`str.startswith` and :meth:`str.endswith` when using other series as parameter _pat_. Now raises ``TypeError`` (:issue:`3485`)
-

Interval
^^^^^^^^
- Bug in :meth:`IntervalArray.__setitem__` when setting ``np.nan`` into an integer-backed array raising ``ValueError`` instead of ``TypeError`` (:issue:`45484`)
- Bug in :class:`IntervalDtype` when using datetime64[ns, tz] as a dtype string (:issue:`46999`)

Indexing
^^^^^^^^
- Bug in :meth:`loc.__getitem__` with a list of keys causing an internal inconsistency that could lead to a disconnect between ``frame.at[x, y]`` vs ``frame[y].loc[x]`` (:issue:`22372`)
- Bug in :meth:`DataFrame.iloc` where indexing a single row on a :class:`DataFrame` with a single ExtensionDtype column gave a copy instead of a view on the underlying data (:issue:`45241`)
- Bug in :meth:`Series.align` does not create :class:`MultiIndex` with union of levels when both MultiIndexes intersections are identical (:issue:`45224`)
- Bug in setting a NA value (``None`` or ``np.nan``) into a :class:`Series` with int-based :class:`IntervalDtype` incorrectly casting to object dtype instead of a float-based :class:`IntervalDtype` (:issue:`45568`)
- Bug in indexing setting values into an ``ExtensionDtype`` column with ``df.iloc[:, i] = values`` with ``values`` having the same dtype as ``df.iloc[:, i]`` incorrectly inserting a new array instead of setting in-place (:issue:`33457`)
- Bug in :meth:`Series.__setitem__` with a non-integer :class:`Index` when using an integer key to set a value that cannot be set inplace where a ``ValueError`` was raised instead of casting to a common dtype (:issue:`45070`)
- Bug in :meth:`Series.__setitem__` when setting incompatible values into a ``PeriodDtype`` or ``IntervalDtype`` :class:`Series` raising when indexing with a boolean mask but coercing when indexing with otherwise-equivalent indexers; these now consistently coerce, along with :meth:`Series.mask` and :meth:`Series.where` (:issue:`45768`)
- Bug in :meth:`DataFrame.where` with multiple columns with datetime-like dtypes failing to downcast results consistent with other dtypes (:issue:`45837`)
- Bug in :meth:`Series.loc.__setitem__` and :meth:`Series.loc.__getitem__` not raising when using multiple keys without using a :class:`MultiIndex` (:issue:`13831`)
- Bug in :meth:`Index.reindex` raising ``AssertionError`` when ``level`` was specified but no :class:`MultiIndex` was given; level is ignored now (:issue:`35132`)
- Bug when setting a value too large for a :class:`Series` dtype failing to coerce to a common type (:issue:`26049`, :issue:`32878`)
- Bug in :meth:`loc.__setitem__` treating ``range`` keys as positional instead of label-based (:issue:`45479`)
- Bug in :meth:`Series.__setitem__` when setting ``boolean`` dtype values containing ``NA`` incorrectly raising instead of casting to ``boolean`` dtype (:issue:`45462`)
- Bug in :meth:`Series.__setitem__` where setting :attr:`NA` into a numeric-dtpye :class:`Series` would incorrectly upcast to object-dtype rather than treating the value as ``np.nan`` (:issue:`44199`)
- Bug in :meth:`Series.__setitem__` with ``datetime64[ns]`` dtype, an all-``False`` boolean mask, and an incompatible value incorrectly casting to ``object`` instead of retaining ``datetime64[ns]`` dtype (:issue:`45967`)
- Bug in :meth:`Index.__getitem__`  raising ``ValueError`` when indexer is from boolean dtype with ``NA`` (:issue:`45806`)
- Bug in :meth:`Series.mask` with ``inplace=True`` or setting values with a boolean mask with small integer dtypes incorrectly raising (:issue:`45750`)
- Bug in :meth:`DataFrame.mask` with ``inplace=True`` and ``ExtensionDtype`` columns incorrectly raising (:issue:`45577`)
- Bug in getting a column from a DataFrame with an object-dtype row index with datetime-like values: the resulting Series now preserves the exact object-dtype Index from the parent DataFrame (:issue:`42950`)
- Bug in :meth:`DataFrame.__getattribute__` raising ``AttributeError`` if columns have ``"string"`` dtype (:issue:`46185`)
- Bug in indexing on a :class:`DatetimeIndex` with a ``np.str_`` key incorrectly raising (:issue:`45580`)
- Bug in :meth:`CategoricalIndex.get_indexer` when index contains ``NaN`` values, resulting in elements that are in target but not present in the index to be mapped to the index of the NaN element, instead of -1 (:issue:`45361`)
- Bug in setting large integer values into :class:`Series` with ``float32`` or ``float16`` dtype incorrectly altering these values instead of coercing to ``float64`` dtype (:issue:`45844`)
- Bug in :meth:`Series.asof` and :meth:`DataFrame.asof` incorrectly casting bool-dtype results to ``float64`` dtype (:issue:`16063`)
- Bug in :meth:`NDFrame.xs`, :meth:`DataFrame.iterrows`, :meth:`DataFrame.loc` and :meth:`DataFrame.iloc` not always propagating metadata (:issue:`28283`)
- Bug in :meth:`DataFrame.sum` min_count changes dtype if input contains NaNs (:issue:`46947`)
- Bug in :class:`IntervalTree` that lead to an infinite recursion. (:issue:`46658`)
-

Missing
^^^^^^^
- Bug in :meth:`Series.fillna` and :meth:`DataFrame.fillna` with ``downcast`` keyword not being respected in some cases where there are no NA values present (:issue:`45423`)
- Bug in :meth:`Series.fillna` and :meth:`DataFrame.fillna` with :class:`IntervalDtype` and incompatible value raising instead of casting to a common (usually object) dtype (:issue:`45796`)
- Bug in :meth:`DataFrame.interpolate` with object-dtype column not returning a copy with ``inplace=False`` (:issue:`45791`)
- Bug in :meth:`DataFrame.dropna` allows to set both ``how`` and ``thresh`` incompatible arguments (:issue:`46575`)

MultiIndex
^^^^^^^^^^
- Bug in :meth:`DataFrame.loc` returning empty result when slicing a :class:`MultiIndex` with a negative step size and non-null start/stop values (:issue:`46156`)
- Bug in :meth:`DataFrame.loc` raising when slicing a :class:`MultiIndex` with a negative step size other than -1 (:issue:`46156`)
- Bug in :meth:`DataFrame.loc` raising when slicing a :class:`MultiIndex` with a negative step size and slicing a non-int labeled index level (:issue:`46156`)
- Bug in :meth:`Series.to_numpy` where multiindexed Series could not be converted to numpy arrays when an ``na_value`` was supplied (:issue:`45774`)
- Bug in :class:`MultiIndex.equals` not commutative when only one side has extension array dtype (:issue:`46026`)
- Bug in :meth:`MultiIndex.from_tuples` cannot construct Index of empty tuples (:issue:`45608`)

I/O
^^^
- Bug in :meth:`DataFrame.to_stata` where no error is raised if the :class:`DataFrame` contains ``-np.inf`` (:issue:`45350`)
- Bug in :func:`read_excel` results in an infinite loop with certain ``skiprows`` callables (:issue:`45585`)
- Bug in :meth:`DataFrame.info` where a new line at the end of the output is omitted when called on an empty :class:`DataFrame` (:issue:`45494`)
- Bug in :func:`read_csv` not recognizing line break for ``on_bad_lines="warn"`` for ``engine="c"`` (:issue:`41710`)
- Bug in :meth:`DataFrame.to_csv` not respecting ``float_format`` for ``Float64`` dtype (:issue:`45991`)
- Bug in :func:`read_csv` not respecting a specified converter to index columns in all cases (:issue:`40589`)
- Bug in :func:`read_parquet` when ``engine="pyarrow"`` which caused partial write to disk when column of unsupported datatype was passed (:issue:`44914`)
- Bug in :func:`DataFrame.to_excel` and :class:`ExcelWriter` would raise when writing an empty DataFrame to a ``.ods`` file (:issue:`45793`)
- Bug in :func:`read_html` where elements surrounding ``<br>`` were joined without a space between them (:issue:`29528`)
- Bug in :func:`read_csv` when data is longer than header leading to issues with callables in ``usecols`` expecting strings (:issue:`46997`)
- Bug in Parquet roundtrip for Interval dtype with ``datetime64[ns]`` subtype (:issue:`45881`)
- Bug in :func:`read_excel` when reading a ``.ods`` file with newlines between xml elements (:issue:`45598`)
- Bug in :func:`read_parquet` when ``engine="fastparquet"`` where the file was not closed on error (:issue:`46555`)
- :meth:`to_html` now excludes the ``border`` attribute from ``<table>`` elements when ``border`` keyword is set to ``False``.
- Bug in :func:`read_sas` with certain types of compressed SAS7BDAT files (:issue:`35545`)
- Bug in :func:`read_sas` returned ``None`` rather than an empty DataFrame for SAS7BDAT files with zero rows (:issue:`18198`)
- Bug in :class:`StataWriter` where value labels were always written with default encoding (:issue:`46750`)
- Bug in :class:`StataWriterUTF8` where some valid characters were removed from variable names (:issue:`47276`)
<<<<<<< HEAD
- Bug in :class:`ExcelWriter` not respecting ``date_format`` and ``datetime_format`` (:issue:`44284`)
-
=======
- Bug in :meth:`DataFrame.to_excel` when writing an empty dataframe with :class:`MultiIndex` (:issue:`19543`)
>>>>>>> 47494a48

Period
^^^^^^
- Bug in subtraction of :class:`Period` from :class:`PeriodArray` returning wrong results (:issue:`45999`)
- Bug in :meth:`Period.strftime` and :meth:`PeriodIndex.strftime`, directives ``%l`` and ``%u`` were giving wrong results (:issue:`46252`)
- Bug in inferring an incorrect ``freq`` when passing a string to :class:`Period` microseconds that are a multiple of 1000 (:issue:`46811`)
- Bug in constructing a :class:`Period` from a :class:`Timestamp` or ``np.datetime64`` object with non-zero nanoseconds and ``freq="ns"`` incorrectly truncating the nanoseconds (:issue:`46811`)
- Bug in adding ``np.timedelta64("NaT", "ns")`` to a :class:`Period` with a timedelta-like freq incorrectly raising ``IncompatibleFrequency`` instead of returning ``NaT`` (:issue:`47196`)
- Bug in adding an array of integers to an array with :class:`PeriodDtype` giving incorrect results when ``dtype.freq.n > 1`` (:issue:`47209`)
-

Plotting
^^^^^^^^
- Bug in :meth:`DataFrame.plot.barh` that prevented labeling the x-axis and ``xlabel`` updating the y-axis label (:issue:`45144`)
- Bug in :meth:`DataFrame.plot.box` that prevented labeling the x-axis (:issue:`45463`)
- Bug in :meth:`DataFrame.boxplot` that prevented passing in ``xlabel`` and ``ylabel`` (:issue:`45463`)
- Bug in :meth:`DataFrame.boxplot` that prevented specifying ``vert=False`` (:issue:`36918`)
- Bug in :meth:`DataFrame.plot.scatter` that prevented specifying ``norm`` (:issue:`45809`)
- The function :meth:`DataFrame.plot.scatter` now accepts ``color`` as an alias for ``c`` and ``size`` as an alias for ``s`` for consistency to other plotting functions (:issue:`44670`)
- Fix showing "None" as ylabel in :meth:`Series.plot` when not setting ylabel (:issue:`46129`)

Groupby/resample/rolling
^^^^^^^^^^^^^^^^^^^^^^^^
- Bug in :meth:`DataFrame.resample` ignoring ``closed="right"`` on :class:`TimedeltaIndex` (:issue:`45414`)
- Bug in :meth:`.DataFrameGroupBy.transform` fails when ``func="size"`` and the input DataFrame has multiple columns (:issue:`27469`)
- Bug in :meth:`.DataFrameGroupBy.size` and :meth:`.DataFrameGroupBy.transform` with ``func="size"`` produced incorrect results when ``axis=1`` (:issue:`45715`)
- Bug in :meth:`.ExponentialMovingWindow.mean` with ``axis=1`` and ``engine='numba'`` when the :class:`DataFrame` has more columns than rows (:issue:`46086`)
- Bug when using ``engine="numba"`` would return the same jitted function when modifying ``engine_kwargs`` (:issue:`46086`)
- Bug in :meth:`.DataFrameGroupby.transform` fails when ``axis=1`` and ``func`` is ``"first"`` or ``"last"`` (:issue:`45986`)
- Bug in :meth:`DataFrameGroupby.cumsum` with ``skipna=False`` giving incorrect results (:issue:`46216`)
- Bug in :meth:`.GroupBy.cumsum` with ``timedelta64[ns]`` dtype failing to recognize ``NaT`` as a null value (:issue:`46216`)
- Bug in :meth:`GroupBy.cummin` and :meth:`GroupBy.cummax` with nullable dtypes incorrectly altering the original data in place (:issue:`46220`)
- Bug in :meth:`GroupBy.cummax` with ``int64`` dtype with leading value being the smallest possible int64 (:issue:`46382`)
- Bug in :meth:`GroupBy.max` with empty groups and ``uint64`` dtype incorrectly raising ``RuntimeError`` (:issue:`46408`)
- Bug in :meth:`.GroupBy.apply` would fail when ``func`` was a string and args or kwargs were supplied (:issue:`46479`)
- Bug in :meth:`SeriesGroupBy.apply` would incorrectly name its result when there was a unique group (:issue:`46369`)
- Bug in :meth:`Rolling.sum` and :meth:`Rolling.mean` would give incorrect result with window of same values (:issue:`42064`, :issue:`46431`)
- Bug in :meth:`Rolling.var` and :meth:`Rolling.std` would give non-zero result with window of same values (:issue:`42064`)
- Bug in :meth:`Rolling.skew` and :meth:`Rolling.kurt` would give NaN with window of same values (:issue:`30993`)
- Bug in :meth:`.Rolling.var` would segfault calculating weighted variance when window size was larger than data size (:issue:`46760`)
- Bug in :meth:`Grouper.__repr__` where ``dropna`` was not included. Now it is (:issue:`46754`)
- Bug in :meth:`DataFrame.rolling` gives ValueError when center=True, axis=1 and win_type is specified (:issue:`46135`)
- Bug in :meth:`.DataFrameGroupBy.describe` and :meth:`.SeriesGroupBy.describe` produces inconsistent results for empty datasets (:issue:`41575`)
- Bug in :meth:`DataFrame.resample` reduction methods when used with ``on`` would attempt to aggregate the provided column (:issue:`47079`)
- Bug in :meth:`DataFrame.groupby` and :meth:`Series.groupby` would not respect ``dropna=False`` when the input DataFrame/Series had a NaN values in a :class:`MultiIndex` (:issue:`46783`)

Reshaping
^^^^^^^^^
- Bug in :func:`concat` between a :class:`Series` with integer dtype and another with :class:`CategoricalDtype` with integer categories and containing ``NaN`` values casting to object dtype instead of ``float64`` (:issue:`45359`)
- Bug in :func:`get_dummies` that selected object and categorical dtypes but not string (:issue:`44965`)
- Bug in :meth:`DataFrame.align` when aligning a :class:`MultiIndex` to a :class:`Series` with another :class:`MultiIndex` (:issue:`46001`)
- Bug in concanenation with ``IntegerDtype``, or ``FloatingDtype`` arrays where the resulting dtype did not mirror the behavior of the non-nullable dtypes (:issue:`46379`)
- Bug in :func:`concat` not sorting the column names when ``None`` is included (:issue:`47331`)
- Bug in :func:`concat` with identical key leads to error when indexing :class:`MultiIndex` (:issue:`46519`)
- Bug in :meth:`DataFrame.join` with a list when using suffixes to join DataFrames with duplicate column names (:issue:`46396`)
- Bug in :meth:`DataFrame.pivot_table` with ``sort=False`` results in sorted index (:issue:`17041`)
-

Sparse
^^^^^^
- Bug in :meth:`Series.where` and :meth:`DataFrame.where` with ``SparseDtype`` failing to retain the array's ``fill_value`` (:issue:`45691`)
-

ExtensionArray
^^^^^^^^^^^^^^
- Bug in :meth:`IntegerArray.searchsorted` and :meth:`FloatingArray.searchsorted` returning inconsistent results when acting on ``np.nan`` (:issue:`45255`)
-

Styler
^^^^^^
- Bug when attempting to apply styling functions to an empty DataFrame subset (:issue:`45313`)
- Bug in :class:`CSSToExcelConverter` leading to ``TypeError`` when border color provided without border style for ``xlsxwriter`` engine (:issue:`42276`)
- Bug in :meth:`Styler.set_sticky` leading to white text on white background in dark mode (:issue:`46984`)
- Bug in :meth:`Styler.to_latex` causing ``UnboundLocalError`` when ``clines="all;data"`` and the ``DataFrame`` has no rows. (:issue:`47203`)

Metadata
^^^^^^^^
- Fixed metadata propagation in :meth:`DataFrame.melt` (:issue:`28283`)
- Fixed metadata propagation in :meth:`DataFrame.explode` (:issue:`28283`)
-

Other
^^^^^

.. ***DO NOT USE THIS SECTION***

-
-

.. ---------------------------------------------------------------------------
.. _whatsnew_150.contributors:

Contributors
~~~~~~~~~~~~<|MERGE_RESOLUTION|>--- conflicted
+++ resolved
@@ -873,12 +873,9 @@
 - Bug in :func:`read_sas` returned ``None`` rather than an empty DataFrame for SAS7BDAT files with zero rows (:issue:`18198`)
 - Bug in :class:`StataWriter` where value labels were always written with default encoding (:issue:`46750`)
 - Bug in :class:`StataWriterUTF8` where some valid characters were removed from variable names (:issue:`47276`)
-<<<<<<< HEAD
+- Bug in :meth:`DataFrame.to_excel` when writing an empty dataframe with :class:`MultiIndex` (:issue:`19543`)
 - Bug in :class:`ExcelWriter` not respecting ``date_format`` and ``datetime_format`` (:issue:`44284`)
 -
-=======
-- Bug in :meth:`DataFrame.to_excel` when writing an empty dataframe with :class:`MultiIndex` (:issue:`19543`)
->>>>>>> 47494a48
 
 Period
 ^^^^^^
