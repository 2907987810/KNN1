.. _whatsnew_150:

What's new in 1.5.0 (??)
------------------------

These are the changes in pandas 1.5.0. See :ref:`release` for a full changelog
including other versions of pandas.

{{ header }}

.. ---------------------------------------------------------------------------
.. _whatsnew_150.enhancements:

Enhancements
~~~~~~~~~~~~

.. _whatsnew_150.enhancements.styler:

Styler
^^^^^^

  - New method :meth:`.Styler.to_string` for alternative customisable output methods (:issue:`44502`)
  - Added the ability to render ``border`` and ``border-{side}`` CSS properties in Excel (:issue:`42276`)

.. _whatsnew_150.enhancements.enhancement2:

enhancement2
^^^^^^^^^^^^

.. _whatsnew_150.enhancements.other:

Other enhancements
^^^^^^^^^^^^^^^^^^
- :meth:`MultiIndex.to_frame` now supports the argument ``allow_duplicates`` and raises on duplicate labels if it is missing or False (:issue:`45245`)
- :class:`StringArray` now accepts array-likes containing nan-likes (``None``, ``np.nan``) for the ``values`` parameter in its constructor in addition to strings and :attr:`pandas.NA`. (:issue:`40839`)
- Improved the rendering of ``categories`` in :class:`CategoricalIndex` (:issue:`45218`)
- :meth:`to_numeric` now preserves float64 arrays when downcasting would generate values not representable in float32 (:issue:`43693`)
- :meth:`Series.reset_index` and :meth:`DataFrame.reset_index` now support the argument ``allow_duplicates`` (:issue:`44410`)
- :meth:`.GroupBy.min` and :meth:`.GroupBy.max` now supports `Numba <https://numba.pydata.org/>`_ execution with the ``engine`` keyword (:issue:`45428`)
- Implemented a ``bool``-dtype :class:`Index`, passing a bool-dtype array-like to ``pd.Index`` will now retain ``bool`` dtype instead of casting to ``object`` (:issue:`45061`)
- Implemented a complex-dtype :class:`Index`, passing a complex-dtype array-like to ``pd.Index`` will now retain complex dtype instead of casting to ``object`` (:issue:`45845`)

-

.. ---------------------------------------------------------------------------
.. _whatsnew_150.notable_bug_fixes:

Notable bug fixes
~~~~~~~~~~~~~~~~~

These are bug fixes that might have notable behavior changes.

.. _whatsnew_150.notable_bug_fixes.notable_bug_fix1:

Styler
^^^^^^

- Fixed bug in :class:`CSSToExcelConverter` leading to ``TypeError`` when border color provided without border style for ``xlsxwriter`` engine (:issue:`42276`)

.. _whatsnew_150.notable_bug_fixes.notable_bug_fix2:

notable_bug_fix2
^^^^^^^^^^^^^^^^

.. ---------------------------------------------------------------------------
.. _whatsnew_150.api_breaking:

Backwards incompatible API changes
~~~~~~~~~~~~~~~~~~~~~~~~~~~~~~~~~~

.. _whatsnew_150.api_breaking.read_xml_dtypes:

read_xml now supports ``dtype``, ``converters``, and ``parse_dates``
^^^^^^^^^^^^^^^^^^^^^^^^^^^^^^^^^^^^^^^^^^^^^^^^^^^^^^^^^^^^^^^^^^^^

Similar to other IO methods, :func:`pandas.read_xml` now supports assigning specific dtypes to columns,
apply converter methods, and parse dates (:issue:`43567`).

.. ipython:: python

    xml_dates = """<?xml version='1.0' encoding='utf-8'?>
    <data>
      <row>
        <shape>square</shape>
        <degrees>00360</degrees>
        <sides>4.0</sides>
        <date>2020-01-01</date>
       </row>
      <row>
        <shape>circle</shape>
        <degrees>00360</degrees>
        <sides/>
        <date>2021-01-01</date>
      </row>
      <row>
        <shape>triangle</shape>
        <degrees>00180</degrees>
        <sides>3.0</sides>
        <date>2022-01-01</date>
      </row>
    </data>"""

    df = pd.read_xml(
        xml_dates,
        dtype={'sides': 'Int64'},
        converters={'degrees': str},
        parse_dates=['date']
    )
    df
    df.dtypes

.. _whatsnew_150.api_breaking.api_breaking2:

api_breaking_change2
^^^^^^^^^^^^^^^^^^^^

.. _whatsnew_150.api_breaking.deps:

Increased minimum versions for dependencies
^^^^^^^^^^^^^^^^^^^^^^^^^^^^^^^^^^^^^^^^^^^
Some minimum supported versions of dependencies were updated.
If installed, we now require:

+-----------------+-----------------+----------+---------+
| Package         | Minimum Version | Required | Changed |
+=================+=================+==========+=========+
| mypy (dev)      | 0.931           |          |    X    |
+-----------------+-----------------+----------+---------+


For `optional libraries <https://pandas.pydata.org/docs/getting_started/install.html>`_ the general recommendation is to use the latest version.
The following table lists the lowest version per library that is currently being tested throughout the development of pandas.
Optional libraries below the lowest tested version may still work, but are not considered supported.

+-----------------+-----------------+---------+
| Package         | Minimum Version | Changed |
+=================+=================+=========+
|                 |                 |    X    |
+-----------------+-----------------+---------+

See :ref:`install.dependencies` and :ref:`install.optional_dependencies` for more.

.. _whatsnew_150.api_breaking.other:

Other API changes
^^^^^^^^^^^^^^^^^
-
-

.. ---------------------------------------------------------------------------
.. _whatsnew_150.deprecations:

Deprecations
~~~~~~~~~~~~

.. _whatsnew_150.deprecations.int_slicing_series:

In a future version, integer slicing on a :class:`Series` with a :class:`Int64Index` or :class:`RangeIndex` will be treated as *label-based*, not positional. This will make the behavior consistent with other :meth:`Series.__getitem__` and :meth:`Series.__setitem__` behaviors (:issue:`45162`).

For example:

.. ipython:: python

   ser = pd.Series([1, 2, 3, 4, 5], index=[2, 3, 5, 7, 11])

In the old behavior, ``ser[2:4]`` treats the slice as positional:

*Old behavior*:

.. code-block:: ipython

    In [3]: ser[2:4]
    Out[3]:
    5    3
    7    4
    dtype: int64

In a future version, this will be treated as label-based:

*Future behavior*:

.. code-block:: ipython

    In [4]: ser.loc[2:4]
    Out[4]:
    2    1
    3    2
    dtype: int64

To retain the old behavior, use ``series.iloc[i:j]``. To get the future behavior,
use ``series.loc[i:j]``.

Slicing on a :class:`DataFrame` will not be affected.

.. _whatsnew_150.deprecations.excel_writer_attributes:

:class:`ExcelWriter` attributes
^^^^^^^^^^^^^^^^^^^^^^^^^^^^^^^

All attributes of :class:`ExcelWriter` were previously documented as not
public. However some third party Excel engines documented accessing
``ExcelWriter.book`` or ``ExcelWriter.sheets``, and users were utilizing these
and possibly other attributes. Previously these attributes were not safe to use;
e.g. modifications to ``ExcelWriter.book`` would not update ``ExcelWriter.sheets``
and conversely. In order to support this, pandas has made some attributes public
and improved their implementations so that they may now be safely used. (:issue:`45572`)

The following attributes are now public and considered safe to access.

 - ``book``
 - ``check_extension``
 - ``close``
 - ``date_format``
 - ``datetime_format``
 - ``engine``
 - ``if_sheet_exists``
 - ``sheets``
 - ``supported_extensions``

The following attributes have been deprecated. They now raise a ``FutureWarning``
when accessed and will be removed in a future version. Users should be aware
that their usage is considered unsafe, and can lead to unexpected results.

 - ``cur_sheet``
 - ``handles``
 - ``path``
 - ``save``
 - ``write_cells``

See the documentation of :class:`ExcelWriter` for further details.

.. _whatsnew_150.deprecations.other:

Other Deprecations
^^^^^^^^^^^^^^^^^^
- Deprecated the keyword ``line_terminator`` in :meth:`DataFrame.to_csv` and :meth:`Series.to_csv`, use ``lineterminator`` instead; this is for consistency with :func:`read_csv` and the standard library 'csv' module (:issue:`9568`)
- Deprecated behavior of :meth:`SparseArray.astype`, :meth:`Series.astype`, and :meth:`DataFrame.astype` with :class:`SparseDtype` when passing a non-sparse ``dtype``. In a future version, this will cast to that non-sparse dtype instead of wrapping it in a :class:`SparseDtype` (:issue:`34457`)
- Deprecated behavior of :meth:`DatetimeIndex.intersection` and :meth:`DatetimeIndex.symmetric_difference` (``union`` behavior was already deprecated in version 1.3.0) with mixed time zones; in a future version both will be cast to UTC instead of object dtype (:issue:`39328`, :issue:`45357`)
- Deprecated :meth:`DataFrame.iteritems`, :meth:`Series.iteritems`, :meth:`HDFStore.iteritems` in favor of :meth:`DataFrame.items`, :meth:`Series.items`, :meth:`HDFStore.items`  (:issue:`45321`)
- Deprecated :meth:`Series.is_monotonic` and :meth:`Index.is_monotonic` in favor of :meth:`Series.is_monotonic_increasing` and :meth:`Index.is_monotonic_increasing` (:issue:`45422`, :issue:`21335`)
- Deprecated behavior of :meth:`DatetimeIndex.astype`, :meth:`TimedeltaIndex.astype`, :meth:`PeriodIndex.astype` when converting to an integer dtype other than ``int64``. In a future version, these will convert to exactly the specified dtype (instead of always ``int64``) and will raise if the conversion overflows (:issue:`45034`)
- Deprecated the ``__array_wrap__`` method of DataFrame and Series, rely on standard numpy ufuncs instead (:issue:`45451`)
- Deprecated treating float-dtype data as wall-times when passed with a timezone to :class:`Series` or :class:`DatetimeIndex` (:issue:`45573`)
- Deprecated the behavior of :meth:`Series.fillna` and :meth:`DataFrame.fillna` with ``timedelta64[ns]`` dtype and incompatible fill value; in a future version this will cast to a common dtype (usually object) instead of raising, matching the behavior of other dtypes (:issue:`45746`)
- Deprecated the ``warn`` parameter in :func:`infer_freq` (:issue:`45947`)


.. ---------------------------------------------------------------------------
.. _whatsnew_150.performance:

Performance improvements
~~~~~~~~~~~~~~~~~~~~~~~~
- Performance improvement in :meth:`.GroupBy.transform` for some user-defined DataFrame -> Series functions (:issue:`45387`)
- Performance improvement in :meth:`DataFrame.duplicated` when subset consists of only one column (:issue:`45236`)
- Performance improvement in :meth:`.GroupBy.transform` when broadcasting values for user-defined functions (:issue:`45708`)
- Performance improvement in :meth:`.GroupBy.transform` for user-defined functions when only a single group exists (:issue:`44977`)
- Performance improvement in :meth:`MultiIndex.get_locs` (:issue:`45681`)
- Performance improvement in :func:`merge` when left and/or right are empty (:issue:`45838`)
- Performance improvement in :class:`DataFrame` and :class:`Series` constructors for extension dtype scalars (:issue:`45854`)
-

.. ---------------------------------------------------------------------------
.. _whatsnew_150.bug_fixes:

Bug fixes
~~~~~~~~~

Categorical
^^^^^^^^^^^
- Bug in :meth:`Categorical.view` not accepting integer dtypes (:issue:`25464`)
- Bug in :meth:`CategoricalIndex.union` when the index's categories are integer-dtype and the index contains ``NaN`` values incorrectly raising instead of casting to ``float64`` (:issue:`45362`)
-

Datetimelike
^^^^^^^^^^^^
- Bug in :meth:`DataFrame.quantile` with datetime-like dtypes and no rows incorrectly returning ``float64`` dtype instead of retaining datetime-like dtype (:issue:`41544`)
- Bug in :func:`to_datetime` with sequences of ``np.str_`` objects incorrectly raising (:issue:`32264`)
- Bug in :class:`Timestamp` construction when passing datetime components as positional arguments and ``tzinfo`` as a keyword argument incorrectly raising (:issue:`31929`)
- Bug in :meth:`Index.astype` when casting from object dtype to ``timedelta64[ns]`` dtype incorrectly casting ``np.datetime64("NaT")`` values to ``np.timedelta64("NaT")`` instead of raising (:issue:`45722`)
- Bug in :meth:`SeriesGroupBy.value_counts` index when passing categorical column (:issue:`44324`)
-

Timedelta
^^^^^^^^^
-

Time Zones
^^^^^^^^^^
-
-

Numeric
^^^^^^^
- Bug in operations with array-likes with ``dtype="boolean"`` and :attr:`NA` incorrectly altering the array in-place (:issue:`45421`)
- Bug in multiplying a :class:`Series` with ``IntegerDtype`` or ``FloatingDtype`` by an array-like with ``timedelta64[ns]`` dtype incorrectly raising (:issue:`45622`)
-

Conversion
^^^^^^^^^^
- Bug in :meth:`DataFrame.astype` not preserving subclasses (:issue:`40810`)
- Bug in constructing a :class:`Series` from a float-containing list or a floating-dtype ndarray-like (e.g. ``dask.Array``) and an integer dtype raising instead of casting like we would with an ``np.ndarray`` (:issue:`40110`)
- Bug in :meth:`Float64Index.astype` to unsigned integer dtype incorrectly casting to ``np.int64`` dtype (:issue:`45309`)
- Bug in :meth:`Series.astype` and :meth:`DataFrame.astype` from floating dtype to unsigned integer dtype failing to raise in the presence of negative values (:issue:`45151`)
- Bug in :func:`array` with ``FloatingDtype`` and values containing float-castable strings incorrectly raising (:issue:`45424`)
<<<<<<< HEAD
- Bug in :meth:`DataFrame.diff` upcasting ``np.int8`` and ``np.int16`` to ``np.float32`` which is inconsistent with other methods like :meth:`DataFrame.shift` (:issue:`45562`)
-
=======
- Bug when comparing string and datetime64ns objects causing ``OverflowError`` exception. (:issue:`45506`)
>>>>>>> af8ad6d8

Strings
^^^^^^^
- Bug in :meth:`str.startswith` and :meth:`str.endswith` when using other series as parameter _pat_. Now raises ``TypeError`` (:issue:`3485`)
-

Interval
^^^^^^^^
- Bug in :meth:`IntervalArray.__setitem__` when setting ``np.nan`` into an integer-backed array raising ``ValueError`` instead of ``TypeError`` (:issue:`45484`)
-

Indexing
^^^^^^^^
- Bug in :meth:`loc.__getitem__` with a list of keys causing an internal inconsistency that could lead to a disconnect between ``frame.at[x, y]`` vs ``frame[y].loc[x]`` (:issue:`22372`)
- Bug in :meth:`DataFrame.iloc` where indexing a single row on a :class:`DataFrame` with a single ExtensionDtype column gave a copy instead of a view on the underlying data (:issue:`45241`)
- Bug in :meth:`Series.align` does not create :class:`MultiIndex` with union of levels when both MultiIndexes intersections are identical (:issue:`45224`)
- Bug in setting a NA value (``None`` or ``np.nan``) into a :class:`Series` with int-based :class:`IntervalDtype` incorrectly casting to object dtype instead of a float-based :class:`IntervalDtype` (:issue:`45568`)
- Bug in :meth:`Series.__setitem__` with a non-integer :class:`Index` when using an integer key to set a value that cannot be set inplace where a ``ValueError`` was raised instead of casting to a common dtype (:issue:`45070`)
- Bug in :meth:`Series.__setitem__` when setting incompatible values into a ``PeriodDtype`` or ``IntervalDtype`` :class:`Series` raising when indexing with a boolean mask but coercing when indexing with otherwise-equivalent indexers; these now consistently coerce, along with :meth:`Series.mask` and :meth:`Series.where` (:issue:`45768`)
- Bug in :meth:`DataFrame.where` with multiple columns with datetime-like dtypes failing to downcast results consistent with other dtypes (:issue:`45837`)
- Bug in :meth:`Series.loc.__setitem__` and :meth:`Series.loc.__getitem__` not raising when using multiple keys without using a :class:`MultiIndex` (:issue:`13831`)
- Bug when setting a value too large for a :class:`Series` dtype failing to coerce to a common type (:issue:`26049`, :issue:`32878`)
- Bug in :meth:`loc.__setitem__` treating ``range`` keys as positional instead of label-based (:issue:`45479`)
- Bug in :meth:`Series.__setitem__` when setting ``boolean`` dtype values containing ``NA`` incorrectly raising instead of casting to ``boolean`` dtype (:issue:`45462`)
- Bug in :meth:`Series.__setitem__` where setting :attr:`NA` into a numeric-dtpye :class:`Series` would incorrectly upcast to object-dtype rather than treating the value as ``np.nan`` (:issue:`44199`)
- Bug in :meth:`Series.__setitem__` with ``datetime64[ns]`` dtype, an all-``False`` boolean mask, and an incompatible value incorrectly casting to ``object`` instead of retaining ``datetime64[ns]`` dtype (:issue:`45967`)
- Bug in :meth:`Index.__getitem__`  raising ``ValueError`` when indexer is from boolean dtype with ``NA`` (:issue:`45806`)
- Bug in :meth:`Series.mask` with ``inplace=True`` or setting values with a boolean mask with small integer dtypes incorrectly raising (:issue:`45750`)
- Bug in :meth:`DataFrame.mask` with ``inplace=True`` and ``ExtensionDtype`` columns incorrectly raising (:issue:`45577`)
- Bug in getting a column from a DataFrame with an object-dtype row index with datetime-like values: the resulting Series now preserves the exact object-dtype Index from the parent DataFrame (:issue:`42950`)
- Bug in indexing on a :class:`DatetimeIndex` with a ``np.str_`` key incorrectly raising (:issue:`45580`)
- Bug in :meth:`CategoricalIndex.get_indexer` when index contains ``NaN`` values, resulting in elements that are in target but not present in the index to be mapped to the index of the NaN element, instead of -1 (:issue:`45361`)
- Bug in setting large integer values into :class:`Series` with ``float32`` or ``float16`` dtype incorrectly altering these values instead of coercing to ``float64`` dtype (:issue:`45844`)
- Bug in :meth:`Series.asof` and :meth:`DataFrame.asof` incorrectly casting bool-dtype results to ``float64`` dtype (:issue:`16063`)
-

Missing
^^^^^^^
- Bug in :meth:`Series.fillna` and :meth:`DataFrame.fillna` with ``downcast`` keyword not being respected in some cases where there are no NA values present (:issue:`45423`)
- Bug in :meth:`Series.fillna` and :meth:`DataFrame.fillna` with :class:`IntervalDtype` and incompatible value raising instead of casting to a common (usually object) dtype (:issue:`45796`)
- Bug in :meth:`DataFrame.interpolate` with object-dtype column not returning a copy with ``inplace=False`` (:issue:`45791`)
-

MultiIndex
^^^^^^^^^^
-
-

I/O
^^^
- Bug in :meth:`DataFrame.to_stata` where no error is raised if the :class:`DataFrame` contains ``-np.inf`` (:issue:`45350`)
- Bug in :func:`read_excel` results in an infinite loop with certain ``skiprows`` callables (:issue:`45585`)
- Bug in :meth:`DataFrame.info` where a new line at the end of the output is omitted when called on an empty :class:`DataFrame` (:issue:`45494`)
- Bug in :func:`read_csv` not recognizing line break for ``on_bad_lines="warn"`` for ``engine="c"`` (:issue:`41710`)
- Bug in :meth:`DataFrame.to_csv` not respecting ``float_format`` for ``Float64`` dtype (:issue:`45991`)
- Bug in :func:`read_parquet` when ``engine="pyarrow"`` which caused partial write to disk when column of unsupported datatype was passed (:issue:`44914`)
- Bug in :func:`DataFrame.to_excel` and :class:`ExcelWriter` would raise when writing an empty DataFrame to a ``.ods`` file (:issue:`45793`)

Period
^^^^^^
- Bug in subtraction of :class:`Period` from :class:`PeriodArray` returning wrong results (:issue:`45999`)
-

Plotting
^^^^^^^^
- Bug in :meth:`DataFrame.plot.barh` that prevented labeling the x-axis and ``xlabel`` updating the y-axis label (:issue:`45144`)
- Bug in :meth:`DataFrame.plot.box` that prevented labeling the x-axis (:issue:`45463`)
- Bug in :meth:`DataFrame.boxplot` that prevented passing in ``xlabel`` and ``ylabel`` (:issue:`45463`)
- Bug in :meth:`DataFrame.boxplot` that prevented specifying ``vert=False`` (:issue:`36918`)
-

Groupby/resample/rolling
^^^^^^^^^^^^^^^^^^^^^^^^
- Bug in :meth:`DataFrame.resample` ignoring ``closed="right"`` on :class:`TimedeltaIndex` (:issue:`45414`)
- Bug in :meth:`.DataFrameGroupBy.transform` fails when ``func="size"`` and the input DataFrame has multiple columns (:issue:`27469`)
- Bug in :meth:`.DataFrameGroupBy.size` and :meth:`.DataFrameGroupBy.transform` with ``func="size"`` produced incorrect results when ``axis=1`` (:issue:`45715`)

Reshaping
^^^^^^^^^
- Bug in :func:`concat` between a :class:`Series` with integer dtype and another with :class:`CategoricalDtype` with integer categories and containing ``NaN`` values casting to object dtype instead of ``float64`` (:issue:`45359`)
- Bug in :func:`get_dummies` that selected object and categorical dtypes but not string (:issue:`44965`)
-

Sparse
^^^^^^
- Bug in :meth:`Series.where` and :meth:`DataFrame.where` with ``SparseDtype`` failing to retain the array's ``fill_value`` (:issue:`45691`)
-

ExtensionArray
^^^^^^^^^^^^^^
- Bug in :meth:`IntegerArray.searchsorted` and :meth:`FloatingArray.searchsorted` returning inconsistent results when acting on ``np.nan`` (:issue:`45255`)
-

Styler
^^^^^^
- Bug when attempting to apply styling functions to an empty DataFrame subset (:issue:`45313`)
-

Other
^^^^^

.. ***DO NOT USE THIS SECTION***

-
-

.. ---------------------------------------------------------------------------
.. _whatsnew_150.contributors:

Contributors
~~~~~~~~~~~~<|MERGE_RESOLUTION|>--- conflicted
+++ resolved
@@ -302,12 +302,9 @@
 - Bug in :meth:`Float64Index.astype` to unsigned integer dtype incorrectly casting to ``np.int64`` dtype (:issue:`45309`)
 - Bug in :meth:`Series.astype` and :meth:`DataFrame.astype` from floating dtype to unsigned integer dtype failing to raise in the presence of negative values (:issue:`45151`)
 - Bug in :func:`array` with ``FloatingDtype`` and values containing float-castable strings incorrectly raising (:issue:`45424`)
-<<<<<<< HEAD
 - Bug in :meth:`DataFrame.diff` upcasting ``np.int8`` and ``np.int16`` to ``np.float32`` which is inconsistent with other methods like :meth:`DataFrame.shift` (:issue:`45562`)
--
-=======
 - Bug when comparing string and datetime64ns objects causing ``OverflowError`` exception. (:issue:`45506`)
->>>>>>> af8ad6d8
+-
 
 Strings
 ^^^^^^^
