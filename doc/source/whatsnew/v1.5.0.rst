.. _whatsnew_150:

What's new in 1.5.0 (??)
------------------------

These are the changes in pandas 1.5.0. See :ref:`release` for a full changelog
including other versions of pandas.

{{ header }}

.. ---------------------------------------------------------------------------
.. _whatsnew_150.enhancements:

Enhancements
~~~~~~~~~~~~

.. _whatsnew_150.enhancements.styler:

Styler
^^^^^^

  - New method :meth:`.Styler.to_string` for alternative customisable output methods (:issue:`44502`)

.. _whatsnew_150.enhancements.enhancement2:

enhancement2
^^^^^^^^^^^^

.. _whatsnew_150.enhancements.other:

Other enhancements
^^^^^^^^^^^^^^^^^^
- Improved the rendering of ``categories`` in :class:`CategoricalIndex` (:issue:`45218`)
-

.. ---------------------------------------------------------------------------
.. _whatsnew_150.notable_bug_fixes:

Notable bug fixes
~~~~~~~~~~~~~~~~~

These are bug fixes that might have notable behavior changes.

.. _whatsnew_150.notable_bug_fixes.notable_bug_fix1:

notable_bug_fix1
^^^^^^^^^^^^^^^^

.. _whatsnew_150.notable_bug_fixes.notable_bug_fix2:

notable_bug_fix2
^^^^^^^^^^^^^^^^

.. ---------------------------------------------------------------------------
.. _whatsnew_150.api_breaking:

Backwards incompatible API changes
~~~~~~~~~~~~~~~~~~~~~~~~~~~~~~~~~~

.. _whatsnew_150.api_breaking.deps:

Increased minimum versions for dependencies
^^^^^^^^^^^^^^^^^^^^^^^^^^^^^^^^^^^^^^^^^^^
Some minimum supported versions of dependencies were updated.
If installed, we now require:

+-----------------+-----------------+----------+---------+
| Package         | Minimum Version | Required | Changed |
+=================+=================+==========+=========+
|                 |                 |    X     |    X    |
+-----------------+-----------------+----------+---------+

For `optional libraries <https://pandas.pydata.org/docs/getting_started/install.html>`_ the general recommendation is to use the latest version.
The following table lists the lowest version per library that is currently being tested throughout the development of pandas.
Optional libraries below the lowest tested version may still work, but are not considered supported.

+-----------------+-----------------+---------+
| Package         | Minimum Version | Changed |
+=================+=================+=========+
|                 |                 |    X    |
+-----------------+-----------------+---------+

See :ref:`install.dependencies` and :ref:`install.optional_dependencies` for more.

.. _whatsnew_150.api_breaking.other:

Other API changes
^^^^^^^^^^^^^^^^^
-
-

.. ---------------------------------------------------------------------------
.. _whatsnew_150.deprecations:

Deprecations
~~~~~~~~~~~~

.. _whatsnew_150.deprecations.int_slicing_series:

In a future version, integer slicing on a :class:`Series` with a :class:`Int64Index` or :class:`RangeIndex` will be treated as *label-based*, not positional. This will make the behavior consistent with other :meth:`Series.__getitem__` and :meth:`Series.__setitem__` behaviors (:issue:`45162`).

For example:

.. ipython:: python

   ser = pd.Series([1, 2, 3, 4, 5], index=[2, 3, 5, 7, 11])

In the old behavior, ``ser[2:4]`` treats the slice as positional:

*Old behavior*:

.. code-block:: ipython

    In [3]: ser[2:4]
    Out[3]:
    5    3
    7    4
    dtype: int64

In a future version, this will be treated as label-based:

*Future behavior*:

.. code-block:: ipython

    In [4]: ser.loc[2:4]
    Out[4]:
    2    1
    3    2
    dtype: int64

To retain the old behavior, use ``series.iloc[i:j]``. To get the future behavior,
use ``series.loc[i:j]``.

Slicing on a :class:`DataFrame` will not be affected.

.. _whatsnew_150.deprecations.other:

Other Deprecations
^^^^^^^^^^^^^^^^^^
- Deprecated the keyword ``line_terminator`` in :meth:`DataFrame.to_csv` and :meth:`Series.to_csv`, use ``lineterminator`` instead; this is for consistency with :func:`read_csv` and the standard library 'csv' module (:issue:`9568`)
<<<<<<< HEAD
- Deprecated behavior of :meth:`DatetimeIndex.intersection` and :meth:`DatetimeIndex.symmetric_difference` (``union`` behavior was already deprecated in version 1.3.0) with mixed timezones; in a future version both will be cast to UTC instead of object dtype (:issue:`39328`, :issue:`45357`)
=======
- Deprecated :meth:`DataFrame.iteritems`, :meth:`Series.iteritems`, :meth:`HDFStore.iteritems` in favor of :meth:`DataFrame.items`, :meth:`Series.items`, :meth:`HDFStore.items`  (:issue:`45321`)
>>>>>>> 39b7a6d5
-


.. ---------------------------------------------------------------------------
.. _whatsnew_150.performance:

Performance improvements
~~~~~~~~~~~~~~~~~~~~~~~~
-
-

.. ---------------------------------------------------------------------------
.. _whatsnew_150.bug_fixes:

Bug fixes
~~~~~~~~~

Categorical
^^^^^^^^^^^
- Bug in :meth:`CategoricalIndex.union` when the index's categories are integer-dtype and the index contains ``NaN`` values incorrectly raising instead of casting to ``float64`` (:issue:`45362`)
-

Datetimelike
^^^^^^^^^^^^
- Bug in :meth:`DataFrame.quantile` with datetime-like dtypes and no rows incorrectly returning ``float64`` dtype instead of retaining datetime-like dtype (:issue:`41544`)
- Bug in :func:`to_datetime` with sequences of ``np.str_`` objects incorrectly raising (:issue:`32264`)
- Bug in :class:`Timestamp` construction when passing datetime components as positional arguments and ``tzinfo`` as a keyword argument incorrectly raising (:issue:`31929`)
-

Timedelta
^^^^^^^^^
-

Timezones
^^^^^^^^^
-
-

Numeric
^^^^^^^
-
-

Conversion
^^^^^^^^^^
- Bug in :meth:`DataFrame.astype` not preserving subclasses (:issue:`40810`)
- Bug in constructing a :class:`Series` from a float-containing list or a floating-dtype ndarray-like (e.g. ``dask.Array``) and an integer dtype raising instead of casting like we would with an ``np.ndarray`` (:issue:`40110`)
-

Strings
^^^^^^^
-
-

Interval
^^^^^^^^
-
-

Indexing
^^^^^^^^
- Bug in :meth:`loc.__getitem__` with a list of keys causing an internal inconsistency that could lead to a disconnect between ``frame.at[x, y]`` vs ``frame[y].loc[x]`` (:issue:`22372`)
- Bug in :meth:`DataFrame.iloc` where indexing a single row on a :class:`DataFrame` with a single ExtensionDtype column gave a copy instead of a view on the underlying data (:issue:`45241`)
- Bug in :meth:`Series.__setitem__` with a non-integer :class:`Index` when using an integer key to set a value that cannot be set inplace where a ``ValueError`` was raised insead of casting to a common dtype (:issue:`45070`)
- Bug when setting a value too large for a :class:`Series` dtype failing to coerce to a common type (:issue:`26049`, :issue:`32878`)
-

Missing
^^^^^^^
-
-

MultiIndex
^^^^^^^^^^
-
-

I/O
^^^
- Bug in :meth:`DataFrame.to_stata` where no error is raised if the :class:`DataFrame` contains ``-np.inf`` (:issue:`45350`)
-

Period
^^^^^^
-
-

Plotting
^^^^^^^^
-
-

Groupby/resample/rolling
^^^^^^^^^^^^^^^^^^^^^^^^
-
-

Reshaping
^^^^^^^^^
- Bug in :func:`concat` between a :class:`Series` with integer dtype and another with :class:`CategoricalDtype` with integer categories and containing ``NaN`` values casting to object dtype instead of ``float64`` (:issue:`45359`)
-

Sparse
^^^^^^
-
-

ExtensionArray
^^^^^^^^^^^^^^
- Bug in :meth:`IntegerArray.searchsorted` and :meth:`FloatingArray.searchsorted` returning inconsistent results when acting on ``np.nan`` (:issue:`45255`)
-

Styler
^^^^^^
-
-

Other
^^^^^

.. ***DO NOT USE THIS SECTION***

-
-

.. ---------------------------------------------------------------------------
.. _whatsnew_150.contributors:

Contributors
~~~~~~~~~~~~<|MERGE_RESOLUTION|>--- conflicted
+++ resolved
@@ -139,11 +139,8 @@
 Other Deprecations
 ^^^^^^^^^^^^^^^^^^
 - Deprecated the keyword ``line_terminator`` in :meth:`DataFrame.to_csv` and :meth:`Series.to_csv`, use ``lineterminator`` instead; this is for consistency with :func:`read_csv` and the standard library 'csv' module (:issue:`9568`)
-<<<<<<< HEAD
 - Deprecated behavior of :meth:`DatetimeIndex.intersection` and :meth:`DatetimeIndex.symmetric_difference` (``union`` behavior was already deprecated in version 1.3.0) with mixed timezones; in a future version both will be cast to UTC instead of object dtype (:issue:`39328`, :issue:`45357`)
-=======
 - Deprecated :meth:`DataFrame.iteritems`, :meth:`Series.iteritems`, :meth:`HDFStore.iteritems` in favor of :meth:`DataFrame.items`, :meth:`Series.items`, :meth:`HDFStore.items`  (:issue:`45321`)
->>>>>>> 39b7a6d5
 -
 
 
