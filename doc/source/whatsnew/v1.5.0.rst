.. _whatsnew_150:

What's new in 1.5.0 (??)
------------------------

These are the changes in pandas 1.5.0. See :ref:`release` for a full changelog
including other versions of pandas.

{{ header }}

.. ---------------------------------------------------------------------------
.. _whatsnew_150.enhancements:

Enhancements
~~~~~~~~~~~~

.. _whatsnew_150.enhancements.styler:

Styler
^^^^^^

  - New method :meth:`.Styler.to_string` for alternative customisable output methods (:issue:`44502`)
  - Added the ability to render ``border`` and ``border-{side}`` CSS properties in Excel (:issue:`42276`)
  - Added a new method :meth:`.Styler.concat` which allows adding customised footer rows to visualise additional calculations on the data, e.g. totals and counts etc. (:issue:`43875`, :issue:`46186`)
  - :meth:`.Styler.highlight_null` now accepts ``color`` consistently with other builtin methods and deprecates ``null_color`` although this remains backwards compatible (:issue:`45907`)

.. _whatsnew_150.enhancements.resample_group_keys:

Control of index with ``group_keys`` in :meth:`DataFrame.resample`
^^^^^^^^^^^^^^^^^^^^^^^^^^^^^^^^^^^^^^^^^^^^^^^^^^^^^^^^^^^^^^^^^^

The argument ``group_keys`` has been added to the method :meth:`DataFrame.resample`.
As with :meth:`DataFrame.groupby`, this argument controls the whether each group is added
to the index in the resample when :meth:`.Resampler.apply` is used.

.. warning::
   Not specifying the ``group_keys`` argument will retain the
   previous behavior and emit a warning if the result will change
   by specifying ``group_keys=False``. In a future version
   of pandas, not specifying ``group_keys`` will default to
   the same behavior as ``group_keys=False``.

.. ipython:: python

    df = pd.DataFrame(
        {'a': range(6)},
        index=pd.date_range("2021-01-01", periods=6, freq="8H")
    )
    df.resample("D", group_keys=True).apply(lambda x: x)
    df.resample("D", group_keys=False).apply(lambda x: x)

Previously, the resulting index would depend upon the values returned by ``apply``,
as seen in the following example.

.. code-block:: ipython

    In [1]: # pandas 1.3
    In [2]: df.resample("D").apply(lambda x: x)
    Out[2]:
                         a
    2021-01-01 00:00:00  0
    2021-01-01 08:00:00  1
    2021-01-01 16:00:00  2
    2021-01-02 00:00:00  3
    2021-01-02 08:00:00  4
    2021-01-02 16:00:00  5

    In [3]: df.resample("D").apply(lambda x: x.reset_index())
    Out[3]:
                               index  a
    2021-01-01 0 2021-01-01 00:00:00  0
               1 2021-01-01 08:00:00  1
               2 2021-01-01 16:00:00  2
    2021-01-02 0 2021-01-02 00:00:00  3
               1 2021-01-02 08:00:00  4
               2 2021-01-02 16:00:00  5

.. _whatsnew_150.enhancements.other:

Other enhancements
^^^^^^^^^^^^^^^^^^
- :meth:`MultiIndex.to_frame` now supports the argument ``allow_duplicates`` and raises on duplicate labels if it is missing or False (:issue:`45245`)
- :class:`StringArray` now accepts array-likes containing nan-likes (``None``, ``np.nan``) for the ``values`` parameter in its constructor in addition to strings and :attr:`pandas.NA`. (:issue:`40839`)
- Improved the rendering of ``categories`` in :class:`CategoricalIndex` (:issue:`45218`)
- :meth:`to_numeric` now preserves float64 arrays when downcasting would generate values not representable in float32 (:issue:`43693`)
- :meth:`Series.reset_index` and :meth:`DataFrame.reset_index` now support the argument ``allow_duplicates`` (:issue:`44410`)
- :meth:`.GroupBy.min` and :meth:`.GroupBy.max` now supports `Numba <https://numba.pydata.org/>`_ execution with the ``engine`` keyword (:issue:`45428`)
- :func:`read_csv` now supports ``defaultdict`` as a ``dtype`` parameter (:issue:`41574`)
- :meth:`DataFrame.rolling` and :meth:`Series.rolling` now support a ``step`` parameter with fixed-length windows (:issue:`15354`)
- Implemented a ``bool``-dtype :class:`Index`, passing a bool-dtype array-like to ``pd.Index`` will now retain ``bool`` dtype instead of casting to ``object`` (:issue:`45061`)
- Implemented a complex-dtype :class:`Index`, passing a complex-dtype array-like to ``pd.Index`` will now retain complex dtype instead of casting to ``object`` (:issue:`45845`)
- :class:`Series` and :class:`DataFrame` with ``IntegerDtype`` now supports bitwise operations (:issue:`34463`)
- Add ``milliseconds`` field support for :class:`~pandas.DateOffset` (:issue:`43371`)
- :meth:`DataFrame.reset_index` now accepts a ``names`` argument which renames the index names (:issue:`6878`)
- :meth:`pd.concat` now raises when ``levels`` is given but ``keys`` is None (:issue:`46653`)
- :meth:`pd.concat` now raises when ``levels`` contains duplicate values (:issue:`46653`)
- Added ``numeric_only`` argument to :meth:`DataFrame.corr`, :meth:`DataFrame.corrwith`, and :meth:`DataFrame.cov` (:issue:`46560`)

.. ---------------------------------------------------------------------------
.. _whatsnew_150.notable_bug_fixes:

Notable bug fixes
~~~~~~~~~~~~~~~~~

These are bug fixes that might have notable behavior changes.

.. _whatsnew_150.notable_bug_fixes.notable_bug_fix1:

Styler
^^^^^^

- Fixed bug in :class:`CSSToExcelConverter` leading to ``TypeError`` when border color provided without border style for ``xlsxwriter`` engine (:issue:`42276`)

.. _whatsnew_150.notable_bug_fixes.groupby_transform_dropna:

Using ``dropna=True`` with ``groupby`` transforms
^^^^^^^^^^^^^^^^^^^^^^^^^^^^^^^^^^^^^^^^^^^^^^^^^

A transform is an operation whose result has the same size as its input. When the
result is a :class:`DataFrame` or :class:`Series`, it is also required that the
index of the result matches that of the input. In pandas 1.4, using
:meth:`.DataFrameGroupBy.transform` or :meth:`.SeriesGroupBy.transform` with null
values in the groups and ``dropna=True`` gave incorrect results. Demonstrated by the
examples below, the incorrect results either contained incorrect values, or the result
did not have the same index as the input.

.. ipython:: python

    df = pd.DataFrame({'a': [1, 1, np.nan], 'b': [2, 3, 4]})

*Old behavior*:

.. code-block:: ipython

    In [3]: # Value in the last row should be np.nan
            df.groupby('a', dropna=True).transform('sum')
    Out[3]:
       b
    0  5
    1  5
    2  5

    In [3]: # Should have one additional row with the value np.nan
            df.groupby('a', dropna=True).transform(lambda x: x.sum())
    Out[3]:
       b
    0  5
    1  5

    In [3]: # The value in the last row is np.nan interpreted as an integer
            df.groupby('a', dropna=True).transform('ffill')
    Out[3]:
                         b
    0                    2
    1                    3
    2 -9223372036854775808

    In [3]: # Should have one additional row with the value np.nan
            df.groupby('a', dropna=True).transform(lambda x: x)
    Out[3]:
       b
    0  2
    1  3

*New behavior*:

.. ipython:: python

    df.groupby('a', dropna=True).transform('sum')
    df.groupby('a', dropna=True).transform(lambda x: x.sum())
    df.groupby('a', dropna=True).transform('ffill')
    df.groupby('a', dropna=True).transform(lambda x: x)

.. _whatsnew_150.notable_bug_fixes.visualization:

Styler
^^^^^^

- Fix showing "None" as ylabel in :meth:`Series.plot` when not setting ylabel (:issue:`46129`)

.. _whatsnew_150.notable_bug_fixes.notable_bug_fix2:

notable_bug_fix2
^^^^^^^^^^^^^^^^

.. ---------------------------------------------------------------------------
.. _whatsnew_150.api_breaking:

Backwards incompatible API changes
~~~~~~~~~~~~~~~~~~~~~~~~~~~~~~~~~~

.. _whatsnew_150.api_breaking.read_xml_dtypes:

read_xml now supports ``dtype``, ``converters``, and ``parse_dates``
^^^^^^^^^^^^^^^^^^^^^^^^^^^^^^^^^^^^^^^^^^^^^^^^^^^^^^^^^^^^^^^^^^^^

Similar to other IO methods, :func:`pandas.read_xml` now supports assigning specific dtypes to columns,
apply converter methods, and parse dates (:issue:`43567`).

.. ipython:: python

    xml_dates = """<?xml version='1.0' encoding='utf-8'?>
    <data>
      <row>
        <shape>square</shape>
        <degrees>00360</degrees>
        <sides>4.0</sides>
        <date>2020-01-01</date>
       </row>
      <row>
        <shape>circle</shape>
        <degrees>00360</degrees>
        <sides/>
        <date>2021-01-01</date>
      </row>
      <row>
        <shape>triangle</shape>
        <degrees>00180</degrees>
        <sides>3.0</sides>
        <date>2022-01-01</date>
      </row>
    </data>"""

    df = pd.read_xml(
        xml_dates,
        dtype={'sides': 'Int64'},
        converters={'degrees': str},
        parse_dates=['date']
    )
    df
    df.dtypes

.. _whatsnew_150.read_xml_iterparse:

read_xml now supports large XML using ``iterparse``
^^^^^^^^^^^^^^^^^^^^^^^^^^^^^^^^^^^^^^^^^^^^^^^^^^^

For very large XML files that can range in hundreds of megabytes to gigabytes, :func:`pandas.read_xml`
now supports parsing such sizeable files using `lxml's iterparse`_ and `etree's iterparse`_
which are memory-efficient methods to iterate through XML trees and extract specific elements
and attributes without holding entire tree in memory (:issue:`#45442`).

.. code-block:: ipython

    In [1]: df = pd.read_xml(
    ...      "/path/to/downloaded/enwikisource-latest-pages-articles.xml",
    ...      iterparse = {"page": ["title", "ns", "id"]})
    ...  )
    df
    Out[2]:
                                                         title   ns        id
    0                                       Gettysburg Address    0     21450
    1                                                Main Page    0     42950
    2                            Declaration by United Nations    0      8435
    3             Constitution of the United States of America    0      8435
    4                     Declaration of Independence (Israel)    0     17858
    ...                                                    ...  ...       ...
    3578760               Page:Black cat 1897 07 v2 n10.pdf/17  104    219649
    3578761               Page:Black cat 1897 07 v2 n10.pdf/43  104    219649
    3578762               Page:Black cat 1897 07 v2 n10.pdf/44  104    219649
    3578763      The History of Tom Jones, a Foundling/Book IX    0  12084291
    3578764  Page:Shakespeare of Stratford (1926) Yale.djvu/91  104     21450

    [3578765 rows x 3 columns]


.. _`lxml's iterparse`: https://lxml.de/3.2/parsing.html#iterparse-and-iterwalk
.. _`etree's iterparse`: https://docs.python.org/3/library/xml.etree.elementtree.html#xml.etree.ElementTree.iterparse

.. _whatsnew_150.api_breaking.api_breaking2:

api_breaking_change2
^^^^^^^^^^^^^^^^^^^^

.. _whatsnew_150.api_breaking.deps:

Increased minimum versions for dependencies
^^^^^^^^^^^^^^^^^^^^^^^^^^^^^^^^^^^^^^^^^^^
Some minimum supported versions of dependencies were updated.
If installed, we now require:

+-----------------+-----------------+----------+---------+
| Package         | Minimum Version | Required | Changed |
+=================+=================+==========+=========+
| mypy (dev)      | 0.941           |          |    X    |
+-----------------+-----------------+----------+---------+


For `optional libraries <https://pandas.pydata.org/docs/getting_started/install.html>`_ the general recommendation is to use the latest version.
The following table lists the lowest version per library that is currently being tested throughout the development of pandas.
Optional libraries below the lowest tested version may still work, but are not considered supported.

+-----------------+-----------------+---------+
| Package         | Minimum Version | Changed |
+=================+=================+=========+
|                 |                 |    X    |
+-----------------+-----------------+---------+

See :ref:`install.dependencies` and :ref:`install.optional_dependencies` for more.

.. _whatsnew_150.api_breaking.other:

Other API changes
^^^^^^^^^^^^^^^^^

- BigQuery I/O methods :func:`read_gbq` and :meth:`DataFrame.to_gbq` default to
  ``auth_local_webserver = True``. Google has deprecated the
  ``auth_local_webserver = False`` `"out of band" (copy-paste) flow
  <https://developers.googleblog.com/2022/02/making-oauth-flows-safer.html?m=1#disallowed-oob>`_.
  The ``auth_local_webserver = False`` option is planned to stop working in
  October 2022. (:issue:`46312`)
-

.. ---------------------------------------------------------------------------
.. _whatsnew_150.deprecations:

Deprecations
~~~~~~~~~~~~

.. _whatsnew_150.deprecations.int_slicing_series:

In a future version, integer slicing on a :class:`Series` with a :class:`Int64Index` or :class:`RangeIndex` will be treated as *label-based*, not positional. This will make the behavior consistent with other :meth:`Series.__getitem__` and :meth:`Series.__setitem__` behaviors (:issue:`45162`).

For example:

.. ipython:: python

   ser = pd.Series([1, 2, 3, 4, 5], index=[2, 3, 5, 7, 11])

In the old behavior, ``ser[2:4]`` treats the slice as positional:

*Old behavior*:

.. code-block:: ipython

    In [3]: ser[2:4]
    Out[3]:
    5    3
    7    4
    dtype: int64

In a future version, this will be treated as label-based:

*Future behavior*:

.. code-block:: ipython

    In [4]: ser.loc[2:4]
    Out[4]:
    2    1
    3    2
    dtype: int64

To retain the old behavior, use ``series.iloc[i:j]``. To get the future behavior,
use ``series.loc[i:j]``.

Slicing on a :class:`DataFrame` will not be affected.

.. _whatsnew_150.deprecations.excel_writer_attributes:

:class:`ExcelWriter` attributes
^^^^^^^^^^^^^^^^^^^^^^^^^^^^^^^

All attributes of :class:`ExcelWriter` were previously documented as not
public. However some third party Excel engines documented accessing
``ExcelWriter.book`` or ``ExcelWriter.sheets``, and users were utilizing these
and possibly other attributes. Previously these attributes were not safe to use;
e.g. modifications to ``ExcelWriter.book`` would not update ``ExcelWriter.sheets``
and conversely. In order to support this, pandas has made some attributes public
and improved their implementations so that they may now be safely used. (:issue:`45572`)

The following attributes are now public and considered safe to access.

 - ``book``
 - ``check_extension``
 - ``close``
 - ``date_format``
 - ``datetime_format``
 - ``engine``
 - ``if_sheet_exists``
 - ``sheets``
 - ``supported_extensions``

The following attributes have been deprecated. They now raise a ``FutureWarning``
when accessed and will be removed in a future version. Users should be aware
that their usage is considered unsafe, and can lead to unexpected results.

 - ``cur_sheet``
 - ``handles``
 - ``path``
 - ``save``
 - ``write_cells``

See the documentation of :class:`ExcelWriter` for further details.

.. _whatsnew_150.deprecations.group_keys_in_apply:

Using ``group_keys`` with transformers in :meth:`.GroupBy.apply`
^^^^^^^^^^^^^^^^^^^^^^^^^^^^^^^^^^^^^^^^^^^^^^^^^^^^^^^^^^^^^^^^

In previous versions of pandas, if it was inferred that the function passed to
:meth:`.GroupBy.apply` was a transformer (i.e. the resulting index was equal to
the input index), the ``group_keys`` argument of :meth:`DataFrame.groupby` and
:meth:`Series.groupby` was ignored and the group keys would never be added to
the index of the result. In the future, the group keys will be added to the index
when the user specifies ``group_keys=True``.

As ``group_keys=True`` is the default value of :meth:`DataFrame.groupby` and
:meth:`Series.groupby`, not specifying ``group_keys`` with a transformer will
raise a ``FutureWarning``. This can be silenced and the previous behavior
retained by specifying ``group_keys=False``.

.. _whatsnew_150.deprecations.other:

Other Deprecations
^^^^^^^^^^^^^^^^^^
- Deprecated the keyword ``line_terminator`` in :meth:`DataFrame.to_csv` and :meth:`Series.to_csv`, use ``lineterminator`` instead; this is for consistency with :func:`read_csv` and the standard library 'csv' module (:issue:`9568`)
- Deprecated behavior of :meth:`SparseArray.astype`, :meth:`Series.astype`, and :meth:`DataFrame.astype` with :class:`SparseDtype` when passing a non-sparse ``dtype``. In a future version, this will cast to that non-sparse dtype instead of wrapping it in a :class:`SparseDtype` (:issue:`34457`)
- Deprecated behavior of :meth:`DatetimeIndex.intersection` and :meth:`DatetimeIndex.symmetric_difference` (``union`` behavior was already deprecated in version 1.3.0) with mixed time zones; in a future version both will be cast to UTC instead of object dtype (:issue:`39328`, :issue:`45357`)
- Deprecated :meth:`DataFrame.iteritems`, :meth:`Series.iteritems`, :meth:`HDFStore.iteritems` in favor of :meth:`DataFrame.items`, :meth:`Series.items`, :meth:`HDFStore.items`  (:issue:`45321`)
- Deprecated :meth:`Series.is_monotonic` and :meth:`Index.is_monotonic` in favor of :meth:`Series.is_monotonic_increasing` and :meth:`Index.is_monotonic_increasing` (:issue:`45422`, :issue:`21335`)
- Deprecated behavior of :meth:`DatetimeIndex.astype`, :meth:`TimedeltaIndex.astype`, :meth:`PeriodIndex.astype` when converting to an integer dtype other than ``int64``. In a future version, these will convert to exactly the specified dtype (instead of always ``int64``) and will raise if the conversion overflows (:issue:`45034`)
- Deprecated the ``__array_wrap__`` method of DataFrame and Series, rely on standard numpy ufuncs instead (:issue:`45451`)
- Deprecated treating float-dtype data as wall-times when passed with a timezone to :class:`Series` or :class:`DatetimeIndex` (:issue:`45573`)
- Deprecated the behavior of :meth:`Series.fillna` and :meth:`DataFrame.fillna` with ``timedelta64[ns]`` dtype and incompatible fill value; in a future version this will cast to a common dtype (usually object) instead of raising, matching the behavior of other dtypes (:issue:`45746`)
- Deprecated the ``warn`` parameter in :func:`infer_freq` (:issue:`45947`)
- Deprecated allowing non-keyword arguments in :meth:`ExtensionArray.argsort` (:issue:`46134`)
- Deprecated treating all-bool ``object``-dtype columns as bool-like in :meth:`DataFrame.any` and :meth:`DataFrame.all` with ``bool_only=True``, explicitly cast to bool instead (:issue:`46188`)
- Deprecated behavior of method :meth:`DataFrame.quantile`, attribute ``numeric_only`` will default False. Including datetime/timedelta columns in the result (:issue:`7308`).
- Deprecated :attr:`Timedelta.freq` and :attr:`Timedelta.is_populated` (:issue:`46430`)
- Deprecated :attr:`Timedelta.delta` (:issue:`46476`)
- Deprecated passing arguments as positional in :meth:`DataFrame.any` and :meth:`Series.any` (:issue:`44802`)
- Deprecated the ``closed`` argument in :meth:`interval_range` in favor of ``inclusive`` argument; In a future version passing ``closed`` will raise (:issue:`40245`)
<<<<<<< HEAD
- Deprecated the ``closed`` argument in :meth:`Interval.__init__` in favor of ``inclusive`` argument; In a future version passing ``closed`` will raise (:issue:`40245`)
- Deprecated the ``closed`` argument in :meth:`IntervalIndex.__new__`, :meth:`IntervalIndex.from_breaks`, :meth:`IntervalIndex.from_arrays` and :meth:`IntervalIndex.from_tuples` in favor of ``inclusive`` argument; In a future version passing ``closed`` will raise (:issue:`40245`)
- Deprecated the ``closed`` argument in :meth:`IntervalDtype.__new__` in favor of ``inclusive`` argument; In a future version passing ``closed`` will raise (:issue:`40245`)
- Deprecated the ``closed`` argument in :meth:`IntervalArray.__new__` and :meth:`IntervalArray._simple_new`,  in favor of ``inclusive`` argument; In a future version passing ``closed`` will raise (:issue:`40245`)
- Deprecated the ``closed`` argument in :meth:`intervaltree.__init__` in favor of ``inclusive`` argument; In a future version passing ``closed`` will raise (:issue:`40245`)
- Deprecated the ``closed`` argument in :meth:`ArrowInterval.__init__` in favor of ``inclusive`` argument; In a future version passing ``closed`` will raise (:issue:`40245`)
-
=======
- Deprecated the methods :meth:`DataFrame.mad`, :meth:`Series.mad`, and the corresponding groupby methods (:issue:`11787`)
>>>>>>> dafa5dd8

.. ---------------------------------------------------------------------------
.. _whatsnew_150.performance:

Performance improvements
~~~~~~~~~~~~~~~~~~~~~~~~
- Performance improvement in :meth:`DataFrame.corrwith` for column-wise (axis=0) Pearson and Spearman correlation when other is a :class:`Series` (:issue:`46174`)
- Performance improvement in :meth:`.GroupBy.transform` for some user-defined DataFrame -> Series functions (:issue:`45387`)
- Performance improvement in :meth:`DataFrame.duplicated` when subset consists of only one column (:issue:`45236`)
- Performance improvement in :meth:`.GroupBy.diff` (:issue:`16706`)
- Performance improvement in :meth:`.GroupBy.transform` when broadcasting values for user-defined functions (:issue:`45708`)
- Performance improvement in :meth:`.GroupBy.transform` for user-defined functions when only a single group exists (:issue:`44977`)
- Performance improvement in :meth:`DataFrame.loc` and :meth:`Series.loc` for tuple-based indexing of a :class:`MultiIndex` (:issue:`45681`, :issue:`46040`, :issue:`46330`)
- Performance improvement in :attr:`MultiIndex.values` when the MultiIndex contains levels of type DatetimeIndex, TimedeltaIndex or ExtensionDtypes (:issue:`46288`)
- Performance improvement in :func:`merge` when left and/or right are empty (:issue:`45838`)
- Performance improvement in :meth:`DataFrame.join` when left and/or right are empty (:issue:`46015`)
- Performance improvement in :meth:`DataFrame.reindex` and :meth:`Series.reindex` when target is a :class:`MultiIndex` (:issue:`46235`)
- Performance improvement when setting values in a pyarrow backed string array (:issue:`46400`)
- Performance improvement in :func:`factorize` (:issue:`46109`)
- Performance improvement in :class:`DataFrame` and :class:`Series` constructors for extension dtype scalars (:issue:`45854`)

.. ---------------------------------------------------------------------------
.. _whatsnew_150.bug_fixes:

Bug fixes
~~~~~~~~~

Categorical
^^^^^^^^^^^
- Bug in :meth:`Categorical.view` not accepting integer dtypes (:issue:`25464`)
- Bug in :meth:`CategoricalIndex.union` when the index's categories are integer-dtype and the index contains ``NaN`` values incorrectly raising instead of casting to ``float64`` (:issue:`45362`)
-

Datetimelike
^^^^^^^^^^^^
- Bug in :meth:`DataFrame.quantile` with datetime-like dtypes and no rows incorrectly returning ``float64`` dtype instead of retaining datetime-like dtype (:issue:`41544`)
- Bug in :func:`to_datetime` with sequences of ``np.str_`` objects incorrectly raising (:issue:`32264`)
- Bug in :class:`Timestamp` construction when passing datetime components as positional arguments and ``tzinfo`` as a keyword argument incorrectly raising (:issue:`31929`)
- Bug in :meth:`Index.astype` when casting from object dtype to ``timedelta64[ns]`` dtype incorrectly casting ``np.datetime64("NaT")`` values to ``np.timedelta64("NaT")`` instead of raising (:issue:`45722`)
- Bug in :meth:`SeriesGroupBy.value_counts` index when passing categorical column (:issue:`44324`)
- Bug in :meth:`DatetimeIndex.tz_localize` localizing to UTC failing to make a copy of the underlying data (:issue:`46460`)
-

Timedelta
^^^^^^^^^
- Bug in :func:`astype_nansafe` astype("timedelta64[ns]") fails when np.nan is included (:issue:`45798`)

Time Zones
^^^^^^^^^^
-
-

Numeric
^^^^^^^
- Bug in operations with array-likes with ``dtype="boolean"`` and :attr:`NA` incorrectly altering the array in-place (:issue:`45421`)
- Bug in division, ``pow`` and ``mod`` operations on array-likes with ``dtype="boolean"`` not being like their ``np.bool_`` counterparts (:issue:`46063`)
- Bug in multiplying a :class:`Series` with ``IntegerDtype`` or ``FloatingDtype`` by an array-like with ``timedelta64[ns]`` dtype incorrectly raising (:issue:`45622`)
-

Conversion
^^^^^^^^^^
- Bug in :meth:`DataFrame.astype` not preserving subclasses (:issue:`40810`)
- Bug in constructing a :class:`Series` from a float-containing list or a floating-dtype ndarray-like (e.g. ``dask.Array``) and an integer dtype raising instead of casting like we would with an ``np.ndarray`` (:issue:`40110`)
- Bug in :meth:`Float64Index.astype` to unsigned integer dtype incorrectly casting to ``np.int64`` dtype (:issue:`45309`)
- Bug in :meth:`Series.astype` and :meth:`DataFrame.astype` from floating dtype to unsigned integer dtype failing to raise in the presence of negative values (:issue:`45151`)
- Bug in :func:`array` with ``FloatingDtype`` and values containing float-castable strings incorrectly raising (:issue:`45424`)
- Bug when comparing string and datetime64ns objects causing ``OverflowError`` exception. (:issue:`45506`)
- Bug in metaclass of generic abstract dtypes causing :meth:`DataFrame.apply` and :meth:`Series.apply` to raise for the built-in function ``type`` (:issue:`46684`)

Strings
^^^^^^^
- Bug in :meth:`str.startswith` and :meth:`str.endswith` when using other series as parameter _pat_. Now raises ``TypeError`` (:issue:`3485`)
-

Interval
^^^^^^^^
- Bug in :meth:`IntervalArray.__setitem__` when setting ``np.nan`` into an integer-backed array raising ``ValueError`` instead of ``TypeError`` (:issue:`45484`)
-

Indexing
^^^^^^^^
- Bug in :meth:`loc.__getitem__` with a list of keys causing an internal inconsistency that could lead to a disconnect between ``frame.at[x, y]`` vs ``frame[y].loc[x]`` (:issue:`22372`)
- Bug in :meth:`DataFrame.iloc` where indexing a single row on a :class:`DataFrame` with a single ExtensionDtype column gave a copy instead of a view on the underlying data (:issue:`45241`)
- Bug in :meth:`Series.align` does not create :class:`MultiIndex` with union of levels when both MultiIndexes intersections are identical (:issue:`45224`)
- Bug in setting a NA value (``None`` or ``np.nan``) into a :class:`Series` with int-based :class:`IntervalDtype` incorrectly casting to object dtype instead of a float-based :class:`IntervalDtype` (:issue:`45568`)
- Bug in indexing setting values into an ``ExtensionDtype`` column with ``df.iloc[:, i] = values`` with ``values`` having the same dtype as ``df.iloc[:, i]`` incorrectly inserting a new array instead of setting in-place (:issue:`33457`)
- Bug in :meth:`Series.__setitem__` with a non-integer :class:`Index` when using an integer key to set a value that cannot be set inplace where a ``ValueError`` was raised instead of casting to a common dtype (:issue:`45070`)
- Bug in :meth:`Series.__setitem__` when setting incompatible values into a ``PeriodDtype`` or ``IntervalDtype`` :class:`Series` raising when indexing with a boolean mask but coercing when indexing with otherwise-equivalent indexers; these now consistently coerce, along with :meth:`Series.mask` and :meth:`Series.where` (:issue:`45768`)
- Bug in :meth:`DataFrame.where` with multiple columns with datetime-like dtypes failing to downcast results consistent with other dtypes (:issue:`45837`)
- Bug in :meth:`Series.loc.__setitem__` and :meth:`Series.loc.__getitem__` not raising when using multiple keys without using a :class:`MultiIndex` (:issue:`13831`)
- Bug in :meth:`Index.reindex` raising ``AssertionError`` when ``level`` was specified but no :class:`MultiIndex` was given; level is ignored now (:issue:`35132`)
- Bug when setting a value too large for a :class:`Series` dtype failing to coerce to a common type (:issue:`26049`, :issue:`32878`)
- Bug in :meth:`loc.__setitem__` treating ``range`` keys as positional instead of label-based (:issue:`45479`)
- Bug in :meth:`Series.__setitem__` when setting ``boolean`` dtype values containing ``NA`` incorrectly raising instead of casting to ``boolean`` dtype (:issue:`45462`)
- Bug in :meth:`Series.__setitem__` where setting :attr:`NA` into a numeric-dtpye :class:`Series` would incorrectly upcast to object-dtype rather than treating the value as ``np.nan`` (:issue:`44199`)
- Bug in :meth:`Series.__setitem__` with ``datetime64[ns]`` dtype, an all-``False`` boolean mask, and an incompatible value incorrectly casting to ``object`` instead of retaining ``datetime64[ns]`` dtype (:issue:`45967`)
- Bug in :meth:`Index.__getitem__`  raising ``ValueError`` when indexer is from boolean dtype with ``NA`` (:issue:`45806`)
- Bug in :meth:`Series.mask` with ``inplace=True`` or setting values with a boolean mask with small integer dtypes incorrectly raising (:issue:`45750`)
- Bug in :meth:`DataFrame.mask` with ``inplace=True`` and ``ExtensionDtype`` columns incorrectly raising (:issue:`45577`)
- Bug in getting a column from a DataFrame with an object-dtype row index with datetime-like values: the resulting Series now preserves the exact object-dtype Index from the parent DataFrame (:issue:`42950`)
- Bug in :meth:`DataFrame.__getattribute__` raising ``AttributeError`` if columns have ``"string"`` dtype (:issue:`46185`)
- Bug in indexing on a :class:`DatetimeIndex` with a ``np.str_`` key incorrectly raising (:issue:`45580`)
- Bug in :meth:`CategoricalIndex.get_indexer` when index contains ``NaN`` values, resulting in elements that are in target but not present in the index to be mapped to the index of the NaN element, instead of -1 (:issue:`45361`)
- Bug in setting large integer values into :class:`Series` with ``float32`` or ``float16`` dtype incorrectly altering these values instead of coercing to ``float64`` dtype (:issue:`45844`)
- Bug in :meth:`Series.asof` and :meth:`DataFrame.asof` incorrectly casting bool-dtype results to ``float64`` dtype (:issue:`16063`)
-

Missing
^^^^^^^
- Bug in :meth:`Series.fillna` and :meth:`DataFrame.fillna` with ``downcast`` keyword not being respected in some cases where there are no NA values present (:issue:`45423`)
- Bug in :meth:`Series.fillna` and :meth:`DataFrame.fillna` with :class:`IntervalDtype` and incompatible value raising instead of casting to a common (usually object) dtype (:issue:`45796`)
- Bug in :meth:`DataFrame.interpolate` with object-dtype column not returning a copy with ``inplace=False`` (:issue:`45791`)
-

MultiIndex
^^^^^^^^^^
- Bug in :meth:`DataFrame.loc` returning empty result when slicing a :class:`MultiIndex` with a negative step size and non-null start/stop values (:issue:`46156`)
- Bug in :meth:`DataFrame.loc` raising when slicing a :class:`MultiIndex` with a negative step size other than -1 (:issue:`46156`)
- Bug in :meth:`DataFrame.loc` raising when slicing a :class:`MultiIndex` with a negative step size and slicing a non-int labeled index level (:issue:`46156`)
- Bug in :meth:`Series.to_numpy` where multiindexed Series could not be converted to numpy arrays when an ``na_value`` was supplied (:issue:`45774`)
- Bug in :class:`MultiIndex.equals` not commutative when only one side has extension array dtype (:issue:`46026`)
- Bug in :meth:`MultiIndex.from_tuples` cannot construct Index of empty tuples (:issue:`45608`)

I/O
^^^
- Bug in :meth:`DataFrame.to_stata` where no error is raised if the :class:`DataFrame` contains ``-np.inf`` (:issue:`45350`)
- Bug in :func:`read_excel` results in an infinite loop with certain ``skiprows`` callables (:issue:`45585`)
- Bug in :meth:`DataFrame.info` where a new line at the end of the output is omitted when called on an empty :class:`DataFrame` (:issue:`45494`)
- Bug in :func:`read_csv` not recognizing line break for ``on_bad_lines="warn"`` for ``engine="c"`` (:issue:`41710`)
- Bug in :meth:`DataFrame.to_csv` not respecting ``float_format`` for ``Float64`` dtype (:issue:`45991`)
- Bug in :func:`read_csv` not respecting a specified converter to index columns in all cases (:issue:`40589`)
- Bug in :func:`read_parquet` when ``engine="pyarrow"`` which caused partial write to disk when column of unsupported datatype was passed (:issue:`44914`)
- Bug in :func:`DataFrame.to_excel` and :class:`ExcelWriter` would raise when writing an empty DataFrame to a ``.ods`` file (:issue:`45793`)
- Bug in :func:`read_html` where elements surrounding ``<br>`` were joined without a space between them (:issue:`29528`)
- Bug in Parquet roundtrip for Interval dtype with ``datetime64[ns]`` subtype (:issue:`45881`)
- Bug in :func:`read_excel` when reading a ``.ods`` file with newlines between xml elements (:issue:`45598`)
- Bug in :func:`read_parquet` when ``engine="fastparquet"`` where the file was not closed on error (:issue:`46555`)

Period
^^^^^^
- Bug in subtraction of :class:`Period` from :class:`PeriodArray` returning wrong results (:issue:`45999`)
- Bug in :meth:`Period.strftime` and :meth:`PeriodIndex.strftime`, directives ``%l`` and ``%u`` were giving wrong results (:issue:`46252`)
-

Plotting
^^^^^^^^
- Bug in :meth:`DataFrame.plot.barh` that prevented labeling the x-axis and ``xlabel`` updating the y-axis label (:issue:`45144`)
- Bug in :meth:`DataFrame.plot.box` that prevented labeling the x-axis (:issue:`45463`)
- Bug in :meth:`DataFrame.boxplot` that prevented passing in ``xlabel`` and ``ylabel`` (:issue:`45463`)
- Bug in :meth:`DataFrame.boxplot` that prevented specifying ``vert=False`` (:issue:`36918`)
- Bug in :meth:`DataFrame.plot.scatter` that prevented specifying ``norm`` (:issue:`45809`)
- The function :meth:`DataFrame.plot.scatter` now accepts ``color`` as an alias for ``c`` and ``size`` as an alias for ``s`` for consistency to other plotting functions (:issue:`44670`)

Groupby/resample/rolling
^^^^^^^^^^^^^^^^^^^^^^^^
- Bug in :meth:`DataFrame.resample` ignoring ``closed="right"`` on :class:`TimedeltaIndex` (:issue:`45414`)
- Bug in :meth:`.DataFrameGroupBy.transform` fails when ``func="size"`` and the input DataFrame has multiple columns (:issue:`27469`)
- Bug in :meth:`.DataFrameGroupBy.size` and :meth:`.DataFrameGroupBy.transform` with ``func="size"`` produced incorrect results when ``axis=1`` (:issue:`45715`)
- Bug in :meth:`.ExponentialMovingWindow.mean` with ``axis=1`` and ``engine='numba'`` when the :class:`DataFrame` has more columns than rows (:issue:`46086`)
- Bug when using ``engine="numba"`` would return the same jitted function when modifying ``engine_kwargs`` (:issue:`46086`)
- Bug in :meth:`.DataFrameGroupby.transform` fails when ``axis=1`` and ``func`` is ``"first"`` or ``"last"`` (:issue:`45986`)
- Bug in :meth:`DataFrameGroupby.cumsum` with ``skipna=False`` giving incorrect results (:issue:`46216`)
- Bug in :meth:`.GroupBy.cumsum` with ``timedelta64[ns]`` dtype failing to recognize ``NaT`` as a null value (:issue:`46216`)
- Bug in :meth:`GroupBy.cummin` and :meth:`GroupBy.cummax` with nullable dtypes incorrectly altering the original data in place (:issue:`46220`)
- Bug in :meth:`GroupBy.cummax` with ``int64`` dtype with leading value being the smallest possible int64 (:issue:`46382`)
- Bug in :meth:`GroupBy.max` with empty groups and ``uint64`` dtype incorrectly raising ``RuntimeError`` (:issue:`46408`)
- Bug in :meth:`.GroupBy.apply` would fail when ``func`` was a string and args or kwargs were supplied (:issue:`46479`)
-

Reshaping
^^^^^^^^^
- Bug in :func:`concat` between a :class:`Series` with integer dtype and another with :class:`CategoricalDtype` with integer categories and containing ``NaN`` values casting to object dtype instead of ``float64`` (:issue:`45359`)
- Bug in :func:`get_dummies` that selected object and categorical dtypes but not string (:issue:`44965`)
- Bug in :meth:`DataFrame.align` when aligning a :class:`MultiIndex` to a :class:`Series` with another :class:`MultiIndex` (:issue:`46001`)
- Bug in concanenation with ``IntegerDtype``, or ``FloatingDtype`` arrays where the resulting dtype did not mirror the behavior of the non-nullable dtypes (:issue:`46379`)
- Bug in :func:`concat` with identical key leads to error when indexing :class:`MultiIndex` (:issue:`46519`)
- Bug in :meth:`DataFrame.join` with a list when using suffixes to join DataFrames with duplicate column names (:issue:`46396`)
-

Sparse
^^^^^^
- Bug in :meth:`Series.where` and :meth:`DataFrame.where` with ``SparseDtype`` failing to retain the array's ``fill_value`` (:issue:`45691`)
-

ExtensionArray
^^^^^^^^^^^^^^
- Bug in :meth:`IntegerArray.searchsorted` and :meth:`FloatingArray.searchsorted` returning inconsistent results when acting on ``np.nan`` (:issue:`45255`)
-

Styler
^^^^^^
- Bug when attempting to apply styling functions to an empty DataFrame subset (:issue:`45313`)
-

Metadata
^^^^^^^^
- Fixed metadata propagation in :meth:`DataFrame.melt` (:issue:`28283`)
- Fixed metadata propagation in :meth:`DataFrame.explode` (:issue:`28283`)
-

Other
^^^^^

.. ***DO NOT USE THIS SECTION***

-
-

.. ---------------------------------------------------------------------------
.. _whatsnew_150.contributors:

Contributors
~~~~~~~~~~~~<|MERGE_RESOLUTION|>--- conflicted
+++ resolved
@@ -431,7 +431,7 @@
 - Deprecated :attr:`Timedelta.delta` (:issue:`46476`)
 - Deprecated passing arguments as positional in :meth:`DataFrame.any` and :meth:`Series.any` (:issue:`44802`)
 - Deprecated the ``closed`` argument in :meth:`interval_range` in favor of ``inclusive`` argument; In a future version passing ``closed`` will raise (:issue:`40245`)
-<<<<<<< HEAD
+- Deprecated the methods :meth:`DataFrame.mad`, :meth:`Series.mad`, and the corresponding groupby methods (:issue:`11787`)
 - Deprecated the ``closed`` argument in :meth:`Interval.__init__` in favor of ``inclusive`` argument; In a future version passing ``closed`` will raise (:issue:`40245`)
 - Deprecated the ``closed`` argument in :meth:`IntervalIndex.__new__`, :meth:`IntervalIndex.from_breaks`, :meth:`IntervalIndex.from_arrays` and :meth:`IntervalIndex.from_tuples` in favor of ``inclusive`` argument; In a future version passing ``closed`` will raise (:issue:`40245`)
 - Deprecated the ``closed`` argument in :meth:`IntervalDtype.__new__` in favor of ``inclusive`` argument; In a future version passing ``closed`` will raise (:issue:`40245`)
@@ -439,9 +439,6 @@
 - Deprecated the ``closed`` argument in :meth:`intervaltree.__init__` in favor of ``inclusive`` argument; In a future version passing ``closed`` will raise (:issue:`40245`)
 - Deprecated the ``closed`` argument in :meth:`ArrowInterval.__init__` in favor of ``inclusive`` argument; In a future version passing ``closed`` will raise (:issue:`40245`)
 -
-=======
-- Deprecated the methods :meth:`DataFrame.mad`, :meth:`Series.mad`, and the corresponding groupby methods (:issue:`11787`)
->>>>>>> dafa5dd8
 
 .. ---------------------------------------------------------------------------
 .. _whatsnew_150.performance:
