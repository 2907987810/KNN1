--- conflicted
+++ resolved
@@ -292,11 +292,8 @@
 - :class:`Series` reducers (e.g. ``min``, ``max``, ``sum``, ``mean``) will now successfully operate when the dtype is numeric and ``numeric_only=True`` is provided; previously this would raise a ``NotImplementedError`` (:issue:`47500`)
 - :meth:`RangeIndex.union` now can return a :class:`RangeIndex` instead of a :class:`Int64Index` if the resulting values are equally spaced (:issue:`47557`, :issue:`43885`)
 - :meth:`DataFrame.compare` now accepts an argument ``result_names`` to allow the user to specify the result's names of both left and right DataFrame which are being compared. This is by default ``'self'`` and ``'other'`` (:issue:`44354`)
-<<<<<<< HEAD
 - :meth:`DataFrame.quantile` gained a ``method`` argument that can accept ``table`` to evaluate multi-column quantiles (:issue:`43881`)
-=======
 - :meth:`Series.add_suffix`, :meth:`DataFrame.add_suffix`, :meth:`Series.add_prefix` and :meth:`DataFrame.add_prefix` support a ``copy`` argument. If ``False``, the underlying data is not copied in the returned object (:issue:`47934`)
->>>>>>> 5b425425
 
 .. ---------------------------------------------------------------------------
 .. _whatsnew_150.notable_bug_fixes:
