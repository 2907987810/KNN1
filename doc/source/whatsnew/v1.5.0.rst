.. _whatsnew_150:

What's new in 1.5.0 (??)
------------------------

These are the changes in pandas 1.5.0. See :ref:`release` for a full changelog
including other versions of pandas.

{{ header }}

.. ---------------------------------------------------------------------------
.. _whatsnew_150.enhancements:

Enhancements
~~~~~~~~~~~~

.. _whatsnew_150.enhancements.styler:

Styler
^^^^^^

  - New method :meth:`.Styler.to_string` for alternative customisable output methods (:issue:`44502`)
  - Added the ability to render ``border`` and ``border-{side}`` CSS properties in Excel (:issue:`42276`)
  - Added a new method :meth:`.Styler.concat` which allows adding customised footer rows to visualise additional calculations on the data, e.g. totals and counts etc. (:issue:`43875`, :issue:`46186`)
  - :meth:`.Styler.highlight_null` now accepts ``color`` consistently with other builtin methods and deprecates ``null_color`` although this remains backwards compatible (:issue:`45907`)

.. _whatsnew_150.enhancements.resample_group_keys:

Control of index with ``group_keys`` in :meth:`DataFrame.resample`
^^^^^^^^^^^^^^^^^^^^^^^^^^^^^^^^^^^^^^^^^^^^^^^^^^^^^^^^^^^^^^^^^^

The argument ``group_keys`` has been added to the method :meth:`DataFrame.resample`.
As with :meth:`DataFrame.groupby`, this argument controls the whether each group is added
to the index in the resample when :meth:`.Resampler.apply` is used.

.. warning::
   Not specifying the ``group_keys`` argument will retain the
   previous behavior and emit a warning if the result will change
   by specifying ``group_keys=False``. In a future version
   of pandas, not specifying ``group_keys`` will default to
   the same behavior as ``group_keys=False``.

.. ipython:: python

    df = pd.DataFrame(
        {'a': range(6)},
        index=pd.date_range("2021-01-01", periods=6, freq="8H")
    )
    df.resample("D", group_keys=True).apply(lambda x: x)
    df.resample("D", group_keys=False).apply(lambda x: x)

Previously, the resulting index would depend upon the values returned by ``apply``,
as seen in the following example.

.. code-block:: ipython

    In [1]: # pandas 1.3
    In [2]: df.resample("D").apply(lambda x: x)
    Out[2]:
                         a
    2021-01-01 00:00:00  0
    2021-01-01 08:00:00  1
    2021-01-01 16:00:00  2
    2021-01-02 00:00:00  3
    2021-01-02 08:00:00  4
    2021-01-02 16:00:00  5

    In [3]: df.resample("D").apply(lambda x: x.reset_index())
    Out[3]:
                               index  a
    2021-01-01 0 2021-01-01 00:00:00  0
               1 2021-01-01 08:00:00  1
               2 2021-01-01 16:00:00  2
    2021-01-02 0 2021-01-02 00:00:00  3
               1 2021-01-02 08:00:00  4
               2 2021-01-02 16:00:00  5

.. _whatsnew_150.enhancements.other:

Other enhancements
^^^^^^^^^^^^^^^^^^
- :meth:`MultiIndex.to_frame` now supports the argument ``allow_duplicates`` and raises on duplicate labels if it is missing or False (:issue:`45245`)
- :class:`StringArray` now accepts array-likes containing nan-likes (``None``, ``np.nan``) for the ``values`` parameter in its constructor in addition to strings and :attr:`pandas.NA`. (:issue:`40839`)
- Improved the rendering of ``categories`` in :class:`CategoricalIndex` (:issue:`45218`)
- :meth:`to_numeric` now preserves float64 arrays when downcasting would generate values not representable in float32 (:issue:`43693`)
- :meth:`Series.reset_index` and :meth:`DataFrame.reset_index` now support the argument ``allow_duplicates`` (:issue:`44410`)
- :meth:`.GroupBy.min` and :meth:`.GroupBy.max` now supports `Numba <https://numba.pydata.org/>`_ execution with the ``engine`` keyword (:issue:`45428`)
- :func:`read_csv` now supports ``defaultdict`` as a ``dtype`` parameter (:issue:`41574`)
- :meth:`DataFrame.rolling` and :meth:`Series.rolling` now support a ``step`` parameter with fixed-length windows (:issue:`15354`)
- Implemented a ``bool``-dtype :class:`Index`, passing a bool-dtype array-like to ``pd.Index`` will now retain ``bool`` dtype instead of casting to ``object`` (:issue:`45061`)
- Implemented a complex-dtype :class:`Index`, passing a complex-dtype array-like to ``pd.Index`` will now retain complex dtype instead of casting to ``object`` (:issue:`45845`)
- Improved error message in :class:`~pandas.core.window.Rolling` when ``window`` is a frequency and ``NaT`` is in the rolling axis (:issue:`46087`)
- :class:`Series` and :class:`DataFrame` with ``IntegerDtype`` now supports bitwise operations (:issue:`34463`)
- Add ``milliseconds`` field support for :class:`~pandas.DateOffset` (:issue:`43371`)
- :meth:`DataFrame.reset_index` now accepts a ``names`` argument which renames the index names (:issue:`6878`)

.. ---------------------------------------------------------------------------
.. _whatsnew_150.notable_bug_fixes:

Notable bug fixes
~~~~~~~~~~~~~~~~~

These are bug fixes that might have notable behavior changes.

.. _whatsnew_150.notable_bug_fixes.notable_bug_fix1:

Styler
^^^^^^

- Fixed bug in :class:`CSSToExcelConverter` leading to ``TypeError`` when border color provided without border style for ``xlsxwriter`` engine (:issue:`42276`)

.. _whatsnew_150.notable_bug_fixes.groupby_transform_dropna:

Using ``dropna=True`` with ``groupby`` transforms
^^^^^^^^^^^^^^^^^^^^^^^^^^^^^^^^^^^^^^^^^^^^^^^^^

A transform is an operation whose result has the same size as its input. When the
result is a :class:`DataFrame` or :class:`Series`, it is also required that the
index of the result matches that of the input. In pandas 1.4, using
:meth:`.DataFrameGroupBy.transform` or :meth:`.SeriesGroupBy.transform` with null
values in the groups and ``dropna=True`` gave incorrect results. Demonstrated by the
examples below, the incorrect results either contained incorrect values, or the result
did not have the same index as the input.

.. ipython:: python

    df = pd.DataFrame({'a': [1, 1, np.nan], 'b': [2, 3, 4]})

*Old behavior*:

.. code-block:: ipython

    In [3]: # Value in the last row should be np.nan
            df.groupby('a', dropna=True).transform('sum')
    Out[3]:
       b
    0  5
    1  5
    2  5

    In [3]: # Should have one additional row with the value np.nan
            df.groupby('a', dropna=True).transform(lambda x: x.sum())
    Out[3]:
       b
    0  5
    1  5

    In [3]: # The value in the last row is np.nan interpreted as an integer
            df.groupby('a', dropna=True).transform('ffill')
    Out[3]:
                         b
    0                    2
    1                    3
    2 -9223372036854775808

    In [3]: # Should have one additional row with the value np.nan
            df.groupby('a', dropna=True).transform(lambda x: x)
    Out[3]:
       b
    0  2
    1  3

*New behavior*:

.. ipython:: python

    df.groupby('a', dropna=True).transform('sum')
    df.groupby('a', dropna=True).transform(lambda x: x.sum())
    df.groupby('a', dropna=True).transform('ffill')
    df.groupby('a', dropna=True).transform(lambda x: x)

.. _whatsnew_150.notable_bug_fixes.visualization:

Styler
^^^^^^

- Fix showing "None" as ylabel in :meth:`Series.plot` when not setting ylabel (:issue:`46129`)

.. _whatsnew_150.notable_bug_fixes.notable_bug_fix2:

notable_bug_fix2
^^^^^^^^^^^^^^^^

.. ---------------------------------------------------------------------------
.. _whatsnew_150.api_breaking:

Backwards incompatible API changes
~~~~~~~~~~~~~~~~~~~~~~~~~~~~~~~~~~

.. _whatsnew_150.api_breaking.read_xml_dtypes:

read_xml now supports ``dtype``, ``converters``, and ``parse_dates``
^^^^^^^^^^^^^^^^^^^^^^^^^^^^^^^^^^^^^^^^^^^^^^^^^^^^^^^^^^^^^^^^^^^^

Similar to other IO methods, :func:`pandas.read_xml` now supports assigning specific dtypes to columns,
apply converter methods, and parse dates (:issue:`43567`).

.. ipython:: python

    xml_dates = """<?xml version='1.0' encoding='utf-8'?>
    <data>
      <row>
        <shape>square</shape>
        <degrees>00360</degrees>
        <sides>4.0</sides>
        <date>2020-01-01</date>
       </row>
      <row>
        <shape>circle</shape>
        <degrees>00360</degrees>
        <sides/>
        <date>2021-01-01</date>
      </row>
      <row>
        <shape>triangle</shape>
        <degrees>00180</degrees>
        <sides>3.0</sides>
        <date>2022-01-01</date>
      </row>
    </data>"""

    df = pd.read_xml(
        xml_dates,
        dtype={'sides': 'Int64'},
        converters={'degrees': str},
        parse_dates=['date']
    )
    df
    df.dtypes

.. _whatsnew_150.read_xml_iterparse:

read_xml now supports large XML using ``iterparse``
^^^^^^^^^^^^^^^^^^^^^^^^^^^^^^^^^^^^^^^^^^^^^^^^^^^

For very large XML files that can range in hundreds of megabytes to gigabytes, :func:`pandas.read_xml`
now supports parsing such sizeable files using `lxml's iterparse`_ and `etree's iterparse`_
which are memory-efficient methods to iterate through XML trees and extract specific elements
and attributes without holding entire tree in memory (:issue:`#45442`).

.. code-block:: ipython

    In [1]: df = pd.read_xml(
    ...      "/path/to/downloaded/enwikisource-latest-pages-articles.xml",
    ...      iterparse = {"page": ["title", "ns", "id"]})
    ...  )
    df
    Out[2]:
                                                         title   ns        id
    0                                       Gettysburg Address    0     21450
    1                                                Main Page    0     42950
    2                            Declaration by United Nations    0      8435
    3             Constitution of the United States of America    0      8435
    4                     Declaration of Independence (Israel)    0     17858
    ...                                                    ...  ...       ...
    3578760               Page:Black cat 1897 07 v2 n10.pdf/17  104    219649
    3578761               Page:Black cat 1897 07 v2 n10.pdf/43  104    219649
    3578762               Page:Black cat 1897 07 v2 n10.pdf/44  104    219649
    3578763      The History of Tom Jones, a Foundling/Book IX    0  12084291
    3578764  Page:Shakespeare of Stratford (1926) Yale.djvu/91  104     21450

    [3578765 rows x 3 columns]


.. _`lxml's iterparse`: https://lxml.de/3.2/parsing.html#iterparse-and-iterwalk
.. _`etree's iterparse`: https://docs.python.org/3/library/xml.etree.elementtree.html#xml.etree.ElementTree.iterparse

.. _whatsnew_150.api_breaking.api_breaking2:

api_breaking_change2
^^^^^^^^^^^^^^^^^^^^

.. _whatsnew_150.api_breaking.deps:

Increased minimum versions for dependencies
^^^^^^^^^^^^^^^^^^^^^^^^^^^^^^^^^^^^^^^^^^^
Some minimum supported versions of dependencies were updated.
If installed, we now require:

+-----------------+-----------------+----------+---------+
| Package         | Minimum Version | Required | Changed |
+=================+=================+==========+=========+
| mypy (dev)      | 0.941           |          |    X    |
+-----------------+-----------------+----------+---------+


For `optional libraries <https://pandas.pydata.org/docs/getting_started/install.html>`_ the general recommendation is to use the latest version.
The following table lists the lowest version per library that is currently being tested throughout the development of pandas.
Optional libraries below the lowest tested version may still work, but are not considered supported.

+-----------------+-----------------+---------+
| Package         | Minimum Version | Changed |
+=================+=================+=========+
|                 |                 |    X    |
+-----------------+-----------------+---------+

See :ref:`install.dependencies` and :ref:`install.optional_dependencies` for more.

.. _whatsnew_150.api_breaking.other:

Other API changes
^^^^^^^^^^^^^^^^^

- BigQuery I/O methods :func:`read_gbq` and :meth:`DataFrame.to_gbq` default to
  ``auth_local_webserver = True``. Google has deprecated the
  ``auth_local_webserver = False`` `"out of band" (copy-paste) flow
  <https://developers.googleblog.com/2022/02/making-oauth-flows-safer.html?m=1#disallowed-oob>`_.
  The ``auth_local_webserver = False`` option is planned to stop working in
  October 2022. (:issue:`46312`)
-

.. ---------------------------------------------------------------------------
.. _whatsnew_150.deprecations:

Deprecations
~~~~~~~~~~~~

.. _whatsnew_150.deprecations.int_slicing_series:

In a future version, integer slicing on a :class:`Series` with a :class:`Int64Index` or :class:`RangeIndex` will be treated as *label-based*, not positional. This will make the behavior consistent with other :meth:`Series.__getitem__` and :meth:`Series.__setitem__` behaviors (:issue:`45162`).

For example:

.. ipython:: python

   ser = pd.Series([1, 2, 3, 4, 5], index=[2, 3, 5, 7, 11])

In the old behavior, ``ser[2:4]`` treats the slice as positional:

*Old behavior*:

.. code-block:: ipython

    In [3]: ser[2:4]
    Out[3]:
    5    3
    7    4
    dtype: int64

In a future version, this will be treated as label-based:

*Future behavior*:

.. code-block:: ipython

    In [4]: ser.loc[2:4]
    Out[4]:
    2    1
    3    2
    dtype: int64

To retain the old behavior, use ``series.iloc[i:j]``. To get the future behavior,
use ``series.loc[i:j]``.

Slicing on a :class:`DataFrame` will not be affected.

.. _whatsnew_150.deprecations.excel_writer_attributes:

:class:`ExcelWriter` attributes
^^^^^^^^^^^^^^^^^^^^^^^^^^^^^^^

All attributes of :class:`ExcelWriter` were previously documented as not
public. However some third party Excel engines documented accessing
``ExcelWriter.book`` or ``ExcelWriter.sheets``, and users were utilizing these
and possibly other attributes. Previously these attributes were not safe to use;
e.g. modifications to ``ExcelWriter.book`` would not update ``ExcelWriter.sheets``
and conversely. In order to support this, pandas has made some attributes public
and improved their implementations so that they may now be safely used. (:issue:`45572`)

The following attributes are now public and considered safe to access.

 - ``book``
 - ``check_extension``
 - ``close``
 - ``date_format``
 - ``datetime_format``
 - ``engine``
 - ``if_sheet_exists``
 - ``sheets``
 - ``supported_extensions``

The following attributes have been deprecated. They now raise a ``FutureWarning``
when accessed and will be removed in a future version. Users should be aware
that their usage is considered unsafe, and can lead to unexpected results.

 - ``cur_sheet``
 - ``handles``
 - ``path``
 - ``save``
 - ``write_cells``

See the documentation of :class:`ExcelWriter` for further details.

.. _whatsnew_150.deprecations.group_keys_in_apply:

Using ``group_keys`` with transformers in :meth:`.GroupBy.apply`
^^^^^^^^^^^^^^^^^^^^^^^^^^^^^^^^^^^^^^^^^^^^^^^^^^^^^^^^^^^^^^^^

In previous versions of pandas, if it was inferred that the function passed to
:meth:`.GroupBy.apply` was a transformer (i.e. the resulting index was equal to
the input index), the ``group_keys`` argument of :meth:`DataFrame.groupby` and
:meth:`Series.groupby` was ignored and the group keys would never be added to
the index of the result. In the future, the group keys will be added to the index
when the user specifies ``group_keys=True``.

As ``group_keys=True`` is the default value of :meth:`DataFrame.groupby` and
:meth:`Series.groupby`, not specifying ``group_keys`` with a transformer will
raise a ``FutureWarning``. This can be silenced and the previous behavior
retained by specifying ``group_keys=False``.

.. _whatsnew_150.deprecations.other:

Other Deprecations
^^^^^^^^^^^^^^^^^^
- Deprecated the keyword ``line_terminator`` in :meth:`DataFrame.to_csv` and :meth:`Series.to_csv`, use ``lineterminator`` instead; this is for consistency with :func:`read_csv` and the standard library 'csv' module (:issue:`9568`)
- Deprecated behavior of :meth:`SparseArray.astype`, :meth:`Series.astype`, and :meth:`DataFrame.astype` with :class:`SparseDtype` when passing a non-sparse ``dtype``. In a future version, this will cast to that non-sparse dtype instead of wrapping it in a :class:`SparseDtype` (:issue:`34457`)
- Deprecated behavior of :meth:`DatetimeIndex.intersection` and :meth:`DatetimeIndex.symmetric_difference` (``union`` behavior was already deprecated in version 1.3.0) with mixed time zones; in a future version both will be cast to UTC instead of object dtype (:issue:`39328`, :issue:`45357`)
- Deprecated :meth:`DataFrame.iteritems`, :meth:`Series.iteritems`, :meth:`HDFStore.iteritems` in favor of :meth:`DataFrame.items`, :meth:`Series.items`, :meth:`HDFStore.items`  (:issue:`45321`)
- Deprecated :meth:`Series.is_monotonic` and :meth:`Index.is_monotonic` in favor of :meth:`Series.is_monotonic_increasing` and :meth:`Index.is_monotonic_increasing` (:issue:`45422`, :issue:`21335`)
- Deprecated behavior of :meth:`DatetimeIndex.astype`, :meth:`TimedeltaIndex.astype`, :meth:`PeriodIndex.astype` when converting to an integer dtype other than ``int64``. In a future version, these will convert to exactly the specified dtype (instead of always ``int64``) and will raise if the conversion overflows (:issue:`45034`)
- Deprecated the ``__array_wrap__`` method of DataFrame and Series, rely on standard numpy ufuncs instead (:issue:`45451`)
- Deprecated treating float-dtype data as wall-times when passed with a timezone to :class:`Series` or :class:`DatetimeIndex` (:issue:`45573`)
- Deprecated the behavior of :meth:`Series.fillna` and :meth:`DataFrame.fillna` with ``timedelta64[ns]`` dtype and incompatible fill value; in a future version this will cast to a common dtype (usually object) instead of raising, matching the behavior of other dtypes (:issue:`45746`)
- Deprecated the ``warn`` parameter in :func:`infer_freq` (:issue:`45947`)
- Deprecated allowing non-keyword arguments in :meth:`ExtensionArray.argsort` (:issue:`46134`)
- Deprecated treating all-bool ``object``-dtype columns as bool-like in :meth:`DataFrame.any` and :meth:`DataFrame.all` with ``bool_only=True``, explicitly cast to bool instead (:issue:`46188`)
- Deprecated behavior of method :meth:`DataFrame.quantile`, attribute ``numeric_only`` will default False. Including datetime/timedelta columns in the result (:issue:`7308`).
- Deprecated :attr:`Timedelta.freq` and :attr:`Timedelta.is_populated` (:issue:`46430`)
- Deprecated :attr:`Timedelta.delta` (:issue:`46476`)
-

.. ---------------------------------------------------------------------------
.. _whatsnew_150.performance:

Performance improvements
~~~~~~~~~~~~~~~~~~~~~~~~
- Performance improvement in :meth:`DataFrame.corrwith` for column-wise (axis=0) Pearson and Spearman correlation when other is a :class:`Series` (:issue:`46174`)
- Performance improvement in :meth:`.GroupBy.transform` for some user-defined DataFrame -> Series functions (:issue:`45387`)
- Performance improvement in :meth:`DataFrame.duplicated` when subset consists of only one column (:issue:`45236`)
- Performance improvement in :meth:`.GroupBy.diff` (:issue:`16706`)
- Performance improvement in :meth:`.GroupBy.transform` when broadcasting values for user-defined functions (:issue:`45708`)
- Performance improvement in :meth:`.GroupBy.transform` for user-defined functions when only a single group exists (:issue:`44977`)
- Performance improvement in :meth:`DataFrame.loc` and :meth:`Series.loc` for tuple-based indexing of a :class:`MultiIndex` (:issue:`45681`, :issue:`46040`, :issue:`46330`)
- Performance improvement in :attr:`MultiIndex.values` when the MultiIndex contains levels of type DatetimeIndex, TimedeltaIndex or ExtensionDtypes (:issue:`46288`)
- Performance improvement in :func:`merge` when left and/or right are empty (:issue:`45838`)
- Performance improvement in :meth:`DataFrame.join` when left and/or right are empty (:issue:`46015`)
- Performance improvement in :meth:`DataFrame.reindex` and :meth:`Series.reindex` when target is a :class:`MultiIndex` (:issue:`46235`)
- Performance improvement when setting values in a pyarrow backed string array (:issue:`46400`)
- Performance improvement in :func:`factorize` (:issue:`46109`)
- Performance improvement in :class:`DataFrame` and :class:`Series` constructors for extension dtype scalars (:issue:`45854`)

.. ---------------------------------------------------------------------------
.. _whatsnew_150.bug_fixes:

Bug fixes
~~~~~~~~~

Categorical
^^^^^^^^^^^
- Bug in :meth:`Categorical.view` not accepting integer dtypes (:issue:`25464`)
- Bug in :meth:`CategoricalIndex.union` when the index's categories are integer-dtype and the index contains ``NaN`` values incorrectly raising instead of casting to ``float64`` (:issue:`45362`)
-

Datetimelike
^^^^^^^^^^^^
- Bug in :meth:`DataFrame.quantile` with datetime-like dtypes and no rows incorrectly returning ``float64`` dtype instead of retaining datetime-like dtype (:issue:`41544`)
- Bug in :func:`to_datetime` with sequences of ``np.str_`` objects incorrectly raising (:issue:`32264`)
- Bug in :class:`Timestamp` construction when passing datetime components as positional arguments and ``tzinfo`` as a keyword argument incorrectly raising (:issue:`31929`)
- Bug in :meth:`Index.astype` when casting from object dtype to ``timedelta64[ns]`` dtype incorrectly casting ``np.datetime64("NaT")`` values to ``np.timedelta64("NaT")`` instead of raising (:issue:`45722`)
- Bug in :meth:`SeriesGroupBy.value_counts` index when passing categorical column (:issue:`44324`)
- Bug in :meth:`DatetimeIndex.tz_localize` localizing to UTC failing to make a copy of the underlying data (:issue:`46460`)
-

Timedelta
^^^^^^^^^
- Bug in :func:`astype_nansafe` astype("timedelta64[ns]") fails when np.nan is included (:issue:`45798`)

Time Zones
^^^^^^^^^^
-
-

Numeric
^^^^^^^
- Bug in operations with array-likes with ``dtype="boolean"`` and :attr:`NA` incorrectly altering the array in-place (:issue:`45421`)
- Bug in division, ``pow`` and ``mod`` operations on array-likes with ``dtype="boolean"`` not being like their ``np.bool_`` counterparts (:issue:`46063`)
- Bug in multiplying a :class:`Series` with ``IntegerDtype`` or ``FloatingDtype`` by an array-like with ``timedelta64[ns]`` dtype incorrectly raising (:issue:`45622`)
-

Conversion
^^^^^^^^^^
- Bug in :meth:`DataFrame.astype` not preserving subclasses (:issue:`40810`)
- Bug in constructing a :class:`Series` from a float-containing list or a floating-dtype ndarray-like (e.g. ``dask.Array``) and an integer dtype raising instead of casting like we would with an ``np.ndarray`` (:issue:`40110`)
- Bug in :meth:`Float64Index.astype` to unsigned integer dtype incorrectly casting to ``np.int64`` dtype (:issue:`45309`)
- Bug in :meth:`Series.astype` and :meth:`DataFrame.astype` from floating dtype to unsigned integer dtype failing to raise in the presence of negative values (:issue:`45151`)
- Bug in :func:`array` with ``FloatingDtype`` and values containing float-castable strings incorrectly raising (:issue:`45424`)
- Bug when comparing string and datetime64ns objects causing ``OverflowError`` exception. (:issue:`45506`)

Strings
^^^^^^^
- Bug in :meth:`str.startswith` and :meth:`str.endswith` when using other series as parameter _pat_. Now raises ``TypeError`` (:issue:`3485`)
-

Interval
^^^^^^^^
- Bug in :meth:`IntervalArray.__setitem__` when setting ``np.nan`` into an integer-backed array raising ``ValueError`` instead of ``TypeError`` (:issue:`45484`)
-

Indexing
^^^^^^^^
- Bug in :meth:`loc.__getitem__` with a list of keys causing an internal inconsistency that could lead to a disconnect between ``frame.at[x, y]`` vs ``frame[y].loc[x]`` (:issue:`22372`)
- Bug in :meth:`DataFrame.iloc` where indexing a single row on a :class:`DataFrame` with a single ExtensionDtype column gave a copy instead of a view on the underlying data (:issue:`45241`)
- Bug in :meth:`Series.align` does not create :class:`MultiIndex` with union of levels when both MultiIndexes intersections are identical (:issue:`45224`)
- Bug in setting a NA value (``None`` or ``np.nan``) into a :class:`Series` with int-based :class:`IntervalDtype` incorrectly casting to object dtype instead of a float-based :class:`IntervalDtype` (:issue:`45568`)
- Bug in indexing setting values into an ``ExtensionDtype`` column with ``df.iloc[:, i] = values`` with ``values`` having the same dtype as ``df.iloc[:, i]`` incorrectly inserting a new array instead of setting in-place (:issue:`33457`)
- Bug in :meth:`Series.__setitem__` with a non-integer :class:`Index` when using an integer key to set a value that cannot be set inplace where a ``ValueError`` was raised instead of casting to a common dtype (:issue:`45070`)
- Bug in :meth:`Series.__setitem__` when setting incompatible values into a ``PeriodDtype`` or ``IntervalDtype`` :class:`Series` raising when indexing with a boolean mask but coercing when indexing with otherwise-equivalent indexers; these now consistently coerce, along with :meth:`Series.mask` and :meth:`Series.where` (:issue:`45768`)
- Bug in :meth:`DataFrame.where` with multiple columns with datetime-like dtypes failing to downcast results consistent with other dtypes (:issue:`45837`)
- Bug in :meth:`Series.loc.__setitem__` and :meth:`Series.loc.__getitem__` not raising when using multiple keys without using a :class:`MultiIndex` (:issue:`13831`)
- Bug in :meth:`Index.reindex` raising ``AssertionError`` when ``level`` was specified but no :class:`MultiIndex` was given; level is ignored now (:issue:`35132`)
- Bug when setting a value too large for a :class:`Series` dtype failing to coerce to a common type (:issue:`26049`, :issue:`32878`)
- Bug in :meth:`loc.__setitem__` treating ``range`` keys as positional instead of label-based (:issue:`45479`)
- Bug in :meth:`Series.__setitem__` when setting ``boolean`` dtype values containing ``NA`` incorrectly raising instead of casting to ``boolean`` dtype (:issue:`45462`)
- Bug in :meth:`Series.__setitem__` where setting :attr:`NA` into a numeric-dtpye :class:`Series` would incorrectly upcast to object-dtype rather than treating the value as ``np.nan`` (:issue:`44199`)
- Bug in :meth:`Series.__setitem__` with ``datetime64[ns]`` dtype, an all-``False`` boolean mask, and an incompatible value incorrectly casting to ``object`` instead of retaining ``datetime64[ns]`` dtype (:issue:`45967`)
- Bug in :meth:`Index.__getitem__`  raising ``ValueError`` when indexer is from boolean dtype with ``NA`` (:issue:`45806`)
- Bug in :meth:`Series.mask` with ``inplace=True`` or setting values with a boolean mask with small integer dtypes incorrectly raising (:issue:`45750`)
- Bug in :meth:`DataFrame.mask` with ``inplace=True`` and ``ExtensionDtype`` columns incorrectly raising (:issue:`45577`)
- Bug in getting a column from a DataFrame with an object-dtype row index with datetime-like values: the resulting Series now preserves the exact object-dtype Index from the parent DataFrame (:issue:`42950`)
- Bug in :meth:`DataFrame.__getattribute__` raising ``AttributeError`` if columns have ``"string"`` dtype (:issue:`46185`)
- Bug in indexing on a :class:`DatetimeIndex` with a ``np.str_`` key incorrectly raising (:issue:`45580`)
- Bug in :meth:`CategoricalIndex.get_indexer` when index contains ``NaN`` values, resulting in elements that are in target but not present in the index to be mapped to the index of the NaN element, instead of -1 (:issue:`45361`)
- Bug in setting large integer values into :class:`Series` with ``float32`` or ``float16`` dtype incorrectly altering these values instead of coercing to ``float64`` dtype (:issue:`45844`)
- Bug in :meth:`Series.asof` and :meth:`DataFrame.asof` incorrectly casting bool-dtype results to ``float64`` dtype (:issue:`16063`)
-

Missing
^^^^^^^
- Bug in :meth:`Series.fillna` and :meth:`DataFrame.fillna` with ``downcast`` keyword not being respected in some cases where there are no NA values present (:issue:`45423`)
- Bug in :meth:`Series.fillna` and :meth:`DataFrame.fillna` with :class:`IntervalDtype` and incompatible value raising instead of casting to a common (usually object) dtype (:issue:`45796`)
- Bug in :meth:`DataFrame.interpolate` with object-dtype column not returning a copy with ``inplace=False`` (:issue:`45791`)
-

MultiIndex
^^^^^^^^^^
- Bug in :meth:`DataFrame.loc` returning empty result when slicing a :class:`MultiIndex` with a negative step size and non-null start/stop values (:issue:`46156`)
- Bug in :meth:`DataFrame.loc` raising when slicing a :class:`MultiIndex` with a negative step size other than -1 (:issue:`46156`)
- Bug in :meth:`DataFrame.loc` raising when slicing a :class:`MultiIndex` with a negative step size and slicing a non-int labeled index level (:issue:`46156`)
- Bug in :meth:`Series.to_numpy` where multiindexed Series could not be converted to numpy arrays when an ``na_value`` was supplied (:issue:`45774`)
- Bug in :class:`MultiIndex.equals` not commutative when only one side has extension array dtype (:issue:`46026`)
- Bug in :meth:`MultiIndex.from_tuples` cannot construct Index of empty tuples (:issue:`45608`)

I/O
^^^
- Bug in :meth:`DataFrame.to_stata` where no error is raised if the :class:`DataFrame` contains ``-np.inf`` (:issue:`45350`)
- Bug in :func:`read_excel` results in an infinite loop with certain ``skiprows`` callables (:issue:`45585`)
- Bug in :meth:`DataFrame.info` where a new line at the end of the output is omitted when called on an empty :class:`DataFrame` (:issue:`45494`)
- Bug in :func:`read_csv` not recognizing line break for ``on_bad_lines="warn"`` for ``engine="c"`` (:issue:`41710`)
- Bug in :meth:`DataFrame.to_csv` not respecting ``float_format`` for ``Float64`` dtype (:issue:`45991`)
- Bug in :func:`read_csv` not respecting a specified converter to index columns in all cases (:issue:`40589`)
- Bug in :func:`read_parquet` when ``engine="pyarrow"`` which caused partial write to disk when column of unsupported datatype was passed (:issue:`44914`)
- Bug in :func:`DataFrame.to_excel` and :class:`ExcelWriter` would raise when writing an empty DataFrame to a ``.ods`` file (:issue:`45793`)
- Bug in Parquet roundtrip for Interval dtype with ``datetime64[ns]`` subtype (:issue:`45881`)
- Bug in :func:`read_excel` when reading a ``.ods`` file with newlines between xml elements(:issue:`45598`)

Period
^^^^^^
- Bug in subtraction of :class:`Period` from :class:`PeriodArray` returning wrong results (:issue:`45999`)
- Bug in :meth:`Period.strftime` and :meth:`PeriodIndex.strftime`, directives ``%l`` and ``%u`` were giving wrong results (:issue:`46252`)
-

Plotting
^^^^^^^^
- Bug in :meth:`DataFrame.plot.barh` that prevented labeling the x-axis and ``xlabel`` updating the y-axis label (:issue:`45144`)
- Bug in :meth:`DataFrame.plot.box` that prevented labeling the x-axis (:issue:`45463`)
- Bug in :meth:`DataFrame.boxplot` that prevented passing in ``xlabel`` and ``ylabel`` (:issue:`45463`)
- Bug in :meth:`DataFrame.boxplot` that prevented specifying ``vert=False`` (:issue:`36918`)
- Bug in :meth:`DataFrame.plot.scatter` that prevented specifying ``norm`` (:issue:`45809`)

Groupby/resample/rolling
^^^^^^^^^^^^^^^^^^^^^^^^
- Bug in :meth:`DataFrame.resample` ignoring ``closed="right"`` on :class:`TimedeltaIndex` (:issue:`45414`)
- Bug in :meth:`.DataFrameGroupBy.transform` fails when ``func="size"`` and the input DataFrame has multiple columns (:issue:`27469`)
- Bug in :meth:`.DataFrameGroupBy.size` and :meth:`.DataFrameGroupBy.transform` with ``func="size"`` produced incorrect results when ``axis=1`` (:issue:`45715`)
- Bug in :meth:`.ExponentialMovingWindow.mean` with ``axis=1`` and ``engine='numba'`` when the :class:`DataFrame` has more columns than rows (:issue:`46086`)
- Bug when using ``engine="numba"`` would return the same jitted function when modifying ``engine_kwargs`` (:issue:`46086`)
- Bug in :meth:`.DataFrameGroupby.transform` fails when ``axis=1`` and ``func`` is ``"first"`` or ``"last"`` (:issue:`45986`)
<<<<<<< HEAD
- Bug in :meth:`.DataFrameGroupBy.describe` produces inconsistent results for empty datasets (:issue:`41575`)
=======
- Bug in :meth:`DataFrameGroupby.cumsum` with ``skipna=False`` giving incorrect results (:issue:`46216`)
- Bug in :meth:`.GroupBy.cumsum` with ``timedelta64[ns]`` dtype failing to recognize ``NaT`` as a null value (:issue:`46216`)
- Bug in :meth:`GroupBy.cummin` and :meth:`GroupBy.cummax` with nullable dtypes incorrectly altering the original data in place (:issue:`46220`)
- Bug in :meth:`GroupBy.cummax` with ``int64`` dtype with leading value being the smallest possible int64 (:issue:`46382`)
- Bug in :meth:`GroupBy.max` with empty groups and ``uint64`` dtype incorrectly raising ``RuntimeError`` (:issue:`46408`)
- Bug in :meth:`.GroupBy.apply` would fail when ``func`` was a string and args or kwargs were supplied (:issue:`46479`)
-
>>>>>>> efb262ff

Reshaping
^^^^^^^^^
- Bug in :func:`concat` between a :class:`Series` with integer dtype and another with :class:`CategoricalDtype` with integer categories and containing ``NaN`` values casting to object dtype instead of ``float64`` (:issue:`45359`)
- Bug in :func:`get_dummies` that selected object and categorical dtypes but not string (:issue:`44965`)
- Bug in :meth:`DataFrame.align` when aligning a :class:`MultiIndex` to a :class:`Series` with another :class:`MultiIndex` (:issue:`46001`)
- Bug in concanenation with ``IntegerDtype``, or ``FloatingDtype`` arrays where the resulting dtype did not mirror the behavior of the non-nullable dtypes (:issue:`46379`)
-

Sparse
^^^^^^
- Bug in :meth:`Series.where` and :meth:`DataFrame.where` with ``SparseDtype`` failing to retain the array's ``fill_value`` (:issue:`45691`)
-

ExtensionArray
^^^^^^^^^^^^^^
- Bug in :meth:`IntegerArray.searchsorted` and :meth:`FloatingArray.searchsorted` returning inconsistent results when acting on ``np.nan`` (:issue:`45255`)
-

Styler
^^^^^^
- Bug when attempting to apply styling functions to an empty DataFrame subset (:issue:`45313`)
-

Other
^^^^^

.. ***DO NOT USE THIS SECTION***

-
-

.. ---------------------------------------------------------------------------
.. _whatsnew_150.contributors:

Contributors
~~~~~~~~~~~~<|MERGE_RESOLUTION|>--- conflicted
+++ resolved
@@ -585,17 +585,13 @@
 - Bug in :meth:`.ExponentialMovingWindow.mean` with ``axis=1`` and ``engine='numba'`` when the :class:`DataFrame` has more columns than rows (:issue:`46086`)
 - Bug when using ``engine="numba"`` would return the same jitted function when modifying ``engine_kwargs`` (:issue:`46086`)
 - Bug in :meth:`.DataFrameGroupby.transform` fails when ``axis=1`` and ``func`` is ``"first"`` or ``"last"`` (:issue:`45986`)
-<<<<<<< HEAD
-- Bug in :meth:`.DataFrameGroupBy.describe` produces inconsistent results for empty datasets (:issue:`41575`)
-=======
 - Bug in :meth:`DataFrameGroupby.cumsum` with ``skipna=False`` giving incorrect results (:issue:`46216`)
 - Bug in :meth:`.GroupBy.cumsum` with ``timedelta64[ns]`` dtype failing to recognize ``NaT`` as a null value (:issue:`46216`)
 - Bug in :meth:`GroupBy.cummin` and :meth:`GroupBy.cummax` with nullable dtypes incorrectly altering the original data in place (:issue:`46220`)
 - Bug in :meth:`GroupBy.cummax` with ``int64`` dtype with leading value being the smallest possible int64 (:issue:`46382`)
 - Bug in :meth:`GroupBy.max` with empty groups and ``uint64`` dtype incorrectly raising ``RuntimeError`` (:issue:`46408`)
 - Bug in :meth:`.GroupBy.apply` would fail when ``func`` was a string and args or kwargs were supplied (:issue:`46479`)
--
->>>>>>> efb262ff
+- Bug in :meth:`.DataFrameGroupBy.describe` produces inconsistent results for empty datasets (:issue:`41575`)
 
 Reshaping
 ^^^^^^^^^
