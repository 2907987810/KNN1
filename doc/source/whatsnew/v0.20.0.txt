.. _whatsnew_0200:

v0.20.0 (????, 2016)
--------------------

This is a major release from 0.19 and includes a small number of API changes, several new features,
enhancements, and performance improvements along with a large number of bug fixes. We recommend that all
users upgrade to this version.

Highlights include:

- Building pandas for development now requires ``cython >= 0.23`` (:issue:`14831`)
- The ``.ix`` indexer has been deprecated, see :ref:`here <whatsnew_0200.api_breaking.deprecate_ix>`

Check the :ref:`API Changes <whatsnew_0200.api_breaking>` and :ref:`deprecations <whatsnew_0200.deprecations>` before updating.

.. contents:: What's new in v0.20.0
    :local:
    :backlinks: none

.. _whatsnew_0200.enhancements:

New features
~~~~~~~~~~~~

- Integration with the ``feather-format``, including a new top-level ``pd.read_feather()`` and ``DataFrame.to_feather()`` method, see :ref:`here <io.feather>`.
- ``.str.replace`` now accepts a callable, as replacement, which is passed to ``re.sub`` (:issue:`15055`)



.. _whatsnew_0200.enhancements.dataio_dtype:

``dtype`` keyword for data IO
^^^^^^^^^^^^^^^^^^^^^^^^^^^^^

The ``dtype`` keyword argument in the :func:`read_csv` function for specifying the types of parsed columns is now supported with the ``'python'`` engine (:issue:`14295`). See the :ref:`io docs <io.dtypes>` for more information.

.. ipython:: python

   data = "a,b\n1,2\n3,4"
   pd.read_csv(StringIO(data), engine='python').dtypes
   pd.read_csv(StringIO(data), engine='python', dtype={'a':'float64', 'b':'object'}).dtypes

The ``dtype`` keyword argument is also now supported in the :func:`read_fwf` function for parsing
fixed-width text files, and :func:`read_excel` for parsing Excel files.

.. ipython:: python

   data = "a  b\n1  2\n3  4"
   pd.read_fwf(StringIO(data)).dtypes
   pd.read_fwf(StringIO(data), dtype={'a':'float64', 'b':'object'}).dtypes

.. _whatsnew_0200.enhancements.groupby_access:

Groupby Enhancements
^^^^^^^^^^^^^^^^^^^^

Strings passed to ``DataFrame.groupby()`` as the ``by`` parameter may now reference either column names or index level names (:issue:`5677`)

.. ipython:: python

   arrays = [['bar', 'bar', 'baz', 'baz', 'foo', 'foo', 'qux', 'qux'],
             ['one', 'two', 'one', 'two', 'one', 'two', 'one', 'two']]

   index = pd.MultiIndex.from_arrays(arrays, names=['first', 'second'])

   df = pd.DataFrame({'A': [1, 1, 1, 1, 2, 2, 3, 3],
                      'B': np.arange(8)},
                     index=index)
   df

   df.groupby(['second', 'A']).sum()

.. _whatsnew_0200.enhancements.compressed_urls:

Better support for compressed URLs in ``read_csv``
^^^^^^^^^^^^^^^^^^^^^^^^^^^^^^^^^^^^^^^^^^^^^^^^^^

The compression code was refactored (:issue:`12688`). As a result, reading
dataframes from URLs in :func:`read_csv` or :func:`read_table` now supports
additional compression methods: ``xz``, ``bz2``, and ``zip`` (:issue:`14570`).
Previously, only ``gzip`` compression was supported. By default, compression of
URLs and paths are now both inferred using their file extensions. Additionally,
support for bz2 compression in the python 2 c-engine improved (:issue:`14874`).

.. ipython:: python

   url = 'https://github.com/{repo}/raw/{branch}/{path}'.format(
       repo = 'pandas-dev/pandas',
       branch = 'master',
       path = 'pandas/io/tests/parser/data/salaries.csv.bz2',
   )
   df = pd.read_table(url, compression='infer')  # default, infer compression
   df = pd.read_table(url, compression='bz2')  # explicitly specify compression
   df.head(2)

.. _whatsnew_0200.enhancements.uint64_support:

UInt64 Support Improved
^^^^^^^^^^^^^^^^^^^^^^^

Pandas has significantly improved support for operations involving unsigned,
or purely non-negative, integers. Previously, handling these integers would
result in improper rounding or data-type casting, leading to incorrect results.
Notably, a new numerical index, ``UInt64Index``, has been created (:issue:`14937`)

.. ipython:: python

   idx = pd.UInt64Index([1, 2, 3])
   df = pd.DataFrame({'A': ['a', 'b', 'c']}, index=idx)
   df.index

- Bug in converting object elements of array-like objects to unsigned 64-bit integers (:issue:`4471`, :issue:`14982`)
- Bug in ``Series.unique()`` in which unsigned 64-bit integers were causing overflow (:issue:`14721`)
- Bug in ``DataFrame`` construction in which unsigned 64-bit integer elements were being converted to objects (:issue:`14881`)
- Bug in ``pd.read_csv()`` in which unsigned 64-bit integer elements were being improperly converted to the wrong data types (:issue:`14983`)
- Bug in ``pd.unique()`` in which unsigned 64-bit integers were causing overflow (:issue:`14915`)
- Bug in ``pd.value_counts()`` in which unsigned 64-bit integers were being erroneously truncated in the output (:issue:`14934`)

.. _whatsnew_0200.enhancements.other:

Other enhancements
^^^^^^^^^^^^^^^^^^
- ``Series.sort_index`` accepts parameters ``kind`` and ``na_position`` (:issue:`13589`, :issue:`14444`)

- ``DataFrame`` has gained a ``nunique()`` method to count the distinct values over an axis (:issue:`14336`).
- ``DataFrame.groupby()`` has gained a ``.nunique()`` method to count the distinct values for all columns within each group (:issue:`14336`, :issue:`15197`).

- ``pd.read_excel`` now preserves sheet order when using ``sheetname=None`` (:issue:`9930`)
- Multiple offset aliases with decimal points are now supported (e.g. '0.5min' is parsed as '30s') (:issue:`8419`)
- ``.isnull()`` and ``.notnull()`` have been added to ``Index`` object to make them more consistent with the ``Series`` API (:issue:`15300`)
- ``pd.read_gbq`` method now allows query configuration preferences (:issue:`14742`)

- New ``UnsortedIndexError`` (subclass of ``KeyError``) raised when indexing/slicing into an
  unsorted MultiIndex (:issue:`11897`). This allows differentiation between errors due to lack
  of sorting or an incorrect key. See :ref:`here <advanced.unsorted>`
- ``MultiIndex`` has gained a ``.to_frame()`` method to convert to a ``DataFrame`` (:issue:`12397`)
- ``pd.cut`` and ``pd.qcut`` now support datetime64 and timedelta64 dtypes (:issue:`14714`, :issue:`14798`)
- ``pd.qcut`` has gained the ``duplicates='raise'|'drop'`` option to control whether to raise on duplicated edges (:issue:`7751`)
- ``Series`` provides a ``to_excel`` method to output Excel files (:issue:`8825`)
- The ``usecols`` argument in ``pd.read_csv`` now accepts a callable function as a value  (:issue:`14154`)
- The ``skiprows`` argument in ``pd.read_csv`` now accepts a callable function as a value  (:issue:`10882`)
- ``pd.DataFrame.plot`` now prints a title above each subplot if ``suplots=True`` and ``title`` is a list of strings (:issue:`14753`)
- ``pd.Series.interpolate`` now supports timedelta as an index type with ``method='time'`` (:issue:`6424`)
- ``Timedelta.isoformat`` method added for formatting Timedeltas as an `ISO 8601 duration`_. See the :ref:`Timedelta docs <timedeltas.isoformat>` (:issue:`15136`)
- ``pandas.io.json.json_normalize()`` gained the option ``errors='ignore'|'raise'``; the default is ``errors='raise'`` which is backward compatible. (:issue:`14583`)
- ``.select_dtypes()`` now allows the string 'datetimetz' to generically select datetimes with tz (:issue:`14910`)
- ``pd.merge_asof()`` gained the option ``direction='backward'|'forward'|'nearest'`` (:issue:`14887`)
- ``Series/DataFrame.asfreq()`` have gained a ``fill_value`` parameter, to fill missing values (:issue:`3715`).
- ``Series/DataFrame.resample.asfreq`` have gained a ``fill_value`` parameter, to fill missing values during resampling (:issue:`3715`).
- ``pandas.tools.hashing`` has gained a ``hash_tuples`` routine, and ``hash_pandas_object`` has gained the ability to hash a ``MultiIndex`` (:issue:`15224`)
- ``Series/DataFrame.squeeze()`` have gained the ``axis`` parameter. (:issue:`15339`)

.. _ISO 8601 duration: https://en.wikipedia.org/wiki/ISO_8601#Durations

.. _whatsnew_0200.api_breaking:

Backwards incompatible API changes
~~~~~~~~~~~~~~~~~~~~~~~~~~~~~~~~~~

.. _whatsnew_0200.api_breaking.deprecate_ix:

Deprecate .ix
^^^^^^^^^^^^^

The ``.ix`` indexer is deprecated, in favor of the more strict ``.iloc`` and ``.loc`` indexers. ``.ix`` offers a lot of magic on the inference of what the user wants to do. To wit, ``.ix`` can decide to index *positionally* OR via *labels*, depending on the data type of the index. This has caused quite a bit of user confusion over the years. The full indexing documentation are :ref:`here <indexing>`. (:issue:`14218`)


The recommended methods of indexing are:

- ``.loc`` if you want to *label* index
- ``.iloc`` if you want to *positionally* index.

Using ``.ix`` will now show a ``DeprecationWarning`` with a link to some examples of how to convert code :ref:`here <indexing.deprecate_ix>`.


.. ipython:: python

  df = pd.DataFrame({'A': [1, 2, 3],
                     'B': [4, 5, 6]},
                    index=list('abc'))

  df

Previous Behavior, where you wish to get the 0th and the 2nd elements from the index in the 'A' column.

.. code-block:: ipython

  In [3]: df.ix[[0, 2], 'A']
  Out[3]:
  a    1
  c    3
  Name: A, dtype: int64

Using ``.loc``. Here we will select the appropriate indexes from the index, then use *label* indexing.

.. ipython:: python

  df.loc[df.index[[0, 2]], 'A']

Using ``.iloc``. Here we will get the location of the 'A' column, then use *positional* indexing to select things.

.. ipython:: python

  df.iloc[[0, 2], df.columns.get_loc('A')]


.. _whatsnew_0200.api_breaking.index_map:

Map on Index types now return other Index types
^^^^^^^^^^^^^^^^^^^^^^^^^^^^^^^^^^^^^^^^^^^^^^^

-  ``map`` on an ``Index`` now returns an ``Index``, not a numpy array (:issue:`12766`)

  .. ipython:: python

     idx = Index([1, 2])
     idx
     mi = MultiIndex.from_tuples([(1, 2), (2, 4)])
     mi

  Previous Behavior:

  .. code-block:: ipython

     In [5]: idx.map(lambda x: x * 2)
     Out[5]: array([2, 4])

     In [6]: idx.map(lambda x: (x, x * 2))
     Out[6]: array([(1, 2), (2, 4)], dtype=object)

     In [7]: mi.map(lambda x: x)
     Out[7]: array([(1, 2), (2, 4)], dtype=object)

     In [8]: mi.map(lambda x: x[0])
     Out[8]: array([1, 2])

  New Behavior:

  .. ipython:: python

      idx.map(lambda x: x * 2)

      idx.map(lambda x: (x, x * 2))

      mi.map(lambda x: x)

      mi.map(lambda x: x[0])


-  ``map`` on a ``Series`` with ``datetime64`` values may return ``int64`` dtypes rather than ``int32``

  .. ipython:: python

    s = Series(date_range('2011-01-02T00:00', '2011-01-02T02:00', freq='H').tz_localize('Asia/Tokyo'))
    s

  Previous Behavior:

  .. code-block:: ipython

    In [9]: s.map(lambda x: x.hour)
    Out[9]:
    0    0
    1    1
    2    2
    dtype: int32


  New Behavior:

  .. ipython:: python

    s.map(lambda x: x.hour)

.. _whatsnew_0200.api_breaking.s3:

S3 File Handling
^^^^^^^^^^^^^^^^

pandas now uses `s3fs <http://s3fs.readthedocs.io/>`_ for handling S3 connections. This shouldn't break
any code. However, since s3fs is not a required dependency, you will need to install it separately, like ``boto``
in prior versions of pandas. (:issue:`11915`).

.. _whatsnew_0200.api_breaking.partial_string_indexing:

Partial String Indexing Changes
^^^^^^^^^^^^^^^^^^^^^^^^^^^^^^^

:ref:`DatetimeIndex Partial String Indexing <timeseries.partialindexing>` now works as exact match, provided that string resolution coincides with index resolution, including a case when both are seconds (:issue:`14826`). See :ref:`Slice vs. Exact Match <timeseries.slice_vs_exact_match>` for details.

.. ipython:: python

  df = DataFrame({'a': [1, 2, 3]}, DatetimeIndex(['2011-12-31 23:59:59',
                                                  '2012-01-01 00:00:00',
                                                  '2012-01-01 00:00:01']))
Previous Behavior:

.. code-block:: ipython

  In [4]: df['2011-12-31 23:59:59']
  Out[4]:
                         a
  2011-12-31 23:59:59  1

  In [5]: df['a']['2011-12-31 23:59:59']
  Out[5]:
  2011-12-31 23:59:59    1
  Name: a, dtype: int64


New Behavior:

.. code-block:: ipython

  In [4]: df['2011-12-31 23:59:59']
  KeyError: '2011-12-31 23:59:59'

  In [5]: df['a']['2011-12-31 23:59:59']
  Out[5]: 1

.. _whatsnew_0200.api_breaking.memory_usage:

Memory Usage for Index is more Accurate
^^^^^^^^^^^^^^^^^^^^^^^^^^^^^^^^^^^^^^^

In previous versions, showing ``.memory_usage()`` on a pandas structure that has an index, would only include actual index values and not include structures that facilitated fast indexing. This will generally be different for ``Index`` and ``MultiIndex`` and less-so for other index types. (:issue:`15237`)

Previous Behavior:

.. code-block:: ipython

   In [8]: index = Index(['foo', 'bar', 'baz'])

   In [9]: index.memory_usage(deep=True)
   Out[9]: 180

   In [10]: index.get_loc('foo')
   Out[10]: 0

   In [11]: index.memory_usage(deep=True)
   Out[11]: 180

New Behavior:

.. code-block:: ipython

   In [8]: index = Index(['foo', 'bar', 'baz'])

   In [9]: index.memory_usage(deep=True)
   Out[9]: 180

   In [10]: index.get_loc('foo')
   Out[10]: 0

   In [11]: index.memory_usage(deep=True)
   Out[11]: 260

.. _whatsnew_0200.api:

Other API Changes
^^^^^^^^^^^^^^^^^

- ``CParserError`` has been renamed to ``ParserError`` in ``pd.read_csv`` and will be removed in the future (:issue:`12665`)
- ``SparseArray.cumsum()`` and ``SparseSeries.cumsum()`` will now always return ``SparseArray`` and ``SparseSeries`` respectively (:issue:`12855`)
- ``DataFrame.applymap()`` with an empty ``DataFrame`` will return a copy of the empty ``DataFrame`` instead of a ``Series`` (:issue:`8222`)
- ``.loc`` has compat with ``.ix`` for accepting iterators, and NamedTuples (:issue:`15120`)
- ``pd.read_csv()`` will now issue a ``ParserWarning`` whenever there are conflicting values provided by the ``dialect`` parameter and the user (:issue:`14898`)
- ``pd.read_csv()`` will now raise a ``ValueError`` for the C engine if the quote character is larger than than one byte (:issue:`11592`)
- ``inplace`` arguments now require a boolean value, else a ``ValueError`` is thrown (:issue:`14189`)
- ``pandas.api.types.is_datetime64_ns_dtype`` will now report ``True`` on a tz-aware dtype, similar to ``pandas.api.types.is_datetime64_any_dtype``
- ``DataFrame.asof()`` will return a null filled ``Series`` instead the scalar ``NaN`` if a match is not found (:issue:`15118`)
- The :func:`pd.read_gbq` method now stores ``INTEGER`` columns as ``dtype=object`` if they contain ``NULL`` values. Otherwise they are stored as ``int64``. This prevents precision lost for integers greather than 2**53. Furthermore ``FLOAT`` columns with values above 10**4 are no more casted to ``int64`` which also caused precision lost (:issue: `14064`, :issue:`14305`).

.. _whatsnew_0200.deprecations:

Deprecations
^^^^^^^^^^^^

- ``SparseArray.to_dense()`` has deprecated the ``fill`` parameter, as that parameter was not being respected (:issue:`14647`)
- ``SparseSeries.to_dense()`` has deprecated the ``sparse_only`` parameter (:issue:`14647`)
- ``Series.repeat()`` has deprecated the ``reps`` parameter in favor of ``repeats`` (:issue:`12662`)
- ``Index.repeat()`` and ``MultiIndex.repeat()`` have deprecated the ``n`` parameter in favor of ``repeats`` (:issue:`12662`)
- ``Categorical.searchsorted()`` and ``Series.searchsorted()`` have deprecated the ``v`` parameter in favor of ``value`` (:issue:`12662`)
- ``TimedeltaIndex.searchsorted()``, ``DatetimeIndex.searchsorted()``, and ``PeriodIndex.searchsorted()`` have deprecated the ``key`` parameter in favor of ``value`` (:issue:`12662`)
- ``DataFrame.astype()`` has deprecated the ``raise_on_error`` parameter in favor of ``errors`` (:issue:`14878`)
- ``Series.sortlevel`` and ``DataFrame.sortlevel`` have been deprecated in favor of ``Series.sort_index`` and ``DataFrame.sort_index`` (:issue:`15099`)


.. _whatsnew_0200.prior_deprecations:

Removal of prior version deprecations/changes
^^^^^^^^^^^^^^^^^^^^^^^^^^^^^^^^^^^^^^^^^^^^^

- The ``pandas.rpy`` module is removed. Similar functionality can be accessed
  through the `rpy2 <https://rpy2.readthedocs.io/>`__ project.
  See the :ref:`R interfacing docs <rpy>` for more details.
- The ``pandas.io.ga`` module with a ``google-analytics`` interface is removed (:issue:`11308`).
  Similar functionality can be found in the `Google2Pandas <https://github.com/panalysis/Google2Pandas>`__ package.
- ``pd.to_datetime`` and ``pd.to_timedelta`` have dropped the ``coerce`` parameter in favor of ``errors`` (:issue:`13602`)
- ``pandas.stats.fama_macbeth``, ``pandas.stats.ols``, ``pandas.stats.plm`` and ``pandas.stats.var``, as well as the top-level ``pandas.fama_macbeth`` and ``pandas.ols`` routines are removed. Similar functionaility can be found in the `statsmodels <shttp://www.statsmodels.org/dev/>`__ package. (:issue:`11898`)



.. _whatsnew_0200.performance:

Performance Improvements
~~~~~~~~~~~~~~~~~~~~~~~~

- Improved performance of ``pd.wide_to_long()`` (:issue:`14779`)
- Increased performance of ``pd.factorize()`` by releasing the GIL with ``object`` dtype when inferred as strings (:issue:`14859`)
- Improved performance of timeseries plotting with an irregular DatetimeIndex
  (or with ``compat_x=True``) (:issue:`15073`).
- Improved performance of ``groupby().cummin()`` and ``groupby().cummax()`` (:issue:`15048`, :issue:`15109`)

- When reading buffer object in ``read_sas()`` method without specified format, filepath string is inferred rather than buffer object.



.. _whatsnew_0200.bug_fixes:

Bug Fixes
~~~~~~~~~

- Bug in ``Timestamp.replace`` now raises ``TypeError`` when incorrect argument names are given; previously this raised ``ValueError`` (:issue:`15240`)
- Bug in ``Index`` power operations with reversed operands (:issue:`14973`)
- Bug in ``TimedeltaIndex`` addition where overflow was being allowed without error (:issue:`14816`)
- Bug in ``TimedeltaIndex`` raising a ``ValueError`` when boolean indexing with ``loc`` (:issue:`14946`)
- Bug in ``astype()`` where ``inf`` values were incorrectly converted to integers. Now raises error now with ``astype()`` for Series and DataFrames (:issue:`14265`)
- Bug in ``DataFrame(..).apply(to_numeric)`` when values are of type decimal.Decimal. (:issue:`14827`)
- Bug in ``describe()`` when passing a numpy array which does not contain the median to the ``percentiles`` keyword argument (:issue:`14908`)
- Bug in ``DataFrame.sort_values()`` when sorting by multiple columns where one column is of type ``int64`` and contains ``NaT`` (:issue:`14922`)
- Bug in ``DataFrame.reindex()`` in which ``method`` was ignored when passing ``columns`` (:issue:`14992`)
- Bug in ``pd.to_numeric()`` in which float and unsigned integer elements were being improperly casted (:issue:`14941`, :issue:`15005`)
- Bug in ``pd.read_csv()`` in which the ``dialect`` parameter was not being verified before processing (:issue:`14898`)
- Bug in ``pd.read_fwf`` where the skiprows parameter was not being respected during column width inference (:issue:`11256`)
- Bug in ``pd.read_csv()`` in which missing data was being improperly handled with ``usecols`` (:issue:`6710`)
- Bug in ``pd.read_csv()`` in which a file containing a row with many columns followed by rows with fewer columns would cause a crash (:issue:`14125`)
- Bug in ``pd.tools.hashing.hash_pandas_object()`` in which hashing of categoricals depended on the ordering of categories, instead of just their values. (:issue:`15143`)
- Bug in ``.groupby(..).resample()`` when passed the ``on=`` kwarg. (:issue:`15021`)

- Bug in ``DataFrame.loc`` with indexing a ``MultiIndex`` with a ``Series`` indexer (:issue:`14730`)


- Bug in ``pd.read_msgpack()`` in which ``Series`` categoricals were being improperly processed (:issue:`14901`)
- Bug in ``Series.ffill()`` with mixed dtypes containing tz-aware datetimes. (:issue:`14956`)



- Bug in ``Series`` construction with a datetimetz (:issue:`14928`)

- Bug in compat for passing long integers to ``Timestamp.replace`` (:issue:`15030`)
- Bug in ``.loc`` that would not return the correct dtype for scalar access for a DataFrame (:issue:`11617`)
- Bug in ``GroupBy.get_group()`` failing with a categorical grouper (:issue:`15155`)
- Bug in ``pandas.tools.utils.cartesian_product()`` with large input can cause overflow on windows (:issue:`15265`)



- Bug in ``.groupby(...).rolling(...)`` when ``on`` is specified and using a ``DatetimeIndex`` (:issue:`15130`)



- Bug in ``Series.iloc`` where a ``Categorical`` object for list-like indexes input was returned, where a ``Series`` was expected. (:issue:`14580`)



- Bug in  groupby operations with timedelta64 when passing ``numeric_only=False`` (:issue:`5724`)


- Bug in ``DataFrame.to_html`` with ``index=False`` and ``max_rows`` raising in ``IndexError`` (:issue:`14998`)

- Bug in ``Categorical.searchsorted()`` where alphabetical instead of the provided categorical order was used (:issue:`14522`)



- Bug in ``resample``, where a non-string ```loffset`` argument would not be applied when resampling a timeseries (:issue:`13218`)






- Require at least 0.23 version of cython to avoid problems with character encodings (:issue:`14699`)
- Bug in ``pd.pivot_table()`` where no error was raised when values argument was not in the columns (:issue:`14938`)

- Bug in ``.to_json()`` where ``lines=True`` and contents (keys or values) contain escaped characters (:issue:`15096`)
- Bug in ``.rolling/expanding()`` functions where ``count()`` was not counting ``np.Inf``, nor handling ``object`` dtypes (:issue:`12541`)
- Bug in ``DataFrame.resample().median()`` if duplicate column names are present (:issue:`14233`)

- Bug in ``DataFrame.groupby().describe()`` when grouping on ``Index`` containing tuples (:issue:`14848`)
- Bug in creating a ``MultiIndex`` with tuples and not passing a list of names; this will now raise ``ValueError`` (:issue:`15110`)

- Bug in catching an overflow in ``Timestamp`` + ``Timedelta/Offset`` operations (:issue:`15126`)
- Bug in the HTML display with with a ``MultiIndex`` and truncation (:issue:`14882`)


- Bug in ``pd.merge_asof()`` where ``left_index``/``right_index`` together caused a failure when ``tolerance`` was specified (:issue:`15135`)





- Bug in ``Series`` constructor when both ``copy=True`` and ``dtype`` arguments are provided (:issue:`15125`)
- Bug in ``pd.read_csv()`` for the C engine where ``usecols`` were being indexed incorrectly with ``parse_dates`` (:issue:`14792`)
- Incorrect dtyped ``Series`` was returned by comparison methods (e.g., ``lt``, ``gt``, ...) against a constant for an empty ``DataFrame`` (:issue:`15077`)
- Bug in ``Series.dt.round`` inconsistent behaviour on NAT's with different arguments (:issue:`14940`)
- Bug in ``DataFrame.fillna()`` where the argument ``downcast`` was ignored when fillna value was of type ``dict`` (:issue:`15277`)


- Bug in ``.read_json()`` for Python 2 where ``lines=True`` and contents contain non-ascii unicode characters (:issue:`15132`)

- Bug in ``pd.read_csv()`` with ``float_precision='round_trip'`` which caused a segfault when a text entry is parsed (:issue:`15140`)

- Bug in ``DataFrame.to_stata()`` and ``StataWriter`` which produces incorrectly formatted files to be produced for some locales (:issue:`13856`)






- Bug in ``DataFrame.boxplot`` where ``fontsize`` was not applied to the tick labels on both axes (:issue:`15108`)
- Bug in ``Series.replace`` and ``DataFrame.replace`` which failed on empty replacement dicts (:issue:`15289`)
<<<<<<< HEAD

- Bug in ``to_json`` causing single byte ascii characters to be expanded to four byte unicode (:issue:`15344`)
=======
- Bug in ``.eval()`` which caused multiline evals to fail with local variables not on the first line (:issue:`15342`)
>>>>>>> c23b1a4c
<|MERGE_RESOLUTION|>--- conflicted
+++ resolved
@@ -520,9 +520,7 @@
 
 - Bug in ``DataFrame.boxplot`` where ``fontsize`` was not applied to the tick labels on both axes (:issue:`15108`)
 - Bug in ``Series.replace`` and ``DataFrame.replace`` which failed on empty replacement dicts (:issue:`15289`)
-<<<<<<< HEAD
 
 - Bug in ``to_json`` causing single byte ascii characters to be expanded to four byte unicode (:issue:`15344`)
-=======
-- Bug in ``.eval()`` which caused multiline evals to fail with local variables not on the first line (:issue:`15342`)
->>>>>>> c23b1a4c
+
+- Bug in ``.eval()`` which caused multiline evals to fail with local variables not on the first line (:issue:`15342`)