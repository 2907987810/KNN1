--- conflicted
+++ resolved
@@ -49,6 +49,7 @@
    "source": [
     "import pandas as pd\n",
     "import numpy as np\n",
+    "import matplotlib as mpl\n",
     "\n",
     "df = pd.DataFrame([[38.0, 2.0, 18.0, 22.0, 21, np.nan],[19, 439, 6, 452, 226,232]], \n",
     "                  index=pd.Index(['Tumour (Positive)', 'Non-Tumour (Negative)'], name='Actual Label:'), \n",
@@ -1277,26 +1278,21 @@
    "cell_type": "markdown",
    "metadata": {},
    "source": [
-    "Additional keyword arguments give more control on centering and positioning, and you can pass a list of `[color_negative, color_positive]` to highlight lower and higher values.\n",
-    "\n",
-    "Here's how you can change the above with the new `align` option, combined with setting `vmin` and `vmax` limits, the `width` of the figure, and underlying css `props` of cells, leaving space to display the text and the bars:"
-   ]
-  },
-  {
-   "cell_type": "code",
-   "execution_count": null,
-   "metadata": {},
-   "outputs": [],
-   "source": [
-<<<<<<< HEAD
-    "df2.style.bar(align=0, vmin=-2.5, vmax=2.5, color=['#d65f5f', '#5fba7d'], height=50,\n",
-    "              width=60, props=\"width: 120px; border-right: 1px solid black;\").format('{:.3f}', na_rep=\"\")"
-=======
+    "Additional keyword arguments give more control on centering and positioning, and you can pass a list of `[color_negative, color_positive]` to highlight lower and higher values or a matplotlib colormap.\n",
+    "\n",
+    "To showcase an example here's how you can change the above with the new `align` option, combined with setting `vmin` and `vmax` limits, the `width` of the figure, and underlying css `props` of cells, leaving space to display the text and the bars. We also use `text_gradient` to color the text the same as the bars using a matplotlib colormap (although in this case the visualization is probably better without this additional effect)."
+   ]
+  },
+  {
+   "cell_type": "code",
+   "execution_count": null,
+   "metadata": {},
+   "outputs": [],
+   "source": [
     "df2.style.format('{:.3f}', na_rep=\"\")\\\n",
     "         .bar(align=0, vmin=-2.5, vmax=2.5, cmap=\"bwr\", height=50,\n",
     "              width=60, props=\"width: 120px; border-right: 1px solid black;\")\\\n",
     "         .text_gradient(cmap=\"bwr\", vmin=-2.5, vmax=2.5)"
->>>>>>> f5c22421
    ]
   },
   {
@@ -2041,11 +2037,7 @@
    "name": "python",
    "nbconvert_exporter": "python",
    "pygments_lexer": "ipython3",
-<<<<<<< HEAD
-   "version": "3.8.7"
-=======
    "version": "3.9.5"
->>>>>>> f5c22421
   }
  },
  "nbformat": 4,
