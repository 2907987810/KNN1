--- conflicted
+++ resolved
@@ -1092,12 +1092,9 @@
     s
     s.apply(f)
 
-<<<<<<< HEAD
 Control grouped column(s) placement with ``group_keys``
 ~~~~~~~~~~~~~~~~~~~~~~~~~~~~~~~~~~~~~~~~~~~~~~~~~~~~~~~
 
-=======
->>>>>>> 7e51bd73
 .. note::
 
    If ``group_keys=True`` is specified when calling :meth:`~DataFrame.groupby`,
@@ -1121,14 +1118,12 @@
 
 .. ipython:: python
 
-<<<<<<< HEAD
     df.groupby("A", group_keys=False).apply(lambda x: x)
-=======
+
 Similar to :ref:`groupby.aggregate.udfs`, the resulting dtype will reflect that of the
 apply function. If the results from different groups have different dtypes, then
 a common dtype will be determined in the same way as ``DataFrame`` construction.
 
->>>>>>> 7e51bd73
 
 Numba Accelerated Routines
 --------------------------
