--- conflicted
+++ resolved
@@ -288,10 +288,8 @@
 [tool.ruff.per-file-ignores]
 # relative imports allowed for asv_bench
 "asv_bench/*" = ["TID"]
-<<<<<<< HEAD
 # to be enabled gradually
 "pandas/core/*" = ["PLR5501"]
-=======
 # TCH to be enabled gradually
 "pandas/core/arrays/*" = ["TCH"]
 "pandas/core/io/*" = ["TCH"]
@@ -328,7 +326,6 @@
 "pandas/_libs/*" = ["TCH"]
 # Keep this one enabled
 "pandas/_typing.py" = ["TCH"]
->>>>>>> d9ba285a
 
 [tool.pylint.messages_control]
 max-line-length = 88
