[build-system]
# Minimum requirements for the build system to execute.
# See https://github.com/scipy/scipy/pull/12940 for the AIX issue.
requires = [
    "setuptools>=61.0.0",
    "wheel",
    "Cython>=0.29.32,<3",  # Note: sync with setup.py, environment.yml and asv.conf.json
    "oldest-supported-numpy>=2022.8.16",
    "versioneer[toml]"
]
# build-backend = "setuptools.build_meta"

[project]
name = 'pandas'
dynamic = [
  'version'
]
description = 'Powerful data structures for data analysis, time series, and statistics'
readme = 'README.md'
authors = [
  { name = 'The Pandas Development Team', email='pandas-dev@python.org' },
]
license = {file = 'LICENSE'}
requires-python = '>=3.8'
dependencies = [
  "numpy>=1.20.3; python_version<'3.10'",
  "numpy>=1.21.0; python_version>='3.10'",
  "numpy>=1.23.2; python_version>='3.11'",
  "python-dateutil>=2.8.2",
  "pytz>=2020.1"
]
classifiers = [
    'Development Status :: 5 - Production/Stable',
    'Environment :: Console',
    'Intended Audience :: Science/Research',
    'License :: OSI Approved :: BSD License',
    'Operating System :: OS Independent',
    'Programming Language :: Cython',
    'Programming Language :: Python',
    'Programming Language :: Python :: 3',
    'Programming Language :: Python :: 3 :: Only',
    'Programming Language :: Python :: 3.8',
    'Programming Language :: Python :: 3.9',
    'Programming Language :: Python :: 3.10',
    'Programming Language :: Python :: 3.11',
    'Topic :: Scientific/Engineering'
]

[project.urls]
homepage = 'https://pandas.pydata.org'
documentation = 'https://pandas.pydata.org/docs/'
repository = 'https://github.com/pandas-dev/pandas'

[project.entry-points."pandas_plotting_backends"]
matplotlib = "pandas:plotting._matplotlib"

[project.optional-dependencies]
test = ['hypothesis>=5.5.3', 'pytest>=6.0', 'pytest-xdist>=1.31', 'pytest-asyncio>=0.17.0']
performance = ['bottleneck>=1.3.2', 'numba>=0.53.1', 'numexpr>=2.7.1']
timezone = ['tzdata>=2022.1']
computation = ['scipy>=1.7.1', 'xarray>=0.21.0']
fss = ['fsspec>=2021.07.0']
aws = ['s3fs>=2021.08.0']
gcp = ['gcsfs>=2021.07.0', 'pandas-gbq>=0.15.0']
excel = ['odfpy>=1.4.1', 'openpyxl>=3.0.7', 'pyxlsb>=1.0.8', 'xlrd>=2.0.1', 'xlsxwriter>=1.4.3']
parquet = ['pyarrow>=6.0.0']
feather = ['pyarrow>=6.0.0']
hdf5 = [# blosc only available on conda (https://github.com/Blosc/python-blosc/issues/297)
        #'blosc>=1.20.1',
        'tables>=3.6.1']
spss = ['pyreadstat>=1.1.2']
postgresql = ['SQLAlchemy>=1.4.16', 'psycopg2>=2.8.6']
mysql = ['SQLAlchemy>=1.4.16', 'pymysql>=1.0.2']
sql-other = ['SQLAlchemy>=1.4.16']
html = ['beautifulsoup4>=4.9.3', 'html5lib>=1.1', 'lxml>=4.6.3']
xml = ['lxml>=4.6.3']
plot = ['matplotlib>=3.6.1']
output_formatting = ['jinja2>=3.0.0', 'tabulate>=0.8.9']
clipboard = ['PyQt5>=5.15.1', 'qtpy>=2.2.0']
compression = ['brotlipy>=0.7.0', 'python-snappy>=0.6.0', 'zstandard>=0.15.2']
all = ['beautifulsoup4>=4.9.3',
       # blosc only available on conda (https://github.com/Blosc/python-blosc/issues/297)
       #'blosc>=1.21.0',
       'bottleneck>=1.3.2',
       'brotlipy>=0.7.0',
       'fastparquet>=0.6.3',
       'fsspec>=2021.07.0',
       'gcsfs>=2021.07.0',
       'html5lib>=1.1',
       'hypothesis>=6.13.0',
       'jinja2>=3.0.0',
       'lxml>=4.6.3',
       'matplotlib>=3.6.1',
       'numba>=0.53.1',
       'numexpr>=2.7.3',
       'odfpy>=1.4.1',
       'openpyxl>=3.0.7',
       'pandas-gbq>=0.15.0',
       'psycopg2>=2.8.6',
       'pyarrow>=6.0.0',
       'pymysql>=1.0.2',
       'PyQt5>=5.15.1',
       'pyreadstat>=1.1.2',
       'pytest>=6.0',
       'pytest-xdist>=1.31',
       'pytest-asyncio>=0.17.0',
       'python-snappy>=0.6.0',
       'pyxlsb>=1.0.8',
       'qtpy>=2.2.0',
       'scipy>=1.7.1',
       's3fs>=2021.08.0',
       'SQLAlchemy>=1.4.16',
       'tables>=3.6.1',
       'tabulate>=0.8.9',
       'tzdata>=2022.1',
       'xarray>=0.21.0',
       'xlrd>=2.0.1',
       'xlsxwriter>=1.4.3',
       'zstandard>=0.15.2']

# TODO: Remove after setuptools support is dropped.
[tool.setuptools]
include-package-data = true

[tool.setuptools.packages.find]
include = ["pandas", "pandas.*"]
namespaces = false

[tool.setuptools.package-data]
pandas = ["../pyproject.toml"]

[tool.setuptools.exclude-package-data]
"*" = ["*.c", "*.h"]

# See the docstring in versioneer.py for instructions. Note that you must
# re-run 'versioneer.py setup' after changing this section, and commit the
# resulting files.
[tool.versioneer]
VCS = "git"
style = "pep440"
versionfile_source = "pandas/_version.py"
versionfile_build = "pandas/_version.py"
tag_prefix = "v"
parentdir_prefix = "pandas-"

[tool.cibuildwheel]
skip = "cp36-* cp37-* pp37-* *-manylinux_i686 *_ppc64le *_s390x *-musllinux*"
build-verbosity = "3"
test-requires = "hypothesis==6.52.1 pytest>=6.2.5 pytest-xdist pytest-asyncio>=0.17"
test-command = "python {project}/ci/test_wheels.py"

[tool.cibuildwheel.macos]
archs = "x86_64 universal2"
test-skip = "*_arm64 *_universal2:arm64"

[tool.cibuildwheel.windows]
repair-wheel-command = "python ci/fix_wheels.py {wheel} {dest_dir}"

[[tool.cibuildwheel.overrides]]
select = "*-win*"
# We test separately for Windows, since we use
# the base windows docker image to check if any dlls are
# missing from the wheel
test-command = ""

[[tool.cibuildwheel.overrides]]
select = "*-win32"
environment = { IS_32_BIT="true" }

[tool.black]
target-version = ['py38', 'py39']
exclude = '''
(
    asv_bench/env
  | \.egg
  | \.git
  | \.hg
  | \.mypy_cache
  | \.nox
  | \.tox
  | \.venv
  | _build
  | buck-out
  | build
  | dist
  | setup.py
)
'''

[tool.pylint.messages_control]
max-line-length = 88
disable = [
 # intentionally turned off
  "broad-except",
  "c-extension-no-member",
  "comparison-with-itself",
  "import-error",
  "import-outside-toplevel",
  "invalid-name",
  "invalid-unary-operand-type",
  "line-too-long",
  "no-else-continue",
  "no-else-raise",
  "no-else-return",
  "no-member",
  "no-name-in-module",
  "not-an-iterable",
  "overridden-final-method",
  "pointless-statement",
  "redundant-keyword-arg",
  "singleton-comparison",
  "too-many-ancestors",
  "too-many-arguments",
  "too-many-boolean-expressions",
  "too-many-branches",
  "too-many-function-args",
  "too-many-instance-attributes",
  "too-many-locals",
  "too-many-nested-blocks",
  "too-many-public-methods",
  "too-many-return-statements",
  "too-many-statements",
  "undefined-loop-variable",
  "unexpected-keyword-arg",
  "ungrouped-imports",
  "unsubscriptable-object",
  "unsupported-assignment-operation",
  "unsupported-membership-test",
  "unused-import",
  "use-implicit-booleaness-not-comparison",
  "use-implicit-booleaness-not-len",
  "wrong-import-order",
  "wrong-import-position",

 # misc
  "abstract-class-instantiated",
  "no-value-for-parameter",
  "undefined-variable",
  "unpacking-non-sequence",

 # pylint type "C": convention, for programming standard violation
  "missing-class-docstring",
  "missing-function-docstring",
  "missing-module-docstring",
  "too-many-lines",
  "unidiomatic-typecheck",
  "unnecessary-dunder-call",
  "unnecessary-lambda-assignment",

  # pylint type "R": refactor, for bad code smell
  "consider-using-ternary",
  "consider-using-with",
  "cyclic-import",
  "duplicate-code",
  "inconsistent-return-statements",
  "redefined-argument-from-local",
  "too-few-public-methods",

  # pylint type "W": warning, for python specific problems
  "abstract-method",
  "arguments-differ",
  "arguments-out-of-order",
  "arguments-renamed",
  "attribute-defined-outside-init",
  "comparison-with-callable",
  "dangerous-default-value",
  "deprecated-module",
  "eval-used",
  "expression-not-assigned",
  "fixme",
  "global-statement",
  "invalid-overridden-method",
  "keyword-arg-before-vararg",
  "possibly-unused-variable",
  "protected-access",
  "raise-missing-from",
  "redefined-builtin",
  "redefined-outer-name",
  "self-cls-assignment",
  "signature-differs",
  "super-init-not-called",
  "try-except-raise",
  "unnecessary-lambda",
  "unspecified-encoding",
  "unused-argument",
  "unused-variable",
  "using-constant-test"
]

[tool.pytest.ini_options]
# sync minversion with pyproject.toml & install.rst
minversion =  "6.0"
addopts = "--strict-markers --strict-config --capture=no --durations=30 --junitxml=test-data.xml"
empty_parameter_set_mark = "fail_at_collect"
xfail_strict = true
testpaths = "pandas"
doctest_optionflags = [
  "NORMALIZE_WHITESPACE",
  "IGNORE_EXCEPTION_DETAIL",
  "ELLIPSIS",
]
filterwarnings = [
<<<<<<< HEAD
  "error:_pytest.warning_types.PytestUnknownMarkWarning
  "error:Sparse:FutureWarning",
  "error:The SparseArray:FutureWarning",
  # Deprecation gives warning on import during pytest collection
  "ignore:pandas.core.index is deprecated:FutureWarning:importlib",
  "ignore:pandas.util.testing is deprecated:FutureWarning:importlib",
=======
>>>>>>> d859ecc1
  # Will be fixed in numba 0.56: https://github.com/numba/numba/issues/7758
  "ignore:`np.MachAr` is deprecated:DeprecationWarning:numba",
]
junit_family = "xunit2"
markers = [
  "single_cpu: tests that should run on a single cpu only",
  "slow: mark a test as slow",
  "network: mark a test as network",
  "db: tests requiring a database (mysql or postgres)",
  "clipboard: mark a pd.read_clipboard test",
  "arm_slow: mark a test as slow for arm64 architecture",
  "arraymanager: mark a test to run with ArrayManager enabled",
]
asyncio_mode = "strict"

[tool.mypy]
# Import discovery
mypy_path = "typings"
files = ["pandas", "typings"]
namespace_packages = false
explicit_package_bases = false
ignore_missing_imports = true
follow_imports = "normal"
follow_imports_for_stubs = false
no_site_packages = false
no_silence_site_packages = false
# Platform configuration
python_version = "3.8"
platform = "linux-64"
# Disallow dynamic typing
disallow_any_unimported = false # TODO
disallow_any_expr = false # TODO
disallow_any_decorated = false # TODO
disallow_any_explicit = false # TODO
disallow_any_generics = false # TODO
disallow_subclassing_any = false # TODO
# Untyped definitions and calls
disallow_untyped_calls = false # TODO
disallow_untyped_defs = false # TODO
disallow_incomplete_defs = false # TODO
check_untyped_defs = true
disallow_untyped_decorators = true
# None and Optional handling
no_implicit_optional = true
strict_optional = true
# Configuring warnings
warn_redundant_casts = true
warn_unused_ignores = true
warn_no_return = true
warn_return_any = false # TODO
warn_unreachable = false # GH#27396
# Suppressing errors
ignore_errors = false
enable_error_code = "ignore-without-code"
# Miscellaneous strictness flags
allow_untyped_globals = false
allow_redefinition = false
local_partial_types = false
implicit_reexport = true
strict_equality = true
# Configuring error messages
show_error_context = false
show_column_numbers = false
show_error_codes = true

[[tool.mypy.overrides]]
module = [
  "pandas.tests.*",
  "pandas._version",
  "pandas.io.clipboard",
]
check_untyped_defs = false

[[tool.mypy.overrides]]
module = [
  "pandas.tests.apply.test_series_apply",
  "pandas.tests.arithmetic.conftest",
  "pandas.tests.arrays.sparse.test_combine_concat",
  "pandas.tests.dtypes.test_common",
  "pandas.tests.frame.methods.test_to_records",
  "pandas.tests.groupby.test_rank",
  "pandas.tests.groupby.transform.test_transform",
  "pandas.tests.indexes.interval.test_interval",
  "pandas.tests.indexing.test_categorical",
  "pandas.tests.io.excel.test_writers",
  "pandas.tests.reductions.test_reductions",
  "pandas.tests.test_expressions",
]
ignore_errors = true

# To be kept consistent with "Import Formatting" section in contributing.rst
[tool.isort]
known_pre_libs = "pandas._config"
known_pre_core = ["pandas._libs", "pandas._typing", "pandas.util._*", "pandas.compat", "pandas.errors"]
known_dtypes = "pandas.core.dtypes"
known_post_core = ["pandas.tseries", "pandas.io", "pandas.plotting"]
sections = ["FUTURE", "STDLIB", "THIRDPARTY" ,"PRE_LIBS" , "PRE_CORE", "DTYPES", "FIRSTPARTY", "POST_CORE", "LOCALFOLDER"]
profile = "black"
combine_as_imports = true
force_grid_wrap = 2
force_sort_within_sections = true
skip_glob = "env"
skip = "pandas/__init__.py"

[tool.pyright]
pythonVersion = "3.8"
typeCheckingMode = "basic"
include = ["pandas", "typings"]
exclude = ["pandas/tests", "pandas/io/clipboard", "pandas/util/version"]
# enable subset of "strict"
reportDuplicateImport = true
reportInvalidStubStatement = true
reportOverlappingOverload = true
reportPropertyTypeMismatch = true
reportUntypedClassDecorator = true
reportUntypedFunctionDecorator = true
reportUntypedNamedTuple = true
reportUnusedImport = true
# disable subset of "basic"
reportGeneralTypeIssues = false
reportMissingModuleSource = false
reportOptionalCall = false
reportOptionalIterable = false
reportOptionalMemberAccess = false
reportOptionalOperand = false
reportOptionalSubscript = false
reportPrivateImportUsage = false
reportUnboundVariable = false

[tool.coverage.run]
branch = true
omit = ["pandas/_typing.py", "pandas/_version.py"]
plugins = ["Cython.Coverage"]
source = ["pandas"]

[tool.coverage.report]
ignore_errors = false
show_missing = true
omit = ["pandas/_version.py"]
exclude_lines = [
  # Have to re-enable the standard pragma
  "pragma: no cover",
  # Don't complain about missing debug-only code:s
  "def __repr__",
  "if self.debug",
  # Don't complain if tests don't hit defensive assertion code:
  "raise AssertionError",
  "raise NotImplementedError",
  "AbstractMethodError",
  # Don't complain if non-runnable code isn't run:
  "if 0:",
  "if __name__ == .__main__.:",
  "if TYPE_CHECKING:",
]

[tool.coverage.html]
directory = "coverage_html_report"

[tool.codespell]
ignore-words-list = "blocs, coo, hist, nd, sav, ser, recuse"
ignore-regex = 'https://([\w/\.])+'<|MERGE_RESOLUTION|>--- conflicted
+++ resolved
@@ -300,15 +300,7 @@
   "ELLIPSIS",
 ]
 filterwarnings = [
-<<<<<<< HEAD
   "error:_pytest.warning_types.PytestUnknownMarkWarning
-  "error:Sparse:FutureWarning",
-  "error:The SparseArray:FutureWarning",
-  # Deprecation gives warning on import during pytest collection
-  "ignore:pandas.core.index is deprecated:FutureWarning:importlib",
-  "ignore:pandas.util.testing is deprecated:FutureWarning:importlib",
-=======
->>>>>>> d859ecc1
   # Will be fixed in numba 0.56: https://github.com/numba/numba/issues/7758
   "ignore:`np.MachAr` is deprecated:DeprecationWarning:numba",
 ]
