[build-system]
# Minimum requirements for the build system to execute.
# See https://github.com/scipy/scipy/pull/12940 for the AIX issue.
requires = [
    "setuptools>=61.0.0",
    "wheel",
    "Cython>=0.29.32,<3",  # Note: sync with setup.py, environment.yml and asv.conf.json
    "oldest-supported-numpy>=2022.8.16",
    "versioneer[toml]"
]
# build-backend = "setuptools.build_meta"

[project]
name = 'pandas'
dynamic = [
  'version'
]
description = 'Powerful data structures for data analysis, time series, and statistics'
readme = 'README.md'
authors = [
  { name = 'The Pandas Development Team', email='pandas-dev@python.org' },
]
license = {file = 'LICENSE'}
requires-python = '>=3.8'
dependencies = [
  "numpy>=1.20.3; python_version<'3.10'",
  "numpy>=1.21.0; python_version>='3.10'",
  "numpy>=1.23.2; python_version>='3.11'",
  "python-dateutil>=2.8.2",
  "pytz>=2020.1"
]
classifiers = [
    'Development Status :: 5 - Production/Stable',
    'Environment :: Console',
    'Intended Audience :: Science/Research',
    'License :: OSI Approved :: BSD License',
    'Operating System :: OS Independent',
    'Programming Language :: Cython',
    'Programming Language :: Python',
    'Programming Language :: Python :: 3',
    'Programming Language :: Python :: 3 :: Only',
    'Programming Language :: Python :: 3.8',
    'Programming Language :: Python :: 3.9',
    'Programming Language :: Python :: 3.10',
    'Programming Language :: Python :: 3.11',
    'Topic :: Scientific/Engineering'
]

[project.urls]
homepage = 'https://pandas.pydata.org'
documentation = 'https://pandas.pydata.org/docs/'
repository = 'https://github.com/pandas-dev/pandas'

[project.entry-points."pandas_plotting_backends"]
matplotlib = "pandas:plotting._matplotlib"

[project.optional-dependencies]
test = ['hypothesis>=6.34.2', 'pytest>=7.0.0', 'pytest-xdist>=2.2.0', 'pytest-asyncio>=0.17.0']
performance = ['bottleneck>=1.3.2', 'numba>=0.53.1', 'numexpr>=2.7.1']
timezone = ['tzdata>=2022.1']
computation = ['scipy>=1.7.1', 'xarray>=0.21.0']
fss = ['fsspec>=2021.07.0']
aws = ['s3fs>=2021.08.0']
gcp = ['gcsfs>=2021.07.0', 'pandas-gbq>=0.15.0']
excel = ['odfpy>=1.4.1', 'openpyxl>=3.0.7', 'pyxlsb>=1.0.8', 'xlrd>=2.0.1', 'xlsxwriter>=1.4.3']
parquet = ['pyarrow>=7.0.0']
feather = ['pyarrow>=7.0.0']
hdf5 = [# blosc only available on conda (https://github.com/Blosc/python-blosc/issues/297)
        #'blosc>=1.20.1',
        'tables>=3.6.1']
spss = ['pyreadstat>=1.1.2']
postgresql = ['SQLAlchemy>=1.4.16', 'psycopg2>=2.8.6']
mysql = ['SQLAlchemy>=1.4.16', 'pymysql>=1.0.2']
sql-other = ['SQLAlchemy>=1.4.16']
html = ['beautifulsoup4>=4.9.3', 'html5lib>=1.1', 'lxml>=4.6.3']
xml = ['lxml>=4.6.3']
plot = ['matplotlib>=3.6.1']
output_formatting = ['jinja2>=3.0.0', 'tabulate>=0.8.9']
clipboard = ['PyQt5>=5.15.1', 'qtpy>=2.2.0']
compression = ['brotlipy>=0.7.0', 'python-snappy>=0.6.0', 'zstandard>=0.15.2']
all = ['beautifulsoup4>=4.9.3',
       # blosc only available on conda (https://github.com/Blosc/python-blosc/issues/297)
       #'blosc>=1.21.0',
       'bottleneck>=1.3.2',
       'brotlipy>=0.7.0',
       'fastparquet>=0.6.3',
       'fsspec>=2021.07.0',
       'gcsfs>=2021.07.0',
       'html5lib>=1.1',
       'hypothesis>=6.34.2',
       'jinja2>=3.0.0',
       'lxml>=4.6.3',
       'matplotlib>=3.6.1',
       'numba>=0.53.1',
       'numexpr>=2.7.3',
       'odfpy>=1.4.1',
       'openpyxl>=3.0.7',
       'pandas-gbq>=0.15.0',
       'psycopg2>=2.8.6',
       'pyarrow>=7.0.0',
       'pymysql>=1.0.2',
       'PyQt5>=5.15.1',
       'pyreadstat>=1.1.2',
       'pytest>=7.0.0',
       'pytest-xdist>=2.2.0',
       'pytest-asyncio>=0.17.0',
       'python-snappy>=0.6.0',
       'pyxlsb>=1.0.8',
       'qtpy>=2.2.0',
       'scipy>=1.7.1',
       's3fs>=2021.08.0',
       'SQLAlchemy>=1.4.16',
       'tables>=3.6.1',
       'tabulate>=0.8.9',
       'tzdata>=2022.1',
       'xarray>=0.21.0',
       'xlrd>=2.0.1',
       'xlsxwriter>=1.4.3',
       'zstandard>=0.15.2']

# TODO: Remove after setuptools support is dropped.
[tool.setuptools]
include-package-data = true

[tool.setuptools.packages.find]
include = ["pandas", "pandas.*"]
namespaces = false

[tool.setuptools.package-data]
pandas = ["../pyproject.toml"]

[tool.setuptools.exclude-package-data]
"*" = ["*.c", "*.h"]

# See the docstring in versioneer.py for instructions. Note that you must
# re-run 'versioneer.py setup' after changing this section, and commit the
# resulting files.
[tool.versioneer]
VCS = "git"
style = "pep440"
versionfile_source = "pandas/_version.py"
versionfile_build = "pandas/_version.py"
tag_prefix = "v"
parentdir_prefix = "pandas-"

[tool.cibuildwheel]
skip = "cp36-* cp37-* pp37-* *-manylinux_i686 *_ppc64le *_s390x *-musllinux*"
build-verbosity = "3"
environment = { LDFLAGS="-Wl,--strip-debug" }
test-requires = "hypothesis>=6.34.2 pytest>=7.0.0 pytest-xdist>=2.2.0 pytest-asyncio>=0.17"
test-command = "python {project}/ci/test_wheels.py"

[tool.cibuildwheel.macos]
archs = "x86_64 arm64"
test-skip = "*_arm64"

[tool.cibuildwheel.windows]
repair-wheel-command = "python ci/fix_wheels.py {wheel} {dest_dir}"

[[tool.cibuildwheel.overrides]]
select = "*-win*"
# We test separately for Windows, since we use
# the base windows docker image to check if any dlls are
# missing from the wheel
test-command = ""

[[tool.cibuildwheel.overrides]]
# Don't strip wheels on macOS.
# macOS doesn't support stripping wheels with linker
# https://github.com/MacPython/numpy-wheels/pull/87#issuecomment-624878264
select = "*-macosx*"
environment = ""

[[tool.cibuildwheel.overrides]]
select = "*-win32"
environment = { IS_32_BIT="true" }

[tool.black]
target-version = ['py38', 'py39']
required-version = '23.1.0'
exclude = '''
(
    asv_bench/env
  | \.egg
  | \.git
  | \.hg
  | \.mypy_cache
  | \.nox
  | \.tox
  | \.venv
  | _build
  | buck-out
  | build
  | dist
  | setup.py
)
'''

[tool.ruff]
line-length = 88
update-check = false
target-version = "py38"

select = [
  # pyflakes
  "F",
  # pycodestyle
  "E",
  "W",
  # flake8-2020
  "YTT",
  # flake8-bugbear
  "B",
  # flake8-quotes
  "Q",
  # pylint
  "PLE", "PLR", "PLW",
  # misc lints
  "PIE",
  # tidy imports
  "TID",
]

ignore = [
  # space before : (needed for how black formats slicing)
  # "E203",  # not yet implemented
  # module level import not at top of file
  "E402",
  # do not assign a lambda expression, use a def
  "E731",
  # line break before binary operator
  # "W503",  # not yet implemented
  # line break after binary operator
  # "W504",  # not yet implemented
  # controversial
  "B006",
  # controversial
  "B007",
  # controversial
  "B008",
  # setattr is used to side-step mypy
  "B009",
  # getattr is used to side-step mypy
  "B010",
  # tests use assert False
  "B011",
  # tests use comparisons but not their returned value
  "B015",
  # false positives
  "B019",
  # Loop control variable overrides iterable it iterates
  "B020",
  # Function definition does not bind loop variable
  "B023",
  # Functions defined inside a loop must not use variables redefined in the loop
  # "B301",  # not yet implemented
  # Too many arguments to function call
  "PLR0913",
  # Too many returns
  "PLR0911",
  # Too many branches
  "PLR0912",
  # Too many statements
  "PLR0915",

  # Additional checks that don't pass yet
  # Within an except clause, raise exceptions with ...
  "B904",
  # Magic number
  "PLR2004",
]

exclude = [
  "doc/sphinxext/*.py",
  "doc/build/*.py",
  "doc/temp/*.py",
  ".eggs/*.py",
  "versioneer.py",
  # exclude asv benchmark environments from linting
  "env",
]

[tool.ruff.per-file-ignores]
# relative imports allowed for asv_bench
"asv_bench/*" = ["TID"]

[tool.pylint.messages_control]
max-line-length = 88
disable = [
 # intentionally turned off
  "bad-mcs-classmethod-argument",
  "broad-except",
  "c-extension-no-member",
  "comparison-with-itself",
  "consider-using-enumerate",
  "import-error",
  "import-outside-toplevel",
  "invalid-name",
  "invalid-unary-operand-type",
  "line-too-long",
  "no-else-continue",
  "no-else-raise",
  "no-else-return",
  "no-member",
  "no-name-in-module",
  "not-an-iterable",
  "overridden-final-method",
  "pointless-statement",
  "redundant-keyword-arg",
  "singleton-comparison",
  "too-many-ancestors",
  "too-many-arguments",
  "too-many-boolean-expressions",
  "too-many-branches",
  "too-many-function-args",
  "too-many-instance-attributes",
  "too-many-locals",
  "too-many-nested-blocks",
  "too-many-public-methods",
  "too-many-return-statements",
  "too-many-statements",
  "unexpected-keyword-arg",
  "ungrouped-imports",
  "unsubscriptable-object",
  "unsupported-assignment-operation",
  "unsupported-membership-test",
  "unused-import",
  "use-dict-literal",
  "use-implicit-booleaness-not-comparison",
  "use-implicit-booleaness-not-len",
  "wrong-import-order",
  "wrong-import-position",

 # misc
  "abstract-class-instantiated",
  "no-value-for-parameter",
  "undefined-variable",
  "unpacking-non-sequence",
  "used-before-assignment",

 # pylint type "C": convention, for programming standard violation
  "missing-class-docstring",
  "missing-function-docstring",
  "missing-module-docstring",
  "superfluous-parens",
  "too-many-lines",
  "unidiomatic-typecheck",
  "unnecessary-dunder-call",
  "unnecessary-lambda-assignment",

  # pylint type "R": refactor, for bad code smell
  "consider-using-with",
  "cyclic-import",
  "duplicate-code",
  "inconsistent-return-statements",
  "redefined-argument-from-local",
  "too-few-public-methods",

  # pylint type "W": warning, for python specific problems
  "abstract-method",
  "arguments-differ",
  "arguments-out-of-order",
  "arguments-renamed",
  "attribute-defined-outside-init",
  "broad-exception-raised",
  "comparison-with-callable",
  "dangerous-default-value",
  "deprecated-module",
  "eval-used",
  "expression-not-assigned",
  "fixme",
  "global-statement",
  "invalid-overridden-method",
  "keyword-arg-before-vararg",
  "possibly-unused-variable",
  "protected-access",
  "raise-missing-from",
  "redefined-builtin",
  "redefined-outer-name",
  "self-cls-assignment",
  "signature-differs",
  "super-init-not-called",
  "try-except-raise",
  "unnecessary-lambda",
  "unspecified-encoding",
  "unused-argument",
  "unused-variable",
  "using-constant-test"
]

[tool.pytest.ini_options]
# sync minversion with pyproject.toml & install.rst
minversion =  "7.0"
addopts = "--strict-markers --strict-config --capture=no --durations=30 --junitxml=test-data.xml"
# Pickle tests will fail when the pickle data files are not found if this is set to fail_at_collect
empty_parameter_set_mark = "skip" 
xfail_strict = true
testpaths = "pandas"
doctest_optionflags = [
  "NORMALIZE_WHITESPACE",
  "IGNORE_EXCEPTION_DETAIL",
  "ELLIPSIS",
]
filterwarnings = [
<<<<<<< HEAD
  "error:_pytest.warning_types.PytestUnknownMarkWarning",
=======
  "error:::pandas",
  "error::ResourceWarning",
  "error::pytest.PytestUnraisableExceptionWarning",
  "ignore:.*ssl.SSLSocket:pytest.PytestUnraisableExceptionWarning",
  "ignore:.*ssl.SSLSocket:ResourceWarning",
  "ignore::ResourceWarning:asyncio",
  # From plotting doctests
  "ignore:More than 20 figures have been opened:RuntimeWarning",
>>>>>>> 9935690a
  # Will be fixed in numba 0.56: https://github.com/numba/numba/issues/7758
  "ignore:`np.MachAr` is deprecated:DeprecationWarning:numba",
  "ignore:.*urllib3:DeprecationWarning:botocore",
  "ignore:Setuptools is replacing distutils.:UserWarning:_distutils_hack",
  # https://github.com/PyTables/PyTables/issues/822
  "ignore:a closed node found in the registry:UserWarning:tables",
  "ignore:`np.object` is a deprecated:DeprecationWarning:tables",
  "ignore:tostring:DeprecationWarning:tables",
  "ignore:distutils Version classes are deprecated:DeprecationWarning:numexpr",
  "ignore:distutils Version classes are deprecated:DeprecationWarning:fastparquet",
  "ignore:distutils Version classes are deprecated:DeprecationWarning:fsspec",
]
junit_family = "xunit2"
markers = [
  "single_cpu: tests that should run on a single cpu only",
  "slow: mark a test as slow",
  "network: mark a test as network",
  "db: tests requiring a database (mysql or postgres)",
  "clipboard: mark a pd.read_clipboard test",
  "arm_slow: mark a test as slow for arm64 architecture",
  "arraymanager: mark a test to run with ArrayManager enabled",
]
asyncio_mode = "strict"

[tool.mypy]
# Import discovery
mypy_path = "typings"
files = ["pandas", "typings"]
namespace_packages = false
explicit_package_bases = false
ignore_missing_imports = true
follow_imports = "normal"
follow_imports_for_stubs = false
no_site_packages = false
no_silence_site_packages = false
# Platform configuration
python_version = "3.8"
platform = "linux-64"
# Disallow dynamic typing
disallow_any_unimported = false # TODO
disallow_any_expr = false # TODO
disallow_any_decorated = false # TODO
disallow_any_explicit = false # TODO
disallow_any_generics = false # TODO
disallow_subclassing_any = false # TODO
# Untyped definitions and calls
disallow_untyped_calls = false # TODO
disallow_untyped_defs = false # TODO
disallow_incomplete_defs = false # TODO
check_untyped_defs = true
disallow_untyped_decorators = true
# None and Optional handling
no_implicit_optional = true
strict_optional = true
# Configuring warnings
warn_redundant_casts = true
warn_unused_ignores = true
warn_no_return = true
warn_return_any = false # TODO
warn_unreachable = false # GH#27396
# Suppressing errors
ignore_errors = false
enable_error_code = "ignore-without-code"
# Miscellaneous strictness flags
allow_untyped_globals = false
allow_redefinition = false
local_partial_types = false
implicit_reexport = true
strict_equality = true
# Configuring error messages
show_error_context = false
show_column_numbers = false
show_error_codes = true

[[tool.mypy.overrides]]
module = [
  "pandas.tests.*",
  "pandas._version",
  "pandas.io.clipboard",
]
check_untyped_defs = false

[[tool.mypy.overrides]]
module = [
  "pandas.tests.apply.test_series_apply",
  "pandas.tests.arithmetic.conftest",
  "pandas.tests.arrays.sparse.test_combine_concat",
  "pandas.tests.dtypes.test_common",
  "pandas.tests.frame.methods.test_to_records",
  "pandas.tests.groupby.test_rank",
  "pandas.tests.groupby.transform.test_transform",
  "pandas.tests.indexes.interval.test_interval",
  "pandas.tests.indexing.test_categorical",
  "pandas.tests.io.excel.test_writers",
  "pandas.tests.reductions.test_reductions",
  "pandas.tests.test_expressions",
]
ignore_errors = true

# To be kept consistent with "Import Formatting" section in contributing.rst
[tool.isort]
known_pre_libs = "pandas._config"
known_pre_core = ["pandas._libs", "pandas._typing", "pandas.util._*", "pandas.compat", "pandas.errors"]
known_dtypes = "pandas.core.dtypes"
known_post_core = ["pandas.tseries", "pandas.io", "pandas.plotting"]
sections = ["FUTURE", "STDLIB", "THIRDPARTY" ,"PRE_LIBS" , "PRE_CORE", "DTYPES", "FIRSTPARTY", "POST_CORE", "LOCALFOLDER"]
profile = "black"
combine_as_imports = true
force_grid_wrap = 2
force_sort_within_sections = true
skip_glob = "env"
skip = "pandas/__init__.py"

[tool.pyright]
pythonVersion = "3.8"
typeCheckingMode = "basic"
include = ["pandas", "typings"]
exclude = ["pandas/tests", "pandas/io/clipboard", "pandas/util/version"]
# enable subset of "strict"
reportDuplicateImport = true
reportInvalidStubStatement = true
reportOverlappingOverload = true
reportPropertyTypeMismatch = true
reportUntypedClassDecorator = true
reportUntypedFunctionDecorator = true
reportUntypedNamedTuple = true
reportUnusedImport = true
# disable subset of "basic"
reportGeneralTypeIssues = false
reportMissingModuleSource = false
reportOptionalCall = false
reportOptionalIterable = false
reportOptionalMemberAccess = false
reportOptionalOperand = false
reportOptionalSubscript = false
reportPrivateImportUsage = false
reportUnboundVariable = false

[tool.coverage.run]
branch = true
omit = ["pandas/_typing.py", "pandas/_version.py"]
plugins = ["Cython.Coverage"]
source = ["pandas"]

[tool.coverage.report]
ignore_errors = false
show_missing = true
omit = ["pandas/_version.py"]
exclude_lines = [
  # Have to re-enable the standard pragma
  "pragma: no cover",
  # Don't complain about missing debug-only code:s
  "def __repr__",
  "if self.debug",
  # Don't complain if tests don't hit defensive assertion code:
  "raise AssertionError",
  "raise NotImplementedError",
  "AbstractMethodError",
  # Don't complain if non-runnable code isn't run:
  "if 0:",
  "if __name__ == .__main__.:",
  "if TYPE_CHECKING:",
]

[tool.coverage.html]
directory = "coverage_html_report"

[tool.codespell]
ignore-words-list = "blocs, coo, hist, nd, sav, ser, recuse"
ignore-regex = 'https://([\w/\.])+'<|MERGE_RESOLUTION|>--- conflicted
+++ resolved
@@ -393,7 +393,7 @@
 minversion =  "7.0"
 addopts = "--strict-markers --strict-config --capture=no --durations=30 --junitxml=test-data.xml"
 # Pickle tests will fail when the pickle data files are not found if this is set to fail_at_collect
-empty_parameter_set_mark = "skip" 
+empty_parameter_set_mark = "skip"
 xfail_strict = true
 testpaths = "pandas"
 doctest_optionflags = [
@@ -402,9 +402,7 @@
   "ELLIPSIS",
 ]
 filterwarnings = [
-<<<<<<< HEAD
-  "error:_pytest.warning_types.PytestUnknownMarkWarning",
-=======
+  "error::_pytest.warning_types.PytestUnknownMarkWarning",
   "error:::pandas",
   "error::ResourceWarning",
   "error::pytest.PytestUnraisableExceptionWarning",
@@ -413,7 +411,6 @@
   "ignore::ResourceWarning:asyncio",
   # From plotting doctests
   "ignore:More than 20 figures have been opened:RuntimeWarning",
->>>>>>> 9935690a
   # Will be fixed in numba 0.56: https://github.com/numba/numba/issues/7758
   "ignore:`np.MachAr` is deprecated:DeprecationWarning:numba",
   "ignore:.*urllib3:DeprecationWarning:botocore",
