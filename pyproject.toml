--- conflicted
+++ resolved
@@ -306,7 +306,6 @@
   "PERF102",
   # try-except-in-loop, becomes useless in Python 3.11
   "PERF203",
-<<<<<<< HEAD
   # pytest-missing-fixture-name-underscore
   "PT004",
   # pytest-incorrect-fixture-name-underscore
@@ -325,11 +324,8 @@
   "PT018",
   # pytest-fixture-param-without-value
   "PT019",
-
-=======
   # The following rules may cause conflicts when used with the formatter:
   "ISC001",
->>>>>>> 2522b0ab
 
 
   ### TODO: Enable gradually
