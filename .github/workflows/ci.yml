name: CI

on:
  push:
    branches: [master]
  pull_request:
    branches:
      - master
      - 1.2.x

env:
  ENV_FILE: environment.yml
  PANDAS_CI: 1

jobs:
  checks:
    name: Checks
    runs-on: ubuntu-latest
    defaults:
      run:
        shell: bash -l {0}

    steps:
    - name: Checkout
      uses: actions/checkout@v1

    - name: Looking for unwanted patterns
      run: ci/code_checks.sh patterns
      if: always()

    - name: Cache conda
      uses: actions/cache@v2
      with:
        path: ~/conda_pkgs_dir
        key: ${{ runner.os }}-conda-${{ hashFiles('${{ env.ENV_FILE }}') }}

    - uses: conda-incubator/setup-miniconda@v2
      with:
        activate-environment: pandas-dev
        channel-priority: strict
        environment-file: ${{ env.ENV_FILE }}
        use-only-tar-bz2: true

    - name: Build Pandas
      uses: ./.github/actions/build_pandas

    - name: Linting
      run: ci/code_checks.sh lint
      if: always()

    - name: Checks on imported code
      run: ci/code_checks.sh code
      if: always()

    - name: Running doctests
      run: ci/code_checks.sh doctests
      if: always()

    - name: Docstring validation
      run: ci/code_checks.sh docstrings
      if: always()

    - name: Typing validation
      run: ci/code_checks.sh typing
      if: always()

    - name: Testing docstring validation script
      run: pytest --capture=no --strict-markers scripts
      if: always()

    - name: Running benchmarks
      run: |
        cd asv_bench
        asv check -E existing
        git remote add upstream https://github.com/pandas-dev/pandas.git
        git fetch upstream
        asv machine --yes
        asv dev | sed "/failed$/ s/^/##[error]/" | tee benchmarks.log
        if grep "failed" benchmarks.log > /dev/null ; then
            exit 1
        fi
      if: always()

    - name: Publish benchmarks artifact
      uses: actions/upload-artifact@master
      with:
        name: Benchmarks log
        path: asv_bench/benchmarks.log
      if: failure()

  web_and_docs:
    name: Web and docs
    runs-on: ubuntu-latest
    steps:

    - name: Checkout
      uses: actions/checkout@v1

    - name: Set up pandas
      uses: ./.github/actions/setup

    - name: Build website
      run: |
        source activate pandas-dev
        python web/pandas_web.py web/pandas --target-path=web/build
    - name: Build documentation
      run: |
        source activate pandas-dev
        doc/make.py --warnings-are-errors | tee sphinx.log ; exit ${PIPESTATUS[0]}

    # This can be removed when the ipython directive fails when there are errors,
    # including the `tee sphinx.log` in te previous step (https://github.com/ipython/ipython/issues/11547)
    - name: Check ipython directive errors
      run: "! grep -B10 \"^<<<-------------------------------------------------------------------------$\" sphinx.log"

    - name: Install ssh key
      run: |
        mkdir -m 700 -p ~/.ssh
        echo "${{ secrets.server_ssh_key }}" > ~/.ssh/id_rsa
        chmod 600 ~/.ssh/id_rsa
        echo "${{ secrets.server_ip }} ecdsa-sha2-nistp256 AAAAE2VjZHNhLXNoYTItbmlzdHAyNTYAAAAIbmlzdHAyNTYAAABBBE1Kkopomm7FHG5enATf7SgnpICZ4W2bw+Ho+afqin+w7sMcrsa0je7sbztFAV8YchDkiBKnWTG4cRT+KZgZCaY=" > ~/.ssh/known_hosts
      if: github.event_name == 'push'

    - name: Upload web
      run: rsync -az --delete --exclude='pandas-docs' --exclude='docs' --exclude='Pandas_Cheat_Sheet*' web/build/ docs@${{ secrets.server_ip }}:/usr/share/nginx/pandas
      if: github.event_name == 'push'

    - name: Upload dev docs
      run: rsync -az --delete doc/build/html/ docs@${{ secrets.server_ip }}:/usr/share/nginx/pandas/pandas-docs/dev
      if: github.event_name == 'push'

    - name: Move docs into site directory
      run: mv doc/build/html web/build/docs
    - name: Save website as an artifact
      uses: actions/upload-artifact@v2
      with:
        name: website
        path: web/build
        retention-days: 14

  data_manager:
    name: Test experimental data manager
    runs-on: ubuntu-latest
    steps:

    - name: Checkout
      uses: actions/checkout@v1

    - name: Set up pandas
      uses: ./.github/actions/setup

    - name: Run tests
      env:
        PANDAS_DATA_MANAGER: array
      run: |
        source activate pandas-dev

        pytest pandas/tests/frame/methods
        pytest pandas/tests/frame/test_constructors.py
        pytest pandas/tests/frame/test_*
        pytest pandas/tests/frame/test_reductions.py
        pytest pandas/tests/reductions/
        pytest pandas/tests/generic/test_generic.py
        pytest pandas/tests/arithmetic/
        pytest pandas/tests/groupby/
        pytest pandas/tests/resample/
        pytest pandas/tests/reshape/merge

        pytest pandas/tests/series/methods
        pytest pandas/tests/series/test_*

        # indexing subset (temporary since other tests don't pass yet)
        pytest pandas/tests/frame/indexing/test_indexing.py::TestDataFrameIndexing::test_setitem_boolean
        pytest pandas/tests/frame/indexing/test_where.py
        pytest pandas/tests/frame/indexing/test_setitem.py::TestDataFrameSetItem::test_setitem_multi_index
        pytest pandas/tests/frame/indexing/test_setitem.py::TestDataFrameSetItem::test_setitem_listlike_indexer_duplicate_columns
        pytest pandas/tests/indexing/multiindex/test_setitem.py::TestMultiIndexSetItem::test_astype_assignment_with_dups
        pytest pandas/tests/indexing/multiindex/test_setitem.py::TestMultiIndexSetItem::test_frame_setitem_multi_column

        pytest pandas/tests/api/
<<<<<<< HEAD
        pytest pandas/tests/apply/
=======
        pytest pandas/tests/arrays/
>>>>>>> 12a8544f
        pytest pandas/tests/base/
        pytest pandas/tests/computation/
        pytest pandas/tests/config/
        pytest pandas/tests/dtypes/
        pytest pandas/tests/generic/
        pytest pandas/tests/indexes/
        pytest pandas/tests/libs/
        pytest pandas/tests/plotting/
        pytest pandas/tests/scalar/
        pytest pandas/tests/strings/
        pytest pandas/tests/tools/
        pytest pandas/tests/tseries/
        pytest pandas/tests/tslibs/
        pytest pandas/tests/util/
        pytest pandas/tests/window/<|MERGE_RESOLUTION|>--- conflicted
+++ resolved
@@ -178,11 +178,8 @@
         pytest pandas/tests/indexing/multiindex/test_setitem.py::TestMultiIndexSetItem::test_frame_setitem_multi_column
 
         pytest pandas/tests/api/
-<<<<<<< HEAD
         pytest pandas/tests/apply/
-=======
         pytest pandas/tests/arrays/
->>>>>>> 12a8544f
         pytest pandas/tests/base/
         pytest pandas/tests/computation/
         pytest pandas/tests/config/
