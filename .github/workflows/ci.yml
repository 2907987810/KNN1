name: CI

on:
  push:
    branches: [master]
  pull_request:
    branches:
      - master
      - 1.2.x

env:
  ENV_FILE: environment.yml
  PANDAS_CI: 1

jobs:
  checks:
    name: Checks
    runs-on: ubuntu-latest
    defaults:
      run:
        shell: bash -l {0}

    steps:
    - name: Checkout
      uses: actions/checkout@v1

    - name: Looking for unwanted patterns
      run: ci/code_checks.sh patterns
      if: always()

    - name: Cache conda
      uses: actions/cache@v2
      with:
        path: ~/conda_pkgs_dir
        key: ${{ runner.os }}-conda-${{ hashFiles('${{ env.ENV_FILE }}') }}

    - uses: conda-incubator/setup-miniconda@v2
      with:
        activate-environment: pandas-dev
        channel-priority: strict
        environment-file: ${{ env.ENV_FILE }}
        use-only-tar-bz2: true

    - name: Build Pandas
      uses: ./.github/actions/build_pandas

    - name: Linting
      run: ci/code_checks.sh lint
      if: always()

    - name: Checks on imported code
      run: ci/code_checks.sh code
      if: always()

    - name: Running doctests
      run: ci/code_checks.sh doctests
      if: always()

    - name: Docstring validation
      run: ci/code_checks.sh docstrings
      if: always()

    - name: Typing validation
      run: ci/code_checks.sh typing
      if: always()

    - name: Testing docstring validation script
      run: pytest --capture=no --strict-markers scripts
      if: always()

    - name: Running benchmarks
      run: |
        cd asv_bench
        asv check -E existing
        git remote add upstream https://github.com/pandas-dev/pandas.git
        git fetch upstream
        asv machine --yes
        asv dev | sed "/failed$/ s/^/##[error]/" | tee benchmarks.log
        if grep "failed" benchmarks.log > /dev/null ; then
            exit 1
        fi
      if: always()

    - name: Publish benchmarks artifact
      uses: actions/upload-artifact@master
      with:
        name: Benchmarks log
        path: asv_bench/benchmarks.log
      if: failure()

  web_and_docs:
    name: Web and docs
    runs-on: ubuntu-latest
    steps:

    - name: Checkout
      uses: actions/checkout@v1

    - name: Set up pandas
      uses: ./.github/actions/setup

    - name: Build website
      run: |
        source activate pandas-dev
        python web/pandas_web.py web/pandas --target-path=web/build
    - name: Build documentation
      run: |
        source activate pandas-dev
        doc/make.py --warnings-are-errors | tee sphinx.log ; exit ${PIPESTATUS[0]}

    # This can be removed when the ipython directive fails when there are errors,
    # including the `tee sphinx.log` in te previous step (https://github.com/ipython/ipython/issues/11547)
    - name: Check ipython directive errors
      run: "! grep -B10 \"^<<<-------------------------------------------------------------------------$\" sphinx.log"

    - name: Install ssh key
      run: |
        mkdir -m 700 -p ~/.ssh
        echo "${{ secrets.server_ssh_key }}" > ~/.ssh/id_rsa
        chmod 600 ~/.ssh/id_rsa
        echo "${{ secrets.server_ip }} ecdsa-sha2-nistp256 AAAAE2VjZHNhLXNoYTItbmlzdHAyNTYAAAAIbmlzdHAyNTYAAABBBE1Kkopomm7FHG5enATf7SgnpICZ4W2bw+Ho+afqin+w7sMcrsa0je7sbztFAV8YchDkiBKnWTG4cRT+KZgZCaY=" > ~/.ssh/known_hosts
      if: github.event_name == 'push'

    - name: Upload web
      run: rsync -az --delete --exclude='pandas-docs' --exclude='docs' --exclude='Pandas_Cheat_Sheet*' web/build/ docs@${{ secrets.server_ip }}:/usr/share/nginx/pandas
      if: github.event_name == 'push'

    - name: Upload dev docs
      run: rsync -az --delete doc/build/html/ docs@${{ secrets.server_ip }}:/usr/share/nginx/pandas/pandas-docs/dev
      if: github.event_name == 'push'

    - name: Move docs into site directory
      run: mv doc/build/html web/build/docs
    - name: Save website as an artifact
      uses: actions/upload-artifact@v2
      with:
        name: website
        path: web/build
        retention-days: 14

  data_manager:
    name: Test experimental data manager
    runs-on: ubuntu-latest
    steps:

    - name: Checkout
      uses: actions/checkout@v1

    - name: Set up pandas
      uses: ./.github/actions/setup

    - name: Run tests
      run: |
        source activate pandas-dev
        pytest pandas/tests/frame/methods --array-manager
<<<<<<< HEAD
        pytest pandas/tests/reshape/merge --array-manager
=======
        pytest pandas/tests/arithmetic/ --array-manager
>>>>>>> 94e29822

        # indexing subset (temporary since other tests don't pass yet)
        pytest pandas/tests/frame/indexing/test_indexing.py::TestDataFrameIndexing::test_setitem_boolean --array-manager
        pytest pandas/tests/frame/indexing/test_where.py --array-manager
        pytest pandas/tests/frame/indexing/test_indexing.py::TestDataFrameIndexing::test_setitem_multi_index --array-manager
        pytest pandas/tests/frame/indexing/test_setitem.py::TestDataFrameSetItem::test_setitem_listlike_indexer_duplicate_columns --array-manager
        pytest pandas/tests/indexing/multiindex/test_setitem.py::TestMultiIndexSetItem::test_astype_assignment_with_dups --array-manager
        pytest pandas/tests/indexing/multiindex/test_setitem.py::TestMultiIndexSetItem::test_frame_setitem_multi_column --array-manager<|MERGE_RESOLUTION|>--- conflicted
+++ resolved
@@ -153,11 +153,8 @@
       run: |
         source activate pandas-dev
         pytest pandas/tests/frame/methods --array-manager
-<<<<<<< HEAD
+        pytest pandas/tests/arithmetic/ --array-manager
         pytest pandas/tests/reshape/merge --array-manager
-=======
-        pytest pandas/tests/arithmetic/ --array-manager
->>>>>>> 94e29822
 
         # indexing subset (temporary since other tests don't pass yet)
         pytest pandas/tests/frame/indexing/test_indexing.py::TestDataFrameIndexing::test_setitem_boolean --array-manager
