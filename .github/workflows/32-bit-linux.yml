--- conflicted
+++ resolved
@@ -38,17 +38,10 @@
           /opt/python/cp38-cp38/bin/python -m venv ~/virtualenvs/pandas-dev && \
           . ~/virtualenvs/pandas-dev/bin/activate && \
           python -m pip install --no-deps -U pip wheel 'setuptools<60.0.0' && \
-          pip install cython numpy python-dateutil pytz pytest pytest-xdist pytest-asyncio>=0.17 hypothesis && \
+          python -m pip install cython numpy python-dateutil pytz pytest>=7.0.0 pytest-xdist>=2.2.0 pytest-asyncio>=0.17 hypothesis>=6.34.2 && \
           pip install "meson[ninja] @ git+https://github.com/mesonbuild/meson.git@master" && \
           pip install "git+https://github.com/mesonbuild/meson-python.git@main" && \
           python -m pip install versioneer[toml] && \
-<<<<<<< HEAD
-=======
-          python -m pip install cython numpy python-dateutil pytz pytest>=7.0.0 pytest-xdist>=2.2.0 pytest-asyncio>=0.17 hypothesis>=6.34.2 && \
-          python setup.py build_ext -q -j1 && \
-          python -m pip install --no-build-isolation --no-use-pep517 -e . && \
-          python -m pip list && \
->>>>>>> 56c1b20e
           export PANDAS_CI=1 && \
           python -m pip install --no-build-isolation -ve . && \
           python -m pip list && \
