name: 32 Bit Linux

on:
  push:
    branches:
      - main
      - 1.4.x
  pull_request:
    branches:
      - main
      - 1.4.x
    paths-ignore:
      - "doc/**"

permissions:
  contents: read

jobs:
  pytest:
    runs-on: ubuntu-latest
    steps:
      - name: Checkout
        uses: actions/checkout@v3
        with:
          fetch-depth: 0

      - name: Run 32-bit manylinux2014 Docker Build / Tests
        run: |
          # Without this (line 34), versioneer will not be able to determine the pandas version.
          # This is because of a security update to git that blocks it from reading the config folder if
          # it is not owned by the current user. We hit this since the "mounted" folder is not hit by the
          # Docker container.
          # xref https://github.com/pypa/manylinux/issues/1309
          docker pull quay.io/pypa/manylinux2014_i686
          docker run --platform linux/386 -v $(pwd):/pandas quay.io/pypa/manylinux2014_i686 \
          /bin/bash -xc "cd pandas && \
          git config --global --add safe.directory /pandas && \
          /opt/python/cp38-cp38/bin/python -m venv ~/virtualenvs/pandas-dev && \
          . ~/virtualenvs/pandas-dev/bin/activate && \
          python -m pip install --no-deps -U pip wheel 'setuptools<60.0.0' && \
<<<<<<< HEAD
          pip install cmake cython numpy python-dateutil pytz pytest pytest-xdist pytest-asyncio>=0.17 hypothesis && \
          cmake . && \
          cmake --build . --parallel && \
          python -m pip install --no-build-isolation -e . && \
=======
          pip install cython numpy python-dateutil pytz pytest pytest-xdist pytest-asyncio>=0.17 hypothesis && \
          python setup.py build_ext -q -j1 && \
          python -m pip install --no-build-isolation --no-use-pep517 -e . && \
          python -m pip list && \
>>>>>>> 3512e240
          export PANDAS_CI=1 && \
          pytest -m 'not slow and not network and not clipboard and not single_cpu' pandas --junitxml=test-data.xml"

      - name: Publish test results for Python 3.8-32 bit full Linux
        uses: actions/upload-artifact@v3
        with:
          name: Test results
          path: test-data.xml
        if: failure()<|MERGE_RESOLUTION|>--- conflicted
+++ resolved
@@ -38,17 +38,11 @@
           /opt/python/cp38-cp38/bin/python -m venv ~/virtualenvs/pandas-dev && \
           . ~/virtualenvs/pandas-dev/bin/activate && \
           python -m pip install --no-deps -U pip wheel 'setuptools<60.0.0' && \
-<<<<<<< HEAD
           pip install cmake cython numpy python-dateutil pytz pytest pytest-xdist pytest-asyncio>=0.17 hypothesis && \
           cmake . && \
           cmake --build . --parallel && \
           python -m pip install --no-build-isolation -e . && \
-=======
-          pip install cython numpy python-dateutil pytz pytest pytest-xdist pytest-asyncio>=0.17 hypothesis && \
-          python setup.py build_ext -q -j1 && \
-          python -m pip install --no-build-isolation --no-use-pep517 -e . && \
-          python -m pip list && \
->>>>>>> 3512e240
+	  python -m pip list && \
           export PANDAS_CI=1 && \
           pytest -m 'not slow and not network and not clipboard and not single_cpu' pandas --junitxml=test-data.xml"
 
