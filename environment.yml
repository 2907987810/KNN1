# Local development dependencies including docs building, website upload, ASV benchmark
name: pandas-dev
channels:
  - conda-forge
dependencies:
  - python=3.8
  - pip

  # build dependencies
  - versioneer[toml]
  - cython=0.29.33

  # test dependencies
  - pytest>=7.0.0
  - pytest-cov
  - pytest-xdist>=2.2.0
  - pytest-asyncio>=0.17.0
  - coverage

  # required dependencies
  - python-dateutil
  - numpy
  - pytz

  # optional dependencies
  - beautifulsoup4>=4.9.3
  - blosc
  - brotlipy>=0.7.0
  - bottleneck>=1.3.2
  - fastparquet>=0.6.3
  - fsspec>=2021.07.0
  - html5lib>=1.1
  - hypothesis>=6.34.2
  - gcsfs>=2021.07.0
  - ipython
  - jinja2>=3.0.0
  - lxml>=4.6.3
  - matplotlib>=3.6.1, <3.7.0
  - numba>=0.53.1
  - numexpr>=2.7.3  # pin for "Run checks on imported code" job
  - openpyxl<3.1.1, >=3.0.7
  - odfpy>=1.4.1
  - py
  - psycopg2>=2.8.6
  - pyarrow
  - pymysql>=1.0.2
  - pyreadstat>=1.1.2
  - pytables>=3.6.1
  - python-snappy>=0.6.0
  - pyxlsb>=1.0.8
  - s3fs>=2021.08.0
  - scipy>=1.7.1
  - sqlalchemy>=1.4.16
  - tabulate>=0.8.9
  - xarray>=0.21.0
  - xlrd>=2.0.1
  - xlsxwriter>=1.4.3
  - zstandard>=0.15.2

  # downstream packages
  - dask-core
  - seaborn-base

  # local testing dependencies
  - moto
  - flask

  # benchmarks
  - asv>=0.5.1

  # The compiler packages are meta-packages and install the correct compiler (activation) packages on the respective platforms.
  - c-compiler
  - cxx-compiler

  # code checks
  - black=23.1.0
  - cpplint
  - flake8=6.0.0
  - isort>=5.2.1  # check that imports are in the right order
  - mypy=1.0
  - pre-commit>=2.15.0
  - pyupgrade
  - ruff=0.0.215

  # documentation
  - gitpython  # obtain contributors from git for whatsnew
  - gitdb
  - natsort  # DataFrame.sort_values doctest
  - numpydoc
  - pydata-sphinx-theme<0.11
  - pytest-cython  # doctest
  - sphinx
  - sphinx-panels
  - sphinx-copybutton
  - types-python-dateutil
  - types-PyMySQL
  - types-pytz
  - types-PyYAML
  - types-setuptools

  # documentation (jupyter notebooks)
  - nbconvert>=6.4.5
  - nbsphinx
  - pandoc
  - ipywidgets
  - nbformat
  - notebook>=6.0.3
  - ipykernel

  # web
  - jinja2  # in optional dependencies, but documented here as needed
  - markdown
  - feedparser
  - pyyaml
  - requests
  - pygments # Code highlighting

  - pip:
      - sphinx-toggleprompt
<<<<<<< HEAD
      - python-calamine
=======
      - typing_extensions; python_version<"3.11"
      - tzdata>=2022.1
>>>>>>> 3083ae93
<|MERGE_RESOLUTION|>--- conflicted
+++ resolved
@@ -117,9 +117,6 @@
 
   - pip:
       - sphinx-toggleprompt
-<<<<<<< HEAD
       - python-calamine
-=======
       - typing_extensions; python_version<"3.11"
-      - tzdata>=2022.1
->>>>>>> 3083ae93
+      - tzdata>=2022.1