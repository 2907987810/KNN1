--- conflicted
+++ resolved
@@ -19,12 +19,8 @@
   - hypothesis>=3.82
   - isort
   - moto
-<<<<<<< HEAD
   - pytest>=4.0.2
-=======
-  - pytest>=4.0
   - pytest-mock
->>>>>>> 85572de5
   - sphinx
   - numpydoc
 
