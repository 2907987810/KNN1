--- conflicted
+++ resolved
@@ -97,13 +97,8 @@
   - python-snappy  # required by pyarrow
 
   - pyqt>=5.9.2  # pandas.read_clipboard
-<<<<<<< HEAD
-  - pytables>=3.4.2  # pandas.read_hdf, DataFrame.to_hdf
+  - pytables>=3.4.3  # pandas.read_hdf, DataFrame.to_hdf
   - s3fs  # pandas.read_csv... when using 's3://...' path (also brings in fsspec)
-=======
-  - pytables>=3.4.3  # pandas.read_hdf, DataFrame.to_hdf
-  - s3fs  # pandas.read_csv... when using 's3://...' path
->>>>>>> 62fda2ef
   - sqlalchemy  # pandas.read_sql, DataFrame.to_sql
   - xarray  # DataFrame.to_xarray
   - cftime  # Needed for downstream xarray.CFTimeIndex test
